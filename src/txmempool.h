--- conflicted
+++ resolved
@@ -10,15 +10,11 @@
 #include <consensus/amount.h>
 #include <indirectmap.h>
 #include <kernel/cs_main.h>
-<<<<<<< HEAD
-#include <kernel/mempool_entry.h>
-#include <names/mempool.h>
-=======
 #include <kernel/mempool_entry.h>          // IWYU pragma: export
 #include <kernel/mempool_limits.h>         // IWYU pragma: export
 #include <kernel/mempool_options.h>        // IWYU pragma: export
 #include <kernel/mempool_removal_reason.h> // IWYU pragma: export
->>>>>>> 89fc0178
+#include <names/mempool.h>
 #include <policy/feerate.h>
 #include <policy/packages.h>
 #include <primitives/transaction.h>
@@ -230,24 +226,6 @@
     int64_t nFeeDelta;
 };
 
-<<<<<<< HEAD
-/** Reason why a transaction was removed from the mempool,
- * this is passed to the notification signal.
- */
-enum class MemPoolRemovalReason {
-    EXPIRY,      //!< Expired from mempool
-    SIZELIMIT,   //!< Removed in size limiting
-    REORG,       //!< Removed for reorganization
-    BLOCK,       //!< Removed for block
-    CONFLICT,    //!< Removed for conflict with in-block transaction
-    NAME_CONFLICT, //! Removed due to a name-operation conflict
-    REPLACED,    //!< Removed for replacement
-};
-
-std::string RemovalReasonToString(const MemPoolRemovalReason& r) noexcept;
-
-=======
->>>>>>> 89fc0178
 /**
  * CTxMemPool stores valid-according-to-the-current-best-chain transactions
  * that may be included in the next block.

--- conflicted
+++ resolved
@@ -42,20 +42,10 @@
 CAuxPow::check (const uint256& hashAuxBlock, int nChainId,
                 const Consensus::Params& params) const
 {
-<<<<<<< HEAD
-    if (vChainMerkleBranch.size() > 30)
-        return error("Aux POW chain merkle branch too long");
-=======
-    if (params.fStrictChainId && parentBlock.GetChainId () == nChainId) {
-        LogError ("Aux POW parent has our chain ID");
-        return false;
-    }
-
     if (vChainMerkleBranch.size() > 30) {
         LogError ("Aux POW chain merkle branch too long");
         return false;
     }
->>>>>>> 03bd3d24
 
     // Check that the chain merkle root is in the coinbase
     const uint256 nRootHash

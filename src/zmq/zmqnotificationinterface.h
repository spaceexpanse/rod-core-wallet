--- conflicted
+++ resolved
@@ -28,8 +28,7 @@
 
     std::list<const CZMQAbstractNotifier*> GetActiveNotifiers() const;
 
-<<<<<<< HEAD
-    static std::unique_ptr<CZMQNotificationInterface> Create(std::function<bool(CBlock&, const CBlockIndex&)> get_block_by_index, std::function<const CBlockIndex*(const uint256&)> get_index_by_hash);
+    static std::unique_ptr<CZMQNotificationInterface> Create(std::function<bool(std::vector<uint8_t>&, const CBlockIndex&)> get_block_by_index, std::function<const CBlockIndex*(const uint256&)> get_index_by_hash);
 
     inline TrackedGames* GetTrackedGames() {
         return trackedGames.get();
@@ -38,9 +37,6 @@
     inline ZMQGameBlocksNotifier* GetGameBlocksNotifier() {
         return gameBlocksNotifier;
     }
-=======
-    static std::unique_ptr<CZMQNotificationInterface> Create(std::function<bool(std::vector<uint8_t>&, const CBlockIndex&)> get_block_by_index);
->>>>>>> 03bd3d24
 
 protected:
     bool Initialize();

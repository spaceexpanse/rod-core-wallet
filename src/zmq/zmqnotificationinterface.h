// Copyright (c) 2015-2019 The Bitcoin Core developers
// Distributed under the MIT software license, see the accompanying
// file COPYING or http://www.opensource.org/licenses/mit-license.php.

#ifndef BITCOIN_ZMQ_ZMQNOTIFICATIONINTERFACE_H
#define BITCOIN_ZMQ_ZMQNOTIFICATIONINTERFACE_H

#include <validationinterface.h>
#include <zmq/zmqgames.h>

#include <list>
#include <memory>

class CBlockIndex;
class CZMQAbstractNotifier;
class ZMQGameBlocksNotifier;

class CZMQNotificationInterface final : public CValidationInterface
{
public:
    virtual ~CZMQNotificationInterface();

    std::list<const CZMQAbstractNotifier*> GetActiveNotifiers() const;

    static CZMQNotificationInterface* Create();

    inline TrackedGames* GetTrackedGames() {
        return trackedGames.get();
    }

    inline ZMQGameBlocksNotifier* GetGameBlocksNotifier() {
        return gameBlocksNotifier;
    }

protected:
    bool Initialize();
    void Shutdown();

    // CValidationInterface
    void TransactionAddedToMempool(const CTransactionRef& tx) override;
    void BlockConnected(const std::shared_ptr<const CBlock>& pblock, const CBlockIndex* pindexConnected) override;
    void BlockDisconnected(const std::shared_ptr<const CBlock>& pblock, const CBlockIndex* pindexDisconnected) override;
    void UpdatedBlockTip(const CBlockIndex *pindexNew, const CBlockIndex *pindexFork, bool fInitialDownload) override;

private:
    CZMQNotificationInterface();

    void *pcontext;
<<<<<<< HEAD
    std::list<CZMQAbstractNotifier*> notifiers;

    /**
     * The game blocks notifier, if any.  This is used to send on-demand
     * notifications for game_sendupdates.
     */
    ZMQGameBlocksNotifier* gameBlocksNotifier;

    /** The tracked games for notifications.  */
    std::unique_ptr<TrackedGames> trackedGames;

    /**
     * Sends out a transaction notification (NotifyTransaction on all our
     * notifiers).  This is called when adding to the mempool, when connecting
     * a block and when disconnecting a block.
     */
    void NotifyTransaction(const CTransactionRef& ptx);
=======
    std::list<std::unique_ptr<CZMQAbstractNotifier>> notifiers;
>>>>>>> 3e69dd10
};

extern CZMQNotificationInterface* g_zmq_notification_interface;

#endif // BITCOIN_ZMQ_ZMQNOTIFICATIONINTERFACE_H<|MERGE_RESOLUTION|>--- conflicted
+++ resolved
@@ -46,8 +46,7 @@
     CZMQNotificationInterface();
 
     void *pcontext;
-<<<<<<< HEAD
-    std::list<CZMQAbstractNotifier*> notifiers;
+    std::list<std::unique_ptr<CZMQAbstractNotifier>> notifiers;
 
     /**
      * The game blocks notifier, if any.  This is used to send on-demand
@@ -64,9 +63,7 @@
      * a block and when disconnecting a block.
      */
     void NotifyTransaction(const CTransactionRef& ptx);
-=======
-    std::list<std::unique_ptr<CZMQAbstractNotifier>> notifiers;
->>>>>>> 3e69dd10
+
 };
 
 extern CZMQNotificationInterface* g_zmq_notification_interface;

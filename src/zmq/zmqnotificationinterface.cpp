// Copyright (c) 2015-2022 The Bitcoin Core developers
// Distributed under the MIT software license, see the accompanying
// file COPYING or http://www.opensource.org/licenses/mit-license.php.

#include <zmq/zmqnotificationinterface.h>

#include <common/args.h>
#include <kernel/chain.h>
#include <kernel/mempool_entry.h>
#include <logging.h>
#include <primitives/block.h>
#include <primitives/transaction.h>
#include <validationinterface.h>
#include <zmq/zmqabstractnotifier.h>
#include <zmq/zmqpublishnotifier.h>
#include <zmq/zmqutil.h>

#include <zmq.h>

#include <cassert>
#include <map>
#include <string>
#include <utility>
#include <vector>

CZMQNotificationInterface::CZMQNotificationInterface()
{
}

CZMQNotificationInterface::~CZMQNotificationInterface()
{
    Shutdown();
}

std::list<const CZMQAbstractNotifier*> CZMQNotificationInterface::GetActiveNotifiers() const
{
    std::list<const CZMQAbstractNotifier*> result;
    for (const auto& n : notifiers) {
        result.push_back(n.get());
    }
    return result;
}

std::unique_ptr<CZMQNotificationInterface> CZMQNotificationInterface::Create(std::function<bool(CBlock&, const CBlockIndex&)> get_block_by_index, std::function<const CBlockIndex*(const uint256&)> get_index_by_hash)
{
    std::map<std::string, CZMQNotifierFactory> factories;
    factories["pubhashblock"] = CZMQAbstractNotifier::Create<CZMQPublishHashBlockNotifier>;
    factories["pubhashtx"] = CZMQAbstractNotifier::Create<CZMQPublishHashTransactionNotifier>;
    factories["pubrawblock"] = [&get_block_by_index]() -> std::unique_ptr<CZMQAbstractNotifier> {
        return std::make_unique<CZMQPublishRawBlockNotifier>(get_block_by_index);
    };
    factories["pubrawtx"] = CZMQAbstractNotifier::Create<CZMQPublishRawTransactionNotifier>;
    factories["pubsequence"] = CZMQAbstractNotifier::Create<CZMQPublishSequenceNotifier>;

    const std::vector<std::string> vTrackedGames = gArgs.GetArgs("-trackgame");
    std::unique_ptr<TrackedGames> trackedGames(new TrackedGames(vTrackedGames));

    ZMQGameBlocksNotifier* gameBlocksNotifier = nullptr;
    factories["pubgameblocks"] = [&trackedGames, &gameBlocksNotifier, &get_index_by_hash]() {
        assert (gameBlocksNotifier == nullptr);
        auto res = std::make_unique<ZMQGameBlocksNotifier>(get_index_by_hash, *trackedGames);
        gameBlocksNotifier = res.get();
        return res;
    };

    factories["pubgamepending"] = [&trackedGames]() {
        return std::make_unique<ZMQGamePendingNotifier>(*trackedGames);
    };

    std::list<std::unique_ptr<CZMQAbstractNotifier>> notifiers;
    for (const auto& entry : factories)
    {
        std::string arg("-zmq" + entry.first);
        const auto& factory = entry.second;
        for (const std::string& address : gArgs.GetArgs(arg)) {
            std::unique_ptr<CZMQAbstractNotifier> notifier = factory();
            notifier->SetType(entry.first);
            notifier->SetAddress(address);
            notifier->SetOutboundMessageHighWaterMark(static_cast<int>(gArgs.GetIntArg(arg + "hwm", CZMQAbstractNotifier::DEFAULT_ZMQ_SNDHWM)));
            notifiers.push_back(std::move(notifier));
        }
    }

    if (!notifiers.empty())
    {
        std::unique_ptr<CZMQNotificationInterface> notificationInterface(new CZMQNotificationInterface());
        notificationInterface->trackedGames = std::move(trackedGames);
        notificationInterface->notifiers = std::move(notifiers);
        notificationInterface->gameBlocksNotifier = gameBlocksNotifier;

        if (notificationInterface->Initialize()) {
            return notificationInterface;
        }
    }

    return nullptr;
}

// Called at startup to conditionally set up ZMQ socket(s)
bool CZMQNotificationInterface::Initialize()
{
    int major = 0, minor = 0, patch = 0;
    zmq_version(&major, &minor, &patch);
    LogPrint(BCLog::ZMQ, "version %d.%d.%d\n", major, minor, patch);

    LogPrint(BCLog::ZMQ, "Initialize notification interface\n");
    assert(!pcontext);

    pcontext = zmq_ctx_new();

    if (!pcontext)
    {
        zmqError("Unable to initialize context");
        return false;
    }

    for (auto& notifier : notifiers) {
        if (notifier->Initialize(pcontext)) {
            LogPrint(BCLog::ZMQ, "Notifier %s ready (address = %s)\n", notifier->GetType(), notifier->GetAddress());
        } else {
            LogPrint(BCLog::ZMQ, "Notifier %s failed (address = %s)\n", notifier->GetType(), notifier->GetAddress());
            return false;
        }
    }

    return true;
}

// Called during shutdown sequence
void CZMQNotificationInterface::Shutdown()
{
    LogPrint(BCLog::ZMQ, "Shutdown notification interface\n");
    if (pcontext)
    {
        for (auto& notifier : notifiers) {
            LogPrint(BCLog::ZMQ, "Shutdown notifier %s at %s\n", notifier->GetType(), notifier->GetAddress());
            notifier->Shutdown();
        }
        zmq_ctx_term(pcontext);

        pcontext = nullptr;
    }
}

namespace {

template <typename Function>
void TryForEachAndRemoveFailed(std::list<std::unique_ptr<CZMQAbstractNotifier>>& notifiers, const Function& func)
{
    for (auto i = notifiers.begin(); i != notifiers.end(); ) {
        CZMQAbstractNotifier* notifier = i->get();
        if (func(notifier)) {
            ++i;
        } else {
            notifier->Shutdown();
            i = notifiers.erase(i);
        }
    }
}

} // anonymous namespace

void CZMQNotificationInterface::UpdatedBlockTip(const CBlockIndex *pindexNew, const CBlockIndex *pindexFork, bool fInitialDownload)
{
    if (fInitialDownload || pindexNew == pindexFork) // In IBD or blocks were disconnected without any new ones
        return;

    TryForEachAndRemoveFailed(notifiers, [pindexNew](CZMQAbstractNotifier* notifier) {
        return notifier->NotifyBlock(pindexNew);
    });
}

void CZMQNotificationInterface::TransactionAddedToMempool(const NewMempoolTransactionInfo& ptx, uint64_t mempool_sequence)
{
<<<<<<< HEAD
    TryForEachAndRemoveFailed(notifiers, [&ptx, mempool_sequence](CZMQAbstractNotifier* notifier) {
        return notifier->NotifyTransaction(*ptx) && notifier->NotifyTransactionAcceptance(*ptx, mempool_sequence);
=======
    const CTransaction& tx = *(ptx.info.m_tx);

    TryForEachAndRemoveFailed(notifiers, [&tx, mempool_sequence](CZMQAbstractNotifier* notifier) {
        return notifier->NotifyTransaction(tx) && notifier->NotifyTransactionAcceptance(tx, mempool_sequence);
>>>>>>> 1542bd09
    });
}

void CZMQNotificationInterface::TransactionRemovedFromMempool(const CTransactionRef& ptx, MemPoolRemovalReason reason, uint64_t mempool_sequence)
{
    // Called for all non-block inclusion reasons
    const CTransaction& tx = *ptx;

    TryForEachAndRemoveFailed(notifiers, [&tx, mempool_sequence](CZMQAbstractNotifier* notifier) {
        return notifier->NotifyTransactionRemoval(tx, mempool_sequence);
    });
}

void CZMQNotificationInterface::BlockConnected(ChainstateRole role, const std::shared_ptr<const CBlock>& pblock, const CBlockIndex* pindexConnected)
{
    if (role == ChainstateRole::BACKGROUND) {
        return;
    }
    for (const CTransactionRef& ptx : pblock->vtx) {
        const CTransaction& tx = *ptx;
        TryForEachAndRemoveFailed(notifiers, [&tx](CZMQAbstractNotifier* notifier) {
            return notifier->NotifyTransaction(tx);
        });
    }

    // Next we notify BlockConnect listeners for *all* blocks
    TryForEachAndRemoveFailed(notifiers, [&pblock, pindexConnected](CZMQAbstractNotifier* notifier) {
        return notifier->NotifyBlockAttached(*pblock) && notifier->NotifyBlockConnect(pindexConnected);
    });
}

void CZMQNotificationInterface::BlockDisconnected(const std::shared_ptr<const CBlock>& pblock, const CBlockIndex* pindexDisconnected)
{
    TryForEachAndRemoveFailed(notifiers, [&pblock](CZMQAbstractNotifier* notifier) {
        return notifier->NotifyBlockDetached(*pblock);
    });

    for (const CTransactionRef& ptx : pblock->vtx) {
        const CTransaction& tx = *ptx;
        TryForEachAndRemoveFailed(notifiers, [&tx](CZMQAbstractNotifier* notifier) {
            return notifier->NotifyTransaction(tx);
        });
    }

    // Next we notify BlockDisconnect listeners for *all* blocks
    TryForEachAndRemoveFailed(notifiers, [pindexDisconnected](CZMQAbstractNotifier* notifier) {
        return notifier->NotifyBlockDisconnect(pindexDisconnected);
    });
}

std::unique_ptr<CZMQNotificationInterface> g_zmq_notification_interface;<|MERGE_RESOLUTION|>--- conflicted
+++ resolved
@@ -172,15 +172,10 @@
 
 void CZMQNotificationInterface::TransactionAddedToMempool(const NewMempoolTransactionInfo& ptx, uint64_t mempool_sequence)
 {
-<<<<<<< HEAD
-    TryForEachAndRemoveFailed(notifiers, [&ptx, mempool_sequence](CZMQAbstractNotifier* notifier) {
-        return notifier->NotifyTransaction(*ptx) && notifier->NotifyTransactionAcceptance(*ptx, mempool_sequence);
-=======
     const CTransaction& tx = *(ptx.info.m_tx);
 
     TryForEachAndRemoveFailed(notifiers, [&tx, mempool_sequence](CZMQAbstractNotifier* notifier) {
         return notifier->NotifyTransaction(tx) && notifier->NotifyTransactionAcceptance(tx, mempool_sequence);
->>>>>>> 1542bd09
     });
 }
 

--- conflicted
+++ resolved
@@ -7,13 +7,10 @@
 
 #include <zmq/zmqabstractnotifier.h>
 
-<<<<<<< HEAD
+#include <cstddef>
+#include <cstdint>
 #include <map>
 #include <string>
-=======
-#include <cstddef>
-#include <cstdint>
->>>>>>> 731fa5a0
 
 class CBlockIndex;
 class CTransaction;

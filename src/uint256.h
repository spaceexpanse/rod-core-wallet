// Copyright (c) 2009-2010 Satoshi Nakamoto
// Copyright (c) 2009-2019 The Bitcoin Core developers
// Distributed under the MIT software license, see the accompanying
// file COPYING or http://www.opensource.org/licenses/mit-license.php.

#ifndef BITCOIN_UINT256_H
#define BITCOIN_UINT256_H

#include <assert.h>
#include <cstring>
#include <stdint.h>
#include <string>
#include <vector>

/** Template base class for fixed-sized opaque blobs. */
template<unsigned int BITS>
class base_blob
{
protected:
    static constexpr int WIDTH = BITS / 8;
    uint8_t m_data[WIDTH];
public:
    /* construct 0 value by default */
    constexpr base_blob() : m_data() {}

    /* constructor for constants between 1 and 255 */
    constexpr explicit base_blob(uint8_t v) : m_data{v} {}

    explicit base_blob(const std::vector<unsigned char>& vch);

    bool IsNull() const
    {
        for (int i = 0; i < WIDTH; i++)
            if (m_data[i] != 0)
                return false;
        return true;
    }

    void SetNull()
    {
        memset(m_data, 0, sizeof(m_data));
    }

    inline int Compare(const base_blob& other) const { return memcmp(m_data, other.m_data, sizeof(m_data)); }

    friend inline bool operator==(const base_blob& a, const base_blob& b) { return a.Compare(b) == 0; }
    friend inline bool operator!=(const base_blob& a, const base_blob& b) { return a.Compare(b) != 0; }
    friend inline bool operator<(const base_blob& a, const base_blob& b) { return a.Compare(b) < 0; }

    std::string GetHex() const;
    void SetHex(const char* psz);
    void SetHex(const std::string& str);
    std::string ToString() const;

    const unsigned char* data() const { return m_data; }
    unsigned char* data() { return m_data; }

    unsigned char* begin()
    {
        return &m_data[0];
    }

    unsigned char* end()
    {
        return &m_data[WIDTH];
    }

    const unsigned char* begin() const
    {
        return &m_data[0];
    }

    const unsigned char* end() const
    {
        return &m_data[WIDTH];
    }

    unsigned int size() const
    {
        return sizeof(m_data);
    }

    uint64_t GetUint64(int pos) const
    {
        const uint8_t* ptr = m_data + pos * 8;
        return ((uint64_t)ptr[0]) | \
               ((uint64_t)ptr[1]) << 8 | \
               ((uint64_t)ptr[2]) << 16 | \
               ((uint64_t)ptr[3]) << 24 | \
               ((uint64_t)ptr[4]) << 32 | \
               ((uint64_t)ptr[5]) << 40 | \
               ((uint64_t)ptr[6]) << 48 | \
               ((uint64_t)ptr[7]) << 56;
    }

    template<typename Stream>
    void Serialize(Stream& s) const
    {
        s.write((char*)m_data, sizeof(m_data));
    }

    template<typename Stream>
    void Unserialize(Stream& s)
    {
        s.read((char*)m_data, sizeof(m_data));
    }
};

/** 160-bit opaque blob.
 * @note This type is called uint160 for historical reasons only. It is an opaque
 * blob of 160 bits and has no integer operations.
 */
class uint160 : public base_blob<160> {
public:
    constexpr uint160() {}
    explicit uint160(const std::vector<unsigned char>& vch) : base_blob<160>(vch) {}
};

/** 256-bit opaque blob.
 * @note This type is called uint256 for historical reasons only. It is an
 * opaque blob of 256 bits and has no integer operations. Use arith_uint256 if
 * those are required.
 */
class uint256 : public base_blob<256> {
public:
    constexpr uint256() {}
    constexpr explicit uint256(uint8_t v) : base_blob<256>(v) {}
    explicit uint256(const std::vector<unsigned char>& vch) : base_blob<256>(vch) {}
    static const uint256 ONE;
};

/* uint256 from const char *.
 * This is a separate function because the constructor uint256(const char*) can result
 * in dangerously catching uint256(0).
 */
inline uint256 uint256S(const char *str)
{
    uint256 rv;
    rv.SetHex(str);
    return rv;
}
/* uint256 from std::string.
 * This is a separate function because the constructor uint256(const std::string &str) can result
 * in dangerously catching uint256(0) via std::string(const char*).
 */
inline uint256 uint256S(const std::string& str)
{
    uint256 rv;
    rv.SetHex(str);
    return rv;
}

<<<<<<< HEAD
uint256& UINT256_ONE();

inline
uint160 uint160S (const char* str)
{
  uint160 rv;
  rv.SetHex (str);
  return rv;
}

=======
>>>>>>> 4f110494
#endif // BITCOIN_UINT256_H<|MERGE_RESOLUTION|>--- conflicted
+++ resolved
@@ -150,9 +150,6 @@
     return rv;
 }
 
-<<<<<<< HEAD
-uint256& UINT256_ONE();
-
 inline
 uint160 uint160S (const char* str)
 {
@@ -161,6 +158,4 @@
   return rv;
 }
 
-=======
->>>>>>> 4f110494
 #endif // BITCOIN_UINT256_H
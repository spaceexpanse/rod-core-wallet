--- conflicted
+++ resolved
@@ -194,11 +194,7 @@
       bitcoin_util
       Boost::headers
     )
-<<<<<<< HEAD
-    list(APPEND installable_targets xaya-wallet)
-=======
-    install_binary_component(namecoin-wallet HAS_MANPAGE)
->>>>>>> 8ffdc0e0
+    install_binary_component(xaya-wallet HAS_MANPAGE)
   endif()
 endif()
 
@@ -334,17 +330,10 @@
     bitcoin_node
     $<TARGET_NAME_IF_EXISTS:bitcoin_wallet>
   )
-<<<<<<< HEAD
-  list(APPEND installable_targets xayad)
-endif()
-if(WITH_MULTIPROCESS)
+  install_binary_component(xayad HAS_MANPAGE)
+endif()
+if(WITH_MULTIPROCESS AND BUILD_DAEMON)
   add_executable(xaya-node
-=======
-  install_binary_component(namecoind HAS_MANPAGE)
-endif()
-if(WITH_MULTIPROCESS AND BUILD_DAEMON)
-  add_executable(namecoin-node
->>>>>>> 8ffdc0e0
     bitcoind.cpp
     init/bitcoin-node.cpp
   )
@@ -354,12 +343,8 @@
     bitcoin_ipc
     $<TARGET_NAME_IF_EXISTS:bitcoin_wallet>
   )
-<<<<<<< HEAD
-  list(APPEND installable_targets xaya-node)
-=======
-  install_binary_component(namecoin-node)
-endif()
->>>>>>> 8ffdc0e0
+  install_binary_component(xaya-node)
+endif()
 
 if(WITH_MULTIPROCESS AND BUILD_TESTS)
     # bitcoin_ipc_test library target is defined here in src/CMakeLists.txt
@@ -401,11 +386,7 @@
     libevent::core
     libevent::extra
   )
-<<<<<<< HEAD
-  list(APPEND installable_targets xaya-cli)
-=======
-  install_binary_component(namecoin-cli HAS_MANPAGE)
->>>>>>> 8ffdc0e0
+  install_binary_component(xaya-cli HAS_MANPAGE)
 endif()
 
 
@@ -419,11 +400,7 @@
     bitcoin_util
     univalue
   )
-<<<<<<< HEAD
-  list(APPEND installable_targets xaya-tx)
-=======
-  install_binary_component(namecoin-tx HAS_MANPAGE)
->>>>>>> 8ffdc0e0
+  install_binary_component(xaya-tx HAS_MANPAGE)
 endif()
 
 
@@ -436,11 +413,7 @@
     bitcoin_node
     bitcoin_util
   )
-<<<<<<< HEAD
-  list(APPEND installable_targets xaya-util)
-=======
-  install_binary_component(namecoin-util HAS_MANPAGE)
->>>>>>> 8ffdc0e0
+  install_binary_component(xaya-util HAS_MANPAGE)
 endif()
 
 

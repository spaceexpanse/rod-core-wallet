# Copyright (c) 2023-present The Bitcoin Core developers
# Distributed under the MIT software license, see the accompanying
# file COPYING or https://opensource.org/license/mit/.

include(GNUInstallDirs)
include(AddWindowsResources)

configure_file(${PROJECT_SOURCE_DIR}/cmake/bitcoin-config.h.in config/bitcoin-config.h USE_SOURCE_PERMISSIONS @ONLY)
include_directories(${CMAKE_CURRENT_BINARY_DIR} ${CMAKE_CURRENT_SOURCE_DIR})

add_custom_target(generate_build_info
  BYPRODUCTS ${PROJECT_BINARY_DIR}/src/bitcoin-build-info.h
  COMMAND ${CMAKE_COMMAND} -DBUILD_INFO_HEADER_PATH=${PROJECT_BINARY_DIR}/src/bitcoin-build-info.h -DSOURCE_DIR=${PROJECT_SOURCE_DIR} -P ${PROJECT_SOURCE_DIR}/cmake/script/GenerateBuildInfo.cmake
  COMMENT "Generating bitcoin-build-info.h"
  VERBATIM
)
add_library(bitcoin_clientversion OBJECT EXCLUDE_FROM_ALL
  clientversion.cpp
)
target_link_libraries(bitcoin_clientversion
  PRIVATE
    core_interface
)
add_dependencies(bitcoin_clientversion generate_build_info)

add_subdirectory(crypto)
add_subdirectory(univalue)
add_subdirectory(util)
if(WITH_MULTIPROCESS)
  add_subdirectory(ipc)
endif()

#=============================
# secp256k1 subtree
#=============================
message("")
message("Configuring secp256k1 subtree...")
set(SECP256K1_DISABLE_SHARED ON CACHE BOOL "" FORCE)
set(SECP256K1_ENABLE_MODULE_ECDH OFF CACHE BOOL "" FORCE)
set(SECP256K1_ENABLE_MODULE_RECOVERY ON CACHE BOOL "" FORCE)
set(SECP256K1_BUILD_BENCHMARK OFF CACHE BOOL "" FORCE)
set(SECP256K1_BUILD_TESTS ${BUILD_TESTS} CACHE BOOL "" FORCE)
set(SECP256K1_BUILD_EXHAUSTIVE_TESTS ${BUILD_TESTS} CACHE BOOL "" FORCE)
if(NOT BUILD_TESTS)
  # Always skip the ctime tests, if we are building no other tests.
  # Otherwise, they are built if Valgrind is available. See SECP256K1_VALGRIND.
  set(SECP256K1_BUILD_CTIME_TESTS ${BUILD_TESTS} CACHE BOOL "" FORCE)
endif()
set(SECP256K1_BUILD_EXAMPLES OFF CACHE BOOL "" FORCE)
include(GetTargetInterface)
# -fsanitize and related flags apply to both C++ and C,
# so we can pass them down to libsecp256k1 as CFLAGS and LDFLAGS.
get_target_interface(core_sanitizer_cxx_flags "" sanitize_interface COMPILE_OPTIONS)
set(SECP256K1_APPEND_CFLAGS ${core_sanitizer_cxx_flags} CACHE STRING "" FORCE)
unset(core_sanitizer_cxx_flags)
get_target_interface(core_sanitizer_linker_flags "" sanitize_interface LINK_OPTIONS)
set(SECP256K1_APPEND_LDFLAGS ${core_sanitizer_linker_flags} CACHE STRING "" FORCE)
unset(core_sanitizer_linker_flags)
# We want to build libsecp256k1 with the most tested RelWithDebInfo configuration.
enable_language(C)
foreach(config IN LISTS CMAKE_BUILD_TYPE CMAKE_CONFIGURATION_TYPES)
  if(config STREQUAL "")
    continue()
  endif()
  string(TOUPPER "${config}" config)
  set(CMAKE_C_FLAGS_${config} "${CMAKE_C_FLAGS_RELWITHDEBINFO}")
endforeach()
# If the CFLAGS environment variable is defined during building depends
# and configuring this build system, its content might be duplicated.
if(DEFINED ENV{CFLAGS})
  deduplicate_flags(CMAKE_C_FLAGS)
endif()
set(CMAKE_EXPORT_COMPILE_COMMANDS OFF)
add_subdirectory(secp256k1)
set(CMAKE_EXPORT_COMPILE_COMMANDS ON)
string(APPEND CMAKE_C_COMPILE_OBJECT " ${APPEND_CPPFLAGS} ${APPEND_CFLAGS}")

add_library(bitcoin_consensus STATIC EXCLUDE_FROM_ALL
  arith_uint256.cpp
  consensus/merkle.cpp
  consensus/tx_check.cpp
  hash.cpp
  primitives/block.cpp
  primitives/pureheader.cpp
  primitives/transaction.cpp
  pubkey.cpp
  script/interpreter.cpp
  script/names.cpp
  script/script.cpp
  script/script_error.cpp
  uint256.cpp
)
target_link_libraries(bitcoin_consensus
  PRIVATE
    core_interface
    bitcoin_crypto
    secp256k1
)

if(WITH_ZMQ)
  add_subdirectory(zmq)
endif()

# Home for common functionality shared by different executables and libraries.
# Similar to `bitcoin_util` library, but higher-level.
add_library(bitcoin_common STATIC EXCLUDE_FROM_ALL
  addresstype.cpp
  auxpow.cpp
  base58.cpp
  bech32.cpp
  chainparams.cpp
  chainparamsbase.cpp
  coins.cpp
  common/args.cpp
  common/bloom.cpp
  common/config.cpp
  common/init.cpp
  common/interfaces.cpp
  common/messages.cpp
  common/run_command.cpp
  common/settings.cpp
  common/signmessage.cpp
  common/system.cpp
  common/url.cpp
  compressor.cpp
  core_read.cpp
  core_write.cpp
  deploymentinfo.cpp
  external_signer.cpp
  init/common.cpp
  kernel/chainparams.cpp
  key.cpp
  key_io.cpp
  merkleblock.cpp
  names/applications.cpp
  names/common.cpp
  names/encoding.cpp
  net_permissions.cpp
  net_types.cpp
  netaddress.cpp
  netbase.cpp
  outputtype.cpp
  policy/feerate.cpp
  policy/policy.cpp
  powdata.cpp
  protocol.cpp
  psbt.cpp
  rpc/external_signer.cpp
  rpc/rawtransaction_util.cpp
  rpc/request.cpp
  rpc/util.cpp
  scheduler.cpp
  script/descriptor.cpp
  script/miniscript.cpp
  script/parsing.cpp
  script/sign.cpp
  script/signingprovider.cpp
  script/solver.cpp
)
target_link_libraries(bitcoin_common
  PRIVATE
    core_interface
    bitcoin_consensus
    bitcoin_util
    univalue
    secp256k1
    Boost::headers
    $<TARGET_NAME_IF_EXISTS:USDT::headers>
    $<$<PLATFORM_ID:Windows>:ws2_32>
)


set(installable_targets)
if(ENABLE_WALLET)
  add_subdirectory(wallet)

  if(BUILD_WALLET_TOOL)
    add_executable(xaya-wallet
      bitcoin-wallet.cpp
      init/bitcoin-wallet.cpp
      wallet/wallettool.cpp
    )
    add_windows_resources(xaya-wallet bitcoin-wallet-res.rc)
    target_link_libraries(xaya-wallet
      core_interface
      bitcoin_wallet
      bitcoin_common
      bitcoin_util
      Boost::headers
    )
    list(APPEND installable_targets xaya-wallet)
  endif()
endif()


# P2P and RPC server functionality used by `bitcoind` and `bitcoin-qt` executables.
add_library(bitcoin_node STATIC EXCLUDE_FROM_ALL
  addrdb.cpp
  addrman.cpp
  banman.cpp
  bip324.cpp
  blockencodings.cpp
  blockfilter.cpp
  chain.cpp
  consensus/tx_verify.cpp
  dbwrapper.cpp
  deploymentstatus.cpp
  flatfile.cpp
  headerssync.cpp
  httprpc.cpp
  httpserver.cpp
  i2p.cpp
  index/base.cpp
  index/blockfilterindex.cpp
  index/coinstatsindex.cpp
  index/namehash.cpp
  index/txindex.cpp
  init.cpp
  kernel/chain.cpp
  kernel/checks.cpp
  kernel/coinstats.cpp
  kernel/context.cpp
  kernel/cs_main.cpp
  kernel/disconnected_transactions.cpp
  kernel/mempool_removal_reason.cpp
  mapport.cpp
  names/main.cpp
  names/mempool.cpp
  net.cpp
  net_processing.cpp
  netgroup.cpp
  node/abort.cpp
  node/blockmanager_args.cpp
  node/blockstorage.cpp
  node/caches.cpp
  node/chainstate.cpp
  node/chainstatemanager_args.cpp
  node/coin.cpp
  node/coins_view_args.cpp
  node/connection_types.cpp
  node/context.cpp
  node/database_args.cpp
  node/eviction.cpp
  node/interface_ui.cpp
  node/interfaces.cpp
  node/kernel_notifications.cpp
  node/mempool_args.cpp
  node/mempool_persist.cpp
  node/mempool_persist_args.cpp
  node/miner.cpp
  node/mini_miner.cpp
  node/minisketchwrapper.cpp
  node/peerman_args.cpp
  node/psbt.cpp
  node/timeoffsets.cpp
  node/transaction.cpp
  node/txreconciliation.cpp
  node/utxo_snapshot.cpp
  node/warnings.cpp
  noui.cpp
  policy/fees.cpp
  policy/fees_args.cpp
  policy/packages.cpp
  policy/rbf.cpp
  policy/settings.cpp
  policy/truc_policy.cpp
  pow.cpp
  rest.cpp
  rpc/auxpow_miner.cpp
  rpc/blockchain.cpp
  rpc/fees.cpp
  rpc/game.cpp
  rpc/mempool.cpp
  rpc/mining.cpp
  rpc/names.cpp
  rpc/net.cpp
  rpc/node.cpp
  rpc/output_script.cpp
  rpc/rawtransaction.cpp
  rpc/server.cpp
  rpc/server_util.cpp
  rpc/signmessage.cpp
  rpc/txoutproof.cpp
  script/sigcache.cpp
  signet.cpp
  torcontrol.cpp
  txdb.cpp
  txmempool.cpp
  txorphanage.cpp
  txrequest.cpp
  validation.cpp
  validationinterface.cpp
  versionbits.cpp
  $<$<TARGET_EXISTS:bitcoin_wallet>:wallet/init.cpp>
  $<$<NOT:$<TARGET_EXISTS:bitcoin_wallet>>:dummywallet.cpp>
)
target_link_libraries(bitcoin_node
  PRIVATE
    core_interface
    bitcoin_common
    bitcoin_util
    leveldb
    minisketch
    univalue
    Boost::headers
    $<TARGET_NAME_IF_EXISTS:libevent::libevent>
    $<TARGET_NAME_IF_EXISTS:libevent::pthreads>
    $<TARGET_NAME_IF_EXISTS:NATPMP::NATPMP>
    $<TARGET_NAME_IF_EXISTS:MiniUPnPc::MiniUPnPc>
    $<TARGET_NAME_IF_EXISTS:bitcoin_zmq>
    $<TARGET_NAME_IF_EXISTS:USDT::headers>
)


# Bitcoin Core bitcoind.
if(BUILD_DAEMON)
  add_executable(xayad
    bitcoind.cpp
    init/bitcoind.cpp
  )
  add_windows_resources(xayad bitcoind-res.rc)
  target_link_libraries(xayad
    core_interface
    bitcoin_node
    $<TARGET_NAME_IF_EXISTS:bitcoin_wallet>
  )
  list(APPEND installable_targets xayad)
endif()
if(WITH_MULTIPROCESS)
  add_executable(xaya-node
    bitcoind.cpp
    init/bitcoin-node.cpp
  )
  target_link_libraries(xaya-node
    core_interface
    bitcoin_node
    bitcoin_ipc
    $<TARGET_NAME_IF_EXISTS:bitcoin_wallet>
  )
<<<<<<< HEAD
  list(APPEND installable_targets xaya-node)
=======
  list(APPEND installable_targets namecoin-node)

  if(BUILD_TESTS)
    # bitcoin_ipc_test library target is defined here in src/CMakeLists.txt
    # instead of src/test/CMakeLists.txt so capnp files in src/test/ are able to
    # reference capnp files in src/ipc/capnp/ by relative path. The Cap'n Proto
    # compiler only allows importing by relative path when the importing and
    # imported files are underneath the same compilation source prefix, so the
    # source prefix must be src/, not src/test/
    add_library(bitcoin_ipc_test STATIC EXCLUDE_FROM_ALL
      test/ipc_test.cpp
    )
    target_capnp_sources(bitcoin_ipc_test ${PROJECT_SOURCE_DIR}
      test/ipc_test.capnp
    )
    add_dependencies(bitcoin_ipc_test bitcoin_ipc_headers)
  endif()
>>>>>>> 3c9c99ef
endif()


add_library(bitcoin_cli STATIC EXCLUDE_FROM_ALL
  compat/stdin.cpp
  rpc/client.cpp
)
target_link_libraries(bitcoin_cli
  PUBLIC
    core_interface
    univalue
)


# Bitcoin Core RPC client
if(BUILD_CLI)
  add_executable(xaya-cli bitcoin-cli.cpp)
  add_windows_resources(xaya-cli bitcoin-cli-res.rc)
  target_link_libraries(xaya-cli
    core_interface
    bitcoin_cli
    bitcoin_common
    bitcoin_util
    $<TARGET_NAME_IF_EXISTS:libevent::libevent>
  )
  list(APPEND installable_targets xaya-cli)
endif()


if(BUILD_TX)
  add_executable(xaya-tx bitcoin-tx.cpp)
  add_windows_resources(xaya-tx bitcoin-tx-res.rc)
  target_link_libraries(xaya-tx
    core_interface
    bitcoin_common
    bitcoin_util
    univalue
  )
  list(APPEND installable_targets xaya-tx)
endif()


if(BUILD_UTIL)
  add_executable(xaya-util bitcoin-util.cpp)
  add_windows_resources(xaya-util bitcoin-util-res.rc)
  target_link_libraries(xaya-util
    core_interface
    bitcoin_common
    bitcoin_util
  )
  list(APPEND installable_targets xaya-util)
endif()


if(BUILD_GUI)
  add_subdirectory(qt)
endif()


if(BUILD_KERNEL_LIB)
  add_subdirectory(kernel)
endif()

if(BUILD_UTIL_CHAINSTATE)
  add_executable(xaya-chainstate
    bitcoin-chainstate.cpp
  )
  # TODO: The `SKIP_BUILD_RPATH` property setting can be deleted
  #       in the future after reordering Guix script commands to
  #       perform binary checks after the installation step.
  # Relevant discussions:
  # - https://github.com/hebasto/bitcoin/pull/236#issuecomment-2183120953
  # - https://github.com/bitcoin/bitcoin/pull/30312#issuecomment-2191235833
  set_target_properties(xaya-chainstate PROPERTIES
    SKIP_BUILD_RPATH OFF
  )
  target_link_libraries(xaya-chainstate
    PRIVATE
      core_interface
      xayakernel
  )
endif()


add_subdirectory(test/util)
if(BUILD_BENCH)
  add_subdirectory(bench)
endif()

if(BUILD_TESTS)
  add_subdirectory(test)
endif()

if(BUILD_FUZZ_BINARY)
  add_subdirectory(test/fuzz)
endif()


install(TARGETS ${installable_targets}
  RUNTIME DESTINATION ${CMAKE_INSTALL_BINDIR}
)
unset(installable_targets)

if(INSTALL_MAN)
  # TODO: these stubs are no longer needed. man pages should be generated at install time.
  install(DIRECTORY ../doc/man/
    DESTINATION ${CMAKE_INSTALL_MANDIR}/man1
    FILES_MATCHING PATTERN *.1
  )
endif()<|MERGE_RESOLUTION|>--- conflicted
+++ resolved
@@ -337,10 +337,7 @@
     bitcoin_ipc
     $<TARGET_NAME_IF_EXISTS:bitcoin_wallet>
   )
-<<<<<<< HEAD
   list(APPEND installable_targets xaya-node)
-=======
-  list(APPEND installable_targets namecoin-node)
 
   if(BUILD_TESTS)
     # bitcoin_ipc_test library target is defined here in src/CMakeLists.txt
@@ -357,7 +354,6 @@
     )
     add_dependencies(bitcoin_ipc_test bitcoin_ipc_headers)
   endif()
->>>>>>> 3c9c99ef
 endif()
 
 

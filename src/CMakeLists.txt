# Copyright (c) 2023-present The Bitcoin Core developers
# Distributed under the MIT software license, see the accompanying
# file COPYING or https://opensource.org/license/mit/.

include(AddWindowsResources)

configure_file(${PROJECT_SOURCE_DIR}/cmake/bitcoin-build-config.h.in bitcoin-build-config.h USE_SOURCE_PERMISSIONS @ONLY)
include_directories(${CMAKE_CURRENT_BINARY_DIR} ${CMAKE_CURRENT_SOURCE_DIR})

#=============================
# Subprojects
#=============================
# Subprojects include subdirectories that do or could have tests
# and/or benchmark binaries, such as all subtrees and univalue.
# These need to be included before CMAKE_*_OUTPUT_DIRECTORY variables
# are set, so output locations of subproject tests and libraries are
# not overridden.
include(../cmake/crc32c.cmake)
include(../cmake/leveldb.cmake)
include(../cmake/minisketch.cmake)
add_subdirectory(univalue)
if (ENABLE_IPC AND NOT WITH_EXTERNAL_LIBMULTIPROCESS)
  include(../cmake/libmultiprocess.cmake)
  add_libmultiprocess(ipc/libmultiprocess)
endif()
#=============================
# secp256k1 subtree
#=============================
message("")
message("Configuring secp256k1 subtree...")
set(SECP256K1_DISABLE_SHARED ON CACHE BOOL "" FORCE)
set(SECP256K1_ENABLE_MODULE_ECDH OFF CACHE BOOL "" FORCE)
set(SECP256K1_ENABLE_MODULE_RECOVERY ON CACHE BOOL "" FORCE)
set(SECP256K1_ENABLE_MODULE_MUSIG OFF CACHE BOOL "" FORCE)
set(SECP256K1_BUILD_BENCHMARK OFF CACHE BOOL "" FORCE)
set(SECP256K1_BUILD_TESTS ${BUILD_TESTS} CACHE BOOL "" FORCE)
set(SECP256K1_BUILD_EXHAUSTIVE_TESTS ${BUILD_TESTS} CACHE BOOL "" FORCE)
if(NOT BUILD_TESTS)
  # Always skip the ctime tests, if we are building no other tests.
  # Otherwise, they are built if Valgrind is available. See SECP256K1_VALGRIND.
  set(SECP256K1_BUILD_CTIME_TESTS ${BUILD_TESTS} CACHE BOOL "" FORCE)
endif()
set(SECP256K1_BUILD_EXAMPLES OFF CACHE BOOL "" FORCE)
include(GetTargetInterface)
# -fsanitize and related flags apply to both C++ and C,
# so we can pass them down to libsecp256k1 as CFLAGS and LDFLAGS.
get_target_interface(SECP256K1_APPEND_CFLAGS "" sanitize_interface COMPILE_OPTIONS)
string(STRIP "${SECP256K1_APPEND_CFLAGS} ${APPEND_CPPFLAGS}" SECP256K1_APPEND_CFLAGS)
string(STRIP "${SECP256K1_APPEND_CFLAGS} ${APPEND_CFLAGS}" SECP256K1_APPEND_CFLAGS)
set(SECP256K1_APPEND_CFLAGS ${SECP256K1_APPEND_CFLAGS} CACHE STRING "" FORCE)
get_target_interface(SECP256K1_APPEND_LDFLAGS "" sanitize_interface LINK_OPTIONS)
string(STRIP "${SECP256K1_APPEND_LDFLAGS} ${APPEND_LDFLAGS}" SECP256K1_APPEND_LDFLAGS)
set(SECP256K1_APPEND_LDFLAGS ${SECP256K1_APPEND_LDFLAGS} CACHE STRING "" FORCE)
# We want to build libsecp256k1 with the most tested RelWithDebInfo configuration.
enable_language(C)
foreach(config IN LISTS CMAKE_BUILD_TYPE CMAKE_CONFIGURATION_TYPES)
  if(config STREQUAL "")
    continue()
  endif()
  string(TOUPPER "${config}" config)
  set(CMAKE_C_FLAGS_${config} "${CMAKE_C_FLAGS_RELWITHDEBINFO}")
endforeach()
# If the CFLAGS environment variable is defined during building depends
# and configuring this build system, its content might be duplicated.
if(DEFINED ENV{CFLAGS})
  deduplicate_flags(CMAKE_C_FLAGS)
endif()
set(CMAKE_EXPORT_COMPILE_COMMANDS OFF)
add_subdirectory(secp256k1)
set_target_properties(secp256k1 PROPERTIES
  EXCLUDE_FROM_ALL TRUE
)
set(CMAKE_EXPORT_COMPILE_COMMANDS ON)

# Set top-level target output locations.
if(NOT CMAKE_RUNTIME_OUTPUT_DIRECTORY)
  set(CMAKE_RUNTIME_OUTPUT_DIRECTORY ${PROJECT_BINARY_DIR}/bin)
endif()
if(NOT CMAKE_LIBRARY_OUTPUT_DIRECTORY)
  set(CMAKE_LIBRARY_OUTPUT_DIRECTORY ${PROJECT_BINARY_DIR}/lib)
endif()
if(NOT CMAKE_ARCHIVE_OUTPUT_DIRECTORY)
  set(CMAKE_ARCHIVE_OUTPUT_DIRECTORY ${PROJECT_BINARY_DIR}/lib)
endif()

add_custom_target(generate_build_info
  BYPRODUCTS ${PROJECT_BINARY_DIR}/src/bitcoin-build-info.h
  COMMAND ${CMAKE_COMMAND} -DBUILD_INFO_HEADER_PATH=${PROJECT_BINARY_DIR}/src/bitcoin-build-info.h -DSOURCE_DIR=${PROJECT_SOURCE_DIR} -P ${PROJECT_SOURCE_DIR}/cmake/script/GenerateBuildInfo.cmake
  COMMENT "Generating bitcoin-build-info.h"
  VERBATIM
)
add_library(bitcoin_clientversion STATIC EXCLUDE_FROM_ALL
  clientversion.cpp
)
target_link_libraries(bitcoin_clientversion
  PRIVATE
    core_interface
)
add_dependencies(bitcoin_clientversion generate_build_info)

add_subdirectory(crypto)
add_subdirectory(util)
if(ENABLE_IPC)
  add_subdirectory(ipc)
endif()

add_library(bitcoin_consensus STATIC EXCLUDE_FROM_ALL
  arith_uint256.cpp
  consensus/merkle.cpp
  consensus/tx_check.cpp
  hash.cpp
  primitives/block.cpp
  primitives/pureheader.cpp
  primitives/transaction.cpp
  pubkey.cpp
  script/interpreter.cpp
  script/names.cpp
  script/script.cpp
  script/script_error.cpp
  uint256.cpp
)
target_link_libraries(bitcoin_consensus
  PRIVATE
    core_interface
    bitcoin_crypto
    secp256k1
)

if(WITH_ZMQ)
  add_subdirectory(zmq)
endif()

# Home for common functionality shared by different executables and libraries.
# Similar to `bitcoin_util` library, but higher-level.
add_library(bitcoin_common STATIC EXCLUDE_FROM_ALL
  addresstype.cpp
  auxpow.cpp
  base58.cpp
  bech32.cpp
  chain.cpp
  chainparams.cpp
  chainparamsbase.cpp
  coins.cpp
  common/args.cpp
  common/bloom.cpp
  common/config.cpp
  common/init.cpp
  common/interfaces.cpp
  common/messages.cpp
  common/netif.cpp
  common/pcp.cpp
  common/run_command.cpp
  common/settings.cpp
  common/signmessage.cpp
  common/system.cpp
  common/url.cpp
  compressor.cpp
  core_read.cpp
  core_write.cpp
  deploymentinfo.cpp
  external_signer.cpp
  init/common.cpp
  kernel/chainparams.cpp
  key.cpp
  key_io.cpp
  merkleblock.cpp
  names/applications.cpp
  names/common.cpp
  names/encoding.cpp
  net_permissions.cpp
  net_types.cpp
  netaddress.cpp
  netbase.cpp
  outputtype.cpp
  policy/feerate.cpp
  policy/policy.cpp
  pow.cpp
  protocol.cpp
  psbt.cpp
  rpc/rawtransaction_util.cpp
  rpc/request.cpp
  rpc/util.cpp
  scheduler.cpp
  script/descriptor.cpp
  script/miniscript.cpp
  script/parsing.cpp
  script/sign.cpp
  script/signingprovider.cpp
  script/solver.cpp
)
target_link_libraries(bitcoin_common
  PRIVATE
    core_interface
    bitcoin_consensus
    bitcoin_util
    univalue
    secp256k1
    Boost::headers
    $<TARGET_NAME_IF_EXISTS:USDT::headers>
    $<$<PLATFORM_ID:Windows>:ws2_32>
)

include(InstallBinaryComponent)

if(ENABLE_WALLET)
  add_subdirectory(wallet)

  if(BUILD_WALLET_TOOL)
    add_executable(namecoin-wallet
      bitcoin-wallet.cpp
      init/bitcoin-wallet.cpp
      wallet/wallettool.cpp
    )
    add_windows_resources(namecoin-wallet bitcoin-wallet-res.rc)
    target_link_libraries(namecoin-wallet
      core_interface
      bitcoin_wallet
      bitcoin_common
      bitcoin_util
      Boost::headers
    )
    install_binary_component(namecoin-wallet HAS_MANPAGE)
  endif()
endif()


# P2P and RPC server functionality used by `bitcoind` and `bitcoin-qt` executables.
add_library(bitcoin_node STATIC EXCLUDE_FROM_ALL
  addrdb.cpp
  addrman.cpp
  banman.cpp
  bip324.cpp
  blockencodings.cpp
  blockfilter.cpp
  consensus/tx_verify.cpp
  dbwrapper.cpp
  deploymentstatus.cpp
  flatfile.cpp
  headerssync.cpp
  httprpc.cpp
  httpserver.cpp
  i2p.cpp
  index/base.cpp
  index/blockfilterindex.cpp
  index/coinstatsindex.cpp
  index/namehash.cpp
  index/txindex.cpp
  init.cpp
  kernel/chain.cpp
  kernel/checks.cpp
  kernel/coinstats.cpp
  kernel/context.cpp
  kernel/cs_main.cpp
  kernel/disconnected_transactions.cpp
  kernel/mempool_removal_reason.cpp
  mapport.cpp
  names/main.cpp
  names/mempool.cpp
  net.cpp
  net_processing.cpp
  netgroup.cpp
  node/abort.cpp
  node/blockmanager_args.cpp
  node/blockstorage.cpp
  node/caches.cpp
  node/chainstate.cpp
  node/chainstatemanager_args.cpp
  node/coin.cpp
  node/coins_view_args.cpp
  node/connection_types.cpp
  node/context.cpp
  node/database_args.cpp
  node/eviction.cpp
  node/interface_ui.cpp
  node/interfaces.cpp
  node/kernel_notifications.cpp
  node/mempool_args.cpp
  node/mempool_persist.cpp
  node/mempool_persist_args.cpp
  node/miner.cpp
  node/mini_miner.cpp
  node/minisketchwrapper.cpp
  node/peerman_args.cpp
  node/psbt.cpp
  node/timeoffsets.cpp
  node/transaction.cpp
  node/txdownloadman_impl.cpp
  node/txreconciliation.cpp
  node/utxo_snapshot.cpp
  node/warnings.cpp
  noui.cpp
  policy/ephemeral_policy.cpp
  policy/fees.cpp
  policy/fees_args.cpp
  policy/packages.cpp
  policy/rbf.cpp
  policy/settings.cpp
  policy/truc_policy.cpp
  rest.cpp
  rpc/auxpow_miner.cpp
  rpc/blockchain.cpp
  rpc/external_signer.cpp
  rpc/fees.cpp
  rpc/mempool.cpp
  rpc/mining.cpp
  rpc/names.cpp
  rpc/net.cpp
  rpc/node.cpp
  rpc/output_script.cpp
  rpc/rawtransaction.cpp
  rpc/server.cpp
  rpc/server_util.cpp
  rpc/signmessage.cpp
  rpc/txoutproof.cpp
  script/sigcache.cpp
  signet.cpp
  torcontrol.cpp
  txdb.cpp
  txgraph.cpp
  txmempool.cpp
  txorphanage.cpp
  txrequest.cpp
  validation.cpp
  validationinterface.cpp
  versionbits.cpp
  $<$<TARGET_EXISTS:bitcoin_wallet>:wallet/init.cpp>
  $<$<NOT:$<TARGET_EXISTS:bitcoin_wallet>>:dummywallet.cpp>
)
target_link_libraries(bitcoin_node
  PRIVATE
    core_interface
    bitcoin_common
    bitcoin_util
    $<TARGET_NAME_IF_EXISTS:bitcoin_zmq>
    leveldb
    minisketch
    univalue
    Boost::headers
    $<TARGET_NAME_IF_EXISTS:libevent::core>
    $<TARGET_NAME_IF_EXISTS:libevent::extra>
    $<TARGET_NAME_IF_EXISTS:libevent::pthreads>
    $<TARGET_NAME_IF_EXISTS:USDT::headers>
)


# Bitcoin Core bitcoind.
if(BUILD_DAEMON)
  add_executable(namecoind
    bitcoind.cpp
    init/bitcoind.cpp
  )
  add_windows_resources(namecoind bitcoind-res.rc)
  target_link_libraries(namecoind
    core_interface
    bitcoin_node
    $<TARGET_NAME_IF_EXISTS:bitcoin_wallet>
  )
  install_binary_component(namecoind HAS_MANPAGE)
endif()
<<<<<<< HEAD
if(WITH_MULTIPROCESS AND BUILD_DAEMON)
  add_executable(namecoin-node
=======
if(ENABLE_IPC AND BUILD_DAEMON)
  add_executable(bitcoin-node
>>>>>>> acb62395
    bitcoind.cpp
    init/bitcoin-node.cpp
  )
  target_link_libraries(namecoin-node
    core_interface
    bitcoin_node
    bitcoin_ipc
    $<TARGET_NAME_IF_EXISTS:bitcoin_wallet>
  )
  install_binary_component(namecoin-node)
endif()

if(ENABLE_IPC AND BUILD_TESTS)
    # bitcoin_ipc_test library target is defined here in src/CMakeLists.txt
    # instead of src/test/CMakeLists.txt so capnp files in src/test/ are able to
    # reference capnp files in src/ipc/capnp/ by relative path. The Cap'n Proto
    # compiler only allows importing by relative path when the importing and
    # imported files are underneath the same compilation source prefix, so the
    # source prefix must be src/, not src/test/
    add_library(bitcoin_ipc_test STATIC EXCLUDE_FROM_ALL
      test/ipc_test.cpp
    )
    target_capnp_sources(bitcoin_ipc_test ${PROJECT_SOURCE_DIR}
      test/ipc_test.capnp
    )
    add_dependencies(bitcoin_ipc_test bitcoin_ipc_headers)
endif()


add_library(bitcoin_cli STATIC EXCLUDE_FROM_ALL
  compat/stdin.cpp
  rpc/client.cpp
)
target_link_libraries(bitcoin_cli
  PUBLIC
    core_interface
    univalue
)


# Bitcoin Core RPC client
if(BUILD_CLI)
  add_executable(namecoin-cli bitcoin-cli.cpp)
  add_windows_resources(namecoin-cli bitcoin-cli-res.rc)
  target_link_libraries(namecoin-cli
    core_interface
    bitcoin_cli
    bitcoin_common
    bitcoin_util
    libevent::core
    libevent::extra
  )
  install_binary_component(namecoin-cli HAS_MANPAGE)
endif()


if(BUILD_TX)
  add_executable(namecoin-tx bitcoin-tx.cpp)
  add_windows_resources(namecoin-tx bitcoin-tx-res.rc)
  target_link_libraries(namecoin-tx
    core_interface
    bitcoin_common
    bitcoin_util
    univalue
  )
  install_binary_component(namecoin-tx HAS_MANPAGE)
endif()


if(BUILD_UTIL)
  add_executable(namecoin-util bitcoin-util.cpp)
  add_windows_resources(namecoin-util bitcoin-util-res.rc)
  target_link_libraries(namecoin-util
    core_interface
    bitcoin_common
    bitcoin_util
  )
  install_binary_component(namecoin-util HAS_MANPAGE)
endif()


if(BUILD_GUI)
  add_subdirectory(qt)
endif()


if(BUILD_KERNEL_LIB)
  add_subdirectory(kernel)
endif()

if(BUILD_UTIL_CHAINSTATE)
  add_executable(namecoin-chainstate
    bitcoin-chainstate.cpp
  )
  # TODO: The `SKIP_BUILD_RPATH` property setting can be deleted
  #       in the future after reordering Guix script commands to
  #       perform binary checks after the installation step.
  # Relevant discussions:
  # - https://github.com/hebasto/bitcoin/pull/236#issuecomment-2183120953
  # - https://github.com/bitcoin/bitcoin/pull/30312#issuecomment-2191235833
  set_target_properties(namecoin-chainstate PROPERTIES
    SKIP_BUILD_RPATH OFF
  )
  target_link_libraries(namecoin-chainstate
    PRIVATE
      core_interface
      namecoinkernel
  )
endif()


add_subdirectory(test/util)
if(BUILD_BENCH)
  add_subdirectory(bench)
endif()

if(BUILD_TESTS)
  add_subdirectory(test)
endif()

if(BUILD_FUZZ_BINARY)
  add_subdirectory(test/fuzz)
endif()<|MERGE_RESOLUTION|>--- conflicted
+++ resolved
@@ -357,13 +357,8 @@
   )
   install_binary_component(namecoind HAS_MANPAGE)
 endif()
-<<<<<<< HEAD
-if(WITH_MULTIPROCESS AND BUILD_DAEMON)
+if(ENABLE_IPC AND BUILD_DAEMON)
   add_executable(namecoin-node
-=======
-if(ENABLE_IPC AND BUILD_DAEMON)
-  add_executable(bitcoin-node
->>>>>>> acb62395
     bitcoind.cpp
     init/bitcoin-node.cpp
   )

--- conflicted
+++ resolved
@@ -359,13 +359,8 @@
   )
   install_binary_component(xayad HAS_MANPAGE)
 endif()
-<<<<<<< HEAD
-if(WITH_MULTIPROCESS AND BUILD_DAEMON)
+if(ENABLE_IPC AND BUILD_DAEMON)
   add_executable(xaya-node
-=======
-if(ENABLE_IPC AND BUILD_DAEMON)
-  add_executable(namecoin-node
->>>>>>> ef59520e
     bitcoind.cpp
     init/bitcoin-node.cpp
   )

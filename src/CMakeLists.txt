# Copyright (c) 2023-present The Bitcoin Core developers
# Distributed under the MIT software license, see the accompanying
# file COPYING or https://opensource.org/license/mit/.

include(GNUInstallDirs)
include(AddWindowsResources)

configure_file(${PROJECT_SOURCE_DIR}/cmake/bitcoin-build-config.h.in bitcoin-build-config.h USE_SOURCE_PERMISSIONS @ONLY)
include_directories(${CMAKE_CURRENT_BINARY_DIR} ${CMAKE_CURRENT_SOURCE_DIR})

add_custom_target(generate_build_info
  BYPRODUCTS ${PROJECT_BINARY_DIR}/src/bitcoin-build-info.h
  COMMAND ${CMAKE_COMMAND} -DBUILD_INFO_HEADER_PATH=${PROJECT_BINARY_DIR}/src/bitcoin-build-info.h -DSOURCE_DIR=${PROJECT_SOURCE_DIR} -P ${PROJECT_SOURCE_DIR}/cmake/script/GenerateBuildInfo.cmake
  COMMENT "Generating bitcoin-build-info.h"
  VERBATIM
)
add_library(bitcoin_clientversion OBJECT EXCLUDE_FROM_ALL
  clientversion.cpp
)
target_link_libraries(bitcoin_clientversion
  PRIVATE
    core_interface
)
add_dependencies(bitcoin_clientversion generate_build_info)

add_subdirectory(crypto)
add_subdirectory(univalue)
add_subdirectory(util)
if(WITH_MULTIPROCESS)
  add_subdirectory(ipc)
endif()

#=============================
# secp256k1 subtree
#=============================
message("")
message("Configuring secp256k1 subtree...")
set(SECP256K1_DISABLE_SHARED ON CACHE BOOL "" FORCE)
set(SECP256K1_ENABLE_MODULE_ECDH OFF CACHE BOOL "" FORCE)
set(SECP256K1_ENABLE_MODULE_RECOVERY ON CACHE BOOL "" FORCE)
set(SECP256K1_ENABLE_MODULE_MUSIG OFF CACHE BOOL "" FORCE)
set(SECP256K1_BUILD_BENCHMARK OFF CACHE BOOL "" FORCE)
set(SECP256K1_BUILD_TESTS ${BUILD_TESTS} CACHE BOOL "" FORCE)
set(SECP256K1_BUILD_EXHAUSTIVE_TESTS ${BUILD_TESTS} CACHE BOOL "" FORCE)
if(NOT BUILD_TESTS)
  # Always skip the ctime tests, if we are building no other tests.
  # Otherwise, they are built if Valgrind is available. See SECP256K1_VALGRIND.
  set(SECP256K1_BUILD_CTIME_TESTS ${BUILD_TESTS} CACHE BOOL "" FORCE)
endif()
set(SECP256K1_BUILD_EXAMPLES OFF CACHE BOOL "" FORCE)
include(GetTargetInterface)
# -fsanitize and related flags apply to both C++ and C,
# so we can pass them down to libsecp256k1 as CFLAGS and LDFLAGS.
get_target_interface(core_sanitizer_cxx_flags "" sanitize_interface COMPILE_OPTIONS)
set(SECP256K1_APPEND_CFLAGS ${core_sanitizer_cxx_flags} CACHE STRING "" FORCE)
unset(core_sanitizer_cxx_flags)
get_target_interface(core_sanitizer_linker_flags "" sanitize_interface LINK_OPTIONS)
set(SECP256K1_APPEND_LDFLAGS ${core_sanitizer_linker_flags} CACHE STRING "" FORCE)
unset(core_sanitizer_linker_flags)
# We want to build libsecp256k1 with the most tested RelWithDebInfo configuration.
enable_language(C)
foreach(config IN LISTS CMAKE_BUILD_TYPE CMAKE_CONFIGURATION_TYPES)
  if(config STREQUAL "")
    continue()
  endif()
  string(TOUPPER "${config}" config)
  set(CMAKE_C_FLAGS_${config} "${CMAKE_C_FLAGS_RELWITHDEBINFO}")
endforeach()
# If the CFLAGS environment variable is defined during building depends
# and configuring this build system, its content might be duplicated.
if(DEFINED ENV{CFLAGS})
  deduplicate_flags(CMAKE_C_FLAGS)
endif()
set(CMAKE_EXPORT_COMPILE_COMMANDS OFF)
add_subdirectory(secp256k1)
set_target_properties(secp256k1 PROPERTIES
  EXCLUDE_FROM_ALL TRUE
)
set(CMAKE_EXPORT_COMPILE_COMMANDS ON)
string(APPEND CMAKE_C_COMPILE_OBJECT " ${APPEND_CPPFLAGS} ${APPEND_CFLAGS}")

add_library(bitcoin_consensus STATIC EXCLUDE_FROM_ALL
  arith_uint256.cpp
  consensus/merkle.cpp
  consensus/tx_check.cpp
  hash.cpp
  primitives/block.cpp
  primitives/pureheader.cpp
  primitives/transaction.cpp
  pubkey.cpp
  script/interpreter.cpp
  script/names.cpp
  script/script.cpp
  script/script_error.cpp
  uint256.cpp
)
target_link_libraries(bitcoin_consensus
  PRIVATE
    core_interface
    bitcoin_crypto
    secp256k1
)

if(WITH_ZMQ)
  add_subdirectory(zmq)
endif()

# Home for common functionality shared by different executables and libraries.
# Similar to `bitcoin_util` library, but higher-level.
add_library(bitcoin_common STATIC EXCLUDE_FROM_ALL
  addresstype.cpp
  auxpow.cpp
  base58.cpp
  bech32.cpp
  chain.cpp
  chainparams.cpp
  chainparamsbase.cpp
  coins.cpp
  common/args.cpp
  common/bloom.cpp
  common/config.cpp
  common/init.cpp
  common/interfaces.cpp
  common/messages.cpp
  common/netif.cpp
  common/pcp.cpp
  common/run_command.cpp
  common/settings.cpp
  common/signmessage.cpp
  common/system.cpp
  common/url.cpp
  compressor.cpp
  core_read.cpp
  core_write.cpp
  deploymentinfo.cpp
  external_signer.cpp
  init/common.cpp
  kernel/chainparams.cpp
  key.cpp
  key_io.cpp
  merkleblock.cpp
  names/applications.cpp
  names/common.cpp
  names/encoding.cpp
  net_permissions.cpp
  net_types.cpp
  netaddress.cpp
  netbase.cpp
  outputtype.cpp
  policy/feerate.cpp
  policy/policy.cpp
<<<<<<< HEAD
  powdata.cpp
=======
  pow.cpp
>>>>>>> 2b956996
  protocol.cpp
  psbt.cpp
  rpc/external_signer.cpp
  rpc/rawtransaction_util.cpp
  rpc/request.cpp
  rpc/util.cpp
  scheduler.cpp
  script/descriptor.cpp
  script/miniscript.cpp
  script/parsing.cpp
  script/sign.cpp
  script/signingprovider.cpp
  script/solver.cpp
)
target_link_libraries(bitcoin_common
  PRIVATE
    core_interface
    bitcoin_consensus
    bitcoin_util
    univalue
    secp256k1
    Boost::headers
    $<TARGET_NAME_IF_EXISTS:USDT::headers>
    $<$<PLATFORM_ID:Windows>:ws2_32>
)


set(installable_targets)
if(ENABLE_WALLET)
  add_subdirectory(wallet)

  if(BUILD_WALLET_TOOL)
    add_executable(xaya-wallet
      bitcoin-wallet.cpp
      init/bitcoin-wallet.cpp
      wallet/wallettool.cpp
    )
    add_windows_resources(xaya-wallet bitcoin-wallet-res.rc)
    target_link_libraries(xaya-wallet
      core_interface
      bitcoin_wallet
      bitcoin_common
      bitcoin_util
      Boost::headers
    )
    list(APPEND installable_targets xaya-wallet)
  endif()
endif()


# P2P and RPC server functionality used by `bitcoind` and `bitcoin-qt` executables.
add_library(bitcoin_node STATIC EXCLUDE_FROM_ALL
  addrdb.cpp
  addrman.cpp
  banman.cpp
  bip324.cpp
  blockencodings.cpp
  blockfilter.cpp
  consensus/tx_verify.cpp
  dbwrapper.cpp
  deploymentstatus.cpp
  flatfile.cpp
  headerssync.cpp
  httprpc.cpp
  httpserver.cpp
  i2p.cpp
  index/base.cpp
  index/blockfilterindex.cpp
  index/coinstatsindex.cpp
  index/namehash.cpp
  index/txindex.cpp
  init.cpp
  kernel/chain.cpp
  kernel/checks.cpp
  kernel/coinstats.cpp
  kernel/context.cpp
  kernel/cs_main.cpp
  kernel/disconnected_transactions.cpp
  kernel/mempool_removal_reason.cpp
  mapport.cpp
  names/main.cpp
  names/mempool.cpp
  net.cpp
  net_processing.cpp
  netgroup.cpp
  node/abort.cpp
  node/blockmanager_args.cpp
  node/blockstorage.cpp
  node/caches.cpp
  node/chainstate.cpp
  node/chainstatemanager_args.cpp
  node/coin.cpp
  node/coins_view_args.cpp
  node/connection_types.cpp
  node/context.cpp
  node/database_args.cpp
  node/eviction.cpp
  node/interface_ui.cpp
  node/interfaces.cpp
  node/kernel_notifications.cpp
  node/mempool_args.cpp
  node/mempool_persist.cpp
  node/mempool_persist_args.cpp
  node/miner.cpp
  node/mini_miner.cpp
  node/minisketchwrapper.cpp
  node/peerman_args.cpp
  node/psbt.cpp
  node/timeoffsets.cpp
  node/transaction.cpp
  node/txdownloadman_impl.cpp
  node/txreconciliation.cpp
  node/utxo_snapshot.cpp
  node/warnings.cpp
  noui.cpp
  policy/ephemeral_policy.cpp
  policy/fees.cpp
  policy/fees_args.cpp
  policy/packages.cpp
  policy/rbf.cpp
  policy/settings.cpp
  policy/truc_policy.cpp
  rest.cpp
  rpc/auxpow_miner.cpp
  rpc/blockchain.cpp
  rpc/fees.cpp
  rpc/game.cpp
  rpc/mempool.cpp
  rpc/mining.cpp
  rpc/names.cpp
  rpc/net.cpp
  rpc/node.cpp
  rpc/output_script.cpp
  rpc/rawtransaction.cpp
  rpc/server.cpp
  rpc/server_util.cpp
  rpc/signmessage.cpp
  rpc/txoutproof.cpp
  script/sigcache.cpp
  signet.cpp
  torcontrol.cpp
  txdb.cpp
  txmempool.cpp
  txorphanage.cpp
  txrequest.cpp
  validation.cpp
  validationinterface.cpp
  versionbits.cpp
  $<$<TARGET_EXISTS:bitcoin_wallet>:wallet/init.cpp>
  $<$<NOT:$<TARGET_EXISTS:bitcoin_wallet>>:dummywallet.cpp>
)
target_link_libraries(bitcoin_node
  PRIVATE
    core_interface
    bitcoin_common
    bitcoin_util
    $<TARGET_NAME_IF_EXISTS:bitcoin_zmq>
    leveldb
    minisketch
    univalue
    Boost::headers
    $<TARGET_NAME_IF_EXISTS:libevent::core>
    $<TARGET_NAME_IF_EXISTS:libevent::extra>
    $<TARGET_NAME_IF_EXISTS:libevent::pthreads>
    $<TARGET_NAME_IF_EXISTS:USDT::headers>
)


# Bitcoin Core bitcoind.
if(BUILD_DAEMON)
  add_executable(xayad
    bitcoind.cpp
    init/bitcoind.cpp
  )
  add_windows_resources(xayad bitcoind-res.rc)
  target_link_libraries(xayad
    core_interface
    bitcoin_node
    $<TARGET_NAME_IF_EXISTS:bitcoin_wallet>
  )
  list(APPEND installable_targets xayad)
endif()
if(WITH_MULTIPROCESS)
  add_executable(xaya-node
    bitcoind.cpp
    init/bitcoin-node.cpp
  )
  target_link_libraries(xaya-node
    core_interface
    bitcoin_node
    bitcoin_ipc
    $<TARGET_NAME_IF_EXISTS:bitcoin_wallet>
  )
  list(APPEND installable_targets xaya-node)

  if(BUILD_TESTS)
    # bitcoin_ipc_test library target is defined here in src/CMakeLists.txt
    # instead of src/test/CMakeLists.txt so capnp files in src/test/ are able to
    # reference capnp files in src/ipc/capnp/ by relative path. The Cap'n Proto
    # compiler only allows importing by relative path when the importing and
    # imported files are underneath the same compilation source prefix, so the
    # source prefix must be src/, not src/test/
    add_library(bitcoin_ipc_test STATIC EXCLUDE_FROM_ALL
      test/ipc_test.cpp
    )
    target_capnp_sources(bitcoin_ipc_test ${PROJECT_SOURCE_DIR}
      test/ipc_test.capnp
    )
    add_dependencies(bitcoin_ipc_test bitcoin_ipc_headers)
  endif()
endif()


add_library(bitcoin_cli STATIC EXCLUDE_FROM_ALL
  compat/stdin.cpp
  rpc/client.cpp
)
target_link_libraries(bitcoin_cli
  PUBLIC
    core_interface
    univalue
)


# Bitcoin Core RPC client
if(BUILD_CLI)
  add_executable(xaya-cli bitcoin-cli.cpp)
  add_windows_resources(xaya-cli bitcoin-cli-res.rc)
  target_link_libraries(xaya-cli
    core_interface
    bitcoin_cli
    bitcoin_common
    bitcoin_util
    libevent::core
    libevent::extra
  )
  list(APPEND installable_targets xaya-cli)
endif()


if(BUILD_TX)
  add_executable(xaya-tx bitcoin-tx.cpp)
  add_windows_resources(xaya-tx bitcoin-tx-res.rc)
  target_link_libraries(xaya-tx
    core_interface
    bitcoin_common
    bitcoin_util
    univalue
  )
  list(APPEND installable_targets xaya-tx)
endif()


if(BUILD_UTIL)
  add_executable(xaya-util bitcoin-util.cpp)
  add_windows_resources(xaya-util bitcoin-util-res.rc)
  target_link_libraries(xaya-util
    core_interface
    bitcoin_common
    bitcoin_util
  )
  list(APPEND installable_targets xaya-util)
endif()


if(BUILD_GUI)
  add_subdirectory(qt)
endif()


if(BUILD_KERNEL_LIB)
  add_subdirectory(kernel)
endif()

if(BUILD_UTIL_CHAINSTATE)
  add_executable(xaya-chainstate
    bitcoin-chainstate.cpp
  )
  # TODO: The `SKIP_BUILD_RPATH` property setting can be deleted
  #       in the future after reordering Guix script commands to
  #       perform binary checks after the installation step.
  # Relevant discussions:
  # - https://github.com/hebasto/bitcoin/pull/236#issuecomment-2183120953
  # - https://github.com/bitcoin/bitcoin/pull/30312#issuecomment-2191235833
  set_target_properties(xaya-chainstate PROPERTIES
    SKIP_BUILD_RPATH OFF
  )
  target_link_libraries(xaya-chainstate
    PRIVATE
      core_interface
      xayakernel
  )
endif()


add_subdirectory(test/util)
if(BUILD_BENCH)
  add_subdirectory(bench)
endif()

if(BUILD_TESTS)
  add_subdirectory(test)
endif()

if(BUILD_FUZZ_BINARY)
  add_subdirectory(test/fuzz)
endif()


install(TARGETS ${installable_targets}
  RUNTIME DESTINATION ${CMAKE_INSTALL_BINDIR}
)
unset(installable_targets)

if(INSTALL_MAN)
  # TODO: these stubs are no longer needed. man pages should be generated at install time.
  install(DIRECTORY ../doc/man/
    DESTINATION ${CMAKE_INSTALL_MANDIR}/man1
    FILES_MATCHING PATTERN *.1
  )
endif()<|MERGE_RESOLUTION|>--- conflicted
+++ resolved
@@ -149,11 +149,8 @@
   outputtype.cpp
   policy/feerate.cpp
   policy/policy.cpp
-<<<<<<< HEAD
+  pow.cpp
   powdata.cpp
-=======
-  pow.cpp
->>>>>>> 2b956996
   protocol.cpp
   psbt.cpp
   rpc/external_signer.cpp
@@ -400,6 +397,7 @@
   target_link_libraries(xaya-tx
     core_interface
     bitcoin_common
+    bitcoin_node
     bitcoin_util
     univalue
   )
@@ -413,6 +411,7 @@
   target_link_libraries(xaya-util
     core_interface
     bitcoin_common
+    bitcoin_node
     bitcoin_util
   )
   list(APPEND installable_targets xaya-util)

--- conflicted
+++ resolved
@@ -2355,17 +2355,6 @@
                 }
             }
         }
-<<<<<<< HEAD
-        // Check the version of the last 100 blocks to see if we need to upgrade:
-        for (int i = 0; i < 100 && pindex != nullptr; i++)
-        {
-            int32_t nExpectedVersion = ComputeBlockVersion(pindex->pprev, chainParams.GetConsensus());
-            if (pindex->nVersion > VERSIONBITS_LAST_OLD_BLOCK_VERSION && (pindex->nVersion & ~nExpectedVersion) != 0)
-                ++num_unexpected_version;
-            pindex = pindex->pprev;
-        }
-=======
->>>>>>> a154d5f7
     }
     LogPrintf("%s: new best=%s height=%d version=0x%08x log2_work=%f tx=%lu date='%s' progress=%f cache=%.1fMiB(%utxo)%s\n", __func__,
       pindexNew->GetBlockHash().ToString(), pindexNew->nHeight, pindexNew->nVersion,

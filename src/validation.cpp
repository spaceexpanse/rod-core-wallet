--- conflicted
+++ resolved
@@ -568,7 +568,6 @@
         // Bring the best block into scope
         view.GetBestBlock();
 
-<<<<<<< HEAD
         /* If this is a name update (or firstupdate), make sure that the
            existing name entry (if any) is in the dummy cache.  Otherwise
            tx validation done below (in CheckInputs) will not be correct.  */
@@ -584,10 +583,6 @@
             }
         }
 
-        nValueIn = view.GetValueIn(tx);
-
-=======
->>>>>>> 313a3af0
         // we have all inputs cached now, so switch back to dummy, so we don't need to keep lock on mempool
         view.SetBackend(dummy);
 
@@ -602,7 +597,7 @@
         } // end LOCK(pool.cs)
 
         CAmount nFees = 0;
-        if (!Consensus::CheckTxInputs(tx, state, view, GetSpendHeight(view), nFees)) {
+        if (!Consensus::CheckTxInputs(tx, state, view, GetSpendHeight(view), SCRIPT_VERIFY_NAMES_MEMPOOL, nFees)) {
             return error("%s: Consensus::CheckTxInputs: %s, %s", __func__, tx.GetHash().ToString(), FormatStateMessage(state));
         }
 
@@ -613,16 +608,6 @@
         // Check for non-standard witness in P2WSH
         if (tx.HasWitness() && fRequireStandard && !IsWitnessStandard(tx, view))
             return state.DoS(0, false, REJECT_NONSTANDARD, "bad-witness-nonstandard", true);
-
-        // Verify the name transaction, to ensure that the structure is valid
-        // (e. g., not multiple name outputs).  This is something that is
-        // assumed to be true later on, for instance in the constructor of
-        // CTxMemPoolEntry.  The check is redone later in CheckInputs, but that
-        // point is too late and it does not hurt to do the check twice.
-        // This is necessary to fix #116.
-        if (!CheckNameTransaction (tx, GetSpendHeight(view), view, state,
-                                   SCRIPT_VERIFY_NAMES_MEMPOOL))
-            return state.Invalid(false, 0, "", "Tx invalid for Namecoin");
 
         int64_t nSigOpsCost = GetTransactionSigOpCost(tx, view, STANDARD_SCRIPT_VERIFY_FLAGS);
 
@@ -1353,12 +1338,6 @@
 {
     if (!tx.IsCoinBase())
     {
-<<<<<<< HEAD
-        if (!Consensus::CheckTxInputs(tx, state, inputs, GetSpendHeight(inputs), flags))
-            return false;
-
-=======
->>>>>>> 313a3af0
         if (pvChecks)
             pvChecks->reserve(tx.vin.size());
 
@@ -1883,7 +1862,7 @@
         if (!tx.IsCoinBase())
         {
             CAmount txfee = 0;
-            if (!Consensus::CheckTxInputs(tx, state, view, pindex->nHeight, txfee)) {
+            if (!Consensus::CheckTxInputs(tx, state, view, pindex->nHeight, flags, txfee)) {
                 return error("%s: Consensus::CheckTxInputs: %s, %s", __func__, tx.GetHash().ToString(), FormatStateMessage(state));
             }
             nFees += txfee;

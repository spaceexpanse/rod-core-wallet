// Copyright (c) 2009-2010 Satoshi Nakamoto
// Copyright (c) 2009-2021 The Bitcoin Core developers
// Distributed under the MIT software license, see the accompanying
// file COPYING or http://www.opensource.org/licenses/mit-license.php.

#include <validation.h>

#include <kernel/coinstats.h>
#include <kernel/mempool_persist.h>

#include <arith_uint256.h>
#include <auxpow.h>
#include <chain.h>
#include <chainparams.h>
#include <checkqueue.h>
#include <consensus/amount.h>
#include <consensus/consensus.h>
#include <consensus/merkle.h>
#include <consensus/tx_check.h>
#include <consensus/tx_verify.h>
#include <consensus/validation.h>
#include <cuckoocache.h>
#include <flatfile.h>
#include <fs.h>
#include <hash.h>
#include <logging.h>
#include <logging/timer.h>
#include <names/main.h>
#include <names/mempool.h>
#include <node/blockstorage.h>
#include <node/interface_ui.h>
#include <node/utxo_snapshot.h>
#include <policy/policy.h>
#include <policy/rbf.h>
#include <policy/settings.h>
#include <pow.h>
#include <primitives/block.h>
#include <primitives/transaction.h>
#include <random.h>
#include <reverse_iterator.h>
#include <script/script.h>
#include <script/sigcache.h>
#include <shutdown.h>
#include <signet.h>
#include <tinyformat.h>
#include <txdb.h>
#include <txmempool.h>
#include <uint256.h>
#include <undo.h>
#include <util/check.h> // For NDEBUG compile time check
#include <util/hasher.h>
#include <util/moneystr.h>
#include <util/rbf.h>
#include <util/strencodings.h>
#include <util/system.h>
#include <util/time.h>
#include <util/trace.h>
#include <util/translation.h>
#include <validationinterface.h>
#include <warnings.h>

#include <algorithm>
#include <cassert>
#include <chrono>
#include <deque>
#include <numeric>
#include <optional>
#include <string>

using kernel::CCoinsStats;
using kernel::CoinStatsHashType;
using kernel::ComputeUTXOStats;
using kernel::LoadMempool;

using fsbridge::FopenFn;
using node::BlockManager;
using node::BlockMap;
using node::CBlockIndexHeightOnlyComparator;
using node::CBlockIndexWorkComparator;
using node::fImporting;
using node::fPruneMode;
using node::fReindex;
using node::ReadBlockFromDisk;
using node::SnapshotMetadata;
using node::UndoReadFromDisk;
using node::UnlinkPrunedFiles;

#define MICRO 0.000001
#define MILLI 0.001

/** Maximum kilobytes for transactions to store for processing during reorg */
static const unsigned int MAX_DISCONNECTED_TX_POOL_SIZE = 20000;
/** Time to wait between writing blocks/block index to disk. */
static constexpr std::chrono::hours DATABASE_WRITE_INTERVAL{1};
/** Time to wait between flushing chainstate to disk. */
static constexpr std::chrono::hours DATABASE_FLUSH_INTERVAL{24};
/** Maximum age of our tip for us to be considered current for fee estimation */
static constexpr std::chrono::hours MAX_FEE_ESTIMATION_TIP_AGE{3};
const std::vector<std::string> CHECKLEVEL_DOC {
    "level 0 reads the blocks from disk",
    "level 1 verifies block validity",
    "level 2 verifies undo data",
    "level 3 checks disconnection of tip blocks",
    "level 4 tries to reconnect the blocks",
    "each level includes the checks of the previous levels",
};
/** The number of blocks to keep below the deepest prune lock.
 *  There is nothing special about this number. It is higher than what we
 *  expect to see in regular mainnet reorgs, but not so high that it would
 *  noticeably interfere with the pruning mechanism.
 * */
static constexpr int PRUNE_LOCK_BUFFER{10};

/**
 * Mutex to guard access to validation specific variables, such as reading
 * or changing the chainstate.
 *
 * This may also need to be locked when updating the transaction pool, e.g. on
 * AcceptToMemoryPool. See CTxMemPool::cs comment for details.
 *
 * The transaction pool has a separate lock to allow reading from it and the
 * chainstate at the same time.
 */
RecursiveMutex cs_main;

GlobalMutex g_best_block_mutex;
std::condition_variable g_best_block_cv;
uint256 g_best_block;
bool g_parallel_script_checks{false};
bool fCheckBlockIndex = false;
bool fCheckpointsEnabled = DEFAULT_CHECKPOINTS_ENABLED;
int64_t nMaxTipAge = DEFAULT_MAX_TIP_AGE;

uint256 hashAssumeValid;
arith_uint256 nMinimumChainWork;

const CBlockIndex* CChainState::FindForkInGlobalIndex(const CBlockLocator& locator) const
{
    AssertLockHeld(cs_main);

    // Find the latest block common to locator and chain - we expect that
    // locator.vHave is sorted descending by height.
    for (const uint256& hash : locator.vHave) {
        const CBlockIndex* pindex{m_blockman.LookupBlockIndex(hash)};
        if (pindex) {
            if (m_chain.Contains(pindex)) {
                return pindex;
            }
            if (pindex->GetAncestor(m_chain.Height()) == m_chain.Tip()) {
                return m_chain.Tip();
            }
        }
    }
    return m_chain.Genesis();
}

bool CheckInputScripts(const CTransaction& tx, TxValidationState& state,
                       const CCoinsViewCache& inputs, unsigned int flags, bool cacheSigStore,
                       bool cacheFullScriptStore, PrecomputedTransactionData& txdata,
                       std::vector<CScriptCheck>* pvChecks = nullptr)
                       EXCLUSIVE_LOCKS_REQUIRED(cs_main);

bool CheckFinalTxAtTip(const CBlockIndex* active_chain_tip, const CTransaction& tx)
{
    AssertLockHeld(cs_main);
    assert(active_chain_tip); // TODO: Make active_chain_tip a reference

    // CheckFinalTxAtTip() uses active_chain_tip.Height()+1 to evaluate
    // nLockTime because when IsFinalTx() is called within
    // AcceptBlock(), the height of the block *being*
    // evaluated is what is used. Thus if we want to know if a
    // transaction can be part of the *next* block, we need to call
    // IsFinalTx() with one more than active_chain_tip.Height().
    const int nBlockHeight = active_chain_tip->nHeight + 1;

    // BIP113 requires that time-locked transactions have nLockTime set to
    // less than the median time of the previous block they're contained in.
    // When the next block is created its previous block will be the current
    // chain tip, so we use that to calculate the median time passed to
    // IsFinalTx().
    const int64_t nBlockTime{active_chain_tip->GetMedianTimePast()};

    return IsFinalTx(tx, nBlockHeight, nBlockTime);
}

bool CheckSequenceLocksAtTip(CBlockIndex* tip,
                        const CCoinsView& coins_view,
                        const CTransaction& tx,
                        LockPoints* lp,
                        bool useExistingLockPoints)
{
    assert(tip != nullptr);

    CBlockIndex index;
    index.pprev = tip;
    // CheckSequenceLocksAtTip() uses active_chainstate.m_chain.Height()+1 to evaluate
    // height based locks because when SequenceLocks() is called within
    // ConnectBlock(), the height of the block *being*
    // evaluated is what is used.
    // Thus if we want to know if a transaction can be part of the
    // *next* block, we need to use one more than active_chainstate.m_chain.Height()
    index.nHeight = tip->nHeight + 1;

    std::pair<int, int64_t> lockPair;
    if (useExistingLockPoints) {
        assert(lp);
        lockPair.first = lp->height;
        lockPair.second = lp->time;
    }
    else {
        std::vector<int> prevheights;
        prevheights.resize(tx.vin.size());
        for (size_t txinIndex = 0; txinIndex < tx.vin.size(); txinIndex++) {
            const CTxIn& txin = tx.vin[txinIndex];
            Coin coin;
            if (!coins_view.GetCoin(txin.prevout, coin)) {
                return error("%s: Missing input", __func__);
            }
            if (coin.nHeight == MEMPOOL_HEIGHT) {
                // Assume all mempool transaction confirm in the next block
                prevheights[txinIndex] = tip->nHeight + 1;
            } else {
                prevheights[txinIndex] = coin.nHeight;
            }
        }
        lockPair = CalculateSequenceLocks(tx, STANDARD_LOCKTIME_VERIFY_FLAGS, prevheights, index);
        if (lp) {
            lp->height = lockPair.first;
            lp->time = lockPair.second;
            // Also store the hash of the block with the highest height of
            // all the blocks which have sequence locked prevouts.
            // This hash needs to still be on the chain
            // for these LockPoint calculations to be valid
            // Note: It is impossible to correctly calculate a maxInputBlock
            // if any of the sequence locked inputs depend on unconfirmed txs,
            // except in the special case where the relative lock time/height
            // is 0, which is equivalent to no sequence lock. Since we assume
            // input height of tip+1 for mempool txs and test the resulting
            // lockPair from CalculateSequenceLocks against tip+1.  We know
            // EvaluateSequenceLocks will fail if there was a non-zero sequence
            // lock on a mempool input, so we can use the return value of
            // CheckSequenceLocksAtTip to indicate the LockPoints validity
            int maxInputHeight = 0;
            for (const int height : prevheights) {
                // Can ignore mempool inputs since we'll fail if they had non-zero locks
                if (height != tip->nHeight+1) {
                    maxInputHeight = std::max(maxInputHeight, height);
                }
            }
            // tip->GetAncestor(maxInputHeight) should never return a nullptr
            // because maxInputHeight is always less than the tip height.
            // It would, however, be a bad bug to continue execution, since a
            // LockPoints object with the maxInputBlock member set to nullptr
            // signifies no relative lock time.
            lp->maxInputBlock = Assert(tip->GetAncestor(maxInputHeight));
        }
    }
    return EvaluateSequenceLocks(index, lockPair);
}

// Returns the script flags which should be checked for a given block
static unsigned int GetBlockScriptFlags(const CBlockIndex& block_index, const ChainstateManager& chainman);

static void LimitMempoolSize(CTxMemPool& pool, CCoinsViewCache& coins_cache)
    EXCLUSIVE_LOCKS_REQUIRED(::cs_main, pool.cs)
{
    AssertLockHeld(::cs_main);
    AssertLockHeld(pool.cs);
    int expired = pool.Expire(GetTime<std::chrono::seconds>() - pool.m_expiry);
    if (expired != 0) {
        LogPrint(BCLog::MEMPOOL, "Expired %i transactions from the memory pool\n", expired);
    }

    std::vector<COutPoint> vNoSpendsRemaining;
    pool.TrimToSize(pool.m_max_size_bytes, &vNoSpendsRemaining);
    for (const COutPoint& removed : vNoSpendsRemaining)
        coins_cache.Uncache(removed);
}

static bool IsCurrentForFeeEstimation(CChainState& active_chainstate) EXCLUSIVE_LOCKS_REQUIRED(cs_main)
{
    AssertLockHeld(cs_main);
    if (active_chainstate.IsInitialBlockDownload())
        return false;
    if (active_chainstate.m_chain.Tip()->GetBlockTime() < count_seconds(GetTime<std::chrono::seconds>() - MAX_FEE_ESTIMATION_TIP_AGE))
        return false;
    if (active_chainstate.m_chain.Height() < active_chainstate.m_chainman.m_best_header->nHeight - 1) {
        return false;
    }
    return true;
}

void CChainState::MaybeUpdateMempoolForReorg(
    DisconnectedBlockTransactions& disconnectpool,
    bool fAddToMempool)
{
    if (!m_mempool) return;

    AssertLockHeld(cs_main);
    AssertLockHeld(m_mempool->cs);
    std::vector<uint256> vHashUpdate;
    // disconnectpool's insertion_order index sorts the entries from
    // oldest to newest, but the oldest entry will be the last tx from the
    // latest mined block that was disconnected.
    // Iterate disconnectpool in reverse, so that we add transactions
    // back to the mempool starting with the earliest transaction that had
    // been previously seen in a block.
    auto it = disconnectpool.queuedTx.get<insertion_order>().rbegin();
    while (it != disconnectpool.queuedTx.get<insertion_order>().rend()) {
        // ignore validation errors in resurrected transactions
        if (!fAddToMempool || (*it)->IsCoinBase() ||
            AcceptToMemoryPool(*this, *it, GetTime(),
                /*bypass_limits=*/true, /*test_accept=*/false).m_result_type !=
                    MempoolAcceptResult::ResultType::VALID) {
            // If the transaction doesn't make it in to the mempool, remove any
            // transactions that depend on it (which would now be orphans).
            m_mempool->removeRecursive(**it, MemPoolRemovalReason::REORG);
        } else if (m_mempool->exists(GenTxid::Txid((*it)->GetHash()))) {
            vHashUpdate.push_back((*it)->GetHash());
        }
        ++it;
    }
    disconnectpool.queuedTx.clear();
    // AcceptToMemoryPool/addUnchecked all assume that new mempool entries have
    // no in-mempool children, which is generally not true when adding
    // previously-confirmed transactions back to the mempool.
    // UpdateTransactionsFromBlock finds descendants of any transactions in
    // the disconnectpool that were added back and cleans up the mempool state.
    m_mempool->UpdateTransactionsFromBlock(vHashUpdate);

    // Predicate to use for filtering transactions in removeForReorg.
    // Checks whether the transaction is still final and, if it spends a coinbase output, mature.
    // Also updates valid entries' cached LockPoints if needed.
    // If false, the tx is still valid and its lockpoints are updated.
    // If true, the tx would be invalid in the next block; remove this entry and all of its descendants.
    const auto filter_final_and_mature = [this](CTxMemPool::txiter it)
        EXCLUSIVE_LOCKS_REQUIRED(m_mempool->cs, ::cs_main) {
        AssertLockHeld(m_mempool->cs);
        AssertLockHeld(::cs_main);
        const CTransaction& tx = it->GetTx();

        // The transaction must be final.
        if (!CheckFinalTxAtTip(m_chain.Tip(), tx)) return true;
        LockPoints lp = it->GetLockPoints();
        const bool validLP{TestLockPointValidity(m_chain, lp)};
        CCoinsViewMemPool view_mempool(&CoinsTip(), *m_mempool);
        // CheckSequenceLocksAtTip checks if the transaction will be final in the next block to be
        // created on top of the new chain. We use useExistingLockPoints=false so that, instead of
        // using the information in lp (which might now refer to a block that no longer exists in
        // the chain), it will update lp to contain LockPoints relevant to the new chain.
        if (!CheckSequenceLocksAtTip(m_chain.Tip(), view_mempool, tx, &lp, validLP)) {
            // If CheckSequenceLocksAtTip fails, remove the tx and don't depend on the LockPoints.
            return true;
        } else if (!validLP) {
            // If CheckSequenceLocksAtTip succeeded, it also updated the LockPoints.
            // Now update the mempool entry lockpoints as well.
            m_mempool->mapTx.modify(it, [&lp](CTxMemPoolEntry& e) { e.UpdateLockPoints(lp); });
        }

        // If the transaction spends any coinbase outputs, it must be mature.
        if (it->GetSpendsCoinbase()) {
            for (const CTxIn& txin : tx.vin) {
                auto it2 = m_mempool->mapTx.find(txin.prevout.hash);
                if (it2 != m_mempool->mapTx.end())
                    continue;
                const Coin& coin{CoinsTip().AccessCoin(txin.prevout)};
                assert(!coin.IsSpent());
                const auto mempool_spend_height{m_chain.Tip()->nHeight + 1};
                if (coin.IsCoinBase() && mempool_spend_height - coin.nHeight < COINBASE_MATURITY) {
                    return true;
                }
            }
        }
        // Transaction is still valid and cached LockPoints are updated.
        return false;
    };

    // We also need to remove any now-immature transactions
    m_mempool->removeForReorg(m_chain, filter_final_and_mature);
    // Re-limit mempool size, in case we added any transactions
    LimitMempoolSize(*m_mempool, this->CoinsTip());
}

/**
* Checks to avoid mempool polluting consensus critical paths since cached
* signature and script validity results will be reused if we validate this
* transaction again during block validation.
* */
static bool CheckInputsFromMempoolAndCache(const CTransaction& tx, TxValidationState& state,
                const CCoinsViewCache& view, const CTxMemPool& pool,
                unsigned int flags, PrecomputedTransactionData& txdata, CCoinsViewCache& coins_tip)
                EXCLUSIVE_LOCKS_REQUIRED(cs_main, pool.cs)
{
    AssertLockHeld(cs_main);
    AssertLockHeld(pool.cs);

    assert(!tx.IsCoinBase());
    for (const CTxIn& txin : tx.vin) {
        const Coin& coin = view.AccessCoin(txin.prevout);

        // This coin was checked in PreChecks and MemPoolAccept
        // has been holding cs_main since then.
        Assume(!coin.IsSpent());
        if (coin.IsSpent()) return false;

        // If the Coin is available, there are 2 possibilities:
        // it is available in our current ChainstateActive UTXO set,
        // or it's a UTXO provided by a transaction in our mempool.
        // Ensure the scriptPubKeys in Coins from CoinsView are correct.
        const CTransactionRef& txFrom = pool.get(txin.prevout.hash);
        if (txFrom) {
            assert(txFrom->GetHash() == txin.prevout.hash);
            assert(txFrom->vout.size() > txin.prevout.n);
            assert(txFrom->vout[txin.prevout.n] == coin.out);
        } else {
            const Coin& coinFromUTXOSet = coins_tip.AccessCoin(txin.prevout);
            assert(!coinFromUTXOSet.IsSpent());
            assert(coinFromUTXOSet.out == coin.out);
        }
    }

    // Call CheckInputScripts() to cache signature and script validity against current tip consensus rules.
    return CheckInputScripts(tx, state, view, flags, /* cacheSigStore= */ true, /* cacheFullScriptStore= */ true, txdata);
}

namespace {

class MemPoolAccept
{
public:
    explicit MemPoolAccept(CTxMemPool& mempool, CChainState& active_chainstate) : m_pool(mempool), m_view(&m_dummy), m_viewmempool(&active_chainstate.CoinsTip(), m_pool), m_active_chainstate(active_chainstate),
        m_limit_ancestors(m_pool.m_limits.ancestor_count),
        m_limit_ancestor_size(m_pool.m_limits.ancestor_size_vbytes),
        m_limit_descendants(m_pool.m_limits.descendant_count),
        m_limit_descendant_size(m_pool.m_limits.descendant_size_vbytes) {
    }

    // We put the arguments we're handed into a struct, so we can pass them
    // around easier.
    struct ATMPArgs {
        const CChainParams& m_chainparams;
        const int64_t m_accept_time;
        const bool m_bypass_limits;
        /*
         * Return any outpoints which were not previously present in the coins
         * cache, but were added as a result of validating the tx for mempool
         * acceptance. This allows the caller to optionally remove the cache
         * additions if the associated transaction ends up being rejected by
         * the mempool.
         */
        std::vector<COutPoint>& m_coins_to_uncache;
        const bool m_test_accept;
        /** Whether we allow transactions to replace mempool transactions by BIP125 rules. If false,
         * any transaction spending the same inputs as a transaction in the mempool is considered
         * a conflict. */
        const bool m_allow_bip125_replacement;
        /** When true, the mempool will not be trimmed when individual transactions are submitted in
         * Finalize(). Instead, limits should be enforced at the end to ensure the package is not
         * partially submitted.
         */
        const bool m_package_submission;
        /** When true, use package feerates instead of individual transaction feerates for fee-based
         * policies such as mempool min fee and min relay fee.
         */
        const bool m_package_feerates;

        /** Parameters for single transaction mempool validation. */
        static ATMPArgs SingleAccept(const CChainParams& chainparams, int64_t accept_time,
                                     bool bypass_limits, std::vector<COutPoint>& coins_to_uncache,
                                     bool test_accept) {
            return ATMPArgs{/* m_chainparams */ chainparams,
                            /* m_accept_time */ accept_time,
                            /* m_bypass_limits */ bypass_limits,
                            /* m_coins_to_uncache */ coins_to_uncache,
                            /* m_test_accept */ test_accept,
                            /* m_allow_bip125_replacement */ true,
                            /* m_package_submission */ false,
                            /* m_package_feerates */ false,
            };
        }

        /** Parameters for test package mempool validation through testmempoolaccept. */
        static ATMPArgs PackageTestAccept(const CChainParams& chainparams, int64_t accept_time,
                                          std::vector<COutPoint>& coins_to_uncache) {
            return ATMPArgs{/* m_chainparams */ chainparams,
                            /* m_accept_time */ accept_time,
                            /* m_bypass_limits */ false,
                            /* m_coins_to_uncache */ coins_to_uncache,
                            /* m_test_accept */ true,
                            /* m_allow_bip125_replacement */ false,
                            /* m_package_submission */ false, // not submitting to mempool
                            /* m_package_feerates */ false,
            };
        }

        /** Parameters for child-with-unconfirmed-parents package validation. */
        static ATMPArgs PackageChildWithParents(const CChainParams& chainparams, int64_t accept_time,
                                                std::vector<COutPoint>& coins_to_uncache) {
            return ATMPArgs{/* m_chainparams */ chainparams,
                            /* m_accept_time */ accept_time,
                            /* m_bypass_limits */ false,
                            /* m_coins_to_uncache */ coins_to_uncache,
                            /* m_test_accept */ false,
                            /* m_allow_bip125_replacement */ false,
                            /* m_package_submission */ true,
                            /* m_package_feerates */ true,
            };
        }

        /** Parameters for a single transaction within a package. */
        static ATMPArgs SingleInPackageAccept(const ATMPArgs& package_args) {
            return ATMPArgs{/* m_chainparams */ package_args.m_chainparams,
                            /* m_accept_time */ package_args.m_accept_time,
                            /* m_bypass_limits */ false,
                            /* m_coins_to_uncache */ package_args.m_coins_to_uncache,
                            /* m_test_accept */ package_args.m_test_accept,
                            /* m_allow_bip125_replacement */ true,
                            /* m_package_submission */ false,
                            /* m_package_feerates */ false, // only 1 transaction
            };
        }

    private:
        // Private ctor to avoid exposing details to clients and allowing the possibility of
        // mixing up the order of the arguments. Use static functions above instead.
        ATMPArgs(const CChainParams& chainparams,
                 int64_t accept_time,
                 bool bypass_limits,
                 std::vector<COutPoint>& coins_to_uncache,
                 bool test_accept,
                 bool allow_bip125_replacement,
                 bool package_submission,
                 bool package_feerates)
            : m_chainparams{chainparams},
              m_accept_time{accept_time},
              m_bypass_limits{bypass_limits},
              m_coins_to_uncache{coins_to_uncache},
              m_test_accept{test_accept},
              m_allow_bip125_replacement{allow_bip125_replacement},
              m_package_submission{package_submission},
              m_package_feerates{package_feerates}
        {
        }
    };

    // Single transaction acceptance
    MempoolAcceptResult AcceptSingleTransaction(const CTransactionRef& ptx, ATMPArgs& args) EXCLUSIVE_LOCKS_REQUIRED(cs_main);

    /**
    * Multiple transaction acceptance. Transactions may or may not be interdependent, but must not
    * conflict with each other, and the transactions cannot already be in the mempool. Parents must
    * come before children if any dependencies exist.
    */
    PackageMempoolAcceptResult AcceptMultipleTransactions(const std::vector<CTransactionRef>& txns, ATMPArgs& args) EXCLUSIVE_LOCKS_REQUIRED(cs_main);

    /**
     * Package (more specific than just multiple transactions) acceptance. Package must be a child
     * with all of its unconfirmed parents, and topologically sorted.
     */
    PackageMempoolAcceptResult AcceptPackage(const Package& package, ATMPArgs& args) EXCLUSIVE_LOCKS_REQUIRED(cs_main);

private:
    // All the intermediate state that gets passed between the various levels
    // of checking a given transaction.
    struct Workspace {
        explicit Workspace(const CTransactionRef& ptx) : m_ptx(ptx), m_hash(ptx->GetHash()) {}
        /** Txids of mempool transactions that this transaction directly conflicts with. */
        std::set<uint256> m_conflicts;
        /** Iterators to mempool entries that this transaction directly conflicts with. */
        CTxMemPool::setEntries m_iters_conflicting;
        /** Iterators to all mempool entries that would be replaced by this transaction, including
         * those it directly conflicts with and their descendants. */
        CTxMemPool::setEntries m_all_conflicting;
        /** All mempool ancestors of this transaction. */
        CTxMemPool::setEntries m_ancestors;
        /** Mempool entry constructed for this transaction. Constructed in PreChecks() but not
         * inserted into the mempool until Finalize(). */
        std::unique_ptr<CTxMemPoolEntry> m_entry;
        /** Pointers to the transactions that have been removed from the mempool and replaced by
         * this transaction, used to return to the MemPoolAccept caller. Only populated if
         * validation is successful and the original transactions are removed. */
        std::list<CTransactionRef> m_replaced_transactions;

        /** Virtual size of the transaction as used by the mempool, calculated using serialized size
         * of the transaction and sigops. */
        int64_t m_vsize;
        /** Fees paid by this transaction: total input amounts subtracted by total output amounts. */
        CAmount m_base_fees;
        /** Base fees + any fee delta set by the user with prioritisetransaction. */
        CAmount m_modified_fees;
        /** Total modified fees of all transactions being replaced. */
        CAmount m_conflicting_fees{0};
        /** Total virtual size of all transactions being replaced. */
        size_t m_conflicting_size{0};

        const CTransactionRef& m_ptx;
        /** Txid. */
        const uint256& m_hash;
        TxValidationState m_state;
        /** A temporary cache containing serialized transaction data for signature verification.
         * Reused across PolicyScriptChecks and ConsensusScriptChecks. */
        PrecomputedTransactionData m_precomputed_txdata;
    };

    // Run the policy checks on a given transaction, excluding any script checks.
    // Looks up inputs, calculates feerate, considers replacement, evaluates
    // package limits, etc. As this function can be invoked for "free" by a peer,
    // only tests that are fast should be done here (to avoid CPU DoS).
    bool PreChecks(ATMPArgs& args, Workspace& ws) EXCLUSIVE_LOCKS_REQUIRED(cs_main, m_pool.cs);

    // Run checks for mempool replace-by-fee.
    bool ReplacementChecks(Workspace& ws) EXCLUSIVE_LOCKS_REQUIRED(cs_main, m_pool.cs);

    // Enforce package mempool ancestor/descendant limits (distinct from individual
    // ancestor/descendant limits done in PreChecks).
    bool PackageMempoolChecks(const std::vector<CTransactionRef>& txns,
                              PackageValidationState& package_state) EXCLUSIVE_LOCKS_REQUIRED(cs_main, m_pool.cs);

    // Run the script checks using our policy flags. As this can be slow, we should
    // only invoke this on transactions that have otherwise passed policy checks.
    bool PolicyScriptChecks(const ATMPArgs& args, Workspace& ws) EXCLUSIVE_LOCKS_REQUIRED(cs_main, m_pool.cs);

    // Re-run the script checks, using consensus flags, and try to cache the
    // result in the scriptcache. This should be done after
    // PolicyScriptChecks(). This requires that all inputs either be in our
    // utxo set or in the mempool.
    bool ConsensusScriptChecks(const ATMPArgs& args, Workspace& ws) EXCLUSIVE_LOCKS_REQUIRED(cs_main, m_pool.cs);

    // Try to add the transaction to the mempool, removing any conflicts first.
    // Returns true if the transaction is in the mempool after any size
    // limiting is performed, false otherwise.
    bool Finalize(const ATMPArgs& args, Workspace& ws) EXCLUSIVE_LOCKS_REQUIRED(cs_main, m_pool.cs);

    // Submit all transactions to the mempool and call ConsensusScriptChecks to add to the script
    // cache - should only be called after successful validation of all transactions in the package.
    // The package may end up partially-submitted after size limiting; returns true if all
    // transactions are successfully added to the mempool, false otherwise.
    bool SubmitPackage(const ATMPArgs& args, std::vector<Workspace>& workspaces, PackageValidationState& package_state,
                       std::map<const uint256, const MempoolAcceptResult>& results)
         EXCLUSIVE_LOCKS_REQUIRED(cs_main, m_pool.cs);

    // Compare a package's feerate against minimum allowed.
    bool CheckFeeRate(size_t package_size, CAmount package_fee, TxValidationState& state) EXCLUSIVE_LOCKS_REQUIRED(::cs_main, m_pool.cs)
    {
        AssertLockHeld(::cs_main);
        AssertLockHeld(m_pool.cs);
        CAmount mempoolRejectFee = m_pool.GetMinFee().GetFee(package_size);
        if (mempoolRejectFee > 0 && package_fee < mempoolRejectFee) {
            return state.Invalid(TxValidationResult::TX_MEMPOOL_POLICY, "mempool min fee not met", strprintf("%d < %d", package_fee, mempoolRejectFee));
        }

        if (package_fee < m_pool.m_min_relay_feerate.GetFee(package_size)) {
            return state.Invalid(TxValidationResult::TX_MEMPOOL_POLICY, "min relay fee not met",
                                 strprintf("%d < %d", package_fee, m_pool.m_min_relay_feerate.GetFee(package_size)));
        }
        return true;
    }

private:
    CTxMemPool& m_pool;
    CCoinsViewCache m_view;
    CCoinsViewMemPool m_viewmempool;
    CCoinsView m_dummy;

    CChainState& m_active_chainstate;

    // The package limits in effect at the time of invocation.
    const size_t m_limit_ancestors;
    const size_t m_limit_ancestor_size;
    // These may be modified while evaluating a transaction (eg to account for
    // in-mempool conflicts; see below).
    size_t m_limit_descendants;
    size_t m_limit_descendant_size;

    /** Whether the transaction(s) would replace any mempool transactions. If so, RBF rules apply. */
    bool m_rbf{false};
};

bool MemPoolAccept::PreChecks(ATMPArgs& args, Workspace& ws)
{
    AssertLockHeld(cs_main);
    AssertLockHeld(m_pool.cs);
    const CTransactionRef& ptx = ws.m_ptx;
    const CTransaction& tx = *ws.m_ptx;
    const uint256& hash = ws.m_hash;

    // Copy/alias what we need out of args
    const int64_t nAcceptTime = args.m_accept_time;
    const bool bypass_limits = args.m_bypass_limits;
    std::vector<COutPoint>& coins_to_uncache = args.m_coins_to_uncache;

    // Alias what we need out of ws
    TxValidationState& state = ws.m_state;
    std::unique_ptr<CTxMemPoolEntry>& entry = ws.m_entry;

    if (!CheckTransaction(tx, state)) {
        return false; // state filled in by CheckTransaction
    }

    // Coinbase is only valid in a block, not as a loose transaction
    if (tx.IsCoinBase())
        return state.Invalid(TxValidationResult::TX_CONSENSUS, "coinbase");

    // Rather not work on nonstandard transactions (unless -testnet/-regtest)
    std::string reason;
    if (m_pool.m_require_standard && !IsStandardTx(tx, m_pool.m_max_datacarrier_bytes, m_pool.m_permit_bare_multisig, m_pool.m_dust_relay_feerate, reason)) {
        return state.Invalid(TxValidationResult::TX_NOT_STANDARD, reason);
    }

    // Do not work on transactions that are too small.
    // A transaction with 1 segwit input and 1 P2WPHK output has non-witness size of 82 bytes.
    // Transactions smaller than this are not relayed to mitigate CVE-2017-12842 by not relaying
    // 64-byte transactions.
    if (::GetSerializeSize(tx, PROTOCOL_VERSION | SERIALIZE_TRANSACTION_NO_WITNESS) < MIN_STANDARD_TX_NONWITNESS_SIZE)
        return state.Invalid(TxValidationResult::TX_NOT_STANDARD, "tx-size-small");

    // Only accept nLockTime-using transactions that can be mined in the next
    // block; we don't want our mempool filled up with transactions that can't
    // be mined yet.
    if (!CheckFinalTxAtTip(m_active_chainstate.m_chain.Tip(), tx)) {
        return state.Invalid(TxValidationResult::TX_PREMATURE_SPEND, "non-final");
    }

    if (m_pool.exists(GenTxid::Wtxid(tx.GetWitnessHash()))) {
        // Exact transaction already exists in the mempool.
        return state.Invalid(TxValidationResult::TX_CONFLICT, "txn-already-in-mempool");
    } else if (m_pool.exists(GenTxid::Txid(tx.GetHash()))) {
        // Transaction with the same non-witness data but different witness (same txid, different
        // wtxid) already exists in the mempool.
        return state.Invalid(TxValidationResult::TX_CONFLICT, "txn-same-nonwitness-data-in-mempool");
    }

    // Check for conflicts with in-memory transactions
    for (const CTxIn &txin : tx.vin)
    {
        const CTransaction* ptxConflicting = m_pool.GetConflictTx(txin.prevout);
        if (ptxConflicting) {
            if (!args.m_allow_bip125_replacement) {
                // Transaction conflicts with a mempool tx, but we're not allowing replacements.
                return state.Invalid(TxValidationResult::TX_MEMPOOL_POLICY, "bip125-replacement-disallowed");
            }
            if (!ws.m_conflicts.count(ptxConflicting->GetHash()))
            {
                // Transactions that don't explicitly signal replaceability are
                // *not* replaceable with the current logic, even if one of their
                // unconfirmed ancestors signals replaceability. This diverges
                // from BIP125's inherited signaling description (see CVE-2021-31876).
                // Applications relying on first-seen mempool behavior should
                // check all unconfirmed ancestors; otherwise an opt-in ancestor
                // might be replaced, causing removal of this descendant.
                //
                // If replaceability signaling is ignored due to node setting,
                // replacement is always allowed.
                if (!m_pool.m_full_rbf && !SignalsOptInRBF(*ptxConflicting)) {
                    return state.Invalid(TxValidationResult::TX_MEMPOOL_POLICY, "txn-mempool-conflict");
                }

                ws.m_conflicts.insert(ptxConflicting->GetHash());
            }
        }
    }

    if (!m_pool.checkNameOps(tx))
        return state.Invalid(TxValidationResult::TX_CONFLICT,
                             "txn-mempool-name-error");

    LockPoints lp;
    m_view.SetBackend(m_viewmempool);

    const CCoinsViewCache& coins_cache = m_active_chainstate.CoinsTip();
    // do all inputs exist?
    for (const CTxIn& txin : tx.vin) {
        if (!coins_cache.HaveCoinInCache(txin.prevout)) {
            coins_to_uncache.push_back(txin.prevout);
        }

        // Note: this call may add txin.prevout to the coins cache
        // (coins_cache.cacheCoins) by way of FetchCoin(). It should be removed
        // later (via coins_to_uncache) if this tx turns out to be invalid.
        if (!m_view.HaveCoin(txin.prevout)) {
            // Are inputs missing because we already have the tx?
            for (size_t out = 0; out < tx.vout.size(); out++) {
                // See if we have any output in the UTXO set.
                if (coins_cache.HaveCoin(COutPoint(hash, out))) {
                    return state.Invalid(TxValidationResult::TX_CONFLICT, "txn-already-known");
                }
            }
            // Otherwise assume this might be an orphan tx for which we just haven't seen parents yet
            return state.Invalid(TxValidationResult::TX_MISSING_INPUTS, "bad-txns-inputs-missingorspent");
        }
    }

    // This is const, but calls into the back end CoinsViews. The CCoinsViewDB at the bottom of the
    // hierarchy brings the best block into scope. See CCoinsViewDB::GetBestBlock().
    m_view.GetBestBlock();

    /* If this is a name update (or firstupdate), make sure that the
       existing name entry (if any) is in the dummy cache.  Otherwise
       tx validation done below (in CheckInputs) will not be correct.  */
    for (const auto& txout : tx.vout)
    {
        const CNameScript nameOp(txout.scriptPubKey);
        if (nameOp.isNameOp() && nameOp.isAnyUpdate())
        {
            const valtype& name = nameOp.getOpName();
            CNameData data;
            if (m_view.GetName(name, data))
                m_view.SetName(name, data, false);
        }
    }

    // we have all inputs cached now, so switch back to dummy (to protect
    // against bugs where we pull more inputs from disk that miss being added
    // to coins_to_uncache)
    m_view.SetBackend(m_dummy);

    assert(m_active_chainstate.m_blockman.LookupBlockIndex(m_view.GetBestBlock()) == m_active_chainstate.m_chain.Tip());

    // Only accept BIP68 sequence locked transactions that can be mined in the next
    // block; we don't want our mempool filled up with transactions that can't
    // be mined yet.
    // Pass in m_view which has all of the relevant inputs cached. Note that, since m_view's
    // backend was removed, it no longer pulls coins from the mempool.
    if (!CheckSequenceLocksAtTip(m_active_chainstate.m_chain.Tip(), m_view, tx, &lp)) {
        return state.Invalid(TxValidationResult::TX_PREMATURE_SPEND, "non-BIP68-final");
    }

    /* PolicyScriptChecks uses CheckInputScripts, while the namecoin-specific
       transaction checking is part of CheckTxInputs called here.  Thus we need
       to make sure all standard flags relevant for Namecoin checks are
       set already here (in contrast to upstream).  */
    unsigned flags = STANDARD_SCRIPT_VERIFY_FLAGS;
    flags |= SCRIPT_VERIFY_NAMES_MEMPOOL;

    // The mempool holds txs for the next block, so pass height+1 to CheckTxInputs
    if (!Consensus::CheckTxInputs(tx, state, m_view, m_active_chainstate.m_chain.Height() + 1, flags, ws.m_base_fees)) {
        return false; // state filled in by CheckTxInputs
    }

    if (m_pool.m_require_standard && !AreInputsStandard(tx, m_view)) {
        return state.Invalid(TxValidationResult::TX_INPUTS_NOT_STANDARD, "bad-txns-nonstandard-inputs");
    }

    // Check for non-standard witnesses.
    if (tx.HasWitness() && m_pool.m_require_standard && !IsWitnessStandard(tx, m_view)) {
        return state.Invalid(TxValidationResult::TX_WITNESS_MUTATED, "bad-witness-nonstandard");
    }

    int64_t nSigOpsCost = GetTransactionSigOpCost(tx, m_view, flags);

    // ws.m_modified_fees includes any fee deltas from PrioritiseTransaction
    ws.m_modified_fees = ws.m_base_fees;
    m_pool.ApplyDelta(hash, ws.m_modified_fees);

    // Keep track of transactions that spend a coinbase, which we re-scan
    // during reorgs to ensure COINBASE_MATURITY is still met.
    bool fSpendsCoinbase = false;
    for (const CTxIn &txin : tx.vin) {
        const Coin &coin = m_view.AccessCoin(txin.prevout);
        if (coin.IsCoinBase()) {
            fSpendsCoinbase = true;
            break;
        }
    }

    entry.reset(new CTxMemPoolEntry(ptx, ws.m_base_fees, nAcceptTime, m_active_chainstate.m_chain.Height(),
            fSpendsCoinbase, nSigOpsCost, lp));
    ws.m_vsize = entry->GetTxSize();

    if (nSigOpsCost > MAX_STANDARD_TX_SIGOPS_COST)
        return state.Invalid(TxValidationResult::TX_NOT_STANDARD, "bad-txns-too-many-sigops",
                strprintf("%d", nSigOpsCost));

    // No individual transactions are allowed below the min relay feerate and mempool min feerate except from
    // disconnected blocks and transactions in a package. Package transactions will be checked using
    // package feerate later.
    if (!bypass_limits && !args.m_package_feerates && !CheckFeeRate(ws.m_vsize, ws.m_modified_fees, state)) return false;

    ws.m_iters_conflicting = m_pool.GetIterSet(ws.m_conflicts);
    // Calculate in-mempool ancestors, up to a limit.
    if (ws.m_conflicts.size() == 1) {
        // In general, when we receive an RBF transaction with mempool conflicts, we want to know whether we
        // would meet the chain limits after the conflicts have been removed. However, there isn't a practical
        // way to do this short of calculating the ancestor and descendant sets with an overlay cache of
        // changed mempool entries. Due to both implementation and runtime complexity concerns, this isn't
        // very realistic, thus we only ensure a limited set of transactions are RBF'able despite mempool
        // conflicts here. Importantly, we need to ensure that some transactions which were accepted using
        // the below carve-out are able to be RBF'ed, without impacting the security the carve-out provides
        // for off-chain contract systems (see link in the comment below).
        //
        // Specifically, the subset of RBF transactions which we allow despite chain limits are those which
        // conflict directly with exactly one other transaction (but may evict children of said transaction),
        // and which are not adding any new mempool dependencies. Note that the "no new mempool dependencies"
        // check is accomplished later, so we don't bother doing anything about it here, but if BIP 125 is
        // amended, we may need to move that check to here instead of removing it wholesale.
        //
        // Such transactions are clearly not merging any existing packages, so we are only concerned with
        // ensuring that (a) no package is growing past the package size (not count) limits and (b) we are
        // not allowing something to effectively use the (below) carve-out spot when it shouldn't be allowed
        // to.
        //
        // To check these we first check if we meet the RBF criteria, above, and increment the descendant
        // limits by the direct conflict and its descendants (as these are recalculated in
        // CalculateMempoolAncestors by assuming the new transaction being added is a new descendant, with no
        // removals, of each parent's existing dependent set). The ancestor count limits are unmodified (as
        // the ancestor limits should be the same for both our new transaction and any conflicts).
        // We don't bother incrementing m_limit_descendants by the full removal count as that limit never comes
        // into force here (as we're only adding a single transaction).
        assert(ws.m_iters_conflicting.size() == 1);
        CTxMemPool::txiter conflict = *ws.m_iters_conflicting.begin();

        m_limit_descendants += 1;
        m_limit_descendant_size += conflict->GetSizeWithDescendants();
    }

    std::string errString;
    if (!m_pool.CalculateMemPoolAncestors(*entry, ws.m_ancestors, m_limit_ancestors, m_limit_ancestor_size, m_limit_descendants, m_limit_descendant_size, errString)) {
        ws.m_ancestors.clear();
        // If CalculateMemPoolAncestors fails second time, we want the original error string.
        std::string dummy_err_string;
        // Contracting/payment channels CPFP carve-out:
        // If the new transaction is relatively small (up to 40k weight)
        // and has at most one ancestor (ie ancestor limit of 2, including
        // the new transaction), allow it if its parent has exactly the
        // descendant limit descendants.
        //
        // This allows protocols which rely on distrusting counterparties
        // being able to broadcast descendants of an unconfirmed transaction
        // to be secure by simply only having two immediately-spendable
        // outputs - one for each counterparty. For more info on the uses for
        // this, see https://lists.linuxfoundation.org/pipermail/bitcoin-dev/2018-November/016518.html
        if (ws.m_vsize > EXTRA_DESCENDANT_TX_SIZE_LIMIT ||
                !m_pool.CalculateMemPoolAncestors(*entry, ws.m_ancestors, 2, m_limit_ancestor_size, m_limit_descendants + 1, m_limit_descendant_size + EXTRA_DESCENDANT_TX_SIZE_LIMIT, dummy_err_string)) {
            return state.Invalid(TxValidationResult::TX_MEMPOOL_POLICY, "too-long-mempool-chain", errString);
        }
    }

    // A transaction that spends outputs that would be replaced by it is invalid. Now
    // that we have the set of all ancestors we can detect this
    // pathological case by making sure ws.m_conflicts and ws.m_ancestors don't
    // intersect.
    if (const auto err_string{EntriesAndTxidsDisjoint(ws.m_ancestors, ws.m_conflicts, hash)}) {
        // We classify this as a consensus error because a transaction depending on something it
        // conflicts with would be inconsistent.
        return state.Invalid(TxValidationResult::TX_CONSENSUS, "bad-txns-spends-conflicting-tx", *err_string);
    }

    m_rbf = !ws.m_conflicts.empty();
    return true;
}

bool MemPoolAccept::ReplacementChecks(Workspace& ws)
{
    AssertLockHeld(cs_main);
    AssertLockHeld(m_pool.cs);

    const CTransaction& tx = *ws.m_ptx;
    const uint256& hash = ws.m_hash;
    TxValidationState& state = ws.m_state;

    CFeeRate newFeeRate(ws.m_modified_fees, ws.m_vsize);
    // The replacement transaction must have a higher feerate than its direct conflicts.
    // - The motivation for this check is to ensure that the replacement transaction is preferable for
    //   block-inclusion, compared to what would be removed from the mempool.
    // - This logic predates ancestor feerate-based transaction selection, which is why it doesn't
    //   consider feerates of descendants.
    // - Note: Ancestor feerate-based transaction selection has made this comparison insufficient to
    //   guarantee that this is incentive-compatible for miners, because it is possible for a
    //   descendant transaction of a direct conflict to pay a higher feerate than the transaction that
    //   might replace them, under these rules.
    if (const auto err_string{PaysMoreThanConflicts(ws.m_iters_conflicting, newFeeRate, hash)}) {
        return state.Invalid(TxValidationResult::TX_MEMPOOL_POLICY, "insufficient fee", *err_string);
    }

    // Calculate all conflicting entries and enforce BIP125 Rule #5.
    if (const auto err_string{GetEntriesForConflicts(tx, m_pool, ws.m_iters_conflicting, ws.m_all_conflicting)}) {
        return state.Invalid(TxValidationResult::TX_MEMPOOL_POLICY,
                             "too many potential replacements", *err_string);
    }
    // Enforce BIP125 Rule #2.
    if (const auto err_string{HasNoNewUnconfirmed(tx, m_pool, ws.m_iters_conflicting)}) {
        return state.Invalid(TxValidationResult::TX_MEMPOOL_POLICY,
                             "replacement-adds-unconfirmed", *err_string);
    }
    // Check if it's economically rational to mine this transaction rather than the ones it
    // replaces and pays for its own relay fees. Enforce BIP125 Rules #3 and #4.
    for (CTxMemPool::txiter it : ws.m_all_conflicting) {
        ws.m_conflicting_fees += it->GetModifiedFee();
        ws.m_conflicting_size += it->GetTxSize();
    }
    if (const auto err_string{PaysForRBF(ws.m_conflicting_fees, ws.m_modified_fees, ws.m_vsize,
                                         m_pool.m_incremental_relay_feerate, hash)}) {
        return state.Invalid(TxValidationResult::TX_MEMPOOL_POLICY, "insufficient fee", *err_string);
    }
    return true;
}

bool MemPoolAccept::PackageMempoolChecks(const std::vector<CTransactionRef>& txns,
                                         PackageValidationState& package_state)
{
    AssertLockHeld(cs_main);
    AssertLockHeld(m_pool.cs);

    // CheckPackageLimits expects the package transactions to not already be in the mempool.
    assert(std::all_of(txns.cbegin(), txns.cend(), [this](const auto& tx)
                       { return !m_pool.exists(GenTxid::Txid(tx->GetHash()));}));

    std::string err_string;
    if (!m_pool.CheckPackageLimits(txns, m_limit_ancestors, m_limit_ancestor_size, m_limit_descendants,
                                   m_limit_descendant_size, err_string)) {
        // This is a package-wide error, separate from an individual transaction error.
        return package_state.Invalid(PackageValidationResult::PCKG_POLICY, "package-mempool-limits", err_string);
    }
   return true;
}

bool MemPoolAccept::PolicyScriptChecks(const ATMPArgs& args, Workspace& ws)
{
    AssertLockHeld(cs_main);
    AssertLockHeld(m_pool.cs);
    const CTransaction& tx = *ws.m_ptx;
    TxValidationState& state = ws.m_state;

    constexpr unsigned int scriptVerifyFlags = STANDARD_SCRIPT_VERIFY_FLAGS | SCRIPT_VERIFY_NAMES_MEMPOOL;

    // Check input scripts and signatures.
    // This is done last to help prevent CPU exhaustion denial-of-service attacks.
    if (!CheckInputScripts(tx, state, m_view, scriptVerifyFlags, true, false, ws.m_precomputed_txdata)) {
        // SCRIPT_VERIFY_CLEANSTACK requires SCRIPT_VERIFY_WITNESS, so we
        // need to turn both off, and compare against just turning off CLEANSTACK
        // to see if the failure is specifically due to witness validation.
        TxValidationState state_dummy; // Want reported failures to be from first CheckInputScripts
        if (!tx.HasWitness() && CheckInputScripts(tx, state_dummy, m_view, scriptVerifyFlags & ~(SCRIPT_VERIFY_WITNESS | SCRIPT_VERIFY_CLEANSTACK), true, false, ws.m_precomputed_txdata) &&
                !CheckInputScripts(tx, state_dummy, m_view, scriptVerifyFlags & ~SCRIPT_VERIFY_CLEANSTACK, true, false, ws.m_precomputed_txdata)) {
            // Only the witness is missing, so the transaction itself may be fine.
            state.Invalid(TxValidationResult::TX_WITNESS_STRIPPED,
                    state.GetRejectReason(), state.GetDebugMessage());
        }
        return false; // state filled in by CheckInputScripts
    }

    return true;
}

bool MemPoolAccept::ConsensusScriptChecks(const ATMPArgs& args, Workspace& ws)
{
    AssertLockHeld(cs_main);
    AssertLockHeld(m_pool.cs);
    const CTransaction& tx = *ws.m_ptx;
    const uint256& hash = ws.m_hash;
    TxValidationState& state = ws.m_state;

    // Check again against the current block tip's script verification
    // flags to cache our script execution flags. This is, of course,
    // useless if the next block has different script flags from the
    // previous one, but because the cache tracks script flags for us it
    // will auto-invalidate and we'll just have a few blocks of extra
    // misses on soft-fork activation.
    //
    // This is also useful in case of bugs in the standard flags that cause
    // transactions to pass as valid when they're actually invalid. For
    // instance the STRICTENC flag was incorrectly allowing certain
    // CHECKSIG NOT scripts to pass, even though they were invalid.
    //
    // There is a similar check in CreateNewBlock() to prevent creating
    // invalid blocks (using TestBlockValidity), however allowing such
    // transactions into the mempool can be exploited as a DoS attack.
    //
    // Namecoin actually allows some scripts into the mempool that would
    // not (yet) be valid in a block, namely premature NAME_FIRSTUPDATE's.
    // Thus add the mempool-flag here.
    unsigned int currentBlockScriptVerifyFlags{GetBlockScriptFlags(*m_active_chainstate.m_chain.Tip(), m_active_chainstate.m_chainman)};
    currentBlockScriptVerifyFlags |= SCRIPT_VERIFY_NAMES_MEMPOOL;
    if (!CheckInputsFromMempoolAndCache(tx, state, m_view, m_pool, currentBlockScriptVerifyFlags,
                                        ws.m_precomputed_txdata, m_active_chainstate.CoinsTip())) {
        LogPrintf("BUG! PLEASE REPORT THIS! CheckInputScripts failed against latest-block but not STANDARD flags %s, %s\n", hash.ToString(), state.ToString());
        return Assume(false);
    }

    return true;
}

bool MemPoolAccept::Finalize(const ATMPArgs& args, Workspace& ws)
{
    AssertLockHeld(cs_main);
    AssertLockHeld(m_pool.cs);
    const CTransaction& tx = *ws.m_ptx;
    const uint256& hash = ws.m_hash;
    TxValidationState& state = ws.m_state;
    const bool bypass_limits = args.m_bypass_limits;

    std::unique_ptr<CTxMemPoolEntry>& entry = ws.m_entry;

    // Remove conflicting transactions from the mempool
    for (CTxMemPool::txiter it : ws.m_all_conflicting)
    {
        LogPrint(BCLog::MEMPOOL, "replacing tx %s with %s for %s additional fees, %d delta bytes\n",
                it->GetTx().GetHash().ToString(),
                hash.ToString(),
                FormatMoney(ws.m_modified_fees - ws.m_conflicting_fees),
                (int)entry->GetTxSize() - (int)ws.m_conflicting_size);
        ws.m_replaced_transactions.push_back(it->GetSharedTx());
    }
    m_pool.RemoveStaged(ws.m_all_conflicting, false, MemPoolRemovalReason::REPLACED);

    // This transaction should only count for fee estimation if:
    // - it's not being re-added during a reorg which bypasses typical mempool fee limits
    // - the node is not behind
    // - the transaction is not dependent on any other transactions in the mempool
    // - it's not part of a package. Since package relay is not currently supported, this
    // transaction has not necessarily been accepted to miners' mempools.
    bool validForFeeEstimation = !bypass_limits && !args.m_package_submission && IsCurrentForFeeEstimation(m_active_chainstate) && m_pool.HasNoInputsOf(tx);

    // Store transaction in memory
    m_pool.addUnchecked(*entry, ws.m_ancestors, validForFeeEstimation);

    // trim mempool and check if tx was trimmed
    // If we are validating a package, don't trim here because we could evict a previous transaction
    // in the package. LimitMempoolSize() should be called at the very end to make sure the mempool
    // is still within limits and package submission happens atomically.
    if (!args.m_package_submission && !bypass_limits) {
        LimitMempoolSize(m_pool, m_active_chainstate.CoinsTip());
        if (!m_pool.exists(GenTxid::Txid(hash)))
            return state.Invalid(TxValidationResult::TX_MEMPOOL_POLICY, "mempool full");
    }
    return true;
}

bool MemPoolAccept::SubmitPackage(const ATMPArgs& args, std::vector<Workspace>& workspaces,
                                  PackageValidationState& package_state,
                                  std::map<const uint256, const MempoolAcceptResult>& results)
{
    AssertLockHeld(cs_main);
    AssertLockHeld(m_pool.cs);
    // Sanity check: none of the transactions should be in the mempool, and none of the transactions
    // should have a same-txid-different-witness equivalent in the mempool.
    assert(std::all_of(workspaces.cbegin(), workspaces.cend(), [this](const auto& ws){
        return !m_pool.exists(GenTxid::Txid(ws.m_ptx->GetHash())); }));

    bool all_submitted = true;
    // ConsensusScriptChecks adds to the script cache and is therefore consensus-critical;
    // CheckInputsFromMempoolAndCache asserts that transactions only spend coins available from the
    // mempool or UTXO set. Submit each transaction to the mempool immediately after calling
    // ConsensusScriptChecks to make the outputs available for subsequent transactions.
    for (Workspace& ws : workspaces) {
        if (!ConsensusScriptChecks(args, ws)) {
            results.emplace(ws.m_ptx->GetWitnessHash(), MempoolAcceptResult::Failure(ws.m_state));
            // Since PolicyScriptChecks() passed, this should never fail.
            Assume(false);
            all_submitted = false;
            package_state.Invalid(PackageValidationResult::PCKG_MEMPOOL_ERROR,
                                  strprintf("BUG! PolicyScriptChecks succeeded but ConsensusScriptChecks failed: %s",
                                            ws.m_ptx->GetHash().ToString()));
        }

        // Re-calculate mempool ancestors to call addUnchecked(). They may have changed since the
        // last calculation done in PreChecks, since package ancestors have already been submitted.
        std::string unused_err_string;
        if(!m_pool.CalculateMemPoolAncestors(*ws.m_entry, ws.m_ancestors, m_limit_ancestors,
                                             m_limit_ancestor_size, m_limit_descendants,
                                             m_limit_descendant_size, unused_err_string)) {
            results.emplace(ws.m_ptx->GetWitnessHash(), MempoolAcceptResult::Failure(ws.m_state));
            // Since PreChecks() and PackageMempoolChecks() both enforce limits, this should never fail.
            Assume(false);
            all_submitted = false;
            package_state.Invalid(PackageValidationResult::PCKG_MEMPOOL_ERROR,
                                  strprintf("BUG! Mempool ancestors or descendants were underestimated: %s",
                                            ws.m_ptx->GetHash().ToString()));
        }
        // If we call LimitMempoolSize() for each individual Finalize(), the mempool will not take
        // the transaction's descendant feerate into account because it hasn't seen them yet. Also,
        // we risk evicting a transaction that a subsequent package transaction depends on. Instead,
        // allow the mempool to temporarily bypass limits, the maximum package size) while
        // submitting transactions individually and then trim at the very end.
        if (!Finalize(args, ws)) {
            results.emplace(ws.m_ptx->GetWitnessHash(), MempoolAcceptResult::Failure(ws.m_state));
            // Since LimitMempoolSize() won't be called, this should never fail.
            Assume(false);
            all_submitted = false;
            package_state.Invalid(PackageValidationResult::PCKG_MEMPOOL_ERROR,
                                  strprintf("BUG! Adding to mempool failed: %s", ws.m_ptx->GetHash().ToString()));
        }
    }

    // It may or may not be the case that all the transactions made it into the mempool. Regardless,
    // make sure we haven't exceeded max mempool size.
    LimitMempoolSize(m_pool, m_active_chainstate.CoinsTip());

    // Find the wtxids of the transactions that made it into the mempool. Allow partial submission,
    // but don't report success unless they all made it into the mempool.
    for (Workspace& ws : workspaces) {
        if (m_pool.exists(GenTxid::Wtxid(ws.m_ptx->GetWitnessHash()))) {
            results.emplace(ws.m_ptx->GetWitnessHash(),
                MempoolAcceptResult::Success(std::move(ws.m_replaced_transactions), ws.m_vsize, ws.m_base_fees));
            GetMainSignals().TransactionAddedToMempool(ws.m_ptx, m_pool.GetAndIncrementSequence());
        } else {
            all_submitted = false;
            ws.m_state.Invalid(TxValidationResult::TX_MEMPOOL_POLICY, "mempool full");
            results.emplace(ws.m_ptx->GetWitnessHash(), MempoolAcceptResult::Failure(ws.m_state));
        }
    }
    return all_submitted;
}

MempoolAcceptResult MemPoolAccept::AcceptSingleTransaction(const CTransactionRef& ptx, ATMPArgs& args)
{
    AssertLockHeld(cs_main);
    LOCK(m_pool.cs); // mempool "read lock" (held through GetMainSignals().TransactionAddedToMempool())

    Workspace ws(ptx);

    if (!PreChecks(args, ws)) return MempoolAcceptResult::Failure(ws.m_state);

    if (m_rbf && !ReplacementChecks(ws)) return MempoolAcceptResult::Failure(ws.m_state);

    // Perform the inexpensive checks first and avoid hashing and signature verification unless
    // those checks pass, to mitigate CPU exhaustion denial-of-service attacks.
    if (!PolicyScriptChecks(args, ws)) return MempoolAcceptResult::Failure(ws.m_state);

    if (!ConsensusScriptChecks(args, ws)) return MempoolAcceptResult::Failure(ws.m_state);

    // Tx was accepted, but not added
    if (args.m_test_accept) {
        return MempoolAcceptResult::Success(std::move(ws.m_replaced_transactions), ws.m_vsize, ws.m_base_fees);
    }

    if (!Finalize(args, ws)) return MempoolAcceptResult::Failure(ws.m_state);

    GetMainSignals().TransactionAddedToMempool(ptx, m_pool.GetAndIncrementSequence());

    return MempoolAcceptResult::Success(std::move(ws.m_replaced_transactions), ws.m_vsize, ws.m_base_fees);
}

PackageMempoolAcceptResult MemPoolAccept::AcceptMultipleTransactions(const std::vector<CTransactionRef>& txns, ATMPArgs& args)
{
    AssertLockHeld(cs_main);

    // These context-free package limits can be done before taking the mempool lock.
    PackageValidationState package_state;
    if (!CheckPackage(txns, package_state)) return PackageMempoolAcceptResult(package_state, {});

    std::vector<Workspace> workspaces{};
    workspaces.reserve(txns.size());
    std::transform(txns.cbegin(), txns.cend(), std::back_inserter(workspaces),
                   [](const auto& tx) { return Workspace(tx); });
    std::map<const uint256, const MempoolAcceptResult> results;

    LOCK(m_pool.cs);

    // Do all PreChecks first and fail fast to avoid running expensive script checks when unnecessary.
    for (Workspace& ws : workspaces) {
        if (!PreChecks(args, ws)) {
            package_state.Invalid(PackageValidationResult::PCKG_TX, "transaction failed");
            // Exit early to avoid doing pointless work. Update the failed tx result; the rest are unfinished.
            results.emplace(ws.m_ptx->GetWitnessHash(), MempoolAcceptResult::Failure(ws.m_state));
            return PackageMempoolAcceptResult(package_state, std::move(results));
        }
        // Make the coins created by this transaction available for subsequent transactions in the
        // package to spend. Since we already checked conflicts in the package and we don't allow
        // replacements, we don't need to track the coins spent. Note that this logic will need to be
        // updated if package replace-by-fee is allowed in the future.
        assert(!args.m_allow_bip125_replacement);
        m_viewmempool.PackageAddTransaction(ws.m_ptx);
    }

    // Transactions must meet two minimum feerates: the mempool minimum fee and min relay fee.
    // For transactions consisting of exactly one child and its parents, it suffices to use the
    // package feerate (total modified fees / total virtual size) to check this requirement.
    const auto m_total_vsize = std::accumulate(workspaces.cbegin(), workspaces.cend(), int64_t{0},
        [](int64_t sum, auto& ws) { return sum + ws.m_vsize; });
    const auto m_total_modified_fees = std::accumulate(workspaces.cbegin(), workspaces.cend(), CAmount{0},
        [](CAmount sum, auto& ws) { return sum + ws.m_modified_fees; });
    const CFeeRate package_feerate(m_total_modified_fees, m_total_vsize);
    TxValidationState placeholder_state;
    if (args.m_package_feerates &&
        !CheckFeeRate(m_total_vsize, m_total_modified_fees, placeholder_state)) {
        package_state.Invalid(PackageValidationResult::PCKG_POLICY, "package-fee-too-low");
        return PackageMempoolAcceptResult(package_state, package_feerate, {});
    }

    // Apply package mempool ancestor/descendant limits. Skip if there is only one transaction,
    // because it's unnecessary. Also, CPFP carve out can increase the limit for individual
    // transactions, but this exemption is not extended to packages in CheckPackageLimits().
    std::string err_string;
    if (txns.size() > 1 && !PackageMempoolChecks(txns, package_state)) {
        return PackageMempoolAcceptResult(package_state, package_feerate, std::move(results));
    }

    for (Workspace& ws : workspaces) {
        if (!PolicyScriptChecks(args, ws)) {
            // Exit early to avoid doing pointless work. Update the failed tx result; the rest are unfinished.
            package_state.Invalid(PackageValidationResult::PCKG_TX, "transaction failed");
            results.emplace(ws.m_ptx->GetWitnessHash(), MempoolAcceptResult::Failure(ws.m_state));
            return PackageMempoolAcceptResult(package_state, package_feerate, std::move(results));
        }
        if (args.m_test_accept) {
            // When test_accept=true, transactions that pass PolicyScriptChecks are valid because there are
            // no further mempool checks (passing PolicyScriptChecks implies passing ConsensusScriptChecks).
            results.emplace(ws.m_ptx->GetWitnessHash(),
                            MempoolAcceptResult::Success(std::move(ws.m_replaced_transactions),
                                                         ws.m_vsize, ws.m_base_fees));
        }
    }

    if (args.m_test_accept) return PackageMempoolAcceptResult(package_state, package_feerate, std::move(results));

    if (!SubmitPackage(args, workspaces, package_state, results)) {
        // PackageValidationState filled in by SubmitPackage().
        return PackageMempoolAcceptResult(package_state, package_feerate, std::move(results));
    }

    return PackageMempoolAcceptResult(package_state, package_feerate, std::move(results));
}

PackageMempoolAcceptResult MemPoolAccept::AcceptPackage(const Package& package, ATMPArgs& args)
{
    AssertLockHeld(cs_main);
    PackageValidationState package_state;

    // Check that the package is well-formed. If it isn't, we won't try to validate any of the
    // transactions and thus won't return any MempoolAcceptResults, just a package-wide error.

    // Context-free package checks.
    if (!CheckPackage(package, package_state)) return PackageMempoolAcceptResult(package_state, {});

    // All transactions in the package must be a parent of the last transaction. This is just an
    // opportunity for us to fail fast on a context-free check without taking the mempool lock.
    if (!IsChildWithParents(package)) {
        package_state.Invalid(PackageValidationResult::PCKG_POLICY, "package-not-child-with-parents");
        return PackageMempoolAcceptResult(package_state, {});
    }

    // IsChildWithParents() guarantees the package is > 1 transactions.
    assert(package.size() > 1);
    // The package must be 1 child with all of its unconfirmed parents. The package is expected to
    // be sorted, so the last transaction is the child.
    const auto& child = package.back();
    std::unordered_set<uint256, SaltedTxidHasher> unconfirmed_parent_txids;
    std::transform(package.cbegin(), package.cend() - 1,
                   std::inserter(unconfirmed_parent_txids, unconfirmed_parent_txids.end()),
                   [](const auto& tx) { return tx->GetHash(); });

    // All child inputs must refer to a preceding package transaction or a confirmed UTXO. The only
    // way to verify this is to look up the child's inputs in our current coins view (not including
    // mempool), and enforce that all parents not present in the package be available at chain tip.
    // Since this check can bring new coins into the coins cache, keep track of these coins and
    // uncache them if we don't end up submitting this package to the mempool.
    const CCoinsViewCache& coins_tip_cache = m_active_chainstate.CoinsTip();
    for (const auto& input : child->vin) {
        if (!coins_tip_cache.HaveCoinInCache(input.prevout)) {
            args.m_coins_to_uncache.push_back(input.prevout);
        }
    }
    // Using the MemPoolAccept m_view cache allows us to look up these same coins faster later.
    // This should be connecting directly to CoinsTip, not to m_viewmempool, because we specifically
    // require inputs to be confirmed if they aren't in the package.
    m_view.SetBackend(m_active_chainstate.CoinsTip());
    const auto package_or_confirmed = [this, &unconfirmed_parent_txids](const auto& input) {
         return unconfirmed_parent_txids.count(input.prevout.hash) > 0 || m_view.HaveCoin(input.prevout);
    };
    if (!std::all_of(child->vin.cbegin(), child->vin.cend(), package_or_confirmed)) {
        package_state.Invalid(PackageValidationResult::PCKG_POLICY, "package-not-child-with-unconfirmed-parents");
        return PackageMempoolAcceptResult(package_state, {});
    }
    // Protect against bugs where we pull more inputs from disk that miss being added to
    // coins_to_uncache. The backend will be connected again when needed in PreChecks.
    m_view.SetBackend(m_dummy);

    LOCK(m_pool.cs);
    std::map<const uint256, const MempoolAcceptResult> results;
    // Node operators are free to set their mempool policies however they please, nodes may receive
    // transactions in different orders, and malicious counterparties may try to take advantage of
    // policy differences to pin or delay propagation of transactions. As such, it's possible for
    // some package transaction(s) to already be in the mempool, and we don't want to reject the
    // entire package in that case (as that could be a censorship vector). De-duplicate the
    // transactions that are already in the mempool, and only call AcceptMultipleTransactions() with
    // the new transactions. This ensures we don't double-count transaction counts and sizes when
    // checking ancestor/descendant limits, or double-count transaction fees for fee-related policy.
    ATMPArgs single_args = ATMPArgs::SingleInPackageAccept(args);
    bool quit_early{false};
    std::vector<CTransactionRef> txns_new;
    for (const auto& tx : package) {
        const auto& wtxid = tx->GetWitnessHash();
        const auto& txid = tx->GetHash();
        // There are 3 possibilities: already in mempool, same-txid-diff-wtxid already in mempool,
        // or not in mempool. An already confirmed tx is treated as one not in mempool, because all
        // we know is that the inputs aren't available.
        if (m_pool.exists(GenTxid::Wtxid(wtxid))) {
            // Exact transaction already exists in the mempool.
            auto iter = m_pool.GetIter(txid);
            assert(iter != std::nullopt);
            results.emplace(wtxid, MempoolAcceptResult::MempoolTx(iter.value()->GetTxSize(), iter.value()->GetFee()));
        } else if (m_pool.exists(GenTxid::Txid(txid))) {
            // Transaction with the same non-witness data but different witness (same txid,
            // different wtxid) already exists in the mempool.
            //
            // We don't allow replacement transactions right now, so just swap the package
            // transaction for the mempool one. Note that we are ignoring the validity of the
            // package transaction passed in.
            // TODO: allow witness replacement in packages.
            auto iter = m_pool.GetIter(txid);
            assert(iter != std::nullopt);
            // Provide the wtxid of the mempool tx so that the caller can look it up in the mempool.
            results.emplace(wtxid, MempoolAcceptResult::MempoolTxDifferentWitness(iter.value()->GetTx().GetWitnessHash()));
        } else {
            // Transaction does not already exist in the mempool.
            // Try submitting the transaction on its own.
            const auto single_res = AcceptSingleTransaction(tx, single_args);
            if (single_res.m_result_type == MempoolAcceptResult::ResultType::VALID) {
                // The transaction succeeded on its own and is now in the mempool. Don't include it
                // in package validation, because its fees should only be "used" once.
                assert(m_pool.exists(GenTxid::Wtxid(wtxid)));
                results.emplace(wtxid, single_res);
            } else if (single_res.m_state.GetResult() != TxValidationResult::TX_MEMPOOL_POLICY &&
                       single_res.m_state.GetResult() != TxValidationResult::TX_MISSING_INPUTS) {
                // Package validation policy only differs from individual policy in its evaluation
                // of feerate. For example, if a transaction fails here due to violation of a
                // consensus rule, the result will not change when it is submitted as part of a
                // package. To minimize the amount of repeated work, unless the transaction fails
                // due to feerate or missing inputs (its parent is a previous transaction in the
                // package that failed due to feerate), don't run package validation. Note that this
                // decision might not make sense if different types of packages are allowed in the
                // future.  Continue individually validating the rest of the transactions, because
                // some of them may still be valid.
                quit_early = true;
            } else {
                txns_new.push_back(tx);
            }
        }
    }

    // Nothing to do if the entire package has already been submitted.
    if (quit_early || txns_new.empty()) {
        // No package feerate when no package validation was done.
        return PackageMempoolAcceptResult(package_state, std::move(results));
    }
    // Validate the (deduplicated) transactions as a package.
    auto submission_result = AcceptMultipleTransactions(txns_new, args);
    // Include already-in-mempool transaction results in the final result.
    for (const auto& [wtxid, mempoolaccept_res] : results) {
        submission_result.m_tx_results.emplace(wtxid, mempoolaccept_res);
    }
    if (submission_result.m_state.IsValid()) assert(submission_result.m_package_feerate.has_value());
    return submission_result;
}

} // anon namespace

MempoolAcceptResult AcceptToMemoryPool(CChainState& active_chainstate, const CTransactionRef& tx,
                                       int64_t accept_time, bool bypass_limits, bool test_accept)
    EXCLUSIVE_LOCKS_REQUIRED(::cs_main)
{
    AssertLockHeld(::cs_main);
    const CChainParams& chainparams{active_chainstate.m_params};
    assert(active_chainstate.GetMempool() != nullptr);
    CTxMemPool& pool{*active_chainstate.GetMempool()};

    std::vector<COutPoint> coins_to_uncache;
    auto args = MemPoolAccept::ATMPArgs::SingleAccept(chainparams, accept_time, bypass_limits, coins_to_uncache, test_accept);
    const MempoolAcceptResult result = MemPoolAccept(pool, active_chainstate).AcceptSingleTransaction(tx, args);
    if (result.m_result_type != MempoolAcceptResult::ResultType::VALID) {
        // Remove coins that were not present in the coins cache before calling
        // AcceptSingleTransaction(); this is to prevent memory DoS in case we receive a large
        // number of invalid transactions that attempt to overrun the in-memory coins cache
        // (`CCoinsViewCache::cacheCoins`).

        for (const COutPoint& hashTx : coins_to_uncache)
            active_chainstate.CoinsTip().Uncache(hashTx);
    }
    // After we've (potentially) uncached entries, ensure our coins cache is still within its size limits
    BlockValidationState state_dummy;
    active_chainstate.FlushStateToDisk(state_dummy, FlushStateMode::PERIODIC);
    return result;
}

PackageMempoolAcceptResult ProcessNewPackage(CChainState& active_chainstate, CTxMemPool& pool,
                                                   const Package& package, bool test_accept)
{
    AssertLockHeld(cs_main);
    assert(!package.empty());
    assert(std::all_of(package.cbegin(), package.cend(), [](const auto& tx){return tx != nullptr;}));

    std::vector<COutPoint> coins_to_uncache;
    const CChainParams& chainparams = active_chainstate.m_params;
    const auto result = [&]() EXCLUSIVE_LOCKS_REQUIRED(cs_main) {
        AssertLockHeld(cs_main);
        if (test_accept) {
            auto args = MemPoolAccept::ATMPArgs::PackageTestAccept(chainparams, GetTime(), coins_to_uncache);
            return MemPoolAccept(pool, active_chainstate).AcceptMultipleTransactions(package, args);
        } else {
            auto args = MemPoolAccept::ATMPArgs::PackageChildWithParents(chainparams, GetTime(), coins_to_uncache);
            return MemPoolAccept(pool, active_chainstate).AcceptPackage(package, args);
        }
    }();

    // Uncache coins pertaining to transactions that were not submitted to the mempool.
    if (test_accept || result.m_state.IsInvalid()) {
        for (const COutPoint& hashTx : coins_to_uncache) {
            active_chainstate.CoinsTip().Uncache(hashTx);
        }
    }
    // Ensure the coins cache is still within limits.
    BlockValidationState state_dummy;
    active_chainstate.FlushStateToDisk(state_dummy, FlushStateMode::PERIODIC);
    return result;
}

//////////////////////////////////////////////////////////////////////////////
//
// CBlock and CBlockIndex
//

bool CheckProofOfWork(const CBlockHeader& block, const Consensus::Params& params)
{
    /* Except for legacy blocks with full version 1, ensure that
       the chain ID is correct.  Legacy blocks are not allowed since
       the merge-mining start, which is checked in AcceptBlockHeader
       where the height is known.  */
    if (!block.IsLegacy() && params.fStrictChainId
        && block.GetChainId() != params.nAuxpowChainId)
        return error("%s : block does not have our chain ID"
                     " (got %d, expected %d, full nVersion %d)",
                     __func__, block.GetChainId(),
                     params.nAuxpowChainId, block.nVersion);

    /* If there is no auxpow, just check the block hash.  */
    if (!block.auxpow)
    {
        if (block.IsAuxpow())
            return error("%s : no auxpow on block with auxpow version",
                         __func__);

        if (!CheckProofOfWork(block.GetHash(), block.nBits, params))
            return error("%s : non-AUX proof of work failed", __func__);

        return true;
    }

    /* We have auxpow.  Check it.  */

    if (!block.IsAuxpow())
        return error("%s : auxpow on block with non-auxpow version", __func__);

    /* Temporary check:  Disallow parent blocks with auxpow version.  This is
       for compatibility with the old client.  */
    /* FIXME: Remove this check with a hardfork later on.  */
    if (block.auxpow->getParentBlock().IsAuxpow())
        return error("%s : auxpow parent block has auxpow version", __func__);

    if (!CheckProofOfWork(block.auxpow->getParentBlockHash(), block.nBits, params))
        return error("%s : AUX proof of work failed", __func__);
    if (!block.auxpow->check(block.GetHash(), block.GetChainId(), params))
        return error("%s : AUX POW is not valid", __func__);

    return true;
}

CAmount GetBlockSubsidy(int nHeight, const Consensus::Params& consensusParams)
{
    int halvings = nHeight / consensusParams.nSubsidyHalvingInterval;
    // Force block reward to zero when right shift is undefined.
    if (halvings >= 64)
        return 0;

    CAmount nSubsidy = 50 * COIN;
    // Subsidy is cut in half every 210,000 blocks which will occur approximately every 4 years.
    nSubsidy >>= halvings;
    return nSubsidy;
}

CoinsViews::CoinsViews(
    fs::path ldb_name,
    size_t cache_size_bytes,
    bool in_memory,
    bool should_wipe) : m_dbview(
                            gArgs.GetDataDirNet() / ldb_name, cache_size_bytes, in_memory, should_wipe),
                        m_catcherview(&m_dbview) {}

void CoinsViews::InitCache()
{
    AssertLockHeld(::cs_main);
    m_cacheview = std::make_unique<CCoinsViewCache>(&m_catcherview);
}

CChainState::CChainState(
    CTxMemPool* mempool,
    BlockManager& blockman,
    ChainstateManager& chainman,
    std::optional<uint256> from_snapshot_blockhash)
    : m_mempool(mempool),
      m_blockman(blockman),
      m_params(chainman.GetParams()),
      m_chainman(chainman),
      m_from_snapshot_blockhash(from_snapshot_blockhash) {}

void CChainState::InitCoinsDB(
    size_t cache_size_bytes,
    bool in_memory,
    bool should_wipe,
    fs::path leveldb_name)
{
    if (m_from_snapshot_blockhash) {
        leveldb_name += "_" + m_from_snapshot_blockhash->ToString();
    }

    m_coins_views = std::make_unique<CoinsViews>(
        leveldb_name, cache_size_bytes, in_memory, should_wipe);
}

void CChainState::InitCoinsCache(size_t cache_size_bytes)
{
    AssertLockHeld(::cs_main);
    assert(m_coins_views != nullptr);
    m_coinstip_cache_size_bytes = cache_size_bytes;
    m_coins_views->InitCache();
}

// Note that though this is marked const, we may end up modifying `m_cached_finished_ibd`, which
// is a performance-related implementation detail. This function must be marked
// `const` so that `CValidationInterface` clients (which are given a `const CChainState*`)
// can call it.
//
bool CChainState::IsInitialBlockDownload() const
{
    // Optimization: pre-test latch before taking the lock.
    if (m_cached_finished_ibd.load(std::memory_order_relaxed))
        return false;

    LOCK(cs_main);
    if (m_cached_finished_ibd.load(std::memory_order_relaxed))
        return false;
    if (fImporting || fReindex)
        return true;
    if (m_chain.Tip() == nullptr)
        return true;
    if (m_chain.Tip()->nChainWork < nMinimumChainWork)
        return true;
    if (m_chain.Tip()->GetBlockTime() < (GetTime() - nMaxTipAge))
        return true;
    LogPrintf("Leaving InitialBlockDownload (latching to false)\n");
    m_cached_finished_ibd.store(true, std::memory_order_relaxed);
    return false;
}

static void AlertNotify(const std::string& strMessage)
{
    uiInterface.NotifyAlertChanged();
#if HAVE_SYSTEM
    std::string strCmd = gArgs.GetArg("-alertnotify", "");
    if (strCmd.empty()) return;

    // Alert text should be plain ascii coming from a trusted source, but to
    // be safe we first strip anything not in safeChars, then add single quotes around
    // the whole string before passing it to the shell:
    std::string singleQuote("'");
    std::string safeStatus = SanitizeString(strMessage);
    safeStatus = singleQuote+safeStatus+singleQuote;
    ReplaceAll(strCmd, "%s", safeStatus);

    std::thread t(runCommand, strCmd);
    t.detach(); // thread runs free
#endif
}

void CChainState::CheckForkWarningConditions()
{
    AssertLockHeld(cs_main);

    // Before we get past initial download, we cannot reliably alert about forks
    // (we assume we don't get stuck on a fork before finishing our initial sync)
    if (IsInitialBlockDownload()) {
        return;
    }

    if (m_chainman.m_best_invalid && m_chainman.m_best_invalid->nChainWork > m_chain.Tip()->nChainWork + (GetBlockProof(*m_chain.Tip()) * 6)) {
        LogPrintf("%s: Warning: Found invalid chain at least ~6 blocks longer than our best chain.\nChain state database corruption likely.\n", __func__);
        SetfLargeWorkInvalidChainFound(true);
    } else {
        SetfLargeWorkInvalidChainFound(false);
    }
}

// Called both upon regular invalid block discovery *and* InvalidateBlock
void CChainState::InvalidChainFound(CBlockIndex* pindexNew)
{
    AssertLockHeld(cs_main);
    if (!m_chainman.m_best_invalid || pindexNew->nChainWork > m_chainman.m_best_invalid->nChainWork) {
        m_chainman.m_best_invalid = pindexNew;
    }
    if (m_chainman.m_best_header != nullptr && m_chainman.m_best_header->GetAncestor(pindexNew->nHeight) == pindexNew) {
        m_chainman.m_best_header = m_chain.Tip();
    }

    LogPrintf("%s: invalid block=%s  height=%d  log2_work=%f  date=%s\n", __func__,
      pindexNew->GetBlockHash().ToString(), pindexNew->nHeight,
      log(pindexNew->nChainWork.getdouble())/log(2.0), FormatISO8601DateTime(pindexNew->GetBlockTime()));
    CBlockIndex *tip = m_chain.Tip();
    assert (tip);
    LogPrintf("%s:  current best=%s  height=%d  log2_work=%f  date=%s\n", __func__,
      tip->GetBlockHash().ToString(), m_chain.Height(), log(tip->nChainWork.getdouble())/log(2.0),
      FormatISO8601DateTime(tip->GetBlockTime()));
    CheckForkWarningConditions();
}

// Same as InvalidChainFound, above, except not called directly from InvalidateBlock,
// which does its own setBlockIndexCandidates management.
void CChainState::InvalidBlockFound(CBlockIndex* pindex, const BlockValidationState& state)
{
    AssertLockHeld(cs_main);
    if (state.GetResult() != BlockValidationResult::BLOCK_MUTATED) {
        pindex->nStatus |= BLOCK_FAILED_VALID;
        m_chainman.m_failed_blocks.insert(pindex);
        m_blockman.m_dirty_blockindex.insert(pindex);
        setBlockIndexCandidates.erase(pindex);
        InvalidChainFound(pindex);
    }
}

void UpdateCoins(const CTransaction& tx, CCoinsViewCache& inputs, CTxUndo &txundo, int nHeight)
{
    // mark inputs spent
    if (!tx.IsCoinBase()) {
        txundo.vprevout.reserve(tx.vin.size());
        for (const CTxIn &txin : tx.vin) {
            txundo.vprevout.emplace_back();
            bool is_spent = inputs.SpendCoin(txin.prevout, &txundo.vprevout.back());
            assert(is_spent);
        }
    }
    // add outputs
    AddCoins(inputs, tx, nHeight);
}

bool CScriptCheck::operator()() {
    const CScript &scriptSig = ptxTo->vin[nIn].scriptSig;
    const CScriptWitness *witness = &ptxTo->vin[nIn].scriptWitness;
    return VerifyScript(scriptSig, m_tx_out.scriptPubKey, witness, nFlags, CachingTransactionSignatureChecker(ptxTo, nIn, m_tx_out.nValue, cacheStore, *txdata), &error);
}

static CuckooCache::cache<uint256, SignatureCacheHasher> g_scriptExecutionCache;
static CSHA256 g_scriptExecutionCacheHasher;

bool InitScriptExecutionCache(size_t max_size_bytes)
{
    // Setup the salted hasher
    uint256 nonce = GetRandHash();
    // We want the nonce to be 64 bytes long to force the hasher to process
    // this chunk, which makes later hash computations more efficient. We
    // just write our 32-byte entropy twice to fill the 64 bytes.
    g_scriptExecutionCacheHasher.Write(nonce.begin(), 32);
    g_scriptExecutionCacheHasher.Write(nonce.begin(), 32);

    auto setup_results = g_scriptExecutionCache.setup_bytes(max_size_bytes);
    if (!setup_results) return false;

    const auto [num_elems, approx_size_bytes] = *setup_results;
    LogPrintf("Using %zu MiB out of %zu MiB requested for script execution cache, able to store %zu elements\n",
              approx_size_bytes >> 20, max_size_bytes >> 20, num_elems);
    return true;
}

/**
 * Check whether all of this transaction's input scripts succeed.
 *
 * This involves ECDSA signature checks so can be computationally intensive. This function should
 * only be called after the cheap sanity checks in CheckTxInputs passed.
 *
 * If pvChecks is not nullptr, script checks are pushed onto it instead of being performed inline. Any
 * script checks which are not necessary (eg due to script execution cache hits) are, obviously,
 * not pushed onto pvChecks/run.
 *
 * Setting cacheSigStore/cacheFullScriptStore to false will remove elements from the corresponding cache
 * which are matched. This is useful for checking blocks where we will likely never need the cache
 * entry again.
 *
 * Note that we may set state.reason to NOT_STANDARD for extra soft-fork flags in flags, block-checking
 * callers should probably reset it to CONSENSUS in such cases.
 *
 * Non-static (and re-declared) in src/test/txvalidationcache_tests.cpp
 */
bool CheckInputScripts(const CTransaction& tx, TxValidationState& state,
                       const CCoinsViewCache& inputs, unsigned int flags, bool cacheSigStore,
                       bool cacheFullScriptStore, PrecomputedTransactionData& txdata,
                       std::vector<CScriptCheck>* pvChecks)
{
    if (tx.IsCoinBase()) return true;

    if (pvChecks) {
        pvChecks->reserve(tx.vin.size());
    }

    // First check if script executions have been cached with the same
    // flags. Note that this assumes that the inputs provided are
    // correct (ie that the transaction hash which is in tx's prevouts
    // properly commits to the scriptPubKey in the inputs view of that
    // transaction).
    uint256 hashCacheEntry;
    CSHA256 hasher = g_scriptExecutionCacheHasher;
    hasher.Write(tx.GetWitnessHash().begin(), 32).Write((unsigned char*)&flags, sizeof(flags)).Finalize(hashCacheEntry.begin());
    AssertLockHeld(cs_main); //TODO: Remove this requirement by making CuckooCache not require external locks
    if (g_scriptExecutionCache.contains(hashCacheEntry, !cacheFullScriptStore)) {
        return true;
    }

    if (!txdata.m_spent_outputs_ready) {
        std::vector<CTxOut> spent_outputs;
        spent_outputs.reserve(tx.vin.size());

        for (const auto& txin : tx.vin) {
            const COutPoint& prevout = txin.prevout;
            const Coin& coin = inputs.AccessCoin(prevout);
            assert(!coin.IsSpent());
            spent_outputs.emplace_back(coin.out);
        }
        txdata.Init(tx, std::move(spent_outputs));
    }
    assert(txdata.m_spent_outputs.size() == tx.vin.size());

    for (unsigned int i = 0; i < tx.vin.size(); i++) {

        // We very carefully only pass in things to CScriptCheck which
        // are clearly committed to by tx' witness hash. This provides
        // a sanity check that our caching is not introducing consensus
        // failures through additional data in, eg, the coins being
        // spent being checked as a part of CScriptCheck.

        // Verify signature
        CScriptCheck check(txdata.m_spent_outputs[i], tx, i, flags, cacheSigStore, &txdata);
        if (pvChecks) {
            pvChecks->push_back(CScriptCheck());
            check.swap(pvChecks->back());
        } else if (!check()) {
            if (flags & STANDARD_NOT_MANDATORY_VERIFY_FLAGS) {
                // Check whether the failure was caused by a
                // non-mandatory script verification check, such as
                // non-standard DER encodings or non-null dummy
                // arguments; if so, ensure we return NOT_STANDARD
                // instead of CONSENSUS to avoid downstream users
                // splitting the network between upgraded and
                // non-upgraded nodes by banning CONSENSUS-failing
                // data providers.
                CScriptCheck check2(txdata.m_spent_outputs[i], tx, i,
                        flags & ~STANDARD_NOT_MANDATORY_VERIFY_FLAGS, cacheSigStore, &txdata);
                if (check2())
                    return state.Invalid(TxValidationResult::TX_NOT_STANDARD, strprintf("non-mandatory-script-verify-flag (%s)", ScriptErrorString(check.GetScriptError())));
            }
            // MANDATORY flag failures correspond to
            // TxValidationResult::TX_CONSENSUS. Because CONSENSUS
            // failures are the most serious case of validation
            // failures, we may need to consider using
            // RECENT_CONSENSUS_CHANGE for any script failure that
            // could be due to non-upgraded nodes which we may want to
            // support, to avoid splitting the network (but this
            // depends on the details of how net_processing handles
            // such errors).
            return state.Invalid(TxValidationResult::TX_CONSENSUS, strprintf("mandatory-script-verify-flag-failed (%s)", ScriptErrorString(check.GetScriptError())));
        }
    }

    if (cacheFullScriptStore && !pvChecks) {
        // We executed all of the provided scripts, and were told to
        // cache the result. Do so now.
        g_scriptExecutionCache.insert(hashCacheEntry);
    }

    return true;
}

bool AbortNode(BlockValidationState& state, const std::string& strMessage, const bilingual_str& userMessage)
{
    AbortNode(strMessage, userMessage);
    return state.Error(strMessage);
}

/**
 * Restore the UTXO in a Coin at a given COutPoint
 * @param undo The Coin to be restored.
 * @param view The coins view to which to apply the changes.
 * @param out The out point that corresponds to the tx input.
 * @return A DisconnectResult as an int
 */
int ApplyTxInUndo(Coin&& undo, CCoinsViewCache& view, const COutPoint& out)
{
    bool fClean = true;

    if (view.HaveCoin(out)) fClean = false; // overwriting transaction output

    if (undo.nHeight == 0) {
        // Missing undo metadata (height and coinbase). Older versions included this
        // information only in undo records for the last spend of a transactions'
        // outputs. This implies that it must be present for some other output of the same tx.
        const Coin& alternate = AccessByTxid(view, out.hash);
        if (!alternate.IsSpent()) {
            undo.nHeight = alternate.nHeight;
            undo.fCoinBase = alternate.fCoinBase;
        } else {
            return DISCONNECT_FAILED; // adding output for transaction without known metadata
        }
    }
    // If the coin already exists as an unspent coin in the cache, then the
    // possible_overwrite parameter to AddCoin must be set to true. We have
    // already checked whether an unspent coin exists above using HaveCoin, so
    // we don't need to guess. When fClean is false, an unspent coin already
    // existed and it is an overwrite.
    view.AddCoin(out, std::move(undo), !fClean);

    return fClean ? DISCONNECT_OK : DISCONNECT_UNCLEAN;
}

/** Undo the effects of this block (with given index) on the UTXO set represented by coins.
 *  When FAILED is returned, view is left in an indeterminate state. */
DisconnectResult CChainState::DisconnectBlock(const CBlock& block, const CBlockIndex* pindex, CCoinsViewCache& view, std::set<valtype>& unexpiredNames)
{
    AssertLockHeld(::cs_main);
    bool fClean = true;

    CBlockUndo blockUndo;
    if (!UndoReadFromDisk(blockUndo, pindex)) {
        error("DisconnectBlock(): failure reading undo data");
        return DISCONNECT_FAILED;
    }

    if (blockUndo.vtxundo.size() + 1 != block.vtx.size()) {
        error("DisconnectBlock(): block and undo data inconsistent");
        return DISCONNECT_FAILED;
    }

    /* Undo name expirations.  We use nHeight+1 here in sync with
       the call to ExpireNames, because that's the height at which a
       possible name_update could be (thus it counts for spendability
       of the name).  This is done first to match the order
       in which names are expired when connecting blocks.  */
    if (!UnexpireNames (pindex->nHeight + 1, blockUndo, view, unexpiredNames))
      fClean = false;

    // undo transactions in reverse order
    for (int i = block.vtx.size() - 1; i >= 0; i--) {
        const CTransaction &tx = *(block.vtx[i]);
        uint256 hash = tx.GetHash();
        bool is_coinbase = tx.IsCoinBase();

        // Check that all outputs are available and match the outputs in the block itself
        // exactly.
        for (size_t o = 0; o < tx.vout.size(); o++) {
            if (!tx.vout[o].scriptPubKey.IsUnspendable()) {
                COutPoint out(hash, o);
                Coin coin;
                bool is_spent = view.SpendCoin(out, &coin);
                if (!is_spent || tx.vout[o] != coin.out || pindex->nHeight != coin.nHeight || is_coinbase != coin.fCoinBase) {
                    /* This may be due to a historic bug.  For them, some names
                       are marked immediately as unspendable.  They fail this check
                       when undoing, thus ignore them here.  */
                    CChainParams::BugType type;
                    if (!Params ().IsHistoricBug (tx.GetHash (), pindex->nHeight, type) || type != CChainParams::BUG_FULLY_IGNORE) {
                        fClean = false; // transaction output mismatch
                    }
                }
            }
        }

        // restore inputs
        if (i > 0) { // not coinbases
            CTxUndo &txundo = blockUndo.vtxundo[i-1];
            if (txundo.vprevout.size() != tx.vin.size()) {
                error("DisconnectBlock(): transaction and undo data inconsistent");
                return DISCONNECT_FAILED;
            }
            for (unsigned int j = tx.vin.size(); j > 0;) {
                --j;
                const COutPoint& out = tx.vin[j].prevout;
                int res = ApplyTxInUndo(std::move(txundo.vprevout[j]), view, out);
                if (res == DISCONNECT_FAILED) return DISCONNECT_FAILED;
                fClean = fClean && res != DISCONNECT_UNCLEAN;
            }
            // At this point, all of txundo.vprevout should have been moved out.
        }
    }

    // undo name operations in reverse order
    std::vector<CNameTxUndo>::const_reverse_iterator nameUndoIter;
    for (nameUndoIter = blockUndo.vnameundo.rbegin ();
         nameUndoIter != blockUndo.vnameundo.rend (); ++nameUndoIter)
      nameUndoIter->apply (view);

    // move best block pointer to prevout block
    view.SetBestBlock(pindex->pprev->GetBlockHash());

    return fClean ? DISCONNECT_OK : DISCONNECT_UNCLEAN;
}

static CCheckQueue<CScriptCheck> scriptcheckqueue(128);

void StartScriptCheckWorkerThreads(int threads_num)
{
    scriptcheckqueue.StartWorkerThreads(threads_num);
}

void StopScriptCheckWorkerThreads()
{
    scriptcheckqueue.StopWorkerThreads();
}

/**
 * Threshold condition checker that triggers when unknown versionbits are seen on the network.
 */
class WarningBitsConditionChecker : public AbstractThresholdConditionChecker
{
private:
    const ChainstateManager& m_chainman;
    int m_bit;

public:
    explicit WarningBitsConditionChecker(const ChainstateManager& chainman, int bit) : m_chainman{chainman}, m_bit(bit) {}

    int64_t BeginTime(const Consensus::Params& params) const override { return 0; }
    int64_t EndTime(const Consensus::Params& params) const override { return std::numeric_limits<int64_t>::max(); }
    int Period(const Consensus::Params& params) const override { return params.nMinerConfirmationWindow; }
    int Threshold(const Consensus::Params& params) const override { return params.nRuleChangeActivationThreshold; }

    bool Condition(const CBlockIndex* pindex, const Consensus::Params& params) const override
    {
        return pindex->nHeight >= params.MinBIP9WarningHeight &&
               ((pindex->nVersion & VERSIONBITS_TOP_MASK) == VERSIONBITS_TOP_BITS) &&
               ((pindex->nVersion >> m_bit) & 1) != 0 &&
               ((m_chainman.m_versionbitscache.ComputeBlockVersion(pindex->pprev, params) >> m_bit) & 1) == 0;
    }
};

static std::array<ThresholdConditionCache, VERSIONBITS_NUM_BITS> warningcache GUARDED_BY(cs_main);

static unsigned int GetBlockScriptFlags(const CBlockIndex& block_index, const ChainstateManager& chainman)
{
    const Consensus::Params& consensusparams = chainman.GetConsensus();

    uint32_t flags{SCRIPT_VERIFY_NONE};

    /* We allow overriding flags with exceptions, in case a few historical
       blocks violate a softfork that got activated later, and which we want
       to otherwise enforce unconditionally.  For now, there are no
       flags enforced unconditionally, though.  */
    const auto it{consensusparams.script_flag_exceptions.find(*Assert(block_index.phashBlock))};
    if (it != consensusparams.script_flag_exceptions.end()) {
        flags = it->second;
    }

    if (DeploymentActiveAt(block_index, chainman, Consensus::DEPLOYMENT_P2SH)) {
        flags |= SCRIPT_VERIFY_P2SH;
    }

    // Enforce the DERSIG (BIP66) rule
    if (DeploymentActiveAt(block_index, chainman, Consensus::DEPLOYMENT_DERSIG)) {
        flags |= SCRIPT_VERIFY_DERSIG;
    }

    // Enforce CHECKLOCKTIMEVERIFY (BIP65)
    if (DeploymentActiveAt(block_index, chainman, Consensus::DEPLOYMENT_CLTV)) {
        flags |= SCRIPT_VERIFY_CHECKLOCKTIMEVERIFY;
    }

    // Enforce CHECKSEQUENCEVERIFY (BIP112)
    if (DeploymentActiveAt(block_index, chainman, Consensus::DEPLOYMENT_CSV)) {
        flags |= SCRIPT_VERIFY_CHECKSEQUENCEVERIFY;
    }

    // Enforce Taproot (BIP340-BIP342)
    if (DeploymentActiveAt(block_index, chainman, Consensus::DEPLOYMENT_TAPROOT)) {
        flags |= SCRIPT_VERIFY_TAPROOT;
        flags |= SCRIPT_VERIFY_NAMES_LONG_SALT;
    }

    // Enforce BIP147 NULLDUMMY (activated simultaneously with segwit)
    if (DeploymentActiveAt(block_index, chainman, Consensus::DEPLOYMENT_SEGWIT)) {
        flags |= SCRIPT_VERIFY_NULLDUMMY;
        flags |= SCRIPT_VERIFY_WITNESS;
    }

    return flags;
}


static int64_t nTimeCheck = 0;
static int64_t nTimeForks = 0;
static int64_t nTimeConnect = 0;
static int64_t nTimeVerify = 0;
static int64_t nTimeUndo = 0;
static int64_t nTimeIndex = 0;
static int64_t nTimeTotal = 0;
static int64_t nBlocksTotal = 0;

/** Apply the effects of this block (with given index) on the UTXO set represented by coins.
 *  Validity checks that depend on the UTXO set are also done; ConnectBlock()
 *  can fail if those validity checks fail (among other reasons). */
bool CChainState::ConnectBlock(const CBlock& block, BlockValidationState& state, CBlockIndex* pindex,
                               CCoinsViewCache& view,
                               std::set<valtype>& expiredNames,
                               bool fJustCheck)
{
    AssertLockHeld(cs_main);
    assert(pindex);

    uint256 block_hash{block.GetHash()};
    assert(*pindex->phashBlock == block_hash);

    int64_t nTimeStart = GetTimeMicros();

    // Check it again in case a previous version let a bad block in
    // NOTE: We don't currently (re-)invoke ContextualCheckBlock() or
    // ContextualCheckBlockHeader() here. This means that if we add a new
    // consensus rule that is enforced in one of those two functions, then we
    // may have let in a block that violates the rule prior to updating the
    // software, and we would NOT be enforcing the rule here. Fully solving
    // upgrade from one software version to the next after a consensus rule
    // change is potentially tricky and issue-specific (see NeedsRedownload()
    // for one approach that was used for BIP 141 deployment).
    // Also, currently the rule against blocks more than 2 hours in the future
    // is enforced in ContextualCheckBlockHeader(); we wouldn't want to
    // re-enforce that rule here (at least until we make it impossible for
    // m_adjusted_time_callback() to go backward).
    if (!CheckBlock(block, state, m_params.GetConsensus(), !fJustCheck, !fJustCheck)) {
        if (state.GetResult() == BlockValidationResult::BLOCK_MUTATED) {
            // We don't write down blocks to disk if they may have been
            // corrupted, so this should be impossible unless we're having hardware
            // problems.
            return AbortNode(state, "Corrupt block found indicating potential hardware failure; shutting down");
        }
        return error("%s: Consensus::CheckBlock: %s", __func__, state.ToString());
    }

    // verify that the view's current state corresponds to the previous block
    uint256 hashPrevBlock = pindex->pprev == nullptr ? uint256() : pindex->pprev->GetBlockHash();
    assert(hashPrevBlock == view.GetBestBlock());

    nBlocksTotal++;

    // Special case for the genesis block, skipping connection of its transactions
    // (its coinbase is unspendable)
    if (block_hash == m_params.GetConsensus().hashGenesisBlock) {
        if (!fJustCheck)
            view.SetBestBlock(pindex->GetBlockHash());
        return true;
    }

    bool fScriptChecks = true;
    if (!hashAssumeValid.IsNull()) {
        // We've been configured with the hash of a block which has been externally verified to have a valid history.
        // A suitable default value is included with the software and updated from time to time.  Because validity
        //  relative to a piece of software is an objective fact these defaults can be easily reviewed.
        // This setting doesn't force the selection of any particular chain but makes validating some faster by
        //  effectively caching the result of part of the verification.
        BlockMap::const_iterator  it = m_blockman.m_block_index.find(hashAssumeValid);
        if (it != m_blockman.m_block_index.end()) {
            if (it->second.GetAncestor(pindex->nHeight) == pindex &&
                m_chainman.m_best_header->GetAncestor(pindex->nHeight) == pindex &&
                m_chainman.m_best_header->nChainWork >= nMinimumChainWork) {
                // This block is a member of the assumed verified chain and an ancestor of the best header.
                // Script verification is skipped when connecting blocks under the
                // assumevalid block. Assuming the assumevalid block is valid this
                // is safe because block merkle hashes are still computed and checked,
                // Of course, if an assumed valid block is invalid due to false scriptSigs
                // this optimization would allow an invalid chain to be accepted.
                // The equivalent time check discourages hash power from extorting the network via DOS attack
                //  into accepting an invalid block through telling users they must manually set assumevalid.
                //  Requiring a software change or burying the invalid block, regardless of the setting, makes
                //  it hard to hide the implication of the demand.  This also avoids having release candidates
                //  that are hardly doing any signature verification at all in testing without having to
                //  artificially set the default assumed verified block further back.
                // The test against nMinimumChainWork prevents the skipping when denied access to any chain at
                //  least as good as the expected chain.
                fScriptChecks = (GetBlockProofEquivalentTime(*m_chainman.m_best_header, *pindex, *m_chainman.m_best_header, m_params.GetConsensus()) <= 60 * 60 * 24 * 7 * 2);
            }
        }
    }

    int64_t nTime1 = GetTimeMicros(); nTimeCheck += nTime1 - nTimeStart;
    LogPrint(BCLog::BENCH, "    - Sanity checks: %.2fms [%.2fs (%.2fms/blk)]\n", MILLI * (nTime1 - nTimeStart), nTimeCheck * MICRO, nTimeCheck * MILLI / nBlocksTotal);

    // Do not allow blocks that contain transactions which 'overwrite' older transactions,
    // unless those are already completely spent.
    // If such overwrites are allowed, coinbases and transactions depending upon those
    // can be duplicated to remove the ability to spend the first instance -- even after
    // being sent to another address.
    // See BIP30, CVE-2012-1909, and http://r6.ca/blog/20120206T005236Z.html for more information.
    // FIXME: Enable strict check after appropriate fork.
    bool fEnforceBIP30 = (!pindex->phashBlock) || // Enforce on CreateNewBlock invocations which don't have a hash.
                          !(true);
    assert(pindex->pprev);

    if (fEnforceBIP30) {
        for (const auto& tx : block.vtx) {
            for (size_t o = 0; o < tx->vout.size(); o++) {
                if (view.HaveCoin(COutPoint(tx->GetHash(), o))) {
                    LogPrintf("ERROR: ConnectBlock(): tried to overwrite transaction\n");
                    return state.Invalid(BlockValidationResult::BLOCK_CONSENSUS, "bad-txns-BIP30");
                }
            }
        }
    }

    // Enforce BIP68 (sequence locks)
    int nLockTimeFlags = 0;
    if (DeploymentActiveAt(*pindex, m_chainman, Consensus::DEPLOYMENT_CSV)) {
        nLockTimeFlags |= LOCKTIME_VERIFY_SEQUENCE;
    }

    // Get the script flags for this block
    unsigned int flags{GetBlockScriptFlags(*pindex, m_chainman)};

    int64_t nTime2 = GetTimeMicros(); nTimeForks += nTime2 - nTime1;
    LogPrint(BCLog::BENCH, "    - Fork checks: %.2fms [%.2fs (%.2fms/blk)]\n", MILLI * (nTime2 - nTime1), nTimeForks * MICRO, nTimeForks * MILLI / nBlocksTotal);

    CBlockUndo blockundo;

    // Precomputed transaction data pointers must not be invalidated
    // until after `control` has run the script checks (potentially
    // in multiple threads). Preallocate the vector size so a new allocation
    // doesn't invalidate pointers into the vector, and keep txsdata in scope
    // for as long as `control`.
    CCheckQueueControl<CScriptCheck> control(fScriptChecks && g_parallel_script_checks ? &scriptcheckqueue : nullptr);
    std::vector<PrecomputedTransactionData> txsdata(block.vtx.size());

    std::vector<int> prevheights;
    CAmount nFees = 0;
    int nInputs = 0;
    int64_t nSigOpsCost = 0;
    blockundo.vtxundo.reserve(block.vtx.size() - 1);
    for (unsigned int i = 0; i < block.vtx.size(); i++)
    {
        const CTransaction &tx = *(block.vtx[i]);

        nInputs += tx.vin.size();

        if (!tx.IsCoinBase())
        {
            CAmount txfee = 0;
            TxValidationState tx_state;
            if (!Consensus::CheckTxInputs(tx, tx_state, view, pindex->nHeight, flags, txfee)) {
                // Any transaction validation failure in ConnectBlock is a block consensus failure
                state.Invalid(BlockValidationResult::BLOCK_CONSENSUS,
                            tx_state.GetRejectReason(), tx_state.GetDebugMessage());
                return error("%s: Consensus::CheckTxInputs: %s, %s", __func__, tx.GetHash().ToString(), state.ToString());
            }
            nFees += txfee;
            if (!MoneyRange(nFees)) {
                LogPrintf("ERROR: %s: accumulated fee in the block out of range.\n", __func__);
                return state.Invalid(BlockValidationResult::BLOCK_CONSENSUS, "bad-txns-accumulated-fee-outofrange");
            }

            // Check that transaction is BIP68 final
            // BIP68 lock checks (as opposed to nLockTime checks) must
            // be in ConnectBlock because they require the UTXO set
            prevheights.resize(tx.vin.size());
            for (size_t j = 0; j < tx.vin.size(); j++) {
                prevheights[j] = view.AccessCoin(tx.vin[j].prevout).nHeight;
            }

            if (!SequenceLocks(tx, nLockTimeFlags, prevheights, *pindex)) {
                LogPrintf("ERROR: %s: contains a non-BIP68-final transaction\n", __func__);
                return state.Invalid(BlockValidationResult::BLOCK_CONSENSUS, "bad-txns-nonfinal");
            }
        }

        // GetTransactionSigOpCost counts 3 types of sigops:
        // * legacy (always)
        // * p2sh (when P2SH enabled in flags and excludes coinbase)
        // * witness (when witness enabled in flags and excludes coinbase)
        nSigOpsCost += GetTransactionSigOpCost(tx, view, flags);
        if (nSigOpsCost > MAX_BLOCK_SIGOPS_COST) {
            LogPrintf("ERROR: ConnectBlock(): too many sigops\n");
            return state.Invalid(BlockValidationResult::BLOCK_CONSENSUS, "bad-blk-sigops");
        }

        if (!tx.IsCoinBase())
        {
            std::vector<CScriptCheck> vChecks;
            bool fCacheResults = fJustCheck; /* Don't cache results if we're actually connecting blocks (still consult the cache, though) */
            TxValidationState tx_state;
            if (fScriptChecks && !CheckInputScripts(tx, tx_state, view, flags, fCacheResults, fCacheResults, txsdata[i], g_parallel_script_checks ? &vChecks : nullptr)) {
                // Any transaction validation failure in ConnectBlock is a block consensus failure
                state.Invalid(BlockValidationResult::BLOCK_CONSENSUS,
                              tx_state.GetRejectReason(), tx_state.GetDebugMessage());
                return error("ConnectBlock(): CheckInputScripts on %s failed with %s",
                    tx.GetHash().ToString(), state.ToString());
            }
            control.Add(vChecks);
        }

        CTxUndo undoDummy;
        if (i > 0) {
            blockundo.vtxundo.push_back(CTxUndo());
        }
        UpdateCoins(tx, view, i == 0 ? undoDummy : blockundo.vtxundo.back(), pindex->nHeight);
        ApplyNameTransaction(tx, pindex->nHeight, view, blockundo);
    }
    int64_t nTime3 = GetTimeMicros(); nTimeConnect += nTime3 - nTime2;
    LogPrint(BCLog::BENCH, "      - Connect %u transactions: %.2fms (%.3fms/tx, %.3fms/txin) [%.2fs (%.2fms/blk)]\n", (unsigned)block.vtx.size(), MILLI * (nTime3 - nTime2), MILLI * (nTime3 - nTime2) / block.vtx.size(), nInputs <= 1 ? 0 : MILLI * (nTime3 - nTime2) / (nInputs-1), nTimeConnect * MICRO, nTimeConnect * MILLI / nBlocksTotal);

    CAmount blockReward = nFees + GetBlockSubsidy(pindex->nHeight, m_params.GetConsensus());
    if (block.vtx[0]->GetValueOut() > blockReward) {
        LogPrintf("ERROR: ConnectBlock(): coinbase pays too much (actual=%d vs limit=%d)\n", block.vtx[0]->GetValueOut(), blockReward);
        return state.Invalid(BlockValidationResult::BLOCK_CONSENSUS, "bad-cb-amount");
    }

    if (!control.Wait()) {
        LogPrintf("ERROR: %s: CheckQueue failed\n", __func__);
        return state.Invalid(BlockValidationResult::BLOCK_CONSENSUS, "block-validation-failed");
    }
    int64_t nTime4 = GetTimeMicros(); nTimeVerify += nTime4 - nTime2;
    LogPrint(BCLog::BENCH, "    - Verify %u txins: %.2fms (%.3fms/txin) [%.2fs (%.2fms/blk)]\n", nInputs - 1, MILLI * (nTime4 - nTime2), nInputs <= 1 ? 0 : MILLI * (nTime4 - nTime2) / (nInputs-1), nTimeVerify * MICRO, nTimeVerify * MILLI / nBlocksTotal);

    if (fJustCheck)
        return true;

    /* Remove expired names from the UTXO set.  They become permanently
       unspendable.  Note that we use nHeight+1 here because a possible
       spending transaction would be at least at that height.  This has
       to be done after checking the transactions themselves, because
       spending a name would still be valid in the current block.  */
    if (!ExpireNames(pindex->nHeight + 1, view, blockundo, expiredNames))
        return error("%s : ExpireNames failed", __func__);

    if (!m_blockman.WriteUndoDataForBlock(blockundo, state, pindex, m_params)) {
        return false;
    }

    int64_t nTime5 = GetTimeMicros(); nTimeUndo += nTime5 - nTime4;
    LogPrint(BCLog::BENCH, "    - Write undo data: %.2fms [%.2fs (%.2fms/blk)]\n", MILLI * (nTime5 - nTime4), nTimeUndo * MICRO, nTimeUndo * MILLI / nBlocksTotal);

    if (!pindex->IsValid(BLOCK_VALID_SCRIPTS)) {
        pindex->RaiseValidity(BLOCK_VALID_SCRIPTS);
        m_blockman.m_dirty_blockindex.insert(pindex);
    }

    // add this block to the view's block chain
    view.SetBestBlock(pindex->GetBlockHash());

    int64_t nTime6 = GetTimeMicros(); nTimeIndex += nTime6 - nTime5;
    LogPrint(BCLog::BENCH, "    - Index writing: %.2fms [%.2fs (%.2fms/blk)]\n", MILLI * (nTime6 - nTime5), nTimeIndex * MICRO, nTimeIndex * MILLI / nBlocksTotal);

    TRACE6(validation, block_connected,
        block_hash.data(),
        pindex->nHeight,
        block.vtx.size(),
        nInputs,
        nSigOpsCost,
        nTime5 - nTimeStart // in microseconds (µs)
    );

    return true;
}

CoinsCacheSizeState CChainState::GetCoinsCacheSizeState()
{
    AssertLockHeld(::cs_main);
    return this->GetCoinsCacheSizeState(
        m_coinstip_cache_size_bytes,
        m_mempool ? m_mempool->m_max_size_bytes : 0);
}

CoinsCacheSizeState CChainState::GetCoinsCacheSizeState(
    size_t max_coins_cache_size_bytes,
    size_t max_mempool_size_bytes)
{
    AssertLockHeld(::cs_main);
    const int64_t nMempoolUsage = m_mempool ? m_mempool->DynamicMemoryUsage() : 0;
    int64_t cacheSize = CoinsTip().DynamicMemoryUsage();
    int64_t nTotalSpace =
        max_coins_cache_size_bytes + std::max<int64_t>(int64_t(max_mempool_size_bytes) - nMempoolUsage, 0);

    //! No need to periodic flush if at least this much space still available.
    static constexpr int64_t MAX_BLOCK_COINSDB_USAGE_BYTES = 10 * 1024 * 1024;  // 10MB
    int64_t large_threshold =
        std::max((9 * nTotalSpace) / 10, nTotalSpace - MAX_BLOCK_COINSDB_USAGE_BYTES);

    if (cacheSize > nTotalSpace) {
        LogPrintf("Cache size (%s) exceeds total space (%s)\n", cacheSize, nTotalSpace);
        return CoinsCacheSizeState::CRITICAL;
    } else if (cacheSize > large_threshold) {
        return CoinsCacheSizeState::LARGE;
    }
    return CoinsCacheSizeState::OK;
}

bool CChainState::FlushStateToDisk(
    BlockValidationState &state,
    FlushStateMode mode,
    int nManualPruneHeight)
{
    LOCK(cs_main);
    assert(this->CanFlushToDisk());
    static std::chrono::microseconds nLastWrite{0};
    static std::chrono::microseconds nLastFlush{0};
    std::set<int> setFilesToPrune;
    bool full_flush_completed = false;

    const size_t coins_count = CoinsTip().GetCacheSize();
    const size_t coins_mem_usage = CoinsTip().DynamicMemoryUsage();

    try {
    {
        bool fFlushForPrune = false;
        bool fDoFullFlush = false;

        CoinsCacheSizeState cache_state = GetCoinsCacheSizeState();
        LOCK(m_blockman.cs_LastBlockFile);
        if (fPruneMode && (m_blockman.m_check_for_pruning || nManualPruneHeight > 0) && !fReindex) {
            // make sure we don't prune above any of the prune locks bestblocks
            // pruning is height-based
            int last_prune{m_chain.Height()}; // last height we can prune
            std::optional<std::string> limiting_lock; // prune lock that actually was the limiting factor, only used for logging

            for (const auto& prune_lock : m_blockman.m_prune_locks) {
                if (prune_lock.second.height_first == std::numeric_limits<int>::max()) continue;
                // Remove the buffer and one additional block here to get actual height that is outside of the buffer
                const int lock_height{prune_lock.second.height_first - PRUNE_LOCK_BUFFER - 1};
                last_prune = std::max(1, std::min(last_prune, lock_height));
                if (last_prune == lock_height) {
                    limiting_lock = prune_lock.first;
                }
            }

            if (limiting_lock) {
                LogPrint(BCLog::PRUNE, "%s limited pruning to height %d\n", limiting_lock.value(), last_prune);
            }

            if (nManualPruneHeight > 0) {
                LOG_TIME_MILLIS_WITH_CATEGORY("find files to prune (manual)", BCLog::BENCH);

                m_blockman.FindFilesToPruneManual(setFilesToPrune, std::min(last_prune, nManualPruneHeight), m_chain.Height());
            } else {
                LOG_TIME_MILLIS_WITH_CATEGORY("find files to prune", BCLog::BENCH);

                m_blockman.FindFilesToPrune(setFilesToPrune, m_params.PruneAfterHeight(), m_chain.Height(), last_prune, IsInitialBlockDownload());
                m_blockman.m_check_for_pruning = false;
            }
            if (!setFilesToPrune.empty()) {
                fFlushForPrune = true;
                if (!m_blockman.m_have_pruned) {
                    m_blockman.m_block_tree_db->WriteFlag("prunedblockfiles", true);
                    m_blockman.m_have_pruned = true;
                }
            }
        }
        const auto nNow = GetTime<std::chrono::microseconds>();
        // Avoid writing/flushing immediately after startup.
        if (nLastWrite.count() == 0) {
            nLastWrite = nNow;
        }
        if (nLastFlush.count() == 0) {
            nLastFlush = nNow;
        }
        // The cache is large and we're within 10% and 10 MiB of the limit, but we have time now (not in the middle of a block processing).
        bool fCacheLarge = mode == FlushStateMode::PERIODIC && cache_state >= CoinsCacheSizeState::LARGE;
        // The cache is over the limit, we have to write now.
        bool fCacheCritical = mode == FlushStateMode::IF_NEEDED && cache_state >= CoinsCacheSizeState::CRITICAL;
        // It's been a while since we wrote the block index to disk. Do this frequently, so we don't need to redownload after a crash.
        bool fPeriodicWrite = mode == FlushStateMode::PERIODIC && nNow > nLastWrite + DATABASE_WRITE_INTERVAL;
        // It's been very long since we flushed the cache. Do this infrequently, to optimize cache usage.
        bool fPeriodicFlush = mode == FlushStateMode::PERIODIC && nNow > nLastFlush + DATABASE_FLUSH_INTERVAL;
        // Combine all conditions that result in a full cache flush.
        fDoFullFlush = (mode == FlushStateMode::ALWAYS) || fCacheLarge || fCacheCritical || fPeriodicFlush || fFlushForPrune;
        // Write blocks and block index to disk.
        if (fDoFullFlush || fPeriodicWrite) {
            // Ensure we can write block index
            if (!CheckDiskSpace(gArgs.GetBlocksDirPath())) {
                return AbortNode(state, "Disk space is too low!", _("Disk space is too low!"));
            }
            {
                LOG_TIME_MILLIS_WITH_CATEGORY("write block and undo data to disk", BCLog::BENCH);

                // First make sure all block and undo data is flushed to disk.
                m_blockman.FlushBlockFile();
            }

            // Then update all block file information (which may refer to block and undo files).
            {
                LOG_TIME_MILLIS_WITH_CATEGORY("write block index to disk", BCLog::BENCH);

                if (!m_blockman.WriteBlockIndexDB()) {
                    return AbortNode(state, "Failed to write to block index database");
                }
            }
            // Finally remove any pruned files
            if (fFlushForPrune) {
                LOG_TIME_MILLIS_WITH_CATEGORY("unlink pruned files", BCLog::BENCH);

                UnlinkPrunedFiles(setFilesToPrune);
            }
            nLastWrite = nNow;
        }
        // Flush best chain related state. This can only be done if the blocks / block index write was also done.
        if (fDoFullFlush && !CoinsTip().GetBestBlock().IsNull()) {
            LOG_TIME_MILLIS_WITH_CATEGORY(strprintf("write coins cache to disk (%d coins, %.2fkB)",
                coins_count, coins_mem_usage / 1000), BCLog::BENCH);

            // Typical Coin structures on disk are around 48 bytes in size.
            // Pushing a new one to the database can cause it to be written
            // twice (once in the log, and once in the tables). This is already
            // an overestimation, as most will delete an existing entry or
            // overwrite one. Still, use a conservative safety factor of 2.
            if (!CheckDiskSpace(gArgs.GetDataDirNet(), 48 * 2 * 2 * CoinsTip().GetCacheSize())) {
                return AbortNode(state, "Disk space is too low!", _("Disk space is too low!"));
            }
            // Flush the chainstate (which may refer to block index entries).
            if (!CoinsTip().Flush())
                return AbortNode(state, "Failed to write to coin database");
            nLastFlush = nNow;
            full_flush_completed = true;
            TRACE5(utxocache, flush,
                   (int64_t)(GetTimeMicros() - nNow.count()), // in microseconds (µs)
                   (uint32_t)mode,
                   (uint64_t)coins_count,
                   (uint64_t)coins_mem_usage,
                   (bool)fFlushForPrune);
        }
    }
    if (full_flush_completed) {
        // Update best block in wallet (so we can detect restored wallets).
        GetMainSignals().ChainStateFlushed(m_chain.GetLocator());
    }
    } catch (const std::runtime_error& e) {
        return AbortNode(state, std::string("System error while flushing: ") + e.what());
    }
    return true;
}

void CChainState::ForceFlushStateToDisk()
{
    BlockValidationState state;
    if (!this->FlushStateToDisk(state, FlushStateMode::ALWAYS)) {
        LogPrintf("%s: failed to flush state (%s)\n", __func__, state.ToString());
    }
}

void CChainState::PruneAndFlush()
{
    BlockValidationState state;
    m_blockman.m_check_for_pruning = true;
    if (!this->FlushStateToDisk(state, FlushStateMode::NONE)) {
        LogPrintf("%s: failed to flush state (%s)\n", __func__, state.ToString());
    }
}

static void DoWarning(const bilingual_str& warning)
{
    static bool fWarned = false;
    SetMiscWarning(warning);
    if (!fWarned) {
        AlertNotify(warning.original);
        fWarned = true;
    }
}

/** Private helper function that concatenates warning messages. */
static void AppendWarning(bilingual_str& res, const bilingual_str& warn)
{
    if (!res.empty()) res += Untranslated(", ");
    res += warn;
}

static void UpdateTipLog(
    const CCoinsViewCache& coins_tip,
    const CBlockIndex* tip,
    const CChainParams& params,
    const std::string& func_name,
    const std::string& prefix,
    const std::string& warning_messages) EXCLUSIVE_LOCKS_REQUIRED(::cs_main)
{

    AssertLockHeld(::cs_main);
    LogPrintf("%s%s: new best=%s height=%d version=0x%08x log2_work=%f tx=%lu date='%s' progress=%f cache=%.1fMiB(%utxo)%s\n",
        prefix, func_name,
        tip->GetBlockHash().ToString(), tip->nHeight, tip->nVersion,
        log(tip->nChainWork.getdouble()) / log(2.0), (unsigned long)tip->nChainTx,
        FormatISO8601DateTime(tip->GetBlockTime()),
        GuessVerificationProgress(params.TxData(), tip),
        coins_tip.DynamicMemoryUsage() * (1.0 / (1 << 20)),
        coins_tip.GetCacheSize(),
        !warning_messages.empty() ? strprintf(" warning='%s'", warning_messages) : "");
}

void CChainState::UpdateTip(const CBlockIndex* pindexNew)
{
    AssertLockHeld(::cs_main);
    const auto& coins_tip = this->CoinsTip();

    // The remainder of the function isn't relevant if we are not acting on
    // the active chainstate, so return if need be.
    if (this != &m_chainman.ActiveChainstate()) {
        // Only log every so often so that we don't bury log messages at the tip.
        constexpr int BACKGROUND_LOG_INTERVAL = 2000;
        if (pindexNew->nHeight % BACKGROUND_LOG_INTERVAL == 0) {
            UpdateTipLog(coins_tip, pindexNew, m_params, __func__, "[background validation] ", "");
        }
        return;
    }

    // New best block
    if (m_mempool) {
        m_mempool->AddTransactionsUpdated(1);
    }

    {
        LOCK(g_best_block_mutex);
        g_best_block = pindexNew->GetBlockHash();
        g_best_block_cv.notify_all();
    }

    bilingual_str warning_messages;
    if (!this->IsInitialBlockDownload()) {
        const CBlockIndex* pindex = pindexNew;
        for (int bit = 0; bit < VERSIONBITS_NUM_BITS; bit++) {
            WarningBitsConditionChecker checker(m_chainman, bit);
            ThresholdState state = checker.GetStateFor(pindex, m_params.GetConsensus(), warningcache.at(bit));
            if (state == ThresholdState::ACTIVE || state == ThresholdState::LOCKED_IN) {
                const bilingual_str warning = strprintf(_("Unknown new rules activated (versionbit %i)"), bit);
                if (state == ThresholdState::ACTIVE) {
                    DoWarning(warning);
                } else {
                    AppendWarning(warning_messages, warning);
                }
            }
        }
    }
    UpdateTipLog(coins_tip, pindexNew, m_params, __func__, "", warning_messages.original);
}

/** Disconnect m_chain's tip.
  * After calling, the mempool will be in an inconsistent state, with
  * transactions from disconnected blocks being added to disconnectpool.  You
  * should make the mempool consistent again by calling MaybeUpdateMempoolForReorg.
  * with cs_main held.
  *
  * If disconnectpool is nullptr, then no disconnected transactions are added to
  * disconnectpool (note that the caller is responsible for mempool consistency
  * in any case).
  */
bool CChainState::DisconnectTip(BlockValidationState& state, DisconnectedBlockTransactions* disconnectpool)
{
    AssertLockHeld(cs_main);
    if (m_mempool) AssertLockHeld(m_mempool->cs);

    CBlockIndex *pindexDelete = m_chain.Tip();
    assert(pindexDelete);
<<<<<<< HEAD
    CheckNameDB (*this, true);
=======
    assert(pindexDelete->pprev);
>>>>>>> 23e28d9e
    // Read block from disk.
    std::shared_ptr<CBlock> pblock = std::make_shared<CBlock>();
    CBlock& block = *pblock;
    if (!ReadBlockFromDisk(block, pindexDelete, m_params.GetConsensus())) {
        return error("DisconnectTip(): Failed to read block");
    }
    // Apply the block atomically to the chain state.
    std::set<valtype> unexpiredNames;
    int64_t nStart = GetTimeMicros();
    {
        CCoinsViewCache view(&CoinsTip());
        assert(view.GetBestBlock() == pindexDelete->GetBlockHash());
        if (DisconnectBlock(block, pindexDelete, view, unexpiredNames) != DISCONNECT_OK)
            return error("DisconnectTip(): DisconnectBlock %s failed", pindexDelete->GetBlockHash().ToString());
        bool flushed = view.Flush();
        assert(flushed);
    }
    LogPrint(BCLog::BENCH, "- Disconnect block: %.2fms\n", (GetTimeMicros() - nStart) * MILLI);

    {
        // Prune locks that began at or after the tip should be moved backward so they get a chance to reorg
        const int max_height_first{pindexDelete->nHeight - 1};
        for (auto& prune_lock : m_blockman.m_prune_locks) {
            if (prune_lock.second.height_first <= max_height_first) continue;

            prune_lock.second.height_first = max_height_first;
            LogPrint(BCLog::PRUNE, "%s prune lock moved back to %d\n", prune_lock.first, max_height_first);
        }
    }

    // Write the chain state to disk, if necessary.
    if (!FlushStateToDisk(state, FlushStateMode::IF_NEEDED)) {
        return false;
    }

    // Fix the memool for conflicts due to unexpired names.
    if (m_mempool)
        m_mempool->removeUnexpireConflicts(unexpiredNames);

    if (disconnectpool && m_mempool) {
        // Save transactions to re-add to mempool at end of reorg
        for (auto it = block.vtx.rbegin(); it != block.vtx.rend(); ++it) {
            disconnectpool->addTransaction(*it);
        }
        while (disconnectpool->DynamicMemoryUsage() > MAX_DISCONNECTED_TX_POOL_SIZE * 1000) {
            // Drop the earliest entry, and remove its children from the mempool.
            auto it = disconnectpool->queuedTx.get<insertion_order>().begin();
            m_mempool->removeRecursive(**it, MemPoolRemovalReason::REORG);
            disconnectpool->removeEntry(it);
        }
    }

    m_chain.SetTip(*pindexDelete->pprev);

    UpdateTip(pindexDelete->pprev);
    CheckNameDB (*this, true);
    // Let wallets know transactions went from 1-confirmed to
    // 0-confirmed or conflicted:
    GetMainSignals().BlockDisconnected(pblock, pindexDelete);
    return true;
}

static int64_t nTimeReadFromDiskTotal = 0;
static int64_t nTimeConnectTotal = 0;
static int64_t nTimeFlush = 0;
static int64_t nTimeChainState = 0;
static int64_t nTimePostConnect = 0;

struct PerBlockConnectTrace {
    CBlockIndex* pindex = nullptr;
    std::shared_ptr<const CBlock> pblock;
    PerBlockConnectTrace() = default;
};
/**
 * Used to track blocks whose transactions were applied to the UTXO state as a
 * part of a single ActivateBestChainStep call.
 *
 * This class is single-use, once you call GetBlocksConnected() you have to throw
 * it away and make a new one.
 */
class ConnectTrace {
private:
    std::vector<PerBlockConnectTrace> blocksConnected;

public:
    explicit ConnectTrace() : blocksConnected(1) {}

    void BlockConnected(CBlockIndex* pindex, std::shared_ptr<const CBlock> pblock) {
        assert(!blocksConnected.back().pindex);
        assert(pindex);
        assert(pblock);
        blocksConnected.back().pindex = pindex;
        blocksConnected.back().pblock = std::move(pblock);
        blocksConnected.emplace_back();
    }

    std::vector<PerBlockConnectTrace>& GetBlocksConnected() {
        // We always keep one extra block at the end of our list because
        // blocks are added after all the conflicted transactions have
        // been filled in. Thus, the last entry should always be an empty
        // one waiting for the transactions from the next block. We pop
        // the last entry here to make sure the list we return is sane.
        assert(!blocksConnected.back().pindex);
        blocksConnected.pop_back();
        return blocksConnected;
    }
};

/**
 * Connect a new block to m_chain. pblock is either nullptr or a pointer to a CBlock
 * corresponding to pindexNew, to bypass loading it again from disk.
 *
 * The block is added to connectTrace if connection succeeds.
 */
bool CChainState::ConnectTip(BlockValidationState& state, CBlockIndex* pindexNew, const std::shared_ptr<const CBlock>& pblock, ConnectTrace& connectTrace, DisconnectedBlockTransactions& disconnectpool)
{
    AssertLockHeld(cs_main);
    if (m_mempool) AssertLockHeld(m_mempool->cs);

    assert(pindexNew->pprev == m_chain.Tip());
    CheckNameDB (*this, true);
    // Read block from disk.
    int64_t nTime1 = GetTimeMicros();
    std::shared_ptr<const CBlock> pthisBlock;
    if (!pblock) {
        std::shared_ptr<CBlock> pblockNew = std::make_shared<CBlock>();
        if (!ReadBlockFromDisk(*pblockNew, pindexNew, m_params.GetConsensus())) {
            return AbortNode(state, "Failed to read block");
        }
        pthisBlock = pblockNew;
    } else {
        LogPrint(BCLog::BENCH, "  - Using cached block\n");
        pthisBlock = pblock;
    }
    const CBlock& blockConnecting = *pthisBlock;
    // Apply the block atomically to the chain state.
    std::set<valtype> expiredNames;
    int64_t nTime2 = GetTimeMicros(); nTimeReadFromDiskTotal += nTime2 - nTime1;
    int64_t nTime3;
    LogPrint(BCLog::BENCH, "  - Load block from disk: %.2fms [%.2fs (%.2fms/blk)]\n", (nTime2 - nTime1) * MILLI, nTimeReadFromDiskTotal * MICRO, nTimeReadFromDiskTotal * MILLI / nBlocksTotal);
    {
        CCoinsViewCache view(&CoinsTip());
        bool rv = ConnectBlock(blockConnecting, state, pindexNew, view, expiredNames);
        GetMainSignals().BlockChecked(blockConnecting, state);
        if (!rv) {
            if (state.IsInvalid())
                InvalidBlockFound(pindexNew, state);
            return error("%s: ConnectBlock %s failed, %s", __func__, pindexNew->GetBlockHash().ToString(), state.ToString());
        }
        nTime3 = GetTimeMicros(); nTimeConnectTotal += nTime3 - nTime2;
        assert(nBlocksTotal > 0);
        LogPrint(BCLog::BENCH, "  - Connect total: %.2fms [%.2fs (%.2fms/blk)]\n", (nTime3 - nTime2) * MILLI, nTimeConnectTotal * MICRO, nTimeConnectTotal * MILLI / nBlocksTotal);
        bool flushed = view.Flush();
        assert(flushed);
    }
    int64_t nTime4 = GetTimeMicros(); nTimeFlush += nTime4 - nTime3;
    LogPrint(BCLog::BENCH, "  - Flush: %.2fms [%.2fs (%.2fms/blk)]\n", (nTime4 - nTime3) * MILLI, nTimeFlush * MICRO, nTimeFlush * MILLI / nBlocksTotal);
    // Write the chain state to disk, if necessary.
    if (!FlushStateToDisk(state, FlushStateMode::IF_NEEDED)) {
        return false;
    }
    int64_t nTime5 = GetTimeMicros(); nTimeChainState += nTime5 - nTime4;
    LogPrint(BCLog::BENCH, "  - Writing chainstate: %.2fms [%.2fs (%.2fms/blk)]\n", (nTime5 - nTime4) * MILLI, nTimeChainState * MICRO, nTimeChainState * MILLI / nBlocksTotal);
    // Remove conflicting transactions from the mempool.;
    if (m_mempool) {
        m_mempool->removeForBlock(blockConnecting.vtx, pindexNew->nHeight);
        m_mempool->removeExpireConflicts(expiredNames);
        disconnectpool.removeForBlock(blockConnecting.vtx);
    }
    // Update m_chain & related variables.
    m_chain.SetTip(*pindexNew);
    UpdateTip(pindexNew);
    CheckNameDB (*this, false);

    int64_t nTime6 = GetTimeMicros(); nTimePostConnect += nTime6 - nTime5; nTimeTotal += nTime6 - nTime1;
    LogPrint(BCLog::BENCH, "  - Connect postprocess: %.2fms [%.2fs (%.2fms/blk)]\n", (nTime6 - nTime5) * MILLI, nTimePostConnect * MICRO, nTimePostConnect * MILLI / nBlocksTotal);
    LogPrint(BCLog::BENCH, "- Connect block: %.2fms [%.2fs (%.2fms/blk)]\n", (nTime6 - nTime1) * MILLI, nTimeTotal * MICRO, nTimeTotal * MILLI / nBlocksTotal);

    connectTrace.BlockConnected(pindexNew, std::move(pthisBlock));
    return true;
}

/**
 * Return the tip of the chain with the most work in it, that isn't
 * known to be invalid (it's however far from certain to be valid).
 */
CBlockIndex* CChainState::FindMostWorkChain()
{
    AssertLockHeld(::cs_main);
    do {
        CBlockIndex *pindexNew = nullptr;

        // Find the best candidate header.
        {
            std::set<CBlockIndex*, CBlockIndexWorkComparator>::reverse_iterator it = setBlockIndexCandidates.rbegin();
            if (it == setBlockIndexCandidates.rend())
                return nullptr;
            pindexNew = *it;
        }

        // Check whether all blocks on the path between the currently active chain and the candidate are valid.
        // Just going until the active chain is an optimization, as we know all blocks in it are valid already.
        CBlockIndex *pindexTest = pindexNew;
        bool fInvalidAncestor = false;
        while (pindexTest && !m_chain.Contains(pindexTest)) {
            assert(pindexTest->HaveTxsDownloaded() || pindexTest->nHeight == 0);

            // Pruned nodes may have entries in setBlockIndexCandidates for
            // which block files have been deleted.  Remove those as candidates
            // for the most work chain if we come across them; we can't switch
            // to a chain unless we have all the non-active-chain parent blocks.
            bool fFailedChain = pindexTest->nStatus & BLOCK_FAILED_MASK;
            bool fMissingData = !(pindexTest->nStatus & BLOCK_HAVE_DATA);
            if (fFailedChain || fMissingData) {
                // Candidate chain is not usable (either invalid or missing data)
                if (fFailedChain && (m_chainman.m_best_invalid == nullptr || pindexNew->nChainWork > m_chainman.m_best_invalid->nChainWork)) {
                    m_chainman.m_best_invalid = pindexNew;
                }
                CBlockIndex *pindexFailed = pindexNew;
                // Remove the entire chain from the set.
                while (pindexTest != pindexFailed) {
                    if (fFailedChain) {
                        pindexFailed->nStatus |= BLOCK_FAILED_CHILD;
                    } else if (fMissingData) {
                        // If we're missing data, then add back to m_blocks_unlinked,
                        // so that if the block arrives in the future we can try adding
                        // to setBlockIndexCandidates again.
                        m_blockman.m_blocks_unlinked.insert(
                            std::make_pair(pindexFailed->pprev, pindexFailed));
                    }
                    setBlockIndexCandidates.erase(pindexFailed);
                    pindexFailed = pindexFailed->pprev;
                }
                setBlockIndexCandidates.erase(pindexTest);
                fInvalidAncestor = true;
                break;
            }
            pindexTest = pindexTest->pprev;
        }
        if (!fInvalidAncestor)
            return pindexNew;
    } while(true);
}

/** Delete all entries in setBlockIndexCandidates that are worse than the current tip. */
void CChainState::PruneBlockIndexCandidates() {
    // Note that we can't delete the current block itself, as we may need to return to it later in case a
    // reorganization to a better block fails.
    std::set<CBlockIndex*, CBlockIndexWorkComparator>::iterator it = setBlockIndexCandidates.begin();
    while (it != setBlockIndexCandidates.end() && setBlockIndexCandidates.value_comp()(*it, m_chain.Tip())) {
        setBlockIndexCandidates.erase(it++);
    }
    // Either the current tip or a successor of it we're working towards is left in setBlockIndexCandidates.
    assert(!setBlockIndexCandidates.empty());
}

/**
 * Try to make some progress towards making pindexMostWork the active block.
 * pblock is either nullptr or a pointer to a CBlock corresponding to pindexMostWork.
 *
 * @returns true unless a system error occurred
 */
bool CChainState::ActivateBestChainStep(BlockValidationState& state, CBlockIndex* pindexMostWork, const std::shared_ptr<const CBlock>& pblock, bool& fInvalidFound, ConnectTrace& connectTrace)
{
    AssertLockHeld(cs_main);
    if (m_mempool) AssertLockHeld(m_mempool->cs);

    const CBlockIndex* pindexOldTip = m_chain.Tip();
    const CBlockIndex* pindexFork = m_chain.FindFork(pindexMostWork);

    // Disconnect active blocks which are no longer in the best chain.
    bool fBlocksDisconnected = false;
    DisconnectedBlockTransactions disconnectpool;
    while (m_chain.Tip() && m_chain.Tip() != pindexFork) {
        if (!DisconnectTip(state, &disconnectpool)) {
            // This is likely a fatal error, but keep the mempool consistent,
            // just in case. Only remove from the mempool in this case.
            MaybeUpdateMempoolForReorg(disconnectpool, false);

            // If we're unable to disconnect a block during normal operation,
            // then that is a failure of our local system -- we should abort
            // rather than stay on a less work chain.
            AbortNode(state, "Failed to disconnect block; see debug.log for details");
            return false;
        }
        fBlocksDisconnected = true;
    }

    // Build list of new blocks to connect (in descending height order).
    std::vector<CBlockIndex*> vpindexToConnect;
    bool fContinue = true;
    int nHeight = pindexFork ? pindexFork->nHeight : -1;
    while (fContinue && nHeight != pindexMostWork->nHeight) {
        // Don't iterate the entire list of potential improvements toward the best tip, as we likely only need
        // a few blocks along the way.
        int nTargetHeight = std::min(nHeight + 32, pindexMostWork->nHeight);
        vpindexToConnect.clear();
        vpindexToConnect.reserve(nTargetHeight - nHeight);
        CBlockIndex* pindexIter = pindexMostWork->GetAncestor(nTargetHeight);
        while (pindexIter && pindexIter->nHeight != nHeight) {
            vpindexToConnect.push_back(pindexIter);
            pindexIter = pindexIter->pprev;
        }
        nHeight = nTargetHeight;

        // Connect new blocks.
        for (CBlockIndex* pindexConnect : reverse_iterate(vpindexToConnect)) {
            if (!ConnectTip(state, pindexConnect, pindexConnect == pindexMostWork ? pblock : std::shared_ptr<const CBlock>(), connectTrace, disconnectpool)) {
                if (state.IsInvalid()) {
                    // The block violates a consensus rule.
                    if (state.GetResult() != BlockValidationResult::BLOCK_MUTATED) {
                        InvalidChainFound(vpindexToConnect.front());
                    }
                    state = BlockValidationState();
                    fInvalidFound = true;
                    fContinue = false;
                    break;
                } else {
                    // A system error occurred (disk space, database error, ...).
                    // Make the mempool consistent with the current tip, just in case
                    // any observers try to use it before shutdown.
                    MaybeUpdateMempoolForReorg(disconnectpool, false);
                    return false;
                }
            } else {
                PruneBlockIndexCandidates();
                if (!pindexOldTip || m_chain.Tip()->nChainWork > pindexOldTip->nChainWork) {
                    // We're in a better position than we were. Return temporarily to release the lock.
                    fContinue = false;
                    break;
                }
            }
        }
    }

    if (fBlocksDisconnected) {
        // If any blocks were disconnected, disconnectpool may be non empty.  Add
        // any disconnected transactions back to the mempool.
        MaybeUpdateMempoolForReorg(disconnectpool, true);
    }
    if (m_mempool) m_mempool->check(this->CoinsTip(), this->m_chain.Height() + 1);

    CheckForkWarningConditions();

    return true;
}

static SynchronizationState GetSynchronizationState(bool init)
{
    if (!init) return SynchronizationState::POST_INIT;
    if (::fReindex) return SynchronizationState::INIT_REINDEX;
    return SynchronizationState::INIT_DOWNLOAD;
}

static bool NotifyHeaderTip(CChainState& chainstate) LOCKS_EXCLUDED(cs_main) {
    bool fNotify = false;
    bool fInitialBlockDownload = false;
    static CBlockIndex* pindexHeaderOld = nullptr;
    CBlockIndex* pindexHeader = nullptr;
    {
        LOCK(cs_main);
        pindexHeader = chainstate.m_chainman.m_best_header;

        if (pindexHeader != pindexHeaderOld) {
            fNotify = true;
            fInitialBlockDownload = chainstate.IsInitialBlockDownload();
            pindexHeaderOld = pindexHeader;
        }
    }
    // Send block tip changed notifications without cs_main
    if (fNotify) {
        uiInterface.NotifyHeaderTip(GetSynchronizationState(fInitialBlockDownload), pindexHeader);
    }
    return fNotify;
}

static void LimitValidationInterfaceQueue() LOCKS_EXCLUDED(cs_main) {
    AssertLockNotHeld(cs_main);

    if (GetMainSignals().CallbacksPending() > 10) {
        SyncWithValidationInterfaceQueue();
    }
}

bool CChainState::ActivateBestChain(BlockValidationState& state, std::shared_ptr<const CBlock> pblock)
{
    AssertLockNotHeld(m_chainstate_mutex);

    // Note that while we're often called here from ProcessNewBlock, this is
    // far from a guarantee. Things in the P2P/RPC will often end up calling
    // us in the middle of ProcessNewBlock - do not assume pblock is set
    // sanely for performance or correctness!
    AssertLockNotHeld(::cs_main);

    // ABC maintains a fair degree of expensive-to-calculate internal state
    // because this function periodically releases cs_main so that it does not lock up other threads for too long
    // during large connects - and to allow for e.g. the callback queue to drain
    // we use m_chainstate_mutex to enforce mutual exclusion so that only one caller may execute this function at a time
    LOCK(m_chainstate_mutex);

    CBlockIndex *pindexMostWork = nullptr;
    CBlockIndex *pindexNewTip = nullptr;
    int nStopAtHeight = gArgs.GetIntArg("-stopatheight", DEFAULT_STOPATHEIGHT);
    do {
        // Block until the validation queue drains. This should largely
        // never happen in normal operation, however may happen during
        // reindex, causing memory blowup if we run too far ahead.
        // Note that if a validationinterface callback ends up calling
        // ActivateBestChain this may lead to a deadlock! We should
        // probably have a DEBUG_LOCKORDER test for this in the future.
        LimitValidationInterfaceQueue();

        {
            LOCK(cs_main);
            // Lock transaction pool for at least as long as it takes for connectTrace to be consumed
            LOCK(MempoolMutex());
            CBlockIndex* starting_tip = m_chain.Tip();
            bool blocks_connected = false;
            do {
                // We absolutely may not unlock cs_main until we've made forward progress
                // (with the exception of shutdown due to hardware issues, low disk space, etc).
                ConnectTrace connectTrace; // Destructed before cs_main is unlocked

                if (pindexMostWork == nullptr) {
                    pindexMostWork = FindMostWorkChain();
                }

                // Whether we have anything to do at all.
                if (pindexMostWork == nullptr || pindexMostWork == m_chain.Tip()) {
                    break;
                }

                bool fInvalidFound = false;
                std::shared_ptr<const CBlock> nullBlockPtr;
                if (!ActivateBestChainStep(state, pindexMostWork, pblock && pblock->GetHash() == pindexMostWork->GetBlockHash() ? pblock : nullBlockPtr, fInvalidFound, connectTrace)) {
                    // A system error occurred
                    return false;
                }
                blocks_connected = true;

                if (fInvalidFound) {
                    // Wipe cache, we may need another branch now.
                    pindexMostWork = nullptr;
                }
                pindexNewTip = m_chain.Tip();

                for (const PerBlockConnectTrace& trace : connectTrace.GetBlocksConnected()) {
                    assert(trace.pblock && trace.pindex);
                    GetMainSignals().BlockConnected(trace.pblock, trace.pindex);
                }
            } while (!m_chain.Tip() || (starting_tip && CBlockIndexWorkComparator()(m_chain.Tip(), starting_tip)));
            if (!blocks_connected) return true;

            const CBlockIndex* pindexFork = m_chain.FindFork(starting_tip);
            bool fInitialDownload = IsInitialBlockDownload();

            // Notify external listeners about the new tip.
            // Enqueue while holding cs_main to ensure that UpdatedBlockTip is called in the order in which blocks are connected
            if (pindexFork != pindexNewTip) {
                // Notify ValidationInterface subscribers
                GetMainSignals().UpdatedBlockTip(pindexNewTip, pindexFork, fInitialDownload);

                // Always notify the UI if a new block tip was connected
                uiInterface.NotifyBlockTip(GetSynchronizationState(fInitialDownload), pindexNewTip);
            }
        }
        // When we reach this point, we switched to a new tip (stored in pindexNewTip).

        if (nStopAtHeight && pindexNewTip && pindexNewTip->nHeight >= nStopAtHeight) StartShutdown();

        // We check shutdown only after giving ActivateBestChainStep a chance to run once so that we
        // never shutdown before connecting the genesis block during LoadChainTip(). Previously this
        // caused an assert() failure during shutdown in such cases as the UTXO DB flushing checks
        // that the best block hash is non-null.
        if (ShutdownRequested()) break;
    } while (pindexNewTip != pindexMostWork);
    CheckBlockIndex();

    // Write changes periodically to disk, after relay.
    if (!FlushStateToDisk(state, FlushStateMode::PERIODIC)) {
        return false;
    }

    return true;
}

bool CChainState::PreciousBlock(BlockValidationState& state, CBlockIndex* pindex)
{
    AssertLockNotHeld(m_chainstate_mutex);
    AssertLockNotHeld(::cs_main);
    {
        LOCK(cs_main);
        if (pindex->nChainWork < m_chain.Tip()->nChainWork) {
            // Nothing to do, this block is not at the tip.
            return true;
        }
        if (m_chain.Tip()->nChainWork > nLastPreciousChainwork) {
            // The chain has been extended since the last call, reset the counter.
            nBlockReverseSequenceId = -1;
        }
        nLastPreciousChainwork = m_chain.Tip()->nChainWork;
        setBlockIndexCandidates.erase(pindex);
        pindex->nSequenceId = nBlockReverseSequenceId;
        if (nBlockReverseSequenceId > std::numeric_limits<int32_t>::min()) {
            // We can't keep reducing the counter if somebody really wants to
            // call preciousblock 2**31-1 times on the same set of tips...
            nBlockReverseSequenceId--;
        }
        if (pindex->IsValid(BLOCK_VALID_TRANSACTIONS) && pindex->HaveTxsDownloaded()) {
            setBlockIndexCandidates.insert(pindex);
            PruneBlockIndexCandidates();
        }
    }

    return ActivateBestChain(state, std::shared_ptr<const CBlock>());
}

bool CChainState::InvalidateBlock(BlockValidationState& state, CBlockIndex* pindex)
{
    AssertLockNotHeld(m_chainstate_mutex);
    AssertLockNotHeld(::cs_main);

    // Genesis block can't be invalidated
    assert(pindex);
    if (pindex->nHeight == 0) return false;

    CBlockIndex* to_mark_failed = pindex;
    bool pindex_was_in_chain = false;
    int disconnected = 0;

    // We do not allow ActivateBestChain() to run while InvalidateBlock() is
    // running, as that could cause the tip to change while we disconnect
    // blocks.
    LOCK(m_chainstate_mutex);

    // We'll be acquiring and releasing cs_main below, to allow the validation
    // callbacks to run. However, we should keep the block index in a
    // consistent state as we disconnect blocks -- in particular we need to
    // add equal-work blocks to setBlockIndexCandidates as we disconnect.
    // To avoid walking the block index repeatedly in search of candidates,
    // build a map once so that we can look up candidate blocks by chain
    // work as we go.
    std::multimap<const arith_uint256, CBlockIndex *> candidate_blocks_by_work;

    {
        LOCK(cs_main);
        for (auto& entry : m_blockman.m_block_index) {
            CBlockIndex* candidate = &entry.second;
            // We don't need to put anything in our active chain into the
            // multimap, because those candidates will be found and considered
            // as we disconnect.
            // Instead, consider only non-active-chain blocks that have at
            // least as much work as where we expect the new tip to end up.
            if (!m_chain.Contains(candidate) &&
                    !CBlockIndexWorkComparator()(candidate, pindex->pprev) &&
                    candidate->IsValid(BLOCK_VALID_TRANSACTIONS) &&
                    candidate->HaveTxsDownloaded()) {
                candidate_blocks_by_work.insert(std::make_pair(candidate->nChainWork, candidate));
            }
        }
    }

    // Disconnect (descendants of) pindex, and mark them invalid.
    while (true) {
        if (ShutdownRequested()) break;

        // Make sure the queue of validation callbacks doesn't grow unboundedly.
        LimitValidationInterfaceQueue();

        LOCK(cs_main);
        // Lock for as long as disconnectpool is in scope to make sure MaybeUpdateMempoolForReorg is
        // called after DisconnectTip without unlocking in between
        LOCK(MempoolMutex());
        if (!m_chain.Contains(pindex)) break;
        pindex_was_in_chain = true;
        CBlockIndex *invalid_walk_tip = m_chain.Tip();

        // ActivateBestChain considers blocks already in m_chain
        // unconditionally valid already, so force disconnect away from it.
        DisconnectedBlockTransactions disconnectpool;
        bool ret = DisconnectTip(state, &disconnectpool);
        // DisconnectTip will add transactions to disconnectpool.
        // Adjust the mempool to be consistent with the new tip, adding
        // transactions back to the mempool if disconnecting was successful,
        // and we're not doing a very deep invalidation (in which case
        // keeping the mempool up to date is probably futile anyway).
        MaybeUpdateMempoolForReorg(disconnectpool, /* fAddToMempool = */ (++disconnected <= 10) && ret);
        if (!ret) return false;
        assert(invalid_walk_tip->pprev == m_chain.Tip());

        // We immediately mark the disconnected blocks as invalid.
        // This prevents a case where pruned nodes may fail to invalidateblock
        // and be left unable to start as they have no tip candidates (as there
        // are no blocks that meet the "have data and are not invalid per
        // nStatus" criteria for inclusion in setBlockIndexCandidates).
        invalid_walk_tip->nStatus |= BLOCK_FAILED_VALID;
        m_blockman.m_dirty_blockindex.insert(invalid_walk_tip);
        setBlockIndexCandidates.erase(invalid_walk_tip);
        setBlockIndexCandidates.insert(invalid_walk_tip->pprev);
        if (invalid_walk_tip->pprev == to_mark_failed && (to_mark_failed->nStatus & BLOCK_FAILED_VALID)) {
            // We only want to mark the last disconnected block as BLOCK_FAILED_VALID; its children
            // need to be BLOCK_FAILED_CHILD instead.
            to_mark_failed->nStatus = (to_mark_failed->nStatus ^ BLOCK_FAILED_VALID) | BLOCK_FAILED_CHILD;
            m_blockman.m_dirty_blockindex.insert(to_mark_failed);
        }

        // Add any equal or more work headers to setBlockIndexCandidates
        auto candidate_it = candidate_blocks_by_work.lower_bound(invalid_walk_tip->pprev->nChainWork);
        while (candidate_it != candidate_blocks_by_work.end()) {
            if (!CBlockIndexWorkComparator()(candidate_it->second, invalid_walk_tip->pprev)) {
                setBlockIndexCandidates.insert(candidate_it->second);
                candidate_it = candidate_blocks_by_work.erase(candidate_it);
            } else {
                ++candidate_it;
            }
        }

        // Track the last disconnected block, so we can correct its BLOCK_FAILED_CHILD status in future
        // iterations, or, if it's the last one, call InvalidChainFound on it.
        to_mark_failed = invalid_walk_tip;
    }

    CheckBlockIndex();

    {
        LOCK(cs_main);
        if (m_chain.Contains(to_mark_failed)) {
            // If the to-be-marked invalid block is in the active chain, something is interfering and we can't proceed.
            return false;
        }

        // Mark pindex (or the last disconnected block) as invalid, even when it never was in the main chain
        to_mark_failed->nStatus |= BLOCK_FAILED_VALID;
        m_blockman.m_dirty_blockindex.insert(to_mark_failed);
        setBlockIndexCandidates.erase(to_mark_failed);
        m_chainman.m_failed_blocks.insert(to_mark_failed);

        // If any new blocks somehow arrived while we were disconnecting
        // (above), then the pre-calculation of what should go into
        // setBlockIndexCandidates may have missed entries. This would
        // technically be an inconsistency in the block index, but if we clean
        // it up here, this should be an essentially unobservable error.
        // Loop back over all block index entries and add any missing entries
        // to setBlockIndexCandidates.
        for (auto& [_, block_index] : m_blockman.m_block_index) {
            if (block_index.IsValid(BLOCK_VALID_TRANSACTIONS) && block_index.HaveTxsDownloaded() && !setBlockIndexCandidates.value_comp()(&block_index, m_chain.Tip())) {
                setBlockIndexCandidates.insert(&block_index);
            }
        }

        InvalidChainFound(to_mark_failed);
    }

    // Only notify about a new block tip if the active chain was modified.
    if (pindex_was_in_chain) {
        uiInterface.NotifyBlockTip(GetSynchronizationState(IsInitialBlockDownload()), to_mark_failed->pprev);
    }
    return true;
}

void CChainState::ResetBlockFailureFlags(CBlockIndex *pindex) {
    AssertLockHeld(cs_main);

    int nHeight = pindex->nHeight;

    // Remove the invalidity flag from this block and all its descendants.
    for (auto& [_, block_index] : m_blockman.m_block_index) {
        if (!block_index.IsValid() && block_index.GetAncestor(nHeight) == pindex) {
            block_index.nStatus &= ~BLOCK_FAILED_MASK;
            m_blockman.m_dirty_blockindex.insert(&block_index);
            if (block_index.IsValid(BLOCK_VALID_TRANSACTIONS) && block_index.HaveTxsDownloaded() && setBlockIndexCandidates.value_comp()(m_chain.Tip(), &block_index)) {
                setBlockIndexCandidates.insert(&block_index);
            }
            if (&block_index == m_chainman.m_best_invalid) {
                // Reset invalid block marker if it was pointing to one of those.
                m_chainman.m_best_invalid = nullptr;
            }
            m_chainman.m_failed_blocks.erase(&block_index);
        }
    }

    // Remove the invalidity flag from all ancestors too.
    while (pindex != nullptr) {
        if (pindex->nStatus & BLOCK_FAILED_MASK) {
            pindex->nStatus &= ~BLOCK_FAILED_MASK;
            m_blockman.m_dirty_blockindex.insert(pindex);
            m_chainman.m_failed_blocks.erase(pindex);
        }
        pindex = pindex->pprev;
    }
}

/** Mark a block as having its data received and checked (up to BLOCK_VALID_TRANSACTIONS). */
void CChainState::ReceivedBlockTransactions(const CBlock& block, CBlockIndex* pindexNew, const FlatFilePos& pos)
{
    AssertLockHeld(cs_main);
    pindexNew->nTx = block.vtx.size();
    pindexNew->nChainTx = 0;
    pindexNew->nFile = pos.nFile;
    pindexNew->nDataPos = pos.nPos;
    pindexNew->nUndoPos = 0;
    pindexNew->nStatus |= BLOCK_HAVE_DATA;
    if (DeploymentActiveAt(*pindexNew, m_chainman, Consensus::DEPLOYMENT_SEGWIT)) {
        pindexNew->nStatus |= BLOCK_OPT_WITNESS;
    }
    pindexNew->RaiseValidity(BLOCK_VALID_TRANSACTIONS);
    m_blockman.m_dirty_blockindex.insert(pindexNew);

    if (pindexNew->pprev == nullptr || pindexNew->pprev->HaveTxsDownloaded()) {
        // If pindexNew is the genesis block or all parents are BLOCK_VALID_TRANSACTIONS.
        std::deque<CBlockIndex*> queue;
        queue.push_back(pindexNew);

        // Recursively process any descendant blocks that now may be eligible to be connected.
        while (!queue.empty()) {
            CBlockIndex *pindex = queue.front();
            queue.pop_front();
            pindex->nChainTx = (pindex->pprev ? pindex->pprev->nChainTx : 0) + pindex->nTx;
            pindex->nSequenceId = nBlockSequenceId++;
            if (m_chain.Tip() == nullptr || !setBlockIndexCandidates.value_comp()(pindex, m_chain.Tip())) {
                setBlockIndexCandidates.insert(pindex);
            }
            std::pair<std::multimap<CBlockIndex*, CBlockIndex*>::iterator, std::multimap<CBlockIndex*, CBlockIndex*>::iterator> range = m_blockman.m_blocks_unlinked.equal_range(pindex);
            while (range.first != range.second) {
                std::multimap<CBlockIndex*, CBlockIndex*>::iterator it = range.first;
                queue.push_back(it->second);
                range.first++;
                m_blockman.m_blocks_unlinked.erase(it);
            }
        }
    } else {
        if (pindexNew->pprev && pindexNew->pprev->IsValid(BLOCK_VALID_TREE)) {
            m_blockman.m_blocks_unlinked.insert(std::make_pair(pindexNew->pprev, pindexNew));
        }
    }
}

/* Temporary check that blocks are compatible with BDB's 10,000 lock limit.
   This is based on Bitcoin's commit 8c222dca4f961ad13ec64d690134a40d09b20813.
   Each "object" touched in the DB may cause two locks (one read and one
   write lock).  Objects are transaction IDs and names.  Thus, count the
   total number of transaction IDs (tx themselves plus all distinct inputs).
   In addition, each Namecoin transaction could touch at most one name,
   so add them as well.  */
bool CheckDbLockLimit(const std::vector<CTransactionRef>& vtx)
{
    std::set<uint256> setTxIds;
    unsigned nNames = 0;
    for (const auto& tx : vtx)
    {
        setTxIds.insert(tx->GetHash());
        if (tx->IsNamecoin())
            ++nNames;

        for (const auto& txIn : tx->vin)
            setTxIds.insert(txIn.prevout.hash);
    }

    const unsigned nTotalIds = setTxIds.size() + nNames;
    if (nTotalIds > 4500)
        return error("%s : %u locks estimated, that is too much for BDB",
                     __func__, nTotalIds);

    //LogPrintf ("%s : need %u locks\n", __func__, nTotalIds);
    return true;
}

static bool CheckBlockHeader(const CBlockHeader& block, BlockValidationState& state, const Consensus::Params& consensusParams, bool fCheckPOW = true)
{
    // Check proof of work matches claimed amount
    if (fCheckPOW && !CheckProofOfWork(block, consensusParams))
        return state.Invalid(BlockValidationResult::BLOCK_INVALID_HEADER, "high-hash", "proof of work failed");

    return true;
}

bool CheckBlock(const CBlock& block, BlockValidationState& state, const Consensus::Params& consensusParams, bool fCheckPOW, bool fCheckMerkleRoot)
{
    // These are checks that are independent of context.

    if (block.fChecked)
        return true;

    // Check that the header is valid (particularly PoW).  This is mostly
    // redundant with the call in AcceptBlockHeader.
    if (!CheckBlockHeader(block, state, consensusParams, fCheckPOW))
        return false;

    // Signet only: check block solution
    if (consensusParams.signet_blocks && fCheckPOW && !CheckSignetBlockSolution(block, consensusParams)) {
        return state.Invalid(BlockValidationResult::BLOCK_CONSENSUS, "bad-signet-blksig", "signet block signature validation failure");
    }

    // Check the merkle root.
    if (fCheckMerkleRoot) {
        bool mutated;
        uint256 hashMerkleRoot2 = BlockMerkleRoot(block, &mutated);
        if (block.hashMerkleRoot != hashMerkleRoot2)
            return state.Invalid(BlockValidationResult::BLOCK_MUTATED, "bad-txnmrklroot", "hashMerkleRoot mismatch");

        // Check for merkle tree malleability (CVE-2012-2459): repeating sequences
        // of transactions in a block without affecting the merkle root of a block,
        // while still invalidating it.
        if (mutated)
            return state.Invalid(BlockValidationResult::BLOCK_MUTATED, "bad-txns-duplicate", "duplicate transaction");
    }

    // All potential-corruption validation must be done before we do any
    // transaction validation, as otherwise we may mark the header as invalid
    // because we receive the wrong transactions for it.
    // Note that witness malleability is checked in ContextualCheckBlock, so no
    // checks that use witness data may be performed here.

    // Size limits
    if (block.vtx.empty() || block.vtx.size() * WITNESS_SCALE_FACTOR > MAX_BLOCK_WEIGHT || ::GetSerializeSize(block, PROTOCOL_VERSION | SERIALIZE_TRANSACTION_NO_WITNESS) * WITNESS_SCALE_FACTOR > MAX_BLOCK_WEIGHT)
        return state.Invalid(BlockValidationResult::BLOCK_CONSENSUS, "bad-blk-length", "size limits failed");

    // Enforce the temporary DB lock limit.
    // TODO: Remove with a hardfork in the future.
    if (!CheckDbLockLimit(block.vtx))
        return state.Invalid(BlockValidationResult::BLOCK_CONSENSUS,
                             "bad-db-locks",
                             "DB lock limit exceeded");

    // First transaction must be coinbase, the rest must not be
    if (block.vtx.empty() || !block.vtx[0]->IsCoinBase())
        return state.Invalid(BlockValidationResult::BLOCK_CONSENSUS, "bad-cb-missing", "first tx is not coinbase");
    for (unsigned int i = 1; i < block.vtx.size(); i++)
        if (block.vtx[i]->IsCoinBase())
            return state.Invalid(BlockValidationResult::BLOCK_CONSENSUS, "bad-cb-multiple", "more than one coinbase");

    // Check transactions
    // Must check for duplicate inputs (see CVE-2018-17144)
    for (const auto& tx : block.vtx) {
        TxValidationState tx_state;
        if (!CheckTransaction(*tx, tx_state)) {
            // CheckBlock() does context-free validation checks. The only
            // possible failures are consensus failures.
            assert(tx_state.GetResult() == TxValidationResult::TX_CONSENSUS);
            return state.Invalid(BlockValidationResult::BLOCK_CONSENSUS, tx_state.GetRejectReason(),
                                 strprintf("Transaction check failed (tx hash %s) %s", tx->GetHash().ToString(), tx_state.GetDebugMessage()));
        }
    }
    unsigned int nSigOps = 0;
    for (const auto& tx : block.vtx)
    {
        nSigOps += GetLegacySigOpCount(*tx);
    }
    if (nSigOps * WITNESS_SCALE_FACTOR > MAX_BLOCK_SIGOPS_COST)
        return state.Invalid(BlockValidationResult::BLOCK_CONSENSUS, "bad-blk-sigops", "out-of-bounds SigOpCount");

    if (fCheckPOW && fCheckMerkleRoot)
        block.fChecked = true;

    return true;
}

void ChainstateManager::UpdateUncommittedBlockStructures(CBlock& block, const CBlockIndex* pindexPrev) const
{
    int commitpos = GetWitnessCommitmentIndex(block);
    static const std::vector<unsigned char> nonce(32, 0x00);
    if (commitpos != NO_WITNESS_COMMITMENT && DeploymentActiveAfter(pindexPrev, *this, Consensus::DEPLOYMENT_SEGWIT) && !block.vtx[0]->HasWitness()) {
        CMutableTransaction tx(*block.vtx[0]);
        tx.vin[0].scriptWitness.stack.resize(1);
        tx.vin[0].scriptWitness.stack[0] = nonce;
        block.vtx[0] = MakeTransactionRef(std::move(tx));
    }
}

std::vector<unsigned char> ChainstateManager::GenerateCoinbaseCommitment(CBlock& block, const CBlockIndex* pindexPrev) const
{
    std::vector<unsigned char> commitment;
    int commitpos = GetWitnessCommitmentIndex(block);
    std::vector<unsigned char> ret(32, 0x00);
    if (commitpos == NO_WITNESS_COMMITMENT) {
        uint256 witnessroot = BlockWitnessMerkleRoot(block, nullptr);
        CHash256().Write(witnessroot).Write(ret).Finalize(witnessroot);
        CTxOut out;
        out.nValue = 0;
        out.scriptPubKey.resize(MINIMUM_WITNESS_COMMITMENT);
        out.scriptPubKey[0] = OP_RETURN;
        out.scriptPubKey[1] = 0x24;
        out.scriptPubKey[2] = 0xaa;
        out.scriptPubKey[3] = 0x21;
        out.scriptPubKey[4] = 0xa9;
        out.scriptPubKey[5] = 0xed;
        memcpy(&out.scriptPubKey[6], witnessroot.begin(), 32);
        commitment = std::vector<unsigned char>(out.scriptPubKey.begin(), out.scriptPubKey.end());
        CMutableTransaction tx(*block.vtx[0]);
        tx.vout.push_back(out);
        block.vtx[0] = MakeTransactionRef(std::move(tx));
    }
    UpdateUncommittedBlockStructures(block, pindexPrev);
    return commitment;
}

/** Context-dependent validity checks.
 *  By "context", we mean only the previous block headers, but not the UTXO
 *  set; UTXO-related validity checks are done in ConnectBlock().
 *  NOTE: This function is not currently invoked by ConnectBlock(), so we
 *  should consider upgrade issues if we change which consensus rules are
 *  enforced in this function (eg by adding a new consensus rule). See comment
 *  in ConnectBlock().
 *  Note that -reindex-chainstate skips the validation that happens here!
 */
static bool ContextualCheckBlockHeader(const CBlockHeader& block, BlockValidationState& state, BlockManager& blockman, const ChainstateManager& chainman, const CBlockIndex* pindexPrev, int64_t nAdjustedTime) EXCLUSIVE_LOCKS_REQUIRED(::cs_main)
{
    AssertLockHeld(::cs_main);
    assert(pindexPrev != nullptr);
    const int nHeight = pindexPrev->nHeight + 1;

    // Disallow legacy blocks after merge-mining start.
    const Consensus::Params& consensusParams = chainman.GetConsensus();
    if (!consensusParams.AllowLegacyBlocks(nHeight) && block.IsLegacy())
        return state.Invalid(BlockValidationResult::BLOCK_INVALID_HEADER,
                             "late-legacy-block",
                             "legacy block after auxpow start");

    // Check proof of work
    if (block.nBits != GetNextWorkRequired(pindexPrev, &block, consensusParams))
        return state.Invalid(BlockValidationResult::BLOCK_INVALID_HEADER, "bad-diffbits", "incorrect proof of work");

    // Check against checkpoints
    if (fCheckpointsEnabled) {
        // Don't accept any forks from the main chain prior to last checkpoint.
        // GetLastCheckpoint finds the last checkpoint in MapCheckpoints that's in our
        // BlockIndex().
        const CBlockIndex* pcheckpoint = blockman.GetLastCheckpoint(chainman.GetParams().Checkpoints());
        if (pcheckpoint && nHeight < pcheckpoint->nHeight) {
            LogPrintf("ERROR: %s: forked chain older than last checkpoint (height %d)\n", __func__, nHeight);
            return state.Invalid(BlockValidationResult::BLOCK_CHECKPOINT, "bad-fork-prior-to-checkpoint");
        }
    }

    // Check timestamp against prev
    if (block.GetBlockTime() <= pindexPrev->GetMedianTimePast())
        return state.Invalid(BlockValidationResult::BLOCK_INVALID_HEADER, "time-too-old", "block's timestamp is too early");

    // Check timestamp
    if (block.GetBlockTime() > nAdjustedTime + MAX_FUTURE_BLOCK_TIME)
        return state.Invalid(BlockValidationResult::BLOCK_TIME_FUTURE, "time-too-new", "block timestamp too far in the future");

    // Reject blocks with outdated version
    if ((block.GetBaseVersion() < 2 && DeploymentActiveAfter(pindexPrev, chainman, Consensus::DEPLOYMENT_HEIGHTINCB)) ||
        (block.GetBaseVersion() < 3 && DeploymentActiveAfter(pindexPrev, chainman, Consensus::DEPLOYMENT_DERSIG)) ||
        (block.GetBaseVersion() < 4 && DeploymentActiveAfter(pindexPrev, chainman, Consensus::DEPLOYMENT_CLTV))) {
            return state.Invalid(BlockValidationResult::BLOCK_INVALID_HEADER, strprintf("bad-version(0x%08x)", block.nVersion),
                                 strprintf("rejected nVersion=0x%08x block", block.nVersion));
    }

    return true;
}

/** NOTE: This function is not currently invoked by ConnectBlock(), so we
 *  should consider upgrade issues if we change which consensus rules are
 *  enforced in this function (eg by adding a new consensus rule). See comment
 *  in ConnectBlock().
 *  Note that -reindex-chainstate skips the validation that happens here!
 */
static bool ContextualCheckBlock(const CBlock& block, BlockValidationState& state, const ChainstateManager& chainman, const CBlockIndex* pindexPrev)
{
    const int nHeight = pindexPrev == nullptr ? 0 : pindexPrev->nHeight + 1;

    // Enforce BIP113 (Median Time Past).
    bool enforce_locktime_median_time_past{false};
    if (DeploymentActiveAfter(pindexPrev, chainman, Consensus::DEPLOYMENT_CSV)) {
        assert(pindexPrev != nullptr);
        enforce_locktime_median_time_past = true;
    }

    const int64_t nLockTimeCutoff{enforce_locktime_median_time_past ?
                                      pindexPrev->GetMedianTimePast() :
                                      block.GetBlockTime()};

    // Check that all transactions are finalized
    for (const auto& tx : block.vtx) {
        if (!IsFinalTx(*tx, nHeight, nLockTimeCutoff)) {
            return state.Invalid(BlockValidationResult::BLOCK_CONSENSUS, "bad-txns-nonfinal", "non-final transaction");
        }
    }

    // Enforce rule that the coinbase starts with serialized block height
    if (DeploymentActiveAfter(pindexPrev, chainman, Consensus::DEPLOYMENT_HEIGHTINCB))
    {
        CScript expect = CScript() << nHeight;
        if (block.vtx[0]->vin[0].scriptSig.size() < expect.size() ||
            !std::equal(expect.begin(), expect.end(), block.vtx[0]->vin[0].scriptSig.begin())) {
            return state.Invalid(BlockValidationResult::BLOCK_CONSENSUS, "bad-cb-height", "block height mismatch in coinbase");
        }
    }

    // Validation for witness commitments.
    // * We compute the witness hash (which is the hash including witnesses) of all the block's transactions, except the
    //   coinbase (where 0x0000....0000 is used instead).
    // * The coinbase scriptWitness is a stack of a single 32-byte vector, containing a witness reserved value (unconstrained).
    // * We build a merkle tree with all those witness hashes as leaves (similar to the hashMerkleRoot in the block header).
    // * There must be at least one output whose scriptPubKey is a single 36-byte push, the first 4 bytes of which are
    //   {0xaa, 0x21, 0xa9, 0xed}, and the following 32 bytes are SHA256^2(witness root, witness reserved value). In case there are
    //   multiple, the last one is used.
    bool fHaveWitness = false;
    if (DeploymentActiveAfter(pindexPrev, chainman, Consensus::DEPLOYMENT_SEGWIT)) {
        int commitpos = GetWitnessCommitmentIndex(block);
        if (commitpos != NO_WITNESS_COMMITMENT) {
            bool malleated = false;
            uint256 hashWitness = BlockWitnessMerkleRoot(block, &malleated);
            // The malleation check is ignored; as the transaction tree itself
            // already does not permit it, it is impossible to trigger in the
            // witness tree.
            if (block.vtx[0]->vin[0].scriptWitness.stack.size() != 1 || block.vtx[0]->vin[0].scriptWitness.stack[0].size() != 32) {
                return state.Invalid(BlockValidationResult::BLOCK_MUTATED, "bad-witness-nonce-size", strprintf("%s : invalid witness reserved value size", __func__));
            }
            CHash256().Write(hashWitness).Write(block.vtx[0]->vin[0].scriptWitness.stack[0]).Finalize(hashWitness);
            if (memcmp(hashWitness.begin(), &block.vtx[0]->vout[commitpos].scriptPubKey[6], 32)) {
                return state.Invalid(BlockValidationResult::BLOCK_MUTATED, "bad-witness-merkle-match", strprintf("%s : witness merkle commitment mismatch", __func__));
            }
            fHaveWitness = true;
        }
    }

    // No witness data is allowed in blocks that don't commit to witness data, as this would otherwise leave room for spam
    if (!fHaveWitness) {
      for (const auto& tx : block.vtx) {
            if (tx->HasWitness()) {
                return state.Invalid(BlockValidationResult::BLOCK_MUTATED, "unexpected-witness", strprintf("%s : unexpected witness data found", __func__));
            }
        }
    }

    // After the coinbase witness reserved value and commitment are verified,
    // we can check if the block weight passes (before we've checked the
    // coinbase witness, it would be possible for the weight to be too
    // large by filling up the coinbase witness, which doesn't change
    // the block hash, so we couldn't mark the block as permanently
    // failed).
    if (GetBlockWeight(block) > MAX_BLOCK_WEIGHT) {
        return state.Invalid(BlockValidationResult::BLOCK_CONSENSUS, "bad-blk-weight", strprintf("%s : weight limit failed", __func__));
    }

    return true;
}

bool ChainstateManager::AcceptBlockHeader(const CBlockHeader& block, BlockValidationState& state, CBlockIndex** ppindex)
{
    AssertLockHeld(cs_main);
    // Check for duplicate
    uint256 hash = block.GetHash();
    BlockMap::iterator miSelf{m_blockman.m_block_index.find(hash)};
    if (hash != GetConsensus().hashGenesisBlock) {
        if (miSelf != m_blockman.m_block_index.end()) {
            // Block header is already known.
            CBlockIndex* pindex = &(miSelf->second);
            if (ppindex)
                *ppindex = pindex;
            if (pindex->nStatus & BLOCK_FAILED_MASK) {
                LogPrint(BCLog::VALIDATION, "%s: block %s is marked invalid\n", __func__, hash.ToString());
                return state.Invalid(BlockValidationResult::BLOCK_CACHED_INVALID, "duplicate");
            }
            return true;
        }

        if (!CheckBlockHeader(block, state, GetConsensus())) {
            LogPrint(BCLog::VALIDATION, "%s: Consensus::CheckBlockHeader: %s, %s\n", __func__, hash.ToString(), state.ToString());
            return false;
        }

        // Get prev block index
        CBlockIndex* pindexPrev = nullptr;
        BlockMap::iterator mi{m_blockman.m_block_index.find(block.hashPrevBlock)};
        if (mi == m_blockman.m_block_index.end()) {
            LogPrint(BCLog::VALIDATION, "%s: %s prev block not found\n", __func__, hash.ToString());
            return state.Invalid(BlockValidationResult::BLOCK_MISSING_PREV, "prev-blk-not-found");
        }
        pindexPrev = &((*mi).second);
        if (pindexPrev->nStatus & BLOCK_FAILED_MASK) {
            LogPrint(BCLog::VALIDATION, "%s: %s prev block invalid\n", __func__, hash.ToString());
            return state.Invalid(BlockValidationResult::BLOCK_INVALID_PREV, "bad-prevblk");
        }
        if (!ContextualCheckBlockHeader(block, state, m_blockman, *this, pindexPrev, m_adjusted_time_callback())) {
            LogPrint(BCLog::VALIDATION, "%s: Consensus::ContextualCheckBlockHeader: %s, %s\n", __func__, hash.ToString(), state.ToString());
            return false;
        }

        /* Determine if this block descends from any block which has been found
         * invalid (m_failed_blocks), then mark pindexPrev and any blocks between
         * them as failed. For example:
         *
         *                D3
         *              /
         *      B2 - C2
         *    /         \
         *  A             D2 - E2 - F2
         *    \
         *      B1 - C1 - D1 - E1
         *
         * In the case that we attempted to reorg from E1 to F2, only to find
         * C2 to be invalid, we would mark D2, E2, and F2 as BLOCK_FAILED_CHILD
         * but NOT D3 (it was not in any of our candidate sets at the time).
         *
         * In any case D3 will also be marked as BLOCK_FAILED_CHILD at restart
         * in LoadBlockIndex.
         */
        if (!pindexPrev->IsValid(BLOCK_VALID_SCRIPTS)) {
            // The above does not mean "invalid": it checks if the previous block
            // hasn't been validated up to BLOCK_VALID_SCRIPTS. This is a performance
            // optimization, in the common case of adding a new block to the tip,
            // we don't need to iterate over the failed blocks list.
            for (const CBlockIndex* failedit : m_failed_blocks) {
                if (pindexPrev->GetAncestor(failedit->nHeight) == failedit) {
                    assert(failedit->nStatus & BLOCK_FAILED_VALID);
                    CBlockIndex* invalid_walk = pindexPrev;
                    while (invalid_walk != failedit) {
                        invalid_walk->nStatus |= BLOCK_FAILED_CHILD;
                        m_blockman.m_dirty_blockindex.insert(invalid_walk);
                        invalid_walk = invalid_walk->pprev;
                    }
                    LogPrint(BCLog::VALIDATION, "%s: %s prev block invalid\n", __func__, hash.ToString());
                    return state.Invalid(BlockValidationResult::BLOCK_INVALID_PREV, "bad-prevblk");
                }
            }
        }
    }
    CBlockIndex* pindex{m_blockman.AddToBlockIndex(block, m_best_header)};

    if (ppindex)
        *ppindex = pindex;

    return true;
}

// Exposed wrapper for AcceptBlockHeader
bool ChainstateManager::ProcessNewBlockHeaders(const std::vector<CBlockHeader>& headers, BlockValidationState& state, const CBlockIndex** ppindex)
{
    AssertLockNotHeld(cs_main);
    {
        LOCK(cs_main);
        for (const CBlockHeader& header : headers) {
            CBlockIndex *pindex = nullptr; // Use a temp pindex instead of ppindex to avoid a const_cast
            bool accepted{AcceptBlockHeader(header, state, &pindex)};
            ActiveChainstate().CheckBlockIndex();

            if (!accepted) {
                return false;
            }
            if (ppindex) {
                *ppindex = pindex;
            }
        }
    }
    if (NotifyHeaderTip(ActiveChainstate())) {
        if (ActiveChainstate().IsInitialBlockDownload() && ppindex && *ppindex) {
            const CBlockIndex& last_accepted{**ppindex};
            const int64_t blocks_left{(GetTime() - last_accepted.GetBlockTime()) / GetConsensus().nPowTargetSpacing};
            const double progress{100.0 * last_accepted.nHeight / (last_accepted.nHeight + blocks_left)};
            LogPrintf("Synchronizing blockheaders, height: %d (~%.2f%%)\n", last_accepted.nHeight, progress);
        }
    }
    return true;
}

/** Store block on disk. If dbp is non-nullptr, the file is known to already reside on disk */
bool CChainState::AcceptBlock(const std::shared_ptr<const CBlock>& pblock, BlockValidationState& state, CBlockIndex** ppindex, bool fRequested, const FlatFilePos* dbp, bool* fNewBlock)
{
    const CBlock& block = *pblock;

    if (fNewBlock) *fNewBlock = false;
    AssertLockHeld(cs_main);

    CBlockIndex *pindexDummy = nullptr;
    CBlockIndex *&pindex = ppindex ? *ppindex : pindexDummy;

    bool accepted_header{m_chainman.AcceptBlockHeader(block, state, &pindex)};
    CheckBlockIndex();

    if (!accepted_header)
        return false;

    // Try to process all requested blocks that we don't have, but only
    // process an unrequested block if it's new and has enough work to
    // advance our tip, and isn't too many blocks ahead.
    bool fAlreadyHave = pindex->nStatus & BLOCK_HAVE_DATA;
    bool fHasMoreOrSameWork = (m_chain.Tip() ? pindex->nChainWork >= m_chain.Tip()->nChainWork : true);
    // Blocks that are too out-of-order needlessly limit the effectiveness of
    // pruning, because pruning will not delete block files that contain any
    // blocks which are too close in height to the tip.  Apply this test
    // regardless of whether pruning is enabled; it should generally be safe to
    // not process unrequested blocks.
    bool fTooFarAhead{pindex->nHeight > m_chain.Height() + int(MIN_BLOCKS_TO_KEEP)};

    // TODO: Decouple this function from the block download logic by removing fRequested
    // This requires some new chain data structure to efficiently look up if a
    // block is in a chain leading to a candidate for best tip, despite not
    // being such a candidate itself.
    // Note that this would break the getblockfrompeer RPC

    // TODO: deal better with return value and error conditions for duplicate
    // and unrequested blocks.
    if (fAlreadyHave) return true;
    if (!fRequested) {  // If we didn't ask for it:
        if (pindex->nTx != 0) return true;    // This is a previously-processed block that was pruned
        if (!fHasMoreOrSameWork) return true; // Don't process less-work chains
        if (fTooFarAhead) return true;        // Block height is too high

        // Protect against DoS attacks from low-work chains.
        // If our tip is behind, a peer could try to send us
        // low-work blocks on a fake chain that we would never
        // request; don't process these.
        if (pindex->nChainWork < nMinimumChainWork) return true;
    }

    if (!CheckBlock(block, state, m_params.GetConsensus()) ||
        !ContextualCheckBlock(block, state, m_chainman, pindex->pprev)) {
        if (state.IsInvalid() && state.GetResult() != BlockValidationResult::BLOCK_MUTATED) {
            pindex->nStatus |= BLOCK_FAILED_VALID;
            m_blockman.m_dirty_blockindex.insert(pindex);
        }
        return error("%s: %s", __func__, state.ToString());
    }

    // Header is valid/has work, merkle tree and segwit merkle tree are good...RELAY NOW
    // (but if it does not build on our best tip, let the SendMessages loop relay it)
    if (!IsInitialBlockDownload() && m_chain.Tip() == pindex->pprev)
        GetMainSignals().NewPoWValidBlock(pindex, pblock);

    // Write block to history file
    if (fNewBlock) *fNewBlock = true;
    try {
        FlatFilePos blockPos{m_blockman.SaveBlockToDisk(block, pindex->nHeight, m_chain, m_params, dbp)};
        if (blockPos.IsNull()) {
            state.Error(strprintf("%s: Failed to find position to write new block to disk", __func__));
            return false;
        }
        ReceivedBlockTransactions(block, pindex, blockPos);
    } catch (const std::runtime_error& e) {
        return AbortNode(state, std::string("System error: ") + e.what());
    }

    FlushStateToDisk(state, FlushStateMode::NONE);

    CheckBlockIndex();

    return true;
}

bool ChainstateManager::ProcessNewBlock(const std::shared_ptr<const CBlock>& block, bool force_processing, bool* new_block)
{
    AssertLockNotHeld(cs_main);

    {
        CBlockIndex *pindex = nullptr;
        if (new_block) *new_block = false;
        BlockValidationState state;

        // CheckBlock() does not support multi-threaded block validation because CBlock::fChecked can cause data race.
        // Therefore, the following critical section must include the CheckBlock() call as well.
        LOCK(cs_main);

        // Skipping AcceptBlock() for CheckBlock() failures means that we will never mark a block as invalid if
        // CheckBlock() fails.  This is protective against consensus failure if there are any unknown forms of block
        // malleability that cause CheckBlock() to fail; see e.g. CVE-2012-2459 and
        // https://lists.linuxfoundation.org/pipermail/bitcoin-dev/2019-February/016697.html.  Because CheckBlock() is
        // not very expensive, the anti-DoS benefits of caching failure (of a definitely-invalid block) are not substantial.
        bool ret = CheckBlock(*block, state, GetConsensus());
        if (ret) {
            // Store to disk
            ret = ActiveChainstate().AcceptBlock(block, state, &pindex, force_processing, nullptr, new_block);
        }
        if (!ret) {
            GetMainSignals().BlockChecked(*block, state);
            return error("%s: AcceptBlock FAILED (%s)", __func__, state.ToString());
        }
    }

    NotifyHeaderTip(ActiveChainstate());

    BlockValidationState state; // Only used to report errors, not invalidity - ignore it
    if (!ActiveChainstate().ActivateBestChain(state, block)) {
        return error("%s: ActivateBestChain failed (%s)", __func__, state.ToString());
    }

    return true;
}

MempoolAcceptResult ChainstateManager::ProcessTransaction(const CTransactionRef& tx, bool test_accept)
{
    AssertLockHeld(cs_main);
    CChainState& active_chainstate = ActiveChainstate();
    if (!active_chainstate.GetMempool()) {
        TxValidationState state;
        state.Invalid(TxValidationResult::TX_NO_MEMPOOL, "no-mempool");
        return MempoolAcceptResult::Failure(state);
    }
    auto result = AcceptToMemoryPool(active_chainstate, tx, GetTime(), /*bypass_limits=*/ false, test_accept);
    active_chainstate.GetMempool()->check(active_chainstate.CoinsTip(), active_chainstate.m_chain.Height() + 1);
    return result;
}

bool TestBlockValidity(BlockValidationState& state,
                       const CChainParams& chainparams,
                       CChainState& chainstate,
                       const CBlock& block,
                       CBlockIndex* pindexPrev,
                       const std::function<int64_t()>& adjusted_time_callback,
                       bool fCheckPOW,
                       bool fCheckMerkleRoot)
{
    AssertLockHeld(cs_main);
    assert(pindexPrev && pindexPrev == chainstate.m_chain.Tip());
    std::set<valtype> namesDummy;
    CCoinsViewCache viewNew(&chainstate.CoinsTip());
    uint256 block_hash(block.GetHash());
    CBlockIndex indexDummy(block);
    indexDummy.pprev = pindexPrev;
    indexDummy.nHeight = pindexPrev->nHeight + 1;
    indexDummy.phashBlock = &block_hash;

    // NOTE: CheckBlockHeader is called by CheckBlock
    if (!ContextualCheckBlockHeader(block, state, chainstate.m_blockman, chainstate.m_chainman, pindexPrev, adjusted_time_callback()))
        return error("%s: Consensus::ContextualCheckBlockHeader: %s", __func__, state.ToString());
    if (!CheckBlock(block, state, chainparams.GetConsensus(), fCheckPOW, fCheckMerkleRoot))
        return error("%s: Consensus::CheckBlock: %s", __func__, state.ToString());
    if (!ContextualCheckBlock(block, state, chainstate.m_chainman, pindexPrev))
        return error("%s: Consensus::ContextualCheckBlock: %s", __func__, state.ToString());
    if (!chainstate.ConnectBlock(block, state, &indexDummy, viewNew, namesDummy, true)) {
        return false;
    }
    assert(state.IsValid());

    return true;
}

/* This function is called from the RPC code for pruneblockchain */
void PruneBlockFilesManual(CChainState& active_chainstate, int nManualPruneHeight)
{
    BlockValidationState state;
    if (!active_chainstate.FlushStateToDisk(
            state, FlushStateMode::NONE, nManualPruneHeight)) {
        LogPrintf("%s: failed to flush state (%s)\n", __func__, state.ToString());
    }
}

void CChainState::LoadMempool(const fs::path& load_path, FopenFn mockable_fopen_function)
{
    if (!m_mempool) return;
    ::LoadMempool(*m_mempool, load_path, *this, mockable_fopen_function);
    m_mempool->SetLoadTried(!ShutdownRequested());
}

bool CChainState::LoadChainTip()
{
    AssertLockHeld(cs_main);
    const CCoinsViewCache& coins_cache = CoinsTip();
    assert(!coins_cache.GetBestBlock().IsNull()); // Never called when the coins view is empty
    const CBlockIndex* tip = m_chain.Tip();

    if (tip && tip->GetBlockHash() == coins_cache.GetBestBlock()) {
        return true;
    }

    // Load pointer to end of best chain
    CBlockIndex* pindex = m_blockman.LookupBlockIndex(coins_cache.GetBestBlock());
    if (!pindex) {
        return false;
    }
    m_chain.SetTip(*pindex);
    PruneBlockIndexCandidates();

    tip = m_chain.Tip();
    LogPrintf("Loaded best chain: hashBestChain=%s height=%d date=%s progress=%f\n",
              tip->GetBlockHash().ToString(),
              m_chain.Height(),
              FormatISO8601DateTime(tip->GetBlockTime()),
              GuessVerificationProgress(m_params.TxData(), tip));
    return true;
}

CVerifyDB::CVerifyDB()
{
    uiInterface.ShowProgress(_("Verifying blocks…").translated, 0, false);
}

CVerifyDB::~CVerifyDB()
{
    uiInterface.ShowProgress("", 100, false);
}

bool CVerifyDB::VerifyDB(
    CChainState& chainstate,
    const Consensus::Params& consensus_params,
    CCoinsView& coinsview,
    int nCheckLevel, int nCheckDepth)
{
    AssertLockHeld(cs_main);

    if (chainstate.m_chain.Tip() == nullptr || chainstate.m_chain.Tip()->pprev == nullptr) {
        return true;
    }

    // Verify blocks in the best chain
    if (nCheckDepth <= 0 || nCheckDepth > chainstate.m_chain.Height()) {
        nCheckDepth = chainstate.m_chain.Height();
    }
    nCheckLevel = std::max(0, std::min(4, nCheckLevel));
    LogPrintf("Verifying last %i blocks at level %i\n", nCheckDepth, nCheckLevel);
    CCoinsViewCache coins(&coinsview);
    std::set<valtype> dummyNames;
    CBlockIndex* pindex;
    CBlockIndex* pindexFailure = nullptr;
    int nGoodTransactions = 0;
    BlockValidationState state;
    int reportDone = 0;
    LogPrintf("[0%%]..."); /* Continued */

    const bool is_snapshot_cs{!chainstate.m_from_snapshot_blockhash};

    for (pindex = chainstate.m_chain.Tip(); pindex && pindex->pprev; pindex = pindex->pprev) {
        const int percentageDone = std::max(1, std::min(99, (int)(((double)(chainstate.m_chain.Height() - pindex->nHeight)) / (double)nCheckDepth * (nCheckLevel >= 4 ? 50 : 100))));
        if (reportDone < percentageDone / 10) {
            // report every 10% step
            LogPrintf("[%d%%]...", percentageDone); /* Continued */
            reportDone = percentageDone / 10;
        }
        uiInterface.ShowProgress(_("Verifying blocks…").translated, percentageDone, false);
        if (pindex->nHeight <= chainstate.m_chain.Height() - nCheckDepth) {
            break;
        }
        if ((fPruneMode || is_snapshot_cs) && !(pindex->nStatus & BLOCK_HAVE_DATA)) {
            // If pruning or running under an assumeutxo snapshot, only go
            // back as far as we have data.
            LogPrintf("VerifyDB(): block verification stopping at height %d (pruning, no data)\n", pindex->nHeight);
            break;
        }
        CBlock block;
        // check level 0: read from disk
        if (!ReadBlockFromDisk(block, pindex, consensus_params)) {
            return error("VerifyDB(): *** ReadBlockFromDisk failed at %d, hash=%s", pindex->nHeight, pindex->GetBlockHash().ToString());
        }
        // check level 1: verify block validity
        if (nCheckLevel >= 1 && !CheckBlock(block, state, consensus_params)) {
            return error("%s: *** found bad block at %d, hash=%s (%s)\n", __func__,
                         pindex->nHeight, pindex->GetBlockHash().ToString(), state.ToString());
        }
        // check level 2: verify undo validity
        if (nCheckLevel >= 2 && pindex) {
            CBlockUndo undo;
            if (!pindex->GetUndoPos().IsNull()) {
                if (!UndoReadFromDisk(undo, pindex)) {
                    return error("VerifyDB(): *** found bad undo data at %d, hash=%s\n", pindex->nHeight, pindex->GetBlockHash().ToString());
                }
            }
        }
        // check level 3: check for inconsistencies during memory-only disconnect of tip blocks
        size_t curr_coins_usage = coins.DynamicMemoryUsage() + chainstate.CoinsTip().DynamicMemoryUsage();

        if (nCheckLevel >= 3 && curr_coins_usage <= chainstate.m_coinstip_cache_size_bytes) {
            assert(coins.GetBestBlock() == pindex->GetBlockHash());
            DisconnectResult res = chainstate.DisconnectBlock(block, pindex, coins, dummyNames);
            if (res == DISCONNECT_FAILED) {
                return error("VerifyDB(): *** irrecoverable inconsistency in block data at %d, hash=%s", pindex->nHeight, pindex->GetBlockHash().ToString());
            }
            if (res == DISCONNECT_UNCLEAN) {
                nGoodTransactions = 0;
                pindexFailure = pindex;
            } else {
                nGoodTransactions += block.vtx.size();
            }
        }
        if (ShutdownRequested()) return true;
    }
    if (pindexFailure) {
        return error("VerifyDB(): *** coin database inconsistencies found (last %i blocks, %i good transactions before that)\n", chainstate.m_chain.Height() - pindexFailure->nHeight + 1, nGoodTransactions);
    }

    // store block count as we move pindex at check level >= 4
    int block_count = chainstate.m_chain.Height() - pindex->nHeight;

    // check level 4: try reconnecting blocks
    if (nCheckLevel >= 4) {
        while (pindex != chainstate.m_chain.Tip()) {
            const int percentageDone = std::max(1, std::min(99, 100 - (int)(((double)(chainstate.m_chain.Height() - pindex->nHeight)) / (double)nCheckDepth * 50)));
            if (reportDone < percentageDone / 10) {
                // report every 10% step
                LogPrintf("[%d%%]...", percentageDone); /* Continued */
                reportDone = percentageDone / 10;
            }
            uiInterface.ShowProgress(_("Verifying blocks…").translated, percentageDone, false);
            pindex = chainstate.m_chain.Next(pindex);
            CBlock block;
            if (!ReadBlockFromDisk(block, pindex, consensus_params))
                return error("VerifyDB(): *** ReadBlockFromDisk failed at %d, hash=%s", pindex->nHeight, pindex->GetBlockHash().ToString());
            if (!chainstate.ConnectBlock(block, state, pindex, coins, dummyNames)) {
                return error("VerifyDB(): *** found unconnectable block at %d, hash=%s (%s)", pindex->nHeight, pindex->GetBlockHash().ToString(), state.ToString());
            }
            if (ShutdownRequested()) return true;
        }
    }

    LogPrintf("[DONE].\n");
    LogPrintf("No coin database inconsistencies in last %i blocks (%i transactions)\n", block_count, nGoodTransactions);

    return true;
}

/** Apply the effects of a block on the utxo cache, ignoring that it may already have been applied. */
bool CChainState::RollforwardBlock(const CBlockIndex* pindex, CCoinsViewCache& inputs)
{
    AssertLockHeld(cs_main);
    // TODO: merge with ConnectBlock
    CBlock block;
    if (!ReadBlockFromDisk(block, pindex, m_params.GetConsensus())) {
        return error("ReplayBlock(): ReadBlockFromDisk failed at %d, hash=%s", pindex->nHeight, pindex->GetBlockHash().ToString());
    }

    for (const CTransactionRef& tx : block.vtx) {
        if (!tx->IsCoinBase()) {
            for (const CTxIn &txin : tx->vin) {
                inputs.SpendCoin(txin.prevout);
            }
        }
        // Pass check = true as every addition may be an overwrite.
        AddCoins(inputs, *tx, pindex->nHeight, true);
    }
    return true;
}

bool CChainState::ReplayBlocks()
{
    LOCK(cs_main);

    CCoinsView& db = this->CoinsDB();
    CCoinsViewCache cache(&db);

    std::vector<uint256> hashHeads = db.GetHeadBlocks();
    if (hashHeads.empty()) return true; // We're already in a consistent state.
    if (hashHeads.size() != 2) return error("ReplayBlocks(): unknown inconsistent state");

    uiInterface.ShowProgress(_("Replaying blocks…").translated, 0, false);
    LogPrintf("Replaying blocks\n");

    const CBlockIndex* pindexOld = nullptr;  // Old tip during the interrupted flush.
    const CBlockIndex* pindexNew;            // New tip during the interrupted flush.
    const CBlockIndex* pindexFork = nullptr; // Latest block common to both the old and the new tip.

    if (m_blockman.m_block_index.count(hashHeads[0]) == 0) {
        return error("ReplayBlocks(): reorganization to unknown block requested");
    }
    pindexNew = &(m_blockman.m_block_index[hashHeads[0]]);

    if (!hashHeads[1].IsNull()) { // The old tip is allowed to be 0, indicating it's the first flush.
        if (m_blockman.m_block_index.count(hashHeads[1]) == 0) {
            return error("ReplayBlocks(): reorganization from unknown block requested");
        }
        pindexOld = &(m_blockman.m_block_index[hashHeads[1]]);
        pindexFork = LastCommonAncestor(pindexOld, pindexNew);
        assert(pindexFork != nullptr);
    }

    // Rollback along the old branch.
    while (pindexOld != pindexFork) {
        if (pindexOld->nHeight > 0) { // Never disconnect the genesis block.
            CBlock block;
            if (!ReadBlockFromDisk(block, pindexOld, m_params.GetConsensus())) {
                return error("RollbackBlock(): ReadBlockFromDisk() failed at %d, hash=%s", pindexOld->nHeight, pindexOld->GetBlockHash().ToString());
            }
            LogPrintf("Rolling back %s (%i)\n", pindexOld->GetBlockHash().ToString(), pindexOld->nHeight);
            std::set<valtype> dummyNames;
            DisconnectResult res = DisconnectBlock(block, pindexOld, cache, dummyNames);
            if (res == DISCONNECT_FAILED) {
                return error("RollbackBlock(): DisconnectBlock failed at %d, hash=%s", pindexOld->nHeight, pindexOld->GetBlockHash().ToString());
            }
            // If DISCONNECT_UNCLEAN is returned, it means a non-existing UTXO was deleted, or an existing UTXO was
            // overwritten. It corresponds to cases where the block-to-be-disconnect never had all its operations
            // applied to the UTXO set. However, as both writing a UTXO and deleting a UTXO are idempotent operations,
            // the result is still a version of the UTXO set with the effects of that block undone.
        }
        pindexOld = pindexOld->pprev;
    }

    // Roll forward from the forking point to the new tip.
    int nForkHeight = pindexFork ? pindexFork->nHeight : 0;
    for (int nHeight = nForkHeight + 1; nHeight <= pindexNew->nHeight; ++nHeight) {
        const CBlockIndex& pindex{*Assert(pindexNew->GetAncestor(nHeight))};

        LogPrintf("Rolling forward %s (%i)\n", pindex.GetBlockHash().ToString(), nHeight);
        uiInterface.ShowProgress(_("Replaying blocks…").translated, (int) ((nHeight - nForkHeight) * 100.0 / (pindexNew->nHeight - nForkHeight)) , false);
        if (!RollforwardBlock(&pindex, cache)) return false;
    }

    cache.SetBestBlock(pindexNew->GetBlockHash());
    cache.Flush();
    uiInterface.ShowProgress("", 100, false);
    return true;
}

bool CChainState::NeedsRedownload() const
{
    AssertLockHeld(cs_main);

    // At and above m_params.SegwitHeight, segwit consensus rules must be validated
    CBlockIndex* block{m_chain.Tip()};

    while (block != nullptr && DeploymentActiveAt(*block, m_chainman, Consensus::DEPLOYMENT_SEGWIT)) {
        if (!(block->nStatus & BLOCK_OPT_WITNESS)) {
            // block is insufficiently validated for a segwit client
            return true;
        }
        block = block->pprev;
    }

    return false;
}

void CChainState::UnloadBlockIndex()
{
    AssertLockHeld(::cs_main);
    nBlockSequenceId = 1;
    setBlockIndexCandidates.clear();
}

bool ChainstateManager::LoadBlockIndex()
{
    AssertLockHeld(cs_main);
    // Load block index from databases
    bool needs_init = fReindex;
    if (!fReindex) {
        bool ret = m_blockman.LoadBlockIndexDB(GetConsensus());
        if (!ret) return false;

        std::vector<CBlockIndex*> vSortedByHeight{m_blockman.GetAllBlockIndices()};
        std::sort(vSortedByHeight.begin(), vSortedByHeight.end(),
                  CBlockIndexHeightOnlyComparator());

        // Find start of assumed-valid region.
        int first_assumed_valid_height = std::numeric_limits<int>::max();

        for (const CBlockIndex* block : vSortedByHeight) {
            if (block->IsAssumedValid()) {
                auto chainstates = GetAll();

                // If we encounter an assumed-valid block index entry, ensure that we have
                // one chainstate that tolerates assumed-valid entries and another that does
                // not (i.e. the background validation chainstate), since assumed-valid
                // entries should always be pending validation by a fully-validated chainstate.
                auto any_chain = [&](auto fnc) { return std::any_of(chainstates.cbegin(), chainstates.cend(), fnc); };
                assert(any_chain([](auto chainstate) { return chainstate->reliesOnAssumedValid(); }));
                assert(any_chain([](auto chainstate) { return !chainstate->reliesOnAssumedValid(); }));

                first_assumed_valid_height = block->nHeight;
                break;
            }
        }

        for (CBlockIndex* pindex : vSortedByHeight) {
            if (ShutdownRequested()) return false;
            if (pindex->IsAssumedValid() ||
                    (pindex->IsValid(BLOCK_VALID_TRANSACTIONS) &&
                     (pindex->HaveTxsDownloaded() || pindex->pprev == nullptr))) {

                // Fill each chainstate's block candidate set. Only add assumed-valid
                // blocks to the tip candidate set if the chainstate is allowed to rely on
                // assumed-valid blocks.
                //
                // If all setBlockIndexCandidates contained the assumed-valid blocks, the
                // background chainstate's ActivateBestChain() call would add assumed-valid
                // blocks to the chain (based on how FindMostWorkChain() works). Obviously
                // we don't want this since the purpose of the background validation chain
                // is to validate assued-valid blocks.
                //
                // Note: This is considering all blocks whose height is greater or equal to
                // the first assumed-valid block to be assumed-valid blocks, and excluding
                // them from the background chainstate's setBlockIndexCandidates set. This
                // does mean that some blocks which are not technically assumed-valid
                // (later blocks on a fork beginning before the first assumed-valid block)
                // might not get added to the background chainstate, but this is ok,
                // because they will still be attached to the active chainstate if they
                // actually contain more work.
                //
                // Instead of this height-based approach, an earlier attempt was made at
                // detecting "holistically" whether the block index under consideration
                // relied on an assumed-valid ancestor, but this proved to be too slow to
                // be practical.
                for (CChainState* chainstate : GetAll()) {
                    if (chainstate->reliesOnAssumedValid() ||
                            pindex->nHeight < first_assumed_valid_height) {
                        chainstate->setBlockIndexCandidates.insert(pindex);
                    }
                }
            }
            if (pindex->nStatus & BLOCK_FAILED_MASK && (!m_best_invalid || pindex->nChainWork > m_best_invalid->nChainWork)) {
                m_best_invalid = pindex;
            }
            if (pindex->IsValid(BLOCK_VALID_TREE) && (m_best_header == nullptr || CBlockIndexWorkComparator()(m_best_header, pindex)))
                m_best_header = pindex;
        }

        needs_init = m_blockman.m_block_index.empty();
    }

    if (needs_init) {
        // Everything here is for *new* reindex/DBs. Thus, though
        // LoadBlockIndexDB may have set fReindex if we shut down
        // mid-reindex previously, we don't check fReindex and
        // instead only check it prior to LoadBlockIndexDB to set
        // needs_init.

        LogPrintf("Initializing databases...\n");
        fNameHistory = gArgs.GetBoolArg("-namehistory", false);
        m_blockman.m_block_tree_db->WriteFlag("namehistory", fNameHistory);
    }
    return true;
}

bool CChainState::LoadGenesisBlock()
{
    LOCK(cs_main);

    // Check whether we're already initialized by checking for genesis in
    // m_blockman.m_block_index. Note that we can't use m_chain here, since it is
    // set based on the coins db, not the block index db, which is the only
    // thing loaded at this point.
    if (m_blockman.m_block_index.count(m_params.GenesisBlock().GetHash()))
        return true;

    try {
        const CBlock& block = m_params.GenesisBlock();
        FlatFilePos blockPos{m_blockman.SaveBlockToDisk(block, 0, m_chain, m_params, nullptr)};
        if (blockPos.IsNull()) {
            return error("%s: writing genesis block to disk failed", __func__);
        }
        CBlockIndex* pindex = m_blockman.AddToBlockIndex(block, m_chainman.m_best_header);
        ReceivedBlockTransactions(block, pindex, blockPos);
    } catch (const std::runtime_error& e) {
        return error("%s: failed to write genesis block: %s", __func__, e.what());
    }

    return true;
}

void CChainState::LoadExternalBlockFile(
    FILE* fileIn,
    FlatFilePos* dbp,
    std::multimap<uint256, FlatFilePos>* blocks_with_unknown_parent)
{
    AssertLockNotHeld(m_chainstate_mutex);

    // Either both should be specified (-reindex), or neither (-loadblock).
    assert(!dbp == !blocks_with_unknown_parent);

    int64_t nStart = GetTimeMillis();

    int nLoaded = 0;
    try {
        // This takes over fileIn and calls fclose() on it in the CBufferedFile destructor
        CBufferedFile blkdat(fileIn, 2*MAX_BLOCK_SERIALIZED_SIZE, MAX_BLOCK_SERIALIZED_SIZE+8, SER_DISK, CLIENT_VERSION);
        uint64_t nRewind = blkdat.GetPos();
        while (!blkdat.eof()) {
            if (ShutdownRequested()) return;

            blkdat.SetPos(nRewind);
            nRewind++; // start one byte further next time, in case of failure
            blkdat.SetLimit(); // remove former limit
            unsigned int nSize = 0;
            try {
                // locate a header
                unsigned char buf[CMessageHeader::MESSAGE_START_SIZE];
                blkdat.FindByte(m_params.MessageStart()[0]);
                nRewind = blkdat.GetPos() + 1;
                blkdat >> buf;
                if (memcmp(buf, m_params.MessageStart(), CMessageHeader::MESSAGE_START_SIZE)) {
                    continue;
                }
                // read size
                blkdat >> nSize;
                if (nSize < 80 || nSize > MAX_BLOCK_SERIALIZED_SIZE)
                    continue;
            } catch (const std::exception&) {
                // no valid block header found; don't complain
                break;
            }
            try {
                // read block
                uint64_t nBlockPos = blkdat.GetPos();
                if (dbp)
                    dbp->nPos = nBlockPos;
                blkdat.SetLimit(nBlockPos + nSize);
                std::shared_ptr<CBlock> pblock = std::make_shared<CBlock>();
                CBlock& block = *pblock;
                blkdat >> block;
                nRewind = blkdat.GetPos();

                uint256 hash = block.GetHash();
                {
                    LOCK(cs_main);
                    // detect out of order blocks, and store them for later
                    if (hash != m_params.GetConsensus().hashGenesisBlock && !m_blockman.LookupBlockIndex(block.hashPrevBlock)) {
                        LogPrint(BCLog::REINDEX, "%s: Out of order block %s, parent %s not known\n", __func__, hash.ToString(),
                                block.hashPrevBlock.ToString());
                        if (dbp && blocks_with_unknown_parent) {
                            blocks_with_unknown_parent->emplace(block.hashPrevBlock, *dbp);
                        }
                        continue;
                    }

                    // process in case the block isn't known yet
                    const CBlockIndex* pindex = m_blockman.LookupBlockIndex(hash);
                    if (!pindex || (pindex->nStatus & BLOCK_HAVE_DATA) == 0) {
                      BlockValidationState state;
                      if (AcceptBlock(pblock, state, nullptr, true, dbp, nullptr)) {
                          nLoaded++;
                      }
                      if (state.IsError()) {
                          break;
                      }
                    } else if (hash != m_params.GetConsensus().hashGenesisBlock && pindex->nHeight % 1000 == 0) {
                        LogPrint(BCLog::REINDEX, "Block Import: already had block %s at height %d\n", hash.ToString(), pindex->nHeight);
                    }
                }

                // Activate the genesis block so normal node progress can continue
                if (hash == m_params.GetConsensus().hashGenesisBlock) {
                    BlockValidationState state;
                    if (!ActivateBestChain(state, nullptr)) {
                        break;
                    }
                }

                NotifyHeaderTip(*this);

                if (!blocks_with_unknown_parent) continue;

                // Recursively process earlier encountered successors of this block
                std::deque<uint256> queue;
                queue.push_back(hash);
                while (!queue.empty()) {
                    uint256 head = queue.front();
                    queue.pop_front();
                    auto range = blocks_with_unknown_parent->equal_range(head);
                    while (range.first != range.second) {
                        std::multimap<uint256, FlatFilePos>::iterator it = range.first;
                        std::shared_ptr<CBlock> pblockrecursive = std::make_shared<CBlock>();
                        if (ReadBlockFromDisk(*pblockrecursive, it->second, m_params.GetConsensus())) {
                            LogPrint(BCLog::REINDEX, "%s: Processing out of order child %s of %s\n", __func__, pblockrecursive->GetHash().ToString(),
                                    head.ToString());
                            LOCK(cs_main);
                            BlockValidationState dummy;
                            if (AcceptBlock(pblockrecursive, dummy, nullptr, true, &it->second, nullptr)) {
                                nLoaded++;
                                queue.push_back(pblockrecursive->GetHash());
                            }
                        }
                        range.first++;
                        blocks_with_unknown_parent->erase(it);
                        NotifyHeaderTip(*this);
                    }
                }
            } catch (const std::exception& e) {
                LogPrintf("%s: Deserialize or I/O error - %s\n", __func__, e.what());
            }
        }
    } catch (const std::runtime_error& e) {
        AbortNode(std::string("System error: ") + e.what());
    }
    LogPrintf("Loaded %i blocks from external file in %dms\n", nLoaded, GetTimeMillis() - nStart);
}

void CChainState::CheckBlockIndex()
{
    if (!fCheckBlockIndex) {
        return;
    }

    LOCK(cs_main);

    // During a reindex, we read the genesis block and call CheckBlockIndex before ActivateBestChain,
    // so we have the genesis block in m_blockman.m_block_index but no active chain. (A few of the
    // tests when iterating the block tree require that m_chain has been initialized.)
    if (m_chain.Height() < 0) {
        assert(m_blockman.m_block_index.size() <= 1);
        return;
    }

    // Build forward-pointing map of the entire block tree.
    std::multimap<CBlockIndex*,CBlockIndex*> forward;
    for (auto& [_, block_index] : m_blockman.m_block_index) {
        forward.emplace(block_index.pprev, &block_index);
    }

    assert(forward.size() == m_blockman.m_block_index.size());

    std::pair<std::multimap<CBlockIndex*,CBlockIndex*>::iterator,std::multimap<CBlockIndex*,CBlockIndex*>::iterator> rangeGenesis = forward.equal_range(nullptr);
    CBlockIndex *pindex = rangeGenesis.first->second;
    rangeGenesis.first++;
    assert(rangeGenesis.first == rangeGenesis.second); // There is only one index entry with parent nullptr.

    // Iterate over the entire block tree, using depth-first search.
    // Along the way, remember whether there are blocks on the path from genesis
    // block being explored which are the first to have certain properties.
    size_t nNodes = 0;
    int nHeight = 0;
    CBlockIndex* pindexFirstInvalid = nullptr; // Oldest ancestor of pindex which is invalid.
    CBlockIndex* pindexFirstMissing = nullptr; // Oldest ancestor of pindex which does not have BLOCK_HAVE_DATA.
    CBlockIndex* pindexFirstNeverProcessed = nullptr; // Oldest ancestor of pindex for which nTx == 0.
    CBlockIndex* pindexFirstNotTreeValid = nullptr; // Oldest ancestor of pindex which does not have BLOCK_VALID_TREE (regardless of being valid or not).
    CBlockIndex* pindexFirstNotTransactionsValid = nullptr; // Oldest ancestor of pindex which does not have BLOCK_VALID_TRANSACTIONS (regardless of being valid or not).
    CBlockIndex* pindexFirstNotChainValid = nullptr; // Oldest ancestor of pindex which does not have BLOCK_VALID_CHAIN (regardless of being valid or not).
    CBlockIndex* pindexFirstNotScriptsValid = nullptr; // Oldest ancestor of pindex which does not have BLOCK_VALID_SCRIPTS (regardless of being valid or not).
    while (pindex != nullptr) {
        nNodes++;
        if (pindexFirstInvalid == nullptr && pindex->nStatus & BLOCK_FAILED_VALID) pindexFirstInvalid = pindex;
        // Assumed-valid index entries will not have data since we haven't downloaded the
        // full block yet.
        if (pindexFirstMissing == nullptr && !(pindex->nStatus & BLOCK_HAVE_DATA) && !pindex->IsAssumedValid()) {
            pindexFirstMissing = pindex;
        }
        if (pindexFirstNeverProcessed == nullptr && pindex->nTx == 0) pindexFirstNeverProcessed = pindex;
        if (pindex->pprev != nullptr && pindexFirstNotTreeValid == nullptr && (pindex->nStatus & BLOCK_VALID_MASK) < BLOCK_VALID_TREE) pindexFirstNotTreeValid = pindex;

        if (pindex->pprev != nullptr && !pindex->IsAssumedValid()) {
            // Skip validity flag checks for BLOCK_ASSUMED_VALID index entries, since these
            // *_VALID_MASK flags will not be present for index entries we are temporarily assuming
            // valid.
            if (pindexFirstNotTransactionsValid == nullptr &&
                    (pindex->nStatus & BLOCK_VALID_MASK) < BLOCK_VALID_TRANSACTIONS) {
                pindexFirstNotTransactionsValid = pindex;
            }

            if (pindexFirstNotChainValid == nullptr &&
                    (pindex->nStatus & BLOCK_VALID_MASK) < BLOCK_VALID_CHAIN) {
                pindexFirstNotChainValid = pindex;
            }

            if (pindexFirstNotScriptsValid == nullptr &&
                    (pindex->nStatus & BLOCK_VALID_MASK) < BLOCK_VALID_SCRIPTS) {
                pindexFirstNotScriptsValid = pindex;
            }
        }

        // Begin: actual consistency checks.
        if (pindex->pprev == nullptr) {
            // Genesis block checks.
            assert(pindex->GetBlockHash() == m_params.GetConsensus().hashGenesisBlock); // Genesis block's hash must match.
            assert(pindex == m_chain.Genesis()); // The current active chain's genesis block must be this block.
        }
        if (!pindex->HaveTxsDownloaded()) assert(pindex->nSequenceId <= 0); // nSequenceId can't be set positive for blocks that aren't linked (negative is used for preciousblock)
        // VALID_TRANSACTIONS is equivalent to nTx > 0 for all nodes (whether or not pruning has occurred).
        // HAVE_DATA is only equivalent to nTx > 0 (or VALID_TRANSACTIONS) if no pruning has occurred.
        // Unless these indexes are assumed valid and pending block download on a
        // background chainstate.
        if (!m_blockman.m_have_pruned && !pindex->IsAssumedValid()) {
            // If we've never pruned, then HAVE_DATA should be equivalent to nTx > 0
            assert(!(pindex->nStatus & BLOCK_HAVE_DATA) == (pindex->nTx == 0));
            assert(pindexFirstMissing == pindexFirstNeverProcessed);
        } else {
            // If we have pruned, then we can only say that HAVE_DATA implies nTx > 0
            if (pindex->nStatus & BLOCK_HAVE_DATA) assert(pindex->nTx > 0);
        }
        if (pindex->nStatus & BLOCK_HAVE_UNDO) assert(pindex->nStatus & BLOCK_HAVE_DATA);
        if (pindex->IsAssumedValid()) {
            // Assumed-valid blocks should have some nTx value.
            assert(pindex->nTx > 0);
            // Assumed-valid blocks should connect to the main chain.
            assert((pindex->nStatus & BLOCK_VALID_MASK) >= BLOCK_VALID_TREE);
        } else {
            // Otherwise there should only be an nTx value if we have
            // actually seen a block's transactions.
            assert(((pindex->nStatus & BLOCK_VALID_MASK) >= BLOCK_VALID_TRANSACTIONS) == (pindex->nTx > 0)); // This is pruning-independent.
        }
        // All parents having had data (at some point) is equivalent to all parents being VALID_TRANSACTIONS, which is equivalent to HaveTxsDownloaded().
        assert((pindexFirstNeverProcessed == nullptr) == pindex->HaveTxsDownloaded());
        assert((pindexFirstNotTransactionsValid == nullptr) == pindex->HaveTxsDownloaded());
        assert(pindex->nHeight == nHeight); // nHeight must be consistent.
        assert(pindex->pprev == nullptr || pindex->nChainWork >= pindex->pprev->nChainWork); // For every block except the genesis block, the chainwork must be larger than the parent's.
        assert(nHeight < 2 || (pindex->pskip && (pindex->pskip->nHeight < nHeight))); // The pskip pointer must point back for all but the first 2 blocks.
        assert(pindexFirstNotTreeValid == nullptr); // All m_blockman.m_block_index entries must at least be TREE valid
        if ((pindex->nStatus & BLOCK_VALID_MASK) >= BLOCK_VALID_TREE) assert(pindexFirstNotTreeValid == nullptr); // TREE valid implies all parents are TREE valid
        if ((pindex->nStatus & BLOCK_VALID_MASK) >= BLOCK_VALID_CHAIN) assert(pindexFirstNotChainValid == nullptr); // CHAIN valid implies all parents are CHAIN valid
        if ((pindex->nStatus & BLOCK_VALID_MASK) >= BLOCK_VALID_SCRIPTS) assert(pindexFirstNotScriptsValid == nullptr); // SCRIPTS valid implies all parents are SCRIPTS valid
        if (pindexFirstInvalid == nullptr) {
            // Checks for not-invalid blocks.
            assert((pindex->nStatus & BLOCK_FAILED_MASK) == 0); // The failed mask cannot be set for blocks without invalid parents.
        }
        if (!CBlockIndexWorkComparator()(pindex, m_chain.Tip()) && pindexFirstNeverProcessed == nullptr) {
            if (pindexFirstInvalid == nullptr) {
                const bool is_active = this == &m_chainman.ActiveChainstate();

                // If this block sorts at least as good as the current tip and
                // is valid and we have all data for its parents, it must be in
                // setBlockIndexCandidates.  m_chain.Tip() must also be there
                // even if some data has been pruned.
                //
                // Don't perform this check for the background chainstate since
                // its setBlockIndexCandidates shouldn't have some entries (i.e. those past the
                // snapshot block) which do exist in the block index for the active chainstate.
                if (is_active && (pindexFirstMissing == nullptr || pindex == m_chain.Tip())) {
                    assert(setBlockIndexCandidates.count(pindex));
                }
                // If some parent is missing, then it could be that this block was in
                // setBlockIndexCandidates but had to be removed because of the missing data.
                // In this case it must be in m_blocks_unlinked -- see test below.
            }
        } else { // If this block sorts worse than the current tip or some ancestor's block has never been seen, it cannot be in setBlockIndexCandidates.
            assert(setBlockIndexCandidates.count(pindex) == 0);
        }
        // Check whether this block is in m_blocks_unlinked.
        std::pair<std::multimap<CBlockIndex*,CBlockIndex*>::iterator,std::multimap<CBlockIndex*,CBlockIndex*>::iterator> rangeUnlinked = m_blockman.m_blocks_unlinked.equal_range(pindex->pprev);
        bool foundInUnlinked = false;
        while (rangeUnlinked.first != rangeUnlinked.second) {
            assert(rangeUnlinked.first->first == pindex->pprev);
            if (rangeUnlinked.first->second == pindex) {
                foundInUnlinked = true;
                break;
            }
            rangeUnlinked.first++;
        }
        if (pindex->pprev && (pindex->nStatus & BLOCK_HAVE_DATA) && pindexFirstNeverProcessed != nullptr && pindexFirstInvalid == nullptr) {
            // If this block has block data available, some parent was never received, and has no invalid parents, it must be in m_blocks_unlinked.
            assert(foundInUnlinked);
        }
        if (!(pindex->nStatus & BLOCK_HAVE_DATA)) assert(!foundInUnlinked); // Can't be in m_blocks_unlinked if we don't HAVE_DATA
        if (pindexFirstMissing == nullptr) assert(!foundInUnlinked); // We aren't missing data for any parent -- cannot be in m_blocks_unlinked.
        if (pindex->pprev && (pindex->nStatus & BLOCK_HAVE_DATA) && pindexFirstNeverProcessed == nullptr && pindexFirstMissing != nullptr) {
            // We HAVE_DATA for this block, have received data for all parents at some point, but we're currently missing data for some parent.
            assert(m_blockman.m_have_pruned); // We must have pruned.
            // This block may have entered m_blocks_unlinked if:
            //  - it has a descendant that at some point had more work than the
            //    tip, and
            //  - we tried switching to that descendant but were missing
            //    data for some intermediate block between m_chain and the
            //    tip.
            // So if this block is itself better than m_chain.Tip() and it wasn't in
            // setBlockIndexCandidates, then it must be in m_blocks_unlinked.
            if (!CBlockIndexWorkComparator()(pindex, m_chain.Tip()) && setBlockIndexCandidates.count(pindex) == 0) {
                if (pindexFirstInvalid == nullptr) {
                    assert(foundInUnlinked);
                }
            }
        }
        // assert(pindex->GetBlockHash() == pindex->GetBlockHeader().GetHash()); // Perhaps too slow
        // End: actual consistency checks.

        // Try descending into the first subnode.
        std::pair<std::multimap<CBlockIndex*,CBlockIndex*>::iterator,std::multimap<CBlockIndex*,CBlockIndex*>::iterator> range = forward.equal_range(pindex);
        if (range.first != range.second) {
            // A subnode was found.
            pindex = range.first->second;
            nHeight++;
            continue;
        }
        // This is a leaf node.
        // Move upwards until we reach a node of which we have not yet visited the last child.
        while (pindex) {
            // We are going to either move to a parent or a sibling of pindex.
            // If pindex was the first with a certain property, unset the corresponding variable.
            if (pindex == pindexFirstInvalid) pindexFirstInvalid = nullptr;
            if (pindex == pindexFirstMissing) pindexFirstMissing = nullptr;
            if (pindex == pindexFirstNeverProcessed) pindexFirstNeverProcessed = nullptr;
            if (pindex == pindexFirstNotTreeValid) pindexFirstNotTreeValid = nullptr;
            if (pindex == pindexFirstNotTransactionsValid) pindexFirstNotTransactionsValid = nullptr;
            if (pindex == pindexFirstNotChainValid) pindexFirstNotChainValid = nullptr;
            if (pindex == pindexFirstNotScriptsValid) pindexFirstNotScriptsValid = nullptr;
            // Find our parent.
            CBlockIndex* pindexPar = pindex->pprev;
            // Find which child we just visited.
            std::pair<std::multimap<CBlockIndex*,CBlockIndex*>::iterator,std::multimap<CBlockIndex*,CBlockIndex*>::iterator> rangePar = forward.equal_range(pindexPar);
            while (rangePar.first->second != pindex) {
                assert(rangePar.first != rangePar.second); // Our parent must have at least the node we're coming from as child.
                rangePar.first++;
            }
            // Proceed to the next one.
            rangePar.first++;
            if (rangePar.first != rangePar.second) {
                // Move to the sibling.
                pindex = rangePar.first->second;
                break;
            } else {
                // Move up further.
                pindex = pindexPar;
                nHeight--;
                continue;
            }
        }
    }

    // Check that we actually traversed the entire map.
    assert(nNodes == forward.size());
}

std::string CChainState::ToString()
{
    AssertLockHeld(::cs_main);
    CBlockIndex* tip = m_chain.Tip();
    return strprintf("Chainstate [%s] @ height %d (%s)",
                     m_from_snapshot_blockhash ? "snapshot" : "ibd",
                     tip ? tip->nHeight : -1, tip ? tip->GetBlockHash().ToString() : "null");
}

bool CChainState::ResizeCoinsCaches(size_t coinstip_size, size_t coinsdb_size)
{
    AssertLockHeld(::cs_main);
    if (coinstip_size == m_coinstip_cache_size_bytes &&
            coinsdb_size == m_coinsdb_cache_size_bytes) {
        // Cache sizes are unchanged, no need to continue.
        return true;
    }
    size_t old_coinstip_size = m_coinstip_cache_size_bytes;
    m_coinstip_cache_size_bytes = coinstip_size;
    m_coinsdb_cache_size_bytes = coinsdb_size;
    CoinsDB().ResizeCache(coinsdb_size);

    LogPrintf("[%s] resized coinsdb cache to %.1f MiB\n",
        this->ToString(), coinsdb_size * (1.0 / 1024 / 1024));
    LogPrintf("[%s] resized coinstip cache to %.1f MiB\n",
        this->ToString(), coinstip_size * (1.0 / 1024 / 1024));

    BlockValidationState state;
    bool ret;

    if (coinstip_size > old_coinstip_size) {
        // Likely no need to flush if cache sizes have grown.
        ret = FlushStateToDisk(state, FlushStateMode::IF_NEEDED);
    } else {
        // Otherwise, flush state to disk and deallocate the in-memory coins map.
        ret = FlushStateToDisk(state, FlushStateMode::ALWAYS);
        CoinsTip().ReallocateCache();
    }
    return ret;
}

//! Guess how far we are in the verification process at the given block index
//! require cs_main if pindex has not been validated yet (because nChainTx might be unset)
double GuessVerificationProgress(const ChainTxData& data, const CBlockIndex *pindex) {
    if (pindex == nullptr)
        return 0.0;

    int64_t nNow = time(nullptr);

    double fTxTotal;

    if (pindex->nChainTx <= data.nTxCount) {
        fTxTotal = data.nTxCount + (nNow - data.nTime) * data.dTxRate;
    } else {
        fTxTotal = pindex->nChainTx + (nNow - pindex->GetBlockTime()) * data.dTxRate;
    }

    return std::min<double>(pindex->nChainTx / fTxTotal, 1.0);
}

std::optional<uint256> ChainstateManager::SnapshotBlockhash() const
{
    LOCK(::cs_main);
    if (m_active_chainstate && m_active_chainstate->m_from_snapshot_blockhash) {
        // If a snapshot chainstate exists, it will always be our active.
        return m_active_chainstate->m_from_snapshot_blockhash;
    }
    return std::nullopt;
}

std::vector<CChainState*> ChainstateManager::GetAll()
{
    LOCK(::cs_main);
    std::vector<CChainState*> out;

    if (!IsSnapshotValidated() && m_ibd_chainstate) {
        out.push_back(m_ibd_chainstate.get());
    }

    if (m_snapshot_chainstate) {
        out.push_back(m_snapshot_chainstate.get());
    }

    return out;
}

CChainState& ChainstateManager::InitializeChainstate(
    CTxMemPool* mempool, const std::optional<uint256>& snapshot_blockhash)
{
    AssertLockHeld(::cs_main);
    bool is_snapshot = snapshot_blockhash.has_value();
    std::unique_ptr<CChainState>& to_modify =
        is_snapshot ? m_snapshot_chainstate : m_ibd_chainstate;

    if (to_modify) {
        throw std::logic_error("should not be overwriting a chainstate");
    }
    to_modify.reset(new CChainState(mempool, m_blockman, *this, snapshot_blockhash));

    // Snapshot chainstates and initial IBD chaintates always become active.
    if (is_snapshot || (!is_snapshot && !m_active_chainstate)) {
        LogPrintf("Switching active chainstate to %s\n", to_modify->ToString());
        m_active_chainstate = to_modify.get();
    } else {
        throw std::logic_error("unexpected chainstate activation");
    }

    return *to_modify;
}

const AssumeutxoData* ExpectedAssumeutxo(
    const int height, const CChainParams& chainparams)
{
    const MapAssumeutxo& valid_assumeutxos_map = chainparams.Assumeutxo();
    const auto assumeutxo_found = valid_assumeutxos_map.find(height);

    if (assumeutxo_found != valid_assumeutxos_map.end()) {
        return &assumeutxo_found->second;
    }
    return nullptr;
}

bool ChainstateManager::ActivateSnapshot(
        AutoFile& coins_file,
        const SnapshotMetadata& metadata,
        bool in_memory)
{
    uint256 base_blockhash = metadata.m_base_blockhash;

    if (this->SnapshotBlockhash()) {
        LogPrintf("[snapshot] can't activate a snapshot-based chainstate more than once\n");
        return false;
    }

    int64_t current_coinsdb_cache_size{0};
    int64_t current_coinstip_cache_size{0};

    // Cache percentages to allocate to each chainstate.
    //
    // These particular percentages don't matter so much since they will only be
    // relevant during snapshot activation; caches are rebalanced at the conclusion of
    // this function. We want to give (essentially) all available cache capacity to the
    // snapshot to aid the bulk load later in this function.
    static constexpr double IBD_CACHE_PERC = 0.01;
    static constexpr double SNAPSHOT_CACHE_PERC = 0.99;

    {
        LOCK(::cs_main);
        // Resize the coins caches to ensure we're not exceeding memory limits.
        //
        // Allocate the majority of the cache to the incoming snapshot chainstate, since
        // (optimistically) getting to its tip will be the top priority. We'll need to call
        // `MaybeRebalanceCaches()` once we're done with this function to ensure
        // the right allocation (including the possibility that no snapshot was activated
        // and that we should restore the active chainstate caches to their original size).
        //
        current_coinsdb_cache_size = this->ActiveChainstate().m_coinsdb_cache_size_bytes;
        current_coinstip_cache_size = this->ActiveChainstate().m_coinstip_cache_size_bytes;

        // Temporarily resize the active coins cache to make room for the newly-created
        // snapshot chain.
        this->ActiveChainstate().ResizeCoinsCaches(
            static_cast<size_t>(current_coinstip_cache_size * IBD_CACHE_PERC),
            static_cast<size_t>(current_coinsdb_cache_size * IBD_CACHE_PERC));
    }

    auto snapshot_chainstate = WITH_LOCK(::cs_main,
        return std::make_unique<CChainState>(
            /*mempool=*/nullptr, m_blockman, *this, base_blockhash));

    {
        LOCK(::cs_main);
        snapshot_chainstate->InitCoinsDB(
            static_cast<size_t>(current_coinsdb_cache_size * SNAPSHOT_CACHE_PERC),
            in_memory, false, "chainstate");
        snapshot_chainstate->InitCoinsCache(
            static_cast<size_t>(current_coinstip_cache_size * SNAPSHOT_CACHE_PERC));
    }

    const bool snapshot_ok = this->PopulateAndValidateSnapshot(
        *snapshot_chainstate, coins_file, metadata);

    if (!snapshot_ok) {
        WITH_LOCK(::cs_main, this->MaybeRebalanceCaches());
        return false;
    }

    {
        LOCK(::cs_main);
        assert(!m_snapshot_chainstate);
        m_snapshot_chainstate.swap(snapshot_chainstate);
        const bool chaintip_loaded = m_snapshot_chainstate->LoadChainTip();
        assert(chaintip_loaded);

        m_active_chainstate = m_snapshot_chainstate.get();

        LogPrintf("[snapshot] successfully activated snapshot %s\n", base_blockhash.ToString());
        LogPrintf("[snapshot] (%.2f MB)\n",
            m_snapshot_chainstate->CoinsTip().DynamicMemoryUsage() / (1000 * 1000));

        this->MaybeRebalanceCaches();
    }
    return true;
}

static void FlushSnapshotToDisk(CCoinsViewCache& coins_cache, bool snapshot_loaded)
{
    LOG_TIME_MILLIS_WITH_CATEGORY_MSG_ONCE(
        strprintf("%s (%.2f MB)",
                  snapshot_loaded ? "saving snapshot chainstate" : "flushing coins cache",
                  coins_cache.DynamicMemoryUsage() / (1000 * 1000)),
        BCLog::LogFlags::ALL);

    coins_cache.Flush();
}

bool ChainstateManager::PopulateAndValidateSnapshot(
    CChainState& snapshot_chainstate,
    AutoFile& coins_file,
    const SnapshotMetadata& metadata)
{
    // It's okay to release cs_main before we're done using `coins_cache` because we know
    // that nothing else will be referencing the newly created snapshot_chainstate yet.
    CCoinsViewCache& coins_cache = *WITH_LOCK(::cs_main, return &snapshot_chainstate.CoinsTip());

    uint256 base_blockhash = metadata.m_base_blockhash;

    CBlockIndex* snapshot_start_block = WITH_LOCK(::cs_main, return m_blockman.LookupBlockIndex(base_blockhash));

    if (!snapshot_start_block) {
        // Needed for ComputeUTXOStats and ExpectedAssumeutxo to determine the
        // height and to avoid a crash when base_blockhash.IsNull()
        LogPrintf("[snapshot] Did not find snapshot start blockheader %s\n",
                  base_blockhash.ToString());
        return false;
    }

    int base_height = snapshot_start_block->nHeight;
    auto maybe_au_data = ExpectedAssumeutxo(base_height, GetParams());

    if (!maybe_au_data) {
        LogPrintf("[snapshot] assumeutxo height in snapshot metadata not recognized " /* Continued */
                  "(%d) - refusing to load snapshot\n", base_height);
        return false;
    }

    const AssumeutxoData& au_data = *maybe_au_data;

    COutPoint outpoint;
    Coin coin;
    const uint64_t coins_count = metadata.m_coins_count;
    uint64_t coins_left = metadata.m_coins_count;

    LogPrintf("[snapshot] loading coins from snapshot %s\n", base_blockhash.ToString());
    int64_t coins_processed{0};

    while (coins_left > 0) {
        try {
            coins_file >> outpoint;
            coins_file >> coin;
        } catch (const std::ios_base::failure&) {
            LogPrintf("[snapshot] bad snapshot format or truncated snapshot after deserializing %d coins\n",
                      coins_count - coins_left);
            return false;
        }
        if (coin.nHeight > base_height ||
            outpoint.n >= std::numeric_limits<decltype(outpoint.n)>::max() // Avoid integer wrap-around in coinstats.cpp:ApplyHash
        ) {
            LogPrintf("[snapshot] bad snapshot data after deserializing %d coins\n",
                      coins_count - coins_left);
            return false;
        }

        coins_cache.EmplaceCoinInternalDANGER(std::move(outpoint), std::move(coin));

        --coins_left;
        ++coins_processed;

        if (coins_processed % 1000000 == 0) {
            LogPrintf("[snapshot] %d coins loaded (%.2f%%, %.2f MB)\n",
                coins_processed,
                static_cast<float>(coins_processed) * 100 / static_cast<float>(coins_count),
                coins_cache.DynamicMemoryUsage() / (1000 * 1000));
        }

        // Batch write and flush (if we need to) every so often.
        //
        // If our average Coin size is roughly 41 bytes, checking every 120,000 coins
        // means <5MB of memory imprecision.
        if (coins_processed % 120000 == 0) {
            if (ShutdownRequested()) {
                return false;
            }

            const auto snapshot_cache_state = WITH_LOCK(::cs_main,
                return snapshot_chainstate.GetCoinsCacheSizeState());

            if (snapshot_cache_state >= CoinsCacheSizeState::CRITICAL) {
                // This is a hack - we don't know what the actual best block is, but that
                // doesn't matter for the purposes of flushing the cache here. We'll set this
                // to its correct value (`base_blockhash`) below after the coins are loaded.
                coins_cache.SetBestBlock(GetRandHash());

                // No need to acquire cs_main since this chainstate isn't being used yet.
                FlushSnapshotToDisk(coins_cache, /*snapshot_loaded=*/false);
            }
        }
    }

    // Important that we set this. This and the coins_cache accesses above are
    // sort of a layer violation, but either we reach into the innards of
    // CCoinsViewCache here or we have to invert some of the CChainState to
    // embed them in a snapshot-activation-specific CCoinsViewCache bulk load
    // method.
    coins_cache.SetBestBlock(base_blockhash);

    bool out_of_coins{false};
    try {
        coins_file >> outpoint;
    } catch (const std::ios_base::failure&) {
        // We expect an exception since we should be out of coins.
        out_of_coins = true;
    }
    if (!out_of_coins) {
        LogPrintf("[snapshot] bad snapshot - coins left over after deserializing %d coins\n",
            coins_count);
        return false;
    }

    LogPrintf("[snapshot] loaded %d (%.2f MB) coins from snapshot %s\n",
        coins_count,
        coins_cache.DynamicMemoryUsage() / (1000 * 1000),
        base_blockhash.ToString());

    // No need to acquire cs_main since this chainstate isn't being used yet.
    FlushSnapshotToDisk(coins_cache, /*snapshot_loaded=*/true);

    assert(coins_cache.GetBestBlock() == base_blockhash);

    auto breakpoint_fnc = [] { /* TODO insert breakpoint here? */ };

    // As above, okay to immediately release cs_main here since no other context knows
    // about the snapshot_chainstate.
    CCoinsViewDB* snapshot_coinsdb = WITH_LOCK(::cs_main, return &snapshot_chainstate.CoinsDB());

    const std::optional<CCoinsStats> maybe_stats = ComputeUTXOStats(CoinStatsHashType::HASH_SERIALIZED, snapshot_coinsdb, m_blockman, breakpoint_fnc);
    if (!maybe_stats.has_value()) {
        LogPrintf("[snapshot] failed to generate coins stats\n");
        return false;
    }

    // Assert that the deserialized chainstate contents match the expected assumeutxo value.
    if (AssumeutxoHash{maybe_stats->hashSerialized} != au_data.hash_serialized) {
        LogPrintf("[snapshot] bad snapshot content hash: expected %s, got %s\n",
            au_data.hash_serialized.ToString(), maybe_stats->hashSerialized.ToString());
        return false;
    }

    snapshot_chainstate.m_chain.SetTip(*snapshot_start_block);

    // The remainder of this function requires modifying data protected by cs_main.
    LOCK(::cs_main);

    // Fake various pieces of CBlockIndex state:
    CBlockIndex* index = nullptr;

    // Don't make any modifications to the genesis block.
    // This is especially important because we don't want to erroneously
    // apply BLOCK_ASSUMED_VALID to genesis, which would happen if we didn't skip
    // it here (since it apparently isn't BLOCK_VALID_SCRIPTS).
    constexpr int AFTER_GENESIS_START{1};

    for (int i = AFTER_GENESIS_START; i <= snapshot_chainstate.m_chain.Height(); ++i) {
        index = snapshot_chainstate.m_chain[i];

        // Fake nTx so that LoadBlockIndex() loads assumed-valid CBlockIndex
        // entries (among other things)
        if (!index->nTx) {
            index->nTx = 1;
        }
        // Fake nChainTx so that GuessVerificationProgress reports accurately
        index->nChainTx = index->pprev->nChainTx + index->nTx;

        // Mark unvalidated block index entries beneath the snapshot base block as assumed-valid.
        if (!index->IsValid(BLOCK_VALID_SCRIPTS)) {
            // This flag will be removed once the block is fully validated by a
            // background chainstate.
            index->nStatus |= BLOCK_ASSUMED_VALID;
        }

        // Fake BLOCK_OPT_WITNESS so that CChainState::NeedsRedownload()
        // won't ask to rewind the entire assumed-valid chain on startup.
        if (DeploymentActiveAt(*index, *this, Consensus::DEPLOYMENT_SEGWIT)) {
            index->nStatus |= BLOCK_OPT_WITNESS;
        }

        m_blockman.m_dirty_blockindex.insert(index);
        // Changes to the block index will be flushed to disk after this call
        // returns in `ActivateSnapshot()`, when `MaybeRebalanceCaches()` is
        // called, since we've added a snapshot chainstate and therefore will
        // have to downsize the IBD chainstate, which will result in a call to
        // `FlushStateToDisk(ALWAYS)`.
    }

    assert(index);
    index->nChainTx = au_data.nChainTx;
    snapshot_chainstate.setBlockIndexCandidates.insert(snapshot_start_block);

    LogPrintf("[snapshot] validated snapshot (%.2f MB)\n",
        coins_cache.DynamicMemoryUsage() / (1000 * 1000));
    return true;
}

CChainState& ChainstateManager::ActiveChainstate() const
{
    LOCK(::cs_main);
    assert(m_active_chainstate);
    return *m_active_chainstate;
}

bool ChainstateManager::IsSnapshotActive() const
{
    LOCK(::cs_main);
    return m_snapshot_chainstate && m_active_chainstate == m_snapshot_chainstate.get();
}

void ChainstateManager::MaybeRebalanceCaches()
{
    AssertLockHeld(::cs_main);
    if (m_ibd_chainstate && !m_snapshot_chainstate) {
        LogPrintf("[snapshot] allocating all cache to the IBD chainstate\n");
        // Allocate everything to the IBD chainstate.
        m_ibd_chainstate->ResizeCoinsCaches(m_total_coinstip_cache, m_total_coinsdb_cache);
    }
    else if (m_snapshot_chainstate && !m_ibd_chainstate) {
        LogPrintf("[snapshot] allocating all cache to the snapshot chainstate\n");
        // Allocate everything to the snapshot chainstate.
        m_snapshot_chainstate->ResizeCoinsCaches(m_total_coinstip_cache, m_total_coinsdb_cache);
    }
    else if (m_ibd_chainstate && m_snapshot_chainstate) {
        // If both chainstates exist, determine who needs more cache based on IBD status.
        //
        // Note: shrink caches first so that we don't inadvertently overwhelm available memory.
        if (m_snapshot_chainstate->IsInitialBlockDownload()) {
            m_ibd_chainstate->ResizeCoinsCaches(
                m_total_coinstip_cache * 0.05, m_total_coinsdb_cache * 0.05);
            m_snapshot_chainstate->ResizeCoinsCaches(
                m_total_coinstip_cache * 0.95, m_total_coinsdb_cache * 0.95);
        } else {
            m_snapshot_chainstate->ResizeCoinsCaches(
                m_total_coinstip_cache * 0.05, m_total_coinsdb_cache * 0.05);
            m_ibd_chainstate->ResizeCoinsCaches(
                m_total_coinstip_cache * 0.95, m_total_coinsdb_cache * 0.95);
        }
    }
}

ChainstateManager::~ChainstateManager()
{
    LOCK(::cs_main);

    m_versionbitscache.Clear();

    // TODO: The warning cache should probably become non-global
    for (auto& i : warningcache) {
        i.clear();
    }
}<|MERGE_RESOLUTION|>--- conflicted
+++ resolved
@@ -2641,11 +2641,8 @@
 
     CBlockIndex *pindexDelete = m_chain.Tip();
     assert(pindexDelete);
-<<<<<<< HEAD
+    assert(pindexDelete->pprev);
     CheckNameDB (*this, true);
-=======
-    assert(pindexDelete->pprev);
->>>>>>> 23e28d9e
     // Read block from disk.
     std::shared_ptr<CBlock> pblock = std::make_shared<CBlock>();
     CBlock& block = *pblock;

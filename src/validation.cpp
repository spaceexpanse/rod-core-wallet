--- conflicted
+++ resolved
@@ -164,12 +164,7 @@
     DisconnectResult DisconnectBlock(const CBlock& block, const CBlockIndex* pindex, CCoinsViewCache& view);
     bool ConnectBlock(const CBlock& block, CValidationState& state, CBlockIndex* pindex,
                     CCoinsViewCache& view,
-<<<<<<< HEAD
-                    const CChainParams& chainparams, bool fJustCheck = false);
-=======
-                    std::set<valtype>& expiredNames,
                     const CChainParams& chainparams, bool fJustCheck = false) EXCLUSIVE_LOCKS_REQUIRED(cs_main);
->>>>>>> e972d401
 
     // Block disconnection on our pcoinsTip:
     bool DisconnectTip(CValidationState& state, const CChainParams& chainparams, DisconnectedBlockTransactions *disconnectpool);

// Copyright (c) 2009-2010 Satoshi Nakamoto
// Copyright (c) 2009-present The Bitcoin Core developers
// Distributed under the MIT software license, see the accompanying
// file COPYING or http://www.opensource.org/licenses/mit-license.php.

#include <bitcoin-build-config.h> // IWYU pragma: keep

#include <validation.h>

#include <arith_uint256.h>
#include <chain.h>
#include <chainparams.h>
#include <checkqueue.h>
#include <clientversion.h>
#include <consensus/amount.h>
#include <consensus/consensus.h>
#include <consensus/merkle.h>
#include <consensus/tx_check.h>
#include <consensus/tx_verify.h>
#include <consensus/validation.h>
#include <cuckoocache.h>
#include <flatfile.h>
#include <hash.h>
#include <kernel/chain.h>
#include <kernel/chainparams.h>
#include <kernel/coinstats.h>
#include <kernel/disconnected_transactions.h>
#include <kernel/mempool_entry.h>
#include <kernel/messagestartchars.h>
#include <kernel/notifications_interface.h>
#include <kernel/warning.h>
#include <logging.h>
#include <logging/timer.h>
#include <names/main.h>
#include <names/mempool.h>
#include <node/blockstorage.h>
#include <node/utxo_snapshot.h>
#include <policy/ephemeral_policy.h>
#include <policy/policy.h>
#include <policy/rbf.h>
#include <policy/settings.h>
#include <policy/truc_policy.h>
#include <pow.h>
#include <primitives/block.h>
#include <primitives/transaction.h>
#include <random.h>
#include <script/script.h>
#include <script/sigcache.h>
#include <signet.h>
#include <tinyformat.h>
#include <txdb.h>
#include <txmempool.h>
#include <uint256.h>
#include <undo.h>
#include <util/check.h>
#include <util/fs.h>
#include <util/fs_helpers.h>
#include <util/hasher.h>
#include <util/moneystr.h>
#include <util/rbf.h>
#include <util/result.h>
#include <util/signalinterrupt.h>
#include <util/strencodings.h>
#include <util/string.h>
#include <util/time.h>
#include <util/trace.h>
#include <util/translation.h>
#include <validationinterface.h>

#include <algorithm>
#include <cassert>
#include <chrono>
#include <deque>
#include <numeric>
#include <optional>
#include <ranges>
#include <span>
#include <string>
#include <tuple>
#include <utility>

using kernel::CCoinsStats;
using kernel::CoinStatsHashType;
using kernel::ComputeUTXOStats;
using kernel::Notifications;

using fsbridge::FopenFn;
using node::BlockManager;
using node::BlockMap;
using node::CBlockIndexHeightOnlyComparator;
using node::CBlockIndexWorkComparator;
using node::SnapshotMetadata;

/** Size threshold for warning about slow UTXO set flush to disk. */
static constexpr size_t WARN_FLUSH_COINS_SIZE = 1 << 30; // 1 GiB
/** Time to wait between writing blocks/block index to disk. */
static constexpr std::chrono::hours DATABASE_WRITE_INTERVAL{1};
/** Time to wait between flushing chainstate to disk. */
static constexpr std::chrono::hours DATABASE_FLUSH_INTERVAL{24};
/** Maximum age of our tip for us to be considered current for fee estimation */
static constexpr std::chrono::hours MAX_FEE_ESTIMATION_TIP_AGE{3};
const std::vector<std::string> CHECKLEVEL_DOC {
    "level 0 reads the blocks from disk",
    "level 1 verifies block validity",
    "level 2 verifies undo data",
    "level 3 checks disconnection of tip blocks",
    "level 4 tries to reconnect the blocks",
    "each level includes the checks of the previous levels",
};
/** The number of blocks to keep below the deepest prune lock.
 *  There is nothing special about this number. It is higher than what we
 *  expect to see in regular mainnet reorgs, but not so high that it would
 *  noticeably interfere with the pruning mechanism.
 * */
static constexpr int PRUNE_LOCK_BUFFER{10};

TRACEPOINT_SEMAPHORE(validation, block_connected);
TRACEPOINT_SEMAPHORE(utxocache, flush);
TRACEPOINT_SEMAPHORE(mempool, replaced);
TRACEPOINT_SEMAPHORE(mempool, rejected);

const CBlockIndex* Chainstate::FindForkInGlobalIndex(const CBlockLocator& locator) const
{
    AssertLockHeld(cs_main);

    // Find the latest block common to locator and chain - we expect that
    // locator.vHave is sorted descending by height.
    for (const uint256& hash : locator.vHave) {
        const CBlockIndex* pindex{m_blockman.LookupBlockIndex(hash)};
        if (pindex) {
            if (m_chain.Contains(pindex)) {
                return pindex;
            }
            if (pindex->GetAncestor(m_chain.Height()) == m_chain.Tip()) {
                return m_chain.Tip();
            }
        }
    }
    return m_chain.Genesis();
}

bool CheckInputScripts(const CTransaction& tx, TxValidationState& state,
                       const CCoinsViewCache& inputs, unsigned int flags, bool cacheSigStore,
                       bool cacheFullScriptStore, PrecomputedTransactionData& txdata,
                       ValidationCache& validation_cache,
                       std::vector<CScriptCheck>* pvChecks = nullptr)
                       EXCLUSIVE_LOCKS_REQUIRED(cs_main);

bool CheckFinalTxAtTip(const CBlockIndex& active_chain_tip, const CTransaction& tx)
{
    AssertLockHeld(cs_main);

    // CheckFinalTxAtTip() uses active_chain_tip.Height()+1 to evaluate
    // nLockTime because when IsFinalTx() is called within
    // AcceptBlock(), the height of the block *being*
    // evaluated is what is used. Thus if we want to know if a
    // transaction can be part of the *next* block, we need to call
    // IsFinalTx() with one more than active_chain_tip.Height().
    const int nBlockHeight = active_chain_tip.nHeight + 1;

    // BIP113 requires that time-locked transactions have nLockTime set to
    // less than the median time of the previous block they're contained in.
    // When the next block is created its previous block will be the current
    // chain tip, so we use that to calculate the median time passed to
    // IsFinalTx().
    const int64_t nBlockTime{active_chain_tip.GetMedianTimePast()};

    return IsFinalTx(tx, nBlockHeight, nBlockTime);
}

namespace {
/**
 * A helper which calculates heights of inputs of a given transaction.
 *
 * @param[in] tip    The current chain tip. If an input belongs to a mempool
 *                   transaction, we assume it will be confirmed in the next block.
 * @param[in] coins  Any CCoinsView that provides access to the relevant coins.
 * @param[in] tx     The transaction being evaluated.
 *
 * @returns A vector of input heights or nullopt, in case of an error.
 */
std::optional<std::vector<int>> CalculatePrevHeights(
    const CBlockIndex& tip,
    const CCoinsView& coins,
    const CTransaction& tx)
{
    std::vector<int> prev_heights;
    prev_heights.resize(tx.vin.size());
    for (size_t i = 0; i < tx.vin.size(); ++i) {
        if (auto coin{coins.GetCoin(tx.vin[i].prevout)}) {
            prev_heights[i] = coin->nHeight == MEMPOOL_HEIGHT
                              ? tip.nHeight + 1 // Assume all mempool transaction confirm in the next block.
                              : coin->nHeight;
        } else {
            LogPrintf("ERROR: %s: Missing input %d in transaction \'%s\'\n", __func__, i, tx.GetHash().GetHex());
            return std::nullopt;
        }
    }
    return prev_heights;
}
} // namespace

std::optional<LockPoints> CalculateLockPointsAtTip(
    CBlockIndex* tip,
    const CCoinsView& coins_view,
    const CTransaction& tx)
{
    assert(tip);

    auto prev_heights{CalculatePrevHeights(*tip, coins_view, tx)};
    if (!prev_heights.has_value()) return std::nullopt;

    CBlockIndex next_tip;
    next_tip.pprev = tip;
    // When SequenceLocks() is called within ConnectBlock(), the height
    // of the block *being* evaluated is what is used.
    // Thus if we want to know if a transaction can be part of the
    // *next* block, we need to use one more than active_chainstate.m_chain.Height()
    next_tip.nHeight = tip->nHeight + 1;
    const auto [min_height, min_time] = CalculateSequenceLocks(tx, STANDARD_LOCKTIME_VERIFY_FLAGS, prev_heights.value(), next_tip);

    // Also store the hash of the block with the highest height of
    // all the blocks which have sequence locked prevouts.
    // This hash needs to still be on the chain
    // for these LockPoint calculations to be valid
    // Note: It is impossible to correctly calculate a maxInputBlock
    // if any of the sequence locked inputs depend on unconfirmed txs,
    // except in the special case where the relative lock time/height
    // is 0, which is equivalent to no sequence lock. Since we assume
    // input height of tip+1 for mempool txs and test the resulting
    // min_height and min_time from CalculateSequenceLocks against tip+1.
    int max_input_height{0};
    for (const int height : prev_heights.value()) {
        // Can ignore mempool inputs since we'll fail if they had non-zero locks
        if (height != next_tip.nHeight) {
            max_input_height = std::max(max_input_height, height);
        }
    }

    // tip->GetAncestor(max_input_height) should never return a nullptr
    // because max_input_height is always less than the tip height.
    // It would, however, be a bad bug to continue execution, since a
    // LockPoints object with the maxInputBlock member set to nullptr
    // signifies no relative lock time.
    return LockPoints{min_height, min_time, Assert(tip->GetAncestor(max_input_height))};
}

bool CheckSequenceLocksAtTip(CBlockIndex* tip,
                             const LockPoints& lock_points)
{
    assert(tip != nullptr);

    CBlockIndex index;
    index.pprev = tip;
    // CheckSequenceLocksAtTip() uses active_chainstate.m_chain.Height()+1 to evaluate
    // height based locks because when SequenceLocks() is called within
    // ConnectBlock(), the height of the block *being*
    // evaluated is what is used.
    // Thus if we want to know if a transaction can be part of the
    // *next* block, we need to use one more than active_chainstate.m_chain.Height()
    index.nHeight = tip->nHeight + 1;

    return EvaluateSequenceLocks(index, {lock_points.height, lock_points.time});
}

// Returns the script flags which should be checked for a given block
static unsigned int GetBlockScriptFlags(const CBlockIndex& block_index, const ChainstateManager& chainman);

static void LimitMempoolSize(CTxMemPool& pool, CCoinsViewCache& coins_cache)
    EXCLUSIVE_LOCKS_REQUIRED(::cs_main, pool.cs)
{
    AssertLockHeld(::cs_main);
    AssertLockHeld(pool.cs);
    int expired = pool.Expire(GetTime<std::chrono::seconds>() - pool.m_opts.expiry);
    if (expired != 0) {
        LogDebug(BCLog::MEMPOOL, "Expired %i transactions from the memory pool\n", expired);
    }

    std::vector<COutPoint> vNoSpendsRemaining;
    pool.TrimToSize(pool.m_opts.max_size_bytes, &vNoSpendsRemaining);
    for (const COutPoint& removed : vNoSpendsRemaining)
        coins_cache.Uncache(removed);
}

static bool IsCurrentForFeeEstimation(Chainstate& active_chainstate) EXCLUSIVE_LOCKS_REQUIRED(cs_main)
{
    AssertLockHeld(cs_main);
    if (active_chainstate.m_chainman.IsInitialBlockDownload()) {
        return false;
    }
    if (active_chainstate.m_chain.Tip()->GetBlockTime() < count_seconds(GetTime<std::chrono::seconds>() - MAX_FEE_ESTIMATION_TIP_AGE))
        return false;
    if (active_chainstate.m_chain.Height() < active_chainstate.m_chainman.m_best_header->nHeight - 1) {
        return false;
    }
    return true;
}

void Chainstate::MaybeUpdateMempoolForReorg(
    DisconnectedBlockTransactions& disconnectpool,
    bool fAddToMempool)
{
    if (!m_mempool) return;

    AssertLockHeld(cs_main);
    AssertLockHeld(m_mempool->cs);
    std::vector<uint256> vHashUpdate;
    {
        // disconnectpool is ordered so that the front is the most recently-confirmed
        // transaction (the last tx of the block at the tip) in the disconnected chain.
        // Iterate disconnectpool in reverse, so that we add transactions
        // back to the mempool starting with the earliest transaction that had
        // been previously seen in a block.
        const auto queuedTx = disconnectpool.take();
        auto it = queuedTx.rbegin();
        while (it != queuedTx.rend()) {
            // ignore validation errors in resurrected transactions
            if (!fAddToMempool || (*it)->IsCoinBase() ||
                AcceptToMemoryPool(*this, *it, GetTime(),
                    /*bypass_limits=*/true, /*test_accept=*/false).m_result_type !=
                        MempoolAcceptResult::ResultType::VALID) {
                // If the transaction doesn't make it in to the mempool, remove any
                // transactions that depend on it (which would now be orphans).
                m_mempool->removeRecursive(**it, MemPoolRemovalReason::REORG);
            } else if (m_mempool->exists(GenTxid::Txid((*it)->GetHash()))) {
                vHashUpdate.push_back((*it)->GetHash());
            }
            ++it;
        }
    }

    // AcceptToMemoryPool/addNewTransaction all assume that new mempool entries have
    // no in-mempool children, which is generally not true when adding
    // previously-confirmed transactions back to the mempool.
    // UpdateTransactionsFromBlock finds descendants of any transactions in
    // the disconnectpool that were added back and cleans up the mempool state.
    m_mempool->UpdateTransactionsFromBlock(vHashUpdate);

    // Predicate to use for filtering transactions in removeForReorg.
    // Checks whether the transaction is still final and, if it spends a coinbase output, mature.
    // Also updates valid entries' cached LockPoints if needed.
    // If false, the tx is still valid and its lockpoints are updated.
    // If true, the tx would be invalid in the next block; remove this entry and all of its descendants.
    // Note that TRUC rules are not applied here, so reorgs may cause violations of TRUC inheritance or
    // topology restrictions.
    const auto filter_final_and_mature = [&](CTxMemPool::txiter it)
        EXCLUSIVE_LOCKS_REQUIRED(m_mempool->cs, ::cs_main) {
        AssertLockHeld(m_mempool->cs);
        AssertLockHeld(::cs_main);
        const CTransaction& tx = it->GetTx();

        // The transaction must be final.
        if (!CheckFinalTxAtTip(*Assert(m_chain.Tip()), tx)) return true;

        const LockPoints& lp = it->GetLockPoints();
        // CheckSequenceLocksAtTip checks if the transaction will be final in the next block to be
        // created on top of the new chain.
        if (TestLockPointValidity(m_chain, lp)) {
            if (!CheckSequenceLocksAtTip(m_chain.Tip(), lp)) {
                return true;
            }
        } else {
            const CCoinsViewMemPool view_mempool{&CoinsTip(), *m_mempool};
            const std::optional<LockPoints> new_lock_points{CalculateLockPointsAtTip(m_chain.Tip(), view_mempool, tx)};
            if (new_lock_points.has_value() && CheckSequenceLocksAtTip(m_chain.Tip(), *new_lock_points)) {
                // Now update the mempool entry lockpoints as well.
                it->UpdateLockPoints(*new_lock_points);
            } else {
                return true;
            }
        }

        // If the transaction spends any coinbase outputs, it must be mature.
        if (it->GetSpendsCoinbase()) {
            for (const CTxIn& txin : tx.vin) {
                if (m_mempool->exists(GenTxid::Txid(txin.prevout.hash))) continue;
                const Coin& coin{CoinsTip().AccessCoin(txin.prevout)};
                assert(!coin.IsSpent());
                const auto mempool_spend_height{m_chain.Tip()->nHeight + 1};
                if (coin.IsCoinBase() && mempool_spend_height - coin.nHeight < COINBASE_MATURITY) {
                    return true;
                }
            }
        }
        // Transaction is still valid and cached LockPoints are updated.
        return false;
    };

    // We also need to remove any now-immature transactions
    m_mempool->removeForReorg(m_chain, filter_final_and_mature);
    // Re-limit mempool size, in case we added any transactions
    LimitMempoolSize(*m_mempool, this->CoinsTip());
}

/**
* Checks to avoid mempool polluting consensus critical paths since cached
* signature and script validity results will be reused if we validate this
* transaction again during block validation.
* */
static bool CheckInputsFromMempoolAndCache(const CTransaction& tx, TxValidationState& state,
                const CCoinsViewCache& view, const CTxMemPool& pool,
                unsigned int flags, PrecomputedTransactionData& txdata, CCoinsViewCache& coins_tip,
                ValidationCache& validation_cache)
                EXCLUSIVE_LOCKS_REQUIRED(cs_main, pool.cs)
{
    AssertLockHeld(cs_main);
    AssertLockHeld(pool.cs);

    assert(!tx.IsCoinBase());
    for (const CTxIn& txin : tx.vin) {
        const Coin& coin = view.AccessCoin(txin.prevout);

        // This coin was checked in PreChecks and MemPoolAccept
        // has been holding cs_main since then.
        Assume(!coin.IsSpent());
        if (coin.IsSpent()) return false;

        // If the Coin is available, there are 2 possibilities:
        // it is available in our current ChainstateActive UTXO set,
        // or it's a UTXO provided by a transaction in our mempool.
        // Ensure the scriptPubKeys in Coins from CoinsView are correct.
        const CTransactionRef& txFrom = pool.get(txin.prevout.hash);
        if (txFrom) {
            assert(txFrom->GetHash() == txin.prevout.hash);
            assert(txFrom->vout.size() > txin.prevout.n);
            assert(txFrom->vout[txin.prevout.n] == coin.out);
        } else {
            const Coin& coinFromUTXOSet = coins_tip.AccessCoin(txin.prevout);
            assert(!coinFromUTXOSet.IsSpent());
            assert(coinFromUTXOSet.out == coin.out);
        }
    }

    // Call CheckInputScripts() to cache signature and script validity against current tip consensus rules.
    return CheckInputScripts(tx, state, view, flags, /* cacheSigStore= */ true, /* cacheFullScriptStore= */ true, txdata, validation_cache);
}

namespace {

class MemPoolAccept
{
public:
    explicit MemPoolAccept(CTxMemPool& mempool, Chainstate& active_chainstate) :
        m_pool(mempool),
        m_view(&m_dummy),
        m_viewmempool(&active_chainstate.CoinsTip(), m_pool),
        m_active_chainstate(active_chainstate)
    {
    }

    // We put the arguments we're handed into a struct, so we can pass them
    // around easier.
    struct ATMPArgs {
        const CChainParams& m_chainparams;
        const int64_t m_accept_time;
        const bool m_bypass_limits;
        /*
         * Return any outpoints which were not previously present in the coins
         * cache, but were added as a result of validating the tx for mempool
         * acceptance. This allows the caller to optionally remove the cache
         * additions if the associated transaction ends up being rejected by
         * the mempool.
         */
        std::vector<COutPoint>& m_coins_to_uncache;
        /** When true, the transaction or package will not be submitted to the mempool. */
        const bool m_test_accept;
        /** Whether we allow transactions to replace mempool transactions. If false,
         * any transaction spending the same inputs as a transaction in the mempool is considered
         * a conflict. */
        const bool m_allow_replacement;
        /** When true, allow sibling eviction. This only occurs in single transaction package settings. */
        const bool m_allow_sibling_eviction;
        /** When true, the mempool will not be trimmed when any transactions are submitted in
         * Finalize(). Instead, limits should be enforced at the end to ensure the package is not
         * partially submitted.
         */
        const bool m_package_submission;
        /** When true, use package feerates instead of individual transaction feerates for fee-based
         * policies such as mempool min fee and min relay fee.
         */
        const bool m_package_feerates;
        /** Used for local submission of transactions to catch "absurd" fees
         * due to fee miscalculation by wallets. std:nullopt implies unset, allowing any feerates.
         * Any individual transaction failing this check causes immediate failure.
         */
        const std::optional<CFeeRate> m_client_maxfeerate;

        /** Whether CPFP carveout and RBF carveout are granted. */
        const bool m_allow_carveouts;

        /** Parameters for single transaction mempool validation. */
        static ATMPArgs SingleAccept(const CChainParams& chainparams, int64_t accept_time,
                                     bool bypass_limits, std::vector<COutPoint>& coins_to_uncache,
                                     bool test_accept) {
            return ATMPArgs{/* m_chainparams */ chainparams,
                            /* m_accept_time */ accept_time,
                            /* m_bypass_limits */ bypass_limits,
                            /* m_coins_to_uncache */ coins_to_uncache,
                            /* m_test_accept */ test_accept,
                            /* m_allow_replacement */ true,
                            /* m_allow_sibling_eviction */ true,
                            /* m_package_submission */ false,
                            /* m_package_feerates */ false,
                            /* m_client_maxfeerate */ {}, // checked by caller
                            /* m_allow_carveouts */ true,
            };
        }

        /** Parameters for test package mempool validation through testmempoolaccept. */
        static ATMPArgs PackageTestAccept(const CChainParams& chainparams, int64_t accept_time,
                                          std::vector<COutPoint>& coins_to_uncache) {
            return ATMPArgs{/* m_chainparams */ chainparams,
                            /* m_accept_time */ accept_time,
                            /* m_bypass_limits */ false,
                            /* m_coins_to_uncache */ coins_to_uncache,
                            /* m_test_accept */ true,
                            /* m_allow_replacement */ false,
                            /* m_allow_sibling_eviction */ false,
                            /* m_package_submission */ false, // not submitting to mempool
                            /* m_package_feerates */ false,
                            /* m_client_maxfeerate */ {}, // checked by caller
                            /* m_allow_carveouts */ false,
            };
        }

        /** Parameters for child-with-unconfirmed-parents package validation. */
        static ATMPArgs PackageChildWithParents(const CChainParams& chainparams, int64_t accept_time,
                                                std::vector<COutPoint>& coins_to_uncache, const std::optional<CFeeRate>& client_maxfeerate) {
            return ATMPArgs{/* m_chainparams */ chainparams,
                            /* m_accept_time */ accept_time,
                            /* m_bypass_limits */ false,
                            /* m_coins_to_uncache */ coins_to_uncache,
                            /* m_test_accept */ false,
                            /* m_allow_replacement */ true,
                            /* m_allow_sibling_eviction */ false,
                            /* m_package_submission */ true,
                            /* m_package_feerates */ true,
                            /* m_client_maxfeerate */ client_maxfeerate,
                            /* m_allow_carveouts */ false,
            };
        }

        /** Parameters for a single transaction within a package. */
        static ATMPArgs SingleInPackageAccept(const ATMPArgs& package_args) {
            return ATMPArgs{/* m_chainparams */ package_args.m_chainparams,
                            /* m_accept_time */ package_args.m_accept_time,
                            /* m_bypass_limits */ false,
                            /* m_coins_to_uncache */ package_args.m_coins_to_uncache,
                            /* m_test_accept */ package_args.m_test_accept,
                            /* m_allow_replacement */ true,
                            /* m_allow_sibling_eviction */ true,
                            /* m_package_submission */ true, // do not LimitMempoolSize in Finalize()
                            /* m_package_feerates */ false, // only 1 transaction
                            /* m_client_maxfeerate */ package_args.m_client_maxfeerate,
                            /* m_allow_carveouts */ false,
            };
        }

    private:
        // Private ctor to avoid exposing details to clients and allowing the possibility of
        // mixing up the order of the arguments. Use static functions above instead.
        ATMPArgs(const CChainParams& chainparams,
                 int64_t accept_time,
                 bool bypass_limits,
                 std::vector<COutPoint>& coins_to_uncache,
                 bool test_accept,
                 bool allow_replacement,
                 bool allow_sibling_eviction,
                 bool package_submission,
                 bool package_feerates,
                 std::optional<CFeeRate> client_maxfeerate,
                 bool allow_carveouts)
            : m_chainparams{chainparams},
              m_accept_time{accept_time},
              m_bypass_limits{bypass_limits},
              m_coins_to_uncache{coins_to_uncache},
              m_test_accept{test_accept},
              m_allow_replacement{allow_replacement},
              m_allow_sibling_eviction{allow_sibling_eviction},
              m_package_submission{package_submission},
              m_package_feerates{package_feerates},
              m_client_maxfeerate{client_maxfeerate},
              m_allow_carveouts{allow_carveouts}
        {
            // If we are using package feerates, we must be doing package submission.
            // It also means carveouts and sibling eviction are not permitted.
            if (m_package_feerates) {
                Assume(m_package_submission);
                Assume(!m_allow_carveouts);
                Assume(!m_allow_sibling_eviction);
            }
            if (m_allow_sibling_eviction) Assume(m_allow_replacement);
        }
    };

    /** Clean up all non-chainstate coins from m_view and m_viewmempool. */
    void CleanupTemporaryCoins() EXCLUSIVE_LOCKS_REQUIRED(cs_main, m_pool.cs);

    // Single transaction acceptance
    MempoolAcceptResult AcceptSingleTransaction(const CTransactionRef& ptx, ATMPArgs& args) EXCLUSIVE_LOCKS_REQUIRED(cs_main);

    /**
    * Multiple transaction acceptance. Transactions may or may not be interdependent, but must not
    * conflict with each other, and the transactions cannot already be in the mempool. Parents must
    * come before children if any dependencies exist.
    */
    PackageMempoolAcceptResult AcceptMultipleTransactions(const std::vector<CTransactionRef>& txns, ATMPArgs& args) EXCLUSIVE_LOCKS_REQUIRED(cs_main);

    /**
     * Submission of a subpackage.
     * If subpackage size == 1, calls AcceptSingleTransaction() with adjusted ATMPArgs to avoid
     * package policy restrictions like no CPFP carve out (PackageMempoolChecks)
     * and creates a PackageMempoolAcceptResult wrapping the result.
     *
     * If subpackage size > 1, calls AcceptMultipleTransactions() with the provided ATMPArgs.
     *
     * Also cleans up all non-chainstate coins from m_view at the end.
    */
    PackageMempoolAcceptResult AcceptSubPackage(const std::vector<CTransactionRef>& subpackage, ATMPArgs& args)
        EXCLUSIVE_LOCKS_REQUIRED(cs_main, m_pool.cs);

    /**
     * Package (more specific than just multiple transactions) acceptance. Package must be a child
     * with all of its unconfirmed parents, and topologically sorted.
     */
    PackageMempoolAcceptResult AcceptPackage(const Package& package, ATMPArgs& args) EXCLUSIVE_LOCKS_REQUIRED(cs_main);

private:
    // All the intermediate state that gets passed between the various levels
    // of checking a given transaction.
    struct Workspace {
        explicit Workspace(const CTransactionRef& ptx) : m_ptx(ptx), m_hash(ptx->GetHash()) {}
        /** Txids of mempool transactions that this transaction directly conflicts with or may
         * replace via sibling eviction. */
        std::set<Txid> m_conflicts;
        /** Iterators to mempool entries that this transaction directly conflicts with or may
         * replace via sibling eviction. */
        CTxMemPool::setEntries m_iters_conflicting;
        /** All mempool ancestors of this transaction. */
        CTxMemPool::setEntries m_ancestors;
        /* Handle to the tx in the changeset */
        CTxMemPool::ChangeSet::TxHandle m_tx_handle;
        /** Whether RBF-related data structures (m_conflicts, m_iters_conflicting,
         * m_replaced_transactions) include a sibling in addition to txns with conflicting inputs. */
        bool m_sibling_eviction{false};

        /** Virtual size of the transaction as used by the mempool, calculated using serialized size
         * of the transaction and sigops. */
        int64_t m_vsize;
        /** Fees paid by this transaction: total input amounts subtracted by total output amounts. */
        CAmount m_base_fees;
        /** Base fees + any fee delta set by the user with prioritisetransaction. */
        CAmount m_modified_fees;

        /** If we're doing package validation (i.e. m_package_feerates=true), the "effective"
         * package feerate of this transaction is the total fees divided by the total size of
         * transactions (which may include its ancestors and/or descendants). */
        CFeeRate m_package_feerate{0};

        const CTransactionRef& m_ptx;
        /** Txid. */
        const Txid& m_hash;
        TxValidationState m_state;
        /** A temporary cache containing serialized transaction data for signature verification.
         * Reused across PolicyScriptChecks and ConsensusScriptChecks. */
        PrecomputedTransactionData m_precomputed_txdata;
    };

    // Run the policy checks on a given transaction, excluding any script checks.
    // Looks up inputs, calculates feerate, considers replacement, evaluates
    // package limits, etc. As this function can be invoked for "free" by a peer,
    // only tests that are fast should be done here (to avoid CPU DoS).
    bool PreChecks(ATMPArgs& args, Workspace& ws) EXCLUSIVE_LOCKS_REQUIRED(cs_main, m_pool.cs);

    // Run checks for mempool replace-by-fee, only used in AcceptSingleTransaction.
    bool ReplacementChecks(Workspace& ws) EXCLUSIVE_LOCKS_REQUIRED(cs_main, m_pool.cs);

    // Enforce package mempool ancestor/descendant limits (distinct from individual
    // ancestor/descendant limits done in PreChecks) and run Package RBF checks.
    bool PackageMempoolChecks(const std::vector<CTransactionRef>& txns,
                              std::vector<Workspace>& workspaces,
                              int64_t total_vsize,
                              PackageValidationState& package_state) EXCLUSIVE_LOCKS_REQUIRED(cs_main, m_pool.cs);

    // Run the script checks using our policy flags. As this can be slow, we should
    // only invoke this on transactions that have otherwise passed policy checks.
    bool PolicyScriptChecks(const ATMPArgs& args, Workspace& ws) EXCLUSIVE_LOCKS_REQUIRED(cs_main, m_pool.cs);

    // Re-run the script checks, using consensus flags, and try to cache the
    // result in the scriptcache. This should be done after
    // PolicyScriptChecks(). This requires that all inputs either be in our
    // utxo set or in the mempool.
    bool ConsensusScriptChecks(const ATMPArgs& args, Workspace& ws) EXCLUSIVE_LOCKS_REQUIRED(cs_main, m_pool.cs);

    // Try to add the transaction to the mempool, removing any conflicts first.
    void FinalizeSubpackage(const ATMPArgs& args) EXCLUSIVE_LOCKS_REQUIRED(cs_main, m_pool.cs);

    // Submit all transactions to the mempool and call ConsensusScriptChecks to add to the script
    // cache - should only be called after successful validation of all transactions in the package.
    // Does not call LimitMempoolSize(), so mempool max_size_bytes may be temporarily exceeded.
    bool SubmitPackage(const ATMPArgs& args, std::vector<Workspace>& workspaces, PackageValidationState& package_state,
                       std::map<uint256, MempoolAcceptResult>& results)
         EXCLUSIVE_LOCKS_REQUIRED(cs_main, m_pool.cs);

    // Compare a package's feerate against minimum allowed.
    bool CheckFeeRate(size_t package_size, CAmount package_fee, TxValidationState& state) EXCLUSIVE_LOCKS_REQUIRED(::cs_main, m_pool.cs)
    {
        AssertLockHeld(::cs_main);
        AssertLockHeld(m_pool.cs);
        CAmount mempoolRejectFee = m_pool.GetMinFee().GetFee(package_size);
        if (mempoolRejectFee > 0 && package_fee < mempoolRejectFee) {
            return state.Invalid(TxValidationResult::TX_RECONSIDERABLE, "mempool min fee not met", strprintf("%d < %d", package_fee, mempoolRejectFee));
        }

        if (package_fee < m_pool.m_opts.min_relay_feerate.GetFee(package_size)) {
            return state.Invalid(TxValidationResult::TX_RECONSIDERABLE, "min relay fee not met",
                                 strprintf("%d < %d", package_fee, m_pool.m_opts.min_relay_feerate.GetFee(package_size)));
        }
        return true;
    }

    ValidationCache& GetValidationCache()
    {
        return m_active_chainstate.m_chainman.m_validation_cache;
    }

private:
    CTxMemPool& m_pool;
    CCoinsViewCache m_view;
    CCoinsViewMemPool m_viewmempool;
    CCoinsView m_dummy;

    Chainstate& m_active_chainstate;

    // Fields below are per *sub*package state and must be reset prior to subsequent
    // AcceptSingleTransaction and AcceptMultipleTransactions invocations
    struct SubPackageState {
        /** Aggregated modified fees of all transactions, used to calculate package feerate. */
        CAmount m_total_modified_fees{0};
        /** Aggregated virtual size of all transactions, used to calculate package feerate. */
        int64_t m_total_vsize{0};

        // RBF-related members
        /** Whether the transaction(s) would replace any mempool transactions and/or evict any siblings.
         * If so, RBF rules apply. */
        bool m_rbf{false};
        /** Mempool transactions that were replaced. */
        std::list<CTransactionRef> m_replaced_transactions;
        /* Changeset representing adding transactions and removing their conflicts. */
        std::unique_ptr<CTxMemPool::ChangeSet> m_changeset;

        /** Total modified fees of mempool transactions being replaced. */
        CAmount m_conflicting_fees{0};
        /** Total size (in virtual bytes) of mempool transactions being replaced. */
        size_t m_conflicting_size{0};
    };

    struct SubPackageState m_subpackage;

    /** Re-set sub-package state to not leak between evaluations */
    void ClearSubPackageState() EXCLUSIVE_LOCKS_REQUIRED(cs_main, m_pool.cs)
    {
        m_subpackage = SubPackageState{};

        // And clean coins while at it
        CleanupTemporaryCoins();
    }
};

bool MemPoolAccept::PreChecks(ATMPArgs& args, Workspace& ws)
{
    AssertLockHeld(cs_main);
    AssertLockHeld(m_pool.cs);
    const CTransactionRef& ptx = ws.m_ptx;
    const CTransaction& tx = *ws.m_ptx;
    const Txid& hash = ws.m_hash;

    // Copy/alias what we need out of args
    const int64_t nAcceptTime = args.m_accept_time;
    const bool bypass_limits = args.m_bypass_limits;
    std::vector<COutPoint>& coins_to_uncache = args.m_coins_to_uncache;

    // Alias what we need out of ws
    TxValidationState& state = ws.m_state;

    if (!CheckTransaction(tx, state)) {
        return false; // state filled in by CheckTransaction
    }

    // Coinbase is only valid in a block, not as a loose transaction
    if (tx.IsCoinBase())
        return state.Invalid(TxValidationResult::TX_CONSENSUS, "coinbase");

    // Rather not work on nonstandard transactions (unless -testnet/-regtest)
    std::string reason;
    if (m_pool.m_opts.require_standard && !IsStandardTx(tx, m_pool.m_opts.max_datacarrier_bytes, m_pool.m_opts.permit_bare_multisig, m_pool.m_opts.dust_relay_feerate, reason)) {
        return state.Invalid(TxValidationResult::TX_NOT_STANDARD, reason);
    }

    // Transactions smaller than 65 non-witness bytes are not relayed to mitigate CVE-2017-12842.
    if (::GetSerializeSize(TX_NO_WITNESS(tx)) < MIN_STANDARD_TX_NONWITNESS_SIZE)
        return state.Invalid(TxValidationResult::TX_NOT_STANDARD, "tx-size-small");

    // Only accept nLockTime-using transactions that can be mined in the next
    // block; we don't want our mempool filled up with transactions that can't
    // be mined yet.
    if (!CheckFinalTxAtTip(*Assert(m_active_chainstate.m_chain.Tip()), tx)) {
        return state.Invalid(TxValidationResult::TX_PREMATURE_SPEND, "non-final");
    }

    if (m_pool.exists(GenTxid::Wtxid(tx.GetWitnessHash()))) {
        // Exact transaction already exists in the mempool.
        return state.Invalid(TxValidationResult::TX_CONFLICT, "txn-already-in-mempool");
    } else if (m_pool.exists(GenTxid::Txid(tx.GetHash()))) {
        // Transaction with the same non-witness data but different witness (same txid, different
        // wtxid) already exists in the mempool.
        return state.Invalid(TxValidationResult::TX_CONFLICT, "txn-same-nonwitness-data-in-mempool");
    }

    // Check for conflicts with in-memory transactions
    for (const CTxIn &txin : tx.vin)
    {
        const CTransaction* ptxConflicting = m_pool.GetConflictTx(txin.prevout);
        if (ptxConflicting) {
            if (!args.m_allow_replacement) {
                // Transaction conflicts with a mempool tx, but we're not allowing replacements in this context.
                return state.Invalid(TxValidationResult::TX_MEMPOOL_POLICY, "bip125-replacement-disallowed");
            }
            ws.m_conflicts.insert(ptxConflicting->GetHash());
        }
    }

    if (!m_pool.checkNameOps(tx))
        return state.Invalid(TxValidationResult::TX_CONFLICT,
                             "txn-mempool-name-error");

    m_view.SetBackend(m_viewmempool);

    const CCoinsViewCache& coins_cache = m_active_chainstate.CoinsTip();
    // do all inputs exist?
    for (const CTxIn& txin : tx.vin) {
        if (!coins_cache.HaveCoinInCache(txin.prevout)) {
            coins_to_uncache.push_back(txin.prevout);
        }

        // Note: this call may add txin.prevout to the coins cache
        // (coins_cache.cacheCoins) by way of FetchCoin(). It should be removed
        // later (via coins_to_uncache) if this tx turns out to be invalid.
        if (!m_view.HaveCoin(txin.prevout)) {
            // Are inputs missing because we already have the tx?
            for (size_t out = 0; out < tx.vout.size(); out++) {
                // See if we have any output in the UTXO set.
                if (coins_cache.HaveCoin(COutPoint(hash, out))) {
                    return state.Invalid(TxValidationResult::TX_CONFLICT, "txn-already-known");
                }
            }
            // Otherwise assume this might be an orphan tx for which we just haven't seen parents yet
            return state.Invalid(TxValidationResult::TX_MISSING_INPUTS, "bad-txns-inputs-missingorspent");
        }
    }

    // This is const, but calls into the back end CoinsViews. The CCoinsViewDB at the bottom of the
    // hierarchy brings the best block into scope. See CCoinsViewDB::GetBestBlock().
    m_view.GetBestBlock();

    /* If this is a name update (or firstupdate), make sure that the
       existing name entry (if any) is in the dummy cache.  Otherwise
       tx validation done below (in CheckInputs) will not be correct.  */
    for (const auto& txout : tx.vout)
    {
        const CNameScript nameOp(txout.scriptPubKey);
        if (nameOp.isNameOp() && nameOp.isAnyUpdate())
        {
            const valtype& name = nameOp.getOpName();
            CNameData data;
            if (m_view.GetName(name, data))
                m_view.SetName(name, data, false);
        }
    }

    // we have all inputs cached now, so switch back to dummy (to protect
    // against bugs where we pull more inputs from disk that miss being added
    // to coins_to_uncache)
    m_view.SetBackend(m_dummy);

    assert(m_active_chainstate.m_blockman.LookupBlockIndex(m_view.GetBestBlock()) == m_active_chainstate.m_chain.Tip());

    // Only accept BIP68 sequence locked transactions that can be mined in the next
    // block; we don't want our mempool filled up with transactions that can't
    // be mined yet.
    // Pass in m_view which has all of the relevant inputs cached. Note that, since m_view's
    // backend was removed, it no longer pulls coins from the mempool.
    const std::optional<LockPoints> lock_points{CalculateLockPointsAtTip(m_active_chainstate.m_chain.Tip(), m_view, tx)};
    if (!lock_points.has_value() || !CheckSequenceLocksAtTip(m_active_chainstate.m_chain.Tip(), *lock_points)) {
        return state.Invalid(TxValidationResult::TX_PREMATURE_SPEND, "non-BIP68-final");
    }

    /* PolicyScriptChecks uses CheckInputScripts, while the namecoin-specific
       transaction checking is part of CheckTxInputs called here.  Thus we need
       to make sure all standard flags relevant for Namecoin checks are
       set already here (in contrast to upstream).  */
    unsigned flags = STANDARD_SCRIPT_VERIFY_FLAGS;
    flags |= SCRIPT_VERIFY_NAMES_MEMPOOL;

    // The mempool holds txs for the next block, so pass height+1 to CheckTxInputs
    if (!Consensus::CheckTxInputs(tx, state, m_view, m_active_chainstate.m_chain.Height() + 1, flags, ws.m_base_fees)) {
        return false; // state filled in by CheckTxInputs
    }

    if (m_pool.m_opts.require_standard && !AreInputsStandard(tx, m_view)) {
        return state.Invalid(TxValidationResult::TX_INPUTS_NOT_STANDARD, "bad-txns-nonstandard-inputs");
    }

    // Check for non-standard witnesses.
    if (tx.HasWitness() && m_pool.m_opts.require_standard && !IsWitnessStandard(tx, m_view)) {
        return state.Invalid(TxValidationResult::TX_WITNESS_MUTATED, "bad-witness-nonstandard");
    }

    int64_t nSigOpsCost = GetTransactionSigOpCost(tx, m_view, flags);

    // Keep track of transactions that spend a coinbase, which we re-scan
    // during reorgs to ensure COINBASE_MATURITY is still met.
    bool fSpendsCoinbase = false;
    for (const CTxIn &txin : tx.vin) {
        const Coin &coin = m_view.AccessCoin(txin.prevout);
        if (coin.IsCoinBase()) {
            fSpendsCoinbase = true;
            break;
        }
    }

    // Set entry_sequence to 0 when bypass_limits is used; this allows txs from a block
    // reorg to be marked earlier than any child txs that were already in the mempool.
    const uint64_t entry_sequence = bypass_limits ? 0 : m_pool.GetSequence();
    if (!m_subpackage.m_changeset) {
        m_subpackage.m_changeset = m_pool.GetChangeSet();
    }
    ws.m_tx_handle = m_subpackage.m_changeset->StageAddition(ptx, ws.m_base_fees, nAcceptTime, m_active_chainstate.m_chain.Height(), entry_sequence, fSpendsCoinbase, nSigOpsCost, lock_points.value());

    // ws.m_modified_fees includes any fee deltas from PrioritiseTransaction
    ws.m_modified_fees = ws.m_tx_handle->GetModifiedFee();

    ws.m_vsize = ws.m_tx_handle->GetTxSize();

    // Enforces 0-fee for dust transactions, no incentive to be mined alone
    if (m_pool.m_opts.require_standard) {
        if (!PreCheckEphemeralTx(*ptx, m_pool.m_opts.dust_relay_feerate, ws.m_base_fees, ws.m_modified_fees, state)) {
            return false; // state filled in by PreCheckEphemeralTx
        }
    }

    if (nSigOpsCost > MAX_STANDARD_TX_SIGOPS_COST)
        return state.Invalid(TxValidationResult::TX_NOT_STANDARD, "bad-txns-too-many-sigops",
                strprintf("%d", nSigOpsCost));

    // No individual transactions are allowed below the min relay feerate except from disconnected blocks.
    // This requirement, unlike CheckFeeRate, cannot be bypassed using m_package_feerates because,
    // while a tx could be package CPFP'd when entering the mempool, we do not have a DoS-resistant
    // method of ensuring the tx remains bumped. For example, the fee-bumping child could disappear
    // due to a replacement.
    // The only exception is TRUC transactions.
    if (!bypass_limits && ws.m_ptx->version != TRUC_VERSION && ws.m_modified_fees < m_pool.m_opts.min_relay_feerate.GetFee(ws.m_vsize)) {
        // Even though this is a fee-related failure, this result is TX_MEMPOOL_POLICY, not
        // TX_RECONSIDERABLE, because it cannot be bypassed using package validation.
        return state.Invalid(TxValidationResult::TX_MEMPOOL_POLICY, "min relay fee not met",
                             strprintf("%d < %d", ws.m_modified_fees, m_pool.m_opts.min_relay_feerate.GetFee(ws.m_vsize)));
    }
    // No individual transactions are allowed below the mempool min feerate except from disconnected
    // blocks and transactions in a package. Package transactions will be checked using package
    // feerate later.
    if (!bypass_limits && !args.m_package_feerates && !CheckFeeRate(ws.m_vsize, ws.m_modified_fees, state)) return false;

    ws.m_iters_conflicting = m_pool.GetIterSet(ws.m_conflicts);

    // Note that these modifications are only applicable to single transaction scenarios;
    // carve-outs are disabled for multi-transaction evaluations.
    CTxMemPool::Limits maybe_rbf_limits = m_pool.m_opts.limits;

    // Calculate in-mempool ancestors, up to a limit.
    if (ws.m_conflicts.size() == 1 && args.m_allow_carveouts) {
        // In general, when we receive an RBF transaction with mempool conflicts, we want to know whether we
        // would meet the chain limits after the conflicts have been removed. However, there isn't a practical
        // way to do this short of calculating the ancestor and descendant sets with an overlay cache of
        // changed mempool entries. Due to both implementation and runtime complexity concerns, this isn't
        // very realistic, thus we only ensure a limited set of transactions are RBF'able despite mempool
        // conflicts here. Importantly, we need to ensure that some transactions which were accepted using
        // the below carve-out are able to be RBF'ed, without impacting the security the carve-out provides
        // for off-chain contract systems (see link in the comment below).
        //
        // Specifically, the subset of RBF transactions which we allow despite chain limits are those which
        // conflict directly with exactly one other transaction (but may evict children of said transaction),
        // and which are not adding any new mempool dependencies. Note that the "no new mempool dependencies"
        // check is accomplished later, so we don't bother doing anything about it here, but if our
        // policy changes, we may need to move that check to here instead of removing it wholesale.
        //
        // Such transactions are clearly not merging any existing packages, so we are only concerned with
        // ensuring that (a) no package is growing past the package size (not count) limits and (b) we are
        // not allowing something to effectively use the (below) carve-out spot when it shouldn't be allowed
        // to.
        //
        // To check these we first check if we meet the RBF criteria, above, and increment the descendant
        // limits by the direct conflict and its descendants (as these are recalculated in
        // CalculateMempoolAncestors by assuming the new transaction being added is a new descendant, with no
        // removals, of each parent's existing dependent set). The ancestor count limits are unmodified (as
        // the ancestor limits should be the same for both our new transaction and any conflicts).
        // We don't bother incrementing m_limit_descendants by the full removal count as that limit never comes
        // into force here (as we're only adding a single transaction).
        assert(ws.m_iters_conflicting.size() == 1);
        CTxMemPool::txiter conflict = *ws.m_iters_conflicting.begin();

        maybe_rbf_limits.descendant_count += 1;
        maybe_rbf_limits.descendant_size_vbytes += conflict->GetSizeWithDescendants();
    }

    if (auto ancestors{m_subpackage.m_changeset->CalculateMemPoolAncestors(ws.m_tx_handle, maybe_rbf_limits)}) {
        ws.m_ancestors = std::move(*ancestors);
    } else {
        // If CalculateMemPoolAncestors fails second time, we want the original error string.
        const auto error_message{util::ErrorString(ancestors).original};

        // Carve-out is not allowed in this context; fail
        if (!args.m_allow_carveouts) {
            return state.Invalid(TxValidationResult::TX_MEMPOOL_POLICY, "too-long-mempool-chain", error_message);
        }

        // Contracting/payment channels CPFP carve-out:
        // If the new transaction is relatively small (up to 40k weight)
        // and has at most one ancestor (ie ancestor limit of 2, including
        // the new transaction), allow it if its parent has exactly the
        // descendant limit descendants. The transaction also cannot be TRUC,
        // as its topology restrictions do not allow a second child.
        //
        // This allows protocols which rely on distrusting counterparties
        // being able to broadcast descendants of an unconfirmed transaction
        // to be secure by simply only having two immediately-spendable
        // outputs - one for each counterparty. For more info on the uses for
        // this, see https://lists.linuxfoundation.org/pipermail/bitcoin-dev/2018-November/016518.html
        CTxMemPool::Limits cpfp_carve_out_limits{
            .ancestor_count = 2,
            .ancestor_size_vbytes = maybe_rbf_limits.ancestor_size_vbytes,
            .descendant_count = maybe_rbf_limits.descendant_count + 1,
            .descendant_size_vbytes = maybe_rbf_limits.descendant_size_vbytes + EXTRA_DESCENDANT_TX_SIZE_LIMIT,
        };
        if (ws.m_vsize > EXTRA_DESCENDANT_TX_SIZE_LIMIT || ws.m_ptx->version == TRUC_VERSION) {
            return state.Invalid(TxValidationResult::TX_MEMPOOL_POLICY, "too-long-mempool-chain", error_message);
        }
        if (auto ancestors_retry{m_subpackage.m_changeset->CalculateMemPoolAncestors(ws.m_tx_handle, cpfp_carve_out_limits)}) {
            ws.m_ancestors = std::move(*ancestors_retry);
        } else {
            return state.Invalid(TxValidationResult::TX_MEMPOOL_POLICY, "too-long-mempool-chain", error_message);
        }
    }

    // Even though just checking direct mempool parents for inheritance would be sufficient, we
    // check using the full ancestor set here because it's more convenient to use what we have
    // already calculated.
    if (const auto err{SingleTRUCChecks(ws.m_ptx, ws.m_ancestors, ws.m_conflicts, ws.m_vsize)}) {
        // Single transaction contexts only.
        if (args.m_allow_sibling_eviction && err->second != nullptr) {
            // We should only be considering where replacement is considered valid as well.
            Assume(args.m_allow_replacement);

            // Potential sibling eviction. Add the sibling to our list of mempool conflicts to be
            // included in RBF checks.
            ws.m_conflicts.insert(err->second->GetHash());
            // Adding the sibling to m_iters_conflicting here means that it doesn't count towards
            // RBF Carve Out above. This is correct, since removing to-be-replaced transactions from
            // the descendant count is done separately in SingleTRUCChecks for TRUC transactions.
            ws.m_iters_conflicting.insert(m_pool.GetIter(err->second->GetHash()).value());
            ws.m_sibling_eviction = true;
            // The sibling will be treated as part of the to-be-replaced set in ReplacementChecks.
            // Note that we are not checking whether it opts in to replaceability via BIP125 or TRUC
            // (which is normally done in PreChecks). However, the only way a TRUC transaction can
            // have a non-TRUC and non-BIP125 descendant is due to a reorg.
        } else {
            return state.Invalid(TxValidationResult::TX_MEMPOOL_POLICY, "TRUC-violation", err->first);
        }
    }

    // A transaction that spends outputs that would be replaced by it is invalid. Now
    // that we have the set of all ancestors we can detect this
    // pathological case by making sure ws.m_conflicts and ws.m_ancestors don't
    // intersect.
    if (const auto err_string{EntriesAndTxidsDisjoint(ws.m_ancestors, ws.m_conflicts, hash)}) {
        // We classify this as a consensus error because a transaction depending on something it
        // conflicts with would be inconsistent.
        return state.Invalid(TxValidationResult::TX_CONSENSUS, "bad-txns-spends-conflicting-tx", *err_string);
    }

    // We want to detect conflicts in any tx in a package to trigger package RBF logic
    m_subpackage.m_rbf |= !ws.m_conflicts.empty();
    return true;
}

bool MemPoolAccept::ReplacementChecks(Workspace& ws)
{
    AssertLockHeld(cs_main);
    AssertLockHeld(m_pool.cs);

    const CTransaction& tx = *ws.m_ptx;
    const uint256& hash = ws.m_hash;
    TxValidationState& state = ws.m_state;

    CFeeRate newFeeRate(ws.m_modified_fees, ws.m_vsize);
    // Enforce Rule #6. The replacement transaction must have a higher feerate than its direct conflicts.
    // - The motivation for this check is to ensure that the replacement transaction is preferable for
    //   block-inclusion, compared to what would be removed from the mempool.
    // - This logic predates ancestor feerate-based transaction selection, which is why it doesn't
    //   consider feerates of descendants.
    // - Note: Ancestor feerate-based transaction selection has made this comparison insufficient to
    //   guarantee that this is incentive-compatible for miners, because it is possible for a
    //   descendant transaction of a direct conflict to pay a higher feerate than the transaction that
    //   might replace them, under these rules.
    if (const auto err_string{PaysMoreThanConflicts(ws.m_iters_conflicting, newFeeRate, hash)}) {
        // This fee-related failure is TX_RECONSIDERABLE because validating in a package may change
        // the result.
        return state.Invalid(TxValidationResult::TX_RECONSIDERABLE,
                             strprintf("insufficient fee%s", ws.m_sibling_eviction ? " (including sibling eviction)" : ""), *err_string);
    }

    CTxMemPool::setEntries all_conflicts;

    // Calculate all conflicting entries and enforce Rule #5.
    if (const auto err_string{GetEntriesForConflicts(tx, m_pool, ws.m_iters_conflicting, all_conflicts)}) {
        return state.Invalid(TxValidationResult::TX_MEMPOOL_POLICY,
                             strprintf("too many potential replacements%s", ws.m_sibling_eviction ? " (including sibling eviction)" : ""), *err_string);
    }
    // Enforce Rule #2.
    if (const auto err_string{HasNoNewUnconfirmed(tx, m_pool, all_conflicts)}) {
        // Sibling eviction is only done for TRUC transactions, which cannot have multiple ancestors.
        Assume(!ws.m_sibling_eviction);
        return state.Invalid(TxValidationResult::TX_MEMPOOL_POLICY,
                             strprintf("replacement-adds-unconfirmed%s", ws.m_sibling_eviction ? " (including sibling eviction)" : ""), *err_string);
    }

    // Check if it's economically rational to mine this transaction rather than the ones it
    // replaces and pays for its own relay fees. Enforce Rules #3 and #4.
    for (CTxMemPool::txiter it : all_conflicts) {
        m_subpackage.m_conflicting_fees += it->GetModifiedFee();
        m_subpackage.m_conflicting_size += it->GetTxSize();
    }
    if (const auto err_string{PaysForRBF(m_subpackage.m_conflicting_fees, ws.m_modified_fees, ws.m_vsize,
                                         m_pool.m_opts.incremental_relay_feerate, hash)}) {
        // Result may change in a package context
        return state.Invalid(TxValidationResult::TX_RECONSIDERABLE,
                             strprintf("insufficient fee%s", ws.m_sibling_eviction ? " (including sibling eviction)" : ""), *err_string);
    }

    // Add all the to-be-removed transactions to the changeset.
    for (auto it : all_conflicts) {
        m_subpackage.m_changeset->StageRemoval(it);
    }
    return true;
}

bool MemPoolAccept::PackageMempoolChecks(const std::vector<CTransactionRef>& txns,
                                         std::vector<Workspace>& workspaces,
                                         const int64_t total_vsize,
                                         PackageValidationState& package_state)
{
    AssertLockHeld(cs_main);
    AssertLockHeld(m_pool.cs);

    // CheckPackageLimits expects the package transactions to not already be in the mempool.
    assert(std::all_of(txns.cbegin(), txns.cend(), [this](const auto& tx)
                       { return !m_pool.exists(GenTxid::Txid(tx->GetHash()));}));

    assert(txns.size() == workspaces.size());

    auto result = m_pool.CheckPackageLimits(txns, total_vsize);
    if (!result) {
        // This is a package-wide error, separate from an individual transaction error.
        return package_state.Invalid(PackageValidationResult::PCKG_POLICY, "package-mempool-limits", util::ErrorString(result).original);
    }

    // No conflicts means we're finished. Further checks are all RBF-only.
    if (!m_subpackage.m_rbf) return true;

    // We're in package RBF context; replacement proposal must be size 2
    if (workspaces.size() != 2 || !Assume(IsChildWithParents(txns))) {
        return package_state.Invalid(PackageValidationResult::PCKG_POLICY, "package RBF failed: package must be 1-parent-1-child");
    }

    // If the package has in-mempool ancestors, we won't consider a package RBF
    // since it would result in a cluster larger than 2.
    // N.B. To relax this constraint we will need to revisit how CCoinsViewMemPool::PackageAddTransaction
    // is being used inside AcceptMultipleTransactions to track available inputs while processing a package.
    for (const auto& ws : workspaces) {
        if (!ws.m_ancestors.empty()) {
            return package_state.Invalid(PackageValidationResult::PCKG_POLICY, "package RBF failed: new transaction cannot have mempool ancestors");
        }
    }

    // Aggregate all conflicts into one set.
    CTxMemPool::setEntries direct_conflict_iters;
    for (Workspace& ws : workspaces) {
        // Aggregate all conflicts into one set.
        direct_conflict_iters.merge(ws.m_iters_conflicting);
    }

    const auto& parent_ws = workspaces[0];
    const auto& child_ws = workspaces[1];

    // Don't consider replacements that would cause us to remove a large number of mempool entries.
    // This limit is not increased in a package RBF. Use the aggregate number of transactions.
    CTxMemPool::setEntries all_conflicts;
    if (const auto err_string{GetEntriesForConflicts(*child_ws.m_ptx, m_pool, direct_conflict_iters,
                                                     all_conflicts)}) {
        return package_state.Invalid(PackageValidationResult::PCKG_POLICY,
                                     "package RBF failed: too many potential replacements", *err_string);
    }


    for (CTxMemPool::txiter it : all_conflicts) {
        m_subpackage.m_changeset->StageRemoval(it);
        m_subpackage.m_conflicting_fees += it->GetModifiedFee();
        m_subpackage.m_conflicting_size += it->GetTxSize();
    }

    // Use the child as the transaction for attributing errors to.
    const Txid& child_hash = child_ws.m_ptx->GetHash();
    if (const auto err_string{PaysForRBF(/*original_fees=*/m_subpackage.m_conflicting_fees,
                                         /*replacement_fees=*/m_subpackage.m_total_modified_fees,
                                         /*replacement_vsize=*/m_subpackage.m_total_vsize,
                                         m_pool.m_opts.incremental_relay_feerate, child_hash)}) {
        return package_state.Invalid(PackageValidationResult::PCKG_POLICY,
                                     "package RBF failed: insufficient anti-DoS fees", *err_string);
    }

    // Ensure this two transaction package is a "chunk" on its own; we don't want the child
    // to be only paying anti-DoS fees
    const CFeeRate parent_feerate(parent_ws.m_modified_fees, parent_ws.m_vsize);
    const CFeeRate package_feerate(m_subpackage.m_total_modified_fees, m_subpackage.m_total_vsize);
    if (package_feerate <= parent_feerate) {
        return package_state.Invalid(PackageValidationResult::PCKG_POLICY,
                                     "package RBF failed: package feerate is less than or equal to parent feerate",
                                     strprintf("package feerate %s <= parent feerate is %s", package_feerate.ToString(), parent_feerate.ToString()));
    }

    // Check if it's economically rational to mine this package rather than the ones it replaces.
    // This takes the place of ReplacementChecks()'s PaysMoreThanConflicts() in the package RBF setting.
    if (const auto err_tup{ImprovesFeerateDiagram(*m_subpackage.m_changeset)}) {
        return package_state.Invalid(PackageValidationResult::PCKG_POLICY,
                                     "package RBF failed: " + err_tup.value().second, "");
    }

    LogDebug(BCLog::TXPACKAGES, "package RBF checks passed: parent %s (wtxid=%s), child %s (wtxid=%s), package hash (%s)\n",
        txns.front()->GetHash().ToString(), txns.front()->GetWitnessHash().ToString(),
        txns.back()->GetHash().ToString(), txns.back()->GetWitnessHash().ToString(),
        GetPackageHash(txns).ToString());


    return true;
}

bool MemPoolAccept::PolicyScriptChecks(const ATMPArgs& args, Workspace& ws)
{
    AssertLockHeld(cs_main);
    AssertLockHeld(m_pool.cs);
    const CTransaction& tx = *ws.m_ptx;
    TxValidationState& state = ws.m_state;

    constexpr unsigned int scriptVerifyFlags = STANDARD_SCRIPT_VERIFY_FLAGS | SCRIPT_VERIFY_NAMES_MEMPOOL;

    // Check input scripts and signatures.
    // This is done last to help prevent CPU exhaustion denial-of-service attacks.
    if (!CheckInputScripts(tx, state, m_view, scriptVerifyFlags, true, false, ws.m_precomputed_txdata, GetValidationCache())) {
        // SCRIPT_VERIFY_CLEANSTACK requires SCRIPT_VERIFY_WITNESS, so we
        // need to turn both off, and compare against just turning off CLEANSTACK
        // to see if the failure is specifically due to witness validation.
        TxValidationState state_dummy; // Want reported failures to be from first CheckInputScripts
        if (!tx.HasWitness() && CheckInputScripts(tx, state_dummy, m_view, scriptVerifyFlags & ~(SCRIPT_VERIFY_WITNESS | SCRIPT_VERIFY_CLEANSTACK), true, false, ws.m_precomputed_txdata, GetValidationCache()) &&
                !CheckInputScripts(tx, state_dummy, m_view, scriptVerifyFlags & ~SCRIPT_VERIFY_CLEANSTACK, true, false, ws.m_precomputed_txdata, GetValidationCache())) {
            // Only the witness is missing, so the transaction itself may be fine.
            state.Invalid(TxValidationResult::TX_WITNESS_STRIPPED,
                    state.GetRejectReason(), state.GetDebugMessage());
        }
        return false; // state filled in by CheckInputScripts
    }

    return true;
}

bool MemPoolAccept::ConsensusScriptChecks(const ATMPArgs& args, Workspace& ws)
{
    AssertLockHeld(cs_main);
    AssertLockHeld(m_pool.cs);
    const CTransaction& tx = *ws.m_ptx;
    const uint256& hash = ws.m_hash;
    TxValidationState& state = ws.m_state;

    // Check again against the current block tip's script verification
    // flags to cache our script execution flags. This is, of course,
    // useless if the next block has different script flags from the
    // previous one, but because the cache tracks script flags for us it
    // will auto-invalidate and we'll just have a few blocks of extra
    // misses on soft-fork activation.
    //
    // This is also useful in case of bugs in the standard flags that cause
    // transactions to pass as valid when they're actually invalid. For
    // instance the STRICTENC flag was incorrectly allowing certain
    // CHECKSIG NOT scripts to pass, even though they were invalid.
    //
    // There is a similar check in CreateNewBlock() to prevent creating
    // invalid blocks (using TestBlockValidity), however allowing such
    // transactions into the mempool can be exploited as a DoS attack.
    //
    // Namecoin actually allows some scripts into the mempool that would
    // not (yet) be valid in a block, namely premature NAME_FIRSTUPDATE's.
    // Thus add the mempool-flag here.
    unsigned int currentBlockScriptVerifyFlags{GetBlockScriptFlags(*m_active_chainstate.m_chain.Tip(), m_active_chainstate.m_chainman)};
    currentBlockScriptVerifyFlags |= SCRIPT_VERIFY_NAMES_MEMPOOL;
    if (!CheckInputsFromMempoolAndCache(tx, state, m_view, m_pool, currentBlockScriptVerifyFlags,
                                        ws.m_precomputed_txdata, m_active_chainstate.CoinsTip(), GetValidationCache())) {
        LogPrintf("BUG! PLEASE REPORT THIS! CheckInputScripts failed against latest-block but not STANDARD flags %s, %s\n", hash.ToString(), state.ToString());
        return Assume(false);
    }

    return true;
}

void MemPoolAccept::FinalizeSubpackage(const ATMPArgs& args)
{
    AssertLockHeld(cs_main);
    AssertLockHeld(m_pool.cs);

    if (!m_subpackage.m_changeset->GetRemovals().empty()) Assume(args.m_allow_replacement);
    // Remove conflicting transactions from the mempool
    for (CTxMemPool::txiter it : m_subpackage.m_changeset->GetRemovals())
    {
        std::string log_string = strprintf("replacing mempool tx %s (wtxid=%s, fees=%s, vsize=%s). ",
                                      it->GetTx().GetHash().ToString(),
                                      it->GetTx().GetWitnessHash().ToString(),
                                      it->GetFee(),
                                      it->GetTxSize());
        FeeFrac feerate{m_subpackage.m_total_modified_fees, int32_t(m_subpackage.m_total_vsize)};
        uint256 tx_or_package_hash{};
        const bool replaced_with_tx{m_subpackage.m_changeset->GetTxCount() == 1};
        if (replaced_with_tx) {
            const CTransaction& tx = m_subpackage.m_changeset->GetAddedTxn(0);
            tx_or_package_hash = tx.GetHash();
            log_string += strprintf("New tx %s (wtxid=%s, fees=%s, vsize=%s)",
                                    tx.GetHash().ToString(),
                                    tx.GetWitnessHash().ToString(),
                                    feerate.fee,
                                    feerate.size);
        } else {
            tx_or_package_hash = GetPackageHash(m_subpackage.m_changeset->GetAddedTxns());
            log_string += strprintf("New package %s with %lu txs, fees=%s, vsize=%s",
                                    tx_or_package_hash.ToString(),
                                    m_subpackage.m_changeset->GetTxCount(),
                                    feerate.fee,
                                    feerate.size);

        }
        LogDebug(BCLog::MEMPOOL, "%s\n", log_string);
        TRACEPOINT(mempool, replaced,
                it->GetTx().GetHash().data(),
                it->GetTxSize(),
                it->GetFee(),
                std::chrono::duration_cast<std::chrono::duration<std::uint64_t>>(it->GetTime()).count(),
                tx_or_package_hash.data(),
                feerate.size,
                feerate.fee,
                replaced_with_tx
        );
        m_subpackage.m_replaced_transactions.push_back(it->GetSharedTx());
    }
    m_subpackage.m_changeset->Apply();
    m_subpackage.m_changeset.reset();
}

bool MemPoolAccept::SubmitPackage(const ATMPArgs& args, std::vector<Workspace>& workspaces,
                                  PackageValidationState& package_state,
                                  std::map<uint256, MempoolAcceptResult>& results)
{
    AssertLockHeld(cs_main);
    AssertLockHeld(m_pool.cs);
    // Sanity check: none of the transactions should be in the mempool, and none of the transactions
    // should have a same-txid-different-witness equivalent in the mempool.
    assert(std::all_of(workspaces.cbegin(), workspaces.cend(), [this](const auto& ws){
        return !m_pool.exists(GenTxid::Txid(ws.m_ptx->GetHash())); }));

    bool all_submitted = true;
    FinalizeSubpackage(args);
    // ConsensusScriptChecks adds to the script cache and is therefore consensus-critical;
    // CheckInputsFromMempoolAndCache asserts that transactions only spend coins available from the
    // mempool or UTXO set. Submit each transaction to the mempool immediately after calling
    // ConsensusScriptChecks to make the outputs available for subsequent transactions.
    for (Workspace& ws : workspaces) {
        if (!ConsensusScriptChecks(args, ws)) {
            results.emplace(ws.m_ptx->GetWitnessHash(), MempoolAcceptResult::Failure(ws.m_state));
            // Since PolicyScriptChecks() passed, this should never fail.
            Assume(false);
            all_submitted = false;
            package_state.Invalid(PackageValidationResult::PCKG_MEMPOOL_ERROR,
                                  strprintf("BUG! PolicyScriptChecks succeeded but ConsensusScriptChecks failed: %s",
                                            ws.m_ptx->GetHash().ToString()));
            // Remove the transaction from the mempool.
            if (!m_subpackage.m_changeset) m_subpackage.m_changeset = m_pool.GetChangeSet();
            m_subpackage.m_changeset->StageRemoval(m_pool.GetIter(ws.m_ptx->GetHash()).value());
        }
    }
    if (!all_submitted) {
        Assume(m_subpackage.m_changeset);
        // This code should be unreachable; it's here as belt-and-suspenders
        // to try to ensure we have no consensus-invalid transactions in the
        // mempool.
        m_subpackage.m_changeset->Apply();
        m_subpackage.m_changeset.reset();
        return false;
    }

    std::vector<Wtxid> all_package_wtxids;
    all_package_wtxids.reserve(workspaces.size());
    std::transform(workspaces.cbegin(), workspaces.cend(), std::back_inserter(all_package_wtxids),
                   [](const auto& ws) { return ws.m_ptx->GetWitnessHash(); });

    if (!m_subpackage.m_replaced_transactions.empty()) {
        LogDebug(BCLog::MEMPOOL, "replaced %u mempool transactions with %u new one(s) for %s additional fees, %d delta bytes\n",
                 m_subpackage.m_replaced_transactions.size(), workspaces.size(),
                 m_subpackage.m_total_modified_fees - m_subpackage.m_conflicting_fees,
                 m_subpackage.m_total_vsize - static_cast<int>(m_subpackage.m_conflicting_size));
    }

    // Add successful results. The returned results may change later if LimitMempoolSize() evicts them.
    for (Workspace& ws : workspaces) {
        auto iter = m_pool.GetIter(ws.m_ptx->GetHash());
        Assume(iter.has_value());
        const auto effective_feerate = args.m_package_feerates ? ws.m_package_feerate :
            CFeeRate{ws.m_modified_fees, static_cast<uint32_t>(ws.m_vsize)};
        const auto effective_feerate_wtxids = args.m_package_feerates ? all_package_wtxids :
            std::vector<Wtxid>{ws.m_ptx->GetWitnessHash()};
        results.emplace(ws.m_ptx->GetWitnessHash(),
                        MempoolAcceptResult::Success(std::move(m_subpackage.m_replaced_transactions), ws.m_vsize,
                                         ws.m_base_fees, effective_feerate, effective_feerate_wtxids));
        if (!m_pool.m_opts.signals) continue;
        const CTransaction& tx = *ws.m_ptx;
        const auto tx_info = NewMempoolTransactionInfo(ws.m_ptx, ws.m_base_fees,
                                                       ws.m_vsize, (*iter)->GetHeight(),
                                                       args.m_bypass_limits, args.m_package_submission,
                                                       IsCurrentForFeeEstimation(m_active_chainstate),
                                                       m_pool.HasNoInputsOf(tx));
        m_pool.m_opts.signals->TransactionAddedToMempool(tx_info, m_pool.GetAndIncrementSequence());
    }
    return all_submitted;
}

MempoolAcceptResult MemPoolAccept::AcceptSingleTransaction(const CTransactionRef& ptx, ATMPArgs& args)
{
    AssertLockHeld(cs_main);
    LOCK(m_pool.cs); // mempool "read lock" (held through m_pool.m_opts.signals->TransactionAddedToMempool())

    Workspace ws(ptx);
    const std::vector<Wtxid> single_wtxid{ws.m_ptx->GetWitnessHash()};

    if (!PreChecks(args, ws)) {
        if (ws.m_state.GetResult() == TxValidationResult::TX_RECONSIDERABLE) {
            // Failed for fee reasons. Provide the effective feerate and which tx was included.
            return MempoolAcceptResult::FeeFailure(ws.m_state, CFeeRate(ws.m_modified_fees, ws.m_vsize), single_wtxid);
        }
        return MempoolAcceptResult::Failure(ws.m_state);
    }

    m_subpackage.m_total_vsize = ws.m_vsize;
    m_subpackage.m_total_modified_fees = ws.m_modified_fees;

    // Individual modified feerate exceeded caller-defined max; abort
    if (args.m_client_maxfeerate && CFeeRate(ws.m_modified_fees, ws.m_vsize) > args.m_client_maxfeerate.value()) {
        ws.m_state.Invalid(TxValidationResult::TX_MEMPOOL_POLICY, "max feerate exceeded", "");
        return MempoolAcceptResult::Failure(ws.m_state);
    }

    if (m_pool.m_opts.require_standard) {
        Txid dummy_txid;
        if (!CheckEphemeralSpends(/*package=*/{ptx}, m_pool.m_opts.dust_relay_feerate, m_pool, ws.m_state, dummy_txid)) {
            return MempoolAcceptResult::Failure(ws.m_state);
        }
    }

    if (m_subpackage.m_rbf && !ReplacementChecks(ws)) {
        if (ws.m_state.GetResult() == TxValidationResult::TX_RECONSIDERABLE) {
            // Failed for incentives-based fee reasons. Provide the effective feerate and which tx was included.
            return MempoolAcceptResult::FeeFailure(ws.m_state, CFeeRate(ws.m_modified_fees, ws.m_vsize), single_wtxid);
        }
        return MempoolAcceptResult::Failure(ws.m_state);
    }

    // Perform the inexpensive checks first and avoid hashing and signature verification unless
    // those checks pass, to mitigate CPU exhaustion denial-of-service attacks.
    if (!PolicyScriptChecks(args, ws)) return MempoolAcceptResult::Failure(ws.m_state);

    if (!ConsensusScriptChecks(args, ws)) return MempoolAcceptResult::Failure(ws.m_state);

    const CFeeRate effective_feerate{ws.m_modified_fees, static_cast<uint32_t>(ws.m_vsize)};
    // Tx was accepted, but not added
    if (args.m_test_accept) {
        return MempoolAcceptResult::Success(std::move(m_subpackage.m_replaced_transactions), ws.m_vsize,
                                            ws.m_base_fees, effective_feerate, single_wtxid);
    }

    FinalizeSubpackage(args);

    // Limit the mempool, if appropriate.
    if (!args.m_package_submission && !args.m_bypass_limits) {
        LimitMempoolSize(m_pool, m_active_chainstate.CoinsTip());
        if (!m_pool.exists(GenTxid::Txid(ws.m_hash))) {
            // The tx no longer meets our (new) mempool minimum feerate but could be reconsidered in a package.
            ws.m_state.Invalid(TxValidationResult::TX_RECONSIDERABLE, "mempool full");
            return MempoolAcceptResult::FeeFailure(ws.m_state, CFeeRate(ws.m_modified_fees, ws.m_vsize), {ws.m_ptx->GetWitnessHash()});
        }
    }

    if (m_pool.m_opts.signals) {
        const CTransaction& tx = *ws.m_ptx;
        auto iter = m_pool.GetIter(tx.GetHash());
        Assume(iter.has_value());
        const auto tx_info = NewMempoolTransactionInfo(ws.m_ptx, ws.m_base_fees,
                                                       ws.m_vsize, (*iter)->GetHeight(),
                                                       args.m_bypass_limits, args.m_package_submission,
                                                       IsCurrentForFeeEstimation(m_active_chainstate),
                                                       m_pool.HasNoInputsOf(tx));
        m_pool.m_opts.signals->TransactionAddedToMempool(tx_info, m_pool.GetAndIncrementSequence());
    }

    if (!m_subpackage.m_replaced_transactions.empty()) {
        LogDebug(BCLog::MEMPOOL, "replaced %u mempool transactions with 1 new transaction for %s additional fees, %d delta bytes\n",
                 m_subpackage.m_replaced_transactions.size(),
                 ws.m_modified_fees - m_subpackage.m_conflicting_fees,
                 ws.m_vsize - static_cast<int>(m_subpackage.m_conflicting_size));
    }

    return MempoolAcceptResult::Success(std::move(m_subpackage.m_replaced_transactions), ws.m_vsize, ws.m_base_fees,
                                        effective_feerate, single_wtxid);
}

PackageMempoolAcceptResult MemPoolAccept::AcceptMultipleTransactions(const std::vector<CTransactionRef>& txns, ATMPArgs& args)
{
    AssertLockHeld(cs_main);

    // These context-free package limits can be done before taking the mempool lock.
    PackageValidationState package_state;
    if (!IsWellFormedPackage(txns, package_state, /*require_sorted=*/true)) return PackageMempoolAcceptResult(package_state, {});

    std::vector<Workspace> workspaces{};
    workspaces.reserve(txns.size());
    std::transform(txns.cbegin(), txns.cend(), std::back_inserter(workspaces),
                   [](const auto& tx) { return Workspace(tx); });
    std::map<uint256, MempoolAcceptResult> results;

    LOCK(m_pool.cs);

    // Do all PreChecks first and fail fast to avoid running expensive script checks when unnecessary.
    for (Workspace& ws : workspaces) {
        if (!PreChecks(args, ws)) {
            package_state.Invalid(PackageValidationResult::PCKG_TX, "transaction failed");
            // Exit early to avoid doing pointless work. Update the failed tx result; the rest are unfinished.
            results.emplace(ws.m_ptx->GetWitnessHash(), MempoolAcceptResult::Failure(ws.m_state));
            return PackageMempoolAcceptResult(package_state, std::move(results));
        }

        // Individual modified feerate exceeded caller-defined max; abort
        // N.B. this doesn't take into account CPFPs. Chunk-aware validation may be more robust.
        if (args.m_client_maxfeerate && CFeeRate(ws.m_modified_fees, ws.m_vsize) > args.m_client_maxfeerate.value()) {
            // Need to set failure here both individually and at package level
            ws.m_state.Invalid(TxValidationResult::TX_MEMPOOL_POLICY, "max feerate exceeded", "");
            package_state.Invalid(PackageValidationResult::PCKG_TX, "transaction failed");
            // Exit early to avoid doing pointless work. Update the failed tx result; the rest are unfinished.
            results.emplace(ws.m_ptx->GetWitnessHash(), MempoolAcceptResult::Failure(ws.m_state));
            return PackageMempoolAcceptResult(package_state, std::move(results));
        }

        // Make the coins created by this transaction available for subsequent transactions in the
        // package to spend. If there are no conflicts within the package, no transaction can spend a coin
        // needed by another transaction in the package. We also need to make sure that no package
        // tx replaces (or replaces the ancestor of) the parent of another package tx. As long as we
        // check these two things, we don't need to track the coins spent.
        // If a package tx conflicts with a mempool tx, PackageMempoolChecks() ensures later that any package RBF attempt
        // has *no* in-mempool ancestors, so we don't have to worry about subsequent transactions in
        // same package spending the same in-mempool outpoints. This needs to be revisited for general
        // package RBF.
        m_viewmempool.PackageAddTransaction(ws.m_ptx);
    }

    // At this point we have all in-mempool ancestors, and we know every transaction's vsize.
    // Run the TRUC checks on the package.
    for (Workspace& ws : workspaces) {
        if (auto err{PackageTRUCChecks(ws.m_ptx, ws.m_vsize, txns, ws.m_ancestors)}) {
            package_state.Invalid(PackageValidationResult::PCKG_POLICY, "TRUC-violation", err.value());
            return PackageMempoolAcceptResult(package_state, {});
        }
    }

    // Transactions must meet two minimum feerates: the mempool minimum fee and min relay fee.
    // For transactions consisting of exactly one child and its parents, it suffices to use the
    // package feerate (total modified fees / total virtual size) to check this requirement.
    // Note that this is an aggregate feerate; this function has not checked that there are transactions
    // too low feerate to pay for themselves, or that the child transactions are higher feerate than
    // their parents. Using aggregate feerate may allow "parents pay for child" behavior and permit
    // a child that is below mempool minimum feerate. To avoid these behaviors, callers of
    // AcceptMultipleTransactions need to restrict txns topology (e.g. to ancestor sets) and check
    // the feerates of individuals and subsets.
    m_subpackage.m_total_vsize = std::accumulate(workspaces.cbegin(), workspaces.cend(), int64_t{0},
        [](int64_t sum, auto& ws) { return sum + ws.m_vsize; });
    m_subpackage.m_total_modified_fees = std::accumulate(workspaces.cbegin(), workspaces.cend(), CAmount{0},
        [](CAmount sum, auto& ws) { return sum + ws.m_modified_fees; });
    const CFeeRate package_feerate(m_subpackage.m_total_modified_fees, m_subpackage.m_total_vsize);
    std::vector<Wtxid> all_package_wtxids;
    all_package_wtxids.reserve(workspaces.size());
    std::transform(workspaces.cbegin(), workspaces.cend(), std::back_inserter(all_package_wtxids),
                   [](const auto& ws) { return ws.m_ptx->GetWitnessHash(); });
    TxValidationState placeholder_state;
    if (args.m_package_feerates &&
        !CheckFeeRate(m_subpackage.m_total_vsize, m_subpackage.m_total_modified_fees, placeholder_state)) {
        package_state.Invalid(PackageValidationResult::PCKG_TX, "transaction failed");
        return PackageMempoolAcceptResult(package_state, {{workspaces.back().m_ptx->GetWitnessHash(),
            MempoolAcceptResult::FeeFailure(placeholder_state, CFeeRate(m_subpackage.m_total_modified_fees, m_subpackage.m_total_vsize), all_package_wtxids)}});
    }

    // Apply package mempool ancestor/descendant limits. Skip if there is only one transaction,
    // because it's unnecessary.
    if (txns.size() > 1 && !PackageMempoolChecks(txns, workspaces, m_subpackage.m_total_vsize, package_state)) {
        return PackageMempoolAcceptResult(package_state, std::move(results));
    }

    // Now that we've bounded the resulting possible ancestry count, check package for dust spends
    if (m_pool.m_opts.require_standard) {
        TxValidationState child_state;
        Txid child_txid;
        if (!CheckEphemeralSpends(txns, m_pool.m_opts.dust_relay_feerate, m_pool, child_state, child_txid)) {
            package_state.Invalid(PackageValidationResult::PCKG_TX, "unspent-dust");
            results.emplace(child_txid, MempoolAcceptResult::Failure(child_state));
            return PackageMempoolAcceptResult(package_state, std::move(results));
        }
    }

    for (Workspace& ws : workspaces) {
        ws.m_package_feerate = package_feerate;
        if (!PolicyScriptChecks(args, ws)) {
            // Exit early to avoid doing pointless work. Update the failed tx result; the rest are unfinished.
            package_state.Invalid(PackageValidationResult::PCKG_TX, "transaction failed");
            results.emplace(ws.m_ptx->GetWitnessHash(), MempoolAcceptResult::Failure(ws.m_state));
            return PackageMempoolAcceptResult(package_state, std::move(results));
        }
        if (args.m_test_accept) {
            const auto effective_feerate = args.m_package_feerates ? ws.m_package_feerate :
                CFeeRate{ws.m_modified_fees, static_cast<uint32_t>(ws.m_vsize)};
            const auto effective_feerate_wtxids = args.m_package_feerates ? all_package_wtxids :
                std::vector<Wtxid>{ws.m_ptx->GetWitnessHash()};
            results.emplace(ws.m_ptx->GetWitnessHash(),
                            MempoolAcceptResult::Success(std::move(m_subpackage.m_replaced_transactions),
                                                         ws.m_vsize, ws.m_base_fees, effective_feerate,
                                                         effective_feerate_wtxids));
        }
    }

    if (args.m_test_accept) return PackageMempoolAcceptResult(package_state, std::move(results));

    if (!SubmitPackage(args, workspaces, package_state, results)) {
        // PackageValidationState filled in by SubmitPackage().
        return PackageMempoolAcceptResult(package_state, std::move(results));
    }

    return PackageMempoolAcceptResult(package_state, std::move(results));
}

void MemPoolAccept::CleanupTemporaryCoins()
{
    // There are 3 kinds of coins in m_view:
    // (1) Temporary coins from the transactions in subpackage, constructed by m_viewmempool.
    // (2) Mempool coins from transactions in the mempool, constructed by m_viewmempool.
    // (3) Confirmed coins fetched from our current UTXO set.
    //
    // (1) Temporary coins need to be removed, regardless of whether the transaction was submitted.
    // If the transaction was submitted to the mempool, m_viewmempool will be able to fetch them from
    // there. If it wasn't submitted to mempool, it is incorrect to keep them - future calls may try
    // to spend those coins that don't actually exist.
    // (2) Mempool coins also need to be removed. If the mempool contents have changed as a result
    // of submitting or replacing transactions, coins previously fetched from mempool may now be
    // spent or nonexistent. Those coins need to be deleted from m_view.
    // (3) Confirmed coins don't need to be removed. The chainstate has not changed (we are
    // holding cs_main and no blocks have been processed) so the confirmed tx cannot disappear like
    // a mempool tx can. The coin may now be spent after we submitted a tx to mempool, but
    // we have already checked that the package does not have 2 transactions spending the same coin.
    // Keeping them in m_view is an optimization to not re-fetch confirmed coins if we later look up
    // inputs for this transaction again.
    for (const auto& outpoint : m_viewmempool.GetNonBaseCoins()) {
        // In addition to resetting m_viewmempool, we also need to manually delete these coins from
        // m_view because it caches copies of the coins it fetched from m_viewmempool previously.
        m_view.Uncache(outpoint);
    }
    // This deletes the temporary and mempool coins.
    m_viewmempool.Reset();
}

PackageMempoolAcceptResult MemPoolAccept::AcceptSubPackage(const std::vector<CTransactionRef>& subpackage, ATMPArgs& args)
{
    AssertLockHeld(::cs_main);
    AssertLockHeld(m_pool.cs);
    auto result = [&]() EXCLUSIVE_LOCKS_REQUIRED(::cs_main, m_pool.cs) {
        if (subpackage.size() > 1) {
            return AcceptMultipleTransactions(subpackage, args);
        }
        const auto& tx = subpackage.front();
        ATMPArgs single_args = ATMPArgs::SingleInPackageAccept(args);
        const auto single_res = AcceptSingleTransaction(tx, single_args);
        PackageValidationState package_state_wrapped;
        if (single_res.m_result_type != MempoolAcceptResult::ResultType::VALID) {
            package_state_wrapped.Invalid(PackageValidationResult::PCKG_TX, "transaction failed");
        }
        return PackageMempoolAcceptResult(package_state_wrapped, {{tx->GetWitnessHash(), single_res}});
    }();

    // Clean up m_view and m_viewmempool so that other subpackage evaluations don't have access to
    // coins they shouldn't. Keep some coins in order to minimize re-fetching coins from the UTXO set.
    // Clean up package feerate and rbf calculations
    ClearSubPackageState();

    return result;
}

PackageMempoolAcceptResult MemPoolAccept::AcceptPackage(const Package& package, ATMPArgs& args)
{
    Assert(!package.empty());
    AssertLockHeld(cs_main);
    // Used if returning a PackageMempoolAcceptResult directly from this function.
    PackageValidationState package_state_quit_early;

    // There are two topologies we are able to handle through this function:
    // (1) A single transaction
    // (2) A child-with-unconfirmed-parents package.
    // Check that the package is well-formed. If it isn't, we won't try to validate any of the
    // transactions and thus won't return any MempoolAcceptResults, just a package-wide error.

    // Context-free package checks.
    if (!IsWellFormedPackage(package, package_state_quit_early, /*require_sorted=*/true)) {
        return PackageMempoolAcceptResult(package_state_quit_early, {});
    }

    if (package.size() > 1) {
        // All transactions in the package must be a parent of the last transaction. This is just an
        // opportunity for us to fail fast on a context-free check without taking the mempool lock.
        if (!IsChildWithParents(package)) {
            package_state_quit_early.Invalid(PackageValidationResult::PCKG_POLICY, "package-not-child-with-parents");
            return PackageMempoolAcceptResult(package_state_quit_early, {});
        }

        // IsChildWithParents() guarantees the package is > 1 transactions.
        assert(package.size() > 1);
        // The package must be 1 child with all of its unconfirmed parents. The package is expected to
        // be sorted, so the last transaction is the child.
        const auto& child = package.back();
        std::unordered_set<uint256, SaltedTxidHasher> unconfirmed_parent_txids;
        std::transform(package.cbegin(), package.cend() - 1,
                       std::inserter(unconfirmed_parent_txids, unconfirmed_parent_txids.end()),
                       [](const auto& tx) { return tx->GetHash(); });

        // All child inputs must refer to a preceding package transaction or a confirmed UTXO. The only
        // way to verify this is to look up the child's inputs in our current coins view (not including
        // mempool), and enforce that all parents not present in the package be available at chain tip.
        // Since this check can bring new coins into the coins cache, keep track of these coins and
        // uncache them if we don't end up submitting this package to the mempool.
        const CCoinsViewCache& coins_tip_cache = m_active_chainstate.CoinsTip();
        for (const auto& input : child->vin) {
            if (!coins_tip_cache.HaveCoinInCache(input.prevout)) {
                args.m_coins_to_uncache.push_back(input.prevout);
            }
        }
        // Using the MemPoolAccept m_view cache allows us to look up these same coins faster later.
        // This should be connecting directly to CoinsTip, not to m_viewmempool, because we specifically
        // require inputs to be confirmed if they aren't in the package.
        m_view.SetBackend(m_active_chainstate.CoinsTip());
        const auto package_or_confirmed = [this, &unconfirmed_parent_txids](const auto& input) {
             return unconfirmed_parent_txids.count(input.prevout.hash) > 0 || m_view.HaveCoin(input.prevout);
        };
        if (!std::all_of(child->vin.cbegin(), child->vin.cend(), package_or_confirmed)) {
            package_state_quit_early.Invalid(PackageValidationResult::PCKG_POLICY, "package-not-child-with-unconfirmed-parents");
            return PackageMempoolAcceptResult(package_state_quit_early, {});
        }
        // Protect against bugs where we pull more inputs from disk that miss being added to
        // coins_to_uncache. The backend will be connected again when needed in PreChecks.
        m_view.SetBackend(m_dummy);
    }

    LOCK(m_pool.cs);
    // Stores results from which we will create the returned PackageMempoolAcceptResult.
    // A result may be changed if a mempool transaction is evicted later due to LimitMempoolSize().
    std::map<uint256, MempoolAcceptResult> results_final;
    // Results from individual validation which will be returned if no other result is available for
    // this transaction. "Nonfinal" because if a transaction fails by itself but succeeds later
    // (i.e. when evaluated with a fee-bumping child), the result in this map may be discarded.
    std::map<uint256, MempoolAcceptResult> individual_results_nonfinal;
    // Tracks whether we think package submission could result in successful entry to the mempool
    bool quit_early{false};
    std::vector<CTransactionRef> txns_package_eval;
    for (const auto& tx : package) {
        const auto& wtxid = tx->GetWitnessHash();
        const auto& txid = tx->GetHash();
        // There are 3 possibilities: already in mempool, same-txid-diff-wtxid already in mempool,
        // or not in mempool. An already confirmed tx is treated as one not in mempool, because all
        // we know is that the inputs aren't available.
        if (m_pool.exists(GenTxid::Wtxid(wtxid))) {
            // Exact transaction already exists in the mempool.
            // Node operators are free to set their mempool policies however they please, nodes may receive
            // transactions in different orders, and malicious counterparties may try to take advantage of
            // policy differences to pin or delay propagation of transactions. As such, it's possible for
            // some package transaction(s) to already be in the mempool, and we don't want to reject the
            // entire package in that case (as that could be a censorship vector). De-duplicate the
            // transactions that are already in the mempool, and only call AcceptMultipleTransactions() with
            // the new transactions. This ensures we don't double-count transaction counts and sizes when
            // checking ancestor/descendant limits, or double-count transaction fees for fee-related policy.
            const auto& entry{*Assert(m_pool.GetEntry(txid))};
            results_final.emplace(wtxid, MempoolAcceptResult::MempoolTx(entry.GetTxSize(), entry.GetFee()));
        } else if (m_pool.exists(GenTxid::Txid(txid))) {
            // Transaction with the same non-witness data but different witness (same txid,
            // different wtxid) already exists in the mempool.
            //
            // We don't allow replacement transactions right now, so just swap the package
            // transaction for the mempool one. Note that we are ignoring the validity of the
            // package transaction passed in.
            // TODO: allow witness replacement in packages.
            const auto& entry{*Assert(m_pool.GetEntry(txid))};
            // Provide the wtxid of the mempool tx so that the caller can look it up in the mempool.
            results_final.emplace(wtxid, MempoolAcceptResult::MempoolTxDifferentWitness(entry.GetTx().GetWitnessHash()));
        } else {
            // Transaction does not already exist in the mempool.
            // Try submitting the transaction on its own.
            const auto single_package_res = AcceptSubPackage({tx}, args);
            const auto& single_res = single_package_res.m_tx_results.at(wtxid);
            if (single_res.m_result_type == MempoolAcceptResult::ResultType::VALID) {
                // The transaction succeeded on its own and is now in the mempool. Don't include it
                // in package validation, because its fees should only be "used" once.
                assert(m_pool.exists(GenTxid::Wtxid(wtxid)));
                results_final.emplace(wtxid, single_res);
            } else if (package.size() == 1 || // If there is only one transaction, no need to retry it "as a package"
                       (single_res.m_state.GetResult() != TxValidationResult::TX_RECONSIDERABLE &&
                       single_res.m_state.GetResult() != TxValidationResult::TX_MISSING_INPUTS)) {
                // Package validation policy only differs from individual policy in its evaluation
                // of feerate. For example, if a transaction fails here due to violation of a
                // consensus rule, the result will not change when it is submitted as part of a
                // package. To minimize the amount of repeated work, unless the transaction fails
                // due to feerate or missing inputs (its parent is a previous transaction in the
                // package that failed due to feerate), don't run package validation. Note that this
                // decision might not make sense if different types of packages are allowed in the
                // future.  Continue individually validating the rest of the transactions, because
                // some of them may still be valid.
                quit_early = true;
                package_state_quit_early.Invalid(PackageValidationResult::PCKG_TX, "transaction failed");
                individual_results_nonfinal.emplace(wtxid, single_res);
            } else {
                individual_results_nonfinal.emplace(wtxid, single_res);
                txns_package_eval.push_back(tx);
            }
        }
    }

    auto multi_submission_result = quit_early || txns_package_eval.empty() ? PackageMempoolAcceptResult(package_state_quit_early, {}) :
        AcceptSubPackage(txns_package_eval, args);
    PackageValidationState& package_state_final = multi_submission_result.m_state;

    // This is invoked by AcceptSubPackage() already, so this is just here for
    // clarity (since it's not permitted to invoke LimitMempoolSize() while a
    // changeset is outstanding).
    ClearSubPackageState();

    // Make sure we haven't exceeded max mempool size.
    // Package transactions that were submitted to mempool or already in mempool may be evicted.
    LimitMempoolSize(m_pool, m_active_chainstate.CoinsTip());

    for (const auto& tx : package) {
        const auto& wtxid = tx->GetWitnessHash();
        if (multi_submission_result.m_tx_results.count(wtxid) > 0) {
            // We shouldn't have re-submitted if the tx result was already in results_final.
            Assume(results_final.count(wtxid) == 0);
            // If it was submitted, check to see if the tx is still in the mempool. It could have
            // been evicted due to LimitMempoolSize() above.
            const auto& txresult = multi_submission_result.m_tx_results.at(wtxid);
            if (txresult.m_result_type == MempoolAcceptResult::ResultType::VALID && !m_pool.exists(GenTxid::Wtxid(wtxid))) {
                package_state_final.Invalid(PackageValidationResult::PCKG_TX, "transaction failed");
                TxValidationState mempool_full_state;
                mempool_full_state.Invalid(TxValidationResult::TX_MEMPOOL_POLICY, "mempool full");
                results_final.emplace(wtxid, MempoolAcceptResult::Failure(mempool_full_state));
            } else {
                results_final.emplace(wtxid, txresult);
            }
        } else if (const auto it{results_final.find(wtxid)}; it != results_final.end()) {
            // Already-in-mempool transaction. Check to see if it's still there, as it could have
            // been evicted when LimitMempoolSize() was called.
            Assume(it->second.m_result_type != MempoolAcceptResult::ResultType::INVALID);
            Assume(individual_results_nonfinal.count(wtxid) == 0);
            // Query by txid to include the same-txid-different-witness ones.
            if (!m_pool.exists(GenTxid::Txid(tx->GetHash()))) {
                package_state_final.Invalid(PackageValidationResult::PCKG_TX, "transaction failed");
                TxValidationState mempool_full_state;
                mempool_full_state.Invalid(TxValidationResult::TX_MEMPOOL_POLICY, "mempool full");
                // Replace the previous result.
                results_final.erase(wtxid);
                results_final.emplace(wtxid, MempoolAcceptResult::Failure(mempool_full_state));
            }
        } else if (const auto it{individual_results_nonfinal.find(wtxid)}; it != individual_results_nonfinal.end()) {
            Assume(it->second.m_result_type == MempoolAcceptResult::ResultType::INVALID);
            // Interesting result from previous processing.
            results_final.emplace(wtxid, it->second);
        }
    }
    Assume(results_final.size() == package.size());
    return PackageMempoolAcceptResult(package_state_final, std::move(results_final));
}

} // anon namespace

MempoolAcceptResult AcceptToMemoryPool(Chainstate& active_chainstate, const CTransactionRef& tx,
                                       int64_t accept_time, bool bypass_limits, bool test_accept)
{
    AssertLockHeld(::cs_main);
    const CChainParams& chainparams{active_chainstate.m_chainman.GetParams()};
    assert(active_chainstate.GetMempool() != nullptr);
    CTxMemPool& pool{*active_chainstate.GetMempool()};

    std::vector<COutPoint> coins_to_uncache;
    auto args = MemPoolAccept::ATMPArgs::SingleAccept(chainparams, accept_time, bypass_limits, coins_to_uncache, test_accept);
    MempoolAcceptResult result = MemPoolAccept(pool, active_chainstate).AcceptSingleTransaction(tx, args);
    if (result.m_result_type != MempoolAcceptResult::ResultType::VALID) {
        // Remove coins that were not present in the coins cache before calling
        // AcceptSingleTransaction(); this is to prevent memory DoS in case we receive a large
        // number of invalid transactions that attempt to overrun the in-memory coins cache
        // (`CCoinsViewCache::cacheCoins`).

        for (const COutPoint& hashTx : coins_to_uncache)
            active_chainstate.CoinsTip().Uncache(hashTx);
        TRACEPOINT(mempool, rejected,
                tx->GetHash().data(),
                result.m_state.GetRejectReason().c_str()
        );
    }
    // After we've (potentially) uncached entries, ensure our coins cache is still within its size limits
    BlockValidationState state_dummy;
    active_chainstate.FlushStateToDisk(state_dummy, FlushStateMode::PERIODIC);
    return result;
}

PackageMempoolAcceptResult ProcessNewPackage(Chainstate& active_chainstate, CTxMemPool& pool,
                                                   const Package& package, bool test_accept, const std::optional<CFeeRate>& client_maxfeerate)
{
    AssertLockHeld(cs_main);
    assert(!package.empty());
    assert(std::all_of(package.cbegin(), package.cend(), [](const auto& tx){return tx != nullptr;}));

    std::vector<COutPoint> coins_to_uncache;
    const CChainParams& chainparams = active_chainstate.m_chainman.GetParams();
    auto result = [&]() EXCLUSIVE_LOCKS_REQUIRED(cs_main) {
        AssertLockHeld(cs_main);
        if (test_accept) {
            auto args = MemPoolAccept::ATMPArgs::PackageTestAccept(chainparams, GetTime(), coins_to_uncache);
            return MemPoolAccept(pool, active_chainstate).AcceptMultipleTransactions(package, args);
        } else {
            auto args = MemPoolAccept::ATMPArgs::PackageChildWithParents(chainparams, GetTime(), coins_to_uncache, client_maxfeerate);
            return MemPoolAccept(pool, active_chainstate).AcceptPackage(package, args);
        }
    }();

    // Uncache coins pertaining to transactions that were not submitted to the mempool.
    if (test_accept || result.m_state.IsInvalid()) {
        for (const COutPoint& hashTx : coins_to_uncache) {
            active_chainstate.CoinsTip().Uncache(hashTx);
        }
    }
    // Ensure the coins cache is still within limits.
    BlockValidationState state_dummy;
    active_chainstate.FlushStateToDisk(state_dummy, FlushStateMode::PERIODIC);
    return result;
}

//////////////////////////////////////////////////////////////////////////////
//
// CBlock and CBlockIndex
//

bool CheckProofOfWork(const CBlockHeader& block, const Consensus::Params& params)
{
<<<<<<< HEAD
    if (!block.pow.isValid (block.GetHash(), params)) {
        LogError ("%s : proof of work failed", __func__);
=======
    /* Except for legacy blocks with full version 1, ensure that
       the chain ID is correct.  Legacy blocks are not allowed since
       the merge-mining start, which is checked in AcceptBlockHeader
       where the height is known.  */
    if (!block.IsLegacy() && params.fStrictChainId
        && block.GetChainId() != params.nAuxpowChainId) {
        LogError ("%s : block does not have our chain ID (got %d, expected %d, full nVersion %d)",
                  __func__, block.GetChainId(), params.nAuxpowChainId, block.nVersion);
        return false;
    }

    /* If there is no auxpow, just check the block hash.  */
    if (!block.auxpow)
    {
        if (block.IsAuxpow()) {
            LogError ("%s : no auxpow on block with auxpow version", __func__);
            return false;
        }

        if (!CheckProofOfWork(block.GetHash(), block.nBits, params)) {
            LogError ("%s : non-AUX proof of work failed", __func__);
            return false;
        }

        return true;
    }

    /* We have auxpow.  Check it.  */

    if (!block.IsAuxpow()) {
        LogError ("%s : auxpow on block with non-auxpow version", __func__);
        return false;
    }

    /* Temporary check:  Disallow parent blocks with auxpow version.  This is
       for compatibility with the old client.  */
    /* FIXME: Remove this check with a hardfork later on.  */
    if (block.auxpow->getParentBlock().IsAuxpow()) {
        LogError ("%s : auxpow parent block has auxpow version", __func__);
        return false;
    }

    if (!CheckProofOfWork(block.auxpow->getParentBlockHash(), block.nBits, params)) {
        LogError ("%s : AUX proof of work failed", __func__);
        return false;
    }
    if (!block.auxpow->check(block.GetHash(), block.GetChainId(), params)) {
        LogError ("%s : AUX POW is not valid", __func__);
>>>>>>> 0186f78e
        return false;
    }
    return true;
}

CAmount GetBlockSubsidy(int nHeight, const Consensus::Params& consensusParams)
{
    /* Special rule:  Before the post-ICO fork, the block reward is always set
       to 1 CHI except for regtest net.  (The latter exception is so that
       we do not have to update many magic values in tests.)  */
    if (!consensusParams.fPowNoRetargeting
          && !consensusParams.rules->ForkInEffect (Consensus::Fork::POST_ICO,
                                                   nHeight))
        return COIN;

    int halvings = nHeight / consensusParams.nSubsidyHalvingInterval;
    // Force block reward to zero when right shift is undefined.
    if (halvings >= 64)
        return 0;

    CAmount nSubsidy = consensusParams.initialSubsidy;
    // Subsidy is cut in half every 2,100,000 blocks which will occur approximately every 4 years.
    nSubsidy >>= halvings;
    return nSubsidy;
}

CoinsViews::CoinsViews(DBParams db_params, CoinsViewOptions options)
    : m_dbview{std::move(db_params), std::move(options)},
      m_catcherview(&m_dbview) {}

void CoinsViews::InitCache()
{
    AssertLockHeld(::cs_main);
    m_cacheview = std::make_unique<CCoinsViewCache>(&m_catcherview);
}

Chainstate::Chainstate(
    CTxMemPool* mempool,
    BlockManager& blockman,
    ChainstateManager& chainman,
    std::optional<uint256> from_snapshot_blockhash)
    : m_mempool(mempool),
      m_blockman(blockman),
      m_chainman(chainman),
      m_from_snapshot_blockhash(from_snapshot_blockhash) {}

const CBlockIndex* Chainstate::SnapshotBase()
{
    if (!m_from_snapshot_blockhash) return nullptr;
    if (!m_cached_snapshot_base) m_cached_snapshot_base = Assert(m_chainman.m_blockman.LookupBlockIndex(*m_from_snapshot_blockhash));
    return m_cached_snapshot_base;
}

void Chainstate::InitCoinsDB(
    size_t cache_size_bytes,
    bool in_memory,
    bool should_wipe,
    fs::path leveldb_name)
{
    if (m_from_snapshot_blockhash) {
        leveldb_name += node::SNAPSHOT_CHAINSTATE_SUFFIX;
    }

    m_coins_views = std::make_unique<CoinsViews>(
        DBParams{
            .path = m_chainman.m_options.datadir / leveldb_name,
            .cache_bytes = cache_size_bytes,
            .memory_only = in_memory,
            .wipe_data = should_wipe,
            .obfuscate = true,
            .options = m_chainman.m_options.coins_db},
        m_chainman.m_options.coins_view);

    m_coinsdb_cache_size_bytes = cache_size_bytes;
}

void Chainstate::InitCoinsCache(size_t cache_size_bytes)
{
    AssertLockHeld(::cs_main);
    assert(m_coins_views != nullptr);
    m_coinstip_cache_size_bytes = cache_size_bytes;
    m_coins_views->InitCache();
}

// Note that though this is marked const, we may end up modifying `m_cached_finished_ibd`, which
// is a performance-related implementation detail. This function must be marked
// `const` so that `CValidationInterface` clients (which are given a `const Chainstate*`)
// can call it.
//
bool ChainstateManager::IsInitialBlockDownload() const
{
    // Optimization: pre-test latch before taking the lock.
    if (m_cached_finished_ibd.load(std::memory_order_relaxed))
        return false;

    LOCK(cs_main);
    if (m_cached_finished_ibd.load(std::memory_order_relaxed))
        return false;
    if (m_blockman.LoadingBlocks()) {
        return true;
    }
    CChain& chain{ActiveChain()};
    if (chain.Tip() == nullptr) {
        return true;
    }
    if (chain.Tip()->nChainWork < MinimumChainWork()) {
        return true;
    }
    if (chain.Tip()->Time() < Now<NodeSeconds>() - m_options.max_tip_age) {
        return true;
    }
    LogPrintf("Leaving InitialBlockDownload (latching to false)\n");
    m_cached_finished_ibd.store(true, std::memory_order_relaxed);
    return false;
}

void Chainstate::CheckForkWarningConditions()
{
    AssertLockHeld(cs_main);

    // Before we get past initial download, we cannot reliably alert about forks
    // (we assume we don't get stuck on a fork before finishing our initial sync)
    // Also not applicable to the background chainstate
    if (m_chainman.IsInitialBlockDownload() || this->GetRole() == ChainstateRole::BACKGROUND) {
        return;
    }

    if (m_chainman.m_best_invalid && m_chainman.m_best_invalid->nChainWork > m_chain.Tip()->nChainWork + (GetBlockProof(*m_chain.Tip()) * 6)) {
        LogPrintf("%s: Warning: Found invalid chain at least ~6 blocks longer than our best chain.\nChain state database corruption likely.\n", __func__);
        m_chainman.GetNotifications().warningSet(
            kernel::Warning::LARGE_WORK_INVALID_CHAIN,
            _("Warning: We do not appear to fully agree with our peers! You may need to upgrade, or other nodes may need to upgrade."));
    } else {
        m_chainman.GetNotifications().warningUnset(kernel::Warning::LARGE_WORK_INVALID_CHAIN);
    }
}

// Called both upon regular invalid block discovery *and* InvalidateBlock
void Chainstate::InvalidChainFound(CBlockIndex* pindexNew)
{
    AssertLockHeld(cs_main);
    if (!m_chainman.m_best_invalid || pindexNew->nChainWork > m_chainman.m_best_invalid->nChainWork) {
        m_chainman.m_best_invalid = pindexNew;
    }
    SetBlockFailureFlags(pindexNew);
    if (m_chainman.m_best_header != nullptr && m_chainman.m_best_header->GetAncestor(pindexNew->nHeight) == pindexNew) {
        m_chainman.RecalculateBestHeader();
    }

    LogPrintf("%s: invalid block=%s  height=%d  log2_work=%f  date=%s\n", __func__,
      pindexNew->GetBlockHash().ToString(), pindexNew->nHeight,
      log(pindexNew->nChainWork.getdouble())/log(2.0), FormatISO8601DateTime(pindexNew->GetBlockTime()));
    CBlockIndex *tip = m_chain.Tip();
    assert (tip);
    LogPrintf("%s:  current best=%s  height=%d  log2_work=%f  date=%s\n", __func__,
      tip->GetBlockHash().ToString(), m_chain.Height(), log(tip->nChainWork.getdouble())/log(2.0),
      FormatISO8601DateTime(tip->GetBlockTime()));
    CheckForkWarningConditions();
}

// Same as InvalidChainFound, above, except not called directly from InvalidateBlock,
// which does its own setBlockIndexCandidates management.
void Chainstate::InvalidBlockFound(CBlockIndex* pindex, const BlockValidationState& state)
{
    AssertLockHeld(cs_main);
    if (state.GetResult() != BlockValidationResult::BLOCK_MUTATED) {
        pindex->nStatus |= BLOCK_FAILED_VALID;
        m_chainman.m_failed_blocks.insert(pindex);
        m_blockman.m_dirty_blockindex.insert(pindex);
        setBlockIndexCandidates.erase(pindex);
        InvalidChainFound(pindex);
    }
}

void UpdateCoins(const CTransaction& tx, CCoinsViewCache& inputs, CTxUndo &txundo, int nHeight)
{
    // mark inputs spent
    if (!tx.IsCoinBase()) {
        txundo.vprevout.reserve(tx.vin.size());
        for (const CTxIn &txin : tx.vin) {
            txundo.vprevout.emplace_back();
            bool is_spent = inputs.SpendCoin(txin.prevout, &txundo.vprevout.back());
            assert(is_spent);
        }
    }
    // add outputs
    AddCoins(inputs, tx, nHeight);
}

std::optional<std::pair<ScriptError, std::string>> CScriptCheck::operator()() {
    const CScript &scriptSig = ptxTo->vin[nIn].scriptSig;
    const CScriptWitness *witness = &ptxTo->vin[nIn].scriptWitness;
    ScriptError error{SCRIPT_ERR_UNKNOWN_ERROR};
    if (VerifyScript(scriptSig, m_tx_out.scriptPubKey, witness, nFlags, CachingTransactionSignatureChecker(ptxTo, nIn, m_tx_out.nValue, cacheStore, *m_signature_cache, *txdata), &error)) {
        return std::nullopt;
    } else {
        auto debug_str = strprintf("input %i of %s (wtxid %s), spending %s:%i", nIn, ptxTo->GetHash().ToString(), ptxTo->GetWitnessHash().ToString(), ptxTo->vin[nIn].prevout.hash.ToString(), ptxTo->vin[nIn].prevout.n);
        return std::make_pair(error, std::move(debug_str));
    }
}

ValidationCache::ValidationCache(const size_t script_execution_cache_bytes, const size_t signature_cache_bytes)
    : m_signature_cache{signature_cache_bytes}
{
    // Setup the salted hasher
    uint256 nonce = GetRandHash();
    // We want the nonce to be 64 bytes long to force the hasher to process
    // this chunk, which makes later hash computations more efficient. We
    // just write our 32-byte entropy twice to fill the 64 bytes.
    m_script_execution_cache_hasher.Write(nonce.begin(), 32);
    m_script_execution_cache_hasher.Write(nonce.begin(), 32);

    const auto [num_elems, approx_size_bytes] = m_script_execution_cache.setup_bytes(script_execution_cache_bytes);
    LogPrintf("Using %zu MiB out of %zu MiB requested for script execution cache, able to store %zu elements\n",
              approx_size_bytes >> 20, script_execution_cache_bytes >> 20, num_elems);
}

/**
 * Check whether all of this transaction's input scripts succeed.
 *
 * This involves ECDSA signature checks so can be computationally intensive. This function should
 * only be called after the cheap sanity checks in CheckTxInputs passed.
 *
 * If pvChecks is not nullptr, script checks are pushed onto it instead of being performed inline. Any
 * script checks which are not necessary (eg due to script execution cache hits) are, obviously,
 * not pushed onto pvChecks/run.
 *
 * Setting cacheSigStore/cacheFullScriptStore to false will remove elements from the corresponding cache
 * which are matched. This is useful for checking blocks where we will likely never need the cache
 * entry again.
 *
 * Note that we may set state.reason to NOT_STANDARD for extra soft-fork flags in flags, block-checking
 * callers should probably reset it to CONSENSUS in such cases.
 *
 * Non-static (and redeclared) in src/test/txvalidationcache_tests.cpp
 */
bool CheckInputScripts(const CTransaction& tx, TxValidationState& state,
                       const CCoinsViewCache& inputs, unsigned int flags, bool cacheSigStore,
                       bool cacheFullScriptStore, PrecomputedTransactionData& txdata,
                       ValidationCache& validation_cache,
                       std::vector<CScriptCheck>* pvChecks)
{
    if (tx.IsCoinBase()) return true;

    if (pvChecks) {
        pvChecks->reserve(tx.vin.size());
    }

    // First check if script executions have been cached with the same
    // flags. Note that this assumes that the inputs provided are
    // correct (ie that the transaction hash which is in tx's prevouts
    // properly commits to the scriptPubKey in the inputs view of that
    // transaction).
    uint256 hashCacheEntry;
    CSHA256 hasher = validation_cache.ScriptExecutionCacheHasher();
    hasher.Write(UCharCast(tx.GetWitnessHash().begin()), 32).Write((unsigned char*)&flags, sizeof(flags)).Finalize(hashCacheEntry.begin());
    AssertLockHeld(cs_main); //TODO: Remove this requirement by making CuckooCache not require external locks
    if (validation_cache.m_script_execution_cache.contains(hashCacheEntry, !cacheFullScriptStore)) {
        return true;
    }

    if (!txdata.m_spent_outputs_ready) {
        std::vector<CTxOut> spent_outputs;
        spent_outputs.reserve(tx.vin.size());

        for (const auto& txin : tx.vin) {
            const COutPoint& prevout = txin.prevout;
            const Coin& coin = inputs.AccessCoin(prevout);
            assert(!coin.IsSpent());
            spent_outputs.emplace_back(coin.out);
        }
        txdata.Init(tx, std::move(spent_outputs));
    }
    assert(txdata.m_spent_outputs.size() == tx.vin.size());

    for (unsigned int i = 0; i < tx.vin.size(); i++) {

        // We very carefully only pass in things to CScriptCheck which
        // are clearly committed to by tx' witness hash. This provides
        // a sanity check that our caching is not introducing consensus
        // failures through additional data in, eg, the coins being
        // spent being checked as a part of CScriptCheck.

        // Verify signature
        CScriptCheck check(txdata.m_spent_outputs[i], tx, validation_cache.m_signature_cache, i, flags, cacheSigStore, &txdata);
        if (pvChecks) {
            pvChecks->emplace_back(std::move(check));
        } else if (auto result = check(); result.has_value()) {
            if (flags & STANDARD_NOT_MANDATORY_VERIFY_FLAGS) {
                // Check whether the failure was caused by a
                // non-mandatory script verification check, such as
                // non-standard DER encodings or non-null dummy
                // arguments; if so, ensure we return NOT_STANDARD
                // instead of CONSENSUS to avoid downstream users
                // splitting the network between upgraded and
                // non-upgraded nodes by banning CONSENSUS-failing
                // data providers.
                CScriptCheck check2(txdata.m_spent_outputs[i], tx, validation_cache.m_signature_cache, i,
                        flags & ~STANDARD_NOT_MANDATORY_VERIFY_FLAGS, cacheSigStore, &txdata);
                auto mandatory_result = check2();
                if (!mandatory_result.has_value()) {
                    return state.Invalid(TxValidationResult::TX_NOT_STANDARD, strprintf("non-mandatory-script-verify-flag (%s)", ScriptErrorString(result->first)), result->second);
                } else {
                    // If the second check failed, it failed due to a mandatory script verification
                    // flag, but the first check might have failed on a non-mandatory script
                    // verification flag.
                    //
                    // Avoid reporting a mandatory script check failure with a non-mandatory error
                    // string by reporting the error from the second check.
                    result = mandatory_result;
                }
            }

            // MANDATORY flag failures correspond to
            // TxValidationResult::TX_CONSENSUS.
            return state.Invalid(TxValidationResult::TX_CONSENSUS, strprintf("mandatory-script-verify-flag-failed (%s)", ScriptErrorString(result->first)), result->second);
        }
    }

    if (cacheFullScriptStore && !pvChecks) {
        // We executed all of the provided scripts, and were told to
        // cache the result. Do so now.
        validation_cache.m_script_execution_cache.insert(hashCacheEntry);
    }

    return true;
}

bool FatalError(Notifications& notifications, BlockValidationState& state, const bilingual_str& message)
{
    notifications.fatalError(message);
    return state.Error(message.original);
}

/**
 * Restore the UTXO in a Coin at a given COutPoint
 * @param undo The Coin to be restored.
 * @param view The coins view to which to apply the changes.
 * @param out The out point that corresponds to the tx input.
 * @return A DisconnectResult as an int
 */
int ApplyTxInUndo(Coin&& undo, CCoinsViewCache& view, const COutPoint& out)
{
    bool fClean = true;

    if (view.HaveCoin(out)) fClean = false; // overwriting transaction output

    // The potential_overwrite parameter to AddCoin is only allowed to be false if we know for
    // sure that the coin did not already exist in the cache. As we have queried for that above
    // using HaveCoin, we don't need to guess. When fClean is false, a coin already existed and
    // it is an overwrite.
    view.AddCoin(out, std::move(undo), !fClean);

    return fClean ? DISCONNECT_OK : DISCONNECT_UNCLEAN;
}

/** Undo the effects of this block (with given index) on the UTXO set represented by coins.
 *  When FAILED is returned, view is left in an indeterminate state. */
DisconnectResult Chainstate::DisconnectBlock(const CBlock& block, const CBlockIndex* pindex, CCoinsViewCache& view, std::set<valtype>& unexpiredNames)
{
    AssertLockHeld(::cs_main);
    bool fClean = true;

    CBlockUndo blockUndo;
    if (!m_blockman.ReadBlockUndo(blockUndo, *pindex)) {
        LogError("DisconnectBlock(): failure reading undo data\n");
        return DISCONNECT_FAILED;
    }

    if (blockUndo.vtxundo.size() + 1 != block.vtx.size()) {
        LogError("DisconnectBlock(): block and undo data inconsistent\n");
        return DISCONNECT_FAILED;
    }

<<<<<<< HEAD
=======
    /* Undo name expirations.  We use nHeight+1 here in sync with
       the call to ExpireNames, because that's the height at which a
       possible name_update could be (thus it counts for spendability
       of the name).  This is done first to match the order
       in which names are expired when connecting blocks.  */
    if (!UnexpireNames (pindex->nHeight + 1, blockUndo, view, unexpiredNames))
      fClean = false;

>>>>>>> 0186f78e
    // undo transactions in reverse order
    for (int i = block.vtx.size() - 1; i >= 0; i--) {
        const CTransaction &tx = *(block.vtx[i]);
        Txid hash = tx.GetHash();
        bool is_coinbase = tx.IsCoinBase();

        // Check that all outputs are available and match the outputs in the block itself
        // exactly.
        for (size_t o = 0; o < tx.vout.size(); o++) {
            if (!tx.vout[o].scriptPubKey.IsUnspendable()) {
                COutPoint out(hash, o);
                Coin coin;
                bool is_spent = view.SpendCoin(out, &coin);
                if (!is_spent || tx.vout[o] != coin.out || pindex->nHeight != coin.nHeight || is_coinbase != coin.fCoinBase) {
<<<<<<< HEAD
                    fClean = false;
=======
                    /* This may be due to a historic bug.  For them, some names
                       are marked immediately as unspendable.  They fail this check
                       when undoing, thus ignore them here.  */
                    CChainParams::BugType type;
                    if (!m_chainman.GetParams ().IsHistoricBug (tx.GetHash (), pindex->nHeight, type) || type != CChainParams::BUG_FULLY_IGNORE) {
                        fClean = false; // transaction output mismatch
                    }
>>>>>>> 0186f78e
                }
            }
        }

        // restore inputs
        if (i > 0) { // not coinbases
            CTxUndo &txundo = blockUndo.vtxundo[i-1];
            if (txundo.vprevout.size() != tx.vin.size()) {
                LogError("DisconnectBlock(): transaction and undo data inconsistent\n");
                return DISCONNECT_FAILED;
            }
            for (unsigned int j = tx.vin.size(); j > 0;) {
                --j;
                const COutPoint& out = tx.vin[j].prevout;
                int res = ApplyTxInUndo(std::move(txundo.vprevout[j]), view, out);
                if (res == DISCONNECT_FAILED) return DISCONNECT_FAILED;
                fClean = fClean && res != DISCONNECT_UNCLEAN;
            }
            // At this point, all of txundo.vprevout should have been moved out.
        }
    }

    // undo name operations in reverse order
    std::vector<CNameTxUndo>::const_reverse_iterator nameUndoIter;
    for (nameUndoIter = blockUndo.vnameundo.rbegin ();
         nameUndoIter != blockUndo.vnameundo.rend (); ++nameUndoIter)
      nameUndoIter->apply (view);

    // move best block pointer to prevout block
    view.SetBestBlock(pindex->pprev->GetBlockHash());

    return fClean ? DISCONNECT_OK : DISCONNECT_UNCLEAN;
}

/**
 * Threshold condition checker that triggers when unknown versionbits are seen on the network.
 */
class WarningBitsConditionChecker : public AbstractThresholdConditionChecker
{
private:
    const ChainstateManager& m_chainman;
    int m_bit;

public:
    explicit WarningBitsConditionChecker(const ChainstateManager& chainman, int bit) : m_chainman{chainman}, m_bit(bit) {}

    int64_t BeginTime(const Consensus::Params& params) const override { return 0; }
    int64_t EndTime(const Consensus::Params& params) const override { return std::numeric_limits<int64_t>::max(); }
    int Period(const Consensus::Params& params) const override { return params.nMinerConfirmationWindow; }
    int Threshold(const Consensus::Params& params) const override { return params.nRuleChangeActivationThreshold; }

    bool Condition(const CBlockIndex* pindex, const Consensus::Params& params) const override
    {
        return pindex->nHeight >= params.MinBIP9WarningHeight &&
               ((pindex->nVersion & VERSIONBITS_TOP_MASK) == VERSIONBITS_TOP_BITS) &&
               ((pindex->nVersion >> m_bit) & 1) != 0 &&
               ((m_chainman.m_versionbitscache.ComputeBlockVersion(pindex->pprev, params) >> m_bit) & 1) == 0;
    }
};

static unsigned int GetBlockScriptFlags(const CBlockIndex& block_index, const ChainstateManager& chainman)
{
    const Consensus::Params& consensusparams = chainman.GetConsensus();

    uint32_t flags{SCRIPT_VERIFY_NONE};

    /* We allow overriding flags with exceptions, in case a few historical
       blocks violate a softfork that got activated later, and which we want
       to otherwise enforce unconditionally.  For now, there are no
       flags enforced unconditionally, though.  */
    const auto it{consensusparams.script_flag_exceptions.find(*Assert(block_index.phashBlock))};
    if (it != consensusparams.script_flag_exceptions.end()) {
        flags = it->second;
    }

    if (DeploymentActiveAt(block_index, chainman, Consensus::DEPLOYMENT_P2SH)) {
        flags |= SCRIPT_VERIFY_P2SH;
    }

    // Enforce the DERSIG (BIP66) rule
    if (DeploymentActiveAt(block_index, chainman, Consensus::DEPLOYMENT_DERSIG)) {
        flags |= SCRIPT_VERIFY_DERSIG;
    }

    // Enforce CHECKLOCKTIMEVERIFY (BIP65)
    if (DeploymentActiveAt(block_index, chainman, Consensus::DEPLOYMENT_CLTV)) {
        flags |= SCRIPT_VERIFY_CHECKLOCKTIMEVERIFY;
    }

    // Enforce CHECKSEQUENCEVERIFY (BIP112)
    if (DeploymentActiveAt(block_index, chainman, Consensus::DEPLOYMENT_CSV)) {
        flags |= SCRIPT_VERIFY_CHECKSEQUENCEVERIFY;
    }

    // Enforce Taproot (BIP340-BIP342)
    if (DeploymentActiveAt(block_index, chainman, Consensus::DEPLOYMENT_TAPROOT)) {
        flags |= SCRIPT_VERIFY_TAPROOT;
        flags |= SCRIPT_VERIFY_NAMES_LONG_SALT;
    }

    // Enforce BIP147 NULLDUMMY (activated simultaneously with segwit)
    if (DeploymentActiveAt(block_index, chainman, Consensus::DEPLOYMENT_SEGWIT)) {
        flags |= SCRIPT_VERIFY_NULLDUMMY;
        flags |= SCRIPT_VERIFY_WITNESS;
    }

    return flags;
}


/** Apply the effects of this block (with given index) on the UTXO set represented by coins.
 *  Validity checks that depend on the UTXO set are also done; ConnectBlock()
 *  can fail if those validity checks fail (among other reasons). */
bool Chainstate::ConnectBlock(const CBlock& block, BlockValidationState& state, CBlockIndex* pindex,
                              CCoinsViewCache& view,
<<<<<<< HEAD
=======
                              std::set<valtype>& expiredNames,
>>>>>>> 0186f78e
                              bool fJustCheck)
{
    AssertLockHeld(cs_main);
    assert(pindex);

    uint256 block_hash{block.GetHash()};
    assert(*pindex->phashBlock == block_hash);
    const bool parallel_script_checks{m_chainman.GetCheckQueue().HasThreads()};

    const auto time_start{SteadyClock::now()};
    const CChainParams& params{m_chainman.GetParams()};

    // Check it again in case a previous version let a bad block in
    // NOTE: We don't currently (re-)invoke ContextualCheckBlock() or
    // ContextualCheckBlockHeader() here. This means that if we add a new
    // consensus rule that is enforced in one of those two functions, then we
    // may have let in a block that violates the rule prior to updating the
    // software, and we would NOT be enforcing the rule here. Fully solving
    // upgrade from one software version to the next after a consensus rule
    // change is potentially tricky and issue-specific (see NeedsRedownload()
    // for one approach that was used for BIP 141 deployment).
    // Also, currently the rule against blocks more than 2 hours in the future
    // is enforced in ContextualCheckBlockHeader(); we wouldn't want to
    // re-enforce that rule here (at least until we make it impossible for
    // the clock to go backward).
    if (!CheckBlock(block, state, params.GetConsensus(), !fJustCheck, !fJustCheck)) {
        if (state.GetResult() == BlockValidationResult::BLOCK_MUTATED) {
            // We don't write down blocks to disk if they may have been
            // corrupted, so this should be impossible unless we're having hardware
            // problems.
            return FatalError(m_chainman.GetNotifications(), state, _("Corrupt block found indicating potential hardware failure."));
        }
        LogError("%s: Consensus::CheckBlock: %s\n", __func__, state.ToString());
        return false;
    }

    // verify that the view's current state corresponds to the previous block
    uint256 hashPrevBlock = pindex->pprev == nullptr ? uint256() : pindex->pprev->GetBlockHash();
    assert(hashPrevBlock == view.GetBestBlock());

    m_chainman.num_blocks_total++;

    /* In Xaya, the genesis block tx is spendable (premine).  Thus no
       special rule is needed here (as in Bitcoin and Namecoin).  */

    bool fScriptChecks = true;
    if (!m_chainman.AssumedValidBlock().IsNull()) {
        // We've been configured with the hash of a block which has been externally verified to have a valid history.
        // A suitable default value is included with the software and updated from time to time.  Because validity
        //  relative to a piece of software is an objective fact these defaults can be easily reviewed.
        // This setting doesn't force the selection of any particular chain but makes validating some faster by
        //  effectively caching the result of part of the verification.
        BlockMap::const_iterator it{m_blockman.m_block_index.find(m_chainman.AssumedValidBlock())};
        if (it != m_blockman.m_block_index.end()) {
            if (it->second.GetAncestor(pindex->nHeight) == pindex &&
                m_chainman.m_best_header->GetAncestor(pindex->nHeight) == pindex &&
                m_chainman.m_best_header->nChainWork >= m_chainman.MinimumChainWork()) {
                // This block is a member of the assumed verified chain and an ancestor of the best header.
                // Script verification is skipped when connecting blocks under the
                // assumevalid block. Assuming the assumevalid block is valid this
                // is safe because block merkle hashes are still computed and checked,
                // Of course, if an assumed valid block is invalid due to false scriptSigs
                // this optimization would allow an invalid chain to be accepted.
                // The equivalent time check discourages hash power from extorting the network via DOS attack
                //  into accepting an invalid block through telling users they must manually set assumevalid.
                //  Requiring a software change or burying the invalid block, regardless of the setting, makes
                //  it hard to hide the implication of the demand.  This also avoids having release candidates
                //  that are hardly doing any signature verification at all in testing without having to
                //  artificially set the default assumed verified block further back.
                // The test against the minimum chain work prevents the skipping when denied access to any chain at
                //  least as good as the expected chain.
                fScriptChecks = (GetBlockProofEquivalentTime(*m_chainman.m_best_header, *pindex, *m_chainman.m_best_header, params.GetConsensus()) <= 60 * 60 * 12);
            }
        }
    }

    const auto time_1{SteadyClock::now()};
    m_chainman.time_check += time_1 - time_start;
    LogDebug(BCLog::BENCH, "    - Sanity checks: %.2fms [%.2fs (%.2fms/blk)]\n",
             Ticks<MillisecondsDouble>(time_1 - time_start),
             Ticks<SecondsDouble>(m_chainman.time_check),
             Ticks<MillisecondsDouble>(m_chainman.time_check) / m_chainman.num_blocks_total);

<<<<<<< HEAD
    // Xaya has BIP34 activated from the start, so there's no need for the
    // BIP30 checks.
=======
    // Do not allow blocks that contain transactions which 'overwrite' older transactions,
    // unless those are already completely spent.
    // If such overwrites are allowed, coinbases and transactions depending upon those
    // can be duplicated to remove the ability to spend the first instance -- even after
    // being sent to another address.
    // See BIP30, CVE-2012-1909, and http://r6.ca/blog/20120206T005236Z.html for more information.
    // This rule was originally applied to all blocks with a timestamp after March 15, 2012, 0:00 UTC.
    // Now that the whole chain is irreversibly beyond that time it is applied to all blocks except the
    // two in the chain that violate it. This prevents exploiting the issue against nodes during their
    // initial block download.
    bool fEnforceBIP30 = !IsBIP30Repeat(*pindex);
    // FIXME: Enable strict check after appropriate fork.
    fEnforceBIP30 = false;

    assert(pindex->pprev);

    if (fEnforceBIP30) {
        for (const auto& tx : block.vtx) {
            for (size_t o = 0; o < tx->vout.size(); o++) {
                if (view.HaveCoin(COutPoint(tx->GetHash(), o))) {
                    state.Invalid(BlockValidationResult::BLOCK_CONSENSUS, "bad-txns-BIP30",
                                  "tried to overwrite transaction");
                }
            }
        }
    }
>>>>>>> 0186f78e

    // Enforce BIP68 (sequence locks)
    int nLockTimeFlags = 0;
    if (DeploymentActiveAt(*pindex, m_chainman, Consensus::DEPLOYMENT_CSV)) {
        nLockTimeFlags |= LOCKTIME_VERIFY_SEQUENCE;
    }

    // Get the script flags for this block
    unsigned int flags{GetBlockScriptFlags(*pindex, m_chainman)};

    const auto time_2{SteadyClock::now()};
    m_chainman.time_forks += time_2 - time_1;
    LogDebug(BCLog::BENCH, "    - Fork checks: %.2fms [%.2fs (%.2fms/blk)]\n",
             Ticks<MillisecondsDouble>(time_2 - time_1),
             Ticks<SecondsDouble>(m_chainman.time_forks),
             Ticks<MillisecondsDouble>(m_chainman.time_forks) / m_chainman.num_blocks_total);

    CBlockUndo blockundo;

    // Precomputed transaction data pointers must not be invalidated
    // until after `control` has run the script checks (potentially
    // in multiple threads). Preallocate the vector size so a new allocation
    // doesn't invalidate pointers into the vector, and keep txsdata in scope
    // for as long as `control`.
    CCheckQueueControl<CScriptCheck> control(fScriptChecks && parallel_script_checks ? &m_chainman.GetCheckQueue() : nullptr);
    std::vector<PrecomputedTransactionData> txsdata(block.vtx.size());

    std::vector<int> prevheights;
    CAmount nFees = 0;
    int nInputs = 0;
    int64_t nSigOpsCost = 0;
    blockundo.vtxundo.reserve(block.vtx.size() - 1);
    for (unsigned int i = 0; i < block.vtx.size(); i++)
    {
        if (!state.IsValid()) break;
        const CTransaction &tx = *(block.vtx[i]);

        nInputs += tx.vin.size();

        if (!tx.IsCoinBase())
        {
            CAmount txfee = 0;
            TxValidationState tx_state;
            if (!Consensus::CheckTxInputs(tx, tx_state, view, pindex->nHeight, flags, txfee)) {
                // Any transaction validation failure in ConnectBlock is a block consensus failure
                state.Invalid(BlockValidationResult::BLOCK_CONSENSUS,
                              tx_state.GetRejectReason(),
                              tx_state.GetDebugMessage() + " in transaction " + tx.GetHash().ToString());
                break;
            }
            nFees += txfee;
            if (!MoneyRange(nFees)) {
                state.Invalid(BlockValidationResult::BLOCK_CONSENSUS, "bad-txns-accumulated-fee-outofrange",
                              "accumulated fee in the block out of range");
                break;
            }

            // Check that transaction is BIP68 final
            // BIP68 lock checks (as opposed to nLockTime checks) must
            // be in ConnectBlock because they require the UTXO set
            prevheights.resize(tx.vin.size());
            for (size_t j = 0; j < tx.vin.size(); j++) {
                prevheights[j] = view.AccessCoin(tx.vin[j].prevout).nHeight;
            }

            if (!SequenceLocks(tx, nLockTimeFlags, prevheights, *pindex)) {
                state.Invalid(BlockValidationResult::BLOCK_CONSENSUS, "bad-txns-nonfinal",
                              "contains a non-BIP68-final transaction " + tx.GetHash().ToString());
                break;
            }
        }

        // GetTransactionSigOpCost counts 3 types of sigops:
        // * legacy (always)
        // * p2sh (when P2SH enabled in flags and excludes coinbase)
        // * witness (when witness enabled in flags and excludes coinbase)
        nSigOpsCost += GetTransactionSigOpCost(tx, view, flags);
        if (nSigOpsCost > MAX_BLOCK_SIGOPS_COST) {
            state.Invalid(BlockValidationResult::BLOCK_CONSENSUS, "bad-blk-sigops", "too many sigops");
            break;
        }

        if (!tx.IsCoinBase())
        {
            std::vector<CScriptCheck> vChecks;
            bool fCacheResults = fJustCheck; /* Don't cache results if we're actually connecting blocks (still consult the cache, though) */
            TxValidationState tx_state;
            if (fScriptChecks && !CheckInputScripts(tx, tx_state, view, flags, fCacheResults, fCacheResults, txsdata[i], m_chainman.m_validation_cache, parallel_script_checks ? &vChecks : nullptr)) {
                // Any transaction validation failure in ConnectBlock is a block consensus failure
                state.Invalid(BlockValidationResult::BLOCK_CONSENSUS,
                              tx_state.GetRejectReason(), tx_state.GetDebugMessage());
                break;
            }
            control.Add(std::move(vChecks));
        }

        CTxUndo undoDummy;
        if (i > 0) {
            blockundo.vtxundo.emplace_back();
        }
        UpdateCoins(tx, view, i == 0 ? undoDummy : blockundo.vtxundo.back(), pindex->nHeight);
        ApplyNameTransaction(tx, pindex->nHeight, view, blockundo);
    }
    const auto time_3{SteadyClock::now()};
    m_chainman.time_connect += time_3 - time_2;
    LogDebug(BCLog::BENCH, "      - Connect %u transactions: %.2fms (%.3fms/tx, %.3fms/txin) [%.2fs (%.2fms/blk)]\n", (unsigned)block.vtx.size(),
             Ticks<MillisecondsDouble>(time_3 - time_2), Ticks<MillisecondsDouble>(time_3 - time_2) / block.vtx.size(),
             nInputs <= 1 ? 0 : Ticks<MillisecondsDouble>(time_3 - time_2) / (nInputs - 1),
             Ticks<SecondsDouble>(m_chainman.time_connect),
             Ticks<MillisecondsDouble>(m_chainman.time_connect) / m_chainman.num_blocks_total);

    /* Special rule:  Allow too high payout for genesis blocks.  They are used
       to add the premine coins.  */
    CAmount blockReward = nFees + GetBlockSubsidy(pindex->nHeight, params.GetConsensus());
    const bool isGenesis = (block.GetHash () == params.GetConsensus ().hashGenesisBlock);
    if (!isGenesis && block.vtx[0]->GetValueOut() > blockReward && state.IsValid()) {
        state.Invalid(BlockValidationResult::BLOCK_CONSENSUS, "bad-cb-amount",
                      strprintf("coinbase pays too much (actual=%d vs limit=%d)", block.vtx[0]->GetValueOut(), blockReward));
    }

    auto parallel_result = control.Complete();
    if (parallel_result.has_value() && state.IsValid()) {
        state.Invalid(BlockValidationResult::BLOCK_CONSENSUS, strprintf("mandatory-script-verify-flag-failed (%s)", ScriptErrorString(parallel_result->first)), parallel_result->second);
    }
    if (!state.IsValid()) {
        LogInfo("Block validation error: %s", state.ToString());
        return false;
    }
    const auto time_4{SteadyClock::now()};
    m_chainman.time_verify += time_4 - time_2;
    LogDebug(BCLog::BENCH, "    - Verify %u txins: %.2fms (%.3fms/txin) [%.2fs (%.2fms/blk)]\n", nInputs - 1,
             Ticks<MillisecondsDouble>(time_4 - time_2),
             nInputs <= 1 ? 0 : Ticks<MillisecondsDouble>(time_4 - time_2) / (nInputs - 1),
             Ticks<SecondsDouble>(m_chainman.time_verify),
             Ticks<MillisecondsDouble>(m_chainman.time_verify) / m_chainman.num_blocks_total);

    if (fJustCheck) {
        return true;
    }

<<<<<<< HEAD
    if (!isGenesis && !m_blockman.WriteBlockUndo(blockundo, state, *pindex)) {
=======
    /* Remove expired names from the UTXO set.  They become permanently
       unspendable.  Note that we use nHeight+1 here because a possible
       spending transaction would be at least at that height.  This has
       to be done after checking the transactions themselves, because
       spending a name would still be valid in the current block.  */
    if (!ExpireNames(pindex->nHeight + 1, view, blockundo, expiredNames)) {
        LogError ("%s : ExpireNames failed", __func__);
        return false;
    }

    if (!m_blockman.WriteBlockUndo(blockundo, state, *pindex)) {
>>>>>>> 0186f78e
        return false;
    }

    const auto time_5{SteadyClock::now()};
    m_chainman.time_undo += time_5 - time_4;
    LogDebug(BCLog::BENCH, "    - Write undo data: %.2fms [%.2fs (%.2fms/blk)]\n",
             Ticks<MillisecondsDouble>(time_5 - time_4),
             Ticks<SecondsDouble>(m_chainman.time_undo),
             Ticks<MillisecondsDouble>(m_chainman.time_undo) / m_chainman.num_blocks_total);

    if (!pindex->IsValid(BLOCK_VALID_SCRIPTS)) {
        pindex->RaiseValidity(BLOCK_VALID_SCRIPTS);
        m_blockman.m_dirty_blockindex.insert(pindex);
    }

    // add this block to the view's block chain
    view.SetBestBlock(pindex->GetBlockHash());

    const auto time_6{SteadyClock::now()};
    m_chainman.time_index += time_6 - time_5;
    LogDebug(BCLog::BENCH, "    - Index writing: %.2fms [%.2fs (%.2fms/blk)]\n",
             Ticks<MillisecondsDouble>(time_6 - time_5),
             Ticks<SecondsDouble>(m_chainman.time_index),
             Ticks<MillisecondsDouble>(m_chainman.time_index) / m_chainman.num_blocks_total);

    TRACEPOINT(validation, block_connected,
        block_hash.data(),
        pindex->nHeight,
        block.vtx.size(),
        nInputs,
        nSigOpsCost,
        Ticks<std::chrono::nanoseconds>(time_5 - time_start)
    );

    return true;
}

CoinsCacheSizeState Chainstate::GetCoinsCacheSizeState()
{
    AssertLockHeld(::cs_main);
    return this->GetCoinsCacheSizeState(
        m_coinstip_cache_size_bytes,
        m_mempool ? m_mempool->m_opts.max_size_bytes : 0);
}

CoinsCacheSizeState Chainstate::GetCoinsCacheSizeState(
    size_t max_coins_cache_size_bytes,
    size_t max_mempool_size_bytes)
{
    AssertLockHeld(::cs_main);
    const int64_t nMempoolUsage = m_mempool ? m_mempool->DynamicMemoryUsage() : 0;
    int64_t cacheSize = CoinsTip().DynamicMemoryUsage();
    int64_t nTotalSpace =
        max_coins_cache_size_bytes + std::max<int64_t>(int64_t(max_mempool_size_bytes) - nMempoolUsage, 0);

    //! No need to periodic flush if at least this much space still available.
    static constexpr int64_t MAX_BLOCK_COINSDB_USAGE_BYTES = 10 * 1024 * 1024;  // 10MB
    int64_t large_threshold =
        std::max((9 * nTotalSpace) / 10, nTotalSpace - MAX_BLOCK_COINSDB_USAGE_BYTES);

    if (cacheSize > nTotalSpace) {
        LogPrintf("Cache size (%s) exceeds total space (%s)\n", cacheSize, nTotalSpace);
        return CoinsCacheSizeState::CRITICAL;
    } else if (cacheSize > large_threshold) {
        return CoinsCacheSizeState::LARGE;
    }
    return CoinsCacheSizeState::OK;
}

bool Chainstate::FlushStateToDisk(
    BlockValidationState &state,
    FlushStateMode mode,
    int nManualPruneHeight)
{
    LOCK(cs_main);
    assert(this->CanFlushToDisk());
    std::set<int> setFilesToPrune;
    bool full_flush_completed = false;

    const size_t coins_count = CoinsTip().GetCacheSize();
    const size_t coins_mem_usage = CoinsTip().DynamicMemoryUsage();

    try {
    {
        bool fFlushForPrune = false;
        bool fDoFullFlush = false;

        CoinsCacheSizeState cache_state = GetCoinsCacheSizeState();
        LOCK(m_blockman.cs_LastBlockFile);
        if (m_blockman.IsPruneMode() && (m_blockman.m_check_for_pruning || nManualPruneHeight > 0) && m_chainman.m_blockman.m_blockfiles_indexed) {
            // make sure we don't prune above any of the prune locks bestblocks
            // pruning is height-based
            int last_prune{m_chain.Height()}; // last height we can prune
            std::optional<std::string> limiting_lock; // prune lock that actually was the limiting factor, only used for logging

            for (const auto& prune_lock : m_blockman.m_prune_locks) {
                if (prune_lock.second.height_first == std::numeric_limits<int>::max()) continue;
                // Remove the buffer and one additional block here to get actual height that is outside of the buffer
                const int lock_height{prune_lock.second.height_first - PRUNE_LOCK_BUFFER - 1};
                last_prune = std::max(1, std::min(last_prune, lock_height));
                if (last_prune == lock_height) {
                    limiting_lock = prune_lock.first;
                }
            }

            if (limiting_lock) {
                LogDebug(BCLog::PRUNE, "%s limited pruning to height %d\n", limiting_lock.value(), last_prune);
            }

            if (nManualPruneHeight > 0) {
                LOG_TIME_MILLIS_WITH_CATEGORY("find files to prune (manual)", BCLog::BENCH);

                m_blockman.FindFilesToPruneManual(
                    setFilesToPrune,
                    std::min(last_prune, nManualPruneHeight),
                    *this, m_chainman);
            } else {
                LOG_TIME_MILLIS_WITH_CATEGORY("find files to prune", BCLog::BENCH);

                m_blockman.FindFilesToPrune(setFilesToPrune, last_prune, *this, m_chainman);
                m_blockman.m_check_for_pruning = false;
            }
            if (!setFilesToPrune.empty()) {
                fFlushForPrune = true;
                if (!m_blockman.m_have_pruned) {
                    m_blockman.m_block_tree_db->WriteFlag("prunedblockfiles", true);
                    m_blockman.m_have_pruned = true;
                }
            }
        }
        const auto nNow{SteadyClock::now()};
        // Avoid writing/flushing immediately after startup.
        if (m_last_write == decltype(m_last_write){}) {
            m_last_write = nNow;
        }
        if (m_last_flush == decltype(m_last_flush){}) {
            m_last_flush = nNow;
        }
        // The cache is large and we're within 10% and 10 MiB of the limit, but we have time now (not in the middle of a block processing).
        bool fCacheLarge = mode == FlushStateMode::PERIODIC && cache_state >= CoinsCacheSizeState::LARGE;
        // The cache is over the limit, we have to write now.
        bool fCacheCritical = mode == FlushStateMode::IF_NEEDED && cache_state >= CoinsCacheSizeState::CRITICAL;
        // It's been a while since we wrote the block index to disk. Do this frequently, so we don't need to redownload after a crash.
        bool fPeriodicWrite = mode == FlushStateMode::PERIODIC && nNow > m_last_write + DATABASE_WRITE_INTERVAL;
        // It's been very long since we flushed the cache. Do this infrequently, to optimize cache usage.
        bool fPeriodicFlush = mode == FlushStateMode::PERIODIC && nNow > m_last_flush + DATABASE_FLUSH_INTERVAL;
        // Combine all conditions that result in a full cache flush.
        fDoFullFlush = (mode == FlushStateMode::ALWAYS) || fCacheLarge || fCacheCritical || fPeriodicFlush || fFlushForPrune;
        // Write blocks and block index to disk.
        if (fDoFullFlush || fPeriodicWrite) {
            // Ensure we can write block index
            if (!CheckDiskSpace(m_blockman.m_opts.blocks_dir)) {
                return FatalError(m_chainman.GetNotifications(), state, _("Disk space is too low!"));
            }
            {
                LOG_TIME_MILLIS_WITH_CATEGORY("write block and undo data to disk", BCLog::BENCH);

                // First make sure all block and undo data is flushed to disk.
                // TODO: Handle return error, or add detailed comment why it is
                // safe to not return an error upon failure.
                if (!m_blockman.FlushChainstateBlockFile(m_chain.Height())) {
                    LogPrintLevel(BCLog::VALIDATION, BCLog::Level::Warning, "%s: Failed to flush block file.\n", __func__);
                }
            }

            // Then update all block file information (which may refer to block and undo files).
            {
                LOG_TIME_MILLIS_WITH_CATEGORY("write block index to disk", BCLog::BENCH);

                if (!m_blockman.WriteBlockIndexDB()) {
                    return FatalError(m_chainman.GetNotifications(), state, _("Failed to write to block index database."));
                }
            }
            // Finally remove any pruned files
            if (fFlushForPrune) {
                LOG_TIME_MILLIS_WITH_CATEGORY("unlink pruned files", BCLog::BENCH);

                m_blockman.UnlinkPrunedFiles(setFilesToPrune);
            }
            m_last_write = nNow;
        }
        // Flush best chain related state. This can only be done if the blocks / block index write was also done.
        if (fDoFullFlush && !CoinsTip().GetBestBlock().IsNull()) {
            if (coins_mem_usage >= WARN_FLUSH_COINS_SIZE) LogWarning("Flushing large (%d GiB) UTXO set to disk, it may take several minutes", coins_mem_usage >> 30);
            LOG_TIME_MILLIS_WITH_CATEGORY(strprintf("write coins cache to disk (%d coins, %.2fKiB)",
                coins_count, coins_mem_usage >> 10), BCLog::BENCH);

            // Typical Coin structures on disk are around 48 bytes in size.
            // Pushing a new one to the database can cause it to be written
            // twice (once in the log, and once in the tables). This is already
            // an overestimation, as most will delete an existing entry or
            // overwrite one. Still, use a conservative safety factor of 2.
            if (!CheckDiskSpace(m_chainman.m_options.datadir, 48 * 2 * 2 * CoinsTip().GetCacheSize())) {
                return FatalError(m_chainman.GetNotifications(), state, _("Disk space is too low!"));
            }
            // Flush the chainstate (which may refer to block index entries).
            const auto empty_cache{(mode == FlushStateMode::ALWAYS) || fCacheLarge || fCacheCritical};
            if (empty_cache ? !CoinsTip().Flush() : !CoinsTip().Sync()) {
                return FatalError(m_chainman.GetNotifications(), state, _("Failed to write to coin database."));
            }
            m_last_flush = nNow;
            full_flush_completed = true;
            TRACEPOINT(utxocache, flush,
                   int64_t{Ticks<std::chrono::microseconds>(SteadyClock::now() - nNow)},
                   (uint32_t)mode,
                   (uint64_t)coins_count,
                   (uint64_t)coins_mem_usage,
                   (bool)fFlushForPrune);
        }
    }
    if (full_flush_completed && m_chainman.m_options.signals) {
        // Update best block in wallet (so we can detect restored wallets).
        m_chainman.m_options.signals->ChainStateFlushed(this->GetRole(), m_chain.GetLocator());
    }
    } catch (const std::runtime_error& e) {
        return FatalError(m_chainman.GetNotifications(), state, strprintf(_("System error while flushing: %s"), e.what()));
    }
    return true;
}

void Chainstate::ForceFlushStateToDisk()
{
    BlockValidationState state;
    if (!this->FlushStateToDisk(state, FlushStateMode::ALWAYS)) {
        LogPrintf("%s: failed to flush state (%s)\n", __func__, state.ToString());
    }
}

void Chainstate::PruneAndFlush()
{
    BlockValidationState state;
    m_blockman.m_check_for_pruning = true;
    if (!this->FlushStateToDisk(state, FlushStateMode::NONE)) {
        LogPrintf("%s: failed to flush state (%s)\n", __func__, state.ToString());
    }
}

static void UpdateTipLog(
    const ChainstateManager& chainman,
    const CCoinsViewCache& coins_tip,
    const CBlockIndex* tip,
    const std::string& func_name,
    const std::string& prefix,
    const std::string& warning_messages) EXCLUSIVE_LOCKS_REQUIRED(::cs_main)
{

    AssertLockHeld(::cs_main);
    LogPrintf("%s%s: new best=%s height=%d version=0x%08x log2_work=%f tx=%lu date='%s' progress=%f cache=%.1fMiB(%utxo)%s\n",
        prefix, func_name,
        tip->GetBlockHash().ToString(), tip->nHeight, tip->nVersion,
        log(tip->nChainWork.getdouble()) / log(2.0), tip->m_chain_tx_count,
        FormatISO8601DateTime(tip->GetBlockTime()),
        chainman.GuessVerificationProgress(tip),
        coins_tip.DynamicMemoryUsage() * (1.0 / (1 << 20)),
        coins_tip.GetCacheSize(),
        !warning_messages.empty() ? strprintf(" warning='%s'", warning_messages) : "");
}

void Chainstate::UpdateTip(const CBlockIndex* pindexNew)
{
    AssertLockHeld(::cs_main);
    const auto& coins_tip = this->CoinsTip();

    // The remainder of the function isn't relevant if we are not acting on
    // the active chainstate, so return if need be.
    if (this != &m_chainman.ActiveChainstate()) {
        // Only log every so often so that we don't bury log messages at the tip.
        constexpr int BACKGROUND_LOG_INTERVAL = 2000;
        if (pindexNew->nHeight % BACKGROUND_LOG_INTERVAL == 0) {
            UpdateTipLog(m_chainman, coins_tip, pindexNew, __func__, "[background validation] ", "");
        }
        return;
    }

    // New best block
    if (m_mempool) {
        m_mempool->AddTransactionsUpdated(1);
    }

    std::vector<bilingual_str> warning_messages;
    if (!m_chainman.IsInitialBlockDownload()) {
        const CBlockIndex* pindex = pindexNew;
        for (int bit = 0; bit < VERSIONBITS_NUM_BITS; bit++) {
            WarningBitsConditionChecker checker(m_chainman, bit);
            ThresholdState state = checker.GetStateFor(pindex, m_chainman.GetConsensus(), m_chainman.m_warningcache.at(bit));
            if (state == ThresholdState::ACTIVE || state == ThresholdState::LOCKED_IN) {
                const bilingual_str warning = strprintf(_("Unknown new rules activated (versionbit %i)"), bit);
                if (state == ThresholdState::ACTIVE) {
                    m_chainman.GetNotifications().warningSet(kernel::Warning::UNKNOWN_NEW_RULES_ACTIVATED, warning);
                } else {
                    warning_messages.push_back(warning);
                }
            }
        }
    }
    UpdateTipLog(m_chainman, coins_tip, pindexNew, __func__, "",
                 util::Join(warning_messages, Untranslated(", ")).original);
}

/** Disconnect m_chain's tip.
  * After calling, the mempool will be in an inconsistent state, with
  * transactions from disconnected blocks being added to disconnectpool.  You
  * should make the mempool consistent again by calling MaybeUpdateMempoolForReorg.
  * with cs_main held.
  *
  * If disconnectpool is nullptr, then no disconnected transactions are added to
  * disconnectpool (note that the caller is responsible for mempool consistency
  * in any case).
  */
bool Chainstate::DisconnectTip(BlockValidationState& state, DisconnectedBlockTransactions* disconnectpool)
{
    AssertLockHeld(cs_main);
    if (m_mempool) AssertLockHeld(m_mempool->cs);

    CBlockIndex *pindexDelete = m_chain.Tip();
    assert(pindexDelete);
    assert(pindexDelete->pprev);
    CheckNameDB (*this, true);
    // Read block from disk.
    std::shared_ptr<CBlock> pblock = std::make_shared<CBlock>();
    CBlock& block = *pblock;
    if (!m_blockman.ReadBlock(block, *pindexDelete)) {
        LogError("DisconnectTip(): Failed to read block\n");
        return false;
    }
    // Apply the block atomically to the chain state.
    std::set<valtype> unexpiredNames;
    const auto time_start{SteadyClock::now()};
    {
        CCoinsViewCache view(&CoinsTip());
        assert(view.GetBestBlock() == pindexDelete->GetBlockHash());
<<<<<<< HEAD
        if (DisconnectBlock(block, pindexDelete, view) != DISCONNECT_OK) {
=======
        if (DisconnectBlock(block, pindexDelete, view, unexpiredNames) != DISCONNECT_OK) {
>>>>>>> 0186f78e
            LogError ("DisconnectTip(): DisconnectBlock %s failed", pindexDelete->GetBlockHash().ToString());
            return false;
        }
        bool flushed = view.Flush();
        assert(flushed);
    }
    LogDebug(BCLog::BENCH, "- Disconnect block: %.2fms\n",
             Ticks<MillisecondsDouble>(SteadyClock::now() - time_start));

    {
        // Prune locks that began at or after the tip should be moved backward so they get a chance to reorg
        const int max_height_first{pindexDelete->nHeight - 1};
        for (auto& prune_lock : m_blockman.m_prune_locks) {
            if (prune_lock.second.height_first <= max_height_first) continue;

            prune_lock.second.height_first = max_height_first;
            LogDebug(BCLog::PRUNE, "%s prune lock moved back to %d\n", prune_lock.first, max_height_first);
        }
    }

    // Write the chain state to disk, if necessary.
    if (!FlushStateToDisk(state, FlushStateMode::IF_NEEDED)) {
        return false;
    }

    // Fix the memool for conflicts due to unexpired names.
    if (m_mempool)
        m_mempool->removeUnexpireConflicts(unexpiredNames);

    if (disconnectpool && m_mempool) {
        // Save transactions to re-add to mempool at end of reorg. If any entries are evicted for
        // exceeding memory limits, remove them and their descendants from the mempool.
        for (auto&& evicted_tx : disconnectpool->AddTransactionsFromBlock(block.vtx)) {
            m_mempool->removeRecursive(*evicted_tx, MemPoolRemovalReason::REORG);
        }
    }

    m_chain.SetTip(*pindexDelete->pprev);

    UpdateTip(pindexDelete->pprev);
    CheckNameDB (*this, true);
    // Let wallets know transactions went from 1-confirmed to
    // 0-confirmed or conflicted:
    if (m_chainman.m_options.signals) {
        m_chainman.m_options.signals->BlockDisconnected(pblock, pindexDelete);
    }
    return true;
}

struct PerBlockConnectTrace {
    CBlockIndex* pindex = nullptr;
    std::shared_ptr<const CBlock> pblock;
    PerBlockConnectTrace() = default;
};
/**
 * Used to track blocks whose transactions were applied to the UTXO state as a
 * part of a single ActivateBestChainStep call.
 *
 * This class is single-use, once you call GetBlocksConnected() you have to throw
 * it away and make a new one.
 */
class ConnectTrace {
private:
    std::vector<PerBlockConnectTrace> blocksConnected;

public:
    explicit ConnectTrace() : blocksConnected(1) {}

    void BlockConnected(CBlockIndex* pindex, std::shared_ptr<const CBlock> pblock) {
        assert(!blocksConnected.back().pindex);
        assert(pindex);
        assert(pblock);
        blocksConnected.back().pindex = pindex;
        blocksConnected.back().pblock = std::move(pblock);
        blocksConnected.emplace_back();
    }

    std::vector<PerBlockConnectTrace>& GetBlocksConnected() {
        // We always keep one extra block at the end of our list because
        // blocks are added after all the conflicted transactions have
        // been filled in. Thus, the last entry should always be an empty
        // one waiting for the transactions from the next block. We pop
        // the last entry here to make sure the list we return is sane.
        assert(!blocksConnected.back().pindex);
        blocksConnected.pop_back();
        return blocksConnected;
    }
};

/**
 * Connect a new block to m_chain. pblock is either nullptr or a pointer to a CBlock
 * corresponding to pindexNew, to bypass loading it again from disk.
 *
 * The block is added to connectTrace if connection succeeds.
 */
bool Chainstate::ConnectTip(BlockValidationState& state, CBlockIndex* pindexNew, const std::shared_ptr<const CBlock>& pblock, ConnectTrace& connectTrace, DisconnectedBlockTransactions& disconnectpool)
{
    AssertLockHeld(cs_main);
    if (m_mempool) AssertLockHeld(m_mempool->cs);

    assert(pindexNew->pprev == m_chain.Tip());
    CheckNameDB (*this, true);
    // Read block from disk.
    const auto time_1{SteadyClock::now()};
    std::shared_ptr<const CBlock> pthisBlock;
    if (!pblock) {
        std::shared_ptr<CBlock> pblockNew = std::make_shared<CBlock>();
        if (!m_blockman.ReadBlock(*pblockNew, *pindexNew)) {
            return FatalError(m_chainman.GetNotifications(), state, _("Failed to read block."));
        }
        pthisBlock = pblockNew;
    } else {
        LogDebug(BCLog::BENCH, "  - Using cached block\n");
        pthisBlock = pblock;
    }
    const CBlock& blockConnecting = *pthisBlock;
    // Apply the block atomically to the chain state.
    std::set<valtype> expiredNames;
    const auto time_2{SteadyClock::now()};
    SteadyClock::time_point time_3;
    // When adding aggregate statistics in the future, keep in mind that
    // num_blocks_total may be zero until the ConnectBlock() call below.
    LogDebug(BCLog::BENCH, "  - Load block from disk: %.2fms\n",
             Ticks<MillisecondsDouble>(time_2 - time_1));
    {
        CCoinsViewCache view(&CoinsTip());
        bool rv = ConnectBlock(blockConnecting, state, pindexNew, view, expiredNames);
        if (m_chainman.m_options.signals) {
            m_chainman.m_options.signals->BlockChecked(blockConnecting, state);
        }
        if (!rv) {
            if (state.IsInvalid())
                InvalidBlockFound(pindexNew, state);
            LogError("%s: ConnectBlock %s failed, %s\n", __func__, pindexNew->GetBlockHash().ToString(), state.ToString());
            return false;
        }
        time_3 = SteadyClock::now();
        m_chainman.time_connect_total += time_3 - time_2;
        assert(m_chainman.num_blocks_total > 0);
        LogDebug(BCLog::BENCH, "  - Connect total: %.2fms [%.2fs (%.2fms/blk)]\n",
                 Ticks<MillisecondsDouble>(time_3 - time_2),
                 Ticks<SecondsDouble>(m_chainman.time_connect_total),
                 Ticks<MillisecondsDouble>(m_chainman.time_connect_total) / m_chainman.num_blocks_total);
        bool flushed = view.Flush();
        assert(flushed);
    }
    const auto time_4{SteadyClock::now()};
    m_chainman.time_flush += time_4 - time_3;
    LogDebug(BCLog::BENCH, "  - Flush: %.2fms [%.2fs (%.2fms/blk)]\n",
             Ticks<MillisecondsDouble>(time_4 - time_3),
             Ticks<SecondsDouble>(m_chainman.time_flush),
             Ticks<MillisecondsDouble>(m_chainman.time_flush) / m_chainman.num_blocks_total);
    // Write the chain state to disk, if necessary.
    if (!FlushStateToDisk(state, FlushStateMode::IF_NEEDED)) {
        return false;
    }
    const auto time_5{SteadyClock::now()};
    m_chainman.time_chainstate += time_5 - time_4;
    LogDebug(BCLog::BENCH, "  - Writing chainstate: %.2fms [%.2fs (%.2fms/blk)]\n",
             Ticks<MillisecondsDouble>(time_5 - time_4),
             Ticks<SecondsDouble>(m_chainman.time_chainstate),
             Ticks<MillisecondsDouble>(m_chainman.time_chainstate) / m_chainman.num_blocks_total);
    // Remove conflicting transactions from the mempool.;
    if (m_mempool) {
        m_mempool->removeForBlock(blockConnecting.vtx, pindexNew->nHeight);
        m_mempool->removeExpireConflicts(expiredNames);
        disconnectpool.removeForBlock(blockConnecting.vtx);
    }
    // Update m_chain & related variables.
    m_chain.SetTip(*pindexNew);
    UpdateTip(pindexNew);
    CheckNameDB (*this, false);

    const auto time_6{SteadyClock::now()};
    m_chainman.time_post_connect += time_6 - time_5;
    m_chainman.time_total += time_6 - time_1;
    LogDebug(BCLog::BENCH, "  - Connect postprocess: %.2fms [%.2fs (%.2fms/blk)]\n",
             Ticks<MillisecondsDouble>(time_6 - time_5),
             Ticks<SecondsDouble>(m_chainman.time_post_connect),
             Ticks<MillisecondsDouble>(m_chainman.time_post_connect) / m_chainman.num_blocks_total);
    LogDebug(BCLog::BENCH, "- Connect block: %.2fms [%.2fs (%.2fms/blk)]\n",
             Ticks<MillisecondsDouble>(time_6 - time_1),
             Ticks<SecondsDouble>(m_chainman.time_total),
             Ticks<MillisecondsDouble>(m_chainman.time_total) / m_chainman.num_blocks_total);

    // If we are the background validation chainstate, check to see if we are done
    // validating the snapshot (i.e. our tip has reached the snapshot's base block).
    if (this != &m_chainman.ActiveChainstate()) {
        // This call may set `m_disabled`, which is referenced immediately afterwards in
        // ActivateBestChain, so that we stop connecting blocks past the snapshot base.
        m_chainman.MaybeCompleteSnapshotValidation();
    }

    connectTrace.BlockConnected(pindexNew, std::move(pthisBlock));
    return true;
}

/**
 * Return the tip of the chain with the most work in it, that isn't
 * known to be invalid (it's however far from certain to be valid).
 */
CBlockIndex* Chainstate::FindMostWorkChain()
{
    AssertLockHeld(::cs_main);
    do {
        CBlockIndex *pindexNew = nullptr;

        // Find the best candidate header.
        {
            std::set<CBlockIndex*, CBlockIndexWorkComparator>::reverse_iterator it = setBlockIndexCandidates.rbegin();
            if (it == setBlockIndexCandidates.rend())
                return nullptr;
            pindexNew = *it;
        }

        // Check whether all blocks on the path between the currently active chain and the candidate are valid.
        // Just going until the active chain is an optimization, as we know all blocks in it are valid already.
        CBlockIndex *pindexTest = pindexNew;
        bool fInvalidAncestor = false;
        while (pindexTest && !m_chain.Contains(pindexTest)) {
            assert(pindexTest->HaveNumChainTxs() || pindexTest->nHeight == 0);

            // Pruned nodes may have entries in setBlockIndexCandidates for
            // which block files have been deleted.  Remove those as candidates
            // for the most work chain if we come across them; we can't switch
            // to a chain unless we have all the non-active-chain parent blocks.
            bool fFailedChain = pindexTest->nStatus & BLOCK_FAILED_MASK;
            bool fMissingData = !(pindexTest->nStatus & BLOCK_HAVE_DATA);
            if (fFailedChain || fMissingData) {
                // Candidate chain is not usable (either invalid or missing data)
                if (fFailedChain && (m_chainman.m_best_invalid == nullptr || pindexNew->nChainWork > m_chainman.m_best_invalid->nChainWork)) {
                    m_chainman.m_best_invalid = pindexNew;
                }
                CBlockIndex *pindexFailed = pindexNew;
                // Remove the entire chain from the set.
                while (pindexTest != pindexFailed) {
                    if (fFailedChain) {
                        pindexFailed->nStatus |= BLOCK_FAILED_CHILD;
                        m_blockman.m_dirty_blockindex.insert(pindexFailed);
                    } else if (fMissingData) {
                        // If we're missing data, then add back to m_blocks_unlinked,
                        // so that if the block arrives in the future we can try adding
                        // to setBlockIndexCandidates again.
                        m_blockman.m_blocks_unlinked.insert(
                            std::make_pair(pindexFailed->pprev, pindexFailed));
                    }
                    setBlockIndexCandidates.erase(pindexFailed);
                    pindexFailed = pindexFailed->pprev;
                }
                setBlockIndexCandidates.erase(pindexTest);
                fInvalidAncestor = true;
                break;
            }
            pindexTest = pindexTest->pprev;
        }
        if (!fInvalidAncestor)
            return pindexNew;
    } while(true);
}

/** Delete all entries in setBlockIndexCandidates that are worse than the current tip. */
void Chainstate::PruneBlockIndexCandidates() {
    // Note that we can't delete the current block itself, as we may need to return to it later in case a
    // reorganization to a better block fails.
    std::set<CBlockIndex*, CBlockIndexWorkComparator>::iterator it = setBlockIndexCandidates.begin();
    while (it != setBlockIndexCandidates.end() && setBlockIndexCandidates.value_comp()(*it, m_chain.Tip())) {
        setBlockIndexCandidates.erase(it++);
    }
    // Either the current tip or a successor of it we're working towards is left in setBlockIndexCandidates.
    assert(!setBlockIndexCandidates.empty());
}

/**
 * Try to make some progress towards making pindexMostWork the active block.
 * pblock is either nullptr or a pointer to a CBlock corresponding to pindexMostWork.
 *
 * @returns true unless a system error occurred
 */
bool Chainstate::ActivateBestChainStep(BlockValidationState& state, CBlockIndex* pindexMostWork, const std::shared_ptr<const CBlock>& pblock, bool& fInvalidFound, ConnectTrace& connectTrace)
{
    AssertLockHeld(cs_main);
    if (m_mempool) AssertLockHeld(m_mempool->cs);

    const CBlockIndex* pindexOldTip = m_chain.Tip();
    const CBlockIndex* pindexFork = m_chain.FindFork(pindexMostWork);

    // Disconnect active blocks which are no longer in the best chain.
    bool fBlocksDisconnected = false;
    DisconnectedBlockTransactions disconnectpool{MAX_DISCONNECTED_TX_POOL_BYTES};
    while (m_chain.Tip() && m_chain.Tip() != pindexFork) {
        if (!DisconnectTip(state, &disconnectpool)) {
            // This is likely a fatal error, but keep the mempool consistent,
            // just in case. Only remove from the mempool in this case.
            MaybeUpdateMempoolForReorg(disconnectpool, false);

            // If we're unable to disconnect a block during normal operation,
            // then that is a failure of our local system -- we should abort
            // rather than stay on a less work chain.
            FatalError(m_chainman.GetNotifications(), state, _("Failed to disconnect block."));
            return false;
        }
        fBlocksDisconnected = true;
    }

    // Build list of new blocks to connect (in descending height order).
    std::vector<CBlockIndex*> vpindexToConnect;
    bool fContinue = true;
    int nHeight = pindexFork ? pindexFork->nHeight : -1;
    while (fContinue && nHeight != pindexMostWork->nHeight) {
        // Don't iterate the entire list of potential improvements toward the best tip, as we likely only need
        // a few blocks along the way.
        int nTargetHeight = std::min(nHeight + 32, pindexMostWork->nHeight);
        vpindexToConnect.clear();
        vpindexToConnect.reserve(nTargetHeight - nHeight);
        CBlockIndex* pindexIter = pindexMostWork->GetAncestor(nTargetHeight);
        while (pindexIter && pindexIter->nHeight != nHeight) {
            vpindexToConnect.push_back(pindexIter);
            pindexIter = pindexIter->pprev;
        }
        nHeight = nTargetHeight;

        // Connect new blocks.
        for (CBlockIndex* pindexConnect : vpindexToConnect | std::views::reverse) {
            if (!ConnectTip(state, pindexConnect, pindexConnect == pindexMostWork ? pblock : std::shared_ptr<const CBlock>(), connectTrace, disconnectpool)) {
                if (state.IsInvalid()) {
                    // The block violates a consensus rule.
                    if (state.GetResult() != BlockValidationResult::BLOCK_MUTATED) {
                        InvalidChainFound(vpindexToConnect.front());
                    }
                    state = BlockValidationState();
                    fInvalidFound = true;
                    fContinue = false;
                    break;
                } else {
                    // A system error occurred (disk space, database error, ...).
                    // Make the mempool consistent with the current tip, just in case
                    // any observers try to use it before shutdown.
                    MaybeUpdateMempoolForReorg(disconnectpool, false);
                    return false;
                }
            } else {
                PruneBlockIndexCandidates();
                if (!pindexOldTip || m_chain.Tip()->nChainWork > pindexOldTip->nChainWork) {
                    // We're in a better position than we were. Return temporarily to release the lock.
                    fContinue = false;
                    break;
                }
            }
        }
    }

    if (fBlocksDisconnected) {
        // If any blocks were disconnected, disconnectpool may be non empty.  Add
        // any disconnected transactions back to the mempool.
        MaybeUpdateMempoolForReorg(disconnectpool, true);
    }
    if (m_mempool) m_mempool->check(this->CoinsTip(), this->m_chain.Height() + 1);

    CheckForkWarningConditions();

    return true;
}

static SynchronizationState GetSynchronizationState(bool init, bool blockfiles_indexed)
{
    if (!init) return SynchronizationState::POST_INIT;
    if (!blockfiles_indexed) return SynchronizationState::INIT_REINDEX;
    return SynchronizationState::INIT_DOWNLOAD;
}

bool ChainstateManager::NotifyHeaderTip()
{
    bool fNotify = false;
    bool fInitialBlockDownload = false;
    CBlockIndex* pindexHeader = nullptr;
    {
        LOCK(GetMutex());
        pindexHeader = m_best_header;

        if (pindexHeader != m_last_notified_header) {
            fNotify = true;
            fInitialBlockDownload = IsInitialBlockDownload();
            m_last_notified_header = pindexHeader;
        }
    }
    // Send block tip changed notifications without the lock held
    if (fNotify) {
        GetNotifications().headerTip(GetSynchronizationState(fInitialBlockDownload, m_blockman.m_blockfiles_indexed), pindexHeader->nHeight, pindexHeader->nTime, false);
    }
    return fNotify;
}

static void LimitValidationInterfaceQueue(ValidationSignals& signals) LOCKS_EXCLUDED(cs_main) {
    AssertLockNotHeld(cs_main);

    if (signals.CallbacksPending() > 10) {
        signals.SyncWithValidationInterfaceQueue();
    }
}

bool Chainstate::ActivateBestChain(BlockValidationState& state, std::shared_ptr<const CBlock> pblock)
{
    AssertLockNotHeld(m_chainstate_mutex);

    // Note that while we're often called here from ProcessNewBlock, this is
    // far from a guarantee. Things in the P2P/RPC will often end up calling
    // us in the middle of ProcessNewBlock - do not assume pblock is set
    // sanely for performance or correctness!
    AssertLockNotHeld(::cs_main);

    // ABC maintains a fair degree of expensive-to-calculate internal state
    // because this function periodically releases cs_main so that it does not lock up other threads for too long
    // during large connects - and to allow for e.g. the callback queue to drain
    // we use m_chainstate_mutex to enforce mutual exclusion so that only one caller may execute this function at a time
    LOCK(m_chainstate_mutex);

    // Belt-and-suspenders check that we aren't attempting to advance the background
    // chainstate past the snapshot base block.
    if (WITH_LOCK(::cs_main, return m_disabled)) {
        LogPrintf("m_disabled is set - this chainstate should not be in operation. "
            "Please report this as a bug. %s\n", CLIENT_BUGREPORT);
        return false;
    }

    CBlockIndex *pindexMostWork = nullptr;
    CBlockIndex *pindexNewTip = nullptr;
    bool exited_ibd{false};
    do {
        // Block until the validation queue drains. This should largely
        // never happen in normal operation, however may happen during
        // reindex, causing memory blowup if we run too far ahead.
        // Note that if a validationinterface callback ends up calling
        // ActivateBestChain this may lead to a deadlock! We should
        // probably have a DEBUG_LOCKORDER test for this in the future.
        if (m_chainman.m_options.signals) LimitValidationInterfaceQueue(*m_chainman.m_options.signals);

        {
            LOCK(cs_main);
            {
            // Lock transaction pool for at least as long as it takes for connectTrace to be consumed
            LOCK(MempoolMutex());
            const bool was_in_ibd = m_chainman.IsInitialBlockDownload();
            CBlockIndex* starting_tip = m_chain.Tip();
            bool blocks_connected = false;
            do {
                // We absolutely may not unlock cs_main until we've made forward progress
                // (with the exception of shutdown due to hardware issues, low disk space, etc).
                ConnectTrace connectTrace; // Destructed before cs_main is unlocked

                if (pindexMostWork == nullptr) {
                    pindexMostWork = FindMostWorkChain();
                }

                // Whether we have anything to do at all.
                if (pindexMostWork == nullptr || pindexMostWork == m_chain.Tip()) {
                    break;
                }

                bool fInvalidFound = false;
                std::shared_ptr<const CBlock> nullBlockPtr;
                // BlockConnected signals must be sent for the original role;
                // in case snapshot validation is completed during ActivateBestChainStep, the
                // result of GetRole() changes from BACKGROUND to NORMAL.
               const ChainstateRole chainstate_role{this->GetRole()};
                if (!ActivateBestChainStep(state, pindexMostWork, pblock && pblock->GetHash() == pindexMostWork->GetBlockHash() ? pblock : nullBlockPtr, fInvalidFound, connectTrace)) {
                    // A system error occurred
                    return false;
                }
                blocks_connected = true;

                if (fInvalidFound) {
                    // Wipe cache, we may need another branch now.
                    pindexMostWork = nullptr;
                }
                pindexNewTip = m_chain.Tip();

                for (const PerBlockConnectTrace& trace : connectTrace.GetBlocksConnected()) {
                    assert(trace.pblock && trace.pindex);
                    if (m_chainman.m_options.signals) {
                        m_chainman.m_options.signals->BlockConnected(chainstate_role, trace.pblock, trace.pindex);
                    }
                }

                // This will have been toggled in
                // ActivateBestChainStep -> ConnectTip -> MaybeCompleteSnapshotValidation,
                // if at all, so we should catch it here.
                //
                // Break this do-while to ensure we don't advance past the base snapshot.
                if (m_disabled) {
                    break;
                }
            } while (!m_chain.Tip() || (starting_tip && CBlockIndexWorkComparator()(m_chain.Tip(), starting_tip)));
            if (!blocks_connected) return true;

            const CBlockIndex* pindexFork = m_chain.FindFork(starting_tip);
            bool still_in_ibd = m_chainman.IsInitialBlockDownload();

            if (was_in_ibd && !still_in_ibd) {
                // Active chainstate has exited IBD.
                exited_ibd = true;
            }

            // Notify external listeners about the new tip.
            // Enqueue while holding cs_main to ensure that UpdatedBlockTip is called in the order in which blocks are connected
            if (this == &m_chainman.ActiveChainstate() && pindexFork != pindexNewTip) {
                // Notify ValidationInterface subscribers
                if (m_chainman.m_options.signals) {
                    m_chainman.m_options.signals->UpdatedBlockTip(pindexNewTip, pindexFork, still_in_ibd);
                }

                if (kernel::IsInterrupted(m_chainman.GetNotifications().blockTip(GetSynchronizationState(still_in_ibd, m_chainman.m_blockman.m_blockfiles_indexed), *pindexNewTip))) {
                    // Just breaking and returning success for now. This could
                    // be changed to bubble up the kernel::Interrupted value to
                    // the caller so the caller could distinguish between
                    // completed and interrupted operations.
                    break;
                }
            }
            } // release MempoolMutex
            // Notify external listeners about the new tip, even if pindexFork == pindexNewTip.
            if (m_chainman.m_options.signals && this == &m_chainman.ActiveChainstate()) {
                m_chainman.m_options.signals->ActiveTipChange(*Assert(pindexNewTip), m_chainman.IsInitialBlockDownload());
            }
        } // release cs_main
        // When we reach this point, we switched to a new tip (stored in pindexNewTip).

        if (exited_ibd) {
            // If a background chainstate is in use, we may need to rebalance our
            // allocation of caches once a chainstate exits initial block download.
            LOCK(::cs_main);
            m_chainman.MaybeRebalanceCaches();
        }

        if (WITH_LOCK(::cs_main, return m_disabled)) {
            // Background chainstate has reached the snapshot base block, so exit.

            // Restart indexes to resume indexing for all blocks unique to the snapshot
            // chain. This resumes indexing "in order" from where the indexing on the
            // background validation chain left off.
            //
            // This cannot be done while holding cs_main (within
            // MaybeCompleteSnapshotValidation) or a cs_main deadlock will occur.
            if (m_chainman.snapshot_download_completed) {
                m_chainman.snapshot_download_completed();
            }
            break;
        }

        // We check interrupt only after giving ActivateBestChainStep a chance to run once so that we
        // never interrupt before connecting the genesis block during LoadChainTip(). Previously this
        // caused an assert() failure during interrupt in such cases as the UTXO DB flushing checks
        // that the best block hash is non-null.
        if (m_chainman.m_interrupt) break;
    } while (pindexNewTip != pindexMostWork);

    m_chainman.CheckBlockIndex();

    // Write changes periodically to disk, after relay.
    if (!FlushStateToDisk(state, FlushStateMode::PERIODIC)) {
        return false;
    }

    return true;
}

bool Chainstate::PreciousBlock(BlockValidationState& state, CBlockIndex* pindex)
{
    AssertLockNotHeld(m_chainstate_mutex);
    AssertLockNotHeld(::cs_main);
    {
        LOCK(cs_main);
        if (pindex->nChainWork < m_chain.Tip()->nChainWork) {
            // Nothing to do, this block is not at the tip.
            return true;
        }
        if (m_chain.Tip()->nChainWork > m_chainman.nLastPreciousChainwork) {
            // The chain has been extended since the last call, reset the counter.
            m_chainman.nBlockReverseSequenceId = -1;
        }
        m_chainman.nLastPreciousChainwork = m_chain.Tip()->nChainWork;
        setBlockIndexCandidates.erase(pindex);
        pindex->nSequenceId = m_chainman.nBlockReverseSequenceId;
        if (m_chainman.nBlockReverseSequenceId > std::numeric_limits<int32_t>::min()) {
            // We can't keep reducing the counter if somebody really wants to
            // call preciousblock 2**31-1 times on the same set of tips...
            m_chainman.nBlockReverseSequenceId--;
        }
        if (pindex->IsValid(BLOCK_VALID_TRANSACTIONS) && pindex->HaveNumChainTxs()) {
            setBlockIndexCandidates.insert(pindex);
            PruneBlockIndexCandidates();
        }
    }

    return ActivateBestChain(state, std::shared_ptr<const CBlock>());
}

bool Chainstate::InvalidateBlock(BlockValidationState& state, CBlockIndex* pindex)
{
    AssertLockNotHeld(m_chainstate_mutex);
    AssertLockNotHeld(::cs_main);

    // Genesis block can't be invalidated
    assert(pindex);
    if (pindex->nHeight == 0) return false;

    CBlockIndex* to_mark_failed = pindex;
    bool pindex_was_in_chain = false;
    int disconnected = 0;

    // We do not allow ActivateBestChain() to run while InvalidateBlock() is
    // running, as that could cause the tip to change while we disconnect
    // blocks.
    LOCK(m_chainstate_mutex);

    // We'll be acquiring and releasing cs_main below, to allow the validation
    // callbacks to run. However, we should keep the block index in a
    // consistent state as we disconnect blocks -- in particular we need to
    // add equal-work blocks to setBlockIndexCandidates as we disconnect.
    // To avoid walking the block index repeatedly in search of candidates,
    // build a map once so that we can look up candidate blocks by chain
    // work as we go.
    std::multimap<const arith_uint256, CBlockIndex *> candidate_blocks_by_work;

    {
        LOCK(cs_main);
        for (auto& entry : m_blockman.m_block_index) {
            CBlockIndex* candidate = &entry.second;
            // We don't need to put anything in our active chain into the
            // multimap, because those candidates will be found and considered
            // as we disconnect.
            // Instead, consider only non-active-chain blocks that have at
            // least as much work as where we expect the new tip to end up.
            if (!m_chain.Contains(candidate) &&
                    !CBlockIndexWorkComparator()(candidate, pindex->pprev) &&
                    candidate->IsValid(BLOCK_VALID_TRANSACTIONS) &&
                    candidate->HaveNumChainTxs()) {
                candidate_blocks_by_work.insert(std::make_pair(candidate->nChainWork, candidate));
            }
        }
    }

    // Disconnect (descendants of) pindex, and mark them invalid.
    while (true) {
        if (m_chainman.m_interrupt) break;

        // Make sure the queue of validation callbacks doesn't grow unboundedly.
        if (m_chainman.m_options.signals) LimitValidationInterfaceQueue(*m_chainman.m_options.signals);

        LOCK(cs_main);
        // Lock for as long as disconnectpool is in scope to make sure MaybeUpdateMempoolForReorg is
        // called after DisconnectTip without unlocking in between
        LOCK(MempoolMutex());
        if (!m_chain.Contains(pindex)) break;
        pindex_was_in_chain = true;
        CBlockIndex *invalid_walk_tip = m_chain.Tip();

        // ActivateBestChain considers blocks already in m_chain
        // unconditionally valid already, so force disconnect away from it.
        DisconnectedBlockTransactions disconnectpool{MAX_DISCONNECTED_TX_POOL_BYTES};
        bool ret = DisconnectTip(state, &disconnectpool);
        // DisconnectTip will add transactions to disconnectpool.
        // Adjust the mempool to be consistent with the new tip, adding
        // transactions back to the mempool if disconnecting was successful,
        // and we're not doing a very deep invalidation (in which case
        // keeping the mempool up to date is probably futile anyway).
        MaybeUpdateMempoolForReorg(disconnectpool, /* fAddToMempool = */ (++disconnected <= 10) && ret);
        if (!ret) return false;
        assert(invalid_walk_tip->pprev == m_chain.Tip());

        // We immediately mark the disconnected blocks as invalid.
        // This prevents a case where pruned nodes may fail to invalidateblock
        // and be left unable to start as they have no tip candidates (as there
        // are no blocks that meet the "have data and are not invalid per
        // nStatus" criteria for inclusion in setBlockIndexCandidates).
        invalid_walk_tip->nStatus |= BLOCK_FAILED_VALID;
        m_blockman.m_dirty_blockindex.insert(invalid_walk_tip);
        setBlockIndexCandidates.erase(invalid_walk_tip);
        setBlockIndexCandidates.insert(invalid_walk_tip->pprev);
        if (invalid_walk_tip->pprev == to_mark_failed && (to_mark_failed->nStatus & BLOCK_FAILED_VALID)) {
            // We only want to mark the last disconnected block as BLOCK_FAILED_VALID; its children
            // need to be BLOCK_FAILED_CHILD instead.
            to_mark_failed->nStatus = (to_mark_failed->nStatus ^ BLOCK_FAILED_VALID) | BLOCK_FAILED_CHILD;
            m_blockman.m_dirty_blockindex.insert(to_mark_failed);
        }

        // Add any equal or more work headers to setBlockIndexCandidates
        auto candidate_it = candidate_blocks_by_work.lower_bound(invalid_walk_tip->pprev->nChainWork);
        while (candidate_it != candidate_blocks_by_work.end()) {
            if (!CBlockIndexWorkComparator()(candidate_it->second, invalid_walk_tip->pprev)) {
                setBlockIndexCandidates.insert(candidate_it->second);
                candidate_it = candidate_blocks_by_work.erase(candidate_it);
            } else {
                ++candidate_it;
            }
        }

        // Track the last disconnected block, so we can correct its BLOCK_FAILED_CHILD status in future
        // iterations, or, if it's the last one, call InvalidChainFound on it.
        to_mark_failed = invalid_walk_tip;
    }

    m_chainman.CheckBlockIndex();

    {
        LOCK(cs_main);
        if (m_chain.Contains(to_mark_failed)) {
            // If the to-be-marked invalid block is in the active chain, something is interfering and we can't proceed.
            return false;
        }

        // Mark pindex (or the last disconnected block) as invalid, even when it never was in the main chain
        to_mark_failed->nStatus |= BLOCK_FAILED_VALID;
        m_blockman.m_dirty_blockindex.insert(to_mark_failed);
        setBlockIndexCandidates.erase(to_mark_failed);
        m_chainman.m_failed_blocks.insert(to_mark_failed);

        // If any new blocks somehow arrived while we were disconnecting
        // (above), then the pre-calculation of what should go into
        // setBlockIndexCandidates may have missed entries. This would
        // technically be an inconsistency in the block index, but if we clean
        // it up here, this should be an essentially unobservable error.
        // Loop back over all block index entries and add any missing entries
        // to setBlockIndexCandidates.
        for (auto& [_, block_index] : m_blockman.m_block_index) {
            if (block_index.IsValid(BLOCK_VALID_TRANSACTIONS) && block_index.HaveNumChainTxs() && !setBlockIndexCandidates.value_comp()(&block_index, m_chain.Tip())) {
                setBlockIndexCandidates.insert(&block_index);
            }
        }

        InvalidChainFound(to_mark_failed);
    }

    // Only notify about a new block tip if the active chain was modified.
    if (pindex_was_in_chain) {
        // Ignoring return value for now, this could be changed to bubble up
        // kernel::Interrupted value to the caller so the caller could
        // distinguish between completed and interrupted operations. It might
        // also make sense for the blockTip notification to have an enum
        // parameter indicating the source of the tip change so hooks can
        // distinguish user-initiated invalidateblock changes from other
        // changes.
        (void)m_chainman.GetNotifications().blockTip(GetSynchronizationState(m_chainman.IsInitialBlockDownload(), m_chainman.m_blockman.m_blockfiles_indexed), *to_mark_failed->pprev);

        // Fire ActiveTipChange now for the current chain tip to make sure clients are notified.
        // ActivateBestChain may call this as well, but not necessarily.
        if (m_chainman.m_options.signals) {
            m_chainman.m_options.signals->ActiveTipChange(*Assert(m_chain.Tip()), m_chainman.IsInitialBlockDownload());
        }
    }
    return true;
}

void Chainstate::SetBlockFailureFlags(CBlockIndex* invalid_block)
{
    AssertLockHeld(cs_main);

    for (auto& [_, block_index] : m_blockman.m_block_index) {
        if (block_index.GetAncestor(invalid_block->nHeight) == invalid_block && !(block_index.nStatus & BLOCK_FAILED_MASK)) {
            block_index.nStatus |= BLOCK_FAILED_CHILD;
        }
    }
}

void Chainstate::ResetBlockFailureFlags(CBlockIndex *pindex) {
    AssertLockHeld(cs_main);

    int nHeight = pindex->nHeight;

    // Remove the invalidity flag from this block and all its descendants.
    for (auto& [_, block_index] : m_blockman.m_block_index) {
        if (!block_index.IsValid() && block_index.GetAncestor(nHeight) == pindex) {
            block_index.nStatus &= ~BLOCK_FAILED_MASK;
            m_blockman.m_dirty_blockindex.insert(&block_index);
            if (block_index.IsValid(BLOCK_VALID_TRANSACTIONS) && block_index.HaveNumChainTxs() && setBlockIndexCandidates.value_comp()(m_chain.Tip(), &block_index)) {
                setBlockIndexCandidates.insert(&block_index);
            }
            if (&block_index == m_chainman.m_best_invalid) {
                // Reset invalid block marker if it was pointing to one of those.
                m_chainman.m_best_invalid = nullptr;
            }
            m_chainman.m_failed_blocks.erase(&block_index);
        }
    }

    // Remove the invalidity flag from all ancestors too.
    while (pindex != nullptr) {
        if (pindex->nStatus & BLOCK_FAILED_MASK) {
            pindex->nStatus &= ~BLOCK_FAILED_MASK;
            m_blockman.m_dirty_blockindex.insert(pindex);
            m_chainman.m_failed_blocks.erase(pindex);
        }
        pindex = pindex->pprev;
    }
}

void Chainstate::TryAddBlockIndexCandidate(CBlockIndex* pindex)
{
    AssertLockHeld(cs_main);
    // The block only is a candidate for the most-work-chain if it has the same
    // or more work than our current tip.
    if (m_chain.Tip() != nullptr && setBlockIndexCandidates.value_comp()(pindex, m_chain.Tip())) {
        return;
    }

    bool is_active_chainstate = this == &m_chainman.ActiveChainstate();
    if (is_active_chainstate) {
        // The active chainstate should always add entries that have more
        // work than the tip.
        setBlockIndexCandidates.insert(pindex);
    } else if (!m_disabled) {
        // For the background chainstate, we only consider connecting blocks
        // towards the snapshot base (which can't be nullptr or else we'll
        // never make progress).
        const CBlockIndex* snapshot_base{Assert(m_chainman.GetSnapshotBaseBlock())};
        if (snapshot_base->GetAncestor(pindex->nHeight) == pindex) {
            setBlockIndexCandidates.insert(pindex);
        }
    }
}

/** Mark a block as having its data received and checked (up to BLOCK_VALID_TRANSACTIONS). */
void ChainstateManager::ReceivedBlockTransactions(const CBlock& block, CBlockIndex* pindexNew, const FlatFilePos& pos)
{
    AssertLockHeld(cs_main);
    pindexNew->nTx = block.vtx.size();
    // Typically m_chain_tx_count will be 0 at this point, but it can be nonzero if this
    // is a pruned block which is being downloaded again, or if this is an
    // assumeutxo snapshot block which has a hardcoded m_chain_tx_count value from the
    // snapshot metadata. If the pindex is not the snapshot block and the
    // m_chain_tx_count value is not zero, assert that value is actually correct.
    auto prev_tx_sum = [](CBlockIndex& block) { return block.nTx + (block.pprev ? block.pprev->m_chain_tx_count : 0); };
    if (!Assume(pindexNew->m_chain_tx_count == 0 || pindexNew->m_chain_tx_count == prev_tx_sum(*pindexNew) ||
                pindexNew == GetSnapshotBaseBlock())) {
        LogWarning("Internal bug detected: block %d has unexpected m_chain_tx_count %i that should be %i (%s %s). Please report this issue here: %s\n",
            pindexNew->nHeight, pindexNew->m_chain_tx_count, prev_tx_sum(*pindexNew), CLIENT_NAME, FormatFullVersion(), CLIENT_BUGREPORT);
        pindexNew->m_chain_tx_count = 0;
    }
    pindexNew->nFile = pos.nFile;
    pindexNew->nDataPos = pos.nPos;
    pindexNew->nUndoPos = 0;
    pindexNew->nStatus |= BLOCK_HAVE_DATA;
    if (DeploymentActiveAt(*pindexNew, *this, Consensus::DEPLOYMENT_SEGWIT)) {
        pindexNew->nStatus |= BLOCK_OPT_WITNESS;
    }
    pindexNew->RaiseValidity(BLOCK_VALID_TRANSACTIONS);
    m_blockman.m_dirty_blockindex.insert(pindexNew);

    if (pindexNew->pprev == nullptr || pindexNew->pprev->HaveNumChainTxs()) {
        // If pindexNew is the genesis block or all parents are BLOCK_VALID_TRANSACTIONS.
        std::deque<CBlockIndex*> queue;
        queue.push_back(pindexNew);

        // Recursively process any descendant blocks that now may be eligible to be connected.
        while (!queue.empty()) {
            CBlockIndex *pindex = queue.front();
            queue.pop_front();
            // Before setting m_chain_tx_count, assert that it is 0 or already set to
            // the correct value. This assert will fail after receiving the
            // assumeutxo snapshot block if assumeutxo snapshot metadata has an
            // incorrect hardcoded AssumeutxoData::m_chain_tx_count value.
            if (!Assume(pindex->m_chain_tx_count == 0 || pindex->m_chain_tx_count == prev_tx_sum(*pindex))) {
                LogWarning("Internal bug detected: block %d has unexpected m_chain_tx_count %i that should be %i (%s %s). Please report this issue here: %s\n",
                   pindex->nHeight, pindex->m_chain_tx_count, prev_tx_sum(*pindex), CLIENT_NAME, FormatFullVersion(), CLIENT_BUGREPORT);
            }
            pindex->m_chain_tx_count = prev_tx_sum(*pindex);
            pindex->nSequenceId = nBlockSequenceId++;
            for (Chainstate *c : GetAll()) {
                c->TryAddBlockIndexCandidate(pindex);
            }
            std::pair<std::multimap<CBlockIndex*, CBlockIndex*>::iterator, std::multimap<CBlockIndex*, CBlockIndex*>::iterator> range = m_blockman.m_blocks_unlinked.equal_range(pindex);
            while (range.first != range.second) {
                std::multimap<CBlockIndex*, CBlockIndex*>::iterator it = range.first;
                queue.push_back(it->second);
                range.first++;
                m_blockman.m_blocks_unlinked.erase(it);
            }
        }
    } else {
        if (pindexNew->pprev && pindexNew->pprev->IsValid(BLOCK_VALID_TREE)) {
            m_blockman.m_blocks_unlinked.insert(std::make_pair(pindexNew->pprev, pindexNew));
        }
    }
}

/* Temporary check that blocks are compatible with BDB's 10,000 lock limit.
   This is based on Bitcoin's commit 8c222dca4f961ad13ec64d690134a40d09b20813.
   Each "object" touched in the DB may cause two locks (one read and one
   write lock).  Objects are transaction IDs and names.  Thus, count the
   total number of transaction IDs (tx themselves plus all distinct inputs).
   In addition, each Namecoin transaction could touch at most one name,
   so add them as well.  */
bool CheckDbLockLimit(const std::vector<CTransactionRef>& vtx)
{
    std::set<uint256> setTxIds;
    unsigned nNames = 0;
    for (const auto& tx : vtx)
    {
        setTxIds.insert(tx->GetHash());
        if (tx->IsNamecoin())
            ++nNames;

        for (const auto& txIn : tx->vin)
            setTxIds.insert(txIn.prevout.hash);
    }

    const unsigned nTotalIds = setTxIds.size() + nNames;
    if (nTotalIds > 4500) {
        LogError ("%s : %u locks estimated, that is too much for BDB",
                  __func__, nTotalIds);
        return false;
    }

    //LogPrintf ("%s : need %u locks\n", __func__, nTotalIds);
    return true;
}

static bool CheckBlockHeader(const CBlockHeader& block, BlockValidationState& state, const Consensus::Params& consensusParams, bool fCheckPOW = true)
{
    // Check proof of work matches claimed amount
    if (fCheckPOW && !CheckProofOfWork(block, consensusParams))
        return state.Invalid(BlockValidationResult::BLOCK_INVALID_HEADER, "high-hash", "proof of work failed");

    return true;
}

static bool CheckMerkleRoot(const CBlock& block, BlockValidationState& state)
{
    if (block.m_checked_merkle_root) return true;

    bool mutated;
    uint256 merkle_root = BlockMerkleRoot(block, &mutated);
    if (block.hashMerkleRoot != merkle_root) {
        return state.Invalid(
            /*result=*/BlockValidationResult::BLOCK_MUTATED,
            /*reject_reason=*/"bad-txnmrklroot",
            /*debug_message=*/"hashMerkleRoot mismatch");
    }

    // Check for merkle tree malleability (CVE-2012-2459): repeating sequences
    // of transactions in a block without affecting the merkle root of a block,
    // while still invalidating it.
    if (mutated) {
        return state.Invalid(
            /*result=*/BlockValidationResult::BLOCK_MUTATED,
            /*reject_reason=*/"bad-txns-duplicate",
            /*debug_message=*/"duplicate transaction");
    }

    block.m_checked_merkle_root = true;
    return true;
}

/** CheckWitnessMalleation performs checks for block malleation with regard to
 * its witnesses.
 *
 * Note: If the witness commitment is expected (i.e. `expect_witness_commitment
 * = true`), then the block is required to have at least one transaction and the
 * first transaction needs to have at least one input. */
static bool CheckWitnessMalleation(const CBlock& block, bool expect_witness_commitment, BlockValidationState& state)
{
    if (expect_witness_commitment) {
        if (block.m_checked_witness_commitment) return true;

        int commitpos = GetWitnessCommitmentIndex(block);
        if (commitpos != NO_WITNESS_COMMITMENT) {
            assert(!block.vtx.empty() && !block.vtx[0]->vin.empty());
            const auto& witness_stack{block.vtx[0]->vin[0].scriptWitness.stack};

            if (witness_stack.size() != 1 || witness_stack[0].size() != 32) {
                return state.Invalid(
                    /*result=*/BlockValidationResult::BLOCK_MUTATED,
                    /*reject_reason=*/"bad-witness-nonce-size",
                    /*debug_message=*/strprintf("%s : invalid witness reserved value size", __func__));
            }

            // The malleation check is ignored; as the transaction tree itself
            // already does not permit it, it is impossible to trigger in the
            // witness tree.
            uint256 hash_witness = BlockWitnessMerkleRoot(block, /*mutated=*/nullptr);

            CHash256().Write(hash_witness).Write(witness_stack[0]).Finalize(hash_witness);
            if (memcmp(hash_witness.begin(), &block.vtx[0]->vout[commitpos].scriptPubKey[6], 32)) {
                return state.Invalid(
                    /*result=*/BlockValidationResult::BLOCK_MUTATED,
                    /*reject_reason=*/"bad-witness-merkle-match",
                    /*debug_message=*/strprintf("%s : witness merkle commitment mismatch", __func__));
            }

            block.m_checked_witness_commitment = true;
            return true;
        }
    }

    // No witness data is allowed in blocks that don't commit to witness data, as this would otherwise leave room for spam
    for (const auto& tx : block.vtx) {
        if (tx->HasWitness()) {
            return state.Invalid(
                /*result=*/BlockValidationResult::BLOCK_MUTATED,
                /*reject_reason=*/"unexpected-witness",
                /*debug_message=*/strprintf("%s : unexpected witness data found", __func__));
        }
    }

    return true;
}

bool CheckBlock(const CBlock& block, BlockValidationState& state, const Consensus::Params& consensusParams, bool fCheckPOW, bool fCheckMerkleRoot)
{
    // These are checks that are independent of context.

    if (block.fChecked)
        return true;

    // Check that the header is valid (particularly PoW).  This is mostly
    // redundant with the call in AcceptBlockHeader.
    if (!CheckBlockHeader(block, state, consensusParams, fCheckPOW))
        return false;

    // Signet only: check block solution
    if (consensusParams.signet_blocks && fCheckPOW && !CheckSignetBlockSolution(block, consensusParams)) {
        return state.Invalid(BlockValidationResult::BLOCK_CONSENSUS, "bad-signet-blksig", "signet block signature validation failure");
    }

    // Check the merkle root.
    if (fCheckMerkleRoot && !CheckMerkleRoot(block, state)) {
        return false;
    }

    // All potential-corruption validation must be done before we do any
    // transaction validation, as otherwise we may mark the header as invalid
    // because we receive the wrong transactions for it.
    // Note that witness malleability is checked in ContextualCheckBlock, so no
    // checks that use witness data may be performed here.

    // Size limits
    if (block.vtx.empty() || block.vtx.size() * WITNESS_SCALE_FACTOR > MAX_BLOCK_WEIGHT || ::GetSerializeSize(TX_NO_WITNESS(block)) * WITNESS_SCALE_FACTOR > MAX_BLOCK_WEIGHT)
        return state.Invalid(BlockValidationResult::BLOCK_CONSENSUS, "bad-blk-length", "size limits failed");

    // Enforce the temporary DB lock limit.
    // TODO: Remove with a hardfork in the future.
    if (!CheckDbLockLimit(block.vtx))
        return state.Invalid(BlockValidationResult::BLOCK_CONSENSUS,
                             "bad-db-locks",
                             "DB lock limit exceeded");

    // First transaction must be coinbase, the rest must not be
    if (block.vtx.empty() || !block.vtx[0]->IsCoinBase())
        return state.Invalid(BlockValidationResult::BLOCK_CONSENSUS, "bad-cb-missing", "first tx is not coinbase");
    for (unsigned int i = 1; i < block.vtx.size(); i++)
        if (block.vtx[i]->IsCoinBase())
            return state.Invalid(BlockValidationResult::BLOCK_CONSENSUS, "bad-cb-multiple", "more than one coinbase");

    // Check transactions
    // Must check for duplicate inputs (see CVE-2018-17144)
    for (const auto& tx : block.vtx) {
        TxValidationState tx_state;
        if (!CheckTransaction(*tx, tx_state)) {
            // CheckBlock() does context-free validation checks. The only
            // possible failures are consensus failures.
            assert(tx_state.GetResult() == TxValidationResult::TX_CONSENSUS);
            return state.Invalid(BlockValidationResult::BLOCK_CONSENSUS, tx_state.GetRejectReason(),
                                 strprintf("Transaction check failed (tx hash %s) %s", tx->GetHash().ToString(), tx_state.GetDebugMessage()));
        }
    }
    unsigned int nSigOps = 0;
    for (const auto& tx : block.vtx)
    {
        nSigOps += GetLegacySigOpCount(*tx);
    }
    if (nSigOps * WITNESS_SCALE_FACTOR > MAX_BLOCK_SIGOPS_COST)
        return state.Invalid(BlockValidationResult::BLOCK_CONSENSUS, "bad-blk-sigops", "out-of-bounds SigOpCount");

    if (fCheckPOW && fCheckMerkleRoot)
        block.fChecked = true;

    return true;
}

void ChainstateManager::UpdateUncommittedBlockStructures(CBlock& block, const CBlockIndex* pindexPrev) const
{
    int commitpos = GetWitnessCommitmentIndex(block);
    static const std::vector<unsigned char> nonce(32, 0x00);
    if (commitpos != NO_WITNESS_COMMITMENT && DeploymentActiveAfter(pindexPrev, *this, Consensus::DEPLOYMENT_SEGWIT) && !block.vtx[0]->HasWitness()) {
        CMutableTransaction tx(*block.vtx[0]);
        tx.vin[0].scriptWitness.stack.resize(1);
        tx.vin[0].scriptWitness.stack[0] = nonce;
        block.vtx[0] = MakeTransactionRef(std::move(tx));
    }
}

std::vector<unsigned char> ChainstateManager::GenerateCoinbaseCommitment(CBlock& block, const CBlockIndex* pindexPrev) const
{
    std::vector<unsigned char> commitment;
    int commitpos = GetWitnessCommitmentIndex(block);
    std::vector<unsigned char> ret(32, 0x00);
    if (commitpos == NO_WITNESS_COMMITMENT) {
        uint256 witnessroot = BlockWitnessMerkleRoot(block, nullptr);
        CHash256().Write(witnessroot).Write(ret).Finalize(witnessroot);
        CTxOut out;
        out.nValue = 0;
        out.scriptPubKey.resize(MINIMUM_WITNESS_COMMITMENT);
        out.scriptPubKey[0] = OP_RETURN;
        out.scriptPubKey[1] = 0x24;
        out.scriptPubKey[2] = 0xaa;
        out.scriptPubKey[3] = 0x21;
        out.scriptPubKey[4] = 0xa9;
        out.scriptPubKey[5] = 0xed;
        memcpy(&out.scriptPubKey[6], witnessroot.begin(), 32);
        commitment = std::vector<unsigned char>(out.scriptPubKey.begin(), out.scriptPubKey.end());
        CMutableTransaction tx(*block.vtx[0]);
        tx.vout.push_back(out);
        block.vtx[0] = MakeTransactionRef(std::move(tx));
    }
    UpdateUncommittedBlockStructures(block, pindexPrev);
    return commitment;
}

bool HasValidProofOfWork(const std::vector<CBlockHeader>& headers, const Consensus::Params& consensusParams)
{
    return std::all_of(headers.cbegin(), headers.cend(),
            [&](const auto& header) { return CheckProofOfWork(header, consensusParams);});
}

bool IsBlockMutated(const CBlock& block, bool check_witness_root)
{
    BlockValidationState state;
    if (!CheckMerkleRoot(block, state)) {
        LogDebug(BCLog::VALIDATION, "Block mutated: %s\n", state.ToString());
        return true;
    }

    if (block.vtx.empty() || !block.vtx[0]->IsCoinBase()) {
        // Consider the block mutated if any transaction is 64 bytes in size (see 3.1
        // in "Weaknesses in Bitcoin’s Merkle Root Construction":
        // https://lists.linuxfoundation.org/pipermail/bitcoin-dev/attachments/20190225/a27d8837/attachment-0001.pdf).
        //
        // Note: This is not a consensus change as this only applies to blocks that
        // don't have a coinbase transaction and would therefore already be invalid.
        return std::any_of(block.vtx.begin(), block.vtx.end(),
                           [](auto& tx) { return GetSerializeSize(TX_NO_WITNESS(tx)) == 64; });
    } else {
        // Theoretically it is still possible for a block with a 64 byte
        // coinbase transaction to be mutated but we neglect that possibility
        // here as it requires at least 224 bits of work.
    }

    if (!CheckWitnessMalleation(block, check_witness_root, state)) {
        LogDebug(BCLog::VALIDATION, "Block mutated: %s\n", state.ToString());
        return true;
    }

    return false;
}

arith_uint256 CalculateClaimedHeadersWork(std::span<const CBlockHeader> headers)
{
    arith_uint256 total_work{0};
    for (const CBlockHeader& header : headers) {
        CBlockIndex dummy(header);
        total_work += GetBlockProof(dummy);
    }
    return total_work;
}

/** Context-dependent validity checks.
 *  By "context", we mean only the previous block headers, but not the UTXO
 *  set; UTXO-related validity checks are done in ConnectBlock().
 *  NOTE: This function is not currently invoked by ConnectBlock(), so we
 *  should consider upgrade issues if we change which consensus rules are
 *  enforced in this function (eg by adding a new consensus rule). See comment
 *  in ConnectBlock().
 *  Note that -reindex-chainstate skips the validation that happens here!
 */
static bool ContextualCheckBlockHeader(const CBlockHeader& block, BlockValidationState& state, BlockManager& blockman, const ChainstateManager& chainman, const CBlockIndex* pindexPrev, const bool fCheckBits) EXCLUSIVE_LOCKS_REQUIRED(::cs_main)
{
    AssertLockHeld(::cs_main);
    assert(pindexPrev != nullptr);
    const int nHeight = pindexPrev->nHeight + 1;

    /* Verify Xaya's requirement that the main block header must have zero bits
       (the difficulty is in the powdata instead).  */
    if (block.nBits != 0)
        return state.Invalid(BlockValidationResult::BLOCK_INVALID_HEADER,
                             "nonzero-bits",
                             "block header has non-zero bit");

    // Check proof of work
    const Consensus::Params& consensusParams = chainman.GetConsensus();
    if (fCheckBits && block.pow.getBits() != GetNextWorkRequired(block.pow.getCoreAlgo(), pindexPrev, consensusParams))
        return state.Invalid(BlockValidationResult::BLOCK_INVALID_HEADER, "bad-diffbits", "incorrect proof of work");

    // Check against checkpoints
    if (chainman.m_options.checkpoints_enabled) {
        // Don't accept any forks from the main chain prior to last checkpoint.
        // GetLastCheckpoint finds the last checkpoint in MapCheckpoints that's in our
        // BlockIndex().
        const CBlockIndex* pcheckpoint = blockman.GetLastCheckpoint(chainman.GetParams().Checkpoints());
        if (pcheckpoint && nHeight < pcheckpoint->nHeight) {
            LogPrintf("ERROR: %s: forked chain older than last checkpoint (height %d)\n", __func__, nHeight);
            return state.Invalid(BlockValidationResult::BLOCK_CHECKPOINT, "bad-fork-prior-to-checkpoint");
        }
    }

    // Check timestamp against prev
    if (block.GetBlockTime() <= pindexPrev->GetMedianTimePast())
        return state.Invalid(BlockValidationResult::BLOCK_INVALID_HEADER, "time-too-old", "block's timestamp is too early");

    // Testnet4 and regtest only: Check timestamp against prev for difficulty-adjustment
    // blocks to prevent timewarp attacks (see https://github.com/bitcoin/bitcoin/pull/15482).
    /*
    FIXME: Consider if we need to adapt this for Xaya.
    if (consensusParams.enforce_BIP94) {
        // Check timestamp for the first block of each difficulty adjustment
        // interval, except the genesis block.
        if (nHeight % consensusParams.DifficultyAdjustmentInterval() == 0) {
            if (block.GetBlockTime() < pindexPrev->GetBlockTime() - MAX_TIMEWARP) {
                return state.Invalid(BlockValidationResult::BLOCK_INVALID_HEADER, "time-timewarp-attack", "block's timestamp is too early on diff adjustment block");
            }
        }
    }
    */

    // Check timestamp
    if (block.Time() > NodeClock::now() + std::chrono::seconds{MAX_FUTURE_BLOCK_TIME}) {
        return state.Invalid(BlockValidationResult::BLOCK_TIME_FUTURE, "time-too-new", "block timestamp too far in the future");
    }

    // Reject blocks with outdated version
    if ((block.nVersion < 2 && DeploymentActiveAfter(pindexPrev, chainman, Consensus::DEPLOYMENT_HEIGHTINCB)) ||
        (block.nVersion < 3 && DeploymentActiveAfter(pindexPrev, chainman, Consensus::DEPLOYMENT_DERSIG)) ||
        (block.nVersion < 4 && DeploymentActiveAfter(pindexPrev, chainman, Consensus::DEPLOYMENT_CLTV))) {
            return state.Invalid(BlockValidationResult::BLOCK_INVALID_HEADER, strprintf("bad-version(0x%08x)", block.nVersion),
                                 strprintf("rejected nVersion=0x%08x block", block.nVersion));
    }

    return true;
}

/** NOTE: This function is not currently invoked by ConnectBlock(), so we
 *  should consider upgrade issues if we change which consensus rules are
 *  enforced in this function (eg by adding a new consensus rule). See comment
 *  in ConnectBlock().
 *  Note that -reindex-chainstate skips the validation that happens here!
 */
static bool ContextualCheckBlock(const CBlock& block, BlockValidationState& state, const ChainstateManager& chainman, const CBlockIndex* pindexPrev)
{
    const int nHeight = pindexPrev == nullptr ? 0 : pindexPrev->nHeight + 1;

    // Enforce BIP113 (Median Time Past).
    bool enforce_locktime_median_time_past{false};
    if (DeploymentActiveAfter(pindexPrev, chainman, Consensus::DEPLOYMENT_CSV)) {
        assert(pindexPrev != nullptr);
        enforce_locktime_median_time_past = true;
    }

    const int64_t nLockTimeCutoff{enforce_locktime_median_time_past ?
                                      pindexPrev->GetMedianTimePast() :
                                      block.GetBlockTime()};

    // Check that all transactions are finalized
    for (const auto& tx : block.vtx) {
        if (!IsFinalTx(*tx, nHeight, nLockTimeCutoff)) {
            return state.Invalid(BlockValidationResult::BLOCK_CONSENSUS, "bad-txns-nonfinal", "non-final transaction");
        }
    }

    // Enforce rule that the coinbase starts with serialized block height
    if (DeploymentActiveAfter(pindexPrev, chainman, Consensus::DEPLOYMENT_HEIGHTINCB))
    {
        CScript expect = CScript() << nHeight;
        if (block.vtx[0]->vin[0].scriptSig.size() < expect.size() ||
            !std::equal(expect.begin(), expect.end(), block.vtx[0]->vin[0].scriptSig.begin())) {
            return state.Invalid(BlockValidationResult::BLOCK_CONSENSUS, "bad-cb-height", "block height mismatch in coinbase");
        }
    }

    // Validation for witness commitments.
    // * We compute the witness hash (which is the hash including witnesses) of all the block's transactions, except the
    //   coinbase (where 0x0000....0000 is used instead).
    // * The coinbase scriptWitness is a stack of a single 32-byte vector, containing a witness reserved value (unconstrained).
    // * We build a merkle tree with all those witness hashes as leaves (similar to the hashMerkleRoot in the block header).
    // * There must be at least one output whose scriptPubKey is a single 36-byte push, the first 4 bytes of which are
    //   {0xaa, 0x21, 0xa9, 0xed}, and the following 32 bytes are SHA256^2(witness root, witness reserved value). In case there are
    //   multiple, the last one is used.
    if (!CheckWitnessMalleation(block, DeploymentActiveAfter(pindexPrev, chainman, Consensus::DEPLOYMENT_SEGWIT), state)) {
        return false;
    }

    // After the coinbase witness reserved value and commitment are verified,
    // we can check if the block weight passes (before we've checked the
    // coinbase witness, it would be possible for the weight to be too
    // large by filling up the coinbase witness, which doesn't change
    // the block hash, so we couldn't mark the block as permanently
    // failed).
    if (GetBlockWeight(block) > MAX_BLOCK_WEIGHT) {
        return state.Invalid(BlockValidationResult::BLOCK_CONSENSUS, "bad-blk-weight", strprintf("%s : weight limit failed", __func__));
    }

    return true;
}

bool ChainstateManager::AcceptBlockHeader(const CBlockHeader& block, BlockValidationState& state, CBlockIndex** ppindex, bool min_pow_checked)
{
    AssertLockHeld(cs_main);

    // Check for duplicate
    uint256 hash = block.GetHash();
    BlockMap::iterator miSelf{m_blockman.m_block_index.find(hash)};
    if (hash != GetConsensus().hashGenesisBlock) {
        if (miSelf != m_blockman.m_block_index.end()) {
            // Block header is already known.
            CBlockIndex* pindex = &(miSelf->second);
            if (ppindex)
                *ppindex = pindex;
            if (pindex->nStatus & BLOCK_FAILED_MASK) {
                LogDebug(BCLog::VALIDATION, "%s: block %s is marked invalid\n", __func__, hash.ToString());
                return state.Invalid(BlockValidationResult::BLOCK_CACHED_INVALID, "duplicate-invalid");
            }
            return true;
        }

        if (!CheckBlockHeader(block, state, GetConsensus())) {
            LogDebug(BCLog::VALIDATION, "%s: Consensus::CheckBlockHeader: %s, %s\n", __func__, hash.ToString(), state.ToString());
            return false;
        }

        // Get prev block index
        CBlockIndex* pindexPrev = nullptr;
        BlockMap::iterator mi{m_blockman.m_block_index.find(block.hashPrevBlock)};
        if (mi == m_blockman.m_block_index.end()) {
            LogDebug(BCLog::VALIDATION, "header %s has prev block not found: %s\n", hash.ToString(), block.hashPrevBlock.ToString());
            return state.Invalid(BlockValidationResult::BLOCK_MISSING_PREV, "prev-blk-not-found");
        }
        pindexPrev = &((*mi).second);
        if (pindexPrev->nStatus & BLOCK_FAILED_MASK) {
            LogDebug(BCLog::VALIDATION, "header %s has prev block invalid: %s\n", hash.ToString(), block.hashPrevBlock.ToString());
            return state.Invalid(BlockValidationResult::BLOCK_INVALID_PREV, "bad-prevblk");
        }
        if (!ContextualCheckBlockHeader(block, state, m_blockman, *this, pindexPrev, true)) {
            LogDebug(BCLog::VALIDATION, "%s: Consensus::ContextualCheckBlockHeader: %s, %s\n", __func__, hash.ToString(), state.ToString());
            return false;
        }

        /* Determine if this block descends from any block which has been found
         * invalid (m_failed_blocks), then mark pindexPrev and any blocks between
         * them as failed. For example:
         *
         *                D3
         *              /
         *      B2 - C2
         *    /         \
         *  A             D2 - E2 - F2
         *    \
         *      B1 - C1 - D1 - E1
         *
         * In the case that we attempted to reorg from E1 to F2, only to find
         * C2 to be invalid, we would mark D2, E2, and F2 as BLOCK_FAILED_CHILD
         * but NOT D3 (it was not in any of our candidate sets at the time).
         *
         * In any case D3 will also be marked as BLOCK_FAILED_CHILD at restart
         * in LoadBlockIndex.
         */
        if (!pindexPrev->IsValid(BLOCK_VALID_SCRIPTS)) {
            // The above does not mean "invalid": it checks if the previous block
            // hasn't been validated up to BLOCK_VALID_SCRIPTS. This is a performance
            // optimization, in the common case of adding a new block to the tip,
            // we don't need to iterate over the failed blocks list.
            for (const CBlockIndex* failedit : m_failed_blocks) {
                if (pindexPrev->GetAncestor(failedit->nHeight) == failedit) {
                    assert(failedit->nStatus & BLOCK_FAILED_VALID);
                    CBlockIndex* invalid_walk = pindexPrev;
                    while (invalid_walk != failedit) {
                        invalid_walk->nStatus |= BLOCK_FAILED_CHILD;
                        m_blockman.m_dirty_blockindex.insert(invalid_walk);
                        invalid_walk = invalid_walk->pprev;
                    }
                    LogDebug(BCLog::VALIDATION, "header %s has prev block invalid: %s\n", hash.ToString(), block.hashPrevBlock.ToString());
                    return state.Invalid(BlockValidationResult::BLOCK_INVALID_PREV, "bad-prevblk");
                }
            }
        }
    }
    if (!min_pow_checked) {
        LogDebug(BCLog::VALIDATION, "%s: not adding new block header %s, missing anti-dos proof-of-work validation\n", __func__, hash.ToString());
        return state.Invalid(BlockValidationResult::BLOCK_HEADER_LOW_WORK, "too-little-chainwork");
    }
    CBlockIndex* pindex{m_blockman.AddToBlockIndex(block, m_best_header)};

    if (ppindex)
        *ppindex = pindex;

    // Since this is the earliest point at which we have determined that a
    // header is both new and valid, log here.
    //
    // These messages are valuable for detecting potential selfish mining behavior;
    // if multiple displacing headers are seen near simultaneously across many
    // nodes in the network, this might be an indication of selfish mining. Having
    // this log by default when not in IBD ensures broad availability of this data
    // in case investigation is merited.
    const auto msg = strprintf(
        "Saw new header hash=%s height=%d", hash.ToString(), pindex->nHeight);

    if (IsInitialBlockDownload()) {
        LogPrintLevel(BCLog::VALIDATION, BCLog::Level::Debug, "%s\n", msg);
    } else {
        LogPrintf("%s\n", msg);
    }

    return true;
}

// Exposed wrapper for AcceptBlockHeader
bool ChainstateManager::ProcessNewBlockHeaders(std::span<const CBlockHeader> headers, bool min_pow_checked, BlockValidationState& state, const CBlockIndex** ppindex)
{
    AssertLockNotHeld(cs_main);
    {
        LOCK(cs_main);
        for (const CBlockHeader& header : headers) {
            CBlockIndex *pindex = nullptr; // Use a temp pindex instead of ppindex to avoid a const_cast
            bool accepted{AcceptBlockHeader(header, state, &pindex, min_pow_checked)};
            CheckBlockIndex();

            if (!accepted) {
                return false;
            }
            if (ppindex) {
                *ppindex = pindex;
            }
        }
    }
    if (NotifyHeaderTip()) {
        if (IsInitialBlockDownload() && ppindex && *ppindex) {
            const CBlockIndex& last_accepted{**ppindex};
            int64_t blocks_left{(NodeClock::now() - last_accepted.Time()) / AvgTargetSpacing(GetConsensus(), (*ppindex)->nHeight)};
            blocks_left = std::max<int64_t>(0, blocks_left);
            const double progress{100.0 * last_accepted.nHeight / (last_accepted.nHeight + blocks_left)};
            LogInfo("Synchronizing blockheaders, height: %d (~%.2f%%)\n", last_accepted.nHeight, progress);
        }
    }
    return true;
}

void ChainstateManager::ReportHeadersPresync(const arith_uint256& work, int64_t height, int64_t timestamp)
{
    AssertLockNotHeld(cs_main);
    {
        LOCK(cs_main);
        // Don't report headers presync progress if we already have a post-minchainwork header chain.
        // This means we lose reporting for potentially legitimate, but unlikely, deep reorgs, but
        // prevent attackers that spam low-work headers from filling our logs.
        if (m_best_header->nChainWork >= UintToArith256(GetConsensus().nMinimumChainWork)) return;
        // Rate limit headers presync updates to 4 per second, as these are not subject to DoS
        // protection.
        auto now = std::chrono::steady_clock::now();
        if (now < m_last_presync_update + std::chrono::milliseconds{250}) return;
        m_last_presync_update = now;
    }
    bool initial_download = IsInitialBlockDownload();
    GetNotifications().headerTip(GetSynchronizationState(initial_download, m_blockman.m_blockfiles_indexed), height, timestamp, /*presync=*/true);
    if (initial_download) {
        int64_t blocks_left{(NodeClock::now() - NodeSeconds{std::chrono::seconds{timestamp}}) / AvgTargetSpacing(GetConsensus(), height)};
        blocks_left = std::max<int64_t>(0, blocks_left);
        const double progress{100.0 * height / (height + blocks_left)};
        LogInfo("Pre-synchronizing blockheaders, height: %d (~%.2f%%)\n", height, progress);
    }
}

/** Store block on disk. If dbp is non-nullptr, the file is known to already reside on disk */
bool ChainstateManager::AcceptBlock(const std::shared_ptr<const CBlock>& pblock, BlockValidationState& state, CBlockIndex** ppindex, bool fRequested, const FlatFilePos* dbp, bool* fNewBlock, bool min_pow_checked)
{
    const CBlock& block = *pblock;

    if (fNewBlock) *fNewBlock = false;
    AssertLockHeld(cs_main);

    CBlockIndex *pindexDummy = nullptr;
    CBlockIndex *&pindex = ppindex ? *ppindex : pindexDummy;

    bool accepted_header{AcceptBlockHeader(block, state, &pindex, min_pow_checked)};
    CheckBlockIndex();

    if (!accepted_header)
        return false;

    // Check all requested blocks that we do not already have for validity and
    // save them to disk. Skip processing of unrequested blocks as an anti-DoS
    // measure, unless the blocks have more work than the active chain tip, and
    // aren't too far ahead of it, so are likely to be attached soon.
    bool fAlreadyHave = pindex->nStatus & BLOCK_HAVE_DATA;
    bool fHasMoreOrSameWork = (ActiveTip() ? pindex->nChainWork >= ActiveTip()->nChainWork : true);
    // Blocks that are too out-of-order needlessly limit the effectiveness of
    // pruning, because pruning will not delete block files that contain any
    // blocks which are too close in height to the tip.  Apply this test
    // regardless of whether pruning is enabled; it should generally be safe to
    // not process unrequested blocks.
    bool fTooFarAhead{pindex->nHeight > ActiveHeight() + int(MIN_BLOCKS_TO_KEEP)};

    // TODO: Decouple this function from the block download logic by removing fRequested
    // This requires some new chain data structure to efficiently look up if a
    // block is in a chain leading to a candidate for best tip, despite not
    // being such a candidate itself.
    // Note that this would break the getblockfrompeer RPC

    // TODO: deal better with return value and error conditions for duplicate
    // and unrequested blocks.
    if (fAlreadyHave) return true;
    if (!fRequested) {  // If we didn't ask for it:
        if (pindex->nTx != 0) return true;    // This is a previously-processed block that was pruned
        if (!fHasMoreOrSameWork) return true; // Don't process less-work chains
        if (fTooFarAhead) return true;        // Block height is too high

        // Protect against DoS attacks from low-work chains.
        // If our tip is behind, a peer could try to send us
        // low-work blocks on a fake chain that we would never
        // request; don't process these.
        if (pindex->nChainWork < MinimumChainWork()) return true;
    }

    const CChainParams& params{GetParams()};

    if (!CheckBlock(block, state, params.GetConsensus()) ||
        !ContextualCheckBlock(block, state, *this, pindex->pprev)) {
        if (state.IsInvalid() && state.GetResult() != BlockValidationResult::BLOCK_MUTATED) {
            pindex->nStatus |= BLOCK_FAILED_VALID;
            m_blockman.m_dirty_blockindex.insert(pindex);
        }
        LogError("%s: %s\n", __func__, state.ToString());
        return false;
    }

    // Header is valid/has work, merkle tree and segwit merkle tree are good...RELAY NOW
    // (but if it does not build on our best tip, let the SendMessages loop relay it)
    if (!IsInitialBlockDownload() && ActiveTip() == pindex->pprev && m_options.signals) {
        m_options.signals->NewPoWValidBlock(pindex, pblock);
    }

    // Write block to history file
    if (fNewBlock) *fNewBlock = true;
    try {
        FlatFilePos blockPos{};
        if (dbp) {
            blockPos = *dbp;
            m_blockman.UpdateBlockInfo(block, pindex->nHeight, blockPos);
        } else {
            blockPos = m_blockman.WriteBlock(block, pindex->nHeight);
            if (blockPos.IsNull()) {
                state.Error(strprintf("%s: Failed to find position to write new block to disk", __func__));
                return false;
            }
        }
        ReceivedBlockTransactions(block, pindex, blockPos);
    } catch (const std::runtime_error& e) {
        return FatalError(GetNotifications(), state, strprintf(_("System error while saving block to disk: %s"), e.what()));
    }

    // TODO: FlushStateToDisk() handles flushing of both block and chainstate
    // data, so we should move this to ChainstateManager so that we can be more
    // intelligent about how we flush.
    // For now, since FlushStateMode::NONE is used, all that can happen is that
    // the block files may be pruned, so we can just call this on one
    // chainstate (particularly if we haven't implemented pruning with
    // background validation yet).
    ActiveChainstate().FlushStateToDisk(state, FlushStateMode::NONE);

    CheckBlockIndex();

    return true;
}

bool ChainstateManager::ProcessNewBlock(const std::shared_ptr<const CBlock>& block, bool force_processing, bool min_pow_checked, bool* new_block)
{
    AssertLockNotHeld(cs_main);

    {
        CBlockIndex *pindex = nullptr;
        if (new_block) *new_block = false;
        BlockValidationState state;

        // CheckBlock() does not support multi-threaded block validation because CBlock::fChecked can cause data race.
        // Therefore, the following critical section must include the CheckBlock() call as well.
        LOCK(cs_main);

        // Skipping AcceptBlock() for CheckBlock() failures means that we will never mark a block as invalid if
        // CheckBlock() fails.  This is protective against consensus failure if there are any unknown forms of block
        // malleability that cause CheckBlock() to fail; see e.g. CVE-2012-2459 and
        // https://lists.linuxfoundation.org/pipermail/bitcoin-dev/2019-February/016697.html.  Because CheckBlock() is
        // not very expensive, the anti-DoS benefits of caching failure (of a definitely-invalid block) are not substantial.
        bool ret = CheckBlock(*block, state, GetConsensus());
        if (ret) {
            // Store to disk
            ret = AcceptBlock(block, state, &pindex, force_processing, nullptr, new_block, min_pow_checked);
        }
        if (!ret) {
            if (m_options.signals) {
                m_options.signals->BlockChecked(*block, state);
            }
            LogError("%s: AcceptBlock FAILED (%s)\n", __func__, state.ToString());
            return false;
        }
    }

    NotifyHeaderTip();

    BlockValidationState state; // Only used to report errors, not invalidity - ignore it
    if (!ActiveChainstate().ActivateBestChain(state, block)) {
        LogError("%s: ActivateBestChain failed (%s)\n", __func__, state.ToString());
        return false;
    }

    Chainstate* bg_chain{WITH_LOCK(cs_main, return BackgroundSyncInProgress() ? m_ibd_chainstate.get() : nullptr)};
    BlockValidationState bg_state;
    if (bg_chain && !bg_chain->ActivateBestChain(bg_state, block)) {
        LogError("%s: [background] ActivateBestChain failed (%s)\n", __func__, bg_state.ToString());
        return false;
     }

    return true;
}

MempoolAcceptResult ChainstateManager::ProcessTransaction(const CTransactionRef& tx, bool test_accept)
{
    AssertLockHeld(cs_main);
    Chainstate& active_chainstate = ActiveChainstate();
    if (!active_chainstate.GetMempool()) {
        TxValidationState state;
        state.Invalid(TxValidationResult::TX_NO_MEMPOOL, "no-mempool");
        return MempoolAcceptResult::Failure(state);
    }
    auto result = AcceptToMemoryPool(active_chainstate, tx, GetTime(), /*bypass_limits=*/ false, test_accept);
    active_chainstate.GetMempool()->check(active_chainstate.CoinsTip(), active_chainstate.m_chain.Height() + 1);
    return result;
}

bool TestBlockValidity(BlockValidationState& state,
                       const CChainParams& chainparams,
                       Chainstate& chainstate,
                       const CBlock& block,
                       CBlockIndex* pindexPrev,
                       bool fCheckPOW,
                       bool fCheckBits,
                       bool fCheckMerkleRoot)
{
    AssertLockHeld(cs_main);
    assert(pindexPrev && pindexPrev == chainstate.m_chain.Tip());
    std::set<valtype> namesDummy;
    CCoinsViewCache viewNew(&chainstate.CoinsTip());
    uint256 block_hash(block.GetHash());
    CBlockIndex indexDummy(block);
    indexDummy.pprev = pindexPrev;
    indexDummy.nHeight = pindexPrev->nHeight + 1;
    indexDummy.phashBlock = &block_hash;

    // NOTE: CheckBlockHeader is called by CheckBlock
<<<<<<< HEAD
    if (!ContextualCheckBlockHeader(block, state, chainstate.m_blockman, chainstate.m_chainman, pindexPrev, fCheckBits)) {
=======
    if (!ContextualCheckBlockHeader(block, state, chainstate.m_blockman, chainstate.m_chainman, pindexPrev)) {
>>>>>>> 0186f78e
        LogError ("%s: Consensus::ContextualCheckBlockHeader: %s", __func__, state.ToString());
        return false;
    }
    if (!CheckBlock(block, state, chainparams.GetConsensus(), fCheckPOW, fCheckMerkleRoot)) {
        LogError ("%s: Consensus::CheckBlock: %s", __func__, state.ToString());
        return false;
    }
    if (!ContextualCheckBlock(block, state, chainstate.m_chainman, pindexPrev)) {
        LogError ("%s: Consensus::ContextualCheckBlock: %s", __func__, state.ToString());
        return false;
    }
    if (!chainstate.ConnectBlock(block, state, &indexDummy, viewNew, namesDummy, true)) {
        return false;
    }
    assert(state.IsValid());

    return true;
}

/* This function is called from the RPC code for pruneblockchain */
void PruneBlockFilesManual(Chainstate& active_chainstate, int nManualPruneHeight)
{
    BlockValidationState state;
    if (!active_chainstate.FlushStateToDisk(
            state, FlushStateMode::NONE, nManualPruneHeight)) {
        LogPrintf("%s: failed to flush state (%s)\n", __func__, state.ToString());
    }
}

bool Chainstate::LoadChainTip()
{
    AssertLockHeld(cs_main);
    const CCoinsViewCache& coins_cache = CoinsTip();
    assert(!coins_cache.GetBestBlock().IsNull()); // Never called when the coins view is empty
    const CBlockIndex* tip = m_chain.Tip();

    if (tip && tip->GetBlockHash() == coins_cache.GetBestBlock()) {
        return true;
    }

    // Load pointer to end of best chain
    CBlockIndex* pindex = m_blockman.LookupBlockIndex(coins_cache.GetBestBlock());
    if (!pindex) {
        return false;
    }
    m_chain.SetTip(*pindex);
    PruneBlockIndexCandidates();

    tip = m_chain.Tip();
    LogPrintf("Loaded best chain: hashBestChain=%s height=%d date=%s progress=%f\n",
              tip->GetBlockHash().ToString(),
              m_chain.Height(),
              FormatISO8601DateTime(tip->GetBlockTime()),
              m_chainman.GuessVerificationProgress(tip));

    // Ensure KernelNotifications m_tip_block is set even if no new block arrives.
    if (this->GetRole() != ChainstateRole::BACKGROUND) {
        // Ignoring return value for now.
        (void)m_chainman.GetNotifications().blockTip(GetSynchronizationState(/*init=*/true, m_chainman.m_blockman.m_blockfiles_indexed), *pindex);
    }

    return true;
}

CVerifyDB::CVerifyDB(Notifications& notifications)
    : m_notifications{notifications}
{
    m_notifications.progress(_("Verifying blocks…"), 0, false);
}

CVerifyDB::~CVerifyDB()
{
    m_notifications.progress(bilingual_str{}, 100, false);
}

VerifyDBResult CVerifyDB::VerifyDB(
    Chainstate& chainstate,
    const Consensus::Params& consensus_params,
    CCoinsView& coinsview,
    int nCheckLevel, int nCheckDepth)
{
    AssertLockHeld(cs_main);

    if (chainstate.m_chain.Tip() == nullptr || chainstate.m_chain.Tip()->pprev == nullptr) {
        return VerifyDBResult::SUCCESS;
    }

    // Verify blocks in the best chain
    if (nCheckDepth <= 0 || nCheckDepth > chainstate.m_chain.Height()) {
        nCheckDepth = chainstate.m_chain.Height();
    }
    nCheckLevel = std::max(0, std::min(4, nCheckLevel));
    LogPrintf("Verifying last %i blocks at level %i\n", nCheckDepth, nCheckLevel);
    CCoinsViewCache coins(&coinsview);
    std::set<valtype> dummyNames;
    CBlockIndex* pindex;
    CBlockIndex* pindexFailure = nullptr;
    int nGoodTransactions = 0;
    BlockValidationState state;
    int reportDone = 0;
    bool skipped_no_block_data{false};
    bool skipped_l3_checks{false};
    LogPrintf("Verification progress: 0%%\n");

    const bool is_snapshot_cs{chainstate.m_from_snapshot_blockhash};

    for (pindex = chainstate.m_chain.Tip(); pindex && pindex->pprev; pindex = pindex->pprev) {
        const int percentageDone = std::max(1, std::min(99, (int)(((double)(chainstate.m_chain.Height() - pindex->nHeight)) / (double)nCheckDepth * (nCheckLevel >= 4 ? 50 : 100))));
        if (reportDone < percentageDone / 10) {
            // report every 10% step
            LogPrintf("Verification progress: %d%%\n", percentageDone);
            reportDone = percentageDone / 10;
        }
        m_notifications.progress(_("Verifying blocks…"), percentageDone, false);
        if (pindex->nHeight <= chainstate.m_chain.Height() - nCheckDepth) {
            break;
        }
        if ((chainstate.m_blockman.IsPruneMode() || is_snapshot_cs) && !(pindex->nStatus & BLOCK_HAVE_DATA)) {
            // If pruning or running under an assumeutxo snapshot, only go
            // back as far as we have data.
            LogPrintf("VerifyDB(): block verification stopping at height %d (no data). This could be due to pruning or use of an assumeutxo snapshot.\n", pindex->nHeight);
            skipped_no_block_data = true;
            break;
        }
        CBlock block;
        // check level 0: read from disk
        if (!chainstate.m_blockman.ReadBlock(block, *pindex)) {
            LogPrintf("Verification error: ReadBlock failed at %d, hash=%s\n", pindex->nHeight, pindex->GetBlockHash().ToString());
            return VerifyDBResult::CORRUPTED_BLOCK_DB;
        }
        // check level 1: verify block validity
        if (nCheckLevel >= 1 && !CheckBlock(block, state, consensus_params)) {
            LogPrintf("Verification error: found bad block at %d, hash=%s (%s)\n",
                      pindex->nHeight, pindex->GetBlockHash().ToString(), state.ToString());
            return VerifyDBResult::CORRUPTED_BLOCK_DB;
        }
        // check level 2: verify undo validity
        if (nCheckLevel >= 2 && pindex) {
            CBlockUndo undo;
            if (!pindex->GetUndoPos().IsNull()) {
                if (!chainstate.m_blockman.ReadBlockUndo(undo, *pindex)) {
                    LogPrintf("Verification error: found bad undo data at %d, hash=%s\n", pindex->nHeight, pindex->GetBlockHash().ToString());
                    return VerifyDBResult::CORRUPTED_BLOCK_DB;
                }
            }
        }
        // check level 3: check for inconsistencies during memory-only disconnect of tip blocks
        size_t curr_coins_usage = coins.DynamicMemoryUsage() + chainstate.CoinsTip().DynamicMemoryUsage();

        if (nCheckLevel >= 3) {
            if (curr_coins_usage <= chainstate.m_coinstip_cache_size_bytes) {
                assert(coins.GetBestBlock() == pindex->GetBlockHash());
                DisconnectResult res = chainstate.DisconnectBlock(block, pindex, coins, dummyNames);
                if (res == DISCONNECT_FAILED) {
                    LogPrintf("Verification error: irrecoverable inconsistency in block data at %d, hash=%s\n", pindex->nHeight, pindex->GetBlockHash().ToString());
                    return VerifyDBResult::CORRUPTED_BLOCK_DB;
                }
                if (res == DISCONNECT_UNCLEAN) {
                    nGoodTransactions = 0;
                    pindexFailure = pindex;
                } else {
                    nGoodTransactions += block.vtx.size();
                }
            } else {
                skipped_l3_checks = true;
            }
        }
        if (chainstate.m_chainman.m_interrupt) return VerifyDBResult::INTERRUPTED;
    }
    if (pindexFailure) {
        LogPrintf("Verification error: coin database inconsistencies found (last %i blocks, %i good transactions before that)\n", chainstate.m_chain.Height() - pindexFailure->nHeight + 1, nGoodTransactions);
        return VerifyDBResult::CORRUPTED_BLOCK_DB;
    }
    if (skipped_l3_checks) {
        LogPrintf("Skipped verification of level >=3 (insufficient database cache size). Consider increasing -dbcache.\n");
    }

    // store block count as we move pindex at check level >= 4
    int block_count = chainstate.m_chain.Height() - pindex->nHeight;

    // check level 4: try reconnecting blocks
    if (nCheckLevel >= 4 && !skipped_l3_checks) {
        while (pindex != chainstate.m_chain.Tip()) {
            const int percentageDone = std::max(1, std::min(99, 100 - (int)(((double)(chainstate.m_chain.Height() - pindex->nHeight)) / (double)nCheckDepth * 50)));
            if (reportDone < percentageDone / 10) {
                // report every 10% step
                LogPrintf("Verification progress: %d%%\n", percentageDone);
                reportDone = percentageDone / 10;
            }
            m_notifications.progress(_("Verifying blocks…"), percentageDone, false);
            pindex = chainstate.m_chain.Next(pindex);
            CBlock block;
            if (!chainstate.m_blockman.ReadBlock(block, *pindex)) {
                LogPrintf("Verification error: ReadBlock failed at %d, hash=%s\n", pindex->nHeight, pindex->GetBlockHash().ToString());
                return VerifyDBResult::CORRUPTED_BLOCK_DB;
            }
            if (!chainstate.ConnectBlock(block, state, pindex, coins, dummyNames)) {
                LogPrintf("Verification error: found unconnectable block at %d, hash=%s (%s)\n", pindex->nHeight, pindex->GetBlockHash().ToString(), state.ToString());
                return VerifyDBResult::CORRUPTED_BLOCK_DB;
            }
            if (chainstate.m_chainman.m_interrupt) return VerifyDBResult::INTERRUPTED;
        }
    }

    LogPrintf("Verification: No coin database inconsistencies in last %i blocks (%i transactions)\n", block_count, nGoodTransactions);

    if (skipped_l3_checks) {
        return VerifyDBResult::SKIPPED_L3_CHECKS;
    }
    if (skipped_no_block_data) {
        return VerifyDBResult::SKIPPED_MISSING_BLOCKS;
    }
    return VerifyDBResult::SUCCESS;
}

/** Apply the effects of a block on the utxo cache, ignoring that it may already have been applied. */
bool Chainstate::RollforwardBlock(const CBlockIndex* pindex, CCoinsViewCache& inputs)
{
    AssertLockHeld(cs_main);
    // TODO: merge with ConnectBlock
    CBlock block;
    if (!m_blockman.ReadBlock(block, *pindex)) {
        LogError("ReplayBlock(): ReadBlock failed at %d, hash=%s\n", pindex->nHeight, pindex->GetBlockHash().ToString());
        return false;
    }

    for (const CTransactionRef& tx : block.vtx) {
        if (!tx->IsCoinBase()) {
            for (const CTxIn &txin : tx->vin) {
                inputs.SpendCoin(txin.prevout);
            }
        }
        // Pass check = true as every addition may be an overwrite.
        AddCoins(inputs, *tx, pindex->nHeight, true);
    }
    return true;
}

bool Chainstate::ReplayBlocks()
{
    LOCK(cs_main);

    CCoinsView& db = this->CoinsDB();
    CCoinsViewCache cache(&db);

    std::vector<uint256> hashHeads = db.GetHeadBlocks();
    if (hashHeads.empty()) return true; // We're already in a consistent state.
    if (hashHeads.size() != 2) {
        LogError("ReplayBlocks(): unknown inconsistent state\n");
        return false;
    }

    m_chainman.GetNotifications().progress(_("Replaying blocks…"), 0, false);
    LogPrintf("Replaying blocks\n");

    const CBlockIndex* pindexOld = nullptr;  // Old tip during the interrupted flush.
    const CBlockIndex* pindexNew;            // New tip during the interrupted flush.
    const CBlockIndex* pindexFork = nullptr; // Latest block common to both the old and the new tip.

    if (m_blockman.m_block_index.count(hashHeads[0]) == 0) {
        LogError("ReplayBlocks(): reorganization to unknown block requested\n");
        return false;
    }
    pindexNew = &(m_blockman.m_block_index[hashHeads[0]]);

    if (!hashHeads[1].IsNull()) { // The old tip is allowed to be 0, indicating it's the first flush.
        if (m_blockman.m_block_index.count(hashHeads[1]) == 0) {
            LogError("ReplayBlocks(): reorganization from unknown block requested\n");
            return false;
        }
        pindexOld = &(m_blockman.m_block_index[hashHeads[1]]);
        pindexFork = LastCommonAncestor(pindexOld, pindexNew);
        assert(pindexFork != nullptr);
    }

    // Rollback along the old branch.
    while (pindexOld != pindexFork) {
        if (pindexOld->nHeight > 0) { // Never disconnect the genesis block.
            CBlock block;
            if (!m_blockman.ReadBlock(block, *pindexOld)) {
                LogError("RollbackBlock(): ReadBlock() failed at %d, hash=%s\n", pindexOld->nHeight, pindexOld->GetBlockHash().ToString());
                return false;
            }
            LogPrintf("Rolling back %s (%i)\n", pindexOld->GetBlockHash().ToString(), pindexOld->nHeight);
            std::set<valtype> dummyNames;
            DisconnectResult res = DisconnectBlock(block, pindexOld, cache, dummyNames);
            if (res == DISCONNECT_FAILED) {
                LogError("RollbackBlock(): DisconnectBlock failed at %d, hash=%s\n", pindexOld->nHeight, pindexOld->GetBlockHash().ToString());
                return false;
            }
            // If DISCONNECT_UNCLEAN is returned, it means a non-existing UTXO was deleted, or an existing UTXO was
            // overwritten. It corresponds to cases where the block-to-be-disconnect never had all its operations
            // applied to the UTXO set. However, as both writing a UTXO and deleting a UTXO are idempotent operations,
            // the result is still a version of the UTXO set with the effects of that block undone.
        }
        pindexOld = pindexOld->pprev;
    }

    // Roll forward from the forking point to the new tip.
    int nForkHeight = pindexFork ? pindexFork->nHeight : 0;
    for (int nHeight = nForkHeight + 1; nHeight <= pindexNew->nHeight; ++nHeight) {
        const CBlockIndex& pindex{*Assert(pindexNew->GetAncestor(nHeight))};

        LogPrintf("Rolling forward %s (%i)\n", pindex.GetBlockHash().ToString(), nHeight);
        m_chainman.GetNotifications().progress(_("Replaying blocks…"), (int)((nHeight - nForkHeight) * 100.0 / (pindexNew->nHeight - nForkHeight)), false);
        if (!RollforwardBlock(&pindex, cache)) return false;
    }

    cache.SetBestBlock(pindexNew->GetBlockHash());
    cache.Flush();
    m_chainman.GetNotifications().progress(bilingual_str{}, 100, false);
    return true;
}

bool Chainstate::NeedsRedownload() const
{
    AssertLockHeld(cs_main);

    // At and above m_params.SegwitHeight, segwit consensus rules must be validated
    CBlockIndex* block{m_chain.Tip()};

    while (block != nullptr && DeploymentActiveAt(*block, m_chainman, Consensus::DEPLOYMENT_SEGWIT)) {
        if (!(block->nStatus & BLOCK_OPT_WITNESS)) {
            // block is insufficiently validated for a segwit client
            return true;
        }
        block = block->pprev;
    }

    return false;
}

void Chainstate::ClearBlockIndexCandidates()
{
    AssertLockHeld(::cs_main);
    setBlockIndexCandidates.clear();
}

bool ChainstateManager::LoadBlockIndex()
{
    AssertLockHeld(cs_main);
    // Load block index from databases
    if (m_blockman.m_blockfiles_indexed) {
        bool ret{m_blockman.LoadBlockIndexDB(SnapshotBlockhash())};
        if (!ret) return false;

        m_blockman.ScanAndUnlinkAlreadyPrunedFiles();

        std::vector<CBlockIndex*> vSortedByHeight{m_blockman.GetAllBlockIndices()};
        std::sort(vSortedByHeight.begin(), vSortedByHeight.end(),
                  CBlockIndexHeightOnlyComparator());

        for (CBlockIndex* pindex : vSortedByHeight) {
            if (m_interrupt) return false;
            // If we have an assumeutxo-based chainstate, then the snapshot
            // block will be a candidate for the tip, but it may not be
            // VALID_TRANSACTIONS (eg if we haven't yet downloaded the block),
            // so we special-case the snapshot block as a potential candidate
            // here.
            if (pindex == GetSnapshotBaseBlock() ||
                    (pindex->IsValid(BLOCK_VALID_TRANSACTIONS) &&
                     (pindex->HaveNumChainTxs() || pindex->pprev == nullptr))) {

                for (Chainstate* chainstate : GetAll()) {
                    chainstate->TryAddBlockIndexCandidate(pindex);
                }
            }
            if (pindex->nStatus & BLOCK_FAILED_MASK && (!m_best_invalid || pindex->nChainWork > m_best_invalid->nChainWork)) {
                m_best_invalid = pindex;
            }
            if (pindex->IsValid(BLOCK_VALID_TREE) && (m_best_header == nullptr || CBlockIndexWorkComparator()(m_best_header, pindex)))
                m_best_header = pindex;
        }
    }
    return true;
}

bool Chainstate::LoadGenesisBlock()
{
    LOCK(cs_main);

    const CChainParams& params{m_chainman.GetParams()};

    // Check whether we're already initialized by checking for genesis in
    // m_blockman.m_block_index. Note that we can't use m_chain here, since it is
    // set based on the coins db, not the block index db, which is the only
    // thing loaded at this point.
    if (m_blockman.m_block_index.count(params.GenesisBlock().GetHash()))
        return true;

    try {
        const CBlock& block = params.GenesisBlock();
        FlatFilePos blockPos{m_blockman.WriteBlock(block, 0)};
        if (blockPos.IsNull()) {
            LogError("%s: writing genesis block to disk failed\n", __func__);
            return false;
        }
        CBlockIndex* pindex = m_blockman.AddToBlockIndex(block, m_chainman.m_best_header);
        m_chainman.ReceivedBlockTransactions(block, pindex, blockPos);
    } catch (const std::runtime_error& e) {
        LogError("%s: failed to write genesis block: %s\n", __func__, e.what());
        return false;
    }

    return true;
}

void ChainstateManager::LoadExternalBlockFile(
    AutoFile& file_in,
    FlatFilePos* dbp,
    std::multimap<uint256, FlatFilePos>* blocks_with_unknown_parent)
{
    // Either both should be specified (-reindex), or neither (-loadblock).
    assert(!dbp == !blocks_with_unknown_parent);

    const auto start{SteadyClock::now()};
    const CChainParams& params{GetParams()};

    int nLoaded = 0;
    try {
        BufferedFile blkdat{file_in, 2 * MAX_BLOCK_SERIALIZED_SIZE, MAX_BLOCK_SERIALIZED_SIZE + 8};
        // nRewind indicates where to resume scanning in case something goes wrong,
        // such as a block fails to deserialize.
        uint64_t nRewind = blkdat.GetPos();
        while (!blkdat.eof()) {
            if (m_interrupt) return;

            blkdat.SetPos(nRewind);
            nRewind++; // start one byte further next time, in case of failure
            blkdat.SetLimit(); // remove former limit
            unsigned int nSize = 0;
            try {
                // locate a header
                MessageStartChars buf;
                blkdat.FindByte(std::byte(params.MessageStart()[0]));
                nRewind = blkdat.GetPos() + 1;
                blkdat >> buf;
                if (buf != params.MessageStart()) {
                    continue;
                }
                // read size
                blkdat >> nSize;
                if (nSize < 80 || nSize > MAX_BLOCK_SERIALIZED_SIZE)
                    continue;
            } catch (const std::exception&) {
                // no valid block header found; don't complain
                // (this happens at the end of every blk.dat file)
                break;
            }
            try {
                // read block header
                const uint64_t nBlockPos{blkdat.GetPos()};
                if (dbp)
                    dbp->nPos = nBlockPos;
                blkdat.SetLimit(nBlockPos + nSize);
                CBlockHeader header;
                blkdat >> header;
                const uint256 hash{header.GetHash()};
                // Skip the rest of this block (this may read from disk into memory); position to the marker before the
                // next block, but it's still possible to rewind to the start of the current block (without a disk read).
                nRewind = nBlockPos + nSize;
                blkdat.SkipTo(nRewind);

                std::shared_ptr<CBlock> pblock{}; // needs to remain available after the cs_main lock is released to avoid duplicate reads from disk

                {
                    LOCK(cs_main);
                    // detect out of order blocks, and store them for later
                    if (hash != params.GetConsensus().hashGenesisBlock && !m_blockman.LookupBlockIndex(header.hashPrevBlock)) {
                        LogDebug(BCLog::REINDEX, "%s: Out of order block %s, parent %s not known\n", __func__, hash.ToString(),
                                 header.hashPrevBlock.ToString());
                        if (dbp && blocks_with_unknown_parent) {
                            blocks_with_unknown_parent->emplace(header.hashPrevBlock, *dbp);
                        }
                        continue;
                    }

                    // process in case the block isn't known yet
                    const CBlockIndex* pindex = m_blockman.LookupBlockIndex(hash);
                    if (!pindex || (pindex->nStatus & BLOCK_HAVE_DATA) == 0) {
                        // This block can be processed immediately; rewind to its start, read and deserialize it.
                        blkdat.SetPos(nBlockPos);
                        pblock = std::make_shared<CBlock>();
                        blkdat >> TX_WITH_WITNESS(*pblock);
                        nRewind = blkdat.GetPos();

                        BlockValidationState state;
                        if (AcceptBlock(pblock, state, nullptr, true, dbp, nullptr, true)) {
                            nLoaded++;
                        }
                        if (state.IsError()) {
                            break;
                        }
                    } else if (hash != params.GetConsensus().hashGenesisBlock && pindex->nHeight % 1000 == 0) {
                        LogDebug(BCLog::REINDEX, "Block Import: already had block %s at height %d\n", hash.ToString(), pindex->nHeight);
                    }
                }

                // Activate the genesis block so normal node progress can continue
                if (hash == params.GetConsensus().hashGenesisBlock) {
                    bool genesis_activation_failure = false;
                    for (auto c : GetAll()) {
                        BlockValidationState state;
                        if (!c->ActivateBestChain(state, nullptr)) {
                            genesis_activation_failure = true;
                            break;
                        }
                    }
                    if (genesis_activation_failure) {
                        break;
                    }
                }

                if (m_blockman.IsPruneMode() && m_blockman.m_blockfiles_indexed && pblock) {
                    // must update the tip for pruning to work while importing with -loadblock.
                    // this is a tradeoff to conserve disk space at the expense of time
                    // spent updating the tip to be able to prune.
                    // otherwise, ActivateBestChain won't be called by the import process
                    // until after all of the block files are loaded. ActivateBestChain can be
                    // called by concurrent network message processing. but, that is not
                    // reliable for the purpose of pruning while importing.
                    bool activation_failure = false;
                    for (auto c : GetAll()) {
                        BlockValidationState state;
                        if (!c->ActivateBestChain(state, pblock)) {
                            LogDebug(BCLog::REINDEX, "failed to activate chain (%s)\n", state.ToString());
                            activation_failure = true;
                            break;
                        }
                    }
                    if (activation_failure) {
                        break;
                    }
                }

                NotifyHeaderTip();

                if (!blocks_with_unknown_parent) continue;

                // Recursively process earlier encountered successors of this block
                std::deque<uint256> queue;
                queue.push_back(hash);
                while (!queue.empty()) {
                    uint256 head = queue.front();
                    queue.pop_front();
                    auto range = blocks_with_unknown_parent->equal_range(head);
                    while (range.first != range.second) {
                        std::multimap<uint256, FlatFilePos>::iterator it = range.first;
                        std::shared_ptr<CBlock> pblockrecursive = std::make_shared<CBlock>();
                        if (m_blockman.ReadBlock(*pblockrecursive, it->second)) {
                            LogDebug(BCLog::REINDEX, "%s: Processing out of order child %s of %s\n", __func__, pblockrecursive->GetHash().ToString(),
                                    head.ToString());
                            LOCK(cs_main);
                            BlockValidationState dummy;
                            if (AcceptBlock(pblockrecursive, dummy, nullptr, true, &it->second, nullptr, true)) {
                                nLoaded++;
                                queue.push_back(pblockrecursive->GetHash());
                            }
                        }
                        range.first++;
                        blocks_with_unknown_parent->erase(it);
                        NotifyHeaderTip();
                    }
                }
            } catch (const std::exception& e) {
                // historical bugs added extra data to the block files that does not deserialize cleanly.
                // commonly this data is between readable blocks, but it does not really matter. such data is not fatal to the import process.
                // the code that reads the block files deals with invalid data by simply ignoring it.
                // it continues to search for the next {4 byte magic message start bytes + 4 byte length + block} that does deserialize cleanly
                // and passes all of the other block validation checks dealing with POW and the merkle root, etc...
                // we merely note with this informational log message when unexpected data is encountered.
                // we could also be experiencing a storage system read error, or a read of a previous bad write. these are possible, but
                // less likely scenarios. we don't have enough information to tell a difference here.
                // the reindex process is not the place to attempt to clean and/or compact the block files. if so desired, a studious node operator
                // may use knowledge of the fact that the block files are not entirely pristine in order to prepare a set of pristine, and
                // perhaps ordered, block files for later reindexing.
                LogDebug(BCLog::REINDEX, "%s: unexpected data at file offset 0x%x - %s. continuing\n", __func__, (nRewind - 1), e.what());
            }
        }
    } catch (const std::runtime_error& e) {
        GetNotifications().fatalError(strprintf(_("System error while loading external block file: %s"), e.what()));
    }
    LogPrintf("Loaded %i blocks from external file in %dms\n", nLoaded, Ticks<std::chrono::milliseconds>(SteadyClock::now() - start));
}

bool ChainstateManager::ShouldCheckBlockIndex() const
{
    // Assert to verify Flatten() has been called.
    if (!*Assert(m_options.check_block_index)) return false;
    if (FastRandomContext().randrange(*m_options.check_block_index) >= 1) return false;
    return true;
}

void ChainstateManager::CheckBlockIndex()
{
    if (!ShouldCheckBlockIndex()) {
        return;
    }

    LOCK(cs_main);

    // During a reindex, we read the genesis block and call CheckBlockIndex before ActivateBestChain,
    // so we have the genesis block in m_blockman.m_block_index but no active chain. (A few of the
    // tests when iterating the block tree require that m_chain has been initialized.)
    if (ActiveChain().Height() < 0) {
        assert(m_blockman.m_block_index.size() <= 1);
        return;
    }

    // Build forward-pointing data structure for the entire block tree.
    // For performance reasons, indexes of the best header chain are stored in a vector (within CChain).
    // All remaining blocks are stored in a multimap.
    // The best header chain can differ from the active chain: E.g. its entries may belong to blocks that
    // are not yet validated.
    CChain best_hdr_chain;
    assert(m_best_header);
    best_hdr_chain.SetTip(*m_best_header);

    std::multimap<CBlockIndex*,CBlockIndex*> forward;
    for (auto& [_, block_index] : m_blockman.m_block_index) {
        // Only save indexes in forward that are not part of the best header chain.
        if (!best_hdr_chain.Contains(&block_index)) {
            // Only genesis, which must be part of the best header chain, can have a nullptr parent.
            assert(block_index.pprev);
            forward.emplace(block_index.pprev, &block_index);
        }
    }
    assert(forward.size() + best_hdr_chain.Height() + 1 == m_blockman.m_block_index.size());

    CBlockIndex* pindex = best_hdr_chain[0];
    assert(pindex);
    // Iterate over the entire block tree, using depth-first search.
    // Along the way, remember whether there are blocks on the path from genesis
    // block being explored which are the first to have certain properties.
    size_t nNodes = 0;
    int nHeight = 0;
    CBlockIndex* pindexFirstInvalid = nullptr; // Oldest ancestor of pindex which is invalid.
    CBlockIndex* pindexFirstMissing = nullptr; // Oldest ancestor of pindex which does not have BLOCK_HAVE_DATA, since assumeutxo snapshot if used.
    CBlockIndex* pindexFirstNeverProcessed = nullptr; // Oldest ancestor of pindex for which nTx == 0, since assumeutxo snapshot if used.
    CBlockIndex* pindexFirstNotTreeValid = nullptr; // Oldest ancestor of pindex which does not have BLOCK_VALID_TREE (regardless of being valid or not).
    CBlockIndex* pindexFirstNotTransactionsValid = nullptr; // Oldest ancestor of pindex which does not have BLOCK_VALID_TRANSACTIONS (regardless of being valid or not), since assumeutxo snapshot if used.
    CBlockIndex* pindexFirstNotChainValid = nullptr; // Oldest ancestor of pindex which does not have BLOCK_VALID_CHAIN (regardless of being valid or not), since assumeutxo snapshot if used.
    CBlockIndex* pindexFirstNotScriptsValid = nullptr; // Oldest ancestor of pindex which does not have BLOCK_VALID_SCRIPTS (regardless of being valid or not), since assumeutxo snapshot if used.

    // After checking an assumeutxo snapshot block, reset pindexFirst pointers
    // to earlier blocks that have not been downloaded or validated yet, so
    // checks for later blocks can assume the earlier blocks were validated and
    // be stricter, testing for more requirements.
    const CBlockIndex* snap_base{GetSnapshotBaseBlock()};
    CBlockIndex *snap_first_missing{}, *snap_first_notx{}, *snap_first_notv{}, *snap_first_nocv{}, *snap_first_nosv{};
    auto snap_update_firsts = [&] {
        if (pindex == snap_base) {
            std::swap(snap_first_missing, pindexFirstMissing);
            std::swap(snap_first_notx, pindexFirstNeverProcessed);
            std::swap(snap_first_notv, pindexFirstNotTransactionsValid);
            std::swap(snap_first_nocv, pindexFirstNotChainValid);
            std::swap(snap_first_nosv, pindexFirstNotScriptsValid);
        }
    };

    while (pindex != nullptr) {
        nNodes++;
        if (pindexFirstInvalid == nullptr && pindex->nStatus & BLOCK_FAILED_VALID) pindexFirstInvalid = pindex;
        if (pindexFirstMissing == nullptr && !(pindex->nStatus & BLOCK_HAVE_DATA)) {
            pindexFirstMissing = pindex;
        }
        if (pindexFirstNeverProcessed == nullptr && pindex->nTx == 0) pindexFirstNeverProcessed = pindex;
        if (pindex->pprev != nullptr && pindexFirstNotTreeValid == nullptr && (pindex->nStatus & BLOCK_VALID_MASK) < BLOCK_VALID_TREE) pindexFirstNotTreeValid = pindex;

        if (pindex->pprev != nullptr) {
            if (pindexFirstNotTransactionsValid == nullptr &&
                    (pindex->nStatus & BLOCK_VALID_MASK) < BLOCK_VALID_TRANSACTIONS) {
                pindexFirstNotTransactionsValid = pindex;
            }

            if (pindexFirstNotChainValid == nullptr &&
                    (pindex->nStatus & BLOCK_VALID_MASK) < BLOCK_VALID_CHAIN) {
                pindexFirstNotChainValid = pindex;
            }

            if (pindexFirstNotScriptsValid == nullptr &&
                    (pindex->nStatus & BLOCK_VALID_MASK) < BLOCK_VALID_SCRIPTS) {
                pindexFirstNotScriptsValid = pindex;
            }
        }

        // Begin: actual consistency checks.
        if (pindex->pprev == nullptr) {
            // Genesis block checks.
            assert(pindex->GetBlockHash() == GetConsensus().hashGenesisBlock); // Genesis block's hash must match.
            for (auto c : GetAll()) {
                if (c->m_chain.Genesis() != nullptr) {
                    assert(pindex == c->m_chain.Genesis()); // The chain's genesis block must be this block.
                }
            }
        }
        if (!pindex->HaveNumChainTxs()) assert(pindex->nSequenceId <= 0); // nSequenceId can't be set positive for blocks that aren't linked (negative is used for preciousblock)
        // VALID_TRANSACTIONS is equivalent to nTx > 0 for all nodes (whether or not pruning has occurred).
        // HAVE_DATA is only equivalent to nTx > 0 (or VALID_TRANSACTIONS) if no pruning has occurred.
        if (!m_blockman.m_have_pruned) {
            // If we've never pruned, then HAVE_DATA should be equivalent to nTx > 0
            assert(!(pindex->nStatus & BLOCK_HAVE_DATA) == (pindex->nTx == 0));
            assert(pindexFirstMissing == pindexFirstNeverProcessed);
        } else {
            // If we have pruned, then we can only say that HAVE_DATA implies nTx > 0
            if (pindex->nStatus & BLOCK_HAVE_DATA) assert(pindex->nTx > 0);
        }
        if (pindex->nStatus & BLOCK_HAVE_UNDO) assert(pindex->nStatus & BLOCK_HAVE_DATA);
        if (snap_base && snap_base->GetAncestor(pindex->nHeight) == pindex) {
            // Assumed-valid blocks should connect to the main chain.
            assert((pindex->nStatus & BLOCK_VALID_MASK) >= BLOCK_VALID_TREE);
        }
        // There should only be an nTx value if we have
        // actually seen a block's transactions.
        assert(((pindex->nStatus & BLOCK_VALID_MASK) >= BLOCK_VALID_TRANSACTIONS) == (pindex->nTx > 0)); // This is pruning-independent.
        // All parents having had data (at some point) is equivalent to all parents being VALID_TRANSACTIONS, which is equivalent to HaveNumChainTxs().
        // HaveNumChainTxs will also be set in the assumeutxo snapshot block from snapshot metadata.
        assert((pindexFirstNeverProcessed == nullptr || pindex == snap_base) == pindex->HaveNumChainTxs());
        assert((pindexFirstNotTransactionsValid == nullptr || pindex == snap_base) == pindex->HaveNumChainTxs());
        assert(pindex->nHeight == nHeight); // nHeight must be consistent.
        assert(pindex->pprev == nullptr || pindex->nChainWork >= pindex->pprev->nChainWork); // For every block except the genesis block, the chainwork must be larger than the parent's.
        assert(nHeight < 2 || (pindex->pskip && (pindex->pskip->nHeight < nHeight))); // The pskip pointer must point back for all but the first 2 blocks.
        assert(pindexFirstNotTreeValid == nullptr); // All m_blockman.m_block_index entries must at least be TREE valid
        if ((pindex->nStatus & BLOCK_VALID_MASK) >= BLOCK_VALID_TREE) assert(pindexFirstNotTreeValid == nullptr); // TREE valid implies all parents are TREE valid
        if ((pindex->nStatus & BLOCK_VALID_MASK) >= BLOCK_VALID_CHAIN) assert(pindexFirstNotChainValid == nullptr); // CHAIN valid implies all parents are CHAIN valid
        if ((pindex->nStatus & BLOCK_VALID_MASK) >= BLOCK_VALID_SCRIPTS) assert(pindexFirstNotScriptsValid == nullptr); // SCRIPTS valid implies all parents are SCRIPTS valid
        if (pindexFirstInvalid == nullptr) {
            // Checks for not-invalid blocks.
            assert((pindex->nStatus & BLOCK_FAILED_MASK) == 0); // The failed mask cannot be set for blocks without invalid parents.
        }
        // Make sure m_chain_tx_count sum is correctly computed.
        if (!pindex->pprev) {
            // If no previous block, nTx and m_chain_tx_count must be the same.
            assert(pindex->m_chain_tx_count == pindex->nTx);
        } else if (pindex->pprev->m_chain_tx_count > 0 && pindex->nTx > 0) {
            // If previous m_chain_tx_count is set and number of transactions in block is known, sum must be set.
            assert(pindex->m_chain_tx_count == pindex->nTx + pindex->pprev->m_chain_tx_count);
        } else {
            // Otherwise m_chain_tx_count should only be set if this is a snapshot
            // block, and must be set if it is.
            assert((pindex->m_chain_tx_count != 0) == (pindex == snap_base));
        }

        // Chainstate-specific checks on setBlockIndexCandidates
        for (auto c : GetAll()) {
            if (c->m_chain.Tip() == nullptr) continue;
            // Two main factors determine whether pindex is a candidate in
            // setBlockIndexCandidates:
            //
            // - If pindex has less work than the chain tip, it should not be a
            //   candidate, and this will be asserted below. Otherwise it is a
            //   potential candidate.
            //
            // - If pindex or one of its parent blocks back to the genesis block
            //   or an assumeutxo snapshot never downloaded transactions
            //   (pindexFirstNeverProcessed is non-null), it should not be a
            //   candidate, and this will be asserted below. The only exception
            //   is if pindex itself is an assumeutxo snapshot block. Then it is
            //   also a potential candidate.
            if (!CBlockIndexWorkComparator()(pindex, c->m_chain.Tip()) && (pindexFirstNeverProcessed == nullptr || pindex == snap_base)) {
                // If pindex was detected as invalid (pindexFirstInvalid is
                // non-null), it is not required to be in
                // setBlockIndexCandidates.
                if (pindexFirstInvalid == nullptr) {
                    // If pindex and all its parents back to the genesis block
                    // or an assumeutxo snapshot block downloaded transactions,
                    // and the transactions were not pruned (pindexFirstMissing
                    // is null), it is a potential candidate. The check
                    // excludes pruned blocks, because if any blocks were
                    // pruned between pindex and the current chain tip, pindex will
                    // only temporarily be added to setBlockIndexCandidates,
                    // before being moved to m_blocks_unlinked. This check
                    // could be improved to verify that if all blocks between
                    // the chain tip and pindex have data, pindex must be a
                    // candidate.
                    //
                    // If pindex is the chain tip, it also is a potential
                    // candidate.
                    //
                    // If the chainstate was loaded from a snapshot and pindex
                    // is the base of the snapshot, pindex is also a potential
                    // candidate.
                    if (pindexFirstMissing == nullptr || pindex == c->m_chain.Tip() || pindex == c->SnapshotBase()) {
                        // If this chainstate is the active chainstate, pindex
                        // must be in setBlockIndexCandidates. Otherwise, this
                        // chainstate is a background validation chainstate, and
                        // pindex only needs to be added if it is an ancestor of
                        // the snapshot that is being validated.
                        if (c == &ActiveChainstate() || snap_base->GetAncestor(pindex->nHeight) == pindex) {
                            assert(c->setBlockIndexCandidates.count(pindex));
                        }
                    }
                    // If some parent is missing, then it could be that this block was in
                    // setBlockIndexCandidates but had to be removed because of the missing data.
                    // In this case it must be in m_blocks_unlinked -- see test below.
                }
            } else { // If this block sorts worse than the current tip or some ancestor's block has never been seen, it cannot be in setBlockIndexCandidates.
                assert(c->setBlockIndexCandidates.count(pindex) == 0);
            }
        }
        // Check whether this block is in m_blocks_unlinked.
        std::pair<std::multimap<CBlockIndex*,CBlockIndex*>::iterator,std::multimap<CBlockIndex*,CBlockIndex*>::iterator> rangeUnlinked = m_blockman.m_blocks_unlinked.equal_range(pindex->pprev);
        bool foundInUnlinked = false;
        while (rangeUnlinked.first != rangeUnlinked.second) {
            assert(rangeUnlinked.first->first == pindex->pprev);
            if (rangeUnlinked.first->second == pindex) {
                foundInUnlinked = true;
                break;
            }
            rangeUnlinked.first++;
        }
        if (pindex->pprev && (pindex->nStatus & BLOCK_HAVE_DATA) && pindexFirstNeverProcessed != nullptr && pindexFirstInvalid == nullptr) {
            // If this block has block data available, some parent was never received, and has no invalid parents, it must be in m_blocks_unlinked.
            assert(foundInUnlinked);
        }
        if (!(pindex->nStatus & BLOCK_HAVE_DATA)) assert(!foundInUnlinked); // Can't be in m_blocks_unlinked if we don't HAVE_DATA
        if (pindexFirstMissing == nullptr) assert(!foundInUnlinked); // We aren't missing data for any parent -- cannot be in m_blocks_unlinked.
        if (pindex->pprev && (pindex->nStatus & BLOCK_HAVE_DATA) && pindexFirstNeverProcessed == nullptr && pindexFirstMissing != nullptr) {
            // We HAVE_DATA for this block, have received data for all parents at some point, but we're currently missing data for some parent.
            assert(m_blockman.m_have_pruned);
            // This block may have entered m_blocks_unlinked if:
            //  - it has a descendant that at some point had more work than the
            //    tip, and
            //  - we tried switching to that descendant but were missing
            //    data for some intermediate block between m_chain and the
            //    tip.
            // So if this block is itself better than any m_chain.Tip() and it wasn't in
            // setBlockIndexCandidates, then it must be in m_blocks_unlinked.
            for (auto c : GetAll()) {
                const bool is_active = c == &ActiveChainstate();
                if (!CBlockIndexWorkComparator()(pindex, c->m_chain.Tip()) && c->setBlockIndexCandidates.count(pindex) == 0) {
                    if (pindexFirstInvalid == nullptr) {
                        if (is_active || snap_base->GetAncestor(pindex->nHeight) == pindex) {
                            assert(foundInUnlinked);
                        }
                    }
                }
            }
        }
        // assert(pindex->GetBlockHash() == pindex->GetBlockHeader().GetHash()); // Perhaps too slow
        // End: actual consistency checks.


        // Try descending into the first subnode. Always process forks first and the best header chain after.
        snap_update_firsts();
        std::pair<std::multimap<CBlockIndex*,CBlockIndex*>::iterator,std::multimap<CBlockIndex*,CBlockIndex*>::iterator> range = forward.equal_range(pindex);
        if (range.first != range.second) {
            // A subnode not part of the best header chain was found.
            pindex = range.first->second;
            nHeight++;
            continue;
        } else if (best_hdr_chain.Contains(pindex)) {
            // Descend further into best header chain.
            nHeight++;
            pindex = best_hdr_chain[nHeight];
            if (!pindex) break; // we are finished, since the best header chain is always processed last
            continue;
        }
        // This is a leaf node.
        // Move upwards until we reach a node of which we have not yet visited the last child.
        while (pindex) {
            // We are going to either move to a parent or a sibling of pindex.
            snap_update_firsts();
            // If pindex was the first with a certain property, unset the corresponding variable.
            if (pindex == pindexFirstInvalid) pindexFirstInvalid = nullptr;
            if (pindex == pindexFirstMissing) pindexFirstMissing = nullptr;
            if (pindex == pindexFirstNeverProcessed) pindexFirstNeverProcessed = nullptr;
            if (pindex == pindexFirstNotTreeValid) pindexFirstNotTreeValid = nullptr;
            if (pindex == pindexFirstNotTransactionsValid) pindexFirstNotTransactionsValid = nullptr;
            if (pindex == pindexFirstNotChainValid) pindexFirstNotChainValid = nullptr;
            if (pindex == pindexFirstNotScriptsValid) pindexFirstNotScriptsValid = nullptr;
            // Find our parent.
            CBlockIndex* pindexPar = pindex->pprev;
            // Find which child we just visited.
            std::pair<std::multimap<CBlockIndex*,CBlockIndex*>::iterator,std::multimap<CBlockIndex*,CBlockIndex*>::iterator> rangePar = forward.equal_range(pindexPar);
            while (rangePar.first->second != pindex) {
                assert(rangePar.first != rangePar.second); // Our parent must have at least the node we're coming from as child.
                rangePar.first++;
            }
            // Proceed to the next one.
            rangePar.first++;
            if (rangePar.first != rangePar.second) {
                // Move to a sibling not part of the best header chain.
                pindex = rangePar.first->second;
                break;
            } else if (pindexPar == best_hdr_chain[nHeight - 1]) {
                // Move to pindex's sibling on the best-chain, if it has one.
                pindex = best_hdr_chain[nHeight];
                // There will not be a next block if (and only if) parent block is the best header.
                assert((pindex == nullptr) == (pindexPar == best_hdr_chain.Tip()));
                break;
            } else {
                // Move up further.
                pindex = pindexPar;
                nHeight--;
                continue;
            }
        }
    }

    // Check that we actually traversed the entire block index.
    assert(nNodes == forward.size() + best_hdr_chain.Height() + 1);
}

std::string Chainstate::ToString()
{
    AssertLockHeld(::cs_main);
    CBlockIndex* tip = m_chain.Tip();
    return strprintf("Chainstate [%s] @ height %d (%s)",
                     m_from_snapshot_blockhash ? "snapshot" : "ibd",
                     tip ? tip->nHeight : -1, tip ? tip->GetBlockHash().ToString() : "null");
}

bool Chainstate::ResizeCoinsCaches(size_t coinstip_size, size_t coinsdb_size)
{
    AssertLockHeld(::cs_main);
    if (coinstip_size == m_coinstip_cache_size_bytes &&
            coinsdb_size == m_coinsdb_cache_size_bytes) {
        // Cache sizes are unchanged, no need to continue.
        return true;
    }
    size_t old_coinstip_size = m_coinstip_cache_size_bytes;
    m_coinstip_cache_size_bytes = coinstip_size;
    m_coinsdb_cache_size_bytes = coinsdb_size;
    CoinsDB().ResizeCache(coinsdb_size);

    LogPrintf("[%s] resized coinsdb cache to %.1f MiB\n",
        this->ToString(), coinsdb_size * (1.0 / 1024 / 1024));
    LogPrintf("[%s] resized coinstip cache to %.1f MiB\n",
        this->ToString(), coinstip_size * (1.0 / 1024 / 1024));

    BlockValidationState state;
    bool ret;

    if (coinstip_size > old_coinstip_size) {
        // Likely no need to flush if cache sizes have grown.
        ret = FlushStateToDisk(state, FlushStateMode::IF_NEEDED);
    } else {
        // Otherwise, flush state to disk and deallocate the in-memory coins map.
        ret = FlushStateToDisk(state, FlushStateMode::ALWAYS);
    }
    return ret;
}

//! Guess how far we are in the verification process at the given block index
//! require cs_main if pindex has not been validated yet (because m_chain_tx_count might be unset)
double ChainstateManager::GuessVerificationProgress(const CBlockIndex* pindex) const
{
    const ChainTxData& data{GetParams().TxData()};
    if (pindex == nullptr) {
        return 0.0;
    }

    if (pindex->m_chain_tx_count == 0) {
        LogDebug(BCLog::VALIDATION, "Block %d has unset m_chain_tx_count. Unable to estimate verification progress.\n", pindex->nHeight);
        return 0.0;
    }

    int64_t nNow = time(nullptr);

    double fTxTotal;

    if (pindex->m_chain_tx_count <= data.tx_count) {
        fTxTotal = data.tx_count + (nNow - data.nTime) * data.dTxRate;
    } else {
        fTxTotal = pindex->m_chain_tx_count + (nNow - pindex->GetBlockTime()) * data.dTxRate;
    }

    return std::min<double>(pindex->m_chain_tx_count / fTxTotal, 1.0);
}

std::optional<uint256> ChainstateManager::SnapshotBlockhash() const
{
    LOCK(::cs_main);
    if (m_active_chainstate && m_active_chainstate->m_from_snapshot_blockhash) {
        // If a snapshot chainstate exists, it will always be our active.
        return m_active_chainstate->m_from_snapshot_blockhash;
    }
    return std::nullopt;
}

std::vector<Chainstate*> ChainstateManager::GetAll()
{
    LOCK(::cs_main);
    std::vector<Chainstate*> out;

    for (Chainstate* cs : {m_ibd_chainstate.get(), m_snapshot_chainstate.get()}) {
        if (this->IsUsable(cs)) out.push_back(cs);
    }

    return out;
}

Chainstate& ChainstateManager::InitializeChainstate(CTxMemPool* mempool)
{
    AssertLockHeld(::cs_main);
    assert(!m_ibd_chainstate);
    assert(!m_active_chainstate);

    m_ibd_chainstate = std::make_unique<Chainstate>(mempool, m_blockman, *this);
    m_active_chainstate = m_ibd_chainstate.get();
    return *m_active_chainstate;
}

[[nodiscard]] static bool DeleteCoinsDBFromDisk(const fs::path db_path, bool is_snapshot)
    EXCLUSIVE_LOCKS_REQUIRED(::cs_main)
{
    AssertLockHeld(::cs_main);

    if (is_snapshot) {
        fs::path base_blockhash_path = db_path / node::SNAPSHOT_BLOCKHASH_FILENAME;

        try {
            bool existed = fs::remove(base_blockhash_path);
            if (!existed) {
                LogPrintf("[snapshot] snapshot chainstate dir being removed lacks %s file\n",
                          fs::PathToString(node::SNAPSHOT_BLOCKHASH_FILENAME));
            }
        } catch (const fs::filesystem_error& e) {
            LogPrintf("[snapshot] failed to remove file %s: %s\n",
                    fs::PathToString(base_blockhash_path), fsbridge::get_filesystem_error_message(e));
        }
    }

    std::string path_str = fs::PathToString(db_path);
    LogPrintf("Removing leveldb dir at %s\n", path_str);

    // We have to destruct before this call leveldb::DB in order to release the db
    // lock, otherwise `DestroyDB` will fail. See `leveldb::~DBImpl()`.
    const bool destroyed = DestroyDB(path_str);

    if (!destroyed) {
        LogPrintf("error: leveldb DestroyDB call failed on %s\n", path_str);
    }

    // Datadir should be removed from filesystem; otherwise initialization may detect
    // it on subsequent statups and get confused.
    //
    // If the base_blockhash_path removal above fails in the case of snapshot
    // chainstates, this will return false since leveldb won't remove a non-empty
    // directory.
    return destroyed && !fs::exists(db_path);
}

util::Result<CBlockIndex*> ChainstateManager::ActivateSnapshot(
        AutoFile& coins_file,
        const SnapshotMetadata& metadata,
        bool in_memory)
{
    uint256 base_blockhash = metadata.m_base_blockhash;

    if (this->SnapshotBlockhash()) {
        return util::Error{Untranslated("Can't activate a snapshot-based chainstate more than once")};
    }

    CBlockIndex* snapshot_start_block{};

    {
        LOCK(::cs_main);

        if (!GetParams().AssumeutxoForBlockhash(base_blockhash).has_value()) {
            auto available_heights = GetParams().GetAvailableSnapshotHeights();
            std::string heights_formatted = util::Join(available_heights, ", ", [&](const auto& i) { return util::ToString(i); });
            return util::Error{Untranslated(strprintf("assumeutxo block hash in snapshot metadata not recognized (hash: %s). The following snapshot heights are available: %s",
                base_blockhash.ToString(),
                heights_formatted))};
        }

        snapshot_start_block = m_blockman.LookupBlockIndex(base_blockhash);
        if (!snapshot_start_block) {
            return util::Error{Untranslated(strprintf("The base block header (%s) must appear in the headers chain. Make sure all headers are syncing, and call loadtxoutset again",
                          base_blockhash.ToString()))};
        }

        bool start_block_invalid = snapshot_start_block->nStatus & BLOCK_FAILED_MASK;
        if (start_block_invalid) {
            return util::Error{Untranslated(strprintf("The base block header (%s) is part of an invalid chain", base_blockhash.ToString()))};
        }

        if (!m_best_header || m_best_header->GetAncestor(snapshot_start_block->nHeight) != snapshot_start_block) {
            return util::Error{Untranslated("A forked headers-chain with more work than the chain with the snapshot base block header exists. Please proceed to sync without AssumeUtxo.")};
        }

        auto mempool{m_active_chainstate->GetMempool()};
        if (mempool && mempool->size() > 0) {
            return util::Error{Untranslated("Can't activate a snapshot when mempool not empty")};
        }
    }

    int64_t current_coinsdb_cache_size{0};
    int64_t current_coinstip_cache_size{0};

    // Cache percentages to allocate to each chainstate.
    //
    // These particular percentages don't matter so much since they will only be
    // relevant during snapshot activation; caches are rebalanced at the conclusion of
    // this function. We want to give (essentially) all available cache capacity to the
    // snapshot to aid the bulk load later in this function.
    static constexpr double IBD_CACHE_PERC = 0.01;
    static constexpr double SNAPSHOT_CACHE_PERC = 0.99;

    {
        LOCK(::cs_main);
        // Resize the coins caches to ensure we're not exceeding memory limits.
        //
        // Allocate the majority of the cache to the incoming snapshot chainstate, since
        // (optimistically) getting to its tip will be the top priority. We'll need to call
        // `MaybeRebalanceCaches()` once we're done with this function to ensure
        // the right allocation (including the possibility that no snapshot was activated
        // and that we should restore the active chainstate caches to their original size).
        //
        current_coinsdb_cache_size = this->ActiveChainstate().m_coinsdb_cache_size_bytes;
        current_coinstip_cache_size = this->ActiveChainstate().m_coinstip_cache_size_bytes;

        // Temporarily resize the active coins cache to make room for the newly-created
        // snapshot chain.
        this->ActiveChainstate().ResizeCoinsCaches(
            static_cast<size_t>(current_coinstip_cache_size * IBD_CACHE_PERC),
            static_cast<size_t>(current_coinsdb_cache_size * IBD_CACHE_PERC));
    }

    auto snapshot_chainstate = WITH_LOCK(::cs_main,
        return std::make_unique<Chainstate>(
            /*mempool=*/nullptr, m_blockman, *this, base_blockhash));

    {
        LOCK(::cs_main);
        snapshot_chainstate->InitCoinsDB(
            static_cast<size_t>(current_coinsdb_cache_size * SNAPSHOT_CACHE_PERC),
            in_memory, false, "chainstate");
        snapshot_chainstate->InitCoinsCache(
            static_cast<size_t>(current_coinstip_cache_size * SNAPSHOT_CACHE_PERC));
    }

    auto cleanup_bad_snapshot = [&](bilingual_str reason) EXCLUSIVE_LOCKS_REQUIRED(::cs_main) {
        this->MaybeRebalanceCaches();

        // PopulateAndValidateSnapshot can return (in error) before the leveldb datadir
        // has been created, so only attempt removal if we got that far.
        if (auto snapshot_datadir = node::FindSnapshotChainstateDir(m_options.datadir)) {
            // We have to destruct leveldb::DB in order to release the db lock, otherwise
            // DestroyDB() (in DeleteCoinsDBFromDisk()) will fail. See `leveldb::~DBImpl()`.
            // Destructing the chainstate (and so resetting the coinsviews object) does this.
            snapshot_chainstate.reset();
            bool removed = DeleteCoinsDBFromDisk(*snapshot_datadir, /*is_snapshot=*/true);
            if (!removed) {
                GetNotifications().fatalError(strprintf(_("Failed to remove snapshot chainstate dir (%s). "
                    "Manually remove it before restarting.\n"), fs::PathToString(*snapshot_datadir)));
            }
        }
        return util::Error{std::move(reason)};
    };

    if (auto res{this->PopulateAndValidateSnapshot(*snapshot_chainstate, coins_file, metadata)}; !res) {
        LOCK(::cs_main);
        return cleanup_bad_snapshot(Untranslated(strprintf("Population failed: %s", util::ErrorString(res).original)));
    }

    LOCK(::cs_main);  // cs_main required for rest of snapshot activation.

    // Do a final check to ensure that the snapshot chainstate is actually a more
    // work chain than the active chainstate; a user could have loaded a snapshot
    // very late in the IBD process, and we wouldn't want to load a useless chainstate.
    if (!CBlockIndexWorkComparator()(ActiveTip(), snapshot_chainstate->m_chain.Tip())) {
        return cleanup_bad_snapshot(Untranslated("work does not exceed active chainstate"));
    }
    // If not in-memory, persist the base blockhash for use during subsequent
    // initialization.
    if (!in_memory) {
        if (!node::WriteSnapshotBaseBlockhash(*snapshot_chainstate)) {
            return cleanup_bad_snapshot(Untranslated("could not write base blockhash"));
        }
    }

    assert(!m_snapshot_chainstate);
    m_snapshot_chainstate.swap(snapshot_chainstate);
    const bool chaintip_loaded = m_snapshot_chainstate->LoadChainTip();
    assert(chaintip_loaded);

    // Transfer possession of the mempool to the snapshot chainstate.
    // Mempool is empty at this point because we're still in IBD.
    Assert(m_active_chainstate->m_mempool->size() == 0);
    Assert(!m_snapshot_chainstate->m_mempool);
    m_snapshot_chainstate->m_mempool = m_active_chainstate->m_mempool;
    m_active_chainstate->m_mempool = nullptr;
    m_active_chainstate = m_snapshot_chainstate.get();
    m_blockman.m_snapshot_height = this->GetSnapshotBaseHeight();

    LogPrintf("[snapshot] successfully activated snapshot %s\n", base_blockhash.ToString());
    LogPrintf("[snapshot] (%.2f MB)\n",
        m_snapshot_chainstate->CoinsTip().DynamicMemoryUsage() / (1000 * 1000));

    this->MaybeRebalanceCaches();
    return snapshot_start_block;
}

static void FlushSnapshotToDisk(CCoinsViewCache& coins_cache, bool snapshot_loaded)
{
    LOG_TIME_MILLIS_WITH_CATEGORY_MSG_ONCE(
        strprintf("%s (%.2f MB)",
                  snapshot_loaded ? "saving snapshot chainstate" : "flushing coins cache",
                  coins_cache.DynamicMemoryUsage() / (1000 * 1000)),
        BCLog::LogFlags::ALL);

    coins_cache.Flush();
}

struct StopHashingException : public std::exception
{
    const char* what() const noexcept override
    {
        return "ComputeUTXOStats interrupted.";
    }
};

static void SnapshotUTXOHashBreakpoint(const util::SignalInterrupt& interrupt)
{
    if (interrupt) throw StopHashingException();
}

util::Result<void> ChainstateManager::PopulateAndValidateSnapshot(
    Chainstate& snapshot_chainstate,
    AutoFile& coins_file,
    const SnapshotMetadata& metadata)
{
    // It's okay to release cs_main before we're done using `coins_cache` because we know
    // that nothing else will be referencing the newly created snapshot_chainstate yet.
    CCoinsViewCache& coins_cache = *WITH_LOCK(::cs_main, return &snapshot_chainstate.CoinsTip());

    uint256 base_blockhash = metadata.m_base_blockhash;

    CBlockIndex* snapshot_start_block = WITH_LOCK(::cs_main, return m_blockman.LookupBlockIndex(base_blockhash));

    if (!snapshot_start_block) {
        // Needed for ComputeUTXOStats to determine the
        // height and to avoid a crash when base_blockhash.IsNull()
        return util::Error{Untranslated(strprintf("Did not find snapshot start blockheader %s",
                  base_blockhash.ToString()))};
    }

    int base_height = snapshot_start_block->nHeight;
    const auto& maybe_au_data = GetParams().AssumeutxoForHeight(base_height);

    if (!maybe_au_data) {
        return util::Error{Untranslated(strprintf("Assumeutxo height in snapshot metadata not recognized "
                  "(%d) - refusing to load snapshot", base_height))};
    }

    const AssumeutxoData& au_data = *maybe_au_data;

    // This work comparison is a duplicate check with the one performed later in
    // ActivateSnapshot(), but is done so that we avoid doing the long work of staging
    // a snapshot that isn't actually usable.
    if (WITH_LOCK(::cs_main, return !CBlockIndexWorkComparator()(ActiveTip(), snapshot_start_block))) {
        return util::Error{Untranslated("Work does not exceed active chainstate")};
    }

    const uint64_t coins_count = metadata.m_coins_count;
    uint64_t coins_left = metadata.m_coins_count;

    LogPrintf("[snapshot] loading %d coins from snapshot %s\n", coins_left, base_blockhash.ToString());
    int64_t coins_processed{0};

    while (coins_left > 0) {
        try {
            Txid txid;
            coins_file >> txid;
            size_t coins_per_txid{0};
            coins_per_txid = ReadCompactSize(coins_file);

            if (coins_per_txid > coins_left) {
                return util::Error{Untranslated("Mismatch in coins count in snapshot metadata and actual snapshot data")};
            }

            for (size_t i = 0; i < coins_per_txid; i++) {
                COutPoint outpoint;
                Coin coin;
                outpoint.n = static_cast<uint32_t>(ReadCompactSize(coins_file));
                outpoint.hash = txid;
                coins_file >> coin;
                if (coin.nHeight > base_height ||
                    outpoint.n >= std::numeric_limits<decltype(outpoint.n)>::max() // Avoid integer wrap-around in coinstats.cpp:ApplyHash
                ) {
                    return util::Error{Untranslated(strprintf("Bad snapshot data after deserializing %d coins",
                              coins_count - coins_left))};
                }
                if (!MoneyRange(coin.out.nValue)) {
                    return util::Error{Untranslated(strprintf("Bad snapshot data after deserializing %d coins - bad tx out value",
                              coins_count - coins_left))};
                }
                coins_cache.EmplaceCoinInternalDANGER(std::move(outpoint), std::move(coin));

                --coins_left;
                ++coins_processed;

                if (coins_processed % 1000000 == 0) {
                    LogPrintf("[snapshot] %d coins loaded (%.2f%%, %.2f MB)\n",
                        coins_processed,
                        static_cast<float>(coins_processed) * 100 / static_cast<float>(coins_count),
                        coins_cache.DynamicMemoryUsage() / (1000 * 1000));
                }

                // Batch write and flush (if we need to) every so often.
                //
                // If our average Coin size is roughly 41 bytes, checking every 120,000 coins
                // means <5MB of memory imprecision.
                if (coins_processed % 120000 == 0) {
                    if (m_interrupt) {
                        return util::Error{Untranslated("Aborting after an interrupt was requested")};
                    }

                    const auto snapshot_cache_state = WITH_LOCK(::cs_main,
                        return snapshot_chainstate.GetCoinsCacheSizeState());

                    if (snapshot_cache_state >= CoinsCacheSizeState::CRITICAL) {
                        // This is a hack - we don't know what the actual best block is, but that
                        // doesn't matter for the purposes of flushing the cache here. We'll set this
                        // to its correct value (`base_blockhash`) below after the coins are loaded.
                        coins_cache.SetBestBlock(GetRandHash());

                        // No need to acquire cs_main since this chainstate isn't being used yet.
                        FlushSnapshotToDisk(coins_cache, /*snapshot_loaded=*/false);
                    }
                }
            }
        } catch (const std::ios_base::failure&) {
            return util::Error{Untranslated(strprintf("Bad snapshot format or truncated snapshot after deserializing %d coins",
                      coins_processed))};
        }
    }

    // Important that we set this. This and the coins_cache accesses above are
    // sort of a layer violation, but either we reach into the innards of
    // CCoinsViewCache here or we have to invert some of the Chainstate to
    // embed them in a snapshot-activation-specific CCoinsViewCache bulk load
    // method.
    coins_cache.SetBestBlock(base_blockhash);

    bool out_of_coins{false};
    try {
        std::byte left_over_byte;
        coins_file >> left_over_byte;
    } catch (const std::ios_base::failure&) {
        // We expect an exception since we should be out of coins.
        out_of_coins = true;
    }
    if (!out_of_coins) {
        return util::Error{Untranslated(strprintf("Bad snapshot - coins left over after deserializing %d coins",
            coins_count))};
    }

    LogPrintf("[snapshot] loaded %d (%.2f MB) coins from snapshot %s\n",
        coins_count,
        coins_cache.DynamicMemoryUsage() / (1000 * 1000),
        base_blockhash.ToString());

    // No need to acquire cs_main since this chainstate isn't being used yet.
    FlushSnapshotToDisk(coins_cache, /*snapshot_loaded=*/true);

    assert(coins_cache.GetBestBlock() == base_blockhash);

    // As above, okay to immediately release cs_main here since no other context knows
    // about the snapshot_chainstate.
    CCoinsViewDB* snapshot_coinsdb = WITH_LOCK(::cs_main, return &snapshot_chainstate.CoinsDB());

    std::optional<CCoinsStats> maybe_stats;

    try {
        maybe_stats = ComputeUTXOStats(
            CoinStatsHashType::HASH_SERIALIZED, snapshot_coinsdb, m_blockman, [&interrupt = m_interrupt] { SnapshotUTXOHashBreakpoint(interrupt); });
    } catch (StopHashingException const&) {
        return util::Error{Untranslated("Aborting after an interrupt was requested")};
    }
    if (!maybe_stats.has_value()) {
        return util::Error{Untranslated("Failed to generate coins stats")};
    }

    // Assert that the deserialized chainstate contents match the expected assumeutxo value.
    if (AssumeutxoHash{maybe_stats->hashSerialized} != au_data.hash_serialized) {
        return util::Error{Untranslated(strprintf("Bad snapshot content hash: expected %s, got %s",
            au_data.hash_serialized.ToString(), maybe_stats->hashSerialized.ToString()))};
    }

    snapshot_chainstate.m_chain.SetTip(*snapshot_start_block);

    // The remainder of this function requires modifying data protected by cs_main.
    LOCK(::cs_main);

    // Fake various pieces of CBlockIndex state:
    CBlockIndex* index = nullptr;

    // Don't make any modifications to the genesis block since it shouldn't be
    // necessary, and since the genesis block doesn't have normal flags like
    // BLOCK_VALID_SCRIPTS set.
    constexpr int AFTER_GENESIS_START{1};

    for (int i = AFTER_GENESIS_START; i <= snapshot_chainstate.m_chain.Height(); ++i) {
        index = snapshot_chainstate.m_chain[i];

        // Fake BLOCK_OPT_WITNESS so that Chainstate::NeedsRedownload()
        // won't ask for -reindex on startup.
        if (DeploymentActiveAt(*index, *this, Consensus::DEPLOYMENT_SEGWIT)) {
            index->nStatus |= BLOCK_OPT_WITNESS;
        }

        m_blockman.m_dirty_blockindex.insert(index);
        // Changes to the block index will be flushed to disk after this call
        // returns in `ActivateSnapshot()`, when `MaybeRebalanceCaches()` is
        // called, since we've added a snapshot chainstate and therefore will
        // have to downsize the IBD chainstate, which will result in a call to
        // `FlushStateToDisk(ALWAYS)`.
    }

    assert(index);
    assert(index == snapshot_start_block);
    index->m_chain_tx_count = au_data.m_chain_tx_count;
    snapshot_chainstate.setBlockIndexCandidates.insert(snapshot_start_block);

    LogPrintf("[snapshot] validated snapshot (%.2f MB)\n",
        coins_cache.DynamicMemoryUsage() / (1000 * 1000));
    return {};
}

// Currently, this function holds cs_main for its duration, which could be for
// multiple minutes due to the ComputeUTXOStats call. This hold is necessary
// because we need to avoid advancing the background validation chainstate
// farther than the snapshot base block - and this function is also invoked
// from within ConnectTip, i.e. from within ActivateBestChain, so cs_main is
// held anyway.
//
// Eventually (TODO), we could somehow separate this function's runtime from
// maintenance of the active chain, but that will either require
//
//  (i) setting `m_disabled` immediately and ensuring all chainstate accesses go
//      through IsUsable() checks, or
//
//  (ii) giving each chainstate its own lock instead of using cs_main for everything.
SnapshotCompletionResult ChainstateManager::MaybeCompleteSnapshotValidation()
{
    AssertLockHeld(cs_main);
    if (m_ibd_chainstate.get() == &this->ActiveChainstate() ||
            !this->IsUsable(m_snapshot_chainstate.get()) ||
            !this->IsUsable(m_ibd_chainstate.get()) ||
            !m_ibd_chainstate->m_chain.Tip()) {
       // Nothing to do - this function only applies to the background
       // validation chainstate.
       return SnapshotCompletionResult::SKIPPED;
    }
    const int snapshot_tip_height = this->ActiveHeight();
    const int snapshot_base_height = *Assert(this->GetSnapshotBaseHeight());
    const CBlockIndex& index_new = *Assert(m_ibd_chainstate->m_chain.Tip());

    if (index_new.nHeight < snapshot_base_height) {
        // Background IBD not complete yet.
        return SnapshotCompletionResult::SKIPPED;
    }

    assert(SnapshotBlockhash());
    uint256 snapshot_blockhash = *Assert(SnapshotBlockhash());

    auto handle_invalid_snapshot = [&]() EXCLUSIVE_LOCKS_REQUIRED(::cs_main) {
        bilingual_str user_error = strprintf(_(
            "%s failed to validate the -assumeutxo snapshot state. "
            "This indicates a hardware problem, or a bug in the software, or a "
            "bad software modification that allowed an invalid snapshot to be "
            "loaded. As a result of this, the node will shut down and stop using any "
            "state that was built on the snapshot, resetting the chain height "
            "from %d to %d. On the next "
            "restart, the node will resume syncing from %d "
            "without using any snapshot data. "
            "Please report this incident to %s, including how you obtained the snapshot. "
            "The invalid snapshot chainstate will be left on disk in case it is "
            "helpful in diagnosing the issue that caused this error."),
            CLIENT_NAME, snapshot_tip_height, snapshot_base_height, snapshot_base_height, CLIENT_BUGREPORT
        );

        LogError("[snapshot] !!! %s\n", user_error.original);
        LogError("[snapshot] deleting snapshot, reverting to validated chain, and stopping node\n");

        m_active_chainstate = m_ibd_chainstate.get();
        m_snapshot_chainstate->m_disabled = true;
        assert(!this->IsUsable(m_snapshot_chainstate.get()));
        assert(this->IsUsable(m_ibd_chainstate.get()));

        auto rename_result = m_snapshot_chainstate->InvalidateCoinsDBOnDisk();
        if (!rename_result) {
            user_error += Untranslated("\n") + util::ErrorString(rename_result);
        }

        GetNotifications().fatalError(user_error);
    };

    if (index_new.GetBlockHash() != snapshot_blockhash) {
        LogPrintf("[snapshot] supposed base block %s does not match the "
          "snapshot base block %s (height %d). Snapshot is not valid.\n",
          index_new.ToString(), snapshot_blockhash.ToString(), snapshot_base_height);
        handle_invalid_snapshot();
        return SnapshotCompletionResult::BASE_BLOCKHASH_MISMATCH;
    }

    assert(index_new.nHeight == snapshot_base_height);

    int curr_height = m_ibd_chainstate->m_chain.Height();

    assert(snapshot_base_height == curr_height);
    assert(snapshot_base_height == index_new.nHeight);
    assert(this->IsUsable(m_snapshot_chainstate.get()));
    assert(this->GetAll().size() == 2);

    CCoinsViewDB& ibd_coins_db = m_ibd_chainstate->CoinsDB();
    m_ibd_chainstate->ForceFlushStateToDisk();

    const auto& maybe_au_data = m_options.chainparams.AssumeutxoForHeight(curr_height);
    if (!maybe_au_data) {
        LogPrintf("[snapshot] assumeutxo data not found for height "
            "(%d) - refusing to validate snapshot\n", curr_height);
        handle_invalid_snapshot();
        return SnapshotCompletionResult::MISSING_CHAINPARAMS;
    }

    const AssumeutxoData& au_data = *maybe_au_data;
    std::optional<CCoinsStats> maybe_ibd_stats;
    LogPrintf("[snapshot] computing UTXO stats for background chainstate to validate "
        "snapshot - this could take a few minutes\n");
    try {
        maybe_ibd_stats = ComputeUTXOStats(
            CoinStatsHashType::HASH_SERIALIZED,
            &ibd_coins_db,
            m_blockman,
            [&interrupt = m_interrupt] { SnapshotUTXOHashBreakpoint(interrupt); });
    } catch (StopHashingException const&) {
        return SnapshotCompletionResult::STATS_FAILED;
    }

    // XXX note that this function is slow and will hold cs_main for potentially minutes.
    if (!maybe_ibd_stats) {
        LogPrintf("[snapshot] failed to generate stats for validation coins db\n");
        // While this isn't a problem with the snapshot per se, this condition
        // prevents us from validating the snapshot, so we should shut down and let the
        // user handle the issue manually.
        handle_invalid_snapshot();
        return SnapshotCompletionResult::STATS_FAILED;
    }
    const auto& ibd_stats = *maybe_ibd_stats;

    // Compare the background validation chainstate's UTXO set hash against the hard-coded
    // assumeutxo hash we expect.
    //
    // TODO: For belt-and-suspenders, we could cache the UTXO set
    // hash for the snapshot when it's loaded in its chainstate's leveldb. We could then
    // reference that here for an additional check.
    if (AssumeutxoHash{ibd_stats.hashSerialized} != au_data.hash_serialized) {
        LogPrintf("[snapshot] hash mismatch: actual=%s, expected=%s\n",
            ibd_stats.hashSerialized.ToString(),
            au_data.hash_serialized.ToString());
        handle_invalid_snapshot();
        return SnapshotCompletionResult::HASH_MISMATCH;
    }

    LogPrintf("[snapshot] snapshot beginning at %s has been fully validated\n",
        snapshot_blockhash.ToString());

    m_ibd_chainstate->m_disabled = true;
    this->MaybeRebalanceCaches();

    return SnapshotCompletionResult::SUCCESS;
}

Chainstate& ChainstateManager::ActiveChainstate() const
{
    LOCK(::cs_main);
    assert(m_active_chainstate);
    return *m_active_chainstate;
}

bool ChainstateManager::IsSnapshotActive() const
{
    LOCK(::cs_main);
    return m_snapshot_chainstate && m_active_chainstate == m_snapshot_chainstate.get();
}

void ChainstateManager::MaybeRebalanceCaches()
{
    AssertLockHeld(::cs_main);
    bool ibd_usable = this->IsUsable(m_ibd_chainstate.get());
    bool snapshot_usable = this->IsUsable(m_snapshot_chainstate.get());
    assert(ibd_usable || snapshot_usable);

    if (ibd_usable && !snapshot_usable) {
        // Allocate everything to the IBD chainstate. This will always happen
        // when we are not using a snapshot.
        m_ibd_chainstate->ResizeCoinsCaches(m_total_coinstip_cache, m_total_coinsdb_cache);
    }
    else if (snapshot_usable && !ibd_usable) {
        // If background validation has completed and snapshot is our active chain...
        LogPrintf("[snapshot] allocating all cache to the snapshot chainstate\n");
        // Allocate everything to the snapshot chainstate.
        m_snapshot_chainstate->ResizeCoinsCaches(m_total_coinstip_cache, m_total_coinsdb_cache);
    }
    else if (ibd_usable && snapshot_usable) {
        // If both chainstates exist, determine who needs more cache based on IBD status.
        //
        // Note: shrink caches first so that we don't inadvertently overwhelm available memory.
        if (IsInitialBlockDownload()) {
            m_ibd_chainstate->ResizeCoinsCaches(
                m_total_coinstip_cache * 0.05, m_total_coinsdb_cache * 0.05);
            m_snapshot_chainstate->ResizeCoinsCaches(
                m_total_coinstip_cache * 0.95, m_total_coinsdb_cache * 0.95);
        } else {
            m_snapshot_chainstate->ResizeCoinsCaches(
                m_total_coinstip_cache * 0.05, m_total_coinsdb_cache * 0.05);
            m_ibd_chainstate->ResizeCoinsCaches(
                m_total_coinstip_cache * 0.95, m_total_coinsdb_cache * 0.95);
        }
    }
}

void ChainstateManager::ResetChainstates()
{
    m_ibd_chainstate.reset();
    m_snapshot_chainstate.reset();
    m_active_chainstate = nullptr;
}

/**
 * Apply default chain params to nullopt members.
 * This helps to avoid coding errors around the accidental use of the compare
 * operators that accept nullopt, thus ignoring the intended default value.
 */
static ChainstateManager::Options&& Flatten(ChainstateManager::Options&& opts)
{
    if (!opts.check_block_index.has_value()) opts.check_block_index = opts.chainparams.DefaultConsistencyChecks();
    if (!opts.minimum_chain_work.has_value()) opts.minimum_chain_work = UintToArith256(opts.chainparams.GetConsensus().nMinimumChainWork);
    if (!opts.assumed_valid_block.has_value()) opts.assumed_valid_block = opts.chainparams.GetConsensus().defaultAssumeValid;
    return std::move(opts);
}

ChainstateManager::ChainstateManager(const util::SignalInterrupt& interrupt, Options options, node::BlockManager::Options blockman_options)
    : m_script_check_queue{/*batch_size=*/128, std::clamp(options.worker_threads_num, 0, MAX_SCRIPTCHECK_THREADS)},
      m_interrupt{interrupt},
      m_options{Flatten(std::move(options))},
      m_blockman{interrupt, std::move(blockman_options)},
      m_validation_cache{m_options.script_execution_cache_bytes, m_options.signature_cache_bytes}
{
}

ChainstateManager::~ChainstateManager()
{
    LOCK(::cs_main);

    m_versionbitscache.Clear();
}

bool ChainstateManager::DetectSnapshotChainstate()
{
    assert(!m_snapshot_chainstate);
    std::optional<fs::path> path = node::FindSnapshotChainstateDir(m_options.datadir);
    if (!path) {
        return false;
    }
    std::optional<uint256> base_blockhash = node::ReadSnapshotBaseBlockhash(*path);
    if (!base_blockhash) {
        return false;
    }
    LogPrintf("[snapshot] detected active snapshot chainstate (%s) - loading\n",
        fs::PathToString(*path));

    this->ActivateExistingSnapshot(*base_blockhash);
    return true;
}

Chainstate& ChainstateManager::ActivateExistingSnapshot(uint256 base_blockhash)
{
    assert(!m_snapshot_chainstate);
    m_snapshot_chainstate =
        std::make_unique<Chainstate>(nullptr, m_blockman, *this, base_blockhash);
    LogPrintf("[snapshot] switching active chainstate to %s\n", m_snapshot_chainstate->ToString());

    // Mempool is empty at this point because we're still in IBD.
    Assert(m_active_chainstate->m_mempool->size() == 0);
    Assert(!m_snapshot_chainstate->m_mempool);
    m_snapshot_chainstate->m_mempool = m_active_chainstate->m_mempool;
    m_active_chainstate->m_mempool = nullptr;
    m_active_chainstate = m_snapshot_chainstate.get();
    return *m_snapshot_chainstate;
}

bool IsBIP30Repeat(const CBlockIndex& block_index)
{
    return (block_index.nHeight==91842 && block_index.GetBlockHash() == uint256{"00000000000a4d0a398161ffc163c503763b1f4360639393e0e4c8e300e0caec"}) ||
           (block_index.nHeight==91880 && block_index.GetBlockHash() == uint256{"00000000000743f190a18c5577a3c2d2a1f610ae9601ac046a38084ccb7cd721"});
}

bool IsBIP30Unspendable(const CBlockIndex& block_index)
{
    return (block_index.nHeight==91722 && block_index.GetBlockHash() == uint256{"00000000000271a2dc26e7667f8419f2e15416dc6955e5a6c6cdf3f2574dd08e"}) ||
           (block_index.nHeight==91812 && block_index.GetBlockHash() == uint256{"00000000000af0aed4792b1acee3d966af36cf5def14935db8de83d6f9306f2f"});
}

static fs::path GetSnapshotCoinsDBPath(Chainstate& cs) EXCLUSIVE_LOCKS_REQUIRED(::cs_main)
{
    AssertLockHeld(::cs_main);
    // Should never be called on a non-snapshot chainstate.
    assert(cs.m_from_snapshot_blockhash);
    auto storage_path_maybe = cs.CoinsDB().StoragePath();
    // Should never be called with a non-existent storage path.
    assert(storage_path_maybe);
    return *storage_path_maybe;
}

util::Result<void> Chainstate::InvalidateCoinsDBOnDisk()
{
    fs::path snapshot_datadir = GetSnapshotCoinsDBPath(*this);

    // Coins views no longer usable.
    m_coins_views.reset();

    auto invalid_path = snapshot_datadir + "_INVALID";
    std::string dbpath = fs::PathToString(snapshot_datadir);
    std::string target = fs::PathToString(invalid_path);
    LogPrintf("[snapshot] renaming snapshot datadir %s to %s\n", dbpath, target);

    // The invalid snapshot datadir is simply moved and not deleted because we may
    // want to do forensics later during issue investigation. The user is instructed
    // accordingly in MaybeCompleteSnapshotValidation().
    try {
        fs::rename(snapshot_datadir, invalid_path);
    } catch (const fs::filesystem_error& e) {
        auto src_str = fs::PathToString(snapshot_datadir);
        auto dest_str = fs::PathToString(invalid_path);

        LogPrintf("%s: error renaming file '%s' -> '%s': %s\n",
                __func__, src_str, dest_str, e.what());
        return util::Error{strprintf(_(
            "Rename of '%s' -> '%s' failed. "
            "You should resolve this by manually moving or deleting the invalid "
            "snapshot directory %s, otherwise you will encounter the same error again "
            "on the next startup."),
            src_str, dest_str, src_str)};
    }
    return {};
}

bool ChainstateManager::DeleteSnapshotChainstate()
{
    AssertLockHeld(::cs_main);
    Assert(m_snapshot_chainstate);
    Assert(m_ibd_chainstate);

    fs::path snapshot_datadir = Assert(node::FindSnapshotChainstateDir(m_options.datadir)).value();
    if (!DeleteCoinsDBFromDisk(snapshot_datadir, /*is_snapshot=*/ true)) {
        LogPrintf("Deletion of %s failed. Please remove it manually to continue reindexing.\n",
                  fs::PathToString(snapshot_datadir));
        return false;
    }
    m_active_chainstate = m_ibd_chainstate.get();
    m_active_chainstate->m_mempool = m_snapshot_chainstate->m_mempool;
    m_snapshot_chainstate.reset();
    return true;
}

ChainstateRole Chainstate::GetRole() const
{
    if (m_chainman.GetAll().size() <= 1) {
        return ChainstateRole::NORMAL;
    }
    return (this != &m_chainman.ActiveChainstate()) ?
               ChainstateRole::BACKGROUND :
               ChainstateRole::ASSUMEDVALID;
}

const CBlockIndex* ChainstateManager::GetSnapshotBaseBlock() const
{
    return m_active_chainstate ? m_active_chainstate->SnapshotBase() : nullptr;
}

std::optional<int> ChainstateManager::GetSnapshotBaseHeight() const
{
    const CBlockIndex* base = this->GetSnapshotBaseBlock();
    return base ? std::make_optional(base->nHeight) : std::nullopt;
}

void ChainstateManager::RecalculateBestHeader()
{
    AssertLockHeld(cs_main);
    m_best_header = ActiveChain().Tip();
    for (auto& entry : m_blockman.m_block_index) {
        if (!(entry.second.nStatus & BLOCK_FAILED_MASK) && m_best_header->nChainWork < entry.second.nChainWork) {
            m_best_header = &entry.second;
        }
    }
}

bool ChainstateManager::ValidatedSnapshotCleanup()
{
    AssertLockHeld(::cs_main);
    auto get_storage_path = [](auto& chainstate) EXCLUSIVE_LOCKS_REQUIRED(::cs_main) -> std::optional<fs::path> {
        if (!(chainstate && chainstate->HasCoinsViews())) {
            return {};
        }
        return chainstate->CoinsDB().StoragePath();
    };
    std::optional<fs::path> ibd_chainstate_path_maybe = get_storage_path(m_ibd_chainstate);
    std::optional<fs::path> snapshot_chainstate_path_maybe = get_storage_path(m_snapshot_chainstate);

    if (!this->IsSnapshotValidated()) {
        // No need to clean up.
        return false;
    }
    // If either path doesn't exist, that means at least one of the chainstates
    // is in-memory, in which case we can't do on-disk cleanup. You'd better be
    // in a unittest!
    if (!ibd_chainstate_path_maybe || !snapshot_chainstate_path_maybe) {
        LogPrintf("[snapshot] snapshot chainstate cleanup cannot happen with "
                  "in-memory chainstates. You are testing, right?\n");
        return false;
    }

    const auto& snapshot_chainstate_path = *snapshot_chainstate_path_maybe;
    const auto& ibd_chainstate_path = *ibd_chainstate_path_maybe;

    // Since we're going to be moving around the underlying leveldb filesystem content
    // for each chainstate, make sure that the chainstates (and their constituent
    // CoinsViews members) have been destructed first.
    //
    // The caller of this method will be responsible for reinitializing chainstates
    // if they want to continue operation.
    this->ResetChainstates();

    // No chainstates should be considered usable.
    assert(this->GetAll().size() == 0);

    LogPrintf("[snapshot] deleting background chainstate directory (now unnecessary) (%s)\n",
              fs::PathToString(ibd_chainstate_path));

    fs::path tmp_old{ibd_chainstate_path + "_todelete"};

    auto rename_failed_abort = [this](
                                   fs::path p_old,
                                   fs::path p_new,
                                   const fs::filesystem_error& err) {
        LogError("[snapshot] Error renaming path (%s) -> (%s): %s\n",
                  fs::PathToString(p_old), fs::PathToString(p_new), err.what());
        GetNotifications().fatalError(strprintf(_(
            "Rename of '%s' -> '%s' failed. "
            "Cannot clean up the background chainstate leveldb directory."),
            fs::PathToString(p_old), fs::PathToString(p_new)));
    };

    try {
        fs::rename(ibd_chainstate_path, tmp_old);
    } catch (const fs::filesystem_error& e) {
        rename_failed_abort(ibd_chainstate_path, tmp_old, e);
        throw;
    }

    LogPrintf("[snapshot] moving snapshot chainstate (%s) to "
              "default chainstate directory (%s)\n",
              fs::PathToString(snapshot_chainstate_path), fs::PathToString(ibd_chainstate_path));

    try {
        fs::rename(snapshot_chainstate_path, ibd_chainstate_path);
    } catch (const fs::filesystem_error& e) {
        rename_failed_abort(snapshot_chainstate_path, ibd_chainstate_path, e);
        throw;
    }

    if (!DeleteCoinsDBFromDisk(tmp_old, /*is_snapshot=*/false)) {
        // No need to FatalError because once the unneeded bg chainstate data is
        // moved, it will not interfere with subsequent initialization.
        LogPrintf("Deletion of %s failed. Please remove it manually, as the "
                  "directory is now unnecessary.\n",
                  fs::PathToString(tmp_old));
    } else {
        LogPrintf("[snapshot] deleted background chainstate directory (%s)\n",
                  fs::PathToString(ibd_chainstate_path));
    }
    return true;
}

Chainstate& ChainstateManager::GetChainstateForIndexing()
{
    // We can't always return `m_ibd_chainstate` because after background validation
    // has completed, `m_snapshot_chainstate == m_active_chainstate`, but it can be
    // indexed.
    return (this->GetAll().size() > 1) ? *m_ibd_chainstate : *m_active_chainstate;
}

std::pair<int, int> ChainstateManager::GetPruneRange(const Chainstate& chainstate, int last_height_can_prune)
{
    if (chainstate.m_chain.Height() <= 0) {
        return {0, 0};
    }
    int prune_start{0};

    if (this->GetAll().size() > 1 && m_snapshot_chainstate.get() == &chainstate) {
        // Leave the blocks in the background IBD chain alone if we're pruning
        // the snapshot chain.
        prune_start = *Assert(GetSnapshotBaseHeight()) + 1;
    }

    int max_prune = std::max<int>(
        0, chainstate.m_chain.Height() - static_cast<int>(MIN_BLOCKS_TO_KEEP));

    // last block to prune is the lesser of (caller-specified height, MIN_BLOCKS_TO_KEEP from the tip)
    //
    // While you might be tempted to prune the background chainstate more
    // aggressively (i.e. fewer MIN_BLOCKS_TO_KEEP), this won't work with index
    // building - specifically blockfilterindex requires undo data, and if
    // we don't maintain this trailing window, we hit indexing failures.
    int prune_end = std::min(last_height_can_prune, max_prune);

    return {prune_start, prune_end};
}<|MERGE_RESOLUTION|>--- conflicted
+++ resolved
@@ -895,15 +895,8 @@
         return state.Invalid(TxValidationResult::TX_PREMATURE_SPEND, "non-BIP68-final");
     }
 
-    /* PolicyScriptChecks uses CheckInputScripts, while the namecoin-specific
-       transaction checking is part of CheckTxInputs called here.  Thus we need
-       to make sure all standard flags relevant for Namecoin checks are
-       set already here (in contrast to upstream).  */
-    unsigned flags = STANDARD_SCRIPT_VERIFY_FLAGS;
-    flags |= SCRIPT_VERIFY_NAMES_MEMPOOL;
-
     // The mempool holds txs for the next block, so pass height+1 to CheckTxInputs
-    if (!Consensus::CheckTxInputs(tx, state, m_view, m_active_chainstate.m_chain.Height() + 1, flags, ws.m_base_fees)) {
+    if (!Consensus::CheckTxInputs(tx, state, m_view, m_active_chainstate.m_chain.Height() + 1, ws.m_base_fees)) {
         return false; // state filled in by CheckTxInputs
     }
 
@@ -916,7 +909,7 @@
         return state.Invalid(TxValidationResult::TX_WITNESS_MUTATED, "bad-witness-nonstandard");
     }
 
-    int64_t nSigOpsCost = GetTransactionSigOpCost(tx, m_view, flags);
+    int64_t nSigOpsCost = GetTransactionSigOpCost(tx, m_view, STANDARD_SCRIPT_VERIFY_FLAGS);
 
     // Keep track of transactions that spend a coinbase, which we re-scan
     // during reorgs to ensure COINBASE_MATURITY is still met.
@@ -1260,7 +1253,7 @@
     const CTransaction& tx = *ws.m_ptx;
     TxValidationState& state = ws.m_state;
 
-    constexpr unsigned int scriptVerifyFlags = STANDARD_SCRIPT_VERIFY_FLAGS | SCRIPT_VERIFY_NAMES_MEMPOOL;
+    constexpr unsigned int scriptVerifyFlags = STANDARD_SCRIPT_VERIFY_FLAGS;
 
     // Check input scripts and signatures.
     // This is done last to help prevent CPU exhaustion denial-of-service attacks.
@@ -1304,12 +1297,7 @@
     // There is a similar check in CreateNewBlock() to prevent creating
     // invalid blocks (using TestBlockValidity), however allowing such
     // transactions into the mempool can be exploited as a DoS attack.
-    //
-    // Namecoin actually allows some scripts into the mempool that would
-    // not (yet) be valid in a block, namely premature NAME_FIRSTUPDATE's.
-    // Thus add the mempool-flag here.
     unsigned int currentBlockScriptVerifyFlags{GetBlockScriptFlags(*m_active_chainstate.m_chain.Tip(), m_active_chainstate.m_chainman)};
-    currentBlockScriptVerifyFlags |= SCRIPT_VERIFY_NAMES_MEMPOOL;
     if (!CheckInputsFromMempoolAndCache(tx, state, m_view, m_pool, currentBlockScriptVerifyFlags,
                                         ws.m_precomputed_txdata, m_active_chainstate.CoinsTip(), GetValidationCache())) {
         LogPrintf("BUG! PLEASE REPORT THIS! CheckInputScripts failed against latest-block but not STANDARD flags %s, %s\n", hash.ToString(), state.ToString());
@@ -1978,59 +1966,8 @@
 
 bool CheckProofOfWork(const CBlockHeader& block, const Consensus::Params& params)
 {
-<<<<<<< HEAD
     if (!block.pow.isValid (block.GetHash(), params)) {
         LogError ("%s : proof of work failed", __func__);
-=======
-    /* Except for legacy blocks with full version 1, ensure that
-       the chain ID is correct.  Legacy blocks are not allowed since
-       the merge-mining start, which is checked in AcceptBlockHeader
-       where the height is known.  */
-    if (!block.IsLegacy() && params.fStrictChainId
-        && block.GetChainId() != params.nAuxpowChainId) {
-        LogError ("%s : block does not have our chain ID (got %d, expected %d, full nVersion %d)",
-                  __func__, block.GetChainId(), params.nAuxpowChainId, block.nVersion);
-        return false;
-    }
-
-    /* If there is no auxpow, just check the block hash.  */
-    if (!block.auxpow)
-    {
-        if (block.IsAuxpow()) {
-            LogError ("%s : no auxpow on block with auxpow version", __func__);
-            return false;
-        }
-
-        if (!CheckProofOfWork(block.GetHash(), block.nBits, params)) {
-            LogError ("%s : non-AUX proof of work failed", __func__);
-            return false;
-        }
-
-        return true;
-    }
-
-    /* We have auxpow.  Check it.  */
-
-    if (!block.IsAuxpow()) {
-        LogError ("%s : auxpow on block with non-auxpow version", __func__);
-        return false;
-    }
-
-    /* Temporary check:  Disallow parent blocks with auxpow version.  This is
-       for compatibility with the old client.  */
-    /* FIXME: Remove this check with a hardfork later on.  */
-    if (block.auxpow->getParentBlock().IsAuxpow()) {
-        LogError ("%s : auxpow parent block has auxpow version", __func__);
-        return false;
-    }
-
-    if (!CheckProofOfWork(block.auxpow->getParentBlockHash(), block.nBits, params)) {
-        LogError ("%s : AUX proof of work failed", __func__);
-        return false;
-    }
-    if (!block.auxpow->check(block.GetHash(), block.GetChainId(), params)) {
-        LogError ("%s : AUX POW is not valid", __func__);
->>>>>>> 0186f78e
         return false;
     }
     return true;
@@ -2389,7 +2326,7 @@
 
 /** Undo the effects of this block (with given index) on the UTXO set represented by coins.
  *  When FAILED is returned, view is left in an indeterminate state. */
-DisconnectResult Chainstate::DisconnectBlock(const CBlock& block, const CBlockIndex* pindex, CCoinsViewCache& view, std::set<valtype>& unexpiredNames)
+DisconnectResult Chainstate::DisconnectBlock(const CBlock& block, const CBlockIndex* pindex, CCoinsViewCache& view)
 {
     AssertLockHeld(::cs_main);
     bool fClean = true;
@@ -2405,17 +2342,6 @@
         return DISCONNECT_FAILED;
     }
 
-<<<<<<< HEAD
-=======
-    /* Undo name expirations.  We use nHeight+1 here in sync with
-       the call to ExpireNames, because that's the height at which a
-       possible name_update could be (thus it counts for spendability
-       of the name).  This is done first to match the order
-       in which names are expired when connecting blocks.  */
-    if (!UnexpireNames (pindex->nHeight + 1, blockUndo, view, unexpiredNames))
-      fClean = false;
-
->>>>>>> 0186f78e
     // undo transactions in reverse order
     for (int i = block.vtx.size() - 1; i >= 0; i--) {
         const CTransaction &tx = *(block.vtx[i]);
@@ -2430,17 +2356,7 @@
                 Coin coin;
                 bool is_spent = view.SpendCoin(out, &coin);
                 if (!is_spent || tx.vout[o] != coin.out || pindex->nHeight != coin.nHeight || is_coinbase != coin.fCoinBase) {
-<<<<<<< HEAD
                     fClean = false;
-=======
-                    /* This may be due to a historic bug.  For them, some names
-                       are marked immediately as unspendable.  They fail this check
-                       when undoing, thus ignore them here.  */
-                    CChainParams::BugType type;
-                    if (!m_chainman.GetParams ().IsHistoricBug (tx.GetHash (), pindex->nHeight, type) || type != CChainParams::BUG_FULLY_IGNORE) {
-                        fClean = false; // transaction output mismatch
-                    }
->>>>>>> 0186f78e
                 }
             }
         }
@@ -2538,7 +2454,6 @@
     // Enforce Taproot (BIP340-BIP342)
     if (DeploymentActiveAt(block_index, chainman, Consensus::DEPLOYMENT_TAPROOT)) {
         flags |= SCRIPT_VERIFY_TAPROOT;
-        flags |= SCRIPT_VERIFY_NAMES_LONG_SALT;
     }
 
     // Enforce BIP147 NULLDUMMY (activated simultaneously with segwit)
@@ -2556,10 +2471,6 @@
  *  can fail if those validity checks fail (among other reasons). */
 bool Chainstate::ConnectBlock(const CBlock& block, BlockValidationState& state, CBlockIndex* pindex,
                               CCoinsViewCache& view,
-<<<<<<< HEAD
-=======
-                              std::set<valtype>& expiredNames,
->>>>>>> 0186f78e
                               bool fJustCheck)
 {
     AssertLockHeld(cs_main);
@@ -2643,37 +2554,8 @@
              Ticks<SecondsDouble>(m_chainman.time_check),
              Ticks<MillisecondsDouble>(m_chainman.time_check) / m_chainman.num_blocks_total);
 
-<<<<<<< HEAD
     // Xaya has BIP34 activated from the start, so there's no need for the
     // BIP30 checks.
-=======
-    // Do not allow blocks that contain transactions which 'overwrite' older transactions,
-    // unless those are already completely spent.
-    // If such overwrites are allowed, coinbases and transactions depending upon those
-    // can be duplicated to remove the ability to spend the first instance -- even after
-    // being sent to another address.
-    // See BIP30, CVE-2012-1909, and http://r6.ca/blog/20120206T005236Z.html for more information.
-    // This rule was originally applied to all blocks with a timestamp after March 15, 2012, 0:00 UTC.
-    // Now that the whole chain is irreversibly beyond that time it is applied to all blocks except the
-    // two in the chain that violate it. This prevents exploiting the issue against nodes during their
-    // initial block download.
-    bool fEnforceBIP30 = !IsBIP30Repeat(*pindex);
-    // FIXME: Enable strict check after appropriate fork.
-    fEnforceBIP30 = false;
-
-    assert(pindex->pprev);
-
-    if (fEnforceBIP30) {
-        for (const auto& tx : block.vtx) {
-            for (size_t o = 0; o < tx->vout.size(); o++) {
-                if (view.HaveCoin(COutPoint(tx->GetHash(), o))) {
-                    state.Invalid(BlockValidationResult::BLOCK_CONSENSUS, "bad-txns-BIP30",
-                                  "tried to overwrite transaction");
-                }
-            }
-        }
-    }
->>>>>>> 0186f78e
 
     // Enforce BIP68 (sequence locks)
     int nLockTimeFlags = 0;
@@ -2717,7 +2599,7 @@
         {
             CAmount txfee = 0;
             TxValidationState tx_state;
-            if (!Consensus::CheckTxInputs(tx, tx_state, view, pindex->nHeight, flags, txfee)) {
+            if (!Consensus::CheckTxInputs(tx, tx_state, view, pindex->nHeight, txfee)) {
                 // Any transaction validation failure in ConnectBlock is a block consensus failure
                 state.Invalid(BlockValidationResult::BLOCK_CONSENSUS,
                               tx_state.GetRejectReason(),
@@ -2814,21 +2696,7 @@
         return true;
     }
 
-<<<<<<< HEAD
     if (!isGenesis && !m_blockman.WriteBlockUndo(blockundo, state, *pindex)) {
-=======
-    /* Remove expired names from the UTXO set.  They become permanently
-       unspendable.  Note that we use nHeight+1 here because a possible
-       spending transaction would be at least at that height.  This has
-       to be done after checking the transactions themselves, because
-       spending a name would still be valid in the current block.  */
-    if (!ExpireNames(pindex->nHeight + 1, view, blockundo, expiredNames)) {
-        LogError ("%s : ExpireNames failed", __func__);
-        return false;
-    }
-
-    if (!m_blockman.WriteBlockUndo(blockundo, state, *pindex)) {
->>>>>>> 0186f78e
         return false;
     }
 
@@ -3155,16 +3023,11 @@
         return false;
     }
     // Apply the block atomically to the chain state.
-    std::set<valtype> unexpiredNames;
     const auto time_start{SteadyClock::now()};
     {
         CCoinsViewCache view(&CoinsTip());
         assert(view.GetBestBlock() == pindexDelete->GetBlockHash());
-<<<<<<< HEAD
         if (DisconnectBlock(block, pindexDelete, view) != DISCONNECT_OK) {
-=======
-        if (DisconnectBlock(block, pindexDelete, view, unexpiredNames) != DISCONNECT_OK) {
->>>>>>> 0186f78e
             LogError ("DisconnectTip(): DisconnectBlock %s failed", pindexDelete->GetBlockHash().ToString());
             return false;
         }
@@ -3189,10 +3052,6 @@
     if (!FlushStateToDisk(state, FlushStateMode::IF_NEEDED)) {
         return false;
     }
-
-    // Fix the memool for conflicts due to unexpired names.
-    if (m_mempool)
-        m_mempool->removeUnexpireConflicts(unexpiredNames);
 
     if (disconnectpool && m_mempool) {
         // Save transactions to re-add to mempool at end of reorg. If any entries are evicted for
@@ -3282,7 +3141,6 @@
     }
     const CBlock& blockConnecting = *pthisBlock;
     // Apply the block atomically to the chain state.
-    std::set<valtype> expiredNames;
     const auto time_2{SteadyClock::now()};
     SteadyClock::time_point time_3;
     // When adding aggregate statistics in the future, keep in mind that
@@ -3291,7 +3149,7 @@
              Ticks<MillisecondsDouble>(time_2 - time_1));
     {
         CCoinsViewCache view(&CoinsTip());
-        bool rv = ConnectBlock(blockConnecting, state, pindexNew, view, expiredNames);
+        bool rv = ConnectBlock(blockConnecting, state, pindexNew, view);
         if (m_chainman.m_options.signals) {
             m_chainman.m_options.signals->BlockChecked(blockConnecting, state);
         }
@@ -3330,7 +3188,6 @@
     // Remove conflicting transactions from the mempool.;
     if (m_mempool) {
         m_mempool->removeForBlock(blockConnecting.vtx, pindexNew->nHeight);
-        m_mempool->removeExpireConflicts(expiredNames);
         disconnectpool.removeForBlock(blockConnecting.vtx);
     }
     // Update m_chain & related variables.
@@ -4049,38 +3906,6 @@
     }
 }
 
-/* Temporary check that blocks are compatible with BDB's 10,000 lock limit.
-   This is based on Bitcoin's commit 8c222dca4f961ad13ec64d690134a40d09b20813.
-   Each "object" touched in the DB may cause two locks (one read and one
-   write lock).  Objects are transaction IDs and names.  Thus, count the
-   total number of transaction IDs (tx themselves plus all distinct inputs).
-   In addition, each Namecoin transaction could touch at most one name,
-   so add them as well.  */
-bool CheckDbLockLimit(const std::vector<CTransactionRef>& vtx)
-{
-    std::set<uint256> setTxIds;
-    unsigned nNames = 0;
-    for (const auto& tx : vtx)
-    {
-        setTxIds.insert(tx->GetHash());
-        if (tx->IsNamecoin())
-            ++nNames;
-
-        for (const auto& txIn : tx->vin)
-            setTxIds.insert(txIn.prevout.hash);
-    }
-
-    const unsigned nTotalIds = setTxIds.size() + nNames;
-    if (nTotalIds > 4500) {
-        LogError ("%s : %u locks estimated, that is too much for BDB",
-                  __func__, nTotalIds);
-        return false;
-    }
-
-    //LogPrintf ("%s : need %u locks\n", __func__, nTotalIds);
-    return true;
-}
-
 static bool CheckBlockHeader(const CBlockHeader& block, BlockValidationState& state, const Consensus::Params& consensusParams, bool fCheckPOW = true)
 {
     // Check proof of work matches claimed amount
@@ -4202,13 +4027,6 @@
     // Size limits
     if (block.vtx.empty() || block.vtx.size() * WITNESS_SCALE_FACTOR > MAX_BLOCK_WEIGHT || ::GetSerializeSize(TX_NO_WITNESS(block)) * WITNESS_SCALE_FACTOR > MAX_BLOCK_WEIGHT)
         return state.Invalid(BlockValidationResult::BLOCK_CONSENSUS, "bad-blk-length", "size limits failed");
-
-    // Enforce the temporary DB lock limit.
-    // TODO: Remove with a hardfork in the future.
-    if (!CheckDbLockLimit(block.vtx))
-        return state.Invalid(BlockValidationResult::BLOCK_CONSENSUS,
-                             "bad-db-locks",
-                             "DB lock limit exceeded");
 
     // First transaction must be coinbase, the rest must not be
     if (block.vtx.empty() || !block.vtx[0]->IsCoinBase())
@@ -4809,7 +4627,6 @@
 {
     AssertLockHeld(cs_main);
     assert(pindexPrev && pindexPrev == chainstate.m_chain.Tip());
-    std::set<valtype> namesDummy;
     CCoinsViewCache viewNew(&chainstate.CoinsTip());
     uint256 block_hash(block.GetHash());
     CBlockIndex indexDummy(block);
@@ -4818,11 +4635,7 @@
     indexDummy.phashBlock = &block_hash;
 
     // NOTE: CheckBlockHeader is called by CheckBlock
-<<<<<<< HEAD
     if (!ContextualCheckBlockHeader(block, state, chainstate.m_blockman, chainstate.m_chainman, pindexPrev, fCheckBits)) {
-=======
-    if (!ContextualCheckBlockHeader(block, state, chainstate.m_blockman, chainstate.m_chainman, pindexPrev)) {
->>>>>>> 0186f78e
         LogError ("%s: Consensus::ContextualCheckBlockHeader: %s", __func__, state.ToString());
         return false;
     }
@@ -4834,7 +4647,7 @@
         LogError ("%s: Consensus::ContextualCheckBlock: %s", __func__, state.ToString());
         return false;
     }
-    if (!chainstate.ConnectBlock(block, state, &indexDummy, viewNew, namesDummy, true)) {
+    if (!chainstate.ConnectBlock(block, state, &indexDummy, viewNew, true)) {
         return false;
     }
     assert(state.IsValid());
@@ -4917,7 +4730,6 @@
     nCheckLevel = std::max(0, std::min(4, nCheckLevel));
     LogPrintf("Verifying last %i blocks at level %i\n", nCheckDepth, nCheckLevel);
     CCoinsViewCache coins(&coinsview);
-    std::set<valtype> dummyNames;
     CBlockIndex* pindex;
     CBlockIndex* pindexFailure = nullptr;
     int nGoodTransactions = 0;
@@ -4975,7 +4787,7 @@
         if (nCheckLevel >= 3) {
             if (curr_coins_usage <= chainstate.m_coinstip_cache_size_bytes) {
                 assert(coins.GetBestBlock() == pindex->GetBlockHash());
-                DisconnectResult res = chainstate.DisconnectBlock(block, pindex, coins, dummyNames);
+                DisconnectResult res = chainstate.DisconnectBlock(block, pindex, coins);
                 if (res == DISCONNECT_FAILED) {
                     LogPrintf("Verification error: irrecoverable inconsistency in block data at %d, hash=%s\n", pindex->nHeight, pindex->GetBlockHash().ToString());
                     return VerifyDBResult::CORRUPTED_BLOCK_DB;
@@ -5019,7 +4831,7 @@
                 LogPrintf("Verification error: ReadBlock failed at %d, hash=%s\n", pindex->nHeight, pindex->GetBlockHash().ToString());
                 return VerifyDBResult::CORRUPTED_BLOCK_DB;
             }
-            if (!chainstate.ConnectBlock(block, state, pindex, coins, dummyNames)) {
+            if (!chainstate.ConnectBlock(block, state, pindex, coins)) {
                 LogPrintf("Verification error: found unconnectable block at %d, hash=%s (%s)\n", pindex->nHeight, pindex->GetBlockHash().ToString(), state.ToString());
                 return VerifyDBResult::CORRUPTED_BLOCK_DB;
             }
@@ -5107,8 +4919,7 @@
                 return false;
             }
             LogPrintf("Rolling back %s (%i)\n", pindexOld->GetBlockHash().ToString(), pindexOld->nHeight);
-            std::set<valtype> dummyNames;
-            DisconnectResult res = DisconnectBlock(block, pindexOld, cache, dummyNames);
+            DisconnectResult res = DisconnectBlock(block, pindexOld, cache);
             if (res == DISCONNECT_FAILED) {
                 LogError("RollbackBlock(): DisconnectBlock failed at %d, hash=%s\n", pindexOld->nHeight, pindexOld->GetBlockHash().ToString());
                 return false;

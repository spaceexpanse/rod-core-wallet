// Copyright (c) 2009-2010 Satoshi Nakamoto
// Copyright (c) 2009-2022 The Bitcoin Core developers
// Distributed under the MIT software license, see the accompanying
// file COPYING or http://www.opensource.org/licenses/mit-license.php.

#if defined(HAVE_CONFIG_H)
#include <config/bitcoin-config.h>
#endif

#include <validation.h>

#include <arith_uint256.h>
#include <chain.h>
#include <chainparams.h>
#include <checkqueue.h>
#include <clientversion.h>
#include <consensus/amount.h>
#include <consensus/consensus.h>
#include <consensus/merkle.h>
#include <consensus/tx_check.h>
#include <consensus/tx_verify.h>
#include <consensus/validation.h>
#include <cuckoocache.h>
#include <flatfile.h>
#include <hash.h>
#include <kernel/chain.h>
#include <kernel/chainparams.h>
#include <kernel/coinstats.h>
#include <kernel/disconnected_transactions.h>
#include <kernel/mempool_entry.h>
#include <kernel/messagestartchars.h>
#include <kernel/notifications_interface.h>
#include <logging.h>
#include <logging/timer.h>
#include <names/main.h>
#include <names/mempool.h>
#include <node/blockstorage.h>
#include <node/utxo_snapshot.h>
#include <policy/v3_policy.h>
#include <policy/policy.h>
#include <policy/rbf.h>
#include <policy/settings.h>
#include <pow.h>
#include <primitives/block.h>
#include <primitives/transaction.h>
#include <random.h>
#include <reverse_iterator.h>
#include <script/script.h>
#include <script/sigcache.h>
#include <signet.h>
#include <tinyformat.h>
#include <txdb.h>
#include <txmempool.h>
#include <uint256.h>
#include <undo.h>
#include <util/check.h>
#include <util/fs.h>
#include <util/fs_helpers.h>
#include <util/hasher.h>
#include <util/moneystr.h>
#include <util/rbf.h>
#include <util/result.h>
#include <util/signalinterrupt.h>
#include <util/strencodings.h>
#include <util/time.h>
#include <util/trace.h>
#include <util/translation.h>
#include <validationinterface.h>
#include <warnings.h>

#include <algorithm>
#include <cassert>
#include <chrono>
#include <deque>
#include <numeric>
#include <optional>
#include <string>
#include <tuple>
#include <utility>

using kernel::CCoinsStats;
using kernel::CoinStatsHashType;
using kernel::ComputeUTXOStats;
using kernel::Notifications;

using fsbridge::FopenFn;
using node::BlockManager;
using node::BlockMap;
using node::CBlockIndexHeightOnlyComparator;
using node::CBlockIndexWorkComparator;
using node::fReindex;
using node::SnapshotMetadata;

/** Time to wait between writing blocks/block index to disk. */
static constexpr std::chrono::hours DATABASE_WRITE_INTERVAL{1};
/** Time to wait between flushing chainstate to disk. */
static constexpr std::chrono::hours DATABASE_FLUSH_INTERVAL{24};
/** Maximum age of our tip for us to be considered current for fee estimation */
static constexpr std::chrono::hours MAX_FEE_ESTIMATION_TIP_AGE{3};
const std::vector<std::string> CHECKLEVEL_DOC {
    "level 0 reads the blocks from disk",
    "level 1 verifies block validity",
    "level 2 verifies undo data",
    "level 3 checks disconnection of tip blocks",
    "level 4 tries to reconnect the blocks",
    "each level includes the checks of the previous levels",
};
/** The number of blocks to keep below the deepest prune lock.
 *  There is nothing special about this number. It is higher than what we
 *  expect to see in regular mainnet reorgs, but not so high that it would
 *  noticeably interfere with the pruning mechanism.
 * */
static constexpr int PRUNE_LOCK_BUFFER{10};

GlobalMutex g_best_block_mutex;
std::condition_variable g_best_block_cv;
uint256 g_best_block;

const CBlockIndex* Chainstate::FindForkInGlobalIndex(const CBlockLocator& locator) const
{
    AssertLockHeld(cs_main);

    // Find the latest block common to locator and chain - we expect that
    // locator.vHave is sorted descending by height.
    for (const uint256& hash : locator.vHave) {
        const CBlockIndex* pindex{m_blockman.LookupBlockIndex(hash)};
        if (pindex) {
            if (m_chain.Contains(pindex)) {
                return pindex;
            }
            if (pindex->GetAncestor(m_chain.Height()) == m_chain.Tip()) {
                return m_chain.Tip();
            }
        }
    }
    return m_chain.Genesis();
}

bool CheckInputScripts(const CTransaction& tx, TxValidationState& state,
                       const CCoinsViewCache& inputs, unsigned int flags, bool cacheSigStore,
                       bool cacheFullScriptStore, PrecomputedTransactionData& txdata,
                       std::vector<CScriptCheck>* pvChecks = nullptr)
                       EXCLUSIVE_LOCKS_REQUIRED(cs_main);

bool CheckFinalTxAtTip(const CBlockIndex& active_chain_tip, const CTransaction& tx)
{
    AssertLockHeld(cs_main);

    // CheckFinalTxAtTip() uses active_chain_tip.Height()+1 to evaluate
    // nLockTime because when IsFinalTx() is called within
    // AcceptBlock(), the height of the block *being*
    // evaluated is what is used. Thus if we want to know if a
    // transaction can be part of the *next* block, we need to call
    // IsFinalTx() with one more than active_chain_tip.Height().
    const int nBlockHeight = active_chain_tip.nHeight + 1;

    // BIP113 requires that time-locked transactions have nLockTime set to
    // less than the median time of the previous block they're contained in.
    // When the next block is created its previous block will be the current
    // chain tip, so we use that to calculate the median time passed to
    // IsFinalTx().
    const int64_t nBlockTime{active_chain_tip.GetMedianTimePast()};

    return IsFinalTx(tx, nBlockHeight, nBlockTime);
}

namespace {
/**
 * A helper which calculates heights of inputs of a given transaction.
 *
 * @param[in] tip    The current chain tip. If an input belongs to a mempool
 *                   transaction, we assume it will be confirmed in the next block.
 * @param[in] coins  Any CCoinsView that provides access to the relevant coins.
 * @param[in] tx     The transaction being evaluated.
 *
 * @returns A vector of input heights or nullopt, in case of an error.
 */
std::optional<std::vector<int>> CalculatePrevHeights(
    const CBlockIndex& tip,
    const CCoinsView& coins,
    const CTransaction& tx)
{
    std::vector<int> prev_heights;
    prev_heights.resize(tx.vin.size());
    for (size_t i = 0; i < tx.vin.size(); ++i) {
        const CTxIn& txin = tx.vin[i];
        Coin coin;
        if (!coins.GetCoin(txin.prevout, coin)) {
            LogPrintf("ERROR: %s: Missing input %d in transaction \'%s\'\n", __func__, i, tx.GetHash().GetHex());
            return std::nullopt;
        }
        if (coin.nHeight == MEMPOOL_HEIGHT) {
            // Assume all mempool transaction confirm in the next block.
            prev_heights[i] = tip.nHeight + 1;
        } else {
            prev_heights[i] = coin.nHeight;
        }
    }
    return prev_heights;
}
} // namespace

std::optional<LockPoints> CalculateLockPointsAtTip(
    CBlockIndex* tip,
    const CCoinsView& coins_view,
    const CTransaction& tx)
{
    assert(tip);

    auto prev_heights{CalculatePrevHeights(*tip, coins_view, tx)};
    if (!prev_heights.has_value()) return std::nullopt;

    CBlockIndex next_tip;
    next_tip.pprev = tip;
    // When SequenceLocks() is called within ConnectBlock(), the height
    // of the block *being* evaluated is what is used.
    // Thus if we want to know if a transaction can be part of the
    // *next* block, we need to use one more than active_chainstate.m_chain.Height()
    next_tip.nHeight = tip->nHeight + 1;
    const auto [min_height, min_time] = CalculateSequenceLocks(tx, STANDARD_LOCKTIME_VERIFY_FLAGS, prev_heights.value(), next_tip);

    // Also store the hash of the block with the highest height of
    // all the blocks which have sequence locked prevouts.
    // This hash needs to still be on the chain
    // for these LockPoint calculations to be valid
    // Note: It is impossible to correctly calculate a maxInputBlock
    // if any of the sequence locked inputs depend on unconfirmed txs,
    // except in the special case where the relative lock time/height
    // is 0, which is equivalent to no sequence lock. Since we assume
    // input height of tip+1 for mempool txs and test the resulting
    // min_height and min_time from CalculateSequenceLocks against tip+1.
    int max_input_height{0};
    for (const int height : prev_heights.value()) {
        // Can ignore mempool inputs since we'll fail if they had non-zero locks
        if (height != next_tip.nHeight) {
            max_input_height = std::max(max_input_height, height);
        }
    }

    // tip->GetAncestor(max_input_height) should never return a nullptr
    // because max_input_height is always less than the tip height.
    // It would, however, be a bad bug to continue execution, since a
    // LockPoints object with the maxInputBlock member set to nullptr
    // signifies no relative lock time.
    return LockPoints{min_height, min_time, Assert(tip->GetAncestor(max_input_height))};
}

bool CheckSequenceLocksAtTip(CBlockIndex* tip,
                             const LockPoints& lock_points)
{
    assert(tip != nullptr);

    CBlockIndex index;
    index.pprev = tip;
    // CheckSequenceLocksAtTip() uses active_chainstate.m_chain.Height()+1 to evaluate
    // height based locks because when SequenceLocks() is called within
    // ConnectBlock(), the height of the block *being*
    // evaluated is what is used.
    // Thus if we want to know if a transaction can be part of the
    // *next* block, we need to use one more than active_chainstate.m_chain.Height()
    index.nHeight = tip->nHeight + 1;

    return EvaluateSequenceLocks(index, {lock_points.height, lock_points.time});
}

// Returns the script flags which should be checked for a given block
static unsigned int GetBlockScriptFlags(const CBlockIndex& block_index, const ChainstateManager& chainman);

static void LimitMempoolSize(CTxMemPool& pool, CCoinsViewCache& coins_cache)
    EXCLUSIVE_LOCKS_REQUIRED(::cs_main, pool.cs)
{
    AssertLockHeld(::cs_main);
    AssertLockHeld(pool.cs);
    int expired = pool.Expire(GetTime<std::chrono::seconds>() - pool.m_expiry);
    if (expired != 0) {
        LogPrint(BCLog::MEMPOOL, "Expired %i transactions from the memory pool\n", expired);
    }

    std::vector<COutPoint> vNoSpendsRemaining;
    pool.TrimToSize(pool.m_max_size_bytes, &vNoSpendsRemaining);
    for (const COutPoint& removed : vNoSpendsRemaining)
        coins_cache.Uncache(removed);
}

static bool IsCurrentForFeeEstimation(Chainstate& active_chainstate) EXCLUSIVE_LOCKS_REQUIRED(cs_main)
{
    AssertLockHeld(cs_main);
    if (active_chainstate.m_chainman.IsInitialBlockDownload()) {
        return false;
    }
    if (active_chainstate.m_chain.Tip()->GetBlockTime() < count_seconds(GetTime<std::chrono::seconds>() - MAX_FEE_ESTIMATION_TIP_AGE))
        return false;
    if (active_chainstate.m_chain.Height() < active_chainstate.m_chainman.m_best_header->nHeight - 1) {
        return false;
    }
    return true;
}

void Chainstate::MaybeUpdateMempoolForReorg(
    DisconnectedBlockTransactions& disconnectpool,
    bool fAddToMempool)
{
    if (!m_mempool) return;

    AssertLockHeld(cs_main);
    AssertLockHeld(m_mempool->cs);
    std::vector<uint256> vHashUpdate;
    {
        // disconnectpool is ordered so that the front is the most recently-confirmed
        // transaction (the last tx of the block at the tip) in the disconnected chain.
        // Iterate disconnectpool in reverse, so that we add transactions
        // back to the mempool starting with the earliest transaction that had
        // been previously seen in a block.
        const auto queuedTx = disconnectpool.take();
        auto it = queuedTx.rbegin();
        while (it != queuedTx.rend()) {
            // ignore validation errors in resurrected transactions
            if (!fAddToMempool || (*it)->IsCoinBase() ||
                AcceptToMemoryPool(*this, *it, GetTime(),
                    /*bypass_limits=*/true, /*test_accept=*/false).m_result_type !=
                        MempoolAcceptResult::ResultType::VALID) {
                // If the transaction doesn't make it in to the mempool, remove any
                // transactions that depend on it (which would now be orphans).
                m_mempool->removeRecursive(**it, MemPoolRemovalReason::REORG);
            } else if (m_mempool->exists(GenTxid::Txid((*it)->GetHash()))) {
                vHashUpdate.push_back((*it)->GetHash());
            }
            ++it;
        }
    }

    // AcceptToMemoryPool/addUnchecked all assume that new mempool entries have
    // no in-mempool children, which is generally not true when adding
    // previously-confirmed transactions back to the mempool.
    // UpdateTransactionsFromBlock finds descendants of any transactions in
    // the disconnectpool that were added back and cleans up the mempool state.
    m_mempool->UpdateTransactionsFromBlock(vHashUpdate);

    // Predicate to use for filtering transactions in removeForReorg.
    // Checks whether the transaction is still final and, if it spends a coinbase output, mature.
    // Also updates valid entries' cached LockPoints if needed.
    // If false, the tx is still valid and its lockpoints are updated.
    // If true, the tx would be invalid in the next block; remove this entry and all of its descendants.
    // Note that v3 rules are not applied here, so reorgs may cause violations of v3 inheritance or
    // topology restrictions.
    const auto filter_final_and_mature = [&](CTxMemPool::txiter it)
        EXCLUSIVE_LOCKS_REQUIRED(m_mempool->cs, ::cs_main) {
        AssertLockHeld(m_mempool->cs);
        AssertLockHeld(::cs_main);
        const CTransaction& tx = it->GetTx();

        // The transaction must be final.
        if (!CheckFinalTxAtTip(*Assert(m_chain.Tip()), tx)) return true;

        const LockPoints& lp = it->GetLockPoints();
        // CheckSequenceLocksAtTip checks if the transaction will be final in the next block to be
        // created on top of the new chain.
        if (TestLockPointValidity(m_chain, lp)) {
            if (!CheckSequenceLocksAtTip(m_chain.Tip(), lp)) {
                return true;
            }
        } else {
            const CCoinsViewMemPool view_mempool{&CoinsTip(), *m_mempool};
            const std::optional<LockPoints> new_lock_points{CalculateLockPointsAtTip(m_chain.Tip(), view_mempool, tx)};
            if (new_lock_points.has_value() && CheckSequenceLocksAtTip(m_chain.Tip(), *new_lock_points)) {
                // Now update the mempool entry lockpoints as well.
                it->UpdateLockPoints(*new_lock_points);
            } else {
                return true;
            }
        }

        // If the transaction spends any coinbase outputs, it must be mature.
        if (it->GetSpendsCoinbase()) {
            for (const CTxIn& txin : tx.vin) {
                if (m_mempool->exists(GenTxid::Txid(txin.prevout.hash))) continue;
                const Coin& coin{CoinsTip().AccessCoin(txin.prevout)};
                assert(!coin.IsSpent());
                const auto mempool_spend_height{m_chain.Tip()->nHeight + 1};
                if (coin.IsCoinBase() && mempool_spend_height - coin.nHeight < COINBASE_MATURITY) {
                    return true;
                }
            }
        }
        // Transaction is still valid and cached LockPoints are updated.
        return false;
    };

    // We also need to remove any now-immature transactions
    m_mempool->removeForReorg(m_chain, filter_final_and_mature);
    // Re-limit mempool size, in case we added any transactions
    LimitMempoolSize(*m_mempool, this->CoinsTip());
}

/**
* Checks to avoid mempool polluting consensus critical paths since cached
* signature and script validity results will be reused if we validate this
* transaction again during block validation.
* */
static bool CheckInputsFromMempoolAndCache(const CTransaction& tx, TxValidationState& state,
                const CCoinsViewCache& view, const CTxMemPool& pool,
                unsigned int flags, PrecomputedTransactionData& txdata, CCoinsViewCache& coins_tip)
                EXCLUSIVE_LOCKS_REQUIRED(cs_main, pool.cs)
{
    AssertLockHeld(cs_main);
    AssertLockHeld(pool.cs);

    assert(!tx.IsCoinBase());
    for (const CTxIn& txin : tx.vin) {
        const Coin& coin = view.AccessCoin(txin.prevout);

        // This coin was checked in PreChecks and MemPoolAccept
        // has been holding cs_main since then.
        Assume(!coin.IsSpent());
        if (coin.IsSpent()) return false;

        // If the Coin is available, there are 2 possibilities:
        // it is available in our current ChainstateActive UTXO set,
        // or it's a UTXO provided by a transaction in our mempool.
        // Ensure the scriptPubKeys in Coins from CoinsView are correct.
        const CTransactionRef& txFrom = pool.get(txin.prevout.hash);
        if (txFrom) {
            assert(txFrom->GetHash() == txin.prevout.hash);
            assert(txFrom->vout.size() > txin.prevout.n);
            assert(txFrom->vout[txin.prevout.n] == coin.out);
        } else {
            const Coin& coinFromUTXOSet = coins_tip.AccessCoin(txin.prevout);
            assert(!coinFromUTXOSet.IsSpent());
            assert(coinFromUTXOSet.out == coin.out);
        }
    }

    // Call CheckInputScripts() to cache signature and script validity against current tip consensus rules.
    return CheckInputScripts(tx, state, view, flags, /* cacheSigStore= */ true, /* cacheFullScriptStore= */ true, txdata);
}

namespace {

class MemPoolAccept
{
public:
    explicit MemPoolAccept(CTxMemPool& mempool, Chainstate& active_chainstate) :
        m_pool(mempool),
        m_view(&m_dummy),
        m_viewmempool(&active_chainstate.CoinsTip(), m_pool),
        m_active_chainstate(active_chainstate)
    {
    }

    // We put the arguments we're handed into a struct, so we can pass them
    // around easier.
    struct ATMPArgs {
        const CChainParams& m_chainparams;
        const int64_t m_accept_time;
        const bool m_bypass_limits;
        /*
         * Return any outpoints which were not previously present in the coins
         * cache, but were added as a result of validating the tx for mempool
         * acceptance. This allows the caller to optionally remove the cache
         * additions if the associated transaction ends up being rejected by
         * the mempool.
         */
        std::vector<COutPoint>& m_coins_to_uncache;
        const bool m_test_accept;
        /** Whether we allow transactions to replace mempool transactions by BIP125 rules. If false,
         * any transaction spending the same inputs as a transaction in the mempool is considered
         * a conflict. */
        const bool m_allow_replacement;
        /** When true, the mempool will not be trimmed when any transactions are submitted in
         * Finalize(). Instead, limits should be enforced at the end to ensure the package is not
         * partially submitted.
         */
        const bool m_package_submission;
        /** When true, use package feerates instead of individual transaction feerates for fee-based
         * policies such as mempool min fee and min relay fee.
         */
        const bool m_package_feerates;
        /** Used for local submission of transactions to catch "absurd" fees
         * due to fee miscalculation by wallets. std:nullopt implies unset, allowing any feerates.
         * Any individual transaction failing this check causes immediate failure.
         */
        const std::optional<CFeeRate> m_client_maxfeerate;

        /** Parameters for single transaction mempool validation. */
        static ATMPArgs SingleAccept(const CChainParams& chainparams, int64_t accept_time,
                                     bool bypass_limits, std::vector<COutPoint>& coins_to_uncache,
                                     bool test_accept) {
            return ATMPArgs{/* m_chainparams */ chainparams,
                            /* m_accept_time */ accept_time,
                            /* m_bypass_limits */ bypass_limits,
                            /* m_coins_to_uncache */ coins_to_uncache,
                            /* m_test_accept */ test_accept,
                            /* m_allow_replacement */ true,
                            /* m_package_submission */ false,
                            /* m_package_feerates */ false,
                            /* m_client_maxfeerate */ {}, // checked by caller
            };
        }

        /** Parameters for test package mempool validation through testmempoolaccept. */
        static ATMPArgs PackageTestAccept(const CChainParams& chainparams, int64_t accept_time,
                                          std::vector<COutPoint>& coins_to_uncache) {
            return ATMPArgs{/* m_chainparams */ chainparams,
                            /* m_accept_time */ accept_time,
                            /* m_bypass_limits */ false,
                            /* m_coins_to_uncache */ coins_to_uncache,
                            /* m_test_accept */ true,
                            /* m_allow_replacement */ false,
                            /* m_package_submission */ false, // not submitting to mempool
                            /* m_package_feerates */ false,
                            /* m_client_maxfeerate */ {}, // checked by caller
            };
        }

        /** Parameters for child-with-unconfirmed-parents package validation. */
        static ATMPArgs PackageChildWithParents(const CChainParams& chainparams, int64_t accept_time,
                                                std::vector<COutPoint>& coins_to_uncache, std::optional<CFeeRate>& client_maxfeerate) {
            return ATMPArgs{/* m_chainparams */ chainparams,
                            /* m_accept_time */ accept_time,
                            /* m_bypass_limits */ false,
                            /* m_coins_to_uncache */ coins_to_uncache,
                            /* m_test_accept */ false,
                            /* m_allow_replacement */ false,
                            /* m_package_submission */ true,
                            /* m_package_feerates */ true,
                            /* m_client_maxfeerate */ client_maxfeerate,
            };
        }

        /** Parameters for a single transaction within a package. */
        static ATMPArgs SingleInPackageAccept(const ATMPArgs& package_args) {
            return ATMPArgs{/* m_chainparams */ package_args.m_chainparams,
                            /* m_accept_time */ package_args.m_accept_time,
                            /* m_bypass_limits */ false,
                            /* m_coins_to_uncache */ package_args.m_coins_to_uncache,
                            /* m_test_accept */ package_args.m_test_accept,
                            /* m_allow_replacement */ true,
                            /* m_package_submission */ true, // do not LimitMempoolSize in Finalize()
                            /* m_package_feerates */ false, // only 1 transaction
                            /* m_client_maxfeerate */ package_args.m_client_maxfeerate,
            };
        }

    private:
        // Private ctor to avoid exposing details to clients and allowing the possibility of
        // mixing up the order of the arguments. Use static functions above instead.
        ATMPArgs(const CChainParams& chainparams,
                 int64_t accept_time,
                 bool bypass_limits,
                 std::vector<COutPoint>& coins_to_uncache,
                 bool test_accept,
                 bool allow_replacement,
                 bool package_submission,
                 bool package_feerates,
                 std::optional<CFeeRate> client_maxfeerate)
            : m_chainparams{chainparams},
              m_accept_time{accept_time},
              m_bypass_limits{bypass_limits},
              m_coins_to_uncache{coins_to_uncache},
              m_test_accept{test_accept},
              m_allow_replacement{allow_replacement},
              m_package_submission{package_submission},
              m_package_feerates{package_feerates},
              m_client_maxfeerate{client_maxfeerate}
        {
        }
    };

    /** Clean up all non-chainstate coins from m_view and m_viewmempool. */
    void CleanupTemporaryCoins() EXCLUSIVE_LOCKS_REQUIRED(cs_main, m_pool.cs);

    // Single transaction acceptance
    MempoolAcceptResult AcceptSingleTransaction(const CTransactionRef& ptx, ATMPArgs& args) EXCLUSIVE_LOCKS_REQUIRED(cs_main);

    /**
    * Multiple transaction acceptance. Transactions may or may not be interdependent, but must not
    * conflict with each other, and the transactions cannot already be in the mempool. Parents must
    * come before children if any dependencies exist.
    */
    PackageMempoolAcceptResult AcceptMultipleTransactions(const std::vector<CTransactionRef>& txns, ATMPArgs& args) EXCLUSIVE_LOCKS_REQUIRED(cs_main);

    /**
     * Submission of a subpackage.
     * If subpackage size == 1, calls AcceptSingleTransaction() with adjusted ATMPArgs to avoid
     * package policy restrictions like no CPFP carve out (PackageMempoolChecks) and disabled RBF
     * (m_allow_replacement), and creates a PackageMempoolAcceptResult wrapping the result.
     *
     * If subpackage size > 1, calls AcceptMultipleTransactions() with the provided ATMPArgs.
     *
     * Also cleans up all non-chainstate coins from m_view at the end.
    */
    PackageMempoolAcceptResult AcceptSubPackage(const std::vector<CTransactionRef>& subpackage, ATMPArgs& args)
        EXCLUSIVE_LOCKS_REQUIRED(cs_main, m_pool.cs);

    /**
     * Package (more specific than just multiple transactions) acceptance. Package must be a child
     * with all of its unconfirmed parents, and topologically sorted.
     */
    PackageMempoolAcceptResult AcceptPackage(const Package& package, ATMPArgs& args) EXCLUSIVE_LOCKS_REQUIRED(cs_main);

private:
    // All the intermediate state that gets passed between the various levels
    // of checking a given transaction.
    struct Workspace {
        explicit Workspace(const CTransactionRef& ptx) : m_ptx(ptx), m_hash(ptx->GetHash()) {}
        /** Txids of mempool transactions that this transaction directly conflicts with or may
         * replace via sibling eviction. */
        std::set<Txid> m_conflicts;
        /** Iterators to mempool entries that this transaction directly conflicts with or may
         * replace via sibling eviction. */
        CTxMemPool::setEntries m_iters_conflicting;
        /** Iterators to all mempool entries that would be replaced by this transaction, including
         * m_conflicts and their descendants. */
        CTxMemPool::setEntries m_all_conflicting;
        /** All mempool ancestors of this transaction. */
        CTxMemPool::setEntries m_ancestors;
        /** Mempool entry constructed for this transaction. Constructed in PreChecks() but not
         * inserted into the mempool until Finalize(). */
        std::unique_ptr<CTxMemPoolEntry> m_entry;
        /** Pointers to the transactions that have been removed from the mempool and replaced by
         * this transaction (everything in m_all_conflicting), used to return to the MemPoolAccept caller. Only populated if
         * validation is successful and the original transactions are removed. */
        std::list<CTransactionRef> m_replaced_transactions;
        /** Whether RBF-related data structures (m_conflicts, m_iters_conflicting, m_all_conflicting,
         * m_replaced_transactions) include a sibling in addition to txns with conflicting inputs. */
        bool m_sibling_eviction{false};

        /** Virtual size of the transaction as used by the mempool, calculated using serialized size
         * of the transaction and sigops. */
        int64_t m_vsize;
        /** Fees paid by this transaction: total input amounts subtracted by total output amounts. */
        CAmount m_base_fees;
        /** Base fees + any fee delta set by the user with prioritisetransaction. */
        CAmount m_modified_fees;
        /** Total modified fees of all transactions being replaced. */
        CAmount m_conflicting_fees{0};
        /** Total virtual size of all transactions being replaced. */
        size_t m_conflicting_size{0};

        /** If we're doing package validation (i.e. m_package_feerates=true), the "effective"
         * package feerate of this transaction is the total fees divided by the total size of
         * transactions (which may include its ancestors and/or descendants). */
        CFeeRate m_package_feerate{0};

        const CTransactionRef& m_ptx;
        /** Txid. */
        const Txid& m_hash;
        TxValidationState m_state;
        /** A temporary cache containing serialized transaction data for signature verification.
         * Reused across PolicyScriptChecks and ConsensusScriptChecks. */
        PrecomputedTransactionData m_precomputed_txdata;
    };

    // Run the policy checks on a given transaction, excluding any script checks.
    // Looks up inputs, calculates feerate, considers replacement, evaluates
    // package limits, etc. As this function can be invoked for "free" by a peer,
    // only tests that are fast should be done here (to avoid CPU DoS).
    bool PreChecks(ATMPArgs& args, Workspace& ws) EXCLUSIVE_LOCKS_REQUIRED(cs_main, m_pool.cs);

    // Run checks for mempool replace-by-fee.
    bool ReplacementChecks(Workspace& ws) EXCLUSIVE_LOCKS_REQUIRED(cs_main, m_pool.cs);

    // Enforce package mempool ancestor/descendant limits (distinct from individual
    // ancestor/descendant limits done in PreChecks).
    bool PackageMempoolChecks(const std::vector<CTransactionRef>& txns,
                              int64_t total_vsize,
                              PackageValidationState& package_state) EXCLUSIVE_LOCKS_REQUIRED(cs_main, m_pool.cs);

    // Run the script checks using our policy flags. As this can be slow, we should
    // only invoke this on transactions that have otherwise passed policy checks.
    bool PolicyScriptChecks(const ATMPArgs& args, Workspace& ws) EXCLUSIVE_LOCKS_REQUIRED(cs_main, m_pool.cs);

    // Re-run the script checks, using consensus flags, and try to cache the
    // result in the scriptcache. This should be done after
    // PolicyScriptChecks(). This requires that all inputs either be in our
    // utxo set or in the mempool.
    bool ConsensusScriptChecks(const ATMPArgs& args, Workspace& ws) EXCLUSIVE_LOCKS_REQUIRED(cs_main, m_pool.cs);

    // Try to add the transaction to the mempool, removing any conflicts first.
    // Returns true if the transaction is in the mempool after any size
    // limiting is performed, false otherwise.
    bool Finalize(const ATMPArgs& args, Workspace& ws) EXCLUSIVE_LOCKS_REQUIRED(cs_main, m_pool.cs);

    // Submit all transactions to the mempool and call ConsensusScriptChecks to add to the script
    // cache - should only be called after successful validation of all transactions in the package.
    // Does not call LimitMempoolSize(), so mempool max_size_bytes may be temporarily exceeded.
    bool SubmitPackage(const ATMPArgs& args, std::vector<Workspace>& workspaces, PackageValidationState& package_state,
                       std::map<uint256, MempoolAcceptResult>& results)
         EXCLUSIVE_LOCKS_REQUIRED(cs_main, m_pool.cs);

    // Compare a package's feerate against minimum allowed.
    bool CheckFeeRate(size_t package_size, CAmount package_fee, TxValidationState& state) EXCLUSIVE_LOCKS_REQUIRED(::cs_main, m_pool.cs)
    {
        AssertLockHeld(::cs_main);
        AssertLockHeld(m_pool.cs);
        CAmount mempoolRejectFee = m_pool.GetMinFee().GetFee(package_size);
        if (mempoolRejectFee > 0 && package_fee < mempoolRejectFee) {
            return state.Invalid(TxValidationResult::TX_RECONSIDERABLE, "mempool min fee not met", strprintf("%d < %d", package_fee, mempoolRejectFee));
        }

        if (package_fee < m_pool.m_min_relay_feerate.GetFee(package_size)) {
            return state.Invalid(TxValidationResult::TX_RECONSIDERABLE, "min relay fee not met",
                                 strprintf("%d < %d", package_fee, m_pool.m_min_relay_feerate.GetFee(package_size)));
        }
        return true;
    }

private:
    CTxMemPool& m_pool;
    CCoinsViewCache m_view;
    CCoinsViewMemPool m_viewmempool;
    CCoinsView m_dummy;

    Chainstate& m_active_chainstate;

    /** Whether the transaction(s) would replace any mempool transactions and/or evict any siblings.
     * If so, RBF rules apply. */
    bool m_rbf{false};
};

bool MemPoolAccept::PreChecks(ATMPArgs& args, Workspace& ws)
{
    AssertLockHeld(cs_main);
    AssertLockHeld(m_pool.cs);
    const CTransactionRef& ptx = ws.m_ptx;
    const CTransaction& tx = *ws.m_ptx;
    const Txid& hash = ws.m_hash;

    // Copy/alias what we need out of args
    const int64_t nAcceptTime = args.m_accept_time;
    const bool bypass_limits = args.m_bypass_limits;
    std::vector<COutPoint>& coins_to_uncache = args.m_coins_to_uncache;

    // Alias what we need out of ws
    TxValidationState& state = ws.m_state;
    std::unique_ptr<CTxMemPoolEntry>& entry = ws.m_entry;

    if (!CheckTransaction(tx, state)) {
        return false; // state filled in by CheckTransaction
    }

    // Coinbase is only valid in a block, not as a loose transaction
    if (tx.IsCoinBase())
        return state.Invalid(TxValidationResult::TX_CONSENSUS, "coinbase");

    // Rather not work on nonstandard transactions (unless -testnet/-regtest)
    std::string reason;
    if (m_pool.m_require_standard && !IsStandardTx(tx, m_pool.m_max_datacarrier_bytes, m_pool.m_permit_bare_multisig, m_pool.m_dust_relay_feerate, reason)) {
        return state.Invalid(TxValidationResult::TX_NOT_STANDARD, reason);
    }

    // Transactions smaller than 65 non-witness bytes are not relayed to mitigate CVE-2017-12842.
    if (::GetSerializeSize(TX_NO_WITNESS(tx)) < MIN_STANDARD_TX_NONWITNESS_SIZE)
        return state.Invalid(TxValidationResult::TX_NOT_STANDARD, "tx-size-small");

    // Only accept nLockTime-using transactions that can be mined in the next
    // block; we don't want our mempool filled up with transactions that can't
    // be mined yet.
    if (!CheckFinalTxAtTip(*Assert(m_active_chainstate.m_chain.Tip()), tx)) {
        return state.Invalid(TxValidationResult::TX_PREMATURE_SPEND, "non-final");
    }

    if (m_pool.exists(GenTxid::Wtxid(tx.GetWitnessHash()))) {
        // Exact transaction already exists in the mempool.
        return state.Invalid(TxValidationResult::TX_CONFLICT, "txn-already-in-mempool");
    } else if (m_pool.exists(GenTxid::Txid(tx.GetHash()))) {
        // Transaction with the same non-witness data but different witness (same txid, different
        // wtxid) already exists in the mempool.
        return state.Invalid(TxValidationResult::TX_CONFLICT, "txn-same-nonwitness-data-in-mempool");
    }

    // Check for conflicts with in-memory transactions
    for (const CTxIn &txin : tx.vin)
    {
        const CTransaction* ptxConflicting = m_pool.GetConflictTx(txin.prevout);
        if (ptxConflicting) {
            if (!args.m_allow_replacement) {
                // Transaction conflicts with a mempool tx, but we're not allowing replacements.
                return state.Invalid(TxValidationResult::TX_MEMPOOL_POLICY, "bip125-replacement-disallowed");
            }
            if (!ws.m_conflicts.count(ptxConflicting->GetHash()))
            {
                // Transactions that don't explicitly signal replaceability are
                // *not* replaceable with the current logic, even if one of their
                // unconfirmed ancestors signals replaceability. This diverges
                // from BIP125's inherited signaling description (see CVE-2021-31876).
                // Applications relying on first-seen mempool behavior should
                // check all unconfirmed ancestors; otherwise an opt-in ancestor
                // might be replaced, causing removal of this descendant.
                //
                // All V3 transactions are considered replaceable.
                //
                // Replaceability signaling of the original transactions may be
                // ignored due to node setting.
                const bool allow_rbf{m_pool.m_full_rbf || SignalsOptInRBF(*ptxConflicting) || ptxConflicting->nVersion == 3};
                if (!allow_rbf) {
                    return state.Invalid(TxValidationResult::TX_MEMPOOL_POLICY, "txn-mempool-conflict");
                }

                ws.m_conflicts.insert(ptxConflicting->GetHash());
            }
        }
    }

    if (!m_pool.checkNameOps(tx))
        return state.Invalid(TxValidationResult::TX_CONFLICT,
                             "txn-mempool-name-error");

    m_view.SetBackend(m_viewmempool);

    const CCoinsViewCache& coins_cache = m_active_chainstate.CoinsTip();
    // do all inputs exist?
    for (const CTxIn& txin : tx.vin) {
        if (!coins_cache.HaveCoinInCache(txin.prevout)) {
            coins_to_uncache.push_back(txin.prevout);
        }

        // Note: this call may add txin.prevout to the coins cache
        // (coins_cache.cacheCoins) by way of FetchCoin(). It should be removed
        // later (via coins_to_uncache) if this tx turns out to be invalid.
        if (!m_view.HaveCoin(txin.prevout)) {
            // Are inputs missing because we already have the tx?
            for (size_t out = 0; out < tx.vout.size(); out++) {
                // See if we have any output in the UTXO set.
                if (coins_cache.HaveCoin(COutPoint(hash, out))) {
                    return state.Invalid(TxValidationResult::TX_CONFLICT, "txn-already-known");
                }
            }
            // Otherwise assume this might be an orphan tx for which we just haven't seen parents yet
            return state.Invalid(TxValidationResult::TX_MISSING_INPUTS, "bad-txns-inputs-missingorspent");
        }
    }

    // This is const, but calls into the back end CoinsViews. The CCoinsViewDB at the bottom of the
    // hierarchy brings the best block into scope. See CCoinsViewDB::GetBestBlock().
    m_view.GetBestBlock();

    /* If this is a name update (or firstupdate), make sure that the
       existing name entry (if any) is in the dummy cache.  Otherwise
       tx validation done below (in CheckInputs) will not be correct.  */
    for (const auto& txout : tx.vout)
    {
        const CNameScript nameOp(txout.scriptPubKey);
        if (nameOp.isNameOp() && nameOp.isAnyUpdate())
        {
            const valtype& name = nameOp.getOpName();
            CNameData data;
            if (m_view.GetName(name, data))
                m_view.SetName(name, data, false);
        }
    }

    // we have all inputs cached now, so switch back to dummy (to protect
    // against bugs where we pull more inputs from disk that miss being added
    // to coins_to_uncache)
    m_view.SetBackend(m_dummy);

    assert(m_active_chainstate.m_blockman.LookupBlockIndex(m_view.GetBestBlock()) == m_active_chainstate.m_chain.Tip());

    // Only accept BIP68 sequence locked transactions that can be mined in the next
    // block; we don't want our mempool filled up with transactions that can't
    // be mined yet.
    // Pass in m_view which has all of the relevant inputs cached. Note that, since m_view's
    // backend was removed, it no longer pulls coins from the mempool.
    const std::optional<LockPoints> lock_points{CalculateLockPointsAtTip(m_active_chainstate.m_chain.Tip(), m_view, tx)};
    if (!lock_points.has_value() || !CheckSequenceLocksAtTip(m_active_chainstate.m_chain.Tip(), *lock_points)) {
        return state.Invalid(TxValidationResult::TX_PREMATURE_SPEND, "non-BIP68-final");
    }

    // The mempool holds txs for the next block, so pass height+1 to CheckTxInputs
    if (!Consensus::CheckTxInputs(tx, state, m_view, m_active_chainstate.m_chain.Height() + 1, ws.m_base_fees)) {
        return false; // state filled in by CheckTxInputs
    }

    if (m_pool.m_require_standard && !AreInputsStandard(tx, m_view)) {
        return state.Invalid(TxValidationResult::TX_INPUTS_NOT_STANDARD, "bad-txns-nonstandard-inputs");
    }

    // Check for non-standard witnesses.
    if (tx.HasWitness() && m_pool.m_require_standard && !IsWitnessStandard(tx, m_view)) {
        return state.Invalid(TxValidationResult::TX_WITNESS_MUTATED, "bad-witness-nonstandard");
    }

    int64_t nSigOpsCost = GetTransactionSigOpCost(tx, m_view, STANDARD_SCRIPT_VERIFY_FLAGS);

    // ws.m_modified_fees includes any fee deltas from PrioritiseTransaction
    ws.m_modified_fees = ws.m_base_fees;
    m_pool.ApplyDelta(hash, ws.m_modified_fees);

    // Keep track of transactions that spend a coinbase, which we re-scan
    // during reorgs to ensure COINBASE_MATURITY is still met.
    bool fSpendsCoinbase = false;
    for (const CTxIn &txin : tx.vin) {
        const Coin &coin = m_view.AccessCoin(txin.prevout);
        if (coin.IsCoinBase()) {
            fSpendsCoinbase = true;
            break;
        }
    }

    // Set entry_sequence to 0 when bypass_limits is used; this allows txs from a block
    // reorg to be marked earlier than any child txs that were already in the mempool.
    const uint64_t entry_sequence = bypass_limits ? 0 : m_pool.GetSequence();
    entry.reset(new CTxMemPoolEntry(ptx, ws.m_base_fees, nAcceptTime, m_active_chainstate.m_chain.Height(), entry_sequence,
                                    fSpendsCoinbase, nSigOpsCost, lock_points.value()));
    ws.m_vsize = entry->GetTxSize();

    if (nSigOpsCost > MAX_STANDARD_TX_SIGOPS_COST)
        return state.Invalid(TxValidationResult::TX_NOT_STANDARD, "bad-txns-too-many-sigops",
                strprintf("%d", nSigOpsCost));

    // No individual transactions are allowed below the min relay feerate except from disconnected blocks.
    // This requirement, unlike CheckFeeRate, cannot be bypassed using m_package_feerates because,
    // while a tx could be package CPFP'd when entering the mempool, we do not have a DoS-resistant
    // method of ensuring the tx remains bumped. For example, the fee-bumping child could disappear
    // due to a replacement.
    // The only exception is v3 transactions.
    if (!bypass_limits && ws.m_ptx->nVersion != 3 && ws.m_modified_fees < m_pool.m_min_relay_feerate.GetFee(ws.m_vsize)) {
        // Even though this is a fee-related failure, this result is TX_MEMPOOL_POLICY, not
        // TX_RECONSIDERABLE, because it cannot be bypassed using package validation.
        return state.Invalid(TxValidationResult::TX_MEMPOOL_POLICY, "min relay fee not met",
                             strprintf("%d < %d", ws.m_modified_fees, m_pool.m_min_relay_feerate.GetFee(ws.m_vsize)));
    }
    // No individual transactions are allowed below the mempool min feerate except from disconnected
    // blocks and transactions in a package. Package transactions will be checked using package
    // feerate later.
    if (!bypass_limits && !args.m_package_feerates && !CheckFeeRate(ws.m_vsize, ws.m_modified_fees, state)) return false;

    ws.m_iters_conflicting = m_pool.GetIterSet(ws.m_conflicts);

    // Note that these modifications are only applicable to single transaction scenarios;
    // carve-outs and package RBF are disabled for multi-transaction evaluations.
    CTxMemPool::Limits maybe_rbf_limits = m_pool.m_limits;

    // Calculate in-mempool ancestors, up to a limit.
    if (ws.m_conflicts.size() == 1) {
        // In general, when we receive an RBF transaction with mempool conflicts, we want to know whether we
        // would meet the chain limits after the conflicts have been removed. However, there isn't a practical
        // way to do this short of calculating the ancestor and descendant sets with an overlay cache of
        // changed mempool entries. Due to both implementation and runtime complexity concerns, this isn't
        // very realistic, thus we only ensure a limited set of transactions are RBF'able despite mempool
        // conflicts here. Importantly, we need to ensure that some transactions which were accepted using
        // the below carve-out are able to be RBF'ed, without impacting the security the carve-out provides
        // for off-chain contract systems (see link in the comment below).
        //
        // Specifically, the subset of RBF transactions which we allow despite chain limits are those which
        // conflict directly with exactly one other transaction (but may evict children of said transaction),
        // and which are not adding any new mempool dependencies. Note that the "no new mempool dependencies"
        // check is accomplished later, so we don't bother doing anything about it here, but if our
        // policy changes, we may need to move that check to here instead of removing it wholesale.
        //
        // Such transactions are clearly not merging any existing packages, so we are only concerned with
        // ensuring that (a) no package is growing past the package size (not count) limits and (b) we are
        // not allowing something to effectively use the (below) carve-out spot when it shouldn't be allowed
        // to.
        //
        // To check these we first check if we meet the RBF criteria, above, and increment the descendant
        // limits by the direct conflict and its descendants (as these are recalculated in
        // CalculateMempoolAncestors by assuming the new transaction being added is a new descendant, with no
        // removals, of each parent's existing dependent set). The ancestor count limits are unmodified (as
        // the ancestor limits should be the same for both our new transaction and any conflicts).
        // We don't bother incrementing m_limit_descendants by the full removal count as that limit never comes
        // into force here (as we're only adding a single transaction).
        assert(ws.m_iters_conflicting.size() == 1);
        CTxMemPool::txiter conflict = *ws.m_iters_conflicting.begin();

        maybe_rbf_limits.descendant_count += 1;
        maybe_rbf_limits.descendant_size_vbytes += conflict->GetSizeWithDescendants();
    }

    auto ancestors{m_pool.CalculateMemPoolAncestors(*entry, maybe_rbf_limits)};
    if (!ancestors) {
        // If CalculateMemPoolAncestors fails second time, we want the original error string.
        // Contracting/payment channels CPFP carve-out:
        // If the new transaction is relatively small (up to 40k weight)
        // and has at most one ancestor (ie ancestor limit of 2, including
        // the new transaction), allow it if its parent has exactly the
        // descendant limit descendants.
        //
        // This allows protocols which rely on distrusting counterparties
        // being able to broadcast descendants of an unconfirmed transaction
        // to be secure by simply only having two immediately-spendable
        // outputs - one for each counterparty. For more info on the uses for
        // this, see https://lists.linuxfoundation.org/pipermail/bitcoin-dev/2018-November/016518.html
        CTxMemPool::Limits cpfp_carve_out_limits{
            .ancestor_count = 2,
            .ancestor_size_vbytes = maybe_rbf_limits.ancestor_size_vbytes,
            .descendant_count = maybe_rbf_limits.descendant_count + 1,
            .descendant_size_vbytes = maybe_rbf_limits.descendant_size_vbytes + EXTRA_DESCENDANT_TX_SIZE_LIMIT,
        };
        const auto error_message{util::ErrorString(ancestors).original};
        if (ws.m_vsize > EXTRA_DESCENDANT_TX_SIZE_LIMIT) {
            return state.Invalid(TxValidationResult::TX_MEMPOOL_POLICY, "too-long-mempool-chain", error_message);
        }
        ancestors = m_pool.CalculateMemPoolAncestors(*entry, cpfp_carve_out_limits);
        if (!ancestors) return state.Invalid(TxValidationResult::TX_MEMPOOL_POLICY, "too-long-mempool-chain", error_message);
    }

    ws.m_ancestors = *ancestors;
    // Even though just checking direct mempool parents for inheritance would be sufficient, we
    // check using the full ancestor set here because it's more convenient to use what we have
    // already calculated.
    if (const auto err{SingleV3Checks(ws.m_ptx, ws.m_ancestors, ws.m_conflicts, ws.m_vsize)}) {
        // Disabled within package validation.
        if (err->second != nullptr && args.m_allow_replacement) {
            // Potential sibling eviction. Add the sibling to our list of mempool conflicts to be
            // included in RBF checks.
            ws.m_conflicts.insert(err->second->GetHash());
            // Adding the sibling to m_iters_conflicting here means that it doesn't count towards
            // RBF Carve Out above. This is correct, since removing to-be-replaced transactions from
            // the descendant count is done separately in SingleV3Checks for v3 transactions.
            ws.m_iters_conflicting.insert(m_pool.GetIter(err->second->GetHash()).value());
            ws.m_sibling_eviction = true;
            // The sibling will be treated as part of the to-be-replaced set in ReplacementChecks.
            // Note that we are not checking whether it opts in to replaceability via BIP125 or v3
            // (which is normally done in PreChecks). However, the only way a v3 transaction can
            // have a non-v3 and non-BIP125 descendant is due to a reorg.
        } else {
            return state.Invalid(TxValidationResult::TX_MEMPOOL_POLICY, "v3-rule-violation", err->first);
        }
    }

    // A transaction that spends outputs that would be replaced by it is invalid. Now
    // that we have the set of all ancestors we can detect this
    // pathological case by making sure ws.m_conflicts and ws.m_ancestors don't
    // intersect.
    if (const auto err_string{EntriesAndTxidsDisjoint(ws.m_ancestors, ws.m_conflicts, hash)}) {
        // We classify this as a consensus error because a transaction depending on something it
        // conflicts with would be inconsistent.
        return state.Invalid(TxValidationResult::TX_CONSENSUS, "bad-txns-spends-conflicting-tx", *err_string);
    }

    m_rbf = !ws.m_conflicts.empty();
    return true;
}

bool MemPoolAccept::ReplacementChecks(Workspace& ws)
{
    AssertLockHeld(cs_main);
    AssertLockHeld(m_pool.cs);

    const CTransaction& tx = *ws.m_ptx;
    const uint256& hash = ws.m_hash;
    TxValidationState& state = ws.m_state;

    CFeeRate newFeeRate(ws.m_modified_fees, ws.m_vsize);
    // Enforce Rule #6. The replacement transaction must have a higher feerate than its direct conflicts.
    // - The motivation for this check is to ensure that the replacement transaction is preferable for
    //   block-inclusion, compared to what would be removed from the mempool.
    // - This logic predates ancestor feerate-based transaction selection, which is why it doesn't
    //   consider feerates of descendants.
    // - Note: Ancestor feerate-based transaction selection has made this comparison insufficient to
    //   guarantee that this is incentive-compatible for miners, because it is possible for a
    //   descendant transaction of a direct conflict to pay a higher feerate than the transaction that
    //   might replace them, under these rules.
    if (const auto err_string{PaysMoreThanConflicts(ws.m_iters_conflicting, newFeeRate, hash)}) {
        // Even though this is a fee-related failure, this result is TX_MEMPOOL_POLICY, not
        // TX_RECONSIDERABLE, because it cannot be bypassed using package validation.
        // This must be changed if package RBF is enabled.
        return state.Invalid(TxValidationResult::TX_MEMPOOL_POLICY,
                             strprintf("insufficient fee%s", ws.m_sibling_eviction ? " (including sibling eviction)" : ""), *err_string);
    }

    // Calculate all conflicting entries and enforce Rule #5.
    if (const auto err_string{GetEntriesForConflicts(tx, m_pool, ws.m_iters_conflicting, ws.m_all_conflicting)}) {
        return state.Invalid(TxValidationResult::TX_MEMPOOL_POLICY,
                             strprintf("too many potential replacements%s", ws.m_sibling_eviction ? " (including sibling eviction)" : ""), *err_string);
    }
    // Enforce Rule #2.
    if (const auto err_string{HasNoNewUnconfirmed(tx, m_pool, ws.m_iters_conflicting)}) {
        // Sibling eviction is only done for v3 transactions, which cannot have multiple ancestors.
        Assume(!ws.m_sibling_eviction);
        return state.Invalid(TxValidationResult::TX_MEMPOOL_POLICY,
                             strprintf("replacement-adds-unconfirmed%s", ws.m_sibling_eviction ? " (including sibling eviction)" : ""), *err_string);
    }
    // Check if it's economically rational to mine this transaction rather than the ones it
    // replaces and pays for its own relay fees. Enforce Rules #3 and #4.
    for (CTxMemPool::txiter it : ws.m_all_conflicting) {
        ws.m_conflicting_fees += it->GetModifiedFee();
        ws.m_conflicting_size += it->GetTxSize();
    }
    if (const auto err_string{PaysForRBF(ws.m_conflicting_fees, ws.m_modified_fees, ws.m_vsize,
                                         m_pool.m_incremental_relay_feerate, hash)}) {
        // Even though this is a fee-related failure, this result is TX_MEMPOOL_POLICY, not
        // TX_RECONSIDERABLE, because it cannot be bypassed using package validation.
        // This must be changed if package RBF is enabled.
        return state.Invalid(TxValidationResult::TX_MEMPOOL_POLICY,
                             strprintf("insufficient fee%s", ws.m_sibling_eviction ? " (including sibling eviction)" : ""), *err_string);
    }
    return true;
}

bool MemPoolAccept::PackageMempoolChecks(const std::vector<CTransactionRef>& txns,
                                         const int64_t total_vsize,
                                         PackageValidationState& package_state)
{
    AssertLockHeld(cs_main);
    AssertLockHeld(m_pool.cs);

    // CheckPackageLimits expects the package transactions to not already be in the mempool.
    assert(std::all_of(txns.cbegin(), txns.cend(), [this](const auto& tx)
                       { return !m_pool.exists(GenTxid::Txid(tx->GetHash()));}));

    auto result = m_pool.CheckPackageLimits(txns, total_vsize);
    if (!result) {
        // This is a package-wide error, separate from an individual transaction error.
        return package_state.Invalid(PackageValidationResult::PCKG_POLICY, "package-mempool-limits", util::ErrorString(result).original);
    }
   return true;
}

bool MemPoolAccept::PolicyScriptChecks(const ATMPArgs& args, Workspace& ws)
{
    AssertLockHeld(cs_main);
    AssertLockHeld(m_pool.cs);
    const CTransaction& tx = *ws.m_ptx;
    TxValidationState& state = ws.m_state;

    constexpr unsigned int scriptVerifyFlags = STANDARD_SCRIPT_VERIFY_FLAGS;

    // Check input scripts and signatures.
    // This is done last to help prevent CPU exhaustion denial-of-service attacks.
    if (!CheckInputScripts(tx, state, m_view, scriptVerifyFlags, true, false, ws.m_precomputed_txdata)) {
        // SCRIPT_VERIFY_CLEANSTACK requires SCRIPT_VERIFY_WITNESS, so we
        // need to turn both off, and compare against just turning off CLEANSTACK
        // to see if the failure is specifically due to witness validation.
        TxValidationState state_dummy; // Want reported failures to be from first CheckInputScripts
        if (!tx.HasWitness() && CheckInputScripts(tx, state_dummy, m_view, scriptVerifyFlags & ~(SCRIPT_VERIFY_WITNESS | SCRIPT_VERIFY_CLEANSTACK), true, false, ws.m_precomputed_txdata) &&
                !CheckInputScripts(tx, state_dummy, m_view, scriptVerifyFlags & ~SCRIPT_VERIFY_CLEANSTACK, true, false, ws.m_precomputed_txdata)) {
            // Only the witness is missing, so the transaction itself may be fine.
            state.Invalid(TxValidationResult::TX_WITNESS_STRIPPED,
                    state.GetRejectReason(), state.GetDebugMessage());
        }
        return false; // state filled in by CheckInputScripts
    }

    return true;
}

bool MemPoolAccept::ConsensusScriptChecks(const ATMPArgs& args, Workspace& ws)
{
    AssertLockHeld(cs_main);
    AssertLockHeld(m_pool.cs);
    const CTransaction& tx = *ws.m_ptx;
    const uint256& hash = ws.m_hash;
    TxValidationState& state = ws.m_state;

    // Check again against the current block tip's script verification
    // flags to cache our script execution flags. This is, of course,
    // useless if the next block has different script flags from the
    // previous one, but because the cache tracks script flags for us it
    // will auto-invalidate and we'll just have a few blocks of extra
    // misses on soft-fork activation.
    //
    // This is also useful in case of bugs in the standard flags that cause
    // transactions to pass as valid when they're actually invalid. For
    // instance the STRICTENC flag was incorrectly allowing certain
    // CHECKSIG NOT scripts to pass, even though they were invalid.
    //
    // There is a similar check in CreateNewBlock() to prevent creating
    // invalid blocks (using TestBlockValidity), however allowing such
    // transactions into the mempool can be exploited as a DoS attack.
    unsigned int currentBlockScriptVerifyFlags{GetBlockScriptFlags(*m_active_chainstate.m_chain.Tip(), m_active_chainstate.m_chainman)};
    if (!CheckInputsFromMempoolAndCache(tx, state, m_view, m_pool, currentBlockScriptVerifyFlags,
                                        ws.m_precomputed_txdata, m_active_chainstate.CoinsTip())) {
        LogPrintf("BUG! PLEASE REPORT THIS! CheckInputScripts failed against latest-block but not STANDARD flags %s, %s\n", hash.ToString(), state.ToString());
        return Assume(false);
    }

    return true;
}

bool MemPoolAccept::Finalize(const ATMPArgs& args, Workspace& ws)
{
    AssertLockHeld(cs_main);
    AssertLockHeld(m_pool.cs);
    const CTransaction& tx = *ws.m_ptx;
    const uint256& hash = ws.m_hash;
    TxValidationState& state = ws.m_state;
    const bool bypass_limits = args.m_bypass_limits;

    std::unique_ptr<CTxMemPoolEntry>& entry = ws.m_entry;

    // Remove conflicting transactions from the mempool
    for (CTxMemPool::txiter it : ws.m_all_conflicting)
    {
        LogPrint(BCLog::MEMPOOL, "replacing tx %s (wtxid=%s) with %s (wtxid=%s) for %s additional fees, %d delta bytes\n",
                it->GetTx().GetHash().ToString(),
                it->GetTx().GetWitnessHash().ToString(),
                hash.ToString(),
                tx.GetWitnessHash().ToString(),
                FormatMoney(ws.m_modified_fees - ws.m_conflicting_fees),
                (int)entry->GetTxSize() - (int)ws.m_conflicting_size);
        TRACE7(mempool, replaced,
                it->GetTx().GetHash().data(),
                it->GetTxSize(),
                it->GetFee(),
                std::chrono::duration_cast<std::chrono::duration<std::uint64_t>>(it->GetTime()).count(),
                hash.data(),
                entry->GetTxSize(),
                entry->GetFee()
        );
        ws.m_replaced_transactions.push_back(it->GetSharedTx());
    }
    m_pool.RemoveStaged(ws.m_all_conflicting, false, MemPoolRemovalReason::REPLACED);
    // Store transaction in memory
    m_pool.addUnchecked(*entry, ws.m_ancestors);

    // trim mempool and check if tx was trimmed
    // If we are validating a package, don't trim here because we could evict a previous transaction
    // in the package. LimitMempoolSize() should be called at the very end to make sure the mempool
    // is still within limits and package submission happens atomically.
    if (!args.m_package_submission && !bypass_limits) {
        LimitMempoolSize(m_pool, m_active_chainstate.CoinsTip());
        if (!m_pool.exists(GenTxid::Txid(hash)))
            // The tx no longer meets our (new) mempool minimum feerate but could be reconsidered in a package.
            return state.Invalid(TxValidationResult::TX_RECONSIDERABLE, "mempool full");
    }
    return true;
}

bool MemPoolAccept::SubmitPackage(const ATMPArgs& args, std::vector<Workspace>& workspaces,
                                  PackageValidationState& package_state,
                                  std::map<uint256, MempoolAcceptResult>& results)
{
    AssertLockHeld(cs_main);
    AssertLockHeld(m_pool.cs);
    // Sanity check: none of the transactions should be in the mempool, and none of the transactions
    // should have a same-txid-different-witness equivalent in the mempool.
    assert(std::all_of(workspaces.cbegin(), workspaces.cend(), [this](const auto& ws){
        return !m_pool.exists(GenTxid::Txid(ws.m_ptx->GetHash())); }));

    bool all_submitted = true;
    // ConsensusScriptChecks adds to the script cache and is therefore consensus-critical;
    // CheckInputsFromMempoolAndCache asserts that transactions only spend coins available from the
    // mempool or UTXO set. Submit each transaction to the mempool immediately after calling
    // ConsensusScriptChecks to make the outputs available for subsequent transactions.
    for (Workspace& ws : workspaces) {
        if (!ConsensusScriptChecks(args, ws)) {
            results.emplace(ws.m_ptx->GetWitnessHash(), MempoolAcceptResult::Failure(ws.m_state));
            // Since PolicyScriptChecks() passed, this should never fail.
            Assume(false);
            all_submitted = false;
            package_state.Invalid(PackageValidationResult::PCKG_MEMPOOL_ERROR,
                                  strprintf("BUG! PolicyScriptChecks succeeded but ConsensusScriptChecks failed: %s",
                                            ws.m_ptx->GetHash().ToString()));
        }

        // Re-calculate mempool ancestors to call addUnchecked(). They may have changed since the
        // last calculation done in PreChecks, since package ancestors have already been submitted.
        {
            auto ancestors{m_pool.CalculateMemPoolAncestors(*ws.m_entry, m_pool.m_limits)};
            if(!ancestors) {
                results.emplace(ws.m_ptx->GetWitnessHash(), MempoolAcceptResult::Failure(ws.m_state));
                // Since PreChecks() and PackageMempoolChecks() both enforce limits, this should never fail.
                Assume(false);
                all_submitted = false;
                package_state.Invalid(PackageValidationResult::PCKG_MEMPOOL_ERROR,
                                    strprintf("BUG! Mempool ancestors or descendants were underestimated: %s",
                                                ws.m_ptx->GetHash().ToString()));
            }
            ws.m_ancestors = std::move(ancestors).value_or(ws.m_ancestors);
        }
        // If we call LimitMempoolSize() for each individual Finalize(), the mempool will not take
        // the transaction's descendant feerate into account because it hasn't seen them yet. Also,
        // we risk evicting a transaction that a subsequent package transaction depends on. Instead,
        // allow the mempool to temporarily bypass limits, the maximum package size) while
        // submitting transactions individually and then trim at the very end.
        if (!Finalize(args, ws)) {
            results.emplace(ws.m_ptx->GetWitnessHash(), MempoolAcceptResult::Failure(ws.m_state));
            // Since LimitMempoolSize() won't be called, this should never fail.
            Assume(false);
            all_submitted = false;
            package_state.Invalid(PackageValidationResult::PCKG_MEMPOOL_ERROR,
                                  strprintf("BUG! Adding to mempool failed: %s", ws.m_ptx->GetHash().ToString()));
        }
    }

    std::vector<Wtxid> all_package_wtxids;
    all_package_wtxids.reserve(workspaces.size());
    std::transform(workspaces.cbegin(), workspaces.cend(), std::back_inserter(all_package_wtxids),
                   [](const auto& ws) { return ws.m_ptx->GetWitnessHash(); });

    // Add successful results. The returned results may change later if LimitMempoolSize() evicts them.
    for (Workspace& ws : workspaces) {
        const auto effective_feerate = args.m_package_feerates ? ws.m_package_feerate :
            CFeeRate{ws.m_modified_fees, static_cast<uint32_t>(ws.m_vsize)};
        const auto effective_feerate_wtxids = args.m_package_feerates ? all_package_wtxids :
            std::vector<Wtxid>{ws.m_ptx->GetWitnessHash()};
        results.emplace(ws.m_ptx->GetWitnessHash(),
                        MempoolAcceptResult::Success(std::move(ws.m_replaced_transactions), ws.m_vsize,
                                         ws.m_base_fees, effective_feerate, effective_feerate_wtxids));
        if (!m_pool.m_signals) continue;
        const CTransaction& tx = *ws.m_ptx;
        const auto tx_info = NewMempoolTransactionInfo(ws.m_ptx, ws.m_base_fees,
                                                       ws.m_vsize, ws.m_entry->GetHeight(),
                                                       args.m_bypass_limits, args.m_package_submission,
                                                       IsCurrentForFeeEstimation(m_active_chainstate),
                                                       m_pool.HasNoInputsOf(tx));
        m_pool.m_signals->TransactionAddedToMempool(tx_info, m_pool.GetAndIncrementSequence());
    }
    return all_submitted;
}

MempoolAcceptResult MemPoolAccept::AcceptSingleTransaction(const CTransactionRef& ptx, ATMPArgs& args)
{
    AssertLockHeld(cs_main);
    LOCK(m_pool.cs); // mempool "read lock" (held through m_pool.m_signals->TransactionAddedToMempool())

    Workspace ws(ptx);
    const std::vector<Wtxid> single_wtxid{ws.m_ptx->GetWitnessHash()};

    if (!PreChecks(args, ws)) {
        if (ws.m_state.GetResult() == TxValidationResult::TX_RECONSIDERABLE) {
            // Failed for fee reasons. Provide the effective feerate and which tx was included.
            return MempoolAcceptResult::FeeFailure(ws.m_state, CFeeRate(ws.m_modified_fees, ws.m_vsize), single_wtxid);
        }
        return MempoolAcceptResult::Failure(ws.m_state);
    }

    // Individual modified feerate exceeded caller-defined max; abort
    if (args.m_client_maxfeerate && CFeeRate(ws.m_modified_fees, ws.m_vsize) > args.m_client_maxfeerate.value()) {
        ws.m_state.Invalid(TxValidationResult::TX_MEMPOOL_POLICY, "max feerate exceeded", "");
        return MempoolAcceptResult::Failure(ws.m_state);
    }

    if (m_rbf && !ReplacementChecks(ws)) return MempoolAcceptResult::Failure(ws.m_state);

    // Perform the inexpensive checks first and avoid hashing and signature verification unless
    // those checks pass, to mitigate CPU exhaustion denial-of-service attacks.
    if (!PolicyScriptChecks(args, ws)) return MempoolAcceptResult::Failure(ws.m_state);

    if (!ConsensusScriptChecks(args, ws)) return MempoolAcceptResult::Failure(ws.m_state);

    const CFeeRate effective_feerate{ws.m_modified_fees, static_cast<uint32_t>(ws.m_vsize)};
    // Tx was accepted, but not added
    if (args.m_test_accept) {
        return MempoolAcceptResult::Success(std::move(ws.m_replaced_transactions), ws.m_vsize,
                                            ws.m_base_fees, effective_feerate, single_wtxid);
    }

    if (!Finalize(args, ws)) {
        // The only possible failure reason is fee-related (mempool full).
        // Failed for fee reasons. Provide the effective feerate and which txns were included.
        Assume(ws.m_state.GetResult() == TxValidationResult::TX_RECONSIDERABLE);
        return MempoolAcceptResult::FeeFailure(ws.m_state, CFeeRate(ws.m_modified_fees, ws.m_vsize), {ws.m_ptx->GetWitnessHash()});
    }

    if (m_pool.m_signals) {
        const CTransaction& tx = *ws.m_ptx;
        const auto tx_info = NewMempoolTransactionInfo(ws.m_ptx, ws.m_base_fees,
                                                       ws.m_vsize, ws.m_entry->GetHeight(),
                                                       args.m_bypass_limits, args.m_package_submission,
                                                       IsCurrentForFeeEstimation(m_active_chainstate),
                                                       m_pool.HasNoInputsOf(tx));
        m_pool.m_signals->TransactionAddedToMempool(tx_info, m_pool.GetAndIncrementSequence());
    }

    return MempoolAcceptResult::Success(std::move(ws.m_replaced_transactions), ws.m_vsize, ws.m_base_fees,
                                        effective_feerate, single_wtxid);
}

PackageMempoolAcceptResult MemPoolAccept::AcceptMultipleTransactions(const std::vector<CTransactionRef>& txns, ATMPArgs& args)
{
    AssertLockHeld(cs_main);

    // These context-free package limits can be done before taking the mempool lock.
    PackageValidationState package_state;
    if (!IsWellFormedPackage(txns, package_state, /*require_sorted=*/true)) return PackageMempoolAcceptResult(package_state, {});

    std::vector<Workspace> workspaces{};
    workspaces.reserve(txns.size());
    std::transform(txns.cbegin(), txns.cend(), std::back_inserter(workspaces),
                   [](const auto& tx) { return Workspace(tx); });
    std::map<uint256, MempoolAcceptResult> results;

    LOCK(m_pool.cs);

    // Do all PreChecks first and fail fast to avoid running expensive script checks when unnecessary.
    for (Workspace& ws : workspaces) {
        if (!PreChecks(args, ws)) {
            package_state.Invalid(PackageValidationResult::PCKG_TX, "transaction failed");
            // Exit early to avoid doing pointless work. Update the failed tx result; the rest are unfinished.
            results.emplace(ws.m_ptx->GetWitnessHash(), MempoolAcceptResult::Failure(ws.m_state));
            return PackageMempoolAcceptResult(package_state, std::move(results));
        }

        // Individual modified feerate exceeded caller-defined max; abort
        // N.B. this doesn't take into account CPFPs. Chunk-aware validation may be more robust.
        if (args.m_client_maxfeerate && CFeeRate(ws.m_modified_fees, ws.m_vsize) > args.m_client_maxfeerate.value()) {
            package_state.Invalid(PackageValidationResult::PCKG_TX, "max feerate exceeded");
            // Exit early to avoid doing pointless work. Update the failed tx result; the rest are unfinished.
            results.emplace(ws.m_ptx->GetWitnessHash(), MempoolAcceptResult::Failure(ws.m_state));
            return PackageMempoolAcceptResult(package_state, std::move(results));
        }

        // Make the coins created by this transaction available for subsequent transactions in the
        // package to spend. Since we already checked conflicts in the package and we don't allow
        // replacements, we don't need to track the coins spent. Note that this logic will need to be
        // updated if package replace-by-fee is allowed in the future.
        assert(!args.m_allow_replacement);
        m_viewmempool.PackageAddTransaction(ws.m_ptx);
    }

    // At this point we have all in-mempool ancestors, and we know every transaction's vsize.
    // Run the v3 checks on the package.
    for (Workspace& ws : workspaces) {
        if (auto err{PackageV3Checks(ws.m_ptx, ws.m_vsize, txns, ws.m_ancestors)}) {
            package_state.Invalid(PackageValidationResult::PCKG_POLICY, "v3-violation", err.value());
            return PackageMempoolAcceptResult(package_state, {});
        }
    }

    // Transactions must meet two minimum feerates: the mempool minimum fee and min relay fee.
    // For transactions consisting of exactly one child and its parents, it suffices to use the
    // package feerate (total modified fees / total virtual size) to check this requirement.
    // Note that this is an aggregate feerate; this function has not checked that there are transactions
    // too low feerate to pay for themselves, or that the child transactions are higher feerate than
    // their parents. Using aggregate feerate may allow "parents pay for child" behavior and permit
    // a child that is below mempool minimum feerate. To avoid these behaviors, callers of
    // AcceptMultipleTransactions need to restrict txns topology (e.g. to ancestor sets) and check
    // the feerates of individuals and subsets.
    const auto m_total_vsize = std::accumulate(workspaces.cbegin(), workspaces.cend(), int64_t{0},
        [](int64_t sum, auto& ws) { return sum + ws.m_vsize; });
    const auto m_total_modified_fees = std::accumulate(workspaces.cbegin(), workspaces.cend(), CAmount{0},
        [](CAmount sum, auto& ws) { return sum + ws.m_modified_fees; });
    const CFeeRate package_feerate(m_total_modified_fees, m_total_vsize);
    std::vector<Wtxid> all_package_wtxids;
    all_package_wtxids.reserve(workspaces.size());
    std::transform(workspaces.cbegin(), workspaces.cend(), std::back_inserter(all_package_wtxids),
                   [](const auto& ws) { return ws.m_ptx->GetWitnessHash(); });
    TxValidationState placeholder_state;
    if (args.m_package_feerates &&
        !CheckFeeRate(m_total_vsize, m_total_modified_fees, placeholder_state)) {
        package_state.Invalid(PackageValidationResult::PCKG_TX, "transaction failed");
        return PackageMempoolAcceptResult(package_state, {{workspaces.back().m_ptx->GetWitnessHash(),
            MempoolAcceptResult::FeeFailure(placeholder_state, CFeeRate(m_total_modified_fees, m_total_vsize), all_package_wtxids)}});
    }

    // Apply package mempool ancestor/descendant limits. Skip if there is only one transaction,
    // because it's unnecessary. Also, CPFP carve out can increase the limit for individual
    // transactions, but this exemption is not extended to packages in CheckPackageLimits().
    std::string err_string;
    if (txns.size() > 1 && !PackageMempoolChecks(txns, m_total_vsize, package_state)) {
        return PackageMempoolAcceptResult(package_state, std::move(results));
    }

    for (Workspace& ws : workspaces) {
        ws.m_package_feerate = package_feerate;
        if (!PolicyScriptChecks(args, ws)) {
            // Exit early to avoid doing pointless work. Update the failed tx result; the rest are unfinished.
            package_state.Invalid(PackageValidationResult::PCKG_TX, "transaction failed");
            results.emplace(ws.m_ptx->GetWitnessHash(), MempoolAcceptResult::Failure(ws.m_state));
            return PackageMempoolAcceptResult(package_state, std::move(results));
        }
        if (args.m_test_accept) {
            const auto effective_feerate = args.m_package_feerates ? ws.m_package_feerate :
                CFeeRate{ws.m_modified_fees, static_cast<uint32_t>(ws.m_vsize)};
            const auto effective_feerate_wtxids = args.m_package_feerates ? all_package_wtxids :
                std::vector<Wtxid>{ws.m_ptx->GetWitnessHash()};
            results.emplace(ws.m_ptx->GetWitnessHash(),
                            MempoolAcceptResult::Success(std::move(ws.m_replaced_transactions),
                                                         ws.m_vsize, ws.m_base_fees, effective_feerate,
                                                         effective_feerate_wtxids));
        }
    }

    if (args.m_test_accept) return PackageMempoolAcceptResult(package_state, std::move(results));

    if (!SubmitPackage(args, workspaces, package_state, results)) {
        // PackageValidationState filled in by SubmitPackage().
        return PackageMempoolAcceptResult(package_state, std::move(results));
    }

    return PackageMempoolAcceptResult(package_state, std::move(results));
}

void MemPoolAccept::CleanupTemporaryCoins()
{
    // There are 3 kinds of coins in m_view:
    // (1) Temporary coins from the transactions in subpackage, constructed by m_viewmempool.
    // (2) Mempool coins from transactions in the mempool, constructed by m_viewmempool.
    // (3) Confirmed coins fetched from our current UTXO set.
    //
    // (1) Temporary coins need to be removed, regardless of whether the transaction was submitted.
    // If the transaction was submitted to the mempool, m_viewmempool will be able to fetch them from
    // there. If it wasn't submitted to mempool, it is incorrect to keep them - future calls may try
    // to spend those coins that don't actually exist.
    // (2) Mempool coins also need to be removed. If the mempool contents have changed as a result
    // of submitting or replacing transactions, coins previously fetched from mempool may now be
    // spent or nonexistent. Those coins need to be deleted from m_view.
    // (3) Confirmed coins don't need to be removed. The chainstate has not changed (we are
    // holding cs_main and no blocks have been processed) so the confirmed tx cannot disappear like
    // a mempool tx can. The coin may now be spent after we submitted a tx to mempool, but
    // we have already checked that the package does not have 2 transactions spending the same coin.
    // Keeping them in m_view is an optimization to not re-fetch confirmed coins if we later look up
    // inputs for this transaction again.
    for (const auto& outpoint : m_viewmempool.GetNonBaseCoins()) {
        // In addition to resetting m_viewmempool, we also need to manually delete these coins from
        // m_view because it caches copies of the coins it fetched from m_viewmempool previously.
        m_view.Uncache(outpoint);
    }
    // This deletes the temporary and mempool coins.
    m_viewmempool.Reset();
}

PackageMempoolAcceptResult MemPoolAccept::AcceptSubPackage(const std::vector<CTransactionRef>& subpackage, ATMPArgs& args)
{
    AssertLockHeld(::cs_main);
    AssertLockHeld(m_pool.cs);
    auto result = [&]() EXCLUSIVE_LOCKS_REQUIRED(::cs_main, m_pool.cs) {
        if (subpackage.size() > 1) {
            return AcceptMultipleTransactions(subpackage, args);
        }
        const auto& tx = subpackage.front();
        ATMPArgs single_args = ATMPArgs::SingleInPackageAccept(args);
        const auto single_res = AcceptSingleTransaction(tx, single_args);
        PackageValidationState package_state_wrapped;
        if (single_res.m_result_type != MempoolAcceptResult::ResultType::VALID) {
            package_state_wrapped.Invalid(PackageValidationResult::PCKG_TX, "transaction failed");
        }
        return PackageMempoolAcceptResult(package_state_wrapped, {{tx->GetWitnessHash(), single_res}});
    }();

    // Clean up m_view and m_viewmempool so that other subpackage evaluations don't have access to
    // coins they shouldn't. Keep some coins in order to minimize re-fetching coins from the UTXO set.
    CleanupTemporaryCoins();

    return result;
}

PackageMempoolAcceptResult MemPoolAccept::AcceptPackage(const Package& package, ATMPArgs& args)
{
    AssertLockHeld(cs_main);
    // Used if returning a PackageMempoolAcceptResult directly from this function.
    PackageValidationState package_state_quit_early;

    // Check that the package is well-formed. If it isn't, we won't try to validate any of the
    // transactions and thus won't return any MempoolAcceptResults, just a package-wide error.

    // Context-free package checks.
    if (!IsWellFormedPackage(package, package_state_quit_early, /*require_sorted=*/true)) {
        return PackageMempoolAcceptResult(package_state_quit_early, {});
    }

    // All transactions in the package must be a parent of the last transaction. This is just an
    // opportunity for us to fail fast on a context-free check without taking the mempool lock.
    if (!IsChildWithParents(package)) {
        package_state_quit_early.Invalid(PackageValidationResult::PCKG_POLICY, "package-not-child-with-parents");
        return PackageMempoolAcceptResult(package_state_quit_early, {});
    }

    // IsChildWithParents() guarantees the package is > 1 transactions.
    assert(package.size() > 1);
    // The package must be 1 child with all of its unconfirmed parents. The package is expected to
    // be sorted, so the last transaction is the child.
    const auto& child = package.back();
    std::unordered_set<uint256, SaltedTxidHasher> unconfirmed_parent_txids;
    std::transform(package.cbegin(), package.cend() - 1,
                   std::inserter(unconfirmed_parent_txids, unconfirmed_parent_txids.end()),
                   [](const auto& tx) { return tx->GetHash(); });

    // All child inputs must refer to a preceding package transaction or a confirmed UTXO. The only
    // way to verify this is to look up the child's inputs in our current coins view (not including
    // mempool), and enforce that all parents not present in the package be available at chain tip.
    // Since this check can bring new coins into the coins cache, keep track of these coins and
    // uncache them if we don't end up submitting this package to the mempool.
    const CCoinsViewCache& coins_tip_cache = m_active_chainstate.CoinsTip();
    for (const auto& input : child->vin) {
        if (!coins_tip_cache.HaveCoinInCache(input.prevout)) {
            args.m_coins_to_uncache.push_back(input.prevout);
        }
    }
    // Using the MemPoolAccept m_view cache allows us to look up these same coins faster later.
    // This should be connecting directly to CoinsTip, not to m_viewmempool, because we specifically
    // require inputs to be confirmed if they aren't in the package.
    m_view.SetBackend(m_active_chainstate.CoinsTip());
    const auto package_or_confirmed = [this, &unconfirmed_parent_txids](const auto& input) {
         return unconfirmed_parent_txids.count(input.prevout.hash) > 0 || m_view.HaveCoin(input.prevout);
    };
    if (!std::all_of(child->vin.cbegin(), child->vin.cend(), package_or_confirmed)) {
        package_state_quit_early.Invalid(PackageValidationResult::PCKG_POLICY, "package-not-child-with-unconfirmed-parents");
        return PackageMempoolAcceptResult(package_state_quit_early, {});
    }
    // Protect against bugs where we pull more inputs from disk that miss being added to
    // coins_to_uncache. The backend will be connected again when needed in PreChecks.
    m_view.SetBackend(m_dummy);

    LOCK(m_pool.cs);
    // Stores results from which we will create the returned PackageMempoolAcceptResult.
    // A result may be changed if a mempool transaction is evicted later due to LimitMempoolSize().
    std::map<uint256, MempoolAcceptResult> results_final;
    // Results from individual validation which will be returned if no other result is available for
    // this transaction. "Nonfinal" because if a transaction fails by itself but succeeds later
    // (i.e. when evaluated with a fee-bumping child), the result in this map may be discarded.
    std::map<uint256, MempoolAcceptResult> individual_results_nonfinal;
    bool quit_early{false};
    std::vector<CTransactionRef> txns_package_eval;
    for (const auto& tx : package) {
        const auto& wtxid = tx->GetWitnessHash();
        const auto& txid = tx->GetHash();
        // There are 3 possibilities: already in mempool, same-txid-diff-wtxid already in mempool,
        // or not in mempool. An already confirmed tx is treated as one not in mempool, because all
        // we know is that the inputs aren't available.
        if (m_pool.exists(GenTxid::Wtxid(wtxid))) {
            // Exact transaction already exists in the mempool.
            // Node operators are free to set their mempool policies however they please, nodes may receive
            // transactions in different orders, and malicious counterparties may try to take advantage of
            // policy differences to pin or delay propagation of transactions. As such, it's possible for
            // some package transaction(s) to already be in the mempool, and we don't want to reject the
            // entire package in that case (as that could be a censorship vector). De-duplicate the
            // transactions that are already in the mempool, and only call AcceptMultipleTransactions() with
            // the new transactions. This ensures we don't double-count transaction counts and sizes when
            // checking ancestor/descendant limits, or double-count transaction fees for fee-related policy.
            const auto& entry{*Assert(m_pool.GetEntry(txid))};
            results_final.emplace(wtxid, MempoolAcceptResult::MempoolTx(entry.GetTxSize(), entry.GetFee()));
        } else if (m_pool.exists(GenTxid::Txid(txid))) {
            // Transaction with the same non-witness data but different witness (same txid,
            // different wtxid) already exists in the mempool.
            //
            // We don't allow replacement transactions right now, so just swap the package
            // transaction for the mempool one. Note that we are ignoring the validity of the
            // package transaction passed in.
            // TODO: allow witness replacement in packages.
            const auto& entry{*Assert(m_pool.GetEntry(txid))};
            // Provide the wtxid of the mempool tx so that the caller can look it up in the mempool.
            results_final.emplace(wtxid, MempoolAcceptResult::MempoolTxDifferentWitness(entry.GetTx().GetWitnessHash()));
        } else {
            // Transaction does not already exist in the mempool.
            // Try submitting the transaction on its own.
            const auto single_package_res = AcceptSubPackage({tx}, args);
            const auto& single_res = single_package_res.m_tx_results.at(wtxid);
            if (single_res.m_result_type == MempoolAcceptResult::ResultType::VALID) {
                // The transaction succeeded on its own and is now in the mempool. Don't include it
                // in package validation, because its fees should only be "used" once.
                assert(m_pool.exists(GenTxid::Wtxid(wtxid)));
                results_final.emplace(wtxid, single_res);
            } else if (single_res.m_state.GetResult() != TxValidationResult::TX_RECONSIDERABLE &&
                       single_res.m_state.GetResult() != TxValidationResult::TX_MISSING_INPUTS) {
                // Package validation policy only differs from individual policy in its evaluation
                // of feerate. For example, if a transaction fails here due to violation of a
                // consensus rule, the result will not change when it is submitted as part of a
                // package. To minimize the amount of repeated work, unless the transaction fails
                // due to feerate or missing inputs (its parent is a previous transaction in the
                // package that failed due to feerate), don't run package validation. Note that this
                // decision might not make sense if different types of packages are allowed in the
                // future.  Continue individually validating the rest of the transactions, because
                // some of them may still be valid.
                quit_early = true;
                package_state_quit_early.Invalid(PackageValidationResult::PCKG_TX, "transaction failed");
                individual_results_nonfinal.emplace(wtxid, single_res);
            } else {
                individual_results_nonfinal.emplace(wtxid, single_res);
                txns_package_eval.push_back(tx);
            }
        }
    }

    auto multi_submission_result = quit_early || txns_package_eval.empty() ? PackageMempoolAcceptResult(package_state_quit_early, {}) :
        AcceptSubPackage(txns_package_eval, args);
    PackageValidationState& package_state_final = multi_submission_result.m_state;

    // Make sure we haven't exceeded max mempool size.
    // Package transactions that were submitted to mempool or already in mempool may be evicted.
    LimitMempoolSize(m_pool, m_active_chainstate.CoinsTip());

    for (const auto& tx : package) {
        const auto& wtxid = tx->GetWitnessHash();
        if (multi_submission_result.m_tx_results.count(wtxid) > 0) {
            // We shouldn't have re-submitted if the tx result was already in results_final.
            Assume(results_final.count(wtxid) == 0);
            // If it was submitted, check to see if the tx is still in the mempool. It could have
            // been evicted due to LimitMempoolSize() above.
            const auto& txresult = multi_submission_result.m_tx_results.at(wtxid);
            if (txresult.m_result_type == MempoolAcceptResult::ResultType::VALID && !m_pool.exists(GenTxid::Wtxid(wtxid))) {
                package_state_final.Invalid(PackageValidationResult::PCKG_TX, "transaction failed");
                TxValidationState mempool_full_state;
                mempool_full_state.Invalid(TxValidationResult::TX_MEMPOOL_POLICY, "mempool full");
                results_final.emplace(wtxid, MempoolAcceptResult::Failure(mempool_full_state));
            } else {
                results_final.emplace(wtxid, txresult);
            }
        } else if (const auto it{results_final.find(wtxid)}; it != results_final.end()) {
            // Already-in-mempool transaction. Check to see if it's still there, as it could have
            // been evicted when LimitMempoolSize() was called.
            Assume(it->second.m_result_type != MempoolAcceptResult::ResultType::INVALID);
            Assume(individual_results_nonfinal.count(wtxid) == 0);
            // Query by txid to include the same-txid-different-witness ones.
            if (!m_pool.exists(GenTxid::Txid(tx->GetHash()))) {
                package_state_final.Invalid(PackageValidationResult::PCKG_TX, "transaction failed");
                TxValidationState mempool_full_state;
                mempool_full_state.Invalid(TxValidationResult::TX_MEMPOOL_POLICY, "mempool full");
                // Replace the previous result.
                results_final.erase(wtxid);
                results_final.emplace(wtxid, MempoolAcceptResult::Failure(mempool_full_state));
            }
        } else if (const auto it{individual_results_nonfinal.find(wtxid)}; it != individual_results_nonfinal.end()) {
            Assume(it->second.m_result_type == MempoolAcceptResult::ResultType::INVALID);
            // Interesting result from previous processing.
            results_final.emplace(wtxid, it->second);
        }
    }
    Assume(results_final.size() == package.size());
    return PackageMempoolAcceptResult(package_state_final, std::move(results_final));
}

} // anon namespace

MempoolAcceptResult AcceptToMemoryPool(Chainstate& active_chainstate, const CTransactionRef& tx,
                                       int64_t accept_time, bool bypass_limits, bool test_accept)
    EXCLUSIVE_LOCKS_REQUIRED(::cs_main)
{
    AssertLockHeld(::cs_main);
    const CChainParams& chainparams{active_chainstate.m_chainman.GetParams()};
    assert(active_chainstate.GetMempool() != nullptr);
    CTxMemPool& pool{*active_chainstate.GetMempool()};

    std::vector<COutPoint> coins_to_uncache;
    auto args = MemPoolAccept::ATMPArgs::SingleAccept(chainparams, accept_time, bypass_limits, coins_to_uncache, test_accept);
    MempoolAcceptResult result = MemPoolAccept(pool, active_chainstate).AcceptSingleTransaction(tx, args);
    if (result.m_result_type != MempoolAcceptResult::ResultType::VALID) {
        // Remove coins that were not present in the coins cache before calling
        // AcceptSingleTransaction(); this is to prevent memory DoS in case we receive a large
        // number of invalid transactions that attempt to overrun the in-memory coins cache
        // (`CCoinsViewCache::cacheCoins`).

        for (const COutPoint& hashTx : coins_to_uncache)
            active_chainstate.CoinsTip().Uncache(hashTx);
        TRACE2(mempool, rejected,
                tx->GetHash().data(),
                result.m_state.GetRejectReason().c_str()
        );
    }
    // After we've (potentially) uncached entries, ensure our coins cache is still within its size limits
    BlockValidationState state_dummy;
    active_chainstate.FlushStateToDisk(state_dummy, FlushStateMode::PERIODIC);
    return result;
}

PackageMempoolAcceptResult ProcessNewPackage(Chainstate& active_chainstate, CTxMemPool& pool,
                                                   const Package& package, bool test_accept, std::optional<CFeeRate> client_maxfeerate)
{
    AssertLockHeld(cs_main);
    assert(!package.empty());
    assert(std::all_of(package.cbegin(), package.cend(), [](const auto& tx){return tx != nullptr;}));

    std::vector<COutPoint> coins_to_uncache;
    const CChainParams& chainparams = active_chainstate.m_chainman.GetParams();
    auto result = [&]() EXCLUSIVE_LOCKS_REQUIRED(cs_main) {
        AssertLockHeld(cs_main);
        if (test_accept) {
            auto args = MemPoolAccept::ATMPArgs::PackageTestAccept(chainparams, GetTime(), coins_to_uncache);
            return MemPoolAccept(pool, active_chainstate).AcceptMultipleTransactions(package, args);
        } else {
            auto args = MemPoolAccept::ATMPArgs::PackageChildWithParents(chainparams, GetTime(), coins_to_uncache, client_maxfeerate);
            return MemPoolAccept(pool, active_chainstate).AcceptPackage(package, args);
        }
    }();

    // Uncache coins pertaining to transactions that were not submitted to the mempool.
    if (test_accept || result.m_state.IsInvalid()) {
        for (const COutPoint& hashTx : coins_to_uncache) {
            active_chainstate.CoinsTip().Uncache(hashTx);
        }
    }
    // Ensure the coins cache is still within limits.
    BlockValidationState state_dummy;
    active_chainstate.FlushStateToDisk(state_dummy, FlushStateMode::PERIODIC);
    return result;
}

//////////////////////////////////////////////////////////////////////////////
//
// CBlock and CBlockIndex
//

bool CheckProofOfWork(const CBlockHeader& block, const Consensus::Params& params)
{
    if (!block.pow.isValid (block.GetHash(), params)) {
        LogError ("%s : proof of work failed", __func__);
        return false;
    }
    return true;
}

CAmount GetBlockSubsidy(int nHeight, const Consensus::Params& consensusParams)
{
    /* Special rule:  Before the post-ICO fork, the block reward is always set
       to 1 CHI except for regtest net.  (The latter exception is so that
       we do not have to update many magic values in tests.)  */
    if (!consensusParams.fPowNoRetargeting
          && !consensusParams.rules->ForkInEffect (Consensus::Fork::POST_ICO,
                                                   nHeight))
        return COIN;

    int halvings = nHeight / consensusParams.nSubsidyHalvingInterval;
    // Force block reward to zero when right shift is undefined.
    if (halvings >= 64)
        return 0;

    CAmount nSubsidy = consensusParams.initialSubsidy;
    // Subsidy is cut in half every 2,100,000 blocks which will occur approximately every 4 years.
    nSubsidy >>= halvings;
    return nSubsidy;
}

CoinsViews::CoinsViews(DBParams db_params, CoinsViewOptions options)
    : m_dbview{std::move(db_params), std::move(options)},
      m_catcherview(&m_dbview) {}

void CoinsViews::InitCache()
{
    AssertLockHeld(::cs_main);
    m_cacheview = std::make_unique<CCoinsViewCache>(&m_catcherview);
}

Chainstate::Chainstate(
    CTxMemPool* mempool,
    BlockManager& blockman,
    ChainstateManager& chainman,
    std::optional<uint256> from_snapshot_blockhash)
    : m_mempool(mempool),
      m_blockman(blockman),
      m_chainman(chainman),
      m_from_snapshot_blockhash(from_snapshot_blockhash) {}

const CBlockIndex* Chainstate::SnapshotBase()
{
    if (!m_from_snapshot_blockhash) return nullptr;
    if (!m_cached_snapshot_base) m_cached_snapshot_base = Assert(m_chainman.m_blockman.LookupBlockIndex(*m_from_snapshot_blockhash));
    return m_cached_snapshot_base;
}

void Chainstate::InitCoinsDB(
    size_t cache_size_bytes,
    bool in_memory,
    bool should_wipe,
    fs::path leveldb_name)
{
    if (m_from_snapshot_blockhash) {
        leveldb_name += node::SNAPSHOT_CHAINSTATE_SUFFIX;
    }

    m_coins_views = std::make_unique<CoinsViews>(
        DBParams{
            .path = m_chainman.m_options.datadir / leveldb_name,
            .cache_bytes = cache_size_bytes,
            .memory_only = in_memory,
            .wipe_data = should_wipe,
            .obfuscate = true,
            .options = m_chainman.m_options.coins_db},
        m_chainman.m_options.coins_view);
}

void Chainstate::InitCoinsCache(size_t cache_size_bytes)
{
    AssertLockHeld(::cs_main);
    assert(m_coins_views != nullptr);
    m_coinstip_cache_size_bytes = cache_size_bytes;
    m_coins_views->InitCache();
}

// Note that though this is marked const, we may end up modifying `m_cached_finished_ibd`, which
// is a performance-related implementation detail. This function must be marked
// `const` so that `CValidationInterface` clients (which are given a `const Chainstate*`)
// can call it.
//
bool ChainstateManager::IsInitialBlockDownload() const
{
    // Optimization: pre-test latch before taking the lock.
    if (m_cached_finished_ibd.load(std::memory_order_relaxed))
        return false;

    LOCK(cs_main);
    if (m_cached_finished_ibd.load(std::memory_order_relaxed))
        return false;
    if (m_blockman.LoadingBlocks()) {
        return true;
    }
    CChain& chain{ActiveChain()};
    if (chain.Tip() == nullptr) {
        return true;
    }
    if (chain.Tip()->nChainWork < MinimumChainWork()) {
        return true;
    }
    if (chain.Tip()->Time() < Now<NodeSeconds>() - m_options.max_tip_age) {
        return true;
    }
    LogPrintf("Leaving InitialBlockDownload (latching to false)\n");
    m_cached_finished_ibd.store(true, std::memory_order_relaxed);
    return false;
}

void Chainstate::CheckForkWarningConditions()
{
    AssertLockHeld(cs_main);

    // Before we get past initial download, we cannot reliably alert about forks
    // (we assume we don't get stuck on a fork before finishing our initial sync)
    if (m_chainman.IsInitialBlockDownload()) {
        return;
    }

    if (m_chainman.m_best_invalid && m_chainman.m_best_invalid->nChainWork > m_chain.Tip()->nChainWork + (GetBlockProof(*m_chain.Tip()) * 6)) {
        LogPrintf("%s: Warning: Found invalid chain at least ~6 blocks longer than our best chain.\nChain state database corruption likely.\n", __func__);
        SetfLargeWorkInvalidChainFound(true);
    } else {
        SetfLargeWorkInvalidChainFound(false);
    }
}

// Called both upon regular invalid block discovery *and* InvalidateBlock
void Chainstate::InvalidChainFound(CBlockIndex* pindexNew)
{
    AssertLockHeld(cs_main);
    if (!m_chainman.m_best_invalid || pindexNew->nChainWork > m_chainman.m_best_invalid->nChainWork) {
        m_chainman.m_best_invalid = pindexNew;
    }
    if (m_chainman.m_best_header != nullptr && m_chainman.m_best_header->GetAncestor(pindexNew->nHeight) == pindexNew) {
        m_chainman.m_best_header = m_chain.Tip();
    }

    LogPrintf("%s: invalid block=%s  height=%d  log2_work=%f  date=%s\n", __func__,
      pindexNew->GetBlockHash().ToString(), pindexNew->nHeight,
      log(pindexNew->nChainWork.getdouble())/log(2.0), FormatISO8601DateTime(pindexNew->GetBlockTime()));
    CBlockIndex *tip = m_chain.Tip();
    assert (tip);
    LogPrintf("%s:  current best=%s  height=%d  log2_work=%f  date=%s\n", __func__,
      tip->GetBlockHash().ToString(), m_chain.Height(), log(tip->nChainWork.getdouble())/log(2.0),
      FormatISO8601DateTime(tip->GetBlockTime()));
    CheckForkWarningConditions();
}

// Same as InvalidChainFound, above, except not called directly from InvalidateBlock,
// which does its own setBlockIndexCandidates management.
void Chainstate::InvalidBlockFound(CBlockIndex* pindex, const BlockValidationState& state)
{
    AssertLockHeld(cs_main);
    if (state.GetResult() != BlockValidationResult::BLOCK_MUTATED) {
        pindex->nStatus |= BLOCK_FAILED_VALID;
        m_chainman.m_failed_blocks.insert(pindex);
        m_blockman.m_dirty_blockindex.insert(pindex);
        setBlockIndexCandidates.erase(pindex);
        InvalidChainFound(pindex);
    }
}

void UpdateCoins(const CTransaction& tx, CCoinsViewCache& inputs, CTxUndo &txundo, int nHeight)
{
    // mark inputs spent
    if (!tx.IsCoinBase()) {
        txundo.vprevout.reserve(tx.vin.size());
        for (const CTxIn &txin : tx.vin) {
            txundo.vprevout.emplace_back();
            bool is_spent = inputs.SpendCoin(txin.prevout, &txundo.vprevout.back());
            assert(is_spent);
        }
    }
    // add outputs
    AddCoins(inputs, tx, nHeight);
}

bool CScriptCheck::operator()() {
    const CScript &scriptSig = ptxTo->vin[nIn].scriptSig;
    const CScriptWitness *witness = &ptxTo->vin[nIn].scriptWitness;
    return VerifyScript(scriptSig, m_tx_out.scriptPubKey, witness, nFlags, CachingTransactionSignatureChecker(ptxTo, nIn, m_tx_out.nValue, cacheStore, *txdata), &error);
}

static CuckooCache::cache<uint256, SignatureCacheHasher> g_scriptExecutionCache;
static CSHA256 g_scriptExecutionCacheHasher;

bool InitScriptExecutionCache(size_t max_size_bytes)
{
    // Setup the salted hasher
    uint256 nonce = GetRandHash();
    // We want the nonce to be 64 bytes long to force the hasher to process
    // this chunk, which makes later hash computations more efficient. We
    // just write our 32-byte entropy twice to fill the 64 bytes.
    g_scriptExecutionCacheHasher.Write(nonce.begin(), 32);
    g_scriptExecutionCacheHasher.Write(nonce.begin(), 32);

    auto setup_results = g_scriptExecutionCache.setup_bytes(max_size_bytes);
    if (!setup_results) return false;

    const auto [num_elems, approx_size_bytes] = *setup_results;
    LogPrintf("Using %zu MiB out of %zu MiB requested for script execution cache, able to store %zu elements\n",
              approx_size_bytes >> 20, max_size_bytes >> 20, num_elems);
    return true;
}

/**
 * Check whether all of this transaction's input scripts succeed.
 *
 * This involves ECDSA signature checks so can be computationally intensive. This function should
 * only be called after the cheap sanity checks in CheckTxInputs passed.
 *
 * If pvChecks is not nullptr, script checks are pushed onto it instead of being performed inline. Any
 * script checks which are not necessary (eg due to script execution cache hits) are, obviously,
 * not pushed onto pvChecks/run.
 *
 * Setting cacheSigStore/cacheFullScriptStore to false will remove elements from the corresponding cache
 * which are matched. This is useful for checking blocks where we will likely never need the cache
 * entry again.
 *
 * Note that we may set state.reason to NOT_STANDARD for extra soft-fork flags in flags, block-checking
 * callers should probably reset it to CONSENSUS in such cases.
 *
 * Non-static (and re-declared) in src/test/txvalidationcache_tests.cpp
 */
bool CheckInputScripts(const CTransaction& tx, TxValidationState& state,
                       const CCoinsViewCache& inputs, unsigned int flags, bool cacheSigStore,
                       bool cacheFullScriptStore, PrecomputedTransactionData& txdata,
                       std::vector<CScriptCheck>* pvChecks)
{
    if (tx.IsCoinBase()) return true;

    if (pvChecks) {
        pvChecks->reserve(tx.vin.size());
    }

    // First check if script executions have been cached with the same
    // flags. Note that this assumes that the inputs provided are
    // correct (ie that the transaction hash which is in tx's prevouts
    // properly commits to the scriptPubKey in the inputs view of that
    // transaction).
    uint256 hashCacheEntry;
    CSHA256 hasher = g_scriptExecutionCacheHasher;
    hasher.Write(UCharCast(tx.GetWitnessHash().begin()), 32).Write((unsigned char*)&flags, sizeof(flags)).Finalize(hashCacheEntry.begin());
    AssertLockHeld(cs_main); //TODO: Remove this requirement by making CuckooCache not require external locks
    if (g_scriptExecutionCache.contains(hashCacheEntry, !cacheFullScriptStore)) {
        return true;
    }

    if (!txdata.m_spent_outputs_ready) {
        std::vector<CTxOut> spent_outputs;
        spent_outputs.reserve(tx.vin.size());

        for (const auto& txin : tx.vin) {
            const COutPoint& prevout = txin.prevout;
            const Coin& coin = inputs.AccessCoin(prevout);
            assert(!coin.IsSpent());
            spent_outputs.emplace_back(coin.out);
        }
        txdata.Init(tx, std::move(spent_outputs));
    }
    assert(txdata.m_spent_outputs.size() == tx.vin.size());

    for (unsigned int i = 0; i < tx.vin.size(); i++) {

        // We very carefully only pass in things to CScriptCheck which
        // are clearly committed to by tx' witness hash. This provides
        // a sanity check that our caching is not introducing consensus
        // failures through additional data in, eg, the coins being
        // spent being checked as a part of CScriptCheck.

        // Verify signature
        CScriptCheck check(txdata.m_spent_outputs[i], tx, i, flags, cacheSigStore, &txdata);
        if (pvChecks) {
            pvChecks->emplace_back(std::move(check));
        } else if (!check()) {
            if (flags & STANDARD_NOT_MANDATORY_VERIFY_FLAGS) {
                // Check whether the failure was caused by a
                // non-mandatory script verification check, such as
                // non-standard DER encodings or non-null dummy
                // arguments; if so, ensure we return NOT_STANDARD
                // instead of CONSENSUS to avoid downstream users
                // splitting the network between upgraded and
                // non-upgraded nodes by banning CONSENSUS-failing
                // data providers.
                CScriptCheck check2(txdata.m_spent_outputs[i], tx, i,
                        flags & ~STANDARD_NOT_MANDATORY_VERIFY_FLAGS, cacheSigStore, &txdata);
                if (check2())
                    return state.Invalid(TxValidationResult::TX_NOT_STANDARD, strprintf("non-mandatory-script-verify-flag (%s)", ScriptErrorString(check.GetScriptError())));
            }
            // MANDATORY flag failures correspond to
            // TxValidationResult::TX_CONSENSUS. Because CONSENSUS
            // failures are the most serious case of validation
            // failures, we may need to consider using
            // RECENT_CONSENSUS_CHANGE for any script failure that
            // could be due to non-upgraded nodes which we may want to
            // support, to avoid splitting the network (but this
            // depends on the details of how net_processing handles
            // such errors).
            return state.Invalid(TxValidationResult::TX_CONSENSUS, strprintf("mandatory-script-verify-flag-failed (%s)", ScriptErrorString(check.GetScriptError())));
        }
    }

    if (cacheFullScriptStore && !pvChecks) {
        // We executed all of the provided scripts, and were told to
        // cache the result. Do so now.
        g_scriptExecutionCache.insert(hashCacheEntry);
    }

    return true;
}

bool FatalError(Notifications& notifications, BlockValidationState& state, const bilingual_str& message)
{
    notifications.fatalError(message);
    return state.Error(message.original);
}

/**
 * Restore the UTXO in a Coin at a given COutPoint
 * @param undo The Coin to be restored.
 * @param view The coins view to which to apply the changes.
 * @param out The out point that corresponds to the tx input.
 * @return A DisconnectResult as an int
 */
int ApplyTxInUndo(Coin&& undo, CCoinsViewCache& view, const COutPoint& out)
{
    bool fClean = true;

    if (view.HaveCoin(out)) fClean = false; // overwriting transaction output

    // The potential_overwrite parameter to AddCoin is only allowed to be false if we know for
    // sure that the coin did not already exist in the cache. As we have queried for that above
    // using HaveCoin, we don't need to guess. When fClean is false, a coin already existed and
    // it is an overwrite.
    view.AddCoin(out, std::move(undo), !fClean);

    return fClean ? DISCONNECT_OK : DISCONNECT_UNCLEAN;
}

/** Undo the effects of this block (with given index) on the UTXO set represented by coins.
 *  When FAILED is returned, view is left in an indeterminate state. */
DisconnectResult Chainstate::DisconnectBlock(const CBlock& block, const CBlockIndex* pindex, CCoinsViewCache& view)
{
    AssertLockHeld(::cs_main);
    bool fClean = true;

    CBlockUndo blockUndo;
    if (!m_blockman.UndoReadFromDisk(blockUndo, *pindex)) {
        LogError("DisconnectBlock(): failure reading undo data\n");
        return DISCONNECT_FAILED;
    }

    if (blockUndo.vtxundo.size() + 1 != block.vtx.size()) {
        LogError("DisconnectBlock(): block and undo data inconsistent\n");
        return DISCONNECT_FAILED;
    }

    // undo transactions in reverse order
    for (int i = block.vtx.size() - 1; i >= 0; i--) {
        const CTransaction &tx = *(block.vtx[i]);
        Txid hash = tx.GetHash();
        bool is_coinbase = tx.IsCoinBase();

        // Check that all outputs are available and match the outputs in the block itself
        // exactly.
        for (size_t o = 0; o < tx.vout.size(); o++) {
            if (!tx.vout[o].scriptPubKey.IsUnspendable()) {
                COutPoint out(hash, o);
                Coin coin;
                bool is_spent = view.SpendCoin(out, &coin);
                if (!is_spent || tx.vout[o] != coin.out || pindex->nHeight != coin.nHeight || is_coinbase != coin.fCoinBase) {
                    fClean = false;
                }
            }
        }

        // restore inputs
        if (i > 0) { // not coinbases
            CTxUndo &txundo = blockUndo.vtxundo[i-1];
            if (txundo.vprevout.size() != tx.vin.size()) {
                LogError("DisconnectBlock(): transaction and undo data inconsistent\n");
                return DISCONNECT_FAILED;
            }
            for (unsigned int j = tx.vin.size(); j > 0;) {
                --j;
                const COutPoint& out = tx.vin[j].prevout;
                int res = ApplyTxInUndo(std::move(txundo.vprevout[j]), view, out);
                if (res == DISCONNECT_FAILED) return DISCONNECT_FAILED;
                fClean = fClean && res != DISCONNECT_UNCLEAN;
            }
            // At this point, all of txundo.vprevout should have been moved out.
        }
    }

    // undo name operations in reverse order
    std::vector<CNameTxUndo>::const_reverse_iterator nameUndoIter;
    for (nameUndoIter = blockUndo.vnameundo.rbegin ();
         nameUndoIter != blockUndo.vnameundo.rend (); ++nameUndoIter)
      nameUndoIter->apply (view);

    // move best block pointer to prevout block
    view.SetBestBlock(pindex->pprev->GetBlockHash());

    return fClean ? DISCONNECT_OK : DISCONNECT_UNCLEAN;
}

/**
 * Threshold condition checker that triggers when unknown versionbits are seen on the network.
 */
class WarningBitsConditionChecker : public AbstractThresholdConditionChecker
{
private:
    const ChainstateManager& m_chainman;
    int m_bit;

public:
    explicit WarningBitsConditionChecker(const ChainstateManager& chainman, int bit) : m_chainman{chainman}, m_bit(bit) {}

    int64_t BeginTime(const Consensus::Params& params) const override { return 0; }
    int64_t EndTime(const Consensus::Params& params) const override { return std::numeric_limits<int64_t>::max(); }
    int Period(const Consensus::Params& params) const override { return params.nMinerConfirmationWindow; }
    int Threshold(const Consensus::Params& params) const override { return params.nRuleChangeActivationThreshold; }

    bool Condition(const CBlockIndex* pindex, const Consensus::Params& params) const override
    {
        return pindex->nHeight >= params.MinBIP9WarningHeight &&
               ((pindex->nVersion & VERSIONBITS_TOP_MASK) == VERSIONBITS_TOP_BITS) &&
               ((pindex->nVersion >> m_bit) & 1) != 0 &&
               ((m_chainman.m_versionbitscache.ComputeBlockVersion(pindex->pprev, params) >> m_bit) & 1) == 0;
    }
};

static unsigned int GetBlockScriptFlags(const CBlockIndex& block_index, const ChainstateManager& chainman)
{
    const Consensus::Params& consensusparams = chainman.GetConsensus();

    uint32_t flags{SCRIPT_VERIFY_NONE};

    /* We allow overriding flags with exceptions, in case a few historical
       blocks violate a softfork that got activated later, and which we want
       to otherwise enforce unconditionally.  For now, there are no
       flags enforced unconditionally, though.  */
    const auto it{consensusparams.script_flag_exceptions.find(*Assert(block_index.phashBlock))};
    if (it != consensusparams.script_flag_exceptions.end()) {
        flags = it->second;
    }

    if (DeploymentActiveAt(block_index, chainman, Consensus::DEPLOYMENT_P2SH)) {
        flags |= SCRIPT_VERIFY_P2SH;
    }

    // Enforce the DERSIG (BIP66) rule
    if (DeploymentActiveAt(block_index, chainman, Consensus::DEPLOYMENT_DERSIG)) {
        flags |= SCRIPT_VERIFY_DERSIG;
    }

    // Enforce CHECKLOCKTIMEVERIFY (BIP65)
    if (DeploymentActiveAt(block_index, chainman, Consensus::DEPLOYMENT_CLTV)) {
        flags |= SCRIPT_VERIFY_CHECKLOCKTIMEVERIFY;
    }

    // Enforce CHECKSEQUENCEVERIFY (BIP112)
    if (DeploymentActiveAt(block_index, chainman, Consensus::DEPLOYMENT_CSV)) {
        flags |= SCRIPT_VERIFY_CHECKSEQUENCEVERIFY;
    }

    // Enforce Taproot (BIP340-BIP342)
    if (DeploymentActiveAt(block_index, chainman, Consensus::DEPLOYMENT_TAPROOT)) {
        flags |= SCRIPT_VERIFY_TAPROOT;
    }

    // Enforce BIP147 NULLDUMMY (activated simultaneously with segwit)
    if (DeploymentActiveAt(block_index, chainman, Consensus::DEPLOYMENT_SEGWIT)) {
        flags |= SCRIPT_VERIFY_NULLDUMMY;
        flags |= SCRIPT_VERIFY_WITNESS;
    }

    return flags;
}


static SteadyClock::duration time_check{};
static SteadyClock::duration time_forks{};
static SteadyClock::duration time_connect{};
static SteadyClock::duration time_verify{};
static SteadyClock::duration time_undo{};
static SteadyClock::duration time_index{};
static SteadyClock::duration time_total{};
static int64_t num_blocks_total = 0;

/** Apply the effects of this block (with given index) on the UTXO set represented by coins.
 *  Validity checks that depend on the UTXO set are also done; ConnectBlock()
 *  can fail if those validity checks fail (among other reasons). */
bool Chainstate::ConnectBlock(const CBlock& block, BlockValidationState& state, CBlockIndex* pindex,
                              CCoinsViewCache& view,
                              bool fJustCheck)
{
    AssertLockHeld(cs_main);
    assert(pindex);

    uint256 block_hash{block.GetHash()};
    assert(*pindex->phashBlock == block_hash);
    const bool parallel_script_checks{m_chainman.GetCheckQueue().HasThreads()};

    const auto time_start{SteadyClock::now()};
    const CChainParams& params{m_chainman.GetParams()};

    // Check it again in case a previous version let a bad block in
    // NOTE: We don't currently (re-)invoke ContextualCheckBlock() or
    // ContextualCheckBlockHeader() here. This means that if we add a new
    // consensus rule that is enforced in one of those two functions, then we
    // may have let in a block that violates the rule prior to updating the
    // software, and we would NOT be enforcing the rule here. Fully solving
    // upgrade from one software version to the next after a consensus rule
    // change is potentially tricky and issue-specific (see NeedsRedownload()
    // for one approach that was used for BIP 141 deployment).
    // Also, currently the rule against blocks more than 2 hours in the future
    // is enforced in ContextualCheckBlockHeader(); we wouldn't want to
    // re-enforce that rule here (at least until we make it impossible for
    // the clock to go backward).
    if (!CheckBlock(block, state, params.GetConsensus(), !fJustCheck, !fJustCheck)) {
        if (state.GetResult() == BlockValidationResult::BLOCK_MUTATED) {
            // We don't write down blocks to disk if they may have been
            // corrupted, so this should be impossible unless we're having hardware
            // problems.
            return FatalError(m_chainman.GetNotifications(), state, _("Corrupt block found indicating potential hardware failure."));
        }
        LogError("%s: Consensus::CheckBlock: %s\n", __func__, state.ToString());
        return false;
    }

    // verify that the view's current state corresponds to the previous block
    uint256 hashPrevBlock = pindex->pprev == nullptr ? uint256() : pindex->pprev->GetBlockHash();
    assert(hashPrevBlock == view.GetBestBlock());

    num_blocks_total++;

    /* In Xaya, the genesis block tx is spendable (premine).  Thus no
       special rule is needed here (as in Bitcoin and Namecoin).  */

    bool fScriptChecks = true;
    if (!m_chainman.AssumedValidBlock().IsNull()) {
        // We've been configured with the hash of a block which has been externally verified to have a valid history.
        // A suitable default value is included with the software and updated from time to time.  Because validity
        //  relative to a piece of software is an objective fact these defaults can be easily reviewed.
        // This setting doesn't force the selection of any particular chain but makes validating some faster by
        //  effectively caching the result of part of the verification.
        BlockMap::const_iterator it{m_blockman.m_block_index.find(m_chainman.AssumedValidBlock())};
        if (it != m_blockman.m_block_index.end()) {
            if (it->second.GetAncestor(pindex->nHeight) == pindex &&
                m_chainman.m_best_header->GetAncestor(pindex->nHeight) == pindex &&
                m_chainman.m_best_header->nChainWork >= m_chainman.MinimumChainWork()) {
                // This block is a member of the assumed verified chain and an ancestor of the best header.
                // Script verification is skipped when connecting blocks under the
                // assumevalid block. Assuming the assumevalid block is valid this
                // is safe because block merkle hashes are still computed and checked,
                // Of course, if an assumed valid block is invalid due to false scriptSigs
                // this optimization would allow an invalid chain to be accepted.
                // The equivalent time check discourages hash power from extorting the network via DOS attack
                //  into accepting an invalid block through telling users they must manually set assumevalid.
                //  Requiring a software change or burying the invalid block, regardless of the setting, makes
                //  it hard to hide the implication of the demand.  This also avoids having release candidates
                //  that are hardly doing any signature verification at all in testing without having to
                //  artificially set the default assumed verified block further back.
                // The test against the minimum chain work prevents the skipping when denied access to any chain at
                //  least as good as the expected chain.
                fScriptChecks = (GetBlockProofEquivalentTime(*m_chainman.m_best_header, *pindex, *m_chainman.m_best_header, params.GetConsensus()) <= 60 * 60 * 12);
            }
        }
    }

    const auto time_1{SteadyClock::now()};
    time_check += time_1 - time_start;
    LogPrint(BCLog::BENCH, "    - Sanity checks: %.2fms [%.2fs (%.2fms/blk)]\n",
             Ticks<MillisecondsDouble>(time_1 - time_start),
             Ticks<SecondsDouble>(time_check),
             Ticks<MillisecondsDouble>(time_check) / num_blocks_total);

    // Xaya has BIP34 activated from the start, so there's no need for the
    // BIP30 checks.

    // Enforce BIP68 (sequence locks)
    int nLockTimeFlags = 0;
    if (DeploymentActiveAt(*pindex, m_chainman, Consensus::DEPLOYMENT_CSV)) {
        nLockTimeFlags |= LOCKTIME_VERIFY_SEQUENCE;
    }

    // Get the script flags for this block
    unsigned int flags{GetBlockScriptFlags(*pindex, m_chainman)};

    const auto time_2{SteadyClock::now()};
    time_forks += time_2 - time_1;
    LogPrint(BCLog::BENCH, "    - Fork checks: %.2fms [%.2fs (%.2fms/blk)]\n",
             Ticks<MillisecondsDouble>(time_2 - time_1),
             Ticks<SecondsDouble>(time_forks),
             Ticks<MillisecondsDouble>(time_forks) / num_blocks_total);

    CBlockUndo blockundo;

    // Precomputed transaction data pointers must not be invalidated
    // until after `control` has run the script checks (potentially
    // in multiple threads). Preallocate the vector size so a new allocation
    // doesn't invalidate pointers into the vector, and keep txsdata in scope
    // for as long as `control`.
    CCheckQueueControl<CScriptCheck> control(fScriptChecks && parallel_script_checks ? &m_chainman.GetCheckQueue() : nullptr);
    std::vector<PrecomputedTransactionData> txsdata(block.vtx.size());

    std::vector<int> prevheights;
    CAmount nFees = 0;
    int nInputs = 0;
    int64_t nSigOpsCost = 0;
    blockundo.vtxundo.reserve(block.vtx.size() - 1);
    for (unsigned int i = 0; i < block.vtx.size(); i++)
    {
        const CTransaction &tx = *(block.vtx[i]);

        nInputs += tx.vin.size();

        if (!tx.IsCoinBase())
        {
            CAmount txfee = 0;
            TxValidationState tx_state;
            if (!Consensus::CheckTxInputs(tx, tx_state, view, pindex->nHeight, txfee)) {
                // Any transaction validation failure in ConnectBlock is a block consensus failure
                state.Invalid(BlockValidationResult::BLOCK_CONSENSUS,
                            tx_state.GetRejectReason(), tx_state.GetDebugMessage());
                LogError("%s: Consensus::CheckTxInputs: %s, %s\n", __func__, tx.GetHash().ToString(), state.ToString());
                return false;
            }
            nFees += txfee;
            if (!MoneyRange(nFees)) {
                LogPrintf("ERROR: %s: accumulated fee in the block out of range.\n", __func__);
                return state.Invalid(BlockValidationResult::BLOCK_CONSENSUS, "bad-txns-accumulated-fee-outofrange");
            }

            // Check that transaction is BIP68 final
            // BIP68 lock checks (as opposed to nLockTime checks) must
            // be in ConnectBlock because they require the UTXO set
            prevheights.resize(tx.vin.size());
            for (size_t j = 0; j < tx.vin.size(); j++) {
                prevheights[j] = view.AccessCoin(tx.vin[j].prevout).nHeight;
            }

            if (!SequenceLocks(tx, nLockTimeFlags, prevheights, *pindex)) {
                LogPrintf("ERROR: %s: contains a non-BIP68-final transaction\n", __func__);
                return state.Invalid(BlockValidationResult::BLOCK_CONSENSUS, "bad-txns-nonfinal");
            }
        }

        // GetTransactionSigOpCost counts 3 types of sigops:
        // * legacy (always)
        // * p2sh (when P2SH enabled in flags and excludes coinbase)
        // * witness (when witness enabled in flags and excludes coinbase)
        nSigOpsCost += GetTransactionSigOpCost(tx, view, flags);
        if (nSigOpsCost > MAX_BLOCK_SIGOPS_COST) {
            LogPrintf("ERROR: ConnectBlock(): too many sigops\n");
            return state.Invalid(BlockValidationResult::BLOCK_CONSENSUS, "bad-blk-sigops");
        }

        if (!tx.IsCoinBase())
        {
            std::vector<CScriptCheck> vChecks;
            bool fCacheResults = fJustCheck; /* Don't cache results if we're actually connecting blocks (still consult the cache, though) */
            TxValidationState tx_state;
            if (fScriptChecks && !CheckInputScripts(tx, tx_state, view, flags, fCacheResults, fCacheResults, txsdata[i], parallel_script_checks ? &vChecks : nullptr)) {
                // Any transaction validation failure in ConnectBlock is a block consensus failure
                state.Invalid(BlockValidationResult::BLOCK_CONSENSUS,
                              tx_state.GetRejectReason(), tx_state.GetDebugMessage());
                LogError("ConnectBlock(): CheckInputScripts on %s failed with %s\n",
                    tx.GetHash().ToString(), state.ToString());
                return false;
            }
            control.Add(std::move(vChecks));
        }

        CTxUndo undoDummy;
        if (i > 0) {
            blockundo.vtxundo.emplace_back();
        }
        UpdateCoins(tx, view, i == 0 ? undoDummy : blockundo.vtxundo.back(), pindex->nHeight);
        ApplyNameTransaction(tx, pindex->nHeight, view, blockundo);
    }
    const auto time_3{SteadyClock::now()};
    time_connect += time_3 - time_2;
    LogPrint(BCLog::BENCH, "      - Connect %u transactions: %.2fms (%.3fms/tx, %.3fms/txin) [%.2fs (%.2fms/blk)]\n", (unsigned)block.vtx.size(),
             Ticks<MillisecondsDouble>(time_3 - time_2), Ticks<MillisecondsDouble>(time_3 - time_2) / block.vtx.size(),
             nInputs <= 1 ? 0 : Ticks<MillisecondsDouble>(time_3 - time_2) / (nInputs - 1),
             Ticks<SecondsDouble>(time_connect),
             Ticks<MillisecondsDouble>(time_connect) / num_blocks_total);

    /* Special rule:  Allow too high payout for genesis blocks.  They are used
       to add the premine coins.  */
    CAmount blockReward = nFees + GetBlockSubsidy(pindex->nHeight, params.GetConsensus());
    const bool isGenesis = (block.GetHash () == params.GetConsensus ().hashGenesisBlock);
    if (!isGenesis && block.vtx[0]->GetValueOut() > blockReward) {
        LogPrintf("ERROR: ConnectBlock(): coinbase pays too much (actual=%d vs limit=%d)\n", block.vtx[0]->GetValueOut(), blockReward);
        return state.Invalid(BlockValidationResult::BLOCK_CONSENSUS, "bad-cb-amount");
    }

    if (!control.Wait()) {
        LogPrintf("ERROR: %s: CheckQueue failed\n", __func__);
        return state.Invalid(BlockValidationResult::BLOCK_CONSENSUS, "block-validation-failed");
    }
    const auto time_4{SteadyClock::now()};
    time_verify += time_4 - time_2;
    LogPrint(BCLog::BENCH, "    - Verify %u txins: %.2fms (%.3fms/txin) [%.2fs (%.2fms/blk)]\n", nInputs - 1,
             Ticks<MillisecondsDouble>(time_4 - time_2),
             nInputs <= 1 ? 0 : Ticks<MillisecondsDouble>(time_4 - time_2) / (nInputs - 1),
             Ticks<SecondsDouble>(time_verify),
             Ticks<MillisecondsDouble>(time_verify) / num_blocks_total);

    if (fJustCheck)
        return true;

    if (!isGenesis && !m_blockman.WriteUndoDataForBlock(blockundo, state, *pindex)) {
        return false;
    }

    const auto time_5{SteadyClock::now()};
    time_undo += time_5 - time_4;
    LogPrint(BCLog::BENCH, "    - Write undo data: %.2fms [%.2fs (%.2fms/blk)]\n",
             Ticks<MillisecondsDouble>(time_5 - time_4),
             Ticks<SecondsDouble>(time_undo),
             Ticks<MillisecondsDouble>(time_undo) / num_blocks_total);

    if (!pindex->IsValid(BLOCK_VALID_SCRIPTS)) {
        pindex->RaiseValidity(BLOCK_VALID_SCRIPTS);
        m_blockman.m_dirty_blockindex.insert(pindex);
    }

    // add this block to the view's block chain
    view.SetBestBlock(pindex->GetBlockHash());

    const auto time_6{SteadyClock::now()};
    time_index += time_6 - time_5;
    LogPrint(BCLog::BENCH, "    - Index writing: %.2fms [%.2fs (%.2fms/blk)]\n",
             Ticks<MillisecondsDouble>(time_6 - time_5),
             Ticks<SecondsDouble>(time_index),
             Ticks<MillisecondsDouble>(time_index) / num_blocks_total);

    TRACE6(validation, block_connected,
        block_hash.data(),
        pindex->nHeight,
        block.vtx.size(),
        nInputs,
        nSigOpsCost,
        time_5 - time_start // in microseconds (µs)
    );

    return true;
}

CoinsCacheSizeState Chainstate::GetCoinsCacheSizeState()
{
    AssertLockHeld(::cs_main);
    return this->GetCoinsCacheSizeState(
        m_coinstip_cache_size_bytes,
        m_mempool ? m_mempool->m_max_size_bytes : 0);
}

CoinsCacheSizeState Chainstate::GetCoinsCacheSizeState(
    size_t max_coins_cache_size_bytes,
    size_t max_mempool_size_bytes)
{
    AssertLockHeld(::cs_main);
    const int64_t nMempoolUsage = m_mempool ? m_mempool->DynamicMemoryUsage() : 0;
    int64_t cacheSize = CoinsTip().DynamicMemoryUsage();
    int64_t nTotalSpace =
        max_coins_cache_size_bytes + std::max<int64_t>(int64_t(max_mempool_size_bytes) - nMempoolUsage, 0);

    //! No need to periodic flush if at least this much space still available.
    static constexpr int64_t MAX_BLOCK_COINSDB_USAGE_BYTES = 10 * 1024 * 1024;  // 10MB
    int64_t large_threshold =
        std::max((9 * nTotalSpace) / 10, nTotalSpace - MAX_BLOCK_COINSDB_USAGE_BYTES);

    if (cacheSize > nTotalSpace) {
        LogPrintf("Cache size (%s) exceeds total space (%s)\n", cacheSize, nTotalSpace);
        return CoinsCacheSizeState::CRITICAL;
    } else if (cacheSize > large_threshold) {
        return CoinsCacheSizeState::LARGE;
    }
    return CoinsCacheSizeState::OK;
}

bool Chainstate::FlushStateToDisk(
    BlockValidationState &state,
    FlushStateMode mode,
    int nManualPruneHeight)
{
    LOCK(cs_main);
    assert(this->CanFlushToDisk());
    std::set<int> setFilesToPrune;
    bool full_flush_completed = false;

    const size_t coins_count = CoinsTip().GetCacheSize();
    const size_t coins_mem_usage = CoinsTip().DynamicMemoryUsage();

    try {
    {
        bool fFlushForPrune = false;
        bool fDoFullFlush = false;

        CoinsCacheSizeState cache_state = GetCoinsCacheSizeState();
        LOCK(m_blockman.cs_LastBlockFile);
        if (m_blockman.IsPruneMode() && (m_blockman.m_check_for_pruning || nManualPruneHeight > 0) && !fReindex) {
            // make sure we don't prune above any of the prune locks bestblocks
            // pruning is height-based
            int last_prune{m_chain.Height()}; // last height we can prune
            std::optional<std::string> limiting_lock; // prune lock that actually was the limiting factor, only used for logging

            for (const auto& prune_lock : m_blockman.m_prune_locks) {
                if (prune_lock.second.height_first == std::numeric_limits<int>::max()) continue;
                // Remove the buffer and one additional block here to get actual height that is outside of the buffer
                const int lock_height{prune_lock.second.height_first - PRUNE_LOCK_BUFFER - 1};
                last_prune = std::max(1, std::min(last_prune, lock_height));
                if (last_prune == lock_height) {
                    limiting_lock = prune_lock.first;
                }
            }

            if (limiting_lock) {
                LogPrint(BCLog::PRUNE, "%s limited pruning to height %d\n", limiting_lock.value(), last_prune);
            }

            if (nManualPruneHeight > 0) {
                LOG_TIME_MILLIS_WITH_CATEGORY("find files to prune (manual)", BCLog::BENCH);

                m_blockman.FindFilesToPruneManual(
                    setFilesToPrune,
                    std::min(last_prune, nManualPruneHeight),
                    *this, m_chainman);
            } else {
                LOG_TIME_MILLIS_WITH_CATEGORY("find files to prune", BCLog::BENCH);

                m_blockman.FindFilesToPrune(setFilesToPrune, last_prune, *this, m_chainman);
                m_blockman.m_check_for_pruning = false;
            }
            if (!setFilesToPrune.empty()) {
                fFlushForPrune = true;
                if (!m_blockman.m_have_pruned) {
                    m_blockman.m_block_tree_db->WriteFlag("prunedblockfiles", true);
                    m_blockman.m_have_pruned = true;
                }
            }
        }
        const auto nNow{SteadyClock::now()};
        // Avoid writing/flushing immediately after startup.
        if (m_last_write == decltype(m_last_write){}) {
            m_last_write = nNow;
        }
        if (m_last_flush == decltype(m_last_flush){}) {
            m_last_flush = nNow;
        }
        // The cache is large and we're within 10% and 10 MiB of the limit, but we have time now (not in the middle of a block processing).
        bool fCacheLarge = mode == FlushStateMode::PERIODIC && cache_state >= CoinsCacheSizeState::LARGE;
        // The cache is over the limit, we have to write now.
        bool fCacheCritical = mode == FlushStateMode::IF_NEEDED && cache_state >= CoinsCacheSizeState::CRITICAL;
        // It's been a while since we wrote the block index to disk. Do this frequently, so we don't need to redownload after a crash.
        bool fPeriodicWrite = mode == FlushStateMode::PERIODIC && nNow > m_last_write + DATABASE_WRITE_INTERVAL;
        // It's been very long since we flushed the cache. Do this infrequently, to optimize cache usage.
        bool fPeriodicFlush = mode == FlushStateMode::PERIODIC && nNow > m_last_flush + DATABASE_FLUSH_INTERVAL;
        // Combine all conditions that result in a full cache flush.
        fDoFullFlush = (mode == FlushStateMode::ALWAYS) || fCacheLarge || fCacheCritical || fPeriodicFlush || fFlushForPrune;
        // Write blocks and block index to disk.
        if (fDoFullFlush || fPeriodicWrite) {
            // Ensure we can write block index
            if (!CheckDiskSpace(m_blockman.m_opts.blocks_dir)) {
                return FatalError(m_chainman.GetNotifications(), state, _("Disk space is too low!"));
            }
            {
                LOG_TIME_MILLIS_WITH_CATEGORY("write block and undo data to disk", BCLog::BENCH);

                // First make sure all block and undo data is flushed to disk.
                // TODO: Handle return error, or add detailed comment why it is
                // safe to not return an error upon failure.
                if (!m_blockman.FlushChainstateBlockFile(m_chain.Height())) {
                    LogPrintLevel(BCLog::VALIDATION, BCLog::Level::Warning, "%s: Failed to flush block file.\n", __func__);
                }
            }

            // Then update all block file information (which may refer to block and undo files).
            {
                LOG_TIME_MILLIS_WITH_CATEGORY("write block index to disk", BCLog::BENCH);

                if (!m_blockman.WriteBlockIndexDB()) {
                    return FatalError(m_chainman.GetNotifications(), state, _("Failed to write to block index database."));
                }
            }
            // Finally remove any pruned files
            if (fFlushForPrune) {
                LOG_TIME_MILLIS_WITH_CATEGORY("unlink pruned files", BCLog::BENCH);

                m_blockman.UnlinkPrunedFiles(setFilesToPrune);
            }
            m_last_write = nNow;
        }
        // Flush best chain related state. This can only be done if the blocks / block index write was also done.
        if (fDoFullFlush && !CoinsTip().GetBestBlock().IsNull()) {
            LOG_TIME_MILLIS_WITH_CATEGORY(strprintf("write coins cache to disk (%d coins, %.2fkB)",
                coins_count, coins_mem_usage / 1000), BCLog::BENCH);

            // Typical Coin structures on disk are around 48 bytes in size.
            // Pushing a new one to the database can cause it to be written
            // twice (once in the log, and once in the tables). This is already
            // an overestimation, as most will delete an existing entry or
            // overwrite one. Still, use a conservative safety factor of 2.
            if (!CheckDiskSpace(m_chainman.m_options.datadir, 48 * 2 * 2 * CoinsTip().GetCacheSize())) {
                return FatalError(m_chainman.GetNotifications(), state, _("Disk space is too low!"));
            }
            // Flush the chainstate (which may refer to block index entries).
            if (!CoinsTip().Flush())
                return FatalError(m_chainman.GetNotifications(), state, _("Failed to write to coin database."));
            m_last_flush = nNow;
            full_flush_completed = true;
            TRACE5(utxocache, flush,
                   int64_t{Ticks<std::chrono::microseconds>(SteadyClock::now() - nNow)},
                   (uint32_t)mode,
                   (uint64_t)coins_count,
                   (uint64_t)coins_mem_usage,
                   (bool)fFlushForPrune);
        }
    }
    if (full_flush_completed && m_chainman.m_options.signals) {
        // Update best block in wallet (so we can detect restored wallets).
        m_chainman.m_options.signals->ChainStateFlushed(this->GetRole(), m_chain.GetLocator());
    }
    } catch (const std::runtime_error& e) {
        return FatalError(m_chainman.GetNotifications(), state, strprintf(_("System error while flushing: %s"), e.what()));
    }
    return true;
}

void Chainstate::ForceFlushStateToDisk()
{
    BlockValidationState state;
    if (!this->FlushStateToDisk(state, FlushStateMode::ALWAYS)) {
        LogPrintf("%s: failed to flush state (%s)\n", __func__, state.ToString());
    }
}

void Chainstate::PruneAndFlush()
{
    BlockValidationState state;
    m_blockman.m_check_for_pruning = true;
    if (!this->FlushStateToDisk(state, FlushStateMode::NONE)) {
        LogPrintf("%s: failed to flush state (%s)\n", __func__, state.ToString());
    }
}

/** Private helper function that concatenates warning messages. */
static void AppendWarning(bilingual_str& res, const bilingual_str& warn)
{
    if (!res.empty()) res += Untranslated(", ");
    res += warn;
}

static void UpdateTipLog(
    const CCoinsViewCache& coins_tip,
    const CBlockIndex* tip,
    const CChainParams& params,
    const std::string& func_name,
    const std::string& prefix,
    const std::string& warning_messages) EXCLUSIVE_LOCKS_REQUIRED(::cs_main)
{

    AssertLockHeld(::cs_main);
    LogPrintf("%s%s: new best=%s height=%d version=0x%08x log2_work=%f tx=%lu date='%s' progress=%f cache=%.1fMiB(%utxo)%s\n",
        prefix, func_name,
        tip->GetBlockHash().ToString(), tip->nHeight, tip->nVersion,
        log(tip->nChainWork.getdouble()) / log(2.0), (unsigned long)tip->nChainTx,
        FormatISO8601DateTime(tip->GetBlockTime()),
        GuessVerificationProgress(params.TxData(), tip),
        coins_tip.DynamicMemoryUsage() * (1.0 / (1 << 20)),
        coins_tip.GetCacheSize(),
        !warning_messages.empty() ? strprintf(" warning='%s'", warning_messages) : "");
}

void Chainstate::UpdateTip(const CBlockIndex* pindexNew)
{
    AssertLockHeld(::cs_main);
    const auto& coins_tip = this->CoinsTip();

    const CChainParams& params{m_chainman.GetParams()};

    // The remainder of the function isn't relevant if we are not acting on
    // the active chainstate, so return if need be.
    if (this != &m_chainman.ActiveChainstate()) {
        // Only log every so often so that we don't bury log messages at the tip.
        constexpr int BACKGROUND_LOG_INTERVAL = 2000;
        if (pindexNew->nHeight % BACKGROUND_LOG_INTERVAL == 0) {
            UpdateTipLog(coins_tip, pindexNew, params, __func__, "[background validation] ", "");
        }
        return;
    }

    // New best block
    if (m_mempool) {
        m_mempool->AddTransactionsUpdated(1);
    }

    {
        LOCK(g_best_block_mutex);
        g_best_block = pindexNew->GetBlockHash();
        g_best_block_cv.notify_all();
    }

    bilingual_str warning_messages;
    if (!m_chainman.IsInitialBlockDownload()) {
        const CBlockIndex* pindex = pindexNew;
        for (int bit = 0; bit < VERSIONBITS_NUM_BITS; bit++) {
            WarningBitsConditionChecker checker(m_chainman, bit);
            ThresholdState state = checker.GetStateFor(pindex, params.GetConsensus(), m_chainman.m_warningcache.at(bit));
            if (state == ThresholdState::ACTIVE || state == ThresholdState::LOCKED_IN) {
                const bilingual_str warning = strprintf(_("Unknown new rules activated (versionbit %i)"), bit);
                if (state == ThresholdState::ACTIVE) {
                    m_chainman.GetNotifications().warning(warning);
                } else {
                    AppendWarning(warning_messages, warning);
                }
            }
        }
    }
    UpdateTipLog(coins_tip, pindexNew, params, __func__, "", warning_messages.original);
}

/** Disconnect m_chain's tip.
  * After calling, the mempool will be in an inconsistent state, with
  * transactions from disconnected blocks being added to disconnectpool.  You
  * should make the mempool consistent again by calling MaybeUpdateMempoolForReorg.
  * with cs_main held.
  *
  * If disconnectpool is nullptr, then no disconnected transactions are added to
  * disconnectpool (note that the caller is responsible for mempool consistency
  * in any case).
  */
bool Chainstate::DisconnectTip(BlockValidationState& state, DisconnectedBlockTransactions* disconnectpool)
{
    AssertLockHeld(cs_main);
    if (m_mempool) AssertLockHeld(m_mempool->cs);

    CBlockIndex *pindexDelete = m_chain.Tip();
    assert(pindexDelete);
    assert(pindexDelete->pprev);
    CheckNameDB (*this, true);
    // Read block from disk.
    std::shared_ptr<CBlock> pblock = std::make_shared<CBlock>();
    CBlock& block = *pblock;
    if (!m_blockman.ReadBlockFromDisk(block, *pindexDelete)) {
        LogError("DisconnectTip(): Failed to read block\n");
        return false;
    }
    // Apply the block atomically to the chain state.
    const auto time_start{SteadyClock::now()};
    {
        CCoinsViewCache view(&CoinsTip());
        assert(view.GetBestBlock() == pindexDelete->GetBlockHash());
        if (DisconnectBlock(block, pindexDelete, view) != DISCONNECT_OK) {
            LogError ("DisconnectTip(): DisconnectBlock %s failed", pindexDelete->GetBlockHash().ToString());
            return false;
        }
        bool flushed = view.Flush();
        assert(flushed);
    }
    LogPrint(BCLog::BENCH, "- Disconnect block: %.2fms\n",
             Ticks<MillisecondsDouble>(SteadyClock::now() - time_start));

    {
        // Prune locks that began at or after the tip should be moved backward so they get a chance to reorg
        const int max_height_first{pindexDelete->nHeight - 1};
        for (auto& prune_lock : m_blockman.m_prune_locks) {
            if (prune_lock.second.height_first <= max_height_first) continue;

            prune_lock.second.height_first = max_height_first;
            LogPrint(BCLog::PRUNE, "%s prune lock moved back to %d\n", prune_lock.first, max_height_first);
        }
    }

    // Write the chain state to disk, if necessary.
    if (!FlushStateToDisk(state, FlushStateMode::IF_NEEDED)) {
        return false;
    }

    if (disconnectpool && m_mempool) {
        // Save transactions to re-add to mempool at end of reorg. If any entries are evicted for
        // exceeding memory limits, remove them and their descendants from the mempool.
        for (auto&& evicted_tx : disconnectpool->AddTransactionsFromBlock(block.vtx)) {
            m_mempool->removeRecursive(*evicted_tx, MemPoolRemovalReason::REORG);
        }
    }

    m_chain.SetTip(*pindexDelete->pprev);

    UpdateTip(pindexDelete->pprev);
    CheckNameDB (*this, true);
    // Let wallets know transactions went from 1-confirmed to
    // 0-confirmed or conflicted:
    if (m_chainman.m_options.signals) {
        m_chainman.m_options.signals->BlockDisconnected(pblock, pindexDelete);
    }
    return true;
}

static SteadyClock::duration time_connect_total{};
static SteadyClock::duration time_flush{};
static SteadyClock::duration time_chainstate{};
static SteadyClock::duration time_post_connect{};

struct PerBlockConnectTrace {
    CBlockIndex* pindex = nullptr;
    std::shared_ptr<const CBlock> pblock;
    PerBlockConnectTrace() = default;
};
/**
 * Used to track blocks whose transactions were applied to the UTXO state as a
 * part of a single ActivateBestChainStep call.
 *
 * This class is single-use, once you call GetBlocksConnected() you have to throw
 * it away and make a new one.
 */
class ConnectTrace {
private:
    std::vector<PerBlockConnectTrace> blocksConnected;

public:
    explicit ConnectTrace() : blocksConnected(1) {}

    void BlockConnected(CBlockIndex* pindex, std::shared_ptr<const CBlock> pblock) {
        assert(!blocksConnected.back().pindex);
        assert(pindex);
        assert(pblock);
        blocksConnected.back().pindex = pindex;
        blocksConnected.back().pblock = std::move(pblock);
        blocksConnected.emplace_back();
    }

    std::vector<PerBlockConnectTrace>& GetBlocksConnected() {
        // We always keep one extra block at the end of our list because
        // blocks are added after all the conflicted transactions have
        // been filled in. Thus, the last entry should always be an empty
        // one waiting for the transactions from the next block. We pop
        // the last entry here to make sure the list we return is sane.
        assert(!blocksConnected.back().pindex);
        blocksConnected.pop_back();
        return blocksConnected;
    }
};

/**
 * Connect a new block to m_chain. pblock is either nullptr or a pointer to a CBlock
 * corresponding to pindexNew, to bypass loading it again from disk.
 *
 * The block is added to connectTrace if connection succeeds.
 */
bool Chainstate::ConnectTip(BlockValidationState& state, CBlockIndex* pindexNew, const std::shared_ptr<const CBlock>& pblock, ConnectTrace& connectTrace, DisconnectedBlockTransactions& disconnectpool)
{
    AssertLockHeld(cs_main);
    if (m_mempool) AssertLockHeld(m_mempool->cs);

    assert(pindexNew->pprev == m_chain.Tip());
    CheckNameDB (*this, true);
    // Read block from disk.
    const auto time_1{SteadyClock::now()};
    std::shared_ptr<const CBlock> pthisBlock;
    if (!pblock) {
        std::shared_ptr<CBlock> pblockNew = std::make_shared<CBlock>();
        if (!m_blockman.ReadBlockFromDisk(*pblockNew, *pindexNew)) {
            return FatalError(m_chainman.GetNotifications(), state, _("Failed to read block."));
        }
        pthisBlock = pblockNew;
    } else {
        LogPrint(BCLog::BENCH, "  - Using cached block\n");
        pthisBlock = pblock;
    }
    const CBlock& blockConnecting = *pthisBlock;
    // Apply the block atomically to the chain state.
    const auto time_2{SteadyClock::now()};
    SteadyClock::time_point time_3;
    // When adding aggregate statistics in the future, keep in mind that
    // num_blocks_total may be zero until the ConnectBlock() call below.
    LogPrint(BCLog::BENCH, "  - Load block from disk: %.2fms\n",
             Ticks<MillisecondsDouble>(time_2 - time_1));
    {
        CCoinsViewCache view(&CoinsTip());
        bool rv = ConnectBlock(blockConnecting, state, pindexNew, view);
        if (m_chainman.m_options.signals) {
            m_chainman.m_options.signals->BlockChecked(blockConnecting, state);
        }
        if (!rv) {
            if (state.IsInvalid())
                InvalidBlockFound(pindexNew, state);
            LogError("%s: ConnectBlock %s failed, %s\n", __func__, pindexNew->GetBlockHash().ToString(), state.ToString());
            return false;
        }
        time_3 = SteadyClock::now();
        time_connect_total += time_3 - time_2;
        assert(num_blocks_total > 0);
        LogPrint(BCLog::BENCH, "  - Connect total: %.2fms [%.2fs (%.2fms/blk)]\n",
                 Ticks<MillisecondsDouble>(time_3 - time_2),
                 Ticks<SecondsDouble>(time_connect_total),
                 Ticks<MillisecondsDouble>(time_connect_total) / num_blocks_total);
        bool flushed = view.Flush();
        assert(flushed);
    }
    const auto time_4{SteadyClock::now()};
    time_flush += time_4 - time_3;
    LogPrint(BCLog::BENCH, "  - Flush: %.2fms [%.2fs (%.2fms/blk)]\n",
             Ticks<MillisecondsDouble>(time_4 - time_3),
             Ticks<SecondsDouble>(time_flush),
             Ticks<MillisecondsDouble>(time_flush) / num_blocks_total);
    // Write the chain state to disk, if necessary.
    if (!FlushStateToDisk(state, FlushStateMode::IF_NEEDED)) {
        return false;
    }
    const auto time_5{SteadyClock::now()};
    time_chainstate += time_5 - time_4;
    LogPrint(BCLog::BENCH, "  - Writing chainstate: %.2fms [%.2fs (%.2fms/blk)]\n",
             Ticks<MillisecondsDouble>(time_5 - time_4),
             Ticks<SecondsDouble>(time_chainstate),
             Ticks<MillisecondsDouble>(time_chainstate) / num_blocks_total);
    // Remove conflicting transactions from the mempool.;
    if (m_mempool) {
        m_mempool->removeForBlock(blockConnecting.vtx, pindexNew->nHeight);
        disconnectpool.removeForBlock(blockConnecting.vtx);
    }
    // Update m_chain & related variables.
    m_chain.SetTip(*pindexNew);
    UpdateTip(pindexNew);
    CheckNameDB (*this, false);

    const auto time_6{SteadyClock::now()};
    time_post_connect += time_6 - time_5;
    time_total += time_6 - time_1;
    LogPrint(BCLog::BENCH, "  - Connect postprocess: %.2fms [%.2fs (%.2fms/blk)]\n",
             Ticks<MillisecondsDouble>(time_6 - time_5),
             Ticks<SecondsDouble>(time_post_connect),
             Ticks<MillisecondsDouble>(time_post_connect) / num_blocks_total);
    LogPrint(BCLog::BENCH, "- Connect block: %.2fms [%.2fs (%.2fms/blk)]\n",
             Ticks<MillisecondsDouble>(time_6 - time_1),
             Ticks<SecondsDouble>(time_total),
             Ticks<MillisecondsDouble>(time_total) / num_blocks_total);

    // If we are the background validation chainstate, check to see if we are done
    // validating the snapshot (i.e. our tip has reached the snapshot's base block).
    if (this != &m_chainman.ActiveChainstate()) {
        // This call may set `m_disabled`, which is referenced immediately afterwards in
        // ActivateBestChain, so that we stop connecting blocks past the snapshot base.
        m_chainman.MaybeCompleteSnapshotValidation();
    }

    connectTrace.BlockConnected(pindexNew, std::move(pthisBlock));
    return true;
}

/**
 * Return the tip of the chain with the most work in it, that isn't
 * known to be invalid (it's however far from certain to be valid).
 */
CBlockIndex* Chainstate::FindMostWorkChain()
{
    AssertLockHeld(::cs_main);
    do {
        CBlockIndex *pindexNew = nullptr;

        // Find the best candidate header.
        {
            std::set<CBlockIndex*, CBlockIndexWorkComparator>::reverse_iterator it = setBlockIndexCandidates.rbegin();
            if (it == setBlockIndexCandidates.rend())
                return nullptr;
            pindexNew = *it;
        }

        // Check whether all blocks on the path between the currently active chain and the candidate are valid.
        // Just going until the active chain is an optimization, as we know all blocks in it are valid already.
        CBlockIndex *pindexTest = pindexNew;
        bool fInvalidAncestor = false;
        while (pindexTest && !m_chain.Contains(pindexTest)) {
            assert(pindexTest->HaveNumChainTxs() || pindexTest->nHeight == 0);

            // Pruned nodes may have entries in setBlockIndexCandidates for
            // which block files have been deleted.  Remove those as candidates
            // for the most work chain if we come across them; we can't switch
            // to a chain unless we have all the non-active-chain parent blocks.
            bool fFailedChain = pindexTest->nStatus & BLOCK_FAILED_MASK;
            bool fMissingData = !(pindexTest->nStatus & BLOCK_HAVE_DATA);
            if (fFailedChain || fMissingData) {
                // Candidate chain is not usable (either invalid or missing data)
                if (fFailedChain && (m_chainman.m_best_invalid == nullptr || pindexNew->nChainWork > m_chainman.m_best_invalid->nChainWork)) {
                    m_chainman.m_best_invalid = pindexNew;
                }
                CBlockIndex *pindexFailed = pindexNew;
                // Remove the entire chain from the set.
                while (pindexTest != pindexFailed) {
                    if (fFailedChain) {
                        pindexFailed->nStatus |= BLOCK_FAILED_CHILD;
                        m_blockman.m_dirty_blockindex.insert(pindexFailed);
                    } else if (fMissingData) {
                        // If we're missing data, then add back to m_blocks_unlinked,
                        // so that if the block arrives in the future we can try adding
                        // to setBlockIndexCandidates again.
                        m_blockman.m_blocks_unlinked.insert(
                            std::make_pair(pindexFailed->pprev, pindexFailed));
                    }
                    setBlockIndexCandidates.erase(pindexFailed);
                    pindexFailed = pindexFailed->pprev;
                }
                setBlockIndexCandidates.erase(pindexTest);
                fInvalidAncestor = true;
                break;
            }
            pindexTest = pindexTest->pprev;
        }
        if (!fInvalidAncestor)
            return pindexNew;
    } while(true);
}

/** Delete all entries in setBlockIndexCandidates that are worse than the current tip. */
void Chainstate::PruneBlockIndexCandidates() {
    // Note that we can't delete the current block itself, as we may need to return to it later in case a
    // reorganization to a better block fails.
    std::set<CBlockIndex*, CBlockIndexWorkComparator>::iterator it = setBlockIndexCandidates.begin();
    while (it != setBlockIndexCandidates.end() && setBlockIndexCandidates.value_comp()(*it, m_chain.Tip())) {
        setBlockIndexCandidates.erase(it++);
    }
    // Either the current tip or a successor of it we're working towards is left in setBlockIndexCandidates.
    assert(!setBlockIndexCandidates.empty());
}

/**
 * Try to make some progress towards making pindexMostWork the active block.
 * pblock is either nullptr or a pointer to a CBlock corresponding to pindexMostWork.
 *
 * @returns true unless a system error occurred
 */
bool Chainstate::ActivateBestChainStep(BlockValidationState& state, CBlockIndex* pindexMostWork, const std::shared_ptr<const CBlock>& pblock, bool& fInvalidFound, ConnectTrace& connectTrace)
{
    AssertLockHeld(cs_main);
    if (m_mempool) AssertLockHeld(m_mempool->cs);

    const CBlockIndex* pindexOldTip = m_chain.Tip();
    const CBlockIndex* pindexFork = m_chain.FindFork(pindexMostWork);

    // Disconnect active blocks which are no longer in the best chain.
    bool fBlocksDisconnected = false;
    DisconnectedBlockTransactions disconnectpool{MAX_DISCONNECTED_TX_POOL_BYTES};
    while (m_chain.Tip() && m_chain.Tip() != pindexFork) {
        if (!DisconnectTip(state, &disconnectpool)) {
            // This is likely a fatal error, but keep the mempool consistent,
            // just in case. Only remove from the mempool in this case.
            MaybeUpdateMempoolForReorg(disconnectpool, false);

            // If we're unable to disconnect a block during normal operation,
            // then that is a failure of our local system -- we should abort
            // rather than stay on a less work chain.
            FatalError(m_chainman.GetNotifications(), state, _("Failed to disconnect block."));
            return false;
        }
        fBlocksDisconnected = true;
    }

    // Build list of new blocks to connect (in descending height order).
    std::vector<CBlockIndex*> vpindexToConnect;
    bool fContinue = true;
    int nHeight = pindexFork ? pindexFork->nHeight : -1;
    while (fContinue && nHeight != pindexMostWork->nHeight) {
        // Don't iterate the entire list of potential improvements toward the best tip, as we likely only need
        // a few blocks along the way.
        int nTargetHeight = std::min(nHeight + 32, pindexMostWork->nHeight);
        vpindexToConnect.clear();
        vpindexToConnect.reserve(nTargetHeight - nHeight);
        CBlockIndex* pindexIter = pindexMostWork->GetAncestor(nTargetHeight);
        while (pindexIter && pindexIter->nHeight != nHeight) {
            vpindexToConnect.push_back(pindexIter);
            pindexIter = pindexIter->pprev;
        }
        nHeight = nTargetHeight;

        // Connect new blocks.
        for (CBlockIndex* pindexConnect : reverse_iterate(vpindexToConnect)) {
            if (!ConnectTip(state, pindexConnect, pindexConnect == pindexMostWork ? pblock : std::shared_ptr<const CBlock>(), connectTrace, disconnectpool)) {
                if (state.IsInvalid()) {
                    // The block violates a consensus rule.
                    if (state.GetResult() != BlockValidationResult::BLOCK_MUTATED) {
                        InvalidChainFound(vpindexToConnect.front());
                    }
                    state = BlockValidationState();
                    fInvalidFound = true;
                    fContinue = false;
                    break;
                } else {
                    // A system error occurred (disk space, database error, ...).
                    // Make the mempool consistent with the current tip, just in case
                    // any observers try to use it before shutdown.
                    MaybeUpdateMempoolForReorg(disconnectpool, false);
                    return false;
                }
            } else {
                PruneBlockIndexCandidates();
                if (!pindexOldTip || m_chain.Tip()->nChainWork > pindexOldTip->nChainWork) {
                    // We're in a better position than we were. Return temporarily to release the lock.
                    fContinue = false;
                    break;
                }
            }
        }
    }

    if (fBlocksDisconnected) {
        // If any blocks were disconnected, disconnectpool may be non empty.  Add
        // any disconnected transactions back to the mempool.
        MaybeUpdateMempoolForReorg(disconnectpool, true);
    }
    if (m_mempool) m_mempool->check(this->CoinsTip(), this->m_chain.Height() + 1);

    CheckForkWarningConditions();

    return true;
}

static SynchronizationState GetSynchronizationState(bool init)
{
    if (!init) return SynchronizationState::POST_INIT;
    if (::fReindex) return SynchronizationState::INIT_REINDEX;
    return SynchronizationState::INIT_DOWNLOAD;
}

static bool NotifyHeaderTip(ChainstateManager& chainman) LOCKS_EXCLUDED(cs_main)
{
    bool fNotify = false;
    bool fInitialBlockDownload = false;
    static CBlockIndex* pindexHeaderOld = nullptr;
    CBlockIndex* pindexHeader = nullptr;
    {
        LOCK(cs_main);
        pindexHeader = chainman.m_best_header;

        if (pindexHeader != pindexHeaderOld) {
            fNotify = true;
            fInitialBlockDownload = chainman.IsInitialBlockDownload();
            pindexHeaderOld = pindexHeader;
        }
    }
    // Send block tip changed notifications without cs_main
    if (fNotify) {
        chainman.GetNotifications().headerTip(GetSynchronizationState(fInitialBlockDownload), pindexHeader->nHeight, pindexHeader->nTime, false);
    }
    return fNotify;
}

static void LimitValidationInterfaceQueue(ValidationSignals& signals) LOCKS_EXCLUDED(cs_main) {
    AssertLockNotHeld(cs_main);

    if (signals.CallbacksPending() > 10) {
        signals.SyncWithValidationInterfaceQueue();
    }
}

bool Chainstate::ActivateBestChain(BlockValidationState& state, std::shared_ptr<const CBlock> pblock)
{
    AssertLockNotHeld(m_chainstate_mutex);

    // Note that while we're often called here from ProcessNewBlock, this is
    // far from a guarantee. Things in the P2P/RPC will often end up calling
    // us in the middle of ProcessNewBlock - do not assume pblock is set
    // sanely for performance or correctness!
    AssertLockNotHeld(::cs_main);

    // ABC maintains a fair degree of expensive-to-calculate internal state
    // because this function periodically releases cs_main so that it does not lock up other threads for too long
    // during large connects - and to allow for e.g. the callback queue to drain
    // we use m_chainstate_mutex to enforce mutual exclusion so that only one caller may execute this function at a time
    LOCK(m_chainstate_mutex);

    // Belt-and-suspenders check that we aren't attempting to advance the background
    // chainstate past the snapshot base block.
    if (WITH_LOCK(::cs_main, return m_disabled)) {
        LogPrintf("m_disabled is set - this chainstate should not be in operation. "
            "Please report this as a bug. %s\n", PACKAGE_BUGREPORT);
        return false;
    }

    CBlockIndex *pindexMostWork = nullptr;
    CBlockIndex *pindexNewTip = nullptr;
    bool exited_ibd{false};
    do {
        // Block until the validation queue drains. This should largely
        // never happen in normal operation, however may happen during
        // reindex, causing memory blowup if we run too far ahead.
        // Note that if a validationinterface callback ends up calling
        // ActivateBestChain this may lead to a deadlock! We should
        // probably have a DEBUG_LOCKORDER test for this in the future.
        if (m_chainman.m_options.signals) LimitValidationInterfaceQueue(*m_chainman.m_options.signals);

        {
            LOCK(cs_main);
            // Lock transaction pool for at least as long as it takes for connectTrace to be consumed
            LOCK(MempoolMutex());
            const bool was_in_ibd = m_chainman.IsInitialBlockDownload();
            CBlockIndex* starting_tip = m_chain.Tip();
            bool blocks_connected = false;
            do {
                // We absolutely may not unlock cs_main until we've made forward progress
                // (with the exception of shutdown due to hardware issues, low disk space, etc).
                ConnectTrace connectTrace; // Destructed before cs_main is unlocked

                if (pindexMostWork == nullptr) {
                    pindexMostWork = FindMostWorkChain();
                }

                // Whether we have anything to do at all.
                if (pindexMostWork == nullptr || pindexMostWork == m_chain.Tip()) {
                    break;
                }

                bool fInvalidFound = false;
                std::shared_ptr<const CBlock> nullBlockPtr;
                if (!ActivateBestChainStep(state, pindexMostWork, pblock && pblock->GetHash() == pindexMostWork->GetBlockHash() ? pblock : nullBlockPtr, fInvalidFound, connectTrace)) {
                    // A system error occurred
                    return false;
                }
                blocks_connected = true;

                if (fInvalidFound) {
                    // Wipe cache, we may need another branch now.
                    pindexMostWork = nullptr;
                }
                pindexNewTip = m_chain.Tip();

                for (const PerBlockConnectTrace& trace : connectTrace.GetBlocksConnected()) {
                    assert(trace.pblock && trace.pindex);
                    if (m_chainman.m_options.signals) {
                        m_chainman.m_options.signals->BlockConnected(this->GetRole(), trace.pblock, trace.pindex);
                    }
                }

                // This will have been toggled in
                // ActivateBestChainStep -> ConnectTip -> MaybeCompleteSnapshotValidation,
                // if at all, so we should catch it here.
                //
                // Break this do-while to ensure we don't advance past the base snapshot.
                if (m_disabled) {
                    break;
                }
            } while (!m_chain.Tip() || (starting_tip && CBlockIndexWorkComparator()(m_chain.Tip(), starting_tip)));
            if (!blocks_connected) return true;

            const CBlockIndex* pindexFork = m_chain.FindFork(starting_tip);
            bool still_in_ibd = m_chainman.IsInitialBlockDownload();

            if (was_in_ibd && !still_in_ibd) {
                // Active chainstate has exited IBD.
                exited_ibd = true;
            }

            // Notify external listeners about the new tip.
            // Enqueue while holding cs_main to ensure that UpdatedBlockTip is called in the order in which blocks are connected
            if (this == &m_chainman.ActiveChainstate() && pindexFork != pindexNewTip) {
                // Notify ValidationInterface subscribers
                if (m_chainman.m_options.signals) {
                    m_chainman.m_options.signals->UpdatedBlockTip(pindexNewTip, pindexFork, still_in_ibd);
                }

                // Always notify the UI if a new block tip was connected
                if (kernel::IsInterrupted(m_chainman.GetNotifications().blockTip(GetSynchronizationState(still_in_ibd), *pindexNewTip))) {
                    // Just breaking and returning success for now. This could
                    // be changed to bubble up the kernel::Interrupted value to
                    // the caller so the caller could distinguish between
                    // completed and interrupted operations.
                    break;
                }
            }
        }
        // When we reach this point, we switched to a new tip (stored in pindexNewTip).

        if (exited_ibd) {
            // If a background chainstate is in use, we may need to rebalance our
            // allocation of caches once a chainstate exits initial block download.
            LOCK(::cs_main);
            m_chainman.MaybeRebalanceCaches();
        }

        if (WITH_LOCK(::cs_main, return m_disabled)) {
            // Background chainstate has reached the snapshot base block, so exit.

            // Restart indexes to resume indexing for all blocks unique to the snapshot
            // chain. This resumes indexing "in order" from where the indexing on the
            // background validation chain left off.
            //
            // This cannot be done while holding cs_main (within
            // MaybeCompleteSnapshotValidation) or a cs_main deadlock will occur.
            if (m_chainman.restart_indexes) {
                m_chainman.restart_indexes();
            }
            break;
        }

        // We check interrupt only after giving ActivateBestChainStep a chance to run once so that we
        // never interrupt before connecting the genesis block during LoadChainTip(). Previously this
        // caused an assert() failure during interrupt in such cases as the UTXO DB flushing checks
        // that the best block hash is non-null.
        if (m_chainman.m_interrupt) break;
    } while (pindexNewTip != pindexMostWork);

    m_chainman.CheckBlockIndex();

    // Write changes periodically to disk, after relay.
    if (!FlushStateToDisk(state, FlushStateMode::PERIODIC)) {
        return false;
    }

    return true;
}

bool Chainstate::PreciousBlock(BlockValidationState& state, CBlockIndex* pindex)
{
    AssertLockNotHeld(m_chainstate_mutex);
    AssertLockNotHeld(::cs_main);
    {
        LOCK(cs_main);
        if (pindex->nChainWork < m_chain.Tip()->nChainWork) {
            // Nothing to do, this block is not at the tip.
            return true;
        }
        if (m_chain.Tip()->nChainWork > m_chainman.nLastPreciousChainwork) {
            // The chain has been extended since the last call, reset the counter.
            m_chainman.nBlockReverseSequenceId = -1;
        }
        m_chainman.nLastPreciousChainwork = m_chain.Tip()->nChainWork;
        setBlockIndexCandidates.erase(pindex);
        pindex->nSequenceId = m_chainman.nBlockReverseSequenceId;
        if (m_chainman.nBlockReverseSequenceId > std::numeric_limits<int32_t>::min()) {
            // We can't keep reducing the counter if somebody really wants to
            // call preciousblock 2**31-1 times on the same set of tips...
            m_chainman.nBlockReverseSequenceId--;
        }
        if (pindex->IsValid(BLOCK_VALID_TRANSACTIONS) && pindex->HaveNumChainTxs()) {
            setBlockIndexCandidates.insert(pindex);
            PruneBlockIndexCandidates();
        }
    }

    return ActivateBestChain(state, std::shared_ptr<const CBlock>());
}

bool Chainstate::InvalidateBlock(BlockValidationState& state, CBlockIndex* pindex)
{
    AssertLockNotHeld(m_chainstate_mutex);
    AssertLockNotHeld(::cs_main);

    // Genesis block can't be invalidated
    assert(pindex);
    if (pindex->nHeight == 0) return false;

    CBlockIndex* to_mark_failed = pindex;
    bool pindex_was_in_chain = false;
    int disconnected = 0;

    // We do not allow ActivateBestChain() to run while InvalidateBlock() is
    // running, as that could cause the tip to change while we disconnect
    // blocks.
    LOCK(m_chainstate_mutex);

    // We'll be acquiring and releasing cs_main below, to allow the validation
    // callbacks to run. However, we should keep the block index in a
    // consistent state as we disconnect blocks -- in particular we need to
    // add equal-work blocks to setBlockIndexCandidates as we disconnect.
    // To avoid walking the block index repeatedly in search of candidates,
    // build a map once so that we can look up candidate blocks by chain
    // work as we go.
    std::multimap<const arith_uint256, CBlockIndex *> candidate_blocks_by_work;

    {
        LOCK(cs_main);
        for (auto& entry : m_blockman.m_block_index) {
            CBlockIndex* candidate = &entry.second;
            // We don't need to put anything in our active chain into the
            // multimap, because those candidates will be found and considered
            // as we disconnect.
            // Instead, consider only non-active-chain blocks that have at
            // least as much work as where we expect the new tip to end up.
            if (!m_chain.Contains(candidate) &&
                    !CBlockIndexWorkComparator()(candidate, pindex->pprev) &&
                    candidate->IsValid(BLOCK_VALID_TRANSACTIONS) &&
                    candidate->HaveNumChainTxs()) {
                candidate_blocks_by_work.insert(std::make_pair(candidate->nChainWork, candidate));
            }
        }
    }

    // Disconnect (descendants of) pindex, and mark them invalid.
    while (true) {
        if (m_chainman.m_interrupt) break;

        // Make sure the queue of validation callbacks doesn't grow unboundedly.
        if (m_chainman.m_options.signals) LimitValidationInterfaceQueue(*m_chainman.m_options.signals);

        LOCK(cs_main);
        // Lock for as long as disconnectpool is in scope to make sure MaybeUpdateMempoolForReorg is
        // called after DisconnectTip without unlocking in between
        LOCK(MempoolMutex());
        if (!m_chain.Contains(pindex)) break;
        pindex_was_in_chain = true;
        CBlockIndex *invalid_walk_tip = m_chain.Tip();

        // ActivateBestChain considers blocks already in m_chain
        // unconditionally valid already, so force disconnect away from it.
        DisconnectedBlockTransactions disconnectpool{MAX_DISCONNECTED_TX_POOL_BYTES};
        bool ret = DisconnectTip(state, &disconnectpool);
        // DisconnectTip will add transactions to disconnectpool.
        // Adjust the mempool to be consistent with the new tip, adding
        // transactions back to the mempool if disconnecting was successful,
        // and we're not doing a very deep invalidation (in which case
        // keeping the mempool up to date is probably futile anyway).
        MaybeUpdateMempoolForReorg(disconnectpool, /* fAddToMempool = */ (++disconnected <= 10) && ret);
        if (!ret) return false;
        assert(invalid_walk_tip->pprev == m_chain.Tip());

        // We immediately mark the disconnected blocks as invalid.
        // This prevents a case where pruned nodes may fail to invalidateblock
        // and be left unable to start as they have no tip candidates (as there
        // are no blocks that meet the "have data and are not invalid per
        // nStatus" criteria for inclusion in setBlockIndexCandidates).
        invalid_walk_tip->nStatus |= BLOCK_FAILED_VALID;
        m_blockman.m_dirty_blockindex.insert(invalid_walk_tip);
        setBlockIndexCandidates.erase(invalid_walk_tip);
        setBlockIndexCandidates.insert(invalid_walk_tip->pprev);
        if (invalid_walk_tip->pprev == to_mark_failed && (to_mark_failed->nStatus & BLOCK_FAILED_VALID)) {
            // We only want to mark the last disconnected block as BLOCK_FAILED_VALID; its children
            // need to be BLOCK_FAILED_CHILD instead.
            to_mark_failed->nStatus = (to_mark_failed->nStatus ^ BLOCK_FAILED_VALID) | BLOCK_FAILED_CHILD;
            m_blockman.m_dirty_blockindex.insert(to_mark_failed);
        }

        // Add any equal or more work headers to setBlockIndexCandidates
        auto candidate_it = candidate_blocks_by_work.lower_bound(invalid_walk_tip->pprev->nChainWork);
        while (candidate_it != candidate_blocks_by_work.end()) {
            if (!CBlockIndexWorkComparator()(candidate_it->second, invalid_walk_tip->pprev)) {
                setBlockIndexCandidates.insert(candidate_it->second);
                candidate_it = candidate_blocks_by_work.erase(candidate_it);
            } else {
                ++candidate_it;
            }
        }

        // Track the last disconnected block, so we can correct its BLOCK_FAILED_CHILD status in future
        // iterations, or, if it's the last one, call InvalidChainFound on it.
        to_mark_failed = invalid_walk_tip;
    }

    m_chainman.CheckBlockIndex();

    {
        LOCK(cs_main);
        if (m_chain.Contains(to_mark_failed)) {
            // If the to-be-marked invalid block is in the active chain, something is interfering and we can't proceed.
            return false;
        }

        // Mark pindex (or the last disconnected block) as invalid, even when it never was in the main chain
        to_mark_failed->nStatus |= BLOCK_FAILED_VALID;
        m_blockman.m_dirty_blockindex.insert(to_mark_failed);
        setBlockIndexCandidates.erase(to_mark_failed);
        m_chainman.m_failed_blocks.insert(to_mark_failed);

        // If any new blocks somehow arrived while we were disconnecting
        // (above), then the pre-calculation of what should go into
        // setBlockIndexCandidates may have missed entries. This would
        // technically be an inconsistency in the block index, but if we clean
        // it up here, this should be an essentially unobservable error.
        // Loop back over all block index entries and add any missing entries
        // to setBlockIndexCandidates.
        for (auto& [_, block_index] : m_blockman.m_block_index) {
            if (block_index.IsValid(BLOCK_VALID_TRANSACTIONS) && block_index.HaveNumChainTxs() && !setBlockIndexCandidates.value_comp()(&block_index, m_chain.Tip())) {
                setBlockIndexCandidates.insert(&block_index);
            }
        }

        InvalidChainFound(to_mark_failed);
    }

    // Only notify about a new block tip if the active chain was modified.
    if (pindex_was_in_chain) {
        // Ignoring return value for now, this could be changed to bubble up
        // kernel::Interrupted value to the caller so the caller could
        // distinguish between completed and interrupted operations. It might
        // also make sense for the blockTip notification to have an enum
        // parameter indicating the source of the tip change so hooks can
        // distinguish user-initiated invalidateblock changes from other
        // changes.
        (void)m_chainman.GetNotifications().blockTip(GetSynchronizationState(m_chainman.IsInitialBlockDownload()), *to_mark_failed->pprev);
    }
    return true;
}

void Chainstate::ResetBlockFailureFlags(CBlockIndex *pindex) {
    AssertLockHeld(cs_main);

    int nHeight = pindex->nHeight;

    // Remove the invalidity flag from this block and all its descendants.
    for (auto& [_, block_index] : m_blockman.m_block_index) {
        if (!block_index.IsValid() && block_index.GetAncestor(nHeight) == pindex) {
            block_index.nStatus &= ~BLOCK_FAILED_MASK;
            m_blockman.m_dirty_blockindex.insert(&block_index);
            if (block_index.IsValid(BLOCK_VALID_TRANSACTIONS) && block_index.HaveNumChainTxs() && setBlockIndexCandidates.value_comp()(m_chain.Tip(), &block_index)) {
                setBlockIndexCandidates.insert(&block_index);
            }
            if (&block_index == m_chainman.m_best_invalid) {
                // Reset invalid block marker if it was pointing to one of those.
                m_chainman.m_best_invalid = nullptr;
            }
            m_chainman.m_failed_blocks.erase(&block_index);
        }
    }

    // Remove the invalidity flag from all ancestors too.
    while (pindex != nullptr) {
        if (pindex->nStatus & BLOCK_FAILED_MASK) {
            pindex->nStatus &= ~BLOCK_FAILED_MASK;
            m_blockman.m_dirty_blockindex.insert(pindex);
            m_chainman.m_failed_blocks.erase(pindex);
        }
        pindex = pindex->pprev;
    }
}

void Chainstate::TryAddBlockIndexCandidate(CBlockIndex* pindex)
{
    AssertLockHeld(cs_main);
    // The block only is a candidate for the most-work-chain if it has the same
    // or more work than our current tip.
    if (m_chain.Tip() != nullptr && setBlockIndexCandidates.value_comp()(pindex, m_chain.Tip())) {
        return;
    }

    bool is_active_chainstate = this == &m_chainman.ActiveChainstate();
    if (is_active_chainstate) {
        // The active chainstate should always add entries that have more
        // work than the tip.
        setBlockIndexCandidates.insert(pindex);
    } else if (!m_disabled) {
        // For the background chainstate, we only consider connecting blocks
        // towards the snapshot base (which can't be nullptr or else we'll
        // never make progress).
        const CBlockIndex* snapshot_base{Assert(m_chainman.GetSnapshotBaseBlock())};
        if (snapshot_base->GetAncestor(pindex->nHeight) == pindex) {
            setBlockIndexCandidates.insert(pindex);
        }
    }
}

/** Mark a block as having its data received and checked (up to BLOCK_VALID_TRANSACTIONS). */
void ChainstateManager::ReceivedBlockTransactions(const CBlock& block, CBlockIndex* pindexNew, const FlatFilePos& pos)
{
    AssertLockHeld(cs_main);
    pindexNew->nTx = block.vtx.size();
    // Typically nChainTx will be 0 at this point, but it can be nonzero if this
    // is a pruned block which is being downloaded again, or if this is an
    // assumeutxo snapshot block which has a hardcoded nChainTx value from the
    // snapshot metadata. If the pindex is not the snapshot block and the
    // nChainTx value is not zero, assert that value is actually correct.
    auto prev_tx_sum = [](CBlockIndex& block) { return block.nTx + (block.pprev ? block.pprev->nChainTx : 0); };
    if (!Assume(pindexNew->nChainTx == 0 || pindexNew->nChainTx == prev_tx_sum(*pindexNew) ||
                pindexNew == GetSnapshotBaseBlock())) {
        LogWarning("Internal bug detected: block %d has unexpected nChainTx %i that should be %i (%s %s). Please report this issue here: %s\n",
            pindexNew->nHeight, pindexNew->nChainTx, prev_tx_sum(*pindexNew), PACKAGE_NAME, FormatFullVersion(), PACKAGE_BUGREPORT);
        pindexNew->nChainTx = 0;
    }
    pindexNew->nFile = pos.nFile;
    pindexNew->nDataPos = pos.nPos;
    pindexNew->nUndoPos = 0;
    pindexNew->nStatus |= BLOCK_HAVE_DATA;
    if (DeploymentActiveAt(*pindexNew, *this, Consensus::DEPLOYMENT_SEGWIT)) {
        pindexNew->nStatus |= BLOCK_OPT_WITNESS;
    }
    pindexNew->RaiseValidity(BLOCK_VALID_TRANSACTIONS);
    m_blockman.m_dirty_blockindex.insert(pindexNew);

    if (pindexNew->pprev == nullptr || pindexNew->pprev->HaveNumChainTxs()) {
        // If pindexNew is the genesis block or all parents are BLOCK_VALID_TRANSACTIONS.
        std::deque<CBlockIndex*> queue;
        queue.push_back(pindexNew);

        // Recursively process any descendant blocks that now may be eligible to be connected.
        while (!queue.empty()) {
            CBlockIndex *pindex = queue.front();
            queue.pop_front();
            // Before setting nChainTx, assert that it is 0 or already set to
            // the correct value. This assert will fail after receiving the
            // assumeutxo snapshot block if assumeutxo snapshot metadata has an
            // incorrect hardcoded AssumeutxoData::nChainTx value.
            if (!Assume(pindex->nChainTx == 0 || pindex->nChainTx == prev_tx_sum(*pindex))) {
                LogWarning("Internal bug detected: block %d has unexpected nChainTx %i that should be %i (%s %s). Please report this issue here: %s\n",
                   pindex->nHeight, pindex->nChainTx, prev_tx_sum(*pindex), PACKAGE_NAME, FormatFullVersion(), PACKAGE_BUGREPORT);
            }
            pindex->nChainTx = prev_tx_sum(*pindex);
            pindex->nSequenceId = nBlockSequenceId++;
            for (Chainstate *c : GetAll()) {
                c->TryAddBlockIndexCandidate(pindex);
            }
            std::pair<std::multimap<CBlockIndex*, CBlockIndex*>::iterator, std::multimap<CBlockIndex*, CBlockIndex*>::iterator> range = m_blockman.m_blocks_unlinked.equal_range(pindex);
            while (range.first != range.second) {
                std::multimap<CBlockIndex*, CBlockIndex*>::iterator it = range.first;
                queue.push_back(it->second);
                range.first++;
                m_blockman.m_blocks_unlinked.erase(it);
            }
        }
    } else {
        if (pindexNew->pprev && pindexNew->pprev->IsValid(BLOCK_VALID_TREE)) {
            m_blockman.m_blocks_unlinked.insert(std::make_pair(pindexNew->pprev, pindexNew));
        }
    }
}

static bool CheckBlockHeader(const CBlockHeader& block, BlockValidationState& state, const Consensus::Params& consensusParams, bool fCheckPOW = true)
{
    // Check proof of work matches claimed amount
    if (fCheckPOW && !CheckProofOfWork(block, consensusParams))
        return state.Invalid(BlockValidationResult::BLOCK_INVALID_HEADER, "high-hash", "proof of work failed");

    return true;
}

static bool CheckMerkleRoot(const CBlock& block, BlockValidationState& state)
{
    if (block.m_checked_merkle_root) return true;

    bool mutated;
    uint256 merkle_root = BlockMerkleRoot(block, &mutated);
    if (block.hashMerkleRoot != merkle_root) {
        return state.Invalid(
            /*result=*/BlockValidationResult::BLOCK_MUTATED,
            /*reject_reason=*/"bad-txnmrklroot",
            /*debug_message=*/"hashMerkleRoot mismatch");
    }

    // Check for merkle tree malleability (CVE-2012-2459): repeating sequences
    // of transactions in a block without affecting the merkle root of a block,
    // while still invalidating it.
    if (mutated) {
        return state.Invalid(
            /*result=*/BlockValidationResult::BLOCK_MUTATED,
            /*reject_reason=*/"bad-txns-duplicate",
            /*debug_message=*/"duplicate transaction");
    }

    block.m_checked_merkle_root = true;
    return true;
}

/** CheckWitnessMalleation performs checks for block malleation with regard to
 * its witnesses.
 *
 * Note: If the witness commitment is expected (i.e. `expect_witness_commitment
 * = true`), then the block is required to have at least one transaction and the
 * first transaction needs to have at least one input. */
static bool CheckWitnessMalleation(const CBlock& block, bool expect_witness_commitment, BlockValidationState& state)
{
    if (expect_witness_commitment) {
        if (block.m_checked_witness_commitment) return true;

        int commitpos = GetWitnessCommitmentIndex(block);
        if (commitpos != NO_WITNESS_COMMITMENT) {
            assert(!block.vtx.empty() && !block.vtx[0]->vin.empty());
            const auto& witness_stack{block.vtx[0]->vin[0].scriptWitness.stack};

            if (witness_stack.size() != 1 || witness_stack[0].size() != 32) {
                return state.Invalid(
                    /*result=*/BlockValidationResult::BLOCK_MUTATED,
                    /*reject_reason=*/"bad-witness-nonce-size",
                    /*debug_message=*/strprintf("%s : invalid witness reserved value size", __func__));
            }

            // The malleation check is ignored; as the transaction tree itself
            // already does not permit it, it is impossible to trigger in the
            // witness tree.
            uint256 hash_witness = BlockWitnessMerkleRoot(block, /*mutated=*/nullptr);

            CHash256().Write(hash_witness).Write(witness_stack[0]).Finalize(hash_witness);
            if (memcmp(hash_witness.begin(), &block.vtx[0]->vout[commitpos].scriptPubKey[6], 32)) {
                return state.Invalid(
                    /*result=*/BlockValidationResult::BLOCK_MUTATED,
                    /*reject_reason=*/"bad-witness-merkle-match",
                    /*debug_message=*/strprintf("%s : witness merkle commitment mismatch", __func__));
            }

            block.m_checked_witness_commitment = true;
            return true;
        }
    }

    // No witness data is allowed in blocks that don't commit to witness data, as this would otherwise leave room for spam
    for (const auto& tx : block.vtx) {
        if (tx->HasWitness()) {
            return state.Invalid(
                /*result=*/BlockValidationResult::BLOCK_MUTATED,
                /*reject_reason=*/"unexpected-witness",
                /*debug_message=*/strprintf("%s : unexpected witness data found", __func__));
        }
    }

    return true;
}

bool CheckBlock(const CBlock& block, BlockValidationState& state, const Consensus::Params& consensusParams, bool fCheckPOW, bool fCheckMerkleRoot)
{
    // These are checks that are independent of context.

    if (block.fChecked)
        return true;

    // Check that the header is valid (particularly PoW).  This is mostly
    // redundant with the call in AcceptBlockHeader.
    if (!CheckBlockHeader(block, state, consensusParams, fCheckPOW))
        return false;

    // Signet only: check block solution
    if (consensusParams.signet_blocks && fCheckPOW && !CheckSignetBlockSolution(block, consensusParams)) {
        return state.Invalid(BlockValidationResult::BLOCK_CONSENSUS, "bad-signet-blksig", "signet block signature validation failure");
    }

    // Check the merkle root.
    if (fCheckMerkleRoot && !CheckMerkleRoot(block, state)) {
        return false;
    }

    // All potential-corruption validation must be done before we do any
    // transaction validation, as otherwise we may mark the header as invalid
    // because we receive the wrong transactions for it.
    // Note that witness malleability is checked in ContextualCheckBlock, so no
    // checks that use witness data may be performed here.

    // Size limits
    if (block.vtx.empty() || block.vtx.size() * WITNESS_SCALE_FACTOR > MAX_BLOCK_WEIGHT || ::GetSerializeSize(TX_NO_WITNESS(block)) * WITNESS_SCALE_FACTOR > MAX_BLOCK_WEIGHT)
        return state.Invalid(BlockValidationResult::BLOCK_CONSENSUS, "bad-blk-length", "size limits failed");

    // First transaction must be coinbase, the rest must not be
    if (block.vtx.empty() || !block.vtx[0]->IsCoinBase())
        return state.Invalid(BlockValidationResult::BLOCK_CONSENSUS, "bad-cb-missing", "first tx is not coinbase");
    for (unsigned int i = 1; i < block.vtx.size(); i++)
        if (block.vtx[i]->IsCoinBase())
            return state.Invalid(BlockValidationResult::BLOCK_CONSENSUS, "bad-cb-multiple", "more than one coinbase");

    // Check transactions
    // Must check for duplicate inputs (see CVE-2018-17144)
    for (const auto& tx : block.vtx) {
        TxValidationState tx_state;
        if (!CheckTransaction(*tx, tx_state)) {
            // CheckBlock() does context-free validation checks. The only
            // possible failures are consensus failures.
            assert(tx_state.GetResult() == TxValidationResult::TX_CONSENSUS);
            return state.Invalid(BlockValidationResult::BLOCK_CONSENSUS, tx_state.GetRejectReason(),
                                 strprintf("Transaction check failed (tx hash %s) %s", tx->GetHash().ToString(), tx_state.GetDebugMessage()));
        }
    }
    unsigned int nSigOps = 0;
    for (const auto& tx : block.vtx)
    {
        nSigOps += GetLegacySigOpCount(*tx);
    }
    if (nSigOps * WITNESS_SCALE_FACTOR > MAX_BLOCK_SIGOPS_COST)
        return state.Invalid(BlockValidationResult::BLOCK_CONSENSUS, "bad-blk-sigops", "out-of-bounds SigOpCount");

    if (fCheckPOW && fCheckMerkleRoot)
        block.fChecked = true;

    return true;
}

void ChainstateManager::UpdateUncommittedBlockStructures(CBlock& block, const CBlockIndex* pindexPrev) const
{
    int commitpos = GetWitnessCommitmentIndex(block);
    static const std::vector<unsigned char> nonce(32, 0x00);
    if (commitpos != NO_WITNESS_COMMITMENT && DeploymentActiveAfter(pindexPrev, *this, Consensus::DEPLOYMENT_SEGWIT) && !block.vtx[0]->HasWitness()) {
        CMutableTransaction tx(*block.vtx[0]);
        tx.vin[0].scriptWitness.stack.resize(1);
        tx.vin[0].scriptWitness.stack[0] = nonce;
        block.vtx[0] = MakeTransactionRef(std::move(tx));
    }
}

std::vector<unsigned char> ChainstateManager::GenerateCoinbaseCommitment(CBlock& block, const CBlockIndex* pindexPrev) const
{
    std::vector<unsigned char> commitment;
    int commitpos = GetWitnessCommitmentIndex(block);
    std::vector<unsigned char> ret(32, 0x00);
    if (commitpos == NO_WITNESS_COMMITMENT) {
        uint256 witnessroot = BlockWitnessMerkleRoot(block, nullptr);
        CHash256().Write(witnessroot).Write(ret).Finalize(witnessroot);
        CTxOut out;
        out.nValue = 0;
        out.scriptPubKey.resize(MINIMUM_WITNESS_COMMITMENT);
        out.scriptPubKey[0] = OP_RETURN;
        out.scriptPubKey[1] = 0x24;
        out.scriptPubKey[2] = 0xaa;
        out.scriptPubKey[3] = 0x21;
        out.scriptPubKey[4] = 0xa9;
        out.scriptPubKey[5] = 0xed;
        memcpy(&out.scriptPubKey[6], witnessroot.begin(), 32);
        commitment = std::vector<unsigned char>(out.scriptPubKey.begin(), out.scriptPubKey.end());
        CMutableTransaction tx(*block.vtx[0]);
        tx.vout.push_back(out);
        block.vtx[0] = MakeTransactionRef(std::move(tx));
    }
    UpdateUncommittedBlockStructures(block, pindexPrev);
    return commitment;
}

bool HasValidProofOfWork(const std::vector<CBlockHeader>& headers, const Consensus::Params& consensusParams)
{
    return std::all_of(headers.cbegin(), headers.cend(),
            [&](const auto& header) { return CheckProofOfWork(header, consensusParams);});
}

bool IsBlockMutated(const CBlock& block, bool check_witness_root)
{
    BlockValidationState state;
    if (!CheckMerkleRoot(block, state)) {
        LogDebug(BCLog::VALIDATION, "Block mutated: %s\n", state.ToString());
        return true;
    }

    if (block.vtx.empty() || !block.vtx[0]->IsCoinBase()) {
        // Consider the block mutated if any transaction is 64 bytes in size (see 3.1
        // in "Weaknesses in Bitcoin’s Merkle Root Construction":
        // https://lists.linuxfoundation.org/pipermail/bitcoin-dev/attachments/20190225/a27d8837/attachment-0001.pdf).
        //
        // Note: This is not a consensus change as this only applies to blocks that
        // don't have a coinbase transaction and would therefore already be invalid.
        return std::any_of(block.vtx.begin(), block.vtx.end(),
                           [](auto& tx) { return GetSerializeSize(TX_NO_WITNESS(tx)) == 64; });
    } else {
        // Theoretically it is still possible for a block with a 64 byte
        // coinbase transaction to be mutated but we neglect that possibility
        // here as it requires at least 224 bits of work.
    }

    if (!CheckWitnessMalleation(block, check_witness_root, state)) {
        LogDebug(BCLog::VALIDATION, "Block mutated: %s\n", state.ToString());
        return true;
    }

    return false;
}

arith_uint256 CalculateClaimedHeadersWork(const std::vector<CBlockHeader>& headers)
{
    arith_uint256 total_work{0};
    for (const CBlockHeader& header : headers) {
        CBlockIndex dummy(header);
        total_work += GetBlockProof(dummy);
    }
    return total_work;
}

/** Context-dependent validity checks.
 *  By "context", we mean only the previous block headers, but not the UTXO
 *  set; UTXO-related validity checks are done in ConnectBlock().
 *  NOTE: This function is not currently invoked by ConnectBlock(), so we
 *  should consider upgrade issues if we change which consensus rules are
 *  enforced in this function (eg by adding a new consensus rule). See comment
 *  in ConnectBlock().
 *  Note that -reindex-chainstate skips the validation that happens here!
 */
static bool ContextualCheckBlockHeader(const CBlockHeader& block, BlockValidationState& state, BlockManager& blockman, const ChainstateManager& chainman, const CBlockIndex* pindexPrev, const bool fCheckBits) EXCLUSIVE_LOCKS_REQUIRED(::cs_main)
{
    AssertLockHeld(::cs_main);
    assert(pindexPrev != nullptr);
    const int nHeight = pindexPrev->nHeight + 1;

    /* Verify Xaya's requirement that the main block header must have zero bits
       (the difficulty is in the powdata instead).  */
    if (block.nBits != 0)
        return state.Invalid(BlockValidationResult::BLOCK_INVALID_HEADER,
                             "nonzero-bits",
                             "block header has non-zero bit");

    // Check proof of work
    const Consensus::Params& consensusParams = chainman.GetConsensus();
    if (fCheckBits && block.pow.getBits() != GetNextWorkRequired(block.pow.getCoreAlgo(), pindexPrev, consensusParams))
        return state.Invalid(BlockValidationResult::BLOCK_INVALID_HEADER, "bad-diffbits", "incorrect proof of work");

    // Check against checkpoints
    if (chainman.m_options.checkpoints_enabled) {
        // Don't accept any forks from the main chain prior to last checkpoint.
        // GetLastCheckpoint finds the last checkpoint in MapCheckpoints that's in our
        // BlockIndex().
        const CBlockIndex* pcheckpoint = blockman.GetLastCheckpoint(chainman.GetParams().Checkpoints());
        if (pcheckpoint && nHeight < pcheckpoint->nHeight) {
            LogPrintf("ERROR: %s: forked chain older than last checkpoint (height %d)\n", __func__, nHeight);
            return state.Invalid(BlockValidationResult::BLOCK_CHECKPOINT, "bad-fork-prior-to-checkpoint");
        }
    }

    // Check timestamp against prev
    if (block.GetBlockTime() <= pindexPrev->GetMedianTimePast())
        return state.Invalid(BlockValidationResult::BLOCK_INVALID_HEADER, "time-too-old", "block's timestamp is too early");

    // Check timestamp
    if (block.Time() > NodeClock::now() + std::chrono::seconds{MAX_FUTURE_BLOCK_TIME}) {
        return state.Invalid(BlockValidationResult::BLOCK_TIME_FUTURE, "time-too-new", "block timestamp too far in the future");
    }

    // Reject blocks with outdated version
    if ((block.nVersion < 2 && DeploymentActiveAfter(pindexPrev, chainman, Consensus::DEPLOYMENT_HEIGHTINCB)) ||
        (block.nVersion < 3 && DeploymentActiveAfter(pindexPrev, chainman, Consensus::DEPLOYMENT_DERSIG)) ||
        (block.nVersion < 4 && DeploymentActiveAfter(pindexPrev, chainman, Consensus::DEPLOYMENT_CLTV))) {
            return state.Invalid(BlockValidationResult::BLOCK_INVALID_HEADER, strprintf("bad-version(0x%08x)", block.nVersion),
                                 strprintf("rejected nVersion=0x%08x block", block.nVersion));
    }

    return true;
}

/** NOTE: This function is not currently invoked by ConnectBlock(), so we
 *  should consider upgrade issues if we change which consensus rules are
 *  enforced in this function (eg by adding a new consensus rule). See comment
 *  in ConnectBlock().
 *  Note that -reindex-chainstate skips the validation that happens here!
 */
static bool ContextualCheckBlock(const CBlock& block, BlockValidationState& state, const ChainstateManager& chainman, const CBlockIndex* pindexPrev)
{
    const int nHeight = pindexPrev == nullptr ? 0 : pindexPrev->nHeight + 1;

    // Enforce BIP113 (Median Time Past).
    bool enforce_locktime_median_time_past{false};
    if (DeploymentActiveAfter(pindexPrev, chainman, Consensus::DEPLOYMENT_CSV)) {
        assert(pindexPrev != nullptr);
        enforce_locktime_median_time_past = true;
    }

    const int64_t nLockTimeCutoff{enforce_locktime_median_time_past ?
                                      pindexPrev->GetMedianTimePast() :
                                      block.GetBlockTime()};

    // Check that all transactions are finalized
    for (const auto& tx : block.vtx) {
        if (!IsFinalTx(*tx, nHeight, nLockTimeCutoff)) {
            return state.Invalid(BlockValidationResult::BLOCK_CONSENSUS, "bad-txns-nonfinal", "non-final transaction");
        }
    }

    // Enforce rule that the coinbase starts with serialized block height
    if (DeploymentActiveAfter(pindexPrev, chainman, Consensus::DEPLOYMENT_HEIGHTINCB))
    {
        CScript expect = CScript() << nHeight;
        if (block.vtx[0]->vin[0].scriptSig.size() < expect.size() ||
            !std::equal(expect.begin(), expect.end(), block.vtx[0]->vin[0].scriptSig.begin())) {
            return state.Invalid(BlockValidationResult::BLOCK_CONSENSUS, "bad-cb-height", "block height mismatch in coinbase");
        }
    }

    // Validation for witness commitments.
    // * We compute the witness hash (which is the hash including witnesses) of all the block's transactions, except the
    //   coinbase (where 0x0000....0000 is used instead).
    // * The coinbase scriptWitness is a stack of a single 32-byte vector, containing a witness reserved value (unconstrained).
    // * We build a merkle tree with all those witness hashes as leaves (similar to the hashMerkleRoot in the block header).
    // * There must be at least one output whose scriptPubKey is a single 36-byte push, the first 4 bytes of which are
    //   {0xaa, 0x21, 0xa9, 0xed}, and the following 32 bytes are SHA256^2(witness root, witness reserved value). In case there are
    //   multiple, the last one is used.
    if (!CheckWitnessMalleation(block, DeploymentActiveAfter(pindexPrev, chainman, Consensus::DEPLOYMENT_SEGWIT), state)) {
        return false;
    }

    // After the coinbase witness reserved value and commitment are verified,
    // we can check if the block weight passes (before we've checked the
    // coinbase witness, it would be possible for the weight to be too
    // large by filling up the coinbase witness, which doesn't change
    // the block hash, so we couldn't mark the block as permanently
    // failed).
    if (GetBlockWeight(block) > MAX_BLOCK_WEIGHT) {
        return state.Invalid(BlockValidationResult::BLOCK_CONSENSUS, "bad-blk-weight", strprintf("%s : weight limit failed", __func__));
    }

    return true;
}

bool ChainstateManager::AcceptBlockHeader(const CBlockHeader& block, BlockValidationState& state, CBlockIndex** ppindex, bool min_pow_checked)
{
    AssertLockHeld(cs_main);

    // Check for duplicate
    uint256 hash = block.GetHash();
    BlockMap::iterator miSelf{m_blockman.m_block_index.find(hash)};
    if (hash != GetConsensus().hashGenesisBlock) {
        if (miSelf != m_blockman.m_block_index.end()) {
            // Block header is already known.
            CBlockIndex* pindex = &(miSelf->second);
            if (ppindex)
                *ppindex = pindex;
            if (pindex->nStatus & BLOCK_FAILED_MASK) {
                LogPrint(BCLog::VALIDATION, "%s: block %s is marked invalid\n", __func__, hash.ToString());
                return state.Invalid(BlockValidationResult::BLOCK_CACHED_INVALID, "duplicate");
            }
            return true;
        }

        if (!CheckBlockHeader(block, state, GetConsensus())) {
            LogPrint(BCLog::VALIDATION, "%s: Consensus::CheckBlockHeader: %s, %s\n", __func__, hash.ToString(), state.ToString());
            return false;
        }

        // Get prev block index
        CBlockIndex* pindexPrev = nullptr;
        BlockMap::iterator mi{m_blockman.m_block_index.find(block.hashPrevBlock)};
        if (mi == m_blockman.m_block_index.end()) {
            LogPrint(BCLog::VALIDATION, "header %s has prev block not found: %s\n", hash.ToString(), block.hashPrevBlock.ToString());
            return state.Invalid(BlockValidationResult::BLOCK_MISSING_PREV, "prev-blk-not-found");
        }
        pindexPrev = &((*mi).second);
        if (pindexPrev->nStatus & BLOCK_FAILED_MASK) {
            LogPrint(BCLog::VALIDATION, "header %s has prev block invalid: %s\n", hash.ToString(), block.hashPrevBlock.ToString());
            return state.Invalid(BlockValidationResult::BLOCK_INVALID_PREV, "bad-prevblk");
        }
        if (!ContextualCheckBlockHeader(block, state, m_blockman, *this, pindexPrev, true)) {
            LogPrint(BCLog::VALIDATION, "%s: Consensus::ContextualCheckBlockHeader: %s, %s\n", __func__, hash.ToString(), state.ToString());
            return false;
        }

        /* Determine if this block descends from any block which has been found
         * invalid (m_failed_blocks), then mark pindexPrev and any blocks between
         * them as failed. For example:
         *
         *                D3
         *              /
         *      B2 - C2
         *    /         \
         *  A             D2 - E2 - F2
         *    \
         *      B1 - C1 - D1 - E1
         *
         * In the case that we attempted to reorg from E1 to F2, only to find
         * C2 to be invalid, we would mark D2, E2, and F2 as BLOCK_FAILED_CHILD
         * but NOT D3 (it was not in any of our candidate sets at the time).
         *
         * In any case D3 will also be marked as BLOCK_FAILED_CHILD at restart
         * in LoadBlockIndex.
         */
        if (!pindexPrev->IsValid(BLOCK_VALID_SCRIPTS)) {
            // The above does not mean "invalid": it checks if the previous block
            // hasn't been validated up to BLOCK_VALID_SCRIPTS. This is a performance
            // optimization, in the common case of adding a new block to the tip,
            // we don't need to iterate over the failed blocks list.
            for (const CBlockIndex* failedit : m_failed_blocks) {
                if (pindexPrev->GetAncestor(failedit->nHeight) == failedit) {
                    assert(failedit->nStatus & BLOCK_FAILED_VALID);
                    CBlockIndex* invalid_walk = pindexPrev;
                    while (invalid_walk != failedit) {
                        invalid_walk->nStatus |= BLOCK_FAILED_CHILD;
                        m_blockman.m_dirty_blockindex.insert(invalid_walk);
                        invalid_walk = invalid_walk->pprev;
                    }
                    LogPrint(BCLog::VALIDATION, "header %s has prev block invalid: %s\n", hash.ToString(), block.hashPrevBlock.ToString());
                    return state.Invalid(BlockValidationResult::BLOCK_INVALID_PREV, "bad-prevblk");
                }
            }
        }
    }
    if (!min_pow_checked) {
        LogPrint(BCLog::VALIDATION, "%s: not adding new block header %s, missing anti-dos proof-of-work validation\n", __func__, hash.ToString());
        return state.Invalid(BlockValidationResult::BLOCK_HEADER_LOW_WORK, "too-little-chainwork");
    }
    CBlockIndex* pindex{m_blockman.AddToBlockIndex(block, m_best_header)};

    if (ppindex)
        *ppindex = pindex;

    // Since this is the earliest point at which we have determined that a
    // header is both new and valid, log here.
    //
    // These messages are valuable for detecting potential selfish mining behavior;
    // if multiple displacing headers are seen near simultaneously across many
    // nodes in the network, this might be an indication of selfish mining. Having
    // this log by default when not in IBD ensures broad availability of this data
    // in case investigation is merited.
    const auto msg = strprintf(
        "Saw new header hash=%s height=%d", hash.ToString(), pindex->nHeight);

    if (IsInitialBlockDownload()) {
        LogPrintLevel(BCLog::VALIDATION, BCLog::Level::Debug, "%s\n", msg);
    } else {
        LogPrintf("%s\n", msg);
    }

    return true;
}

// Exposed wrapper for AcceptBlockHeader
bool ChainstateManager::ProcessNewBlockHeaders(const std::vector<CBlockHeader>& headers, bool min_pow_checked, BlockValidationState& state, const CBlockIndex** ppindex)
{
    AssertLockNotHeld(cs_main);
    {
        LOCK(cs_main);
        for (const CBlockHeader& header : headers) {
            CBlockIndex *pindex = nullptr; // Use a temp pindex instead of ppindex to avoid a const_cast
            bool accepted{AcceptBlockHeader(header, state, &pindex, min_pow_checked)};
            CheckBlockIndex();

            if (!accepted) {
                return false;
            }
            if (ppindex) {
                *ppindex = pindex;
            }
        }
    }
    if (NotifyHeaderTip(*this)) {
        if (IsInitialBlockDownload() && ppindex && *ppindex) {
            const CBlockIndex& last_accepted{**ppindex};
<<<<<<< HEAD
            const int64_t blocks_left{(GetTime() - last_accepted.GetBlockTime()) / Ticks<std::chrono::seconds>(AvgTargetSpacing(GetConsensus(), (*ppindex)->nHeight))};
=======
            int64_t blocks_left{(NodeClock::now() - last_accepted.Time()) / GetConsensus().PowTargetSpacing()};
            blocks_left = std::max<int64_t>(0, blocks_left);
>>>>>>> ed60a6dc
            const double progress{100.0 * last_accepted.nHeight / (last_accepted.nHeight + blocks_left)};
            LogInfo("Synchronizing blockheaders, height: %d (~%.2f%%)\n", last_accepted.nHeight, progress);
        }
    }
    return true;
}

void ChainstateManager::ReportHeadersPresync(const arith_uint256& work, int64_t height, int64_t timestamp)
{
    AssertLockNotHeld(cs_main);
    {
        LOCK(cs_main);
        // Don't report headers presync progress if we already have a post-minchainwork header chain.
        // This means we lose reporting for potentially legitimate, but unlikely, deep reorgs, but
        // prevent attackers that spam low-work headers from filling our logs.
        if (m_best_header->nChainWork >= UintToArith256(GetConsensus().nMinimumChainWork)) return;
        // Rate limit headers presync updates to 4 per second, as these are not subject to DoS
        // protection.
        auto now = std::chrono::steady_clock::now();
        if (now < m_last_presync_update + std::chrono::milliseconds{250}) return;
        m_last_presync_update = now;
    }
    bool initial_download = IsInitialBlockDownload();
    GetNotifications().headerTip(GetSynchronizationState(initial_download), height, timestamp, /*presync=*/true);
    if (initial_download) {
<<<<<<< HEAD
        const int64_t blocks_left{(GetTime() - timestamp) / Ticks<std::chrono::seconds>(AvgTargetSpacing(GetConsensus(), height))};
=======
        int64_t blocks_left{(NodeClock::now() - NodeSeconds{std::chrono::seconds{timestamp}}) / GetConsensus().PowTargetSpacing()};
        blocks_left = std::max<int64_t>(0, blocks_left);
>>>>>>> ed60a6dc
        const double progress{100.0 * height / (height + blocks_left)};
        LogInfo("Pre-synchronizing blockheaders, height: %d (~%.2f%%)\n", height, progress);
    }
}

/** Store block on disk. If dbp is non-nullptr, the file is known to already reside on disk */
bool ChainstateManager::AcceptBlock(const std::shared_ptr<const CBlock>& pblock, BlockValidationState& state, CBlockIndex** ppindex, bool fRequested, const FlatFilePos* dbp, bool* fNewBlock, bool min_pow_checked)
{
    const CBlock& block = *pblock;

    if (fNewBlock) *fNewBlock = false;
    AssertLockHeld(cs_main);

    CBlockIndex *pindexDummy = nullptr;
    CBlockIndex *&pindex = ppindex ? *ppindex : pindexDummy;

    bool accepted_header{AcceptBlockHeader(block, state, &pindex, min_pow_checked)};
    CheckBlockIndex();

    if (!accepted_header)
        return false;

    // Check all requested blocks that we do not already have for validity and
    // save them to disk. Skip processing of unrequested blocks as an anti-DoS
    // measure, unless the blocks have more work than the active chain tip, and
    // aren't too far ahead of it, so are likely to be attached soon.
    bool fAlreadyHave = pindex->nStatus & BLOCK_HAVE_DATA;
    bool fHasMoreOrSameWork = (ActiveTip() ? pindex->nChainWork >= ActiveTip()->nChainWork : true);
    // Blocks that are too out-of-order needlessly limit the effectiveness of
    // pruning, because pruning will not delete block files that contain any
    // blocks which are too close in height to the tip.  Apply this test
    // regardless of whether pruning is enabled; it should generally be safe to
    // not process unrequested blocks.
    bool fTooFarAhead{pindex->nHeight > ActiveHeight() + int(MIN_BLOCKS_TO_KEEP)};

    // TODO: Decouple this function from the block download logic by removing fRequested
    // This requires some new chain data structure to efficiently look up if a
    // block is in a chain leading to a candidate for best tip, despite not
    // being such a candidate itself.
    // Note that this would break the getblockfrompeer RPC

    // TODO: deal better with return value and error conditions for duplicate
    // and unrequested blocks.
    if (fAlreadyHave) return true;
    if (!fRequested) {  // If we didn't ask for it:
        if (pindex->nTx != 0) return true;    // This is a previously-processed block that was pruned
        if (!fHasMoreOrSameWork) return true; // Don't process less-work chains
        if (fTooFarAhead) return true;        // Block height is too high

        // Protect against DoS attacks from low-work chains.
        // If our tip is behind, a peer could try to send us
        // low-work blocks on a fake chain that we would never
        // request; don't process these.
        if (pindex->nChainWork < MinimumChainWork()) return true;
    }

    const CChainParams& params{GetParams()};

    if (!CheckBlock(block, state, params.GetConsensus()) ||
        !ContextualCheckBlock(block, state, *this, pindex->pprev)) {
        if (state.IsInvalid() && state.GetResult() != BlockValidationResult::BLOCK_MUTATED) {
            pindex->nStatus |= BLOCK_FAILED_VALID;
            m_blockman.m_dirty_blockindex.insert(pindex);
        }
        LogError("%s: %s\n", __func__, state.ToString());
        return false;
    }

    // Header is valid/has work, merkle tree and segwit merkle tree are good...RELAY NOW
    // (but if it does not build on our best tip, let the SendMessages loop relay it)
    if (!IsInitialBlockDownload() && ActiveTip() == pindex->pprev && m_options.signals) {
        m_options.signals->NewPoWValidBlock(pindex, pblock);
    }

    // Write block to history file
    if (fNewBlock) *fNewBlock = true;
    try {
        FlatFilePos blockPos{m_blockman.SaveBlockToDisk(block, pindex->nHeight, dbp)};
        if (blockPos.IsNull()) {
            state.Error(strprintf("%s: Failed to find position to write new block to disk", __func__));
            return false;
        }
        ReceivedBlockTransactions(block, pindex, blockPos);
    } catch (const std::runtime_error& e) {
        return FatalError(GetNotifications(), state, strprintf(_("System error while saving block to disk: %s"), e.what()));
    }

    // TODO: FlushStateToDisk() handles flushing of both block and chainstate
    // data, so we should move this to ChainstateManager so that we can be more
    // intelligent about how we flush.
    // For now, since FlushStateMode::NONE is used, all that can happen is that
    // the block files may be pruned, so we can just call this on one
    // chainstate (particularly if we haven't implemented pruning with
    // background validation yet).
    ActiveChainstate().FlushStateToDisk(state, FlushStateMode::NONE);

    CheckBlockIndex();

    return true;
}

bool ChainstateManager::ProcessNewBlock(const std::shared_ptr<const CBlock>& block, bool force_processing, bool min_pow_checked, bool* new_block)
{
    AssertLockNotHeld(cs_main);

    {
        CBlockIndex *pindex = nullptr;
        if (new_block) *new_block = false;
        BlockValidationState state;

        // CheckBlock() does not support multi-threaded block validation because CBlock::fChecked can cause data race.
        // Therefore, the following critical section must include the CheckBlock() call as well.
        LOCK(cs_main);

        // Skipping AcceptBlock() for CheckBlock() failures means that we will never mark a block as invalid if
        // CheckBlock() fails.  This is protective against consensus failure if there are any unknown forms of block
        // malleability that cause CheckBlock() to fail; see e.g. CVE-2012-2459 and
        // https://lists.linuxfoundation.org/pipermail/bitcoin-dev/2019-February/016697.html.  Because CheckBlock() is
        // not very expensive, the anti-DoS benefits of caching failure (of a definitely-invalid block) are not substantial.
        bool ret = CheckBlock(*block, state, GetConsensus());
        if (ret) {
            // Store to disk
            ret = AcceptBlock(block, state, &pindex, force_processing, nullptr, new_block, min_pow_checked);
        }
        if (!ret) {
            if (m_options.signals) {
                m_options.signals->BlockChecked(*block, state);
            }
            LogError("%s: AcceptBlock FAILED (%s)\n", __func__, state.ToString());
            return false;
        }
    }

    NotifyHeaderTip(*this);

    BlockValidationState state; // Only used to report errors, not invalidity - ignore it
    if (!ActiveChainstate().ActivateBestChain(state, block)) {
        LogError("%s: ActivateBestChain failed (%s)\n", __func__, state.ToString());
        return false;
    }

    Chainstate* bg_chain{WITH_LOCK(cs_main, return BackgroundSyncInProgress() ? m_ibd_chainstate.get() : nullptr)};
    BlockValidationState bg_state;
    if (bg_chain && !bg_chain->ActivateBestChain(bg_state, block)) {
        LogError("%s: [background] ActivateBestChain failed (%s)\n", __func__, bg_state.ToString());
        return false;
     }

    return true;
}

MempoolAcceptResult ChainstateManager::ProcessTransaction(const CTransactionRef& tx, bool test_accept)
{
    AssertLockHeld(cs_main);
    Chainstate& active_chainstate = ActiveChainstate();
    if (!active_chainstate.GetMempool()) {
        TxValidationState state;
        state.Invalid(TxValidationResult::TX_NO_MEMPOOL, "no-mempool");
        return MempoolAcceptResult::Failure(state);
    }
    auto result = AcceptToMemoryPool(active_chainstate, tx, GetTime(), /*bypass_limits=*/ false, test_accept);
    active_chainstate.GetMempool()->check(active_chainstate.CoinsTip(), active_chainstate.m_chain.Height() + 1);
    return result;
}

bool TestBlockValidity(BlockValidationState& state,
                       const CChainParams& chainparams,
                       Chainstate& chainstate,
                       const CBlock& block,
                       CBlockIndex* pindexPrev,
                       bool fCheckPOW,
                       bool fCheckBits,
                       bool fCheckMerkleRoot)
{
    AssertLockHeld(cs_main);
    assert(pindexPrev && pindexPrev == chainstate.m_chain.Tip());
    CCoinsViewCache viewNew(&chainstate.CoinsTip());
    uint256 block_hash(block.GetHash());
    CBlockIndex indexDummy(block);
    indexDummy.pprev = pindexPrev;
    indexDummy.nHeight = pindexPrev->nHeight + 1;
    indexDummy.phashBlock = &block_hash;

    // NOTE: CheckBlockHeader is called by CheckBlock
    if (!ContextualCheckBlockHeader(block, state, chainstate.m_blockman, chainstate.m_chainman, pindexPrev, fCheckBits)) {
        LogError ("%s: Consensus::ContextualCheckBlockHeader: %s", __func__, state.ToString());
        return false;
    }
    if (!CheckBlock(block, state, chainparams.GetConsensus(), fCheckPOW, fCheckMerkleRoot)) {
        LogError ("%s: Consensus::CheckBlock: %s", __func__, state.ToString());
        return false;
    }
    if (!ContextualCheckBlock(block, state, chainstate.m_chainman, pindexPrev)) {
        LogError ("%s: Consensus::ContextualCheckBlock: %s", __func__, state.ToString());
        return false;
    }
    if (!chainstate.ConnectBlock(block, state, &indexDummy, viewNew, true)) {
        return false;
    }
    assert(state.IsValid());

    return true;
}

/* This function is called from the RPC code for pruneblockchain */
void PruneBlockFilesManual(Chainstate& active_chainstate, int nManualPruneHeight)
{
    BlockValidationState state;
    if (!active_chainstate.FlushStateToDisk(
            state, FlushStateMode::NONE, nManualPruneHeight)) {
        LogPrintf("%s: failed to flush state (%s)\n", __func__, state.ToString());
    }
}

bool Chainstate::LoadChainTip()
{
    AssertLockHeld(cs_main);
    const CCoinsViewCache& coins_cache = CoinsTip();
    assert(!coins_cache.GetBestBlock().IsNull()); // Never called when the coins view is empty
    const CBlockIndex* tip = m_chain.Tip();

    if (tip && tip->GetBlockHash() == coins_cache.GetBestBlock()) {
        return true;
    }

    // Load pointer to end of best chain
    CBlockIndex* pindex = m_blockman.LookupBlockIndex(coins_cache.GetBestBlock());
    if (!pindex) {
        return false;
    }
    m_chain.SetTip(*pindex);
    PruneBlockIndexCandidates();

    tip = m_chain.Tip();
    LogPrintf("Loaded best chain: hashBestChain=%s height=%d date=%s progress=%f\n",
              tip->GetBlockHash().ToString(),
              m_chain.Height(),
              FormatISO8601DateTime(tip->GetBlockTime()),
              GuessVerificationProgress(m_chainman.GetParams().TxData(), tip));
    return true;
}

CVerifyDB::CVerifyDB(Notifications& notifications)
    : m_notifications{notifications}
{
    m_notifications.progress(_("Verifying blocks…"), 0, false);
}

CVerifyDB::~CVerifyDB()
{
    m_notifications.progress(bilingual_str{}, 100, false);
}

VerifyDBResult CVerifyDB::VerifyDB(
    Chainstate& chainstate,
    const Consensus::Params& consensus_params,
    CCoinsView& coinsview,
    int nCheckLevel, int nCheckDepth)
{
    AssertLockHeld(cs_main);

    if (chainstate.m_chain.Tip() == nullptr || chainstate.m_chain.Tip()->pprev == nullptr) {
        return VerifyDBResult::SUCCESS;
    }

    // Verify blocks in the best chain
    if (nCheckDepth <= 0 || nCheckDepth > chainstate.m_chain.Height()) {
        nCheckDepth = chainstate.m_chain.Height();
    }
    nCheckLevel = std::max(0, std::min(4, nCheckLevel));
    LogPrintf("Verifying last %i blocks at level %i\n", nCheckDepth, nCheckLevel);
    CCoinsViewCache coins(&coinsview);
    CBlockIndex* pindex;
    CBlockIndex* pindexFailure = nullptr;
    int nGoodTransactions = 0;
    BlockValidationState state;
    int reportDone = 0;
    bool skipped_no_block_data{false};
    bool skipped_l3_checks{false};
    LogPrintf("Verification progress: 0%%\n");

    const bool is_snapshot_cs{chainstate.m_from_snapshot_blockhash};

    for (pindex = chainstate.m_chain.Tip(); pindex && pindex->pprev; pindex = pindex->pprev) {
        const int percentageDone = std::max(1, std::min(99, (int)(((double)(chainstate.m_chain.Height() - pindex->nHeight)) / (double)nCheckDepth * (nCheckLevel >= 4 ? 50 : 100))));
        if (reportDone < percentageDone / 10) {
            // report every 10% step
            LogPrintf("Verification progress: %d%%\n", percentageDone);
            reportDone = percentageDone / 10;
        }
        m_notifications.progress(_("Verifying blocks…"), percentageDone, false);
        if (pindex->nHeight <= chainstate.m_chain.Height() - nCheckDepth) {
            break;
        }
        if ((chainstate.m_blockman.IsPruneMode() || is_snapshot_cs) && !(pindex->nStatus & BLOCK_HAVE_DATA)) {
            // If pruning or running under an assumeutxo snapshot, only go
            // back as far as we have data.
            LogPrintf("VerifyDB(): block verification stopping at height %d (no data). This could be due to pruning or use of an assumeutxo snapshot.\n", pindex->nHeight);
            skipped_no_block_data = true;
            break;
        }
        CBlock block;
        // check level 0: read from disk
        if (!chainstate.m_blockman.ReadBlockFromDisk(block, *pindex)) {
            LogPrintf("Verification error: ReadBlockFromDisk failed at %d, hash=%s\n", pindex->nHeight, pindex->GetBlockHash().ToString());
            return VerifyDBResult::CORRUPTED_BLOCK_DB;
        }
        // check level 1: verify block validity
        if (nCheckLevel >= 1 && !CheckBlock(block, state, consensus_params)) {
            LogPrintf("Verification error: found bad block at %d, hash=%s (%s)\n",
                      pindex->nHeight, pindex->GetBlockHash().ToString(), state.ToString());
            return VerifyDBResult::CORRUPTED_BLOCK_DB;
        }
        // check level 2: verify undo validity
        if (nCheckLevel >= 2 && pindex) {
            CBlockUndo undo;
            if (!pindex->GetUndoPos().IsNull()) {
                if (!chainstate.m_blockman.UndoReadFromDisk(undo, *pindex)) {
                    LogPrintf("Verification error: found bad undo data at %d, hash=%s\n", pindex->nHeight, pindex->GetBlockHash().ToString());
                    return VerifyDBResult::CORRUPTED_BLOCK_DB;
                }
            }
        }
        // check level 3: check for inconsistencies during memory-only disconnect of tip blocks
        size_t curr_coins_usage = coins.DynamicMemoryUsage() + chainstate.CoinsTip().DynamicMemoryUsage();

        if (nCheckLevel >= 3) {
            if (curr_coins_usage <= chainstate.m_coinstip_cache_size_bytes) {
                assert(coins.GetBestBlock() == pindex->GetBlockHash());
                DisconnectResult res = chainstate.DisconnectBlock(block, pindex, coins);
                if (res == DISCONNECT_FAILED) {
                    LogPrintf("Verification error: irrecoverable inconsistency in block data at %d, hash=%s\n", pindex->nHeight, pindex->GetBlockHash().ToString());
                    return VerifyDBResult::CORRUPTED_BLOCK_DB;
                }
                if (res == DISCONNECT_UNCLEAN) {
                    nGoodTransactions = 0;
                    pindexFailure = pindex;
                } else {
                    nGoodTransactions += block.vtx.size();
                }
            } else {
                skipped_l3_checks = true;
            }
        }
        if (chainstate.m_chainman.m_interrupt) return VerifyDBResult::INTERRUPTED;
    }
    if (pindexFailure) {
        LogPrintf("Verification error: coin database inconsistencies found (last %i blocks, %i good transactions before that)\n", chainstate.m_chain.Height() - pindexFailure->nHeight + 1, nGoodTransactions);
        return VerifyDBResult::CORRUPTED_BLOCK_DB;
    }
    if (skipped_l3_checks) {
        LogPrintf("Skipped verification of level >=3 (insufficient database cache size). Consider increasing -dbcache.\n");
    }

    // store block count as we move pindex at check level >= 4
    int block_count = chainstate.m_chain.Height() - pindex->nHeight;

    // check level 4: try reconnecting blocks
    if (nCheckLevel >= 4 && !skipped_l3_checks) {
        while (pindex != chainstate.m_chain.Tip()) {
            const int percentageDone = std::max(1, std::min(99, 100 - (int)(((double)(chainstate.m_chain.Height() - pindex->nHeight)) / (double)nCheckDepth * 50)));
            if (reportDone < percentageDone / 10) {
                // report every 10% step
                LogPrintf("Verification progress: %d%%\n", percentageDone);
                reportDone = percentageDone / 10;
            }
            m_notifications.progress(_("Verifying blocks…"), percentageDone, false);
            pindex = chainstate.m_chain.Next(pindex);
            CBlock block;
            if (!chainstate.m_blockman.ReadBlockFromDisk(block, *pindex)) {
                LogPrintf("Verification error: ReadBlockFromDisk failed at %d, hash=%s\n", pindex->nHeight, pindex->GetBlockHash().ToString());
                return VerifyDBResult::CORRUPTED_BLOCK_DB;
            }
            if (!chainstate.ConnectBlock(block, state, pindex, coins)) {
                LogPrintf("Verification error: found unconnectable block at %d, hash=%s (%s)\n", pindex->nHeight, pindex->GetBlockHash().ToString(), state.ToString());
                return VerifyDBResult::CORRUPTED_BLOCK_DB;
            }
            if (chainstate.m_chainman.m_interrupt) return VerifyDBResult::INTERRUPTED;
        }
    }

    LogPrintf("Verification: No coin database inconsistencies in last %i blocks (%i transactions)\n", block_count, nGoodTransactions);

    if (skipped_l3_checks) {
        return VerifyDBResult::SKIPPED_L3_CHECKS;
    }
    if (skipped_no_block_data) {
        return VerifyDBResult::SKIPPED_MISSING_BLOCKS;
    }
    return VerifyDBResult::SUCCESS;
}

/** Apply the effects of a block on the utxo cache, ignoring that it may already have been applied. */
bool Chainstate::RollforwardBlock(const CBlockIndex* pindex, CCoinsViewCache& inputs)
{
    AssertLockHeld(cs_main);
    // TODO: merge with ConnectBlock
    CBlock block;
    if (!m_blockman.ReadBlockFromDisk(block, *pindex)) {
        LogError("ReplayBlock(): ReadBlockFromDisk failed at %d, hash=%s\n", pindex->nHeight, pindex->GetBlockHash().ToString());
        return false;
    }

    for (const CTransactionRef& tx : block.vtx) {
        if (!tx->IsCoinBase()) {
            for (const CTxIn &txin : tx->vin) {
                inputs.SpendCoin(txin.prevout);
            }
        }
        // Pass check = true as every addition may be an overwrite.
        AddCoins(inputs, *tx, pindex->nHeight, true);
    }
    return true;
}

bool Chainstate::ReplayBlocks()
{
    LOCK(cs_main);

    CCoinsView& db = this->CoinsDB();
    CCoinsViewCache cache(&db);

    std::vector<uint256> hashHeads = db.GetHeadBlocks();
    if (hashHeads.empty()) return true; // We're already in a consistent state.
    if (hashHeads.size() != 2) {
        LogError("ReplayBlocks(): unknown inconsistent state\n");
        return false;
    }

    m_chainman.GetNotifications().progress(_("Replaying blocks…"), 0, false);
    LogPrintf("Replaying blocks\n");

    const CBlockIndex* pindexOld = nullptr;  // Old tip during the interrupted flush.
    const CBlockIndex* pindexNew;            // New tip during the interrupted flush.
    const CBlockIndex* pindexFork = nullptr; // Latest block common to both the old and the new tip.

    if (m_blockman.m_block_index.count(hashHeads[0]) == 0) {
        LogError("ReplayBlocks(): reorganization to unknown block requested\n");
        return false;
    }
    pindexNew = &(m_blockman.m_block_index[hashHeads[0]]);

    if (!hashHeads[1].IsNull()) { // The old tip is allowed to be 0, indicating it's the first flush.
        if (m_blockman.m_block_index.count(hashHeads[1]) == 0) {
            LogError("ReplayBlocks(): reorganization from unknown block requested\n");
            return false;
        }
        pindexOld = &(m_blockman.m_block_index[hashHeads[1]]);
        pindexFork = LastCommonAncestor(pindexOld, pindexNew);
        assert(pindexFork != nullptr);
    }

    // Rollback along the old branch.
    while (pindexOld != pindexFork) {
        if (pindexOld->nHeight > 0) { // Never disconnect the genesis block.
            CBlock block;
            if (!m_blockman.ReadBlockFromDisk(block, *pindexOld)) {
                LogError("RollbackBlock(): ReadBlockFromDisk() failed at %d, hash=%s\n", pindexOld->nHeight, pindexOld->GetBlockHash().ToString());
                return false;
            }
            LogPrintf("Rolling back %s (%i)\n", pindexOld->GetBlockHash().ToString(), pindexOld->nHeight);
            DisconnectResult res = DisconnectBlock(block, pindexOld, cache);
            if (res == DISCONNECT_FAILED) {
                LogError("RollbackBlock(): DisconnectBlock failed at %d, hash=%s\n", pindexOld->nHeight, pindexOld->GetBlockHash().ToString());
                return false;
            }
            // If DISCONNECT_UNCLEAN is returned, it means a non-existing UTXO was deleted, or an existing UTXO was
            // overwritten. It corresponds to cases where the block-to-be-disconnect never had all its operations
            // applied to the UTXO set. However, as both writing a UTXO and deleting a UTXO are idempotent operations,
            // the result is still a version of the UTXO set with the effects of that block undone.
        }
        pindexOld = pindexOld->pprev;
    }

    // Roll forward from the forking point to the new tip.
    int nForkHeight = pindexFork ? pindexFork->nHeight : 0;
    for (int nHeight = nForkHeight + 1; nHeight <= pindexNew->nHeight; ++nHeight) {
        const CBlockIndex& pindex{*Assert(pindexNew->GetAncestor(nHeight))};

        LogPrintf("Rolling forward %s (%i)\n", pindex.GetBlockHash().ToString(), nHeight);
        m_chainman.GetNotifications().progress(_("Replaying blocks…"), (int)((nHeight - nForkHeight) * 100.0 / (pindexNew->nHeight - nForkHeight)), false);
        if (!RollforwardBlock(&pindex, cache)) return false;
    }

    cache.SetBestBlock(pindexNew->GetBlockHash());
    cache.Flush();
    m_chainman.GetNotifications().progress(bilingual_str{}, 100, false);
    return true;
}

bool Chainstate::NeedsRedownload() const
{
    AssertLockHeld(cs_main);

    // At and above m_params.SegwitHeight, segwit consensus rules must be validated
    CBlockIndex* block{m_chain.Tip()};

    while (block != nullptr && DeploymentActiveAt(*block, m_chainman, Consensus::DEPLOYMENT_SEGWIT)) {
        if (!(block->nStatus & BLOCK_OPT_WITNESS)) {
            // block is insufficiently validated for a segwit client
            return true;
        }
        block = block->pprev;
    }

    return false;
}

void Chainstate::ClearBlockIndexCandidates()
{
    AssertLockHeld(::cs_main);
    setBlockIndexCandidates.clear();
}

bool ChainstateManager::LoadBlockIndex()
{
    AssertLockHeld(cs_main);
    // Load block index from databases
    bool needs_init = fReindex;
    if (!fReindex) {
        bool ret{m_blockman.LoadBlockIndexDB(SnapshotBlockhash())};
        if (!ret) return false;

        m_blockman.ScanAndUnlinkAlreadyPrunedFiles();

        std::vector<CBlockIndex*> vSortedByHeight{m_blockman.GetAllBlockIndices()};
        std::sort(vSortedByHeight.begin(), vSortedByHeight.end(),
                  CBlockIndexHeightOnlyComparator());

        for (CBlockIndex* pindex : vSortedByHeight) {
            if (m_interrupt) return false;
            // If we have an assumeutxo-based chainstate, then the snapshot
            // block will be a candidate for the tip, but it may not be
            // VALID_TRANSACTIONS (eg if we haven't yet downloaded the block),
            // so we special-case the snapshot block as a potential candidate
            // here.
            if (pindex == GetSnapshotBaseBlock() ||
                    (pindex->IsValid(BLOCK_VALID_TRANSACTIONS) &&
                     (pindex->HaveNumChainTxs() || pindex->pprev == nullptr))) {

                for (Chainstate* chainstate : GetAll()) {
                    chainstate->TryAddBlockIndexCandidate(pindex);
                }
            }
            if (pindex->nStatus & BLOCK_FAILED_MASK && (!m_best_invalid || pindex->nChainWork > m_best_invalid->nChainWork)) {
                m_best_invalid = pindex;
            }
            if (pindex->IsValid(BLOCK_VALID_TREE) && (m_best_header == nullptr || CBlockIndexWorkComparator()(m_best_header, pindex)))
                m_best_header = pindex;
        }

        needs_init = m_blockman.m_block_index.empty();
    }

    if (needs_init) {
        // Everything here is for *new* reindex/DBs. Thus, though
        // LoadBlockIndexDB may have set fReindex if we shut down
        // mid-reindex previously, we don't check fReindex and
        // instead only check it prior to LoadBlockIndexDB to set
        // needs_init.

        LogPrintf("Initializing databases...\n");
        m_blockman.m_block_tree_db->WriteFlag("namehistory", fNameHistory);
    }
    return true;
}

bool Chainstate::LoadGenesisBlock()
{
    LOCK(cs_main);

    const CChainParams& params{m_chainman.GetParams()};

    // Check whether we're already initialized by checking for genesis in
    // m_blockman.m_block_index. Note that we can't use m_chain here, since it is
    // set based on the coins db, not the block index db, which is the only
    // thing loaded at this point.
    if (m_blockman.m_block_index.count(params.GenesisBlock().GetHash()))
        return true;

    try {
        const CBlock& block = params.GenesisBlock();
        FlatFilePos blockPos{m_blockman.SaveBlockToDisk(block, 0, nullptr)};
        if (blockPos.IsNull()) {
            LogError("%s: writing genesis block to disk failed\n", __func__);
            return false;
        }
        CBlockIndex* pindex = m_blockman.AddToBlockIndex(block, m_chainman.m_best_header);
        m_chainman.ReceivedBlockTransactions(block, pindex, blockPos);
    } catch (const std::runtime_error& e) {
        LogError("%s: failed to write genesis block: %s\n", __func__, e.what());
        return false;
    }

    return true;
}

void ChainstateManager::LoadExternalBlockFile(
    AutoFile& file_in,
    FlatFilePos* dbp,
    std::multimap<uint256, FlatFilePos>* blocks_with_unknown_parent)
{
    // Either both should be specified (-reindex), or neither (-loadblock).
    assert(!dbp == !blocks_with_unknown_parent);

    const auto start{SteadyClock::now()};
    const CChainParams& params{GetParams()};

    int nLoaded = 0;
    try {
        BufferedFile blkdat{file_in, 2 * MAX_BLOCK_SERIALIZED_SIZE, MAX_BLOCK_SERIALIZED_SIZE + 8};
        // nRewind indicates where to resume scanning in case something goes wrong,
        // such as a block fails to deserialize.
        uint64_t nRewind = blkdat.GetPos();
        while (!blkdat.eof()) {
            if (m_interrupt) return;

            blkdat.SetPos(nRewind);
            nRewind++; // start one byte further next time, in case of failure
            blkdat.SetLimit(); // remove former limit
            unsigned int nSize = 0;
            try {
                // locate a header
                MessageStartChars buf;
                blkdat.FindByte(std::byte(params.MessageStart()[0]));
                nRewind = blkdat.GetPos() + 1;
                blkdat >> buf;
                if (buf != params.MessageStart()) {
                    continue;
                }
                // read size
                blkdat >> nSize;
                if (nSize < 80 || nSize > MAX_BLOCK_SERIALIZED_SIZE)
                    continue;
            } catch (const std::exception&) {
                // no valid block header found; don't complain
                // (this happens at the end of every blk.dat file)
                break;
            }
            try {
                // read block header
                const uint64_t nBlockPos{blkdat.GetPos()};
                if (dbp)
                    dbp->nPos = nBlockPos;
                blkdat.SetLimit(nBlockPos + nSize);
                CBlockHeader header;
                blkdat >> header;
                const uint256 hash{header.GetHash()};
                // Skip the rest of this block (this may read from disk into memory); position to the marker before the
                // next block, but it's still possible to rewind to the start of the current block (without a disk read).
                nRewind = nBlockPos + nSize;
                blkdat.SkipTo(nRewind);

                std::shared_ptr<CBlock> pblock{}; // needs to remain available after the cs_main lock is released to avoid duplicate reads from disk

                {
                    LOCK(cs_main);
                    // detect out of order blocks, and store them for later
                    if (hash != params.GetConsensus().hashGenesisBlock && !m_blockman.LookupBlockIndex(header.hashPrevBlock)) {
                        LogPrint(BCLog::REINDEX, "%s: Out of order block %s, parent %s not known\n", __func__, hash.ToString(),
                                 header.hashPrevBlock.ToString());
                        if (dbp && blocks_with_unknown_parent) {
                            blocks_with_unknown_parent->emplace(header.hashPrevBlock, *dbp);
                        }
                        continue;
                    }

                    // process in case the block isn't known yet
                    const CBlockIndex* pindex = m_blockman.LookupBlockIndex(hash);
                    if (!pindex || (pindex->nStatus & BLOCK_HAVE_DATA) == 0) {
                        // This block can be processed immediately; rewind to its start, read and deserialize it.
                        blkdat.SetPos(nBlockPos);
                        pblock = std::make_shared<CBlock>();
                        blkdat >> TX_WITH_WITNESS(*pblock);
                        nRewind = blkdat.GetPos();

                        BlockValidationState state;
                        if (AcceptBlock(pblock, state, nullptr, true, dbp, nullptr, true)) {
                            nLoaded++;
                        }
                        if (state.IsError()) {
                            break;
                        }
                    } else if (hash != params.GetConsensus().hashGenesisBlock && pindex->nHeight % 1000 == 0) {
                        LogPrint(BCLog::REINDEX, "Block Import: already had block %s at height %d\n", hash.ToString(), pindex->nHeight);
                    }
                }

                // Activate the genesis block so normal node progress can continue
                if (hash == params.GetConsensus().hashGenesisBlock) {
                    bool genesis_activation_failure = false;
                    for (auto c : GetAll()) {
                        BlockValidationState state;
                        if (!c->ActivateBestChain(state, nullptr)) {
                            genesis_activation_failure = true;
                            break;
                        }
                    }
                    if (genesis_activation_failure) {
                        break;
                    }
                }

                if (m_blockman.IsPruneMode() && !fReindex && pblock) {
                    // must update the tip for pruning to work while importing with -loadblock.
                    // this is a tradeoff to conserve disk space at the expense of time
                    // spent updating the tip to be able to prune.
                    // otherwise, ActivateBestChain won't be called by the import process
                    // until after all of the block files are loaded. ActivateBestChain can be
                    // called by concurrent network message processing. but, that is not
                    // reliable for the purpose of pruning while importing.
                    bool activation_failure = false;
                    for (auto c : GetAll()) {
                        BlockValidationState state;
                        if (!c->ActivateBestChain(state, pblock)) {
                            LogPrint(BCLog::REINDEX, "failed to activate chain (%s)\n", state.ToString());
                            activation_failure = true;
                            break;
                        }
                    }
                    if (activation_failure) {
                        break;
                    }
                }

                NotifyHeaderTip(*this);

                if (!blocks_with_unknown_parent) continue;

                // Recursively process earlier encountered successors of this block
                std::deque<uint256> queue;
                queue.push_back(hash);
                while (!queue.empty()) {
                    uint256 head = queue.front();
                    queue.pop_front();
                    auto range = blocks_with_unknown_parent->equal_range(head);
                    while (range.first != range.second) {
                        std::multimap<uint256, FlatFilePos>::iterator it = range.first;
                        std::shared_ptr<CBlock> pblockrecursive = std::make_shared<CBlock>();
                        if (m_blockman.ReadBlockFromDisk(*pblockrecursive, it->second)) {
                            LogPrint(BCLog::REINDEX, "%s: Processing out of order child %s of %s\n", __func__, pblockrecursive->GetHash().ToString(),
                                    head.ToString());
                            LOCK(cs_main);
                            BlockValidationState dummy;
                            if (AcceptBlock(pblockrecursive, dummy, nullptr, true, &it->second, nullptr, true)) {
                                nLoaded++;
                                queue.push_back(pblockrecursive->GetHash());
                            }
                        }
                        range.first++;
                        blocks_with_unknown_parent->erase(it);
                        NotifyHeaderTip(*this);
                    }
                }
            } catch (const std::exception& e) {
                // historical bugs added extra data to the block files that does not deserialize cleanly.
                // commonly this data is between readable blocks, but it does not really matter. such data is not fatal to the import process.
                // the code that reads the block files deals with invalid data by simply ignoring it.
                // it continues to search for the next {4 byte magic message start bytes + 4 byte length + block} that does deserialize cleanly
                // and passes all of the other block validation checks dealing with POW and the merkle root, etc...
                // we merely note with this informational log message when unexpected data is encountered.
                // we could also be experiencing a storage system read error, or a read of a previous bad write. these are possible, but
                // less likely scenarios. we don't have enough information to tell a difference here.
                // the reindex process is not the place to attempt to clean and/or compact the block files. if so desired, a studious node operator
                // may use knowledge of the fact that the block files are not entirely pristine in order to prepare a set of pristine, and
                // perhaps ordered, block files for later reindexing.
                LogPrint(BCLog::REINDEX, "%s: unexpected data at file offset 0x%x - %s. continuing\n", __func__, (nRewind - 1), e.what());
            }
        }
    } catch (const std::runtime_error& e) {
        GetNotifications().fatalError(strprintf(_("System error while loading external block file: %s"), e.what()));
    }
    LogPrintf("Loaded %i blocks from external file in %dms\n", nLoaded, Ticks<std::chrono::milliseconds>(SteadyClock::now() - start));
}

void ChainstateManager::CheckBlockIndex()
{
    if (!ShouldCheckBlockIndex()) {
        return;
    }

    LOCK(cs_main);

    // During a reindex, we read the genesis block and call CheckBlockIndex before ActivateBestChain,
    // so we have the genesis block in m_blockman.m_block_index but no active chain. (A few of the
    // tests when iterating the block tree require that m_chain has been initialized.)
    if (ActiveChain().Height() < 0) {
        assert(m_blockman.m_block_index.size() <= 1);
        return;
    }

    // Build forward-pointing map of the entire block tree.
    std::multimap<CBlockIndex*,CBlockIndex*> forward;
    for (auto& [_, block_index] : m_blockman.m_block_index) {
        forward.emplace(block_index.pprev, &block_index);
    }

    assert(forward.size() == m_blockman.m_block_index.size());

    std::pair<std::multimap<CBlockIndex*,CBlockIndex*>::iterator,std::multimap<CBlockIndex*,CBlockIndex*>::iterator> rangeGenesis = forward.equal_range(nullptr);
    CBlockIndex *pindex = rangeGenesis.first->second;
    rangeGenesis.first++;
    assert(rangeGenesis.first == rangeGenesis.second); // There is only one index entry with parent nullptr.

    // Iterate over the entire block tree, using depth-first search.
    // Along the way, remember whether there are blocks on the path from genesis
    // block being explored which are the first to have certain properties.
    size_t nNodes = 0;
    int nHeight = 0;
    CBlockIndex* pindexFirstInvalid = nullptr; // Oldest ancestor of pindex which is invalid.
    CBlockIndex* pindexFirstMissing = nullptr; // Oldest ancestor of pindex which does not have BLOCK_HAVE_DATA, since assumeutxo snapshot if used.
    CBlockIndex* pindexFirstNeverProcessed = nullptr; // Oldest ancestor of pindex for which nTx == 0, since assumeutxo snapshot if used.
    CBlockIndex* pindexFirstNotTreeValid = nullptr; // Oldest ancestor of pindex which does not have BLOCK_VALID_TREE (regardless of being valid or not).
    CBlockIndex* pindexFirstNotTransactionsValid = nullptr; // Oldest ancestor of pindex which does not have BLOCK_VALID_TRANSACTIONS (regardless of being valid or not), since assumeutxo snapshot if used.
    CBlockIndex* pindexFirstNotChainValid = nullptr; // Oldest ancestor of pindex which does not have BLOCK_VALID_CHAIN (regardless of being valid or not), since assumeutxo snapshot if used.
    CBlockIndex* pindexFirstNotScriptsValid = nullptr; // Oldest ancestor of pindex which does not have BLOCK_VALID_SCRIPTS (regardless of being valid or not), since assumeutxo snapshot if used.

    // After checking an assumeutxo snapshot block, reset pindexFirst pointers
    // to earlier blocks that have not been downloaded or validated yet, so
    // checks for later blocks can assume the earlier blocks were validated and
    // be stricter, testing for more requirements.
    const CBlockIndex* snap_base{GetSnapshotBaseBlock()};
    CBlockIndex *snap_first_missing{}, *snap_first_notx{}, *snap_first_notv{}, *snap_first_nocv{}, *snap_first_nosv{};
    auto snap_update_firsts = [&] {
        if (pindex == snap_base) {
            std::swap(snap_first_missing, pindexFirstMissing);
            std::swap(snap_first_notx, pindexFirstNeverProcessed);
            std::swap(snap_first_notv, pindexFirstNotTransactionsValid);
            std::swap(snap_first_nocv, pindexFirstNotChainValid);
            std::swap(snap_first_nosv, pindexFirstNotScriptsValid);
        }
    };

    while (pindex != nullptr) {
        nNodes++;
        if (pindexFirstInvalid == nullptr && pindex->nStatus & BLOCK_FAILED_VALID) pindexFirstInvalid = pindex;
        if (pindexFirstMissing == nullptr && !(pindex->nStatus & BLOCK_HAVE_DATA)) {
            pindexFirstMissing = pindex;
        }
        if (pindexFirstNeverProcessed == nullptr && pindex->nTx == 0) pindexFirstNeverProcessed = pindex;
        if (pindex->pprev != nullptr && pindexFirstNotTreeValid == nullptr && (pindex->nStatus & BLOCK_VALID_MASK) < BLOCK_VALID_TREE) pindexFirstNotTreeValid = pindex;

        if (pindex->pprev != nullptr) {
            if (pindexFirstNotTransactionsValid == nullptr &&
                    (pindex->nStatus & BLOCK_VALID_MASK) < BLOCK_VALID_TRANSACTIONS) {
                pindexFirstNotTransactionsValid = pindex;
            }

            if (pindexFirstNotChainValid == nullptr &&
                    (pindex->nStatus & BLOCK_VALID_MASK) < BLOCK_VALID_CHAIN) {
                pindexFirstNotChainValid = pindex;
            }

            if (pindexFirstNotScriptsValid == nullptr &&
                    (pindex->nStatus & BLOCK_VALID_MASK) < BLOCK_VALID_SCRIPTS) {
                pindexFirstNotScriptsValid = pindex;
            }
        }

        // Begin: actual consistency checks.
        if (pindex->pprev == nullptr) {
            // Genesis block checks.
            assert(pindex->GetBlockHash() == GetConsensus().hashGenesisBlock); // Genesis block's hash must match.
            for (auto c : GetAll()) {
                if (c->m_chain.Genesis() != nullptr) {
                    assert(pindex == c->m_chain.Genesis()); // The chain's genesis block must be this block.
                }
            }
        }
        if (!pindex->HaveNumChainTxs()) assert(pindex->nSequenceId <= 0); // nSequenceId can't be set positive for blocks that aren't linked (negative is used for preciousblock)
        // VALID_TRANSACTIONS is equivalent to nTx > 0 for all nodes (whether or not pruning has occurred).
        // HAVE_DATA is only equivalent to nTx > 0 (or VALID_TRANSACTIONS) if no pruning has occurred.
        if (!m_blockman.m_have_pruned) {
            // If we've never pruned, then HAVE_DATA should be equivalent to nTx > 0
            assert(!(pindex->nStatus & BLOCK_HAVE_DATA) == (pindex->nTx == 0));
            assert(pindexFirstMissing == pindexFirstNeverProcessed);
        } else {
            // If we have pruned, then we can only say that HAVE_DATA implies nTx > 0
            if (pindex->nStatus & BLOCK_HAVE_DATA) assert(pindex->nTx > 0);
        }
        if (pindex->nStatus & BLOCK_HAVE_UNDO) assert(pindex->nStatus & BLOCK_HAVE_DATA);
        if (snap_base && snap_base->GetAncestor(pindex->nHeight) == pindex) {
            // Assumed-valid blocks should connect to the main chain.
            assert((pindex->nStatus & BLOCK_VALID_MASK) >= BLOCK_VALID_TREE);
        }
        // There should only be an nTx value if we have
        // actually seen a block's transactions.
        assert(((pindex->nStatus & BLOCK_VALID_MASK) >= BLOCK_VALID_TRANSACTIONS) == (pindex->nTx > 0)); // This is pruning-independent.
        // All parents having had data (at some point) is equivalent to all parents being VALID_TRANSACTIONS, which is equivalent to HaveNumChainTxs().
        // HaveNumChainTxs will also be set in the assumeutxo snapshot block from snapshot metadata.
        assert((pindexFirstNeverProcessed == nullptr || pindex == snap_base) == pindex->HaveNumChainTxs());
        assert((pindexFirstNotTransactionsValid == nullptr || pindex == snap_base) == pindex->HaveNumChainTxs());
        assert(pindex->nHeight == nHeight); // nHeight must be consistent.
        assert(pindex->pprev == nullptr || pindex->nChainWork >= pindex->pprev->nChainWork); // For every block except the genesis block, the chainwork must be larger than the parent's.
        assert(nHeight < 2 || (pindex->pskip && (pindex->pskip->nHeight < nHeight))); // The pskip pointer must point back for all but the first 2 blocks.
        assert(pindexFirstNotTreeValid == nullptr); // All m_blockman.m_block_index entries must at least be TREE valid
        if ((pindex->nStatus & BLOCK_VALID_MASK) >= BLOCK_VALID_TREE) assert(pindexFirstNotTreeValid == nullptr); // TREE valid implies all parents are TREE valid
        if ((pindex->nStatus & BLOCK_VALID_MASK) >= BLOCK_VALID_CHAIN) assert(pindexFirstNotChainValid == nullptr); // CHAIN valid implies all parents are CHAIN valid
        if ((pindex->nStatus & BLOCK_VALID_MASK) >= BLOCK_VALID_SCRIPTS) assert(pindexFirstNotScriptsValid == nullptr); // SCRIPTS valid implies all parents are SCRIPTS valid
        if (pindexFirstInvalid == nullptr) {
            // Checks for not-invalid blocks.
            assert((pindex->nStatus & BLOCK_FAILED_MASK) == 0); // The failed mask cannot be set for blocks without invalid parents.
        }
        // Make sure nChainTx sum is correctly computed.
        if (!pindex->pprev) {
            // If no previous block, nTx and nChainTx must be the same.
            assert(pindex->nChainTx == pindex->nTx);
        } else if (pindex->pprev->nChainTx > 0 && pindex->nTx > 0) {
            // If previous nChainTx is set and number of transactions in block is known, sum must be set.
            assert(pindex->nChainTx == pindex->nTx + pindex->pprev->nChainTx);
        } else {
            // Otherwise nChainTx should only be set if this is a snapshot
            // block, and must be set if it is.
            assert((pindex->nChainTx != 0) == (pindex == snap_base));
        }

        // Chainstate-specific checks on setBlockIndexCandidates
        for (auto c : GetAll()) {
            if (c->m_chain.Tip() == nullptr) continue;
            // Two main factors determine whether pindex is a candidate in
            // setBlockIndexCandidates:
            //
            // - If pindex has less work than the chain tip, it should not be a
            //   candidate, and this will be asserted below. Otherwise it is a
            //   potential candidate.
            //
            // - If pindex or one of its parent blocks back to the genesis block
            //   or an assumeutxo snapshot never downloaded transactions
            //   (pindexFirstNeverProcessed is non-null), it should not be a
            //   candidate, and this will be asserted below. The only exception
            //   is if pindex itself is an assumeutxo snapshot block. Then it is
            //   also a potential candidate.
            if (!CBlockIndexWorkComparator()(pindex, c->m_chain.Tip()) && (pindexFirstNeverProcessed == nullptr || pindex == snap_base)) {
                // If pindex was detected as invalid (pindexFirstInvalid is
                // non-null), it is not required to be in
                // setBlockIndexCandidates.
                if (pindexFirstInvalid == nullptr) {
                    // If pindex and all its parents back to the genesis block
                    // or an assumeutxo snapshot block downloaded transactions,
                    // and the transactions were not pruned (pindexFirstMissing
                    // is null), it is a potential candidate. The check
                    // excludes pruned blocks, because if any blocks were
                    // pruned between pindex the current chain tip, pindex will
                    // only temporarily be added to setBlockIndexCandidates,
                    // before being moved to m_blocks_unlinked. This check
                    // could be improved to verify that if all blocks between
                    // the chain tip and pindex have data, pindex must be a
                    // candidate.
                    //
                    // If pindex is the chain tip, it also is a potential
                    // candidate.
                    //
                    // If the chainstate was loaded from a snapshot and pindex
                    // is the base of the snapshot, pindex is also a potential
                    // candidate.
                    if (pindexFirstMissing == nullptr || pindex == c->m_chain.Tip() || pindex == c->SnapshotBase()) {
                        // If this chainstate is the active chainstate, pindex
                        // must be in setBlockIndexCandidates. Otherwise, this
                        // chainstate is a background validation chainstate, and
                        // pindex only needs to be added if it is an ancestor of
                        // the snapshot that is being validated.
                        if (c == &ActiveChainstate() || snap_base->GetAncestor(pindex->nHeight) == pindex) {
                            assert(c->setBlockIndexCandidates.count(pindex));
                        }
                    }
                    // If some parent is missing, then it could be that this block was in
                    // setBlockIndexCandidates but had to be removed because of the missing data.
                    // In this case it must be in m_blocks_unlinked -- see test below.
                }
            } else { // If this block sorts worse than the current tip or some ancestor's block has never been seen, it cannot be in setBlockIndexCandidates.
                assert(c->setBlockIndexCandidates.count(pindex) == 0);
            }
        }
        // Check whether this block is in m_blocks_unlinked.
        std::pair<std::multimap<CBlockIndex*,CBlockIndex*>::iterator,std::multimap<CBlockIndex*,CBlockIndex*>::iterator> rangeUnlinked = m_blockman.m_blocks_unlinked.equal_range(pindex->pprev);
        bool foundInUnlinked = false;
        while (rangeUnlinked.first != rangeUnlinked.second) {
            assert(rangeUnlinked.first->first == pindex->pprev);
            if (rangeUnlinked.first->second == pindex) {
                foundInUnlinked = true;
                break;
            }
            rangeUnlinked.first++;
        }
        if (pindex->pprev && (pindex->nStatus & BLOCK_HAVE_DATA) && pindexFirstNeverProcessed != nullptr && pindexFirstInvalid == nullptr) {
            // If this block has block data available, some parent was never received, and has no invalid parents, it must be in m_blocks_unlinked.
            assert(foundInUnlinked);
        }
        if (!(pindex->nStatus & BLOCK_HAVE_DATA)) assert(!foundInUnlinked); // Can't be in m_blocks_unlinked if we don't HAVE_DATA
        if (pindexFirstMissing == nullptr) assert(!foundInUnlinked); // We aren't missing data for any parent -- cannot be in m_blocks_unlinked.
        if (pindex->pprev && (pindex->nStatus & BLOCK_HAVE_DATA) && pindexFirstNeverProcessed == nullptr && pindexFirstMissing != nullptr) {
            // We HAVE_DATA for this block, have received data for all parents at some point, but we're currently missing data for some parent.
            assert(m_blockman.m_have_pruned);
            // This block may have entered m_blocks_unlinked if:
            //  - it has a descendant that at some point had more work than the
            //    tip, and
            //  - we tried switching to that descendant but were missing
            //    data for some intermediate block between m_chain and the
            //    tip.
            // So if this block is itself better than any m_chain.Tip() and it wasn't in
            // setBlockIndexCandidates, then it must be in m_blocks_unlinked.
            for (auto c : GetAll()) {
                const bool is_active = c == &ActiveChainstate();
                if (!CBlockIndexWorkComparator()(pindex, c->m_chain.Tip()) && c->setBlockIndexCandidates.count(pindex) == 0) {
                    if (pindexFirstInvalid == nullptr) {
                        if (is_active || snap_base->GetAncestor(pindex->nHeight) == pindex) {
                            assert(foundInUnlinked);
                        }
                    }
                }
            }
        }
        // assert(pindex->GetBlockHash() == pindex->GetBlockHeader().GetHash()); // Perhaps too slow
        // End: actual consistency checks.

        // Try descending into the first subnode.
        snap_update_firsts();
        std::pair<std::multimap<CBlockIndex*,CBlockIndex*>::iterator,std::multimap<CBlockIndex*,CBlockIndex*>::iterator> range = forward.equal_range(pindex);
        if (range.first != range.second) {
            // A subnode was found.
            pindex = range.first->second;
            nHeight++;
            continue;
        }
        // This is a leaf node.
        // Move upwards until we reach a node of which we have not yet visited the last child.
        while (pindex) {
            // We are going to either move to a parent or a sibling of pindex.
            snap_update_firsts();
            // If pindex was the first with a certain property, unset the corresponding variable.
            if (pindex == pindexFirstInvalid) pindexFirstInvalid = nullptr;
            if (pindex == pindexFirstMissing) pindexFirstMissing = nullptr;
            if (pindex == pindexFirstNeverProcessed) pindexFirstNeverProcessed = nullptr;
            if (pindex == pindexFirstNotTreeValid) pindexFirstNotTreeValid = nullptr;
            if (pindex == pindexFirstNotTransactionsValid) pindexFirstNotTransactionsValid = nullptr;
            if (pindex == pindexFirstNotChainValid) pindexFirstNotChainValid = nullptr;
            if (pindex == pindexFirstNotScriptsValid) pindexFirstNotScriptsValid = nullptr;
            // Find our parent.
            CBlockIndex* pindexPar = pindex->pprev;
            // Find which child we just visited.
            std::pair<std::multimap<CBlockIndex*,CBlockIndex*>::iterator,std::multimap<CBlockIndex*,CBlockIndex*>::iterator> rangePar = forward.equal_range(pindexPar);
            while (rangePar.first->second != pindex) {
                assert(rangePar.first != rangePar.second); // Our parent must have at least the node we're coming from as child.
                rangePar.first++;
            }
            // Proceed to the next one.
            rangePar.first++;
            if (rangePar.first != rangePar.second) {
                // Move to the sibling.
                pindex = rangePar.first->second;
                break;
            } else {
                // Move up further.
                pindex = pindexPar;
                nHeight--;
                continue;
            }
        }
    }

    // Check that we actually traversed the entire map.
    assert(nNodes == forward.size());
}

std::string Chainstate::ToString()
{
    AssertLockHeld(::cs_main);
    CBlockIndex* tip = m_chain.Tip();
    return strprintf("Chainstate [%s] @ height %d (%s)",
                     m_from_snapshot_blockhash ? "snapshot" : "ibd",
                     tip ? tip->nHeight : -1, tip ? tip->GetBlockHash().ToString() : "null");
}

bool Chainstate::ResizeCoinsCaches(size_t coinstip_size, size_t coinsdb_size)
{
    AssertLockHeld(::cs_main);
    if (coinstip_size == m_coinstip_cache_size_bytes &&
            coinsdb_size == m_coinsdb_cache_size_bytes) {
        // Cache sizes are unchanged, no need to continue.
        return true;
    }
    size_t old_coinstip_size = m_coinstip_cache_size_bytes;
    m_coinstip_cache_size_bytes = coinstip_size;
    m_coinsdb_cache_size_bytes = coinsdb_size;
    CoinsDB().ResizeCache(coinsdb_size);

    LogPrintf("[%s] resized coinsdb cache to %.1f MiB\n",
        this->ToString(), coinsdb_size * (1.0 / 1024 / 1024));
    LogPrintf("[%s] resized coinstip cache to %.1f MiB\n",
        this->ToString(), coinstip_size * (1.0 / 1024 / 1024));

    BlockValidationState state;
    bool ret;

    if (coinstip_size > old_coinstip_size) {
        // Likely no need to flush if cache sizes have grown.
        ret = FlushStateToDisk(state, FlushStateMode::IF_NEEDED);
    } else {
        // Otherwise, flush state to disk and deallocate the in-memory coins map.
        ret = FlushStateToDisk(state, FlushStateMode::ALWAYS);
    }
    return ret;
}

//! Guess how far we are in the verification process at the given block index
//! require cs_main if pindex has not been validated yet (because nChainTx might be unset)
double GuessVerificationProgress(const ChainTxData& data, const CBlockIndex *pindex) {
    if (pindex == nullptr)
        return 0.0;

    if (!Assume(pindex->nChainTx > 0)) {
        LogWarning("Internal bug detected: block %d has unset nChainTx (%s %s). Please report this issue here: %s\n",
                   pindex->nHeight, PACKAGE_NAME, FormatFullVersion(), PACKAGE_BUGREPORT);
        return 0.0;
    }

    int64_t nNow = time(nullptr);

    double fTxTotal;

    if (pindex->nChainTx <= data.nTxCount) {
        fTxTotal = data.nTxCount + (nNow - data.nTime) * data.dTxRate;
    } else {
        fTxTotal = pindex->nChainTx + (nNow - pindex->GetBlockTime()) * data.dTxRate;
    }

    return std::min<double>(pindex->nChainTx / fTxTotal, 1.0);
}

std::optional<uint256> ChainstateManager::SnapshotBlockhash() const
{
    LOCK(::cs_main);
    if (m_active_chainstate && m_active_chainstate->m_from_snapshot_blockhash) {
        // If a snapshot chainstate exists, it will always be our active.
        return m_active_chainstate->m_from_snapshot_blockhash;
    }
    return std::nullopt;
}

std::vector<Chainstate*> ChainstateManager::GetAll()
{
    LOCK(::cs_main);
    std::vector<Chainstate*> out;

    for (Chainstate* cs : {m_ibd_chainstate.get(), m_snapshot_chainstate.get()}) {
        if (this->IsUsable(cs)) out.push_back(cs);
    }

    return out;
}

Chainstate& ChainstateManager::InitializeChainstate(CTxMemPool* mempool)
{
    AssertLockHeld(::cs_main);
    assert(!m_ibd_chainstate);
    assert(!m_active_chainstate);

    m_ibd_chainstate = std::make_unique<Chainstate>(mempool, m_blockman, *this);
    m_active_chainstate = m_ibd_chainstate.get();
    return *m_active_chainstate;
}

[[nodiscard]] static bool DeleteCoinsDBFromDisk(const fs::path db_path, bool is_snapshot)
    EXCLUSIVE_LOCKS_REQUIRED(::cs_main)
{
    AssertLockHeld(::cs_main);

    if (is_snapshot) {
        fs::path base_blockhash_path = db_path / node::SNAPSHOT_BLOCKHASH_FILENAME;

        try {
            bool existed = fs::remove(base_blockhash_path);
            if (!existed) {
                LogPrintf("[snapshot] snapshot chainstate dir being removed lacks %s file\n",
                          fs::PathToString(node::SNAPSHOT_BLOCKHASH_FILENAME));
            }
        } catch (const fs::filesystem_error& e) {
            LogPrintf("[snapshot] failed to remove file %s: %s\n",
                    fs::PathToString(base_blockhash_path), fsbridge::get_filesystem_error_message(e));
        }
    }

    std::string path_str = fs::PathToString(db_path);
    LogPrintf("Removing leveldb dir at %s\n", path_str);

    // We have to destruct before this call leveldb::DB in order to release the db
    // lock, otherwise `DestroyDB` will fail. See `leveldb::~DBImpl()`.
    const bool destroyed = DestroyDB(path_str);

    if (!destroyed) {
        LogPrintf("error: leveldb DestroyDB call failed on %s\n", path_str);
    }

    // Datadir should be removed from filesystem; otherwise initialization may detect
    // it on subsequent statups and get confused.
    //
    // If the base_blockhash_path removal above fails in the case of snapshot
    // chainstates, this will return false since leveldb won't remove a non-empty
    // directory.
    return destroyed && !fs::exists(db_path);
}

bool ChainstateManager::ActivateSnapshot(
        AutoFile& coins_file,
        const SnapshotMetadata& metadata,
        bool in_memory)
{
    uint256 base_blockhash = metadata.m_base_blockhash;

    if (this->SnapshotBlockhash()) {
        LogPrintf("[snapshot] can't activate a snapshot-based chainstate more than once\n");
        return false;
    }

    {
        LOCK(::cs_main);
        if (Assert(m_active_chainstate->GetMempool())->size() > 0) {
            LogPrintf("[snapshot] can't activate a snapshot when mempool not empty\n");
            return false;
        }
    }

    int64_t current_coinsdb_cache_size{0};
    int64_t current_coinstip_cache_size{0};

    // Cache percentages to allocate to each chainstate.
    //
    // These particular percentages don't matter so much since they will only be
    // relevant during snapshot activation; caches are rebalanced at the conclusion of
    // this function. We want to give (essentially) all available cache capacity to the
    // snapshot to aid the bulk load later in this function.
    static constexpr double IBD_CACHE_PERC = 0.01;
    static constexpr double SNAPSHOT_CACHE_PERC = 0.99;

    {
        LOCK(::cs_main);
        // Resize the coins caches to ensure we're not exceeding memory limits.
        //
        // Allocate the majority of the cache to the incoming snapshot chainstate, since
        // (optimistically) getting to its tip will be the top priority. We'll need to call
        // `MaybeRebalanceCaches()` once we're done with this function to ensure
        // the right allocation (including the possibility that no snapshot was activated
        // and that we should restore the active chainstate caches to their original size).
        //
        current_coinsdb_cache_size = this->ActiveChainstate().m_coinsdb_cache_size_bytes;
        current_coinstip_cache_size = this->ActiveChainstate().m_coinstip_cache_size_bytes;

        // Temporarily resize the active coins cache to make room for the newly-created
        // snapshot chain.
        this->ActiveChainstate().ResizeCoinsCaches(
            static_cast<size_t>(current_coinstip_cache_size * IBD_CACHE_PERC),
            static_cast<size_t>(current_coinsdb_cache_size * IBD_CACHE_PERC));
    }

    auto snapshot_chainstate = WITH_LOCK(::cs_main,
        return std::make_unique<Chainstate>(
            /*mempool=*/nullptr, m_blockman, *this, base_blockhash));

    {
        LOCK(::cs_main);
        snapshot_chainstate->InitCoinsDB(
            static_cast<size_t>(current_coinsdb_cache_size * SNAPSHOT_CACHE_PERC),
            in_memory, false, "chainstate");
        snapshot_chainstate->InitCoinsCache(
            static_cast<size_t>(current_coinstip_cache_size * SNAPSHOT_CACHE_PERC));
    }

    auto cleanup_bad_snapshot = [&](const char* reason) EXCLUSIVE_LOCKS_REQUIRED(::cs_main) {
        LogPrintf("[snapshot] activation failed - %s\n", reason);
        this->MaybeRebalanceCaches();

        // PopulateAndValidateSnapshot can return (in error) before the leveldb datadir
        // has been created, so only attempt removal if we got that far.
        if (auto snapshot_datadir = node::FindSnapshotChainstateDir(m_options.datadir)) {
            // We have to destruct leveldb::DB in order to release the db lock, otherwise
            // DestroyDB() (in DeleteCoinsDBFromDisk()) will fail. See `leveldb::~DBImpl()`.
            // Destructing the chainstate (and so resetting the coinsviews object) does this.
            snapshot_chainstate.reset();
            bool removed = DeleteCoinsDBFromDisk(*snapshot_datadir, /*is_snapshot=*/true);
            if (!removed) {
                GetNotifications().fatalError(strprintf(_("Failed to remove snapshot chainstate dir (%s). "
                    "Manually remove it before restarting.\n"), fs::PathToString(*snapshot_datadir)));
            }
        }
        return false;
    };

    if (!this->PopulateAndValidateSnapshot(*snapshot_chainstate, coins_file, metadata)) {
        LOCK(::cs_main);
        return cleanup_bad_snapshot("population failed");
    }

    LOCK(::cs_main);  // cs_main required for rest of snapshot activation.

    // Do a final check to ensure that the snapshot chainstate is actually a more
    // work chain than the active chainstate; a user could have loaded a snapshot
    // very late in the IBD process, and we wouldn't want to load a useless chainstate.
    if (!CBlockIndexWorkComparator()(ActiveTip(), snapshot_chainstate->m_chain.Tip())) {
        return cleanup_bad_snapshot("work does not exceed active chainstate");
    }
    // If not in-memory, persist the base blockhash for use during subsequent
    // initialization.
    if (!in_memory) {
        if (!node::WriteSnapshotBaseBlockhash(*snapshot_chainstate)) {
            return cleanup_bad_snapshot("could not write base blockhash");
        }
    }

    assert(!m_snapshot_chainstate);
    m_snapshot_chainstate.swap(snapshot_chainstate);
    const bool chaintip_loaded = m_snapshot_chainstate->LoadChainTip();
    assert(chaintip_loaded);

    // Transfer possession of the mempool to the snapshot chainstate.
    // Mempool is empty at this point because we're still in IBD.
    Assert(m_active_chainstate->m_mempool->size() == 0);
    Assert(!m_snapshot_chainstate->m_mempool);
    m_snapshot_chainstate->m_mempool = m_active_chainstate->m_mempool;
    m_active_chainstate->m_mempool = nullptr;
    m_active_chainstate = m_snapshot_chainstate.get();
    m_blockman.m_snapshot_height = this->GetSnapshotBaseHeight();

    LogPrintf("[snapshot] successfully activated snapshot %s\n", base_blockhash.ToString());
    LogPrintf("[snapshot] (%.2f MB)\n",
        m_snapshot_chainstate->CoinsTip().DynamicMemoryUsage() / (1000 * 1000));

    this->MaybeRebalanceCaches();
    return true;
}

static void FlushSnapshotToDisk(CCoinsViewCache& coins_cache, bool snapshot_loaded)
{
    LOG_TIME_MILLIS_WITH_CATEGORY_MSG_ONCE(
        strprintf("%s (%.2f MB)",
                  snapshot_loaded ? "saving snapshot chainstate" : "flushing coins cache",
                  coins_cache.DynamicMemoryUsage() / (1000 * 1000)),
        BCLog::LogFlags::ALL);

    coins_cache.Flush();
}

struct StopHashingException : public std::exception
{
    const char* what() const noexcept override
    {
        return "ComputeUTXOStats interrupted.";
    }
};

static void SnapshotUTXOHashBreakpoint(const util::SignalInterrupt& interrupt)
{
    if (interrupt) throw StopHashingException();
}

bool ChainstateManager::PopulateAndValidateSnapshot(
    Chainstate& snapshot_chainstate,
    AutoFile& coins_file,
    const SnapshotMetadata& metadata)
{
    // It's okay to release cs_main before we're done using `coins_cache` because we know
    // that nothing else will be referencing the newly created snapshot_chainstate yet.
    CCoinsViewCache& coins_cache = *WITH_LOCK(::cs_main, return &snapshot_chainstate.CoinsTip());

    uint256 base_blockhash = metadata.m_base_blockhash;

    CBlockIndex* snapshot_start_block = WITH_LOCK(::cs_main, return m_blockman.LookupBlockIndex(base_blockhash));

    if (!snapshot_start_block) {
        // Needed for ComputeUTXOStats to determine the
        // height and to avoid a crash when base_blockhash.IsNull()
        LogPrintf("[snapshot] Did not find snapshot start blockheader %s\n",
                  base_blockhash.ToString());
        return false;
    }

    int base_height = snapshot_start_block->nHeight;
    const auto& maybe_au_data = GetParams().AssumeutxoForHeight(base_height);

    if (!maybe_au_data) {
        LogPrintf("[snapshot] assumeutxo height in snapshot metadata not recognized "
                  "(%d) - refusing to load snapshot\n", base_height);
        return false;
    }

    const AssumeutxoData& au_data = *maybe_au_data;

    // This work comparison is a duplicate check with the one performed later in
    // ActivateSnapshot(), but is done so that we avoid doing the long work of staging
    // a snapshot that isn't actually usable.
    if (WITH_LOCK(::cs_main, return !CBlockIndexWorkComparator()(ActiveTip(), snapshot_start_block))) {
        LogPrintf("[snapshot] activation failed - work does not exceed active chainstate\n");
        return false;
    }

    COutPoint outpoint;
    Coin coin;
    const uint64_t coins_count = metadata.m_coins_count;
    uint64_t coins_left = metadata.m_coins_count;

    LogPrintf("[snapshot] loading coins from snapshot %s\n", base_blockhash.ToString());
    int64_t coins_processed{0};

    while (coins_left > 0) {
        try {
            coins_file >> outpoint;
            coins_file >> coin;
        } catch (const std::ios_base::failure&) {
            LogPrintf("[snapshot] bad snapshot format or truncated snapshot after deserializing %d coins\n",
                      coins_count - coins_left);
            return false;
        }
        if (coin.nHeight > base_height ||
            outpoint.n >= std::numeric_limits<decltype(outpoint.n)>::max() // Avoid integer wrap-around in coinstats.cpp:ApplyHash
        ) {
            LogPrintf("[snapshot] bad snapshot data after deserializing %d coins\n",
                      coins_count - coins_left);
            return false;
        }
        if (!MoneyRange(coin.out.nValue)) {
            LogPrintf("[snapshot] bad snapshot data after deserializing %d coins - bad tx out value\n",
                      coins_count - coins_left);
            return false;
        }

        coins_cache.EmplaceCoinInternalDANGER(std::move(outpoint), std::move(coin));

        --coins_left;
        ++coins_processed;

        if (coins_processed % 1000000 == 0) {
            LogPrintf("[snapshot] %d coins loaded (%.2f%%, %.2f MB)\n",
                coins_processed,
                static_cast<float>(coins_processed) * 100 / static_cast<float>(coins_count),
                coins_cache.DynamicMemoryUsage() / (1000 * 1000));
        }

        // Batch write and flush (if we need to) every so often.
        //
        // If our average Coin size is roughly 41 bytes, checking every 120,000 coins
        // means <5MB of memory imprecision.
        if (coins_processed % 120000 == 0) {
            if (m_interrupt) {
                return false;
            }

            const auto snapshot_cache_state = WITH_LOCK(::cs_main,
                return snapshot_chainstate.GetCoinsCacheSizeState());

            if (snapshot_cache_state >= CoinsCacheSizeState::CRITICAL) {
                // This is a hack - we don't know what the actual best block is, but that
                // doesn't matter for the purposes of flushing the cache here. We'll set this
                // to its correct value (`base_blockhash`) below after the coins are loaded.
                coins_cache.SetBestBlock(GetRandHash());

                // No need to acquire cs_main since this chainstate isn't being used yet.
                FlushSnapshotToDisk(coins_cache, /*snapshot_loaded=*/false);
            }
        }
    }

    // Important that we set this. This and the coins_cache accesses above are
    // sort of a layer violation, but either we reach into the innards of
    // CCoinsViewCache here or we have to invert some of the Chainstate to
    // embed them in a snapshot-activation-specific CCoinsViewCache bulk load
    // method.
    coins_cache.SetBestBlock(base_blockhash);

    bool out_of_coins{false};
    try {
        coins_file >> outpoint;
    } catch (const std::ios_base::failure&) {
        // We expect an exception since we should be out of coins.
        out_of_coins = true;
    }
    if (!out_of_coins) {
        LogPrintf("[snapshot] bad snapshot - coins left over after deserializing %d coins\n",
            coins_count);
        return false;
    }

    LogPrintf("[snapshot] loaded %d (%.2f MB) coins from snapshot %s\n",
        coins_count,
        coins_cache.DynamicMemoryUsage() / (1000 * 1000),
        base_blockhash.ToString());

    // No need to acquire cs_main since this chainstate isn't being used yet.
    FlushSnapshotToDisk(coins_cache, /*snapshot_loaded=*/true);

    assert(coins_cache.GetBestBlock() == base_blockhash);

    // As above, okay to immediately release cs_main here since no other context knows
    // about the snapshot_chainstate.
    CCoinsViewDB* snapshot_coinsdb = WITH_LOCK(::cs_main, return &snapshot_chainstate.CoinsDB());

    std::optional<CCoinsStats> maybe_stats;

    try {
        maybe_stats = ComputeUTXOStats(
            CoinStatsHashType::HASH_SERIALIZED, snapshot_coinsdb, m_blockman, [&interrupt = m_interrupt] { SnapshotUTXOHashBreakpoint(interrupt); });
    } catch (StopHashingException const&) {
        return false;
    }
    if (!maybe_stats.has_value()) {
        LogPrintf("[snapshot] failed to generate coins stats\n");
        return false;
    }

    // Assert that the deserialized chainstate contents match the expected assumeutxo value.
    if (AssumeutxoHash{maybe_stats->hashSerialized} != au_data.hash_serialized) {
        LogPrintf("[snapshot] bad snapshot content hash: expected %s, got %s\n",
            au_data.hash_serialized.ToString(), maybe_stats->hashSerialized.ToString());
        return false;
    }

    snapshot_chainstate.m_chain.SetTip(*snapshot_start_block);

    // The remainder of this function requires modifying data protected by cs_main.
    LOCK(::cs_main);

    // Fake various pieces of CBlockIndex state:
    CBlockIndex* index = nullptr;

    // Don't make any modifications to the genesis block since it shouldn't be
    // neccessary, and since the genesis block doesn't have normal flags like
    // BLOCK_VALID_SCRIPTS set.
    constexpr int AFTER_GENESIS_START{1};

    for (int i = AFTER_GENESIS_START; i <= snapshot_chainstate.m_chain.Height(); ++i) {
        index = snapshot_chainstate.m_chain[i];

        // Fake BLOCK_OPT_WITNESS so that Chainstate::NeedsRedownload()
        // won't ask to rewind the entire assumed-valid chain on startup.
        if (DeploymentActiveAt(*index, *this, Consensus::DEPLOYMENT_SEGWIT)) {
            index->nStatus |= BLOCK_OPT_WITNESS;
        }

        m_blockman.m_dirty_blockindex.insert(index);
        // Changes to the block index will be flushed to disk after this call
        // returns in `ActivateSnapshot()`, when `MaybeRebalanceCaches()` is
        // called, since we've added a snapshot chainstate and therefore will
        // have to downsize the IBD chainstate, which will result in a call to
        // `FlushStateToDisk(ALWAYS)`.
    }

    assert(index);
    assert(index == snapshot_start_block);
    index->nChainTx = au_data.nChainTx;
    snapshot_chainstate.setBlockIndexCandidates.insert(snapshot_start_block);

    LogPrintf("[snapshot] validated snapshot (%.2f MB)\n",
        coins_cache.DynamicMemoryUsage() / (1000 * 1000));
    return true;
}

// Currently, this function holds cs_main for its duration, which could be for
// multiple minutes due to the ComputeUTXOStats call. This hold is necessary
// because we need to avoid advancing the background validation chainstate
// farther than the snapshot base block - and this function is also invoked
// from within ConnectTip, i.e. from within ActivateBestChain, so cs_main is
// held anyway.
//
// Eventually (TODO), we could somehow separate this function's runtime from
// maintenance of the active chain, but that will either require
//
//  (i) setting `m_disabled` immediately and ensuring all chainstate accesses go
//      through IsUsable() checks, or
//
//  (ii) giving each chainstate its own lock instead of using cs_main for everything.
SnapshotCompletionResult ChainstateManager::MaybeCompleteSnapshotValidation()
{
    AssertLockHeld(cs_main);
    if (m_ibd_chainstate.get() == &this->ActiveChainstate() ||
            !this->IsUsable(m_snapshot_chainstate.get()) ||
            !this->IsUsable(m_ibd_chainstate.get()) ||
            !m_ibd_chainstate->m_chain.Tip()) {
       // Nothing to do - this function only applies to the background
       // validation chainstate.
       return SnapshotCompletionResult::SKIPPED;
    }
    const int snapshot_tip_height = this->ActiveHeight();
    const int snapshot_base_height = *Assert(this->GetSnapshotBaseHeight());
    const CBlockIndex& index_new = *Assert(m_ibd_chainstate->m_chain.Tip());

    if (index_new.nHeight < snapshot_base_height) {
        // Background IBD not complete yet.
        return SnapshotCompletionResult::SKIPPED;
    }

    assert(SnapshotBlockhash());
    uint256 snapshot_blockhash = *Assert(SnapshotBlockhash());

    auto handle_invalid_snapshot = [&]() EXCLUSIVE_LOCKS_REQUIRED(::cs_main) {
        bilingual_str user_error = strprintf(_(
            "%s failed to validate the -assumeutxo snapshot state. "
            "This indicates a hardware problem, or a bug in the software, or a "
            "bad software modification that allowed an invalid snapshot to be "
            "loaded. As a result of this, the node will shut down and stop using any "
            "state that was built on the snapshot, resetting the chain height "
            "from %d to %d. On the next "
            "restart, the node will resume syncing from %d "
            "without using any snapshot data. "
            "Please report this incident to %s, including how you obtained the snapshot. "
            "The invalid snapshot chainstate will be left on disk in case it is "
            "helpful in diagnosing the issue that caused this error."),
            PACKAGE_NAME, snapshot_tip_height, snapshot_base_height, snapshot_base_height, PACKAGE_BUGREPORT
        );

        LogPrintf("[snapshot] !!! %s\n", user_error.original);
        LogPrintf("[snapshot] deleting snapshot, reverting to validated chain, and stopping node\n");

        m_active_chainstate = m_ibd_chainstate.get();
        m_snapshot_chainstate->m_disabled = true;
        assert(!this->IsUsable(m_snapshot_chainstate.get()));
        assert(this->IsUsable(m_ibd_chainstate.get()));

        auto rename_result = m_snapshot_chainstate->InvalidateCoinsDBOnDisk();
        if (!rename_result) {
            user_error = strprintf(Untranslated("%s\n%s"), user_error, util::ErrorString(rename_result));
        }

        GetNotifications().fatalError(user_error);
    };

    if (index_new.GetBlockHash() != snapshot_blockhash) {
        LogPrintf("[snapshot] supposed base block %s does not match the "
          "snapshot base block %s (height %d). Snapshot is not valid.\n",
          index_new.ToString(), snapshot_blockhash.ToString(), snapshot_base_height);
        handle_invalid_snapshot();
        return SnapshotCompletionResult::BASE_BLOCKHASH_MISMATCH;
    }

    assert(index_new.nHeight == snapshot_base_height);

    int curr_height = m_ibd_chainstate->m_chain.Height();

    assert(snapshot_base_height == curr_height);
    assert(snapshot_base_height == index_new.nHeight);
    assert(this->IsUsable(m_snapshot_chainstate.get()));
    assert(this->GetAll().size() == 2);

    CCoinsViewDB& ibd_coins_db = m_ibd_chainstate->CoinsDB();
    m_ibd_chainstate->ForceFlushStateToDisk();

    const auto& maybe_au_data = m_options.chainparams.AssumeutxoForHeight(curr_height);
    if (!maybe_au_data) {
        LogPrintf("[snapshot] assumeutxo data not found for height "
            "(%d) - refusing to validate snapshot\n", curr_height);
        handle_invalid_snapshot();
        return SnapshotCompletionResult::MISSING_CHAINPARAMS;
    }

    const AssumeutxoData& au_data = *maybe_au_data;
    std::optional<CCoinsStats> maybe_ibd_stats;
    LogPrintf("[snapshot] computing UTXO stats for background chainstate to validate "
        "snapshot - this could take a few minutes\n");
    try {
        maybe_ibd_stats = ComputeUTXOStats(
            CoinStatsHashType::HASH_SERIALIZED,
            &ibd_coins_db,
            m_blockman,
            [&interrupt = m_interrupt] { SnapshotUTXOHashBreakpoint(interrupt); });
    } catch (StopHashingException const&) {
        return SnapshotCompletionResult::STATS_FAILED;
    }

    // XXX note that this function is slow and will hold cs_main for potentially minutes.
    if (!maybe_ibd_stats) {
        LogPrintf("[snapshot] failed to generate stats for validation coins db\n");
        // While this isn't a problem with the snapshot per se, this condition
        // prevents us from validating the snapshot, so we should shut down and let the
        // user handle the issue manually.
        handle_invalid_snapshot();
        return SnapshotCompletionResult::STATS_FAILED;
    }
    const auto& ibd_stats = *maybe_ibd_stats;

    // Compare the background validation chainstate's UTXO set hash against the hard-coded
    // assumeutxo hash we expect.
    //
    // TODO: For belt-and-suspenders, we could cache the UTXO set
    // hash for the snapshot when it's loaded in its chainstate's leveldb. We could then
    // reference that here for an additional check.
    if (AssumeutxoHash{ibd_stats.hashSerialized} != au_data.hash_serialized) {
        LogPrintf("[snapshot] hash mismatch: actual=%s, expected=%s\n",
            ibd_stats.hashSerialized.ToString(),
            au_data.hash_serialized.ToString());
        handle_invalid_snapshot();
        return SnapshotCompletionResult::HASH_MISMATCH;
    }

    LogPrintf("[snapshot] snapshot beginning at %s has been fully validated\n",
        snapshot_blockhash.ToString());

    m_ibd_chainstate->m_disabled = true;
    this->MaybeRebalanceCaches();

    return SnapshotCompletionResult::SUCCESS;
}

Chainstate& ChainstateManager::ActiveChainstate() const
{
    LOCK(::cs_main);
    assert(m_active_chainstate);
    return *m_active_chainstate;
}

bool ChainstateManager::IsSnapshotActive() const
{
    LOCK(::cs_main);
    return m_snapshot_chainstate && m_active_chainstate == m_snapshot_chainstate.get();
}

void ChainstateManager::MaybeRebalanceCaches()
{
    AssertLockHeld(::cs_main);
    bool ibd_usable = this->IsUsable(m_ibd_chainstate.get());
    bool snapshot_usable = this->IsUsable(m_snapshot_chainstate.get());
    assert(ibd_usable || snapshot_usable);

    if (ibd_usable && !snapshot_usable) {
        // Allocate everything to the IBD chainstate. This will always happen
        // when we are not using a snapshot.
        m_ibd_chainstate->ResizeCoinsCaches(m_total_coinstip_cache, m_total_coinsdb_cache);
    }
    else if (snapshot_usable && !ibd_usable) {
        // If background validation has completed and snapshot is our active chain...
        LogPrintf("[snapshot] allocating all cache to the snapshot chainstate\n");
        // Allocate everything to the snapshot chainstate.
        m_snapshot_chainstate->ResizeCoinsCaches(m_total_coinstip_cache, m_total_coinsdb_cache);
    }
    else if (ibd_usable && snapshot_usable) {
        // If both chainstates exist, determine who needs more cache based on IBD status.
        //
        // Note: shrink caches first so that we don't inadvertently overwhelm available memory.
        if (IsInitialBlockDownload()) {
            m_ibd_chainstate->ResizeCoinsCaches(
                m_total_coinstip_cache * 0.05, m_total_coinsdb_cache * 0.05);
            m_snapshot_chainstate->ResizeCoinsCaches(
                m_total_coinstip_cache * 0.95, m_total_coinsdb_cache * 0.95);
        } else {
            m_snapshot_chainstate->ResizeCoinsCaches(
                m_total_coinstip_cache * 0.05, m_total_coinsdb_cache * 0.05);
            m_ibd_chainstate->ResizeCoinsCaches(
                m_total_coinstip_cache * 0.95, m_total_coinsdb_cache * 0.95);
        }
    }
}

void ChainstateManager::ResetChainstates()
{
    m_ibd_chainstate.reset();
    m_snapshot_chainstate.reset();
    m_active_chainstate = nullptr;
}

/**
 * Apply default chain params to nullopt members.
 * This helps to avoid coding errors around the accidental use of the compare
 * operators that accept nullopt, thus ignoring the intended default value.
 */
static ChainstateManager::Options&& Flatten(ChainstateManager::Options&& opts)
{
    if (!opts.check_block_index.has_value()) opts.check_block_index = opts.chainparams.DefaultConsistencyChecks();
    if (!opts.minimum_chain_work.has_value()) opts.minimum_chain_work = UintToArith256(opts.chainparams.GetConsensus().nMinimumChainWork);
    if (!opts.assumed_valid_block.has_value()) opts.assumed_valid_block = opts.chainparams.GetConsensus().defaultAssumeValid;
    return std::move(opts);
}

ChainstateManager::ChainstateManager(const util::SignalInterrupt& interrupt, Options options, node::BlockManager::Options blockman_options)
    : m_script_check_queue{/*batch_size=*/128, options.worker_threads_num},
      m_interrupt{interrupt},
      m_options{Flatten(std::move(options))},
      m_blockman{interrupt, std::move(blockman_options)}
{
}

ChainstateManager::~ChainstateManager()
{
    LOCK(::cs_main);

    m_versionbitscache.Clear();
}

bool ChainstateManager::DetectSnapshotChainstate()
{
    assert(!m_snapshot_chainstate);
    std::optional<fs::path> path = node::FindSnapshotChainstateDir(m_options.datadir);
    if (!path) {
        return false;
    }
    std::optional<uint256> base_blockhash = node::ReadSnapshotBaseBlockhash(*path);
    if (!base_blockhash) {
        return false;
    }
    LogPrintf("[snapshot] detected active snapshot chainstate (%s) - loading\n",
        fs::PathToString(*path));

    this->ActivateExistingSnapshot(*base_blockhash);
    return true;
}

Chainstate& ChainstateManager::ActivateExistingSnapshot(uint256 base_blockhash)
{
    assert(!m_snapshot_chainstate);
    m_snapshot_chainstate =
        std::make_unique<Chainstate>(nullptr, m_blockman, *this, base_blockhash);
    LogPrintf("[snapshot] switching active chainstate to %s\n", m_snapshot_chainstate->ToString());

    // Mempool is empty at this point because we're still in IBD.
    Assert(m_active_chainstate->m_mempool->size() == 0);
    Assert(!m_snapshot_chainstate->m_mempool);
    m_snapshot_chainstate->m_mempool = m_active_chainstate->m_mempool;
    m_active_chainstate->m_mempool = nullptr;
    m_active_chainstate = m_snapshot_chainstate.get();
    return *m_snapshot_chainstate;
}

bool IsBIP30Repeat(const CBlockIndex& block_index)
{
    return (block_index.nHeight==91842 && block_index.GetBlockHash() == uint256S("0x00000000000a4d0a398161ffc163c503763b1f4360639393e0e4c8e300e0caec")) ||
           (block_index.nHeight==91880 && block_index.GetBlockHash() == uint256S("0x00000000000743f190a18c5577a3c2d2a1f610ae9601ac046a38084ccb7cd721"));
}

bool IsBIP30Unspendable(const CBlockIndex& block_index)
{
    return (block_index.nHeight==91722 && block_index.GetBlockHash() == uint256S("0x00000000000271a2dc26e7667f8419f2e15416dc6955e5a6c6cdf3f2574dd08e")) ||
           (block_index.nHeight==91812 && block_index.GetBlockHash() == uint256S("0x00000000000af0aed4792b1acee3d966af36cf5def14935db8de83d6f9306f2f"));
}

static fs::path GetSnapshotCoinsDBPath(Chainstate& cs) EXCLUSIVE_LOCKS_REQUIRED(::cs_main)
{
    AssertLockHeld(::cs_main);
    // Should never be called on a non-snapshot chainstate.
    assert(cs.m_from_snapshot_blockhash);
    auto storage_path_maybe = cs.CoinsDB().StoragePath();
    // Should never be called with a non-existent storage path.
    assert(storage_path_maybe);
    return *storage_path_maybe;
}

util::Result<void> Chainstate::InvalidateCoinsDBOnDisk()
{
    fs::path snapshot_datadir = GetSnapshotCoinsDBPath(*this);

    // Coins views no longer usable.
    m_coins_views.reset();

    auto invalid_path = snapshot_datadir + "_INVALID";
    std::string dbpath = fs::PathToString(snapshot_datadir);
    std::string target = fs::PathToString(invalid_path);
    LogPrintf("[snapshot] renaming snapshot datadir %s to %s\n", dbpath, target);

    // The invalid snapshot datadir is simply moved and not deleted because we may
    // want to do forensics later during issue investigation. The user is instructed
    // accordingly in MaybeCompleteSnapshotValidation().
    try {
        fs::rename(snapshot_datadir, invalid_path);
    } catch (const fs::filesystem_error& e) {
        auto src_str = fs::PathToString(snapshot_datadir);
        auto dest_str = fs::PathToString(invalid_path);

        LogPrintf("%s: error renaming file '%s' -> '%s': %s\n",
                __func__, src_str, dest_str, e.what());
        return util::Error{strprintf(_(
            "Rename of '%s' -> '%s' failed. "
            "You should resolve this by manually moving or deleting the invalid "
            "snapshot directory %s, otherwise you will encounter the same error again "
            "on the next startup."),
            src_str, dest_str, src_str)};
    }
    return {};
}

bool ChainstateManager::DeleteSnapshotChainstate()
{
    AssertLockHeld(::cs_main);
    Assert(m_snapshot_chainstate);
    Assert(m_ibd_chainstate);

    fs::path snapshot_datadir = GetSnapshotCoinsDBPath(*m_snapshot_chainstate);
    if (!DeleteCoinsDBFromDisk(snapshot_datadir, /*is_snapshot=*/ true)) {
        LogPrintf("Deletion of %s failed. Please remove it manually to continue reindexing.\n",
                  fs::PathToString(snapshot_datadir));
        return false;
    }
    m_active_chainstate = m_ibd_chainstate.get();
    m_snapshot_chainstate.reset();
    return true;
}

ChainstateRole Chainstate::GetRole() const
{
    if (m_chainman.GetAll().size() <= 1) {
        return ChainstateRole::NORMAL;
    }
    return (this != &m_chainman.ActiveChainstate()) ?
               ChainstateRole::BACKGROUND :
               ChainstateRole::ASSUMEDVALID;
}

const CBlockIndex* ChainstateManager::GetSnapshotBaseBlock() const
{
    return m_active_chainstate ? m_active_chainstate->SnapshotBase() : nullptr;
}

std::optional<int> ChainstateManager::GetSnapshotBaseHeight() const
{
    const CBlockIndex* base = this->GetSnapshotBaseBlock();
    return base ? std::make_optional(base->nHeight) : std::nullopt;
}

bool ChainstateManager::ValidatedSnapshotCleanup()
{
    AssertLockHeld(::cs_main);
    auto get_storage_path = [](auto& chainstate) EXCLUSIVE_LOCKS_REQUIRED(::cs_main) -> std::optional<fs::path> {
        if (!(chainstate && chainstate->HasCoinsViews())) {
            return {};
        }
        return chainstate->CoinsDB().StoragePath();
    };
    std::optional<fs::path> ibd_chainstate_path_maybe = get_storage_path(m_ibd_chainstate);
    std::optional<fs::path> snapshot_chainstate_path_maybe = get_storage_path(m_snapshot_chainstate);

    if (!this->IsSnapshotValidated()) {
        // No need to clean up.
        return false;
    }
    // If either path doesn't exist, that means at least one of the chainstates
    // is in-memory, in which case we can't do on-disk cleanup. You'd better be
    // in a unittest!
    if (!ibd_chainstate_path_maybe || !snapshot_chainstate_path_maybe) {
        LogPrintf("[snapshot] snapshot chainstate cleanup cannot happen with "
                  "in-memory chainstates. You are testing, right?\n");
        return false;
    }

    const auto& snapshot_chainstate_path = *snapshot_chainstate_path_maybe;
    const auto& ibd_chainstate_path = *ibd_chainstate_path_maybe;

    // Since we're going to be moving around the underlying leveldb filesystem content
    // for each chainstate, make sure that the chainstates (and their constituent
    // CoinsViews members) have been destructed first.
    //
    // The caller of this method will be responsible for reinitializing chainstates
    // if they want to continue operation.
    this->ResetChainstates();

    // No chainstates should be considered usable.
    assert(this->GetAll().size() == 0);

    LogPrintf("[snapshot] deleting background chainstate directory (now unnecessary) (%s)\n",
              fs::PathToString(ibd_chainstate_path));

    fs::path tmp_old{ibd_chainstate_path + "_todelete"};

    auto rename_failed_abort = [this](
                                   fs::path p_old,
                                   fs::path p_new,
                                   const fs::filesystem_error& err) {
        LogPrintf("Error renaming path (%s) -> (%s): %s\n",
                  fs::PathToString(p_old), fs::PathToString(p_new), err.what());
        GetNotifications().fatalError(strprintf(_(
            "Rename of '%s' -> '%s' failed. "
            "Cannot clean up the background chainstate leveldb directory."),
            fs::PathToString(p_old), fs::PathToString(p_new)));
    };

    try {
        fs::rename(ibd_chainstate_path, tmp_old);
    } catch (const fs::filesystem_error& e) {
        rename_failed_abort(ibd_chainstate_path, tmp_old, e);
        throw;
    }

    LogPrintf("[snapshot] moving snapshot chainstate (%s) to "
              "default chainstate directory (%s)\n",
              fs::PathToString(snapshot_chainstate_path), fs::PathToString(ibd_chainstate_path));

    try {
        fs::rename(snapshot_chainstate_path, ibd_chainstate_path);
    } catch (const fs::filesystem_error& e) {
        rename_failed_abort(snapshot_chainstate_path, ibd_chainstate_path, e);
        throw;
    }

    if (!DeleteCoinsDBFromDisk(tmp_old, /*is_snapshot=*/false)) {
        // No need to FatalError because once the unneeded bg chainstate data is
        // moved, it will not interfere with subsequent initialization.
        LogPrintf("Deletion of %s failed. Please remove it manually, as the "
                  "directory is now unnecessary.\n",
                  fs::PathToString(tmp_old));
    } else {
        LogPrintf("[snapshot] deleted background chainstate directory (%s)\n",
                  fs::PathToString(ibd_chainstate_path));
    }
    return true;
}

Chainstate& ChainstateManager::GetChainstateForIndexing()
{
    // We can't always return `m_ibd_chainstate` because after background validation
    // has completed, `m_snapshot_chainstate == m_active_chainstate`, but it can be
    // indexed.
    return (this->GetAll().size() > 1) ? *m_ibd_chainstate : *m_active_chainstate;
}

std::pair<int, int> ChainstateManager::GetPruneRange(const Chainstate& chainstate, int last_height_can_prune)
{
    if (chainstate.m_chain.Height() <= 0) {
        return {0, 0};
    }
    int prune_start{0};

    if (this->GetAll().size() > 1 && m_snapshot_chainstate.get() == &chainstate) {
        // Leave the blocks in the background IBD chain alone if we're pruning
        // the snapshot chain.
        prune_start = *Assert(GetSnapshotBaseHeight()) + 1;
    }

    int max_prune = std::max<int>(
        0, chainstate.m_chain.Height() - static_cast<int>(MIN_BLOCKS_TO_KEEP));

    // last block to prune is the lesser of (caller-specified height, MIN_BLOCKS_TO_KEEP from the tip)
    //
    // While you might be tempted to prune the background chainstate more
    // aggressively (i.e. fewer MIN_BLOCKS_TO_KEEP), this won't work with index
    // building - specifically blockfilterindex requires undo data, and if
    // we don't maintain this trailing window, we hit indexing failures.
    int prune_end = std::min(last_height_can_prune, max_prune);

    return {prune_start, prune_end};
}<|MERGE_RESOLUTION|>--- conflicted
+++ resolved
@@ -4194,12 +4194,8 @@
     if (NotifyHeaderTip(*this)) {
         if (IsInitialBlockDownload() && ppindex && *ppindex) {
             const CBlockIndex& last_accepted{**ppindex};
-<<<<<<< HEAD
-            const int64_t blocks_left{(GetTime() - last_accepted.GetBlockTime()) / Ticks<std::chrono::seconds>(AvgTargetSpacing(GetConsensus(), (*ppindex)->nHeight))};
-=======
-            int64_t blocks_left{(NodeClock::now() - last_accepted.Time()) / GetConsensus().PowTargetSpacing()};
+            int64_t blocks_left{(NodeClock::now() - last_accepted.Time()) / AvgTargetSpacing(GetConsensus(), (*ppindex)->nHeight)};
             blocks_left = std::max<int64_t>(0, blocks_left);
->>>>>>> ed60a6dc
             const double progress{100.0 * last_accepted.nHeight / (last_accepted.nHeight + blocks_left)};
             LogInfo("Synchronizing blockheaders, height: %d (~%.2f%%)\n", last_accepted.nHeight, progress);
         }
@@ -4225,12 +4221,8 @@
     bool initial_download = IsInitialBlockDownload();
     GetNotifications().headerTip(GetSynchronizationState(initial_download), height, timestamp, /*presync=*/true);
     if (initial_download) {
-<<<<<<< HEAD
-        const int64_t blocks_left{(GetTime() - timestamp) / Ticks<std::chrono::seconds>(AvgTargetSpacing(GetConsensus(), height))};
-=======
-        int64_t blocks_left{(NodeClock::now() - NodeSeconds{std::chrono::seconds{timestamp}}) / GetConsensus().PowTargetSpacing()};
+        int64_t blocks_left{(NodeClock::now() - NodeSeconds{std::chrono::seconds{timestamp}}) / AvgTargetSpacing(GetConsensus(), height)};
         blocks_left = std::max<int64_t>(0, blocks_left);
->>>>>>> ed60a6dc
         const double progress{100.0 * height / (height + blocks_left)};
         LogInfo("Pre-synchronizing blockheaders, height: %d (~%.2f%%)\n", height, progress);
     }

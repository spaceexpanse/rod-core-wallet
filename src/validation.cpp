--- conflicted
+++ resolved
@@ -2572,12 +2572,7 @@
         return error("DisconnectTip(): Failed to read block");
     }
     // Apply the block atomically to the chain state.
-<<<<<<< HEAD
-    int64_t nStart = GetTimeMicros();
-=======
-    std::set<valtype> unexpiredNames;
     const auto time_start{SteadyClock::now()};
->>>>>>> 731fa5a0
     {
         CCoinsViewCache view(&CoinsTip());
         assert(view.GetBestBlock() == pindexDelete->GetBlockHash());
@@ -2702,12 +2697,6 @@
     }
     const CBlock& blockConnecting = *pthisBlock;
     // Apply the block atomically to the chain state.
-<<<<<<< HEAD
-    int64_t nTime2 = GetTimeMicros(); nTimeReadFromDiskTotal += nTime2 - nTime1;
-    int64_t nTime3;
-    LogPrint(BCLog::BENCH, "  - Load block from disk: %.2fms [%.2fs (%.2fms/blk)]\n", (nTime2 - nTime1) * MILLI, nTimeReadFromDiskTotal * MICRO, nTimeReadFromDiskTotal * MILLI / nBlocksTotal);
-=======
-    std::set<valtype> expiredNames;
     const auto time_2{SteadyClock::now()};
     time_read_from_disk_total += time_2 - time_1;
     SteadyClock::time_point time_3;
@@ -2715,7 +2704,6 @@
              Ticks<MillisecondsDouble>(time_2 - time_1),
              Ticks<SecondsDouble>(time_read_from_disk_total),
              Ticks<MillisecondsDouble>(time_read_from_disk_total) / num_blocks_total);
->>>>>>> 731fa5a0
     {
         CCoinsViewCache view(&CoinsTip());
         bool rv = ConnectBlock(blockConnecting, state, pindexNew, view);

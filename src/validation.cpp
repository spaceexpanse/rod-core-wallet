// Copyright (c) 2009-2010 Satoshi Nakamoto
// Copyright (c) 2009-2021 The Bitcoin Core developers
// Distributed under the MIT software license, see the accompanying
// file COPYING or http://www.opensource.org/licenses/mit-license.php.

#include <validation.h>

#include <kernel/coinstats.h>
#include <kernel/mempool_persist.h>

#include <arith_uint256.h>
#include <auxpow.h>
#include <chain.h>
#include <chainparams.h>
#include <checkqueue.h>
#include <consensus/amount.h>
#include <consensus/consensus.h>
#include <consensus/merkle.h>
#include <consensus/tx_check.h>
#include <consensus/tx_verify.h>
#include <consensus/validation.h>
#include <cuckoocache.h>
#include <flatfile.h>
#include <fs.h>
#include <hash.h>
#include <logging.h>
#include <logging/timer.h>
#include <names/main.h>
#include <names/mempool.h>
#include <node/blockstorage.h>
#include <node/interface_ui.h>
#include <node/utxo_snapshot.h>
#include <policy/policy.h>
#include <policy/rbf.h>
#include <policy/settings.h>
#include <pow.h>
#include <primitives/block.h>
#include <primitives/transaction.h>
#include <random.h>
#include <reverse_iterator.h>
#include <script/script.h>
#include <script/sigcache.h>
#include <shutdown.h>
#include <signet.h>
#include <tinyformat.h>
#include <txdb.h>
#include <txmempool.h>
#include <uint256.h>
#include <undo.h>
#include <util/check.h> // For NDEBUG compile time check
#include <util/hasher.h>
#include <util/moneystr.h>
#include <util/rbf.h>
#include <util/strencodings.h>
#include <util/system.h>
#include <util/time.h>
#include <util/trace.h>
#include <util/translation.h>
#include <validationinterface.h>
#include <warnings.h>

#include <algorithm>
#include <cassert>
#include <chrono>
#include <deque>
#include <numeric>
#include <optional>
#include <string>

using kernel::CCoinsStats;
using kernel::CoinStatsHashType;
using kernel::ComputeUTXOStats;
using kernel::LoadMempool;

using fsbridge::FopenFn;
using node::BlockManager;
using node::BlockMap;
using node::CBlockIndexHeightOnlyComparator;
using node::CBlockIndexWorkComparator;
using node::fImporting;
using node::fPruneMode;
using node::fReindex;
using node::ReadBlockFromDisk;
using node::SnapshotMetadata;
using node::UndoReadFromDisk;
using node::UnlinkPrunedFiles;

/** Maximum kilobytes for transactions to store for processing during reorg */
static const unsigned int MAX_DISCONNECTED_TX_POOL_SIZE = 20000;
/** Time to wait between writing blocks/block index to disk. */
static constexpr std::chrono::hours DATABASE_WRITE_INTERVAL{1};
/** Time to wait between flushing chainstate to disk. */
static constexpr std::chrono::hours DATABASE_FLUSH_INTERVAL{24};
/** Maximum age of our tip for us to be considered current for fee estimation */
static constexpr std::chrono::hours MAX_FEE_ESTIMATION_TIP_AGE{3};
const std::vector<std::string> CHECKLEVEL_DOC {
    "level 0 reads the blocks from disk",
    "level 1 verifies block validity",
    "level 2 verifies undo data",
    "level 3 checks disconnection of tip blocks",
    "level 4 tries to reconnect the blocks",
    "each level includes the checks of the previous levels",
};
/** The number of blocks to keep below the deepest prune lock.
 *  There is nothing special about this number. It is higher than what we
 *  expect to see in regular mainnet reorgs, but not so high that it would
 *  noticeably interfere with the pruning mechanism.
 * */
static constexpr int PRUNE_LOCK_BUFFER{10};

/**
 * Mutex to guard access to validation specific variables, such as reading
 * or changing the chainstate.
 *
 * This may also need to be locked when updating the transaction pool, e.g. on
 * AcceptToMemoryPool. See CTxMemPool::cs comment for details.
 *
 * The transaction pool has a separate lock to allow reading from it and the
 * chainstate at the same time.
 */
RecursiveMutex cs_main;

GlobalMutex g_best_block_mutex;
std::condition_variable g_best_block_cv;
uint256 g_best_block;
bool g_parallel_script_checks{false};
bool fCheckBlockIndex = false;
bool fCheckpointsEnabled = DEFAULT_CHECKPOINTS_ENABLED;
int64_t nMaxTipAge = DEFAULT_MAX_TIP_AGE;

uint256 hashAssumeValid;
arith_uint256 nMinimumChainWork;

const CBlockIndex* Chainstate::FindForkInGlobalIndex(const CBlockLocator& locator) const
{
    AssertLockHeld(cs_main);

    // Find the latest block common to locator and chain - we expect that
    // locator.vHave is sorted descending by height.
    for (const uint256& hash : locator.vHave) {
        const CBlockIndex* pindex{m_blockman.LookupBlockIndex(hash)};
        if (pindex) {
            if (m_chain.Contains(pindex)) {
                return pindex;
            }
            if (pindex->GetAncestor(m_chain.Height()) == m_chain.Tip()) {
                return m_chain.Tip();
            }
        }
    }
    return m_chain.Genesis();
}

bool CheckInputScripts(const CTransaction& tx, TxValidationState& state,
                       const CCoinsViewCache& inputs, unsigned int flags, bool cacheSigStore,
                       bool cacheFullScriptStore, PrecomputedTransactionData& txdata,
                       std::vector<CScriptCheck>* pvChecks = nullptr)
                       EXCLUSIVE_LOCKS_REQUIRED(cs_main);

bool CheckFinalTxAtTip(const CBlockIndex& active_chain_tip, const CTransaction& tx)
{
    AssertLockHeld(cs_main);

    // CheckFinalTxAtTip() uses active_chain_tip.Height()+1 to evaluate
    // nLockTime because when IsFinalTx() is called within
    // AcceptBlock(), the height of the block *being*
    // evaluated is what is used. Thus if we want to know if a
    // transaction can be part of the *next* block, we need to call
    // IsFinalTx() with one more than active_chain_tip.Height().
    const int nBlockHeight = active_chain_tip.nHeight + 1;

    // BIP113 requires that time-locked transactions have nLockTime set to
    // less than the median time of the previous block they're contained in.
    // When the next block is created its previous block will be the current
    // chain tip, so we use that to calculate the median time passed to
    // IsFinalTx().
    const int64_t nBlockTime{active_chain_tip.GetMedianTimePast()};

    return IsFinalTx(tx, nBlockHeight, nBlockTime);
}

bool CheckSequenceLocksAtTip(CBlockIndex* tip,
                        const CCoinsView& coins_view,
                        const CTransaction& tx,
                        LockPoints* lp,
                        bool useExistingLockPoints)
{
    assert(tip != nullptr);

    CBlockIndex index;
    index.pprev = tip;
    // CheckSequenceLocksAtTip() uses active_chainstate.m_chain.Height()+1 to evaluate
    // height based locks because when SequenceLocks() is called within
    // ConnectBlock(), the height of the block *being*
    // evaluated is what is used.
    // Thus if we want to know if a transaction can be part of the
    // *next* block, we need to use one more than active_chainstate.m_chain.Height()
    index.nHeight = tip->nHeight + 1;

    std::pair<int, int64_t> lockPair;
    if (useExistingLockPoints) {
        assert(lp);
        lockPair.first = lp->height;
        lockPair.second = lp->time;
    }
    else {
        std::vector<int> prevheights;
        prevheights.resize(tx.vin.size());
        for (size_t txinIndex = 0; txinIndex < tx.vin.size(); txinIndex++) {
            const CTxIn& txin = tx.vin[txinIndex];
            Coin coin;
            if (!coins_view.GetCoin(txin.prevout, coin)) {
                return error("%s: Missing input", __func__);
            }
            if (coin.nHeight == MEMPOOL_HEIGHT) {
                // Assume all mempool transaction confirm in the next block
                prevheights[txinIndex] = tip->nHeight + 1;
            } else {
                prevheights[txinIndex] = coin.nHeight;
            }
        }
        lockPair = CalculateSequenceLocks(tx, STANDARD_LOCKTIME_VERIFY_FLAGS, prevheights, index);
        if (lp) {
            lp->height = lockPair.first;
            lp->time = lockPair.second;
            // Also store the hash of the block with the highest height of
            // all the blocks which have sequence locked prevouts.
            // This hash needs to still be on the chain
            // for these LockPoint calculations to be valid
            // Note: It is impossible to correctly calculate a maxInputBlock
            // if any of the sequence locked inputs depend on unconfirmed txs,
            // except in the special case where the relative lock time/height
            // is 0, which is equivalent to no sequence lock. Since we assume
            // input height of tip+1 for mempool txs and test the resulting
            // lockPair from CalculateSequenceLocks against tip+1.  We know
            // EvaluateSequenceLocks will fail if there was a non-zero sequence
            // lock on a mempool input, so we can use the return value of
            // CheckSequenceLocksAtTip to indicate the LockPoints validity
            int maxInputHeight = 0;
            for (const int height : prevheights) {
                // Can ignore mempool inputs since we'll fail if they had non-zero locks
                if (height != tip->nHeight+1) {
                    maxInputHeight = std::max(maxInputHeight, height);
                }
            }
            // tip->GetAncestor(maxInputHeight) should never return a nullptr
            // because maxInputHeight is always less than the tip height.
            // It would, however, be a bad bug to continue execution, since a
            // LockPoints object with the maxInputBlock member set to nullptr
            // signifies no relative lock time.
            lp->maxInputBlock = Assert(tip->GetAncestor(maxInputHeight));
        }
    }
    return EvaluateSequenceLocks(index, lockPair);
}

// Returns the script flags which should be checked for a given block
static unsigned int GetBlockScriptFlags(const CBlockIndex& block_index, const ChainstateManager& chainman);

static void LimitMempoolSize(CTxMemPool& pool, CCoinsViewCache& coins_cache)
    EXCLUSIVE_LOCKS_REQUIRED(::cs_main, pool.cs)
{
    AssertLockHeld(::cs_main);
    AssertLockHeld(pool.cs);
    int expired = pool.Expire(GetTime<std::chrono::seconds>() - pool.m_expiry);
    if (expired != 0) {
        LogPrint(BCLog::MEMPOOL, "Expired %i transactions from the memory pool\n", expired);
    }

    std::vector<COutPoint> vNoSpendsRemaining;
    pool.TrimToSize(pool.m_max_size_bytes, &vNoSpendsRemaining);
    for (const COutPoint& removed : vNoSpendsRemaining)
        coins_cache.Uncache(removed);
}

static bool IsCurrentForFeeEstimation(Chainstate& active_chainstate) EXCLUSIVE_LOCKS_REQUIRED(cs_main)
{
    AssertLockHeld(cs_main);
    if (active_chainstate.IsInitialBlockDownload())
        return false;
    if (active_chainstate.m_chain.Tip()->GetBlockTime() < count_seconds(GetTime<std::chrono::seconds>() - MAX_FEE_ESTIMATION_TIP_AGE))
        return false;
    if (active_chainstate.m_chain.Height() < active_chainstate.m_chainman.m_best_header->nHeight - 1) {
        return false;
    }
    return true;
}

void Chainstate::MaybeUpdateMempoolForReorg(
    DisconnectedBlockTransactions& disconnectpool,
    bool fAddToMempool)
{
    if (!m_mempool) return;

    AssertLockHeld(cs_main);
    AssertLockHeld(m_mempool->cs);
    std::vector<uint256> vHashUpdate;
    // disconnectpool's insertion_order index sorts the entries from
    // oldest to newest, but the oldest entry will be the last tx from the
    // latest mined block that was disconnected.
    // Iterate disconnectpool in reverse, so that we add transactions
    // back to the mempool starting with the earliest transaction that had
    // been previously seen in a block.
    auto it = disconnectpool.queuedTx.get<insertion_order>().rbegin();
    while (it != disconnectpool.queuedTx.get<insertion_order>().rend()) {
        // ignore validation errors in resurrected transactions
        if (!fAddToMempool || (*it)->IsCoinBase() ||
            AcceptToMemoryPool(*this, *it, GetTime(),
                /*bypass_limits=*/true, /*test_accept=*/false).m_result_type !=
                    MempoolAcceptResult::ResultType::VALID) {
            // If the transaction doesn't make it in to the mempool, remove any
            // transactions that depend on it (which would now be orphans).
            m_mempool->removeRecursive(**it, MemPoolRemovalReason::REORG);
        } else if (m_mempool->exists(GenTxid::Txid((*it)->GetHash()))) {
            vHashUpdate.push_back((*it)->GetHash());
        }
        ++it;
    }
    disconnectpool.queuedTx.clear();
    // AcceptToMemoryPool/addUnchecked all assume that new mempool entries have
    // no in-mempool children, which is generally not true when adding
    // previously-confirmed transactions back to the mempool.
    // UpdateTransactionsFromBlock finds descendants of any transactions in
    // the disconnectpool that were added back and cleans up the mempool state.
    m_mempool->UpdateTransactionsFromBlock(vHashUpdate);

    // Predicate to use for filtering transactions in removeForReorg.
    // Checks whether the transaction is still final and, if it spends a coinbase output, mature.
    // Also updates valid entries' cached LockPoints if needed.
    // If false, the tx is still valid and its lockpoints are updated.
    // If true, the tx would be invalid in the next block; remove this entry and all of its descendants.
    const auto filter_final_and_mature = [this](CTxMemPool::txiter it)
        EXCLUSIVE_LOCKS_REQUIRED(m_mempool->cs, ::cs_main) {
        AssertLockHeld(m_mempool->cs);
        AssertLockHeld(::cs_main);
        const CTransaction& tx = it->GetTx();

        // The transaction must be final.
        if (!CheckFinalTxAtTip(*Assert(m_chain.Tip()), tx)) return true;
        LockPoints lp = it->GetLockPoints();
        const bool validLP{TestLockPointValidity(m_chain, lp)};
        CCoinsViewMemPool view_mempool(&CoinsTip(), *m_mempool);
        // CheckSequenceLocksAtTip checks if the transaction will be final in the next block to be
        // created on top of the new chain. We use useExistingLockPoints=false so that, instead of
        // using the information in lp (which might now refer to a block that no longer exists in
        // the chain), it will update lp to contain LockPoints relevant to the new chain.
        if (!CheckSequenceLocksAtTip(m_chain.Tip(), view_mempool, tx, &lp, validLP)) {
            // If CheckSequenceLocksAtTip fails, remove the tx and don't depend on the LockPoints.
            return true;
        } else if (!validLP) {
            // If CheckSequenceLocksAtTip succeeded, it also updated the LockPoints.
            // Now update the mempool entry lockpoints as well.
            m_mempool->mapTx.modify(it, [&lp](CTxMemPoolEntry& e) { e.UpdateLockPoints(lp); });
        }

        // If the transaction spends any coinbase outputs, it must be mature.
        if (it->GetSpendsCoinbase()) {
            for (const CTxIn& txin : tx.vin) {
                auto it2 = m_mempool->mapTx.find(txin.prevout.hash);
                if (it2 != m_mempool->mapTx.end())
                    continue;
                const Coin& coin{CoinsTip().AccessCoin(txin.prevout)};
                assert(!coin.IsSpent());
                const auto mempool_spend_height{m_chain.Tip()->nHeight + 1};
                if (coin.IsCoinBase() && mempool_spend_height - coin.nHeight < COINBASE_MATURITY) {
                    return true;
                }
            }
        }
        // Transaction is still valid and cached LockPoints are updated.
        return false;
    };

    // We also need to remove any now-immature transactions
    m_mempool->removeForReorg(m_chain, filter_final_and_mature);
    // Re-limit mempool size, in case we added any transactions
    LimitMempoolSize(*m_mempool, this->CoinsTip());
}

/**
* Checks to avoid mempool polluting consensus critical paths since cached
* signature and script validity results will be reused if we validate this
* transaction again during block validation.
* */
static bool CheckInputsFromMempoolAndCache(const CTransaction& tx, TxValidationState& state,
                const CCoinsViewCache& view, const CTxMemPool& pool,
                unsigned int flags, PrecomputedTransactionData& txdata, CCoinsViewCache& coins_tip)
                EXCLUSIVE_LOCKS_REQUIRED(cs_main, pool.cs)
{
    AssertLockHeld(cs_main);
    AssertLockHeld(pool.cs);

    assert(!tx.IsCoinBase());
    for (const CTxIn& txin : tx.vin) {
        const Coin& coin = view.AccessCoin(txin.prevout);

        // This coin was checked in PreChecks and MemPoolAccept
        // has been holding cs_main since then.
        Assume(!coin.IsSpent());
        if (coin.IsSpent()) return false;

        // If the Coin is available, there are 2 possibilities:
        // it is available in our current ChainstateActive UTXO set,
        // or it's a UTXO provided by a transaction in our mempool.
        // Ensure the scriptPubKeys in Coins from CoinsView are correct.
        const CTransactionRef& txFrom = pool.get(txin.prevout.hash);
        if (txFrom) {
            assert(txFrom->GetHash() == txin.prevout.hash);
            assert(txFrom->vout.size() > txin.prevout.n);
            assert(txFrom->vout[txin.prevout.n] == coin.out);
        } else {
            const Coin& coinFromUTXOSet = coins_tip.AccessCoin(txin.prevout);
            assert(!coinFromUTXOSet.IsSpent());
            assert(coinFromUTXOSet.out == coin.out);
        }
    }

    // Call CheckInputScripts() to cache signature and script validity against current tip consensus rules.
    return CheckInputScripts(tx, state, view, flags, /* cacheSigStore= */ true, /* cacheFullScriptStore= */ true, txdata);
}

namespace {

class MemPoolAccept
{
public:
    explicit MemPoolAccept(CTxMemPool& mempool, Chainstate& active_chainstate) :
        m_pool(mempool),
        m_view(&m_dummy),
        m_viewmempool(&active_chainstate.CoinsTip(), m_pool),
        m_active_chainstate(active_chainstate),
        m_limits{m_pool.m_limits}
    {
    }

    // We put the arguments we're handed into a struct, so we can pass them
    // around easier.
    struct ATMPArgs {
        const CChainParams& m_chainparams;
        const int64_t m_accept_time;
        const bool m_bypass_limits;
        /*
         * Return any outpoints which were not previously present in the coins
         * cache, but were added as a result of validating the tx for mempool
         * acceptance. This allows the caller to optionally remove the cache
         * additions if the associated transaction ends up being rejected by
         * the mempool.
         */
        std::vector<COutPoint>& m_coins_to_uncache;
        const bool m_test_accept;
        /** Whether we allow transactions to replace mempool transactions by BIP125 rules. If false,
         * any transaction spending the same inputs as a transaction in the mempool is considered
         * a conflict. */
        const bool m_allow_replacement;
        /** When true, the mempool will not be trimmed when individual transactions are submitted in
         * Finalize(). Instead, limits should be enforced at the end to ensure the package is not
         * partially submitted.
         */
        const bool m_package_submission;
        /** When true, use package feerates instead of individual transaction feerates for fee-based
         * policies such as mempool min fee and min relay fee.
         */
        const bool m_package_feerates;

        /** Parameters for single transaction mempool validation. */
        static ATMPArgs SingleAccept(const CChainParams& chainparams, int64_t accept_time,
                                     bool bypass_limits, std::vector<COutPoint>& coins_to_uncache,
                                     bool test_accept) {
            return ATMPArgs{/* m_chainparams */ chainparams,
                            /* m_accept_time */ accept_time,
                            /* m_bypass_limits */ bypass_limits,
                            /* m_coins_to_uncache */ coins_to_uncache,
                            /* m_test_accept */ test_accept,
                            /* m_allow_replacement */ true,
                            /* m_package_submission */ false,
                            /* m_package_feerates */ false,
            };
        }

        /** Parameters for test package mempool validation through testmempoolaccept. */
        static ATMPArgs PackageTestAccept(const CChainParams& chainparams, int64_t accept_time,
                                          std::vector<COutPoint>& coins_to_uncache) {
            return ATMPArgs{/* m_chainparams */ chainparams,
                            /* m_accept_time */ accept_time,
                            /* m_bypass_limits */ false,
                            /* m_coins_to_uncache */ coins_to_uncache,
                            /* m_test_accept */ true,
                            /* m_allow_replacement */ false,
                            /* m_package_submission */ false, // not submitting to mempool
                            /* m_package_feerates */ false,
            };
        }

        /** Parameters for child-with-unconfirmed-parents package validation. */
        static ATMPArgs PackageChildWithParents(const CChainParams& chainparams, int64_t accept_time,
                                                std::vector<COutPoint>& coins_to_uncache) {
            return ATMPArgs{/* m_chainparams */ chainparams,
                            /* m_accept_time */ accept_time,
                            /* m_bypass_limits */ false,
                            /* m_coins_to_uncache */ coins_to_uncache,
                            /* m_test_accept */ false,
                            /* m_allow_replacement */ false,
                            /* m_package_submission */ true,
                            /* m_package_feerates */ true,
            };
        }

        /** Parameters for a single transaction within a package. */
        static ATMPArgs SingleInPackageAccept(const ATMPArgs& package_args) {
            return ATMPArgs{/* m_chainparams */ package_args.m_chainparams,
                            /* m_accept_time */ package_args.m_accept_time,
                            /* m_bypass_limits */ false,
                            /* m_coins_to_uncache */ package_args.m_coins_to_uncache,
                            /* m_test_accept */ package_args.m_test_accept,
                            /* m_allow_replacement */ true,
                            /* m_package_submission */ false,
                            /* m_package_feerates */ false, // only 1 transaction
            };
        }

    private:
        // Private ctor to avoid exposing details to clients and allowing the possibility of
        // mixing up the order of the arguments. Use static functions above instead.
        ATMPArgs(const CChainParams& chainparams,
                 int64_t accept_time,
                 bool bypass_limits,
                 std::vector<COutPoint>& coins_to_uncache,
                 bool test_accept,
                 bool allow_replacement,
                 bool package_submission,
                 bool package_feerates)
            : m_chainparams{chainparams},
              m_accept_time{accept_time},
              m_bypass_limits{bypass_limits},
              m_coins_to_uncache{coins_to_uncache},
              m_test_accept{test_accept},
              m_allow_replacement{allow_replacement},
              m_package_submission{package_submission},
              m_package_feerates{package_feerates}
        {
        }
    };

    // Single transaction acceptance
    MempoolAcceptResult AcceptSingleTransaction(const CTransactionRef& ptx, ATMPArgs& args) EXCLUSIVE_LOCKS_REQUIRED(cs_main);

    /**
    * Multiple transaction acceptance. Transactions may or may not be interdependent, but must not
    * conflict with each other, and the transactions cannot already be in the mempool. Parents must
    * come before children if any dependencies exist.
    */
    PackageMempoolAcceptResult AcceptMultipleTransactions(const std::vector<CTransactionRef>& txns, ATMPArgs& args) EXCLUSIVE_LOCKS_REQUIRED(cs_main);

    /**
     * Package (more specific than just multiple transactions) acceptance. Package must be a child
     * with all of its unconfirmed parents, and topologically sorted.
     */
    PackageMempoolAcceptResult AcceptPackage(const Package& package, ATMPArgs& args) EXCLUSIVE_LOCKS_REQUIRED(cs_main);

private:
    // All the intermediate state that gets passed between the various levels
    // of checking a given transaction.
    struct Workspace {
        explicit Workspace(const CTransactionRef& ptx) : m_ptx(ptx), m_hash(ptx->GetHash()) {}
        /** Txids of mempool transactions that this transaction directly conflicts with. */
        std::set<uint256> m_conflicts;
        /** Iterators to mempool entries that this transaction directly conflicts with. */
        CTxMemPool::setEntries m_iters_conflicting;
        /** Iterators to all mempool entries that would be replaced by this transaction, including
         * those it directly conflicts with and their descendants. */
        CTxMemPool::setEntries m_all_conflicting;
        /** All mempool ancestors of this transaction. */
        CTxMemPool::setEntries m_ancestors;
        /** Mempool entry constructed for this transaction. Constructed in PreChecks() but not
         * inserted into the mempool until Finalize(). */
        std::unique_ptr<CTxMemPoolEntry> m_entry;
        /** Pointers to the transactions that have been removed from the mempool and replaced by
         * this transaction, used to return to the MemPoolAccept caller. Only populated if
         * validation is successful and the original transactions are removed. */
        std::list<CTransactionRef> m_replaced_transactions;

        /** Virtual size of the transaction as used by the mempool, calculated using serialized size
         * of the transaction and sigops. */
        int64_t m_vsize;
        /** Fees paid by this transaction: total input amounts subtracted by total output amounts. */
        CAmount m_base_fees;
        /** Base fees + any fee delta set by the user with prioritisetransaction. */
        CAmount m_modified_fees;
        /** Total modified fees of all transactions being replaced. */
        CAmount m_conflicting_fees{0};
        /** Total virtual size of all transactions being replaced. */
        size_t m_conflicting_size{0};

        const CTransactionRef& m_ptx;
        /** Txid. */
        const uint256& m_hash;
        TxValidationState m_state;
        /** A temporary cache containing serialized transaction data for signature verification.
         * Reused across PolicyScriptChecks and ConsensusScriptChecks. */
        PrecomputedTransactionData m_precomputed_txdata;
    };

    // Run the policy checks on a given transaction, excluding any script checks.
    // Looks up inputs, calculates feerate, considers replacement, evaluates
    // package limits, etc. As this function can be invoked for "free" by a peer,
    // only tests that are fast should be done here (to avoid CPU DoS).
    bool PreChecks(ATMPArgs& args, Workspace& ws) EXCLUSIVE_LOCKS_REQUIRED(cs_main, m_pool.cs);

    // Run checks for mempool replace-by-fee.
    bool ReplacementChecks(Workspace& ws) EXCLUSIVE_LOCKS_REQUIRED(cs_main, m_pool.cs);

    // Enforce package mempool ancestor/descendant limits (distinct from individual
    // ancestor/descendant limits done in PreChecks).
    bool PackageMempoolChecks(const std::vector<CTransactionRef>& txns,
                              PackageValidationState& package_state) EXCLUSIVE_LOCKS_REQUIRED(cs_main, m_pool.cs);

    // Run the script checks using our policy flags. As this can be slow, we should
    // only invoke this on transactions that have otherwise passed policy checks.
    bool PolicyScriptChecks(const ATMPArgs& args, Workspace& ws) EXCLUSIVE_LOCKS_REQUIRED(cs_main, m_pool.cs);

    // Re-run the script checks, using consensus flags, and try to cache the
    // result in the scriptcache. This should be done after
    // PolicyScriptChecks(). This requires that all inputs either be in our
    // utxo set or in the mempool.
    bool ConsensusScriptChecks(const ATMPArgs& args, Workspace& ws) EXCLUSIVE_LOCKS_REQUIRED(cs_main, m_pool.cs);

    // Try to add the transaction to the mempool, removing any conflicts first.
    // Returns true if the transaction is in the mempool after any size
    // limiting is performed, false otherwise.
    bool Finalize(const ATMPArgs& args, Workspace& ws) EXCLUSIVE_LOCKS_REQUIRED(cs_main, m_pool.cs);

    // Submit all transactions to the mempool and call ConsensusScriptChecks to add to the script
    // cache - should only be called after successful validation of all transactions in the package.
    // The package may end up partially-submitted after size limiting; returns true if all
    // transactions are successfully added to the mempool, false otherwise.
    bool SubmitPackage(const ATMPArgs& args, std::vector<Workspace>& workspaces, PackageValidationState& package_state,
                       std::map<const uint256, const MempoolAcceptResult>& results)
         EXCLUSIVE_LOCKS_REQUIRED(cs_main, m_pool.cs);

    // Compare a package's feerate against minimum allowed.
    bool CheckFeeRate(size_t package_size, CAmount package_fee, TxValidationState& state) EXCLUSIVE_LOCKS_REQUIRED(::cs_main, m_pool.cs)
    {
        AssertLockHeld(::cs_main);
        AssertLockHeld(m_pool.cs);
        CAmount mempoolRejectFee = m_pool.GetMinFee().GetFee(package_size);
        if (mempoolRejectFee > 0 && package_fee < mempoolRejectFee) {
            return state.Invalid(TxValidationResult::TX_MEMPOOL_POLICY, "mempool min fee not met", strprintf("%d < %d", package_fee, mempoolRejectFee));
        }

        if (package_fee < m_pool.m_min_relay_feerate.GetFee(package_size)) {
            return state.Invalid(TxValidationResult::TX_MEMPOOL_POLICY, "min relay fee not met",
                                 strprintf("%d < %d", package_fee, m_pool.m_min_relay_feerate.GetFee(package_size)));
        }
        return true;
    }

private:
    CTxMemPool& m_pool;
    CCoinsViewCache m_view;
    CCoinsViewMemPool m_viewmempool;
    CCoinsView m_dummy;

    Chainstate& m_active_chainstate;

    CTxMemPool::Limits m_limits;

    /** Whether the transaction(s) would replace any mempool transactions. If so, RBF rules apply. */
    bool m_rbf{false};
};

bool MemPoolAccept::PreChecks(ATMPArgs& args, Workspace& ws)
{
    AssertLockHeld(cs_main);
    AssertLockHeld(m_pool.cs);
    const CTransactionRef& ptx = ws.m_ptx;
    const CTransaction& tx = *ws.m_ptx;
    const uint256& hash = ws.m_hash;

    // Copy/alias what we need out of args
    const int64_t nAcceptTime = args.m_accept_time;
    const bool bypass_limits = args.m_bypass_limits;
    std::vector<COutPoint>& coins_to_uncache = args.m_coins_to_uncache;

    // Alias what we need out of ws
    TxValidationState& state = ws.m_state;
    std::unique_ptr<CTxMemPoolEntry>& entry = ws.m_entry;

    if (!CheckTransaction(tx, state)) {
        return false; // state filled in by CheckTransaction
    }

    // Coinbase is only valid in a block, not as a loose transaction
    if (tx.IsCoinBase())
        return state.Invalid(TxValidationResult::TX_CONSENSUS, "coinbase");

    // Rather not work on nonstandard transactions (unless -testnet/-regtest)
    std::string reason;
    if (m_pool.m_require_standard && !IsStandardTx(tx, m_pool.m_max_datacarrier_bytes, m_pool.m_permit_bare_multisig, m_pool.m_dust_relay_feerate, reason)) {
        return state.Invalid(TxValidationResult::TX_NOT_STANDARD, reason);
    }

    // Do not work on transactions that are too small.
    // A transaction with 1 segwit input and 1 P2WPHK output has non-witness size of 82 bytes.
    // Transactions smaller than this are not relayed to mitigate CVE-2017-12842 by not relaying
    // 64-byte transactions.
    if (::GetSerializeSize(tx, PROTOCOL_VERSION | SERIALIZE_TRANSACTION_NO_WITNESS) < MIN_STANDARD_TX_NONWITNESS_SIZE)
        return state.Invalid(TxValidationResult::TX_NOT_STANDARD, "tx-size-small");

    // Only accept nLockTime-using transactions that can be mined in the next
    // block; we don't want our mempool filled up with transactions that can't
    // be mined yet.
    if (!CheckFinalTxAtTip(*Assert(m_active_chainstate.m_chain.Tip()), tx)) {
        return state.Invalid(TxValidationResult::TX_PREMATURE_SPEND, "non-final");
    }

    if (m_pool.exists(GenTxid::Wtxid(tx.GetWitnessHash()))) {
        // Exact transaction already exists in the mempool.
        return state.Invalid(TxValidationResult::TX_CONFLICT, "txn-already-in-mempool");
    } else if (m_pool.exists(GenTxid::Txid(tx.GetHash()))) {
        // Transaction with the same non-witness data but different witness (same txid, different
        // wtxid) already exists in the mempool.
        return state.Invalid(TxValidationResult::TX_CONFLICT, "txn-same-nonwitness-data-in-mempool");
    }

    // Check for conflicts with in-memory transactions
    for (const CTxIn &txin : tx.vin)
    {
        const CTransaction* ptxConflicting = m_pool.GetConflictTx(txin.prevout);
        if (ptxConflicting) {
            if (!args.m_allow_replacement) {
                // Transaction conflicts with a mempool tx, but we're not allowing replacements.
                return state.Invalid(TxValidationResult::TX_MEMPOOL_POLICY, "bip125-replacement-disallowed");
            }
            if (!ws.m_conflicts.count(ptxConflicting->GetHash()))
            {
                // Transactions that don't explicitly signal replaceability are
                // *not* replaceable with the current logic, even if one of their
                // unconfirmed ancestors signals replaceability. This diverges
                // from BIP125's inherited signaling description (see CVE-2021-31876).
                // Applications relying on first-seen mempool behavior should
                // check all unconfirmed ancestors; otherwise an opt-in ancestor
                // might be replaced, causing removal of this descendant.
                //
                // If replaceability signaling is ignored due to node setting,
                // replacement is always allowed.
                if (!m_pool.m_full_rbf && !SignalsOptInRBF(*ptxConflicting)) {
                    return state.Invalid(TxValidationResult::TX_MEMPOOL_POLICY, "txn-mempool-conflict");
                }

                ws.m_conflicts.insert(ptxConflicting->GetHash());
            }
        }
    }

    if (!m_pool.checkNameOps(tx))
        return state.Invalid(TxValidationResult::TX_CONFLICT,
                             "txn-mempool-name-error");

    LockPoints lp;
    m_view.SetBackend(m_viewmempool);

    const CCoinsViewCache& coins_cache = m_active_chainstate.CoinsTip();
    // do all inputs exist?
    for (const CTxIn& txin : tx.vin) {
        if (!coins_cache.HaveCoinInCache(txin.prevout)) {
            coins_to_uncache.push_back(txin.prevout);
        }

        // Note: this call may add txin.prevout to the coins cache
        // (coins_cache.cacheCoins) by way of FetchCoin(). It should be removed
        // later (via coins_to_uncache) if this tx turns out to be invalid.
        if (!m_view.HaveCoin(txin.prevout)) {
            // Are inputs missing because we already have the tx?
            for (size_t out = 0; out < tx.vout.size(); out++) {
                // See if we have any output in the UTXO set.
                if (coins_cache.HaveCoin(COutPoint(hash, out))) {
                    return state.Invalid(TxValidationResult::TX_CONFLICT, "txn-already-known");
                }
            }
            // Otherwise assume this might be an orphan tx for which we just haven't seen parents yet
            return state.Invalid(TxValidationResult::TX_MISSING_INPUTS, "bad-txns-inputs-missingorspent");
        }
    }

    // This is const, but calls into the back end CoinsViews. The CCoinsViewDB at the bottom of the
    // hierarchy brings the best block into scope. See CCoinsViewDB::GetBestBlock().
    m_view.GetBestBlock();

    /* If this is a name update (or firstupdate), make sure that the
       existing name entry (if any) is in the dummy cache.  Otherwise
       tx validation done below (in CheckInputs) will not be correct.  */
    for (const auto& txout : tx.vout)
    {
        const CNameScript nameOp(txout.scriptPubKey);
        if (nameOp.isNameOp() && nameOp.isAnyUpdate())
        {
            const valtype& name = nameOp.getOpName();
            CNameData data;
            if (m_view.GetName(name, data))
                m_view.SetName(name, data, false);
        }
    }

    // we have all inputs cached now, so switch back to dummy (to protect
    // against bugs where we pull more inputs from disk that miss being added
    // to coins_to_uncache)
    m_view.SetBackend(m_dummy);

    assert(m_active_chainstate.m_blockman.LookupBlockIndex(m_view.GetBestBlock()) == m_active_chainstate.m_chain.Tip());

    // Only accept BIP68 sequence locked transactions that can be mined in the next
    // block; we don't want our mempool filled up with transactions that can't
    // be mined yet.
    // Pass in m_view which has all of the relevant inputs cached. Note that, since m_view's
    // backend was removed, it no longer pulls coins from the mempool.
    if (!CheckSequenceLocksAtTip(m_active_chainstate.m_chain.Tip(), m_view, tx, &lp)) {
        return state.Invalid(TxValidationResult::TX_PREMATURE_SPEND, "non-BIP68-final");
    }

    /* PolicyScriptChecks uses CheckInputScripts, while the namecoin-specific
       transaction checking is part of CheckTxInputs called here.  Thus we need
       to make sure all standard flags relevant for Namecoin checks are
       set already here (in contrast to upstream).  */
    unsigned flags = STANDARD_SCRIPT_VERIFY_FLAGS;
    flags |= SCRIPT_VERIFY_NAMES_MEMPOOL;

    // The mempool holds txs for the next block, so pass height+1 to CheckTxInputs
    if (!Consensus::CheckTxInputs(tx, state, m_view, m_active_chainstate.m_chain.Height() + 1, flags, ws.m_base_fees)) {
        return false; // state filled in by CheckTxInputs
    }

    if (m_pool.m_require_standard && !AreInputsStandard(tx, m_view)) {
        return state.Invalid(TxValidationResult::TX_INPUTS_NOT_STANDARD, "bad-txns-nonstandard-inputs");
    }

    // Check for non-standard witnesses.
    if (tx.HasWitness() && m_pool.m_require_standard && !IsWitnessStandard(tx, m_view)) {
        return state.Invalid(TxValidationResult::TX_WITNESS_MUTATED, "bad-witness-nonstandard");
    }

    int64_t nSigOpsCost = GetTransactionSigOpCost(tx, m_view, flags);

    // ws.m_modified_fees includes any fee deltas from PrioritiseTransaction
    ws.m_modified_fees = ws.m_base_fees;
    m_pool.ApplyDelta(hash, ws.m_modified_fees);

    // Keep track of transactions that spend a coinbase, which we re-scan
    // during reorgs to ensure COINBASE_MATURITY is still met.
    bool fSpendsCoinbase = false;
    for (const CTxIn &txin : tx.vin) {
        const Coin &coin = m_view.AccessCoin(txin.prevout);
        if (coin.IsCoinBase()) {
            fSpendsCoinbase = true;
            break;
        }
    }

    entry.reset(new CTxMemPoolEntry(ptx, ws.m_base_fees, nAcceptTime, m_active_chainstate.m_chain.Height(),
            fSpendsCoinbase, nSigOpsCost, lp));
    ws.m_vsize = entry->GetTxSize();

    if (nSigOpsCost > MAX_STANDARD_TX_SIGOPS_COST)
        return state.Invalid(TxValidationResult::TX_NOT_STANDARD, "bad-txns-too-many-sigops",
                strprintf("%d", nSigOpsCost));

    // No individual transactions are allowed below the min relay feerate and mempool min feerate except from
    // disconnected blocks and transactions in a package. Package transactions will be checked using
    // package feerate later.
    if (!bypass_limits && !args.m_package_feerates && !CheckFeeRate(ws.m_vsize, ws.m_modified_fees, state)) return false;

    ws.m_iters_conflicting = m_pool.GetIterSet(ws.m_conflicts);
    // Calculate in-mempool ancestors, up to a limit.
    if (ws.m_conflicts.size() == 1) {
        // In general, when we receive an RBF transaction with mempool conflicts, we want to know whether we
        // would meet the chain limits after the conflicts have been removed. However, there isn't a practical
        // way to do this short of calculating the ancestor and descendant sets with an overlay cache of
        // changed mempool entries. Due to both implementation and runtime complexity concerns, this isn't
        // very realistic, thus we only ensure a limited set of transactions are RBF'able despite mempool
        // conflicts here. Importantly, we need to ensure that some transactions which were accepted using
        // the below carve-out are able to be RBF'ed, without impacting the security the carve-out provides
        // for off-chain contract systems (see link in the comment below).
        //
        // Specifically, the subset of RBF transactions which we allow despite chain limits are those which
        // conflict directly with exactly one other transaction (but may evict children of said transaction),
        // and which are not adding any new mempool dependencies. Note that the "no new mempool dependencies"
        // check is accomplished later, so we don't bother doing anything about it here, but if our
        // policy changes, we may need to move that check to here instead of removing it wholesale.
        //
        // Such transactions are clearly not merging any existing packages, so we are only concerned with
        // ensuring that (a) no package is growing past the package size (not count) limits and (b) we are
        // not allowing something to effectively use the (below) carve-out spot when it shouldn't be allowed
        // to.
        //
        // To check these we first check if we meet the RBF criteria, above, and increment the descendant
        // limits by the direct conflict and its descendants (as these are recalculated in
        // CalculateMempoolAncestors by assuming the new transaction being added is a new descendant, with no
        // removals, of each parent's existing dependent set). The ancestor count limits are unmodified (as
        // the ancestor limits should be the same for both our new transaction and any conflicts).
        // We don't bother incrementing m_limit_descendants by the full removal count as that limit never comes
        // into force here (as we're only adding a single transaction).
        assert(ws.m_iters_conflicting.size() == 1);
        CTxMemPool::txiter conflict = *ws.m_iters_conflicting.begin();

        m_limits.descendant_count += 1;
        m_limits.descendant_size_vbytes += conflict->GetSizeWithDescendants();
    }

    std::string errString;
    if (!m_pool.CalculateMemPoolAncestors(*entry, ws.m_ancestors, m_limits, errString)) {
        ws.m_ancestors.clear();
        // If CalculateMemPoolAncestors fails second time, we want the original error string.
        std::string dummy_err_string;
        // Contracting/payment channels CPFP carve-out:
        // If the new transaction is relatively small (up to 40k weight)
        // and has at most one ancestor (ie ancestor limit of 2, including
        // the new transaction), allow it if its parent has exactly the
        // descendant limit descendants.
        //
        // This allows protocols which rely on distrusting counterparties
        // being able to broadcast descendants of an unconfirmed transaction
        // to be secure by simply only having two immediately-spendable
        // outputs - one for each counterparty. For more info on the uses for
        // this, see https://lists.linuxfoundation.org/pipermail/bitcoin-dev/2018-November/016518.html
        CTxMemPool::Limits cpfp_carve_out_limits{
            .ancestor_count = 2,
            .ancestor_size_vbytes = m_limits.ancestor_size_vbytes,
            .descendant_count = m_limits.descendant_count + 1,
            .descendant_size_vbytes = m_limits.descendant_size_vbytes + EXTRA_DESCENDANT_TX_SIZE_LIMIT,
        };
        if (ws.m_vsize > EXTRA_DESCENDANT_TX_SIZE_LIMIT ||
                !m_pool.CalculateMemPoolAncestors(*entry, ws.m_ancestors,
                                                  cpfp_carve_out_limits,
                                                  dummy_err_string)) {
            return state.Invalid(TxValidationResult::TX_MEMPOOL_POLICY, "too-long-mempool-chain", errString);
        }
    }

    // A transaction that spends outputs that would be replaced by it is invalid. Now
    // that we have the set of all ancestors we can detect this
    // pathological case by making sure ws.m_conflicts and ws.m_ancestors don't
    // intersect.
    if (const auto err_string{EntriesAndTxidsDisjoint(ws.m_ancestors, ws.m_conflicts, hash)}) {
        // We classify this as a consensus error because a transaction depending on something it
        // conflicts with would be inconsistent.
        return state.Invalid(TxValidationResult::TX_CONSENSUS, "bad-txns-spends-conflicting-tx", *err_string);
    }

    m_rbf = !ws.m_conflicts.empty();
    return true;
}

bool MemPoolAccept::ReplacementChecks(Workspace& ws)
{
    AssertLockHeld(cs_main);
    AssertLockHeld(m_pool.cs);

    const CTransaction& tx = *ws.m_ptx;
    const uint256& hash = ws.m_hash;
    TxValidationState& state = ws.m_state;

    CFeeRate newFeeRate(ws.m_modified_fees, ws.m_vsize);
    // Enforce Rule #6. The replacement transaction must have a higher feerate than its direct conflicts.
    // - The motivation for this check is to ensure that the replacement transaction is preferable for
    //   block-inclusion, compared to what would be removed from the mempool.
    // - This logic predates ancestor feerate-based transaction selection, which is why it doesn't
    //   consider feerates of descendants.
    // - Note: Ancestor feerate-based transaction selection has made this comparison insufficient to
    //   guarantee that this is incentive-compatible for miners, because it is possible for a
    //   descendant transaction of a direct conflict to pay a higher feerate than the transaction that
    //   might replace them, under these rules.
    if (const auto err_string{PaysMoreThanConflicts(ws.m_iters_conflicting, newFeeRate, hash)}) {
        return state.Invalid(TxValidationResult::TX_MEMPOOL_POLICY, "insufficient fee", *err_string);
    }

    // Calculate all conflicting entries and enforce Rule #5.
    if (const auto err_string{GetEntriesForConflicts(tx, m_pool, ws.m_iters_conflicting, ws.m_all_conflicting)}) {
        return state.Invalid(TxValidationResult::TX_MEMPOOL_POLICY,
                             "too many potential replacements", *err_string);
    }
    // Enforce Rule #2.
    if (const auto err_string{HasNoNewUnconfirmed(tx, m_pool, ws.m_iters_conflicting)}) {
        return state.Invalid(TxValidationResult::TX_MEMPOOL_POLICY,
                             "replacement-adds-unconfirmed", *err_string);
    }
    // Check if it's economically rational to mine this transaction rather than the ones it
    // replaces and pays for its own relay fees. Enforce Rules #3 and #4.
    for (CTxMemPool::txiter it : ws.m_all_conflicting) {
        ws.m_conflicting_fees += it->GetModifiedFee();
        ws.m_conflicting_size += it->GetTxSize();
    }
    if (const auto err_string{PaysForRBF(ws.m_conflicting_fees, ws.m_modified_fees, ws.m_vsize,
                                         m_pool.m_incremental_relay_feerate, hash)}) {
        return state.Invalid(TxValidationResult::TX_MEMPOOL_POLICY, "insufficient fee", *err_string);
    }
    return true;
}

bool MemPoolAccept::PackageMempoolChecks(const std::vector<CTransactionRef>& txns,
                                         PackageValidationState& package_state)
{
    AssertLockHeld(cs_main);
    AssertLockHeld(m_pool.cs);

    // CheckPackageLimits expects the package transactions to not already be in the mempool.
    assert(std::all_of(txns.cbegin(), txns.cend(), [this](const auto& tx)
                       { return !m_pool.exists(GenTxid::Txid(tx->GetHash()));}));

    std::string err_string;
    if (!m_pool.CheckPackageLimits(txns, m_limits, err_string)) {
        // This is a package-wide error, separate from an individual transaction error.
        return package_state.Invalid(PackageValidationResult::PCKG_POLICY, "package-mempool-limits", err_string);
    }
   return true;
}

bool MemPoolAccept::PolicyScriptChecks(const ATMPArgs& args, Workspace& ws)
{
    AssertLockHeld(cs_main);
    AssertLockHeld(m_pool.cs);
    const CTransaction& tx = *ws.m_ptx;
    TxValidationState& state = ws.m_state;

    constexpr unsigned int scriptVerifyFlags = STANDARD_SCRIPT_VERIFY_FLAGS | SCRIPT_VERIFY_NAMES_MEMPOOL;

    // Check input scripts and signatures.
    // This is done last to help prevent CPU exhaustion denial-of-service attacks.
    if (!CheckInputScripts(tx, state, m_view, scriptVerifyFlags, true, false, ws.m_precomputed_txdata)) {
        // SCRIPT_VERIFY_CLEANSTACK requires SCRIPT_VERIFY_WITNESS, so we
        // need to turn both off, and compare against just turning off CLEANSTACK
        // to see if the failure is specifically due to witness validation.
        TxValidationState state_dummy; // Want reported failures to be from first CheckInputScripts
        if (!tx.HasWitness() && CheckInputScripts(tx, state_dummy, m_view, scriptVerifyFlags & ~(SCRIPT_VERIFY_WITNESS | SCRIPT_VERIFY_CLEANSTACK), true, false, ws.m_precomputed_txdata) &&
                !CheckInputScripts(tx, state_dummy, m_view, scriptVerifyFlags & ~SCRIPT_VERIFY_CLEANSTACK, true, false, ws.m_precomputed_txdata)) {
            // Only the witness is missing, so the transaction itself may be fine.
            state.Invalid(TxValidationResult::TX_WITNESS_STRIPPED,
                    state.GetRejectReason(), state.GetDebugMessage());
        }
        return false; // state filled in by CheckInputScripts
    }

    return true;
}

bool MemPoolAccept::ConsensusScriptChecks(const ATMPArgs& args, Workspace& ws)
{
    AssertLockHeld(cs_main);
    AssertLockHeld(m_pool.cs);
    const CTransaction& tx = *ws.m_ptx;
    const uint256& hash = ws.m_hash;
    TxValidationState& state = ws.m_state;

    // Check again against the current block tip's script verification
    // flags to cache our script execution flags. This is, of course,
    // useless if the next block has different script flags from the
    // previous one, but because the cache tracks script flags for us it
    // will auto-invalidate and we'll just have a few blocks of extra
    // misses on soft-fork activation.
    //
    // This is also useful in case of bugs in the standard flags that cause
    // transactions to pass as valid when they're actually invalid. For
    // instance the STRICTENC flag was incorrectly allowing certain
    // CHECKSIG NOT scripts to pass, even though they were invalid.
    //
    // There is a similar check in CreateNewBlock() to prevent creating
    // invalid blocks (using TestBlockValidity), however allowing such
    // transactions into the mempool can be exploited as a DoS attack.
    //
    // Namecoin actually allows some scripts into the mempool that would
    // not (yet) be valid in a block, namely premature NAME_FIRSTUPDATE's.
    // Thus add the mempool-flag here.
    unsigned int currentBlockScriptVerifyFlags{GetBlockScriptFlags(*m_active_chainstate.m_chain.Tip(), m_active_chainstate.m_chainman)};
    currentBlockScriptVerifyFlags |= SCRIPT_VERIFY_NAMES_MEMPOOL;
    if (!CheckInputsFromMempoolAndCache(tx, state, m_view, m_pool, currentBlockScriptVerifyFlags,
                                        ws.m_precomputed_txdata, m_active_chainstate.CoinsTip())) {
        LogPrintf("BUG! PLEASE REPORT THIS! CheckInputScripts failed against latest-block but not STANDARD flags %s, %s\n", hash.ToString(), state.ToString());
        return Assume(false);
    }

    return true;
}

bool MemPoolAccept::Finalize(const ATMPArgs& args, Workspace& ws)
{
    AssertLockHeld(cs_main);
    AssertLockHeld(m_pool.cs);
    const CTransaction& tx = *ws.m_ptx;
    const uint256& hash = ws.m_hash;
    TxValidationState& state = ws.m_state;
    const bool bypass_limits = args.m_bypass_limits;

    std::unique_ptr<CTxMemPoolEntry>& entry = ws.m_entry;

    // Remove conflicting transactions from the mempool
    for (CTxMemPool::txiter it : ws.m_all_conflicting)
    {
        LogPrint(BCLog::MEMPOOL, "replacing tx %s with %s for %s additional fees, %d delta bytes\n",
                it->GetTx().GetHash().ToString(),
                hash.ToString(),
                FormatMoney(ws.m_modified_fees - ws.m_conflicting_fees),
                (int)entry->GetTxSize() - (int)ws.m_conflicting_size);
        ws.m_replaced_transactions.push_back(it->GetSharedTx());
    }
    m_pool.RemoveStaged(ws.m_all_conflicting, false, MemPoolRemovalReason::REPLACED);

    // This transaction should only count for fee estimation if:
    // - it's not being re-added during a reorg which bypasses typical mempool fee limits
    // - the node is not behind
    // - the transaction is not dependent on any other transactions in the mempool
    // - it's not part of a package. Since package relay is not currently supported, this
    // transaction has not necessarily been accepted to miners' mempools.
    bool validForFeeEstimation = !bypass_limits && !args.m_package_submission && IsCurrentForFeeEstimation(m_active_chainstate) && m_pool.HasNoInputsOf(tx);

    // Store transaction in memory
    m_pool.addUnchecked(*entry, ws.m_ancestors, validForFeeEstimation);

    // trim mempool and check if tx was trimmed
    // If we are validating a package, don't trim here because we could evict a previous transaction
    // in the package. LimitMempoolSize() should be called at the very end to make sure the mempool
    // is still within limits and package submission happens atomically.
    if (!args.m_package_submission && !bypass_limits) {
        LimitMempoolSize(m_pool, m_active_chainstate.CoinsTip());
        if (!m_pool.exists(GenTxid::Txid(hash)))
            return state.Invalid(TxValidationResult::TX_MEMPOOL_POLICY, "mempool full");
    }
    return true;
}

bool MemPoolAccept::SubmitPackage(const ATMPArgs& args, std::vector<Workspace>& workspaces,
                                  PackageValidationState& package_state,
                                  std::map<const uint256, const MempoolAcceptResult>& results)
{
    AssertLockHeld(cs_main);
    AssertLockHeld(m_pool.cs);
    // Sanity check: none of the transactions should be in the mempool, and none of the transactions
    // should have a same-txid-different-witness equivalent in the mempool.
    assert(std::all_of(workspaces.cbegin(), workspaces.cend(), [this](const auto& ws){
        return !m_pool.exists(GenTxid::Txid(ws.m_ptx->GetHash())); }));

    bool all_submitted = true;
    // ConsensusScriptChecks adds to the script cache and is therefore consensus-critical;
    // CheckInputsFromMempoolAndCache asserts that transactions only spend coins available from the
    // mempool or UTXO set. Submit each transaction to the mempool immediately after calling
    // ConsensusScriptChecks to make the outputs available for subsequent transactions.
    for (Workspace& ws : workspaces) {
        if (!ConsensusScriptChecks(args, ws)) {
            results.emplace(ws.m_ptx->GetWitnessHash(), MempoolAcceptResult::Failure(ws.m_state));
            // Since PolicyScriptChecks() passed, this should never fail.
            Assume(false);
            all_submitted = false;
            package_state.Invalid(PackageValidationResult::PCKG_MEMPOOL_ERROR,
                                  strprintf("BUG! PolicyScriptChecks succeeded but ConsensusScriptChecks failed: %s",
                                            ws.m_ptx->GetHash().ToString()));
        }

        // Re-calculate mempool ancestors to call addUnchecked(). They may have changed since the
        // last calculation done in PreChecks, since package ancestors have already been submitted.
        std::string unused_err_string;
        if(!m_pool.CalculateMemPoolAncestors(*ws.m_entry, ws.m_ancestors, m_limits, unused_err_string)) {
            results.emplace(ws.m_ptx->GetWitnessHash(), MempoolAcceptResult::Failure(ws.m_state));
            // Since PreChecks() and PackageMempoolChecks() both enforce limits, this should never fail.
            Assume(false);
            all_submitted = false;
            package_state.Invalid(PackageValidationResult::PCKG_MEMPOOL_ERROR,
                                  strprintf("BUG! Mempool ancestors or descendants were underestimated: %s",
                                            ws.m_ptx->GetHash().ToString()));
        }
        // If we call LimitMempoolSize() for each individual Finalize(), the mempool will not take
        // the transaction's descendant feerate into account because it hasn't seen them yet. Also,
        // we risk evicting a transaction that a subsequent package transaction depends on. Instead,
        // allow the mempool to temporarily bypass limits, the maximum package size) while
        // submitting transactions individually and then trim at the very end.
        if (!Finalize(args, ws)) {
            results.emplace(ws.m_ptx->GetWitnessHash(), MempoolAcceptResult::Failure(ws.m_state));
            // Since LimitMempoolSize() won't be called, this should never fail.
            Assume(false);
            all_submitted = false;
            package_state.Invalid(PackageValidationResult::PCKG_MEMPOOL_ERROR,
                                  strprintf("BUG! Adding to mempool failed: %s", ws.m_ptx->GetHash().ToString()));
        }
    }

    // It may or may not be the case that all the transactions made it into the mempool. Regardless,
    // make sure we haven't exceeded max mempool size.
    LimitMempoolSize(m_pool, m_active_chainstate.CoinsTip());

    // Find the wtxids of the transactions that made it into the mempool. Allow partial submission,
    // but don't report success unless they all made it into the mempool.
    for (Workspace& ws : workspaces) {
        if (m_pool.exists(GenTxid::Wtxid(ws.m_ptx->GetWitnessHash()))) {
            results.emplace(ws.m_ptx->GetWitnessHash(),
                MempoolAcceptResult::Success(std::move(ws.m_replaced_transactions), ws.m_vsize, ws.m_base_fees));
            GetMainSignals().TransactionAddedToMempool(ws.m_ptx, m_pool.GetAndIncrementSequence());
        } else {
            all_submitted = false;
            ws.m_state.Invalid(TxValidationResult::TX_MEMPOOL_POLICY, "mempool full");
            results.emplace(ws.m_ptx->GetWitnessHash(), MempoolAcceptResult::Failure(ws.m_state));
        }
    }
    return all_submitted;
}

MempoolAcceptResult MemPoolAccept::AcceptSingleTransaction(const CTransactionRef& ptx, ATMPArgs& args)
{
    AssertLockHeld(cs_main);
    LOCK(m_pool.cs); // mempool "read lock" (held through GetMainSignals().TransactionAddedToMempool())

    Workspace ws(ptx);

    if (!PreChecks(args, ws)) return MempoolAcceptResult::Failure(ws.m_state);

    if (m_rbf && !ReplacementChecks(ws)) return MempoolAcceptResult::Failure(ws.m_state);

    // Perform the inexpensive checks first and avoid hashing and signature verification unless
    // those checks pass, to mitigate CPU exhaustion denial-of-service attacks.
    if (!PolicyScriptChecks(args, ws)) return MempoolAcceptResult::Failure(ws.m_state);

    if (!ConsensusScriptChecks(args, ws)) return MempoolAcceptResult::Failure(ws.m_state);

    // Tx was accepted, but not added
    if (args.m_test_accept) {
        return MempoolAcceptResult::Success(std::move(ws.m_replaced_transactions), ws.m_vsize, ws.m_base_fees);
    }

    if (!Finalize(args, ws)) return MempoolAcceptResult::Failure(ws.m_state);

    GetMainSignals().TransactionAddedToMempool(ptx, m_pool.GetAndIncrementSequence());

    return MempoolAcceptResult::Success(std::move(ws.m_replaced_transactions), ws.m_vsize, ws.m_base_fees);
}

PackageMempoolAcceptResult MemPoolAccept::AcceptMultipleTransactions(const std::vector<CTransactionRef>& txns, ATMPArgs& args)
{
    AssertLockHeld(cs_main);

    // These context-free package limits can be done before taking the mempool lock.
    PackageValidationState package_state;
    if (!CheckPackage(txns, package_state)) return PackageMempoolAcceptResult(package_state, {});

    std::vector<Workspace> workspaces{};
    workspaces.reserve(txns.size());
    std::transform(txns.cbegin(), txns.cend(), std::back_inserter(workspaces),
                   [](const auto& tx) { return Workspace(tx); });
    std::map<const uint256, const MempoolAcceptResult> results;

    LOCK(m_pool.cs);

    // Do all PreChecks first and fail fast to avoid running expensive script checks when unnecessary.
    for (Workspace& ws : workspaces) {
        if (!PreChecks(args, ws)) {
            package_state.Invalid(PackageValidationResult::PCKG_TX, "transaction failed");
            // Exit early to avoid doing pointless work. Update the failed tx result; the rest are unfinished.
            results.emplace(ws.m_ptx->GetWitnessHash(), MempoolAcceptResult::Failure(ws.m_state));
            return PackageMempoolAcceptResult(package_state, std::move(results));
        }
        // Make the coins created by this transaction available for subsequent transactions in the
        // package to spend. Since we already checked conflicts in the package and we don't allow
        // replacements, we don't need to track the coins spent. Note that this logic will need to be
        // updated if package replace-by-fee is allowed in the future.
        assert(!args.m_allow_replacement);
        m_viewmempool.PackageAddTransaction(ws.m_ptx);
    }

    // Transactions must meet two minimum feerates: the mempool minimum fee and min relay fee.
    // For transactions consisting of exactly one child and its parents, it suffices to use the
    // package feerate (total modified fees / total virtual size) to check this requirement.
    const auto m_total_vsize = std::accumulate(workspaces.cbegin(), workspaces.cend(), int64_t{0},
        [](int64_t sum, auto& ws) { return sum + ws.m_vsize; });
    const auto m_total_modified_fees = std::accumulate(workspaces.cbegin(), workspaces.cend(), CAmount{0},
        [](CAmount sum, auto& ws) { return sum + ws.m_modified_fees; });
    const CFeeRate package_feerate(m_total_modified_fees, m_total_vsize);
    TxValidationState placeholder_state;
    if (args.m_package_feerates &&
        !CheckFeeRate(m_total_vsize, m_total_modified_fees, placeholder_state)) {
        package_state.Invalid(PackageValidationResult::PCKG_POLICY, "package-fee-too-low");
        return PackageMempoolAcceptResult(package_state, package_feerate, {});
    }

    // Apply package mempool ancestor/descendant limits. Skip if there is only one transaction,
    // because it's unnecessary. Also, CPFP carve out can increase the limit for individual
    // transactions, but this exemption is not extended to packages in CheckPackageLimits().
    std::string err_string;
    if (txns.size() > 1 && !PackageMempoolChecks(txns, package_state)) {
        return PackageMempoolAcceptResult(package_state, package_feerate, std::move(results));
    }

    for (Workspace& ws : workspaces) {
        if (!PolicyScriptChecks(args, ws)) {
            // Exit early to avoid doing pointless work. Update the failed tx result; the rest are unfinished.
            package_state.Invalid(PackageValidationResult::PCKG_TX, "transaction failed");
            results.emplace(ws.m_ptx->GetWitnessHash(), MempoolAcceptResult::Failure(ws.m_state));
            return PackageMempoolAcceptResult(package_state, package_feerate, std::move(results));
        }
        if (args.m_test_accept) {
            // When test_accept=true, transactions that pass PolicyScriptChecks are valid because there are
            // no further mempool checks (passing PolicyScriptChecks implies passing ConsensusScriptChecks).
            results.emplace(ws.m_ptx->GetWitnessHash(),
                            MempoolAcceptResult::Success(std::move(ws.m_replaced_transactions),
                                                         ws.m_vsize, ws.m_base_fees));
        }
    }

    if (args.m_test_accept) return PackageMempoolAcceptResult(package_state, package_feerate, std::move(results));

    if (!SubmitPackage(args, workspaces, package_state, results)) {
        // PackageValidationState filled in by SubmitPackage().
        return PackageMempoolAcceptResult(package_state, package_feerate, std::move(results));
    }

    return PackageMempoolAcceptResult(package_state, package_feerate, std::move(results));
}

PackageMempoolAcceptResult MemPoolAccept::AcceptPackage(const Package& package, ATMPArgs& args)
{
    AssertLockHeld(cs_main);
    PackageValidationState package_state;

    // Check that the package is well-formed. If it isn't, we won't try to validate any of the
    // transactions and thus won't return any MempoolAcceptResults, just a package-wide error.

    // Context-free package checks.
    if (!CheckPackage(package, package_state)) return PackageMempoolAcceptResult(package_state, {});

    // All transactions in the package must be a parent of the last transaction. This is just an
    // opportunity for us to fail fast on a context-free check without taking the mempool lock.
    if (!IsChildWithParents(package)) {
        package_state.Invalid(PackageValidationResult::PCKG_POLICY, "package-not-child-with-parents");
        return PackageMempoolAcceptResult(package_state, {});
    }

    // IsChildWithParents() guarantees the package is > 1 transactions.
    assert(package.size() > 1);
    // The package must be 1 child with all of its unconfirmed parents. The package is expected to
    // be sorted, so the last transaction is the child.
    const auto& child = package.back();
    std::unordered_set<uint256, SaltedTxidHasher> unconfirmed_parent_txids;
    std::transform(package.cbegin(), package.cend() - 1,
                   std::inserter(unconfirmed_parent_txids, unconfirmed_parent_txids.end()),
                   [](const auto& tx) { return tx->GetHash(); });

    // All child inputs must refer to a preceding package transaction or a confirmed UTXO. The only
    // way to verify this is to look up the child's inputs in our current coins view (not including
    // mempool), and enforce that all parents not present in the package be available at chain tip.
    // Since this check can bring new coins into the coins cache, keep track of these coins and
    // uncache them if we don't end up submitting this package to the mempool.
    const CCoinsViewCache& coins_tip_cache = m_active_chainstate.CoinsTip();
    for (const auto& input : child->vin) {
        if (!coins_tip_cache.HaveCoinInCache(input.prevout)) {
            args.m_coins_to_uncache.push_back(input.prevout);
        }
    }
    // Using the MemPoolAccept m_view cache allows us to look up these same coins faster later.
    // This should be connecting directly to CoinsTip, not to m_viewmempool, because we specifically
    // require inputs to be confirmed if they aren't in the package.
    m_view.SetBackend(m_active_chainstate.CoinsTip());
    const auto package_or_confirmed = [this, &unconfirmed_parent_txids](const auto& input) {
         return unconfirmed_parent_txids.count(input.prevout.hash) > 0 || m_view.HaveCoin(input.prevout);
    };
    if (!std::all_of(child->vin.cbegin(), child->vin.cend(), package_or_confirmed)) {
        package_state.Invalid(PackageValidationResult::PCKG_POLICY, "package-not-child-with-unconfirmed-parents");
        return PackageMempoolAcceptResult(package_state, {});
    }
    // Protect against bugs where we pull more inputs from disk that miss being added to
    // coins_to_uncache. The backend will be connected again when needed in PreChecks.
    m_view.SetBackend(m_dummy);

    LOCK(m_pool.cs);
    std::map<const uint256, const MempoolAcceptResult> results;
    // Node operators are free to set their mempool policies however they please, nodes may receive
    // transactions in different orders, and malicious counterparties may try to take advantage of
    // policy differences to pin or delay propagation of transactions. As such, it's possible for
    // some package transaction(s) to already be in the mempool, and we don't want to reject the
    // entire package in that case (as that could be a censorship vector). De-duplicate the
    // transactions that are already in the mempool, and only call AcceptMultipleTransactions() with
    // the new transactions. This ensures we don't double-count transaction counts and sizes when
    // checking ancestor/descendant limits, or double-count transaction fees for fee-related policy.
    ATMPArgs single_args = ATMPArgs::SingleInPackageAccept(args);
    bool quit_early{false};
    std::vector<CTransactionRef> txns_new;
    for (const auto& tx : package) {
        const auto& wtxid = tx->GetWitnessHash();
        const auto& txid = tx->GetHash();
        // There are 3 possibilities: already in mempool, same-txid-diff-wtxid already in mempool,
        // or not in mempool. An already confirmed tx is treated as one not in mempool, because all
        // we know is that the inputs aren't available.
        if (m_pool.exists(GenTxid::Wtxid(wtxid))) {
            // Exact transaction already exists in the mempool.
            auto iter = m_pool.GetIter(txid);
            assert(iter != std::nullopt);
            results.emplace(wtxid, MempoolAcceptResult::MempoolTx(iter.value()->GetTxSize(), iter.value()->GetFee()));
        } else if (m_pool.exists(GenTxid::Txid(txid))) {
            // Transaction with the same non-witness data but different witness (same txid,
            // different wtxid) already exists in the mempool.
            //
            // We don't allow replacement transactions right now, so just swap the package
            // transaction for the mempool one. Note that we are ignoring the validity of the
            // package transaction passed in.
            // TODO: allow witness replacement in packages.
            auto iter = m_pool.GetIter(txid);
            assert(iter != std::nullopt);
            // Provide the wtxid of the mempool tx so that the caller can look it up in the mempool.
            results.emplace(wtxid, MempoolAcceptResult::MempoolTxDifferentWitness(iter.value()->GetTx().GetWitnessHash()));
        } else {
            // Transaction does not already exist in the mempool.
            // Try submitting the transaction on its own.
            const auto single_res = AcceptSingleTransaction(tx, single_args);
            if (single_res.m_result_type == MempoolAcceptResult::ResultType::VALID) {
                // The transaction succeeded on its own and is now in the mempool. Don't include it
                // in package validation, because its fees should only be "used" once.
                assert(m_pool.exists(GenTxid::Wtxid(wtxid)));
                results.emplace(wtxid, single_res);
            } else if (single_res.m_state.GetResult() != TxValidationResult::TX_MEMPOOL_POLICY &&
                       single_res.m_state.GetResult() != TxValidationResult::TX_MISSING_INPUTS) {
                // Package validation policy only differs from individual policy in its evaluation
                // of feerate. For example, if a transaction fails here due to violation of a
                // consensus rule, the result will not change when it is submitted as part of a
                // package. To minimize the amount of repeated work, unless the transaction fails
                // due to feerate or missing inputs (its parent is a previous transaction in the
                // package that failed due to feerate), don't run package validation. Note that this
                // decision might not make sense if different types of packages are allowed in the
                // future.  Continue individually validating the rest of the transactions, because
                // some of them may still be valid.
                quit_early = true;
            } else {
                txns_new.push_back(tx);
            }
        }
    }

    // Nothing to do if the entire package has already been submitted.
    if (quit_early || txns_new.empty()) {
        // No package feerate when no package validation was done.
        return PackageMempoolAcceptResult(package_state, std::move(results));
    }
    // Validate the (deduplicated) transactions as a package.
    auto submission_result = AcceptMultipleTransactions(txns_new, args);
    // Include already-in-mempool transaction results in the final result.
    for (const auto& [wtxid, mempoolaccept_res] : results) {
        submission_result.m_tx_results.emplace(wtxid, mempoolaccept_res);
    }
    if (submission_result.m_state.IsValid()) assert(submission_result.m_package_feerate.has_value());
    return submission_result;
}

} // anon namespace

MempoolAcceptResult AcceptToMemoryPool(Chainstate& active_chainstate, const CTransactionRef& tx,
                                       int64_t accept_time, bool bypass_limits, bool test_accept)
    EXCLUSIVE_LOCKS_REQUIRED(::cs_main)
{
    AssertLockHeld(::cs_main);
    const CChainParams& chainparams{active_chainstate.m_params};
    assert(active_chainstate.GetMempool() != nullptr);
    CTxMemPool& pool{*active_chainstate.GetMempool()};

    std::vector<COutPoint> coins_to_uncache;
    auto args = MemPoolAccept::ATMPArgs::SingleAccept(chainparams, accept_time, bypass_limits, coins_to_uncache, test_accept);
    const MempoolAcceptResult result = MemPoolAccept(pool, active_chainstate).AcceptSingleTransaction(tx, args);
    if (result.m_result_type != MempoolAcceptResult::ResultType::VALID) {
        // Remove coins that were not present in the coins cache before calling
        // AcceptSingleTransaction(); this is to prevent memory DoS in case we receive a large
        // number of invalid transactions that attempt to overrun the in-memory coins cache
        // (`CCoinsViewCache::cacheCoins`).

        for (const COutPoint& hashTx : coins_to_uncache)
            active_chainstate.CoinsTip().Uncache(hashTx);
    }
    // After we've (potentially) uncached entries, ensure our coins cache is still within its size limits
    BlockValidationState state_dummy;
    active_chainstate.FlushStateToDisk(state_dummy, FlushStateMode::PERIODIC);
    return result;
}

PackageMempoolAcceptResult ProcessNewPackage(Chainstate& active_chainstate, CTxMemPool& pool,
                                                   const Package& package, bool test_accept)
{
    AssertLockHeld(cs_main);
    assert(!package.empty());
    assert(std::all_of(package.cbegin(), package.cend(), [](const auto& tx){return tx != nullptr;}));

    std::vector<COutPoint> coins_to_uncache;
    const CChainParams& chainparams = active_chainstate.m_params;
    const auto result = [&]() EXCLUSIVE_LOCKS_REQUIRED(cs_main) {
        AssertLockHeld(cs_main);
        if (test_accept) {
            auto args = MemPoolAccept::ATMPArgs::PackageTestAccept(chainparams, GetTime(), coins_to_uncache);
            return MemPoolAccept(pool, active_chainstate).AcceptMultipleTransactions(package, args);
        } else {
            auto args = MemPoolAccept::ATMPArgs::PackageChildWithParents(chainparams, GetTime(), coins_to_uncache);
            return MemPoolAccept(pool, active_chainstate).AcceptPackage(package, args);
        }
    }();

    // Uncache coins pertaining to transactions that were not submitted to the mempool.
    if (test_accept || result.m_state.IsInvalid()) {
        for (const COutPoint& hashTx : coins_to_uncache) {
            active_chainstate.CoinsTip().Uncache(hashTx);
        }
    }
    // Ensure the coins cache is still within limits.
    BlockValidationState state_dummy;
    active_chainstate.FlushStateToDisk(state_dummy, FlushStateMode::PERIODIC);
    return result;
}

//////////////////////////////////////////////////////////////////////////////
//
// CBlock and CBlockIndex
//

bool CheckProofOfWork(const CBlockHeader& block, const Consensus::Params& params)
{
    /* Except for legacy blocks with full version 1, ensure that
       the chain ID is correct.  Legacy blocks are not allowed since
       the merge-mining start, which is checked in AcceptBlockHeader
       where the height is known.  */
    if (!block.IsLegacy() && params.fStrictChainId
        && block.GetChainId() != params.nAuxpowChainId)
        return error("%s : block does not have our chain ID"
                     " (got %d, expected %d, full nVersion %d)",
                     __func__, block.GetChainId(),
                     params.nAuxpowChainId, block.nVersion);

    /* If there is no auxpow, just check the block hash.  */
    if (!block.auxpow)
    {
        if (block.IsAuxpow())
            return error("%s : no auxpow on block with auxpow version",
                         __func__);

        if (!CheckProofOfWork(block.GetHash(), block.nBits, params))
            return error("%s : non-AUX proof of work failed", __func__);

        return true;
    }

    /* We have auxpow.  Check it.  */

    if (!block.IsAuxpow())
        return error("%s : auxpow on block with non-auxpow version", __func__);

    /* Temporary check:  Disallow parent blocks with auxpow version.  This is
       for compatibility with the old client.  */
    /* FIXME: Remove this check with a hardfork later on.  */
    if (block.auxpow->getParentBlock().IsAuxpow())
        return error("%s : auxpow parent block has auxpow version", __func__);

    if (!CheckProofOfWork(block.auxpow->getParentBlockHash(), block.nBits, params))
        return error("%s : AUX proof of work failed", __func__);
    if (!block.auxpow->check(block.GetHash(), block.GetChainId(), params))
        return error("%s : AUX POW is not valid", __func__);

    return true;
}

CAmount GetBlockSubsidy(int nHeight, const Consensus::Params& consensusParams)
{
    int halvings = nHeight / consensusParams.nSubsidyHalvingInterval;
    // Force block reward to zero when right shift is undefined.
    if (halvings >= 64)
        return 0;

    CAmount nSubsidy = 50 * COIN;
    // Subsidy is cut in half every 210,000 blocks which will occur approximately every 4 years.
    nSubsidy >>= halvings;
    return nSubsidy;
}

CoinsViews::CoinsViews(
    fs::path ldb_name,
    size_t cache_size_bytes,
    bool in_memory,
    bool should_wipe) : m_dbview(
                            gArgs.GetDataDirNet() / ldb_name, cache_size_bytes, in_memory, should_wipe),
                        m_catcherview(&m_dbview) {}

void CoinsViews::InitCache()
{
    AssertLockHeld(::cs_main);
    m_cacheview = std::make_unique<CCoinsViewCache>(&m_catcherview);
}

Chainstate::Chainstate(
    CTxMemPool* mempool,
    BlockManager& blockman,
    ChainstateManager& chainman,
    std::optional<uint256> from_snapshot_blockhash)
    : m_mempool(mempool),
      m_blockman(blockman),
      m_params(chainman.GetParams()),
      m_chainman(chainman),
      m_from_snapshot_blockhash(from_snapshot_blockhash) {}

void Chainstate::InitCoinsDB(
    size_t cache_size_bytes,
    bool in_memory,
    bool should_wipe,
    fs::path leveldb_name)
{
    if (m_from_snapshot_blockhash) {
        leveldb_name += node::SNAPSHOT_CHAINSTATE_SUFFIX;
    }

    m_coins_views = std::make_unique<CoinsViews>(
        leveldb_name, cache_size_bytes, in_memory, should_wipe);
}

void Chainstate::InitCoinsCache(size_t cache_size_bytes)
{
    AssertLockHeld(::cs_main);
    assert(m_coins_views != nullptr);
    m_coinstip_cache_size_bytes = cache_size_bytes;
    m_coins_views->InitCache();
}

// Note that though this is marked const, we may end up modifying `m_cached_finished_ibd`, which
// is a performance-related implementation detail. This function must be marked
// `const` so that `CValidationInterface` clients (which are given a `const Chainstate*`)
// can call it.
//
bool Chainstate::IsInitialBlockDownload() const
{
    // Optimization: pre-test latch before taking the lock.
    if (m_cached_finished_ibd.load(std::memory_order_relaxed))
        return false;

    LOCK(cs_main);
    if (m_cached_finished_ibd.load(std::memory_order_relaxed))
        return false;
    if (fImporting || fReindex)
        return true;
    if (m_chain.Tip() == nullptr)
        return true;
    if (m_chain.Tip()->nChainWork < nMinimumChainWork)
        return true;
    if (m_chain.Tip()->GetBlockTime() < (GetTime() - nMaxTipAge))
        return true;
    LogPrintf("Leaving InitialBlockDownload (latching to false)\n");
    m_cached_finished_ibd.store(true, std::memory_order_relaxed);
    return false;
}

static void AlertNotify(const std::string& strMessage)
{
    uiInterface.NotifyAlertChanged();
#if HAVE_SYSTEM
    std::string strCmd = gArgs.GetArg("-alertnotify", "");
    if (strCmd.empty()) return;

    // Alert text should be plain ascii coming from a trusted source, but to
    // be safe we first strip anything not in safeChars, then add single quotes around
    // the whole string before passing it to the shell:
    std::string singleQuote("'");
    std::string safeStatus = SanitizeString(strMessage);
    safeStatus = singleQuote+safeStatus+singleQuote;
    ReplaceAll(strCmd, "%s", safeStatus);

    std::thread t(runCommand, strCmd);
    t.detach(); // thread runs free
#endif
}

void Chainstate::CheckForkWarningConditions()
{
    AssertLockHeld(cs_main);

    // Before we get past initial download, we cannot reliably alert about forks
    // (we assume we don't get stuck on a fork before finishing our initial sync)
    if (IsInitialBlockDownload()) {
        return;
    }

    if (m_chainman.m_best_invalid && m_chainman.m_best_invalid->nChainWork > m_chain.Tip()->nChainWork + (GetBlockProof(*m_chain.Tip()) * 6)) {
        LogPrintf("%s: Warning: Found invalid chain at least ~6 blocks longer than our best chain.\nChain state database corruption likely.\n", __func__);
        SetfLargeWorkInvalidChainFound(true);
    } else {
        SetfLargeWorkInvalidChainFound(false);
    }
}

// Called both upon regular invalid block discovery *and* InvalidateBlock
void Chainstate::InvalidChainFound(CBlockIndex* pindexNew)
{
    AssertLockHeld(cs_main);
    if (!m_chainman.m_best_invalid || pindexNew->nChainWork > m_chainman.m_best_invalid->nChainWork) {
        m_chainman.m_best_invalid = pindexNew;
    }
    if (m_chainman.m_best_header != nullptr && m_chainman.m_best_header->GetAncestor(pindexNew->nHeight) == pindexNew) {
        m_chainman.m_best_header = m_chain.Tip();
    }

    LogPrintf("%s: invalid block=%s  height=%d  log2_work=%f  date=%s\n", __func__,
      pindexNew->GetBlockHash().ToString(), pindexNew->nHeight,
      log(pindexNew->nChainWork.getdouble())/log(2.0), FormatISO8601DateTime(pindexNew->GetBlockTime()));
    CBlockIndex *tip = m_chain.Tip();
    assert (tip);
    LogPrintf("%s:  current best=%s  height=%d  log2_work=%f  date=%s\n", __func__,
      tip->GetBlockHash().ToString(), m_chain.Height(), log(tip->nChainWork.getdouble())/log(2.0),
      FormatISO8601DateTime(tip->GetBlockTime()));
    CheckForkWarningConditions();
}

// Same as InvalidChainFound, above, except not called directly from InvalidateBlock,
// which does its own setBlockIndexCandidates management.
void Chainstate::InvalidBlockFound(CBlockIndex* pindex, const BlockValidationState& state)
{
    AssertLockHeld(cs_main);
    if (state.GetResult() != BlockValidationResult::BLOCK_MUTATED) {
        pindex->nStatus |= BLOCK_FAILED_VALID;
        m_chainman.m_failed_blocks.insert(pindex);
        m_blockman.m_dirty_blockindex.insert(pindex);
        setBlockIndexCandidates.erase(pindex);
        InvalidChainFound(pindex);
    }
}

void UpdateCoins(const CTransaction& tx, CCoinsViewCache& inputs, CTxUndo &txundo, int nHeight)
{
    // mark inputs spent
    if (!tx.IsCoinBase()) {
        txundo.vprevout.reserve(tx.vin.size());
        for (const CTxIn &txin : tx.vin) {
            txundo.vprevout.emplace_back();
            bool is_spent = inputs.SpendCoin(txin.prevout, &txundo.vprevout.back());
            assert(is_spent);
        }
    }
    // add outputs
    AddCoins(inputs, tx, nHeight);
}

bool CScriptCheck::operator()() {
    const CScript &scriptSig = ptxTo->vin[nIn].scriptSig;
    const CScriptWitness *witness = &ptxTo->vin[nIn].scriptWitness;
    return VerifyScript(scriptSig, m_tx_out.scriptPubKey, witness, nFlags, CachingTransactionSignatureChecker(ptxTo, nIn, m_tx_out.nValue, cacheStore, *txdata), &error);
}

static CuckooCache::cache<uint256, SignatureCacheHasher> g_scriptExecutionCache;
static CSHA256 g_scriptExecutionCacheHasher;

bool InitScriptExecutionCache(size_t max_size_bytes)
{
    // Setup the salted hasher
    uint256 nonce = GetRandHash();
    // We want the nonce to be 64 bytes long to force the hasher to process
    // this chunk, which makes later hash computations more efficient. We
    // just write our 32-byte entropy twice to fill the 64 bytes.
    g_scriptExecutionCacheHasher.Write(nonce.begin(), 32);
    g_scriptExecutionCacheHasher.Write(nonce.begin(), 32);

    auto setup_results = g_scriptExecutionCache.setup_bytes(max_size_bytes);
    if (!setup_results) return false;

    const auto [num_elems, approx_size_bytes] = *setup_results;
    LogPrintf("Using %zu MiB out of %zu MiB requested for script execution cache, able to store %zu elements\n",
              approx_size_bytes >> 20, max_size_bytes >> 20, num_elems);
    return true;
}

/**
 * Check whether all of this transaction's input scripts succeed.
 *
 * This involves ECDSA signature checks so can be computationally intensive. This function should
 * only be called after the cheap sanity checks in CheckTxInputs passed.
 *
 * If pvChecks is not nullptr, script checks are pushed onto it instead of being performed inline. Any
 * script checks which are not necessary (eg due to script execution cache hits) are, obviously,
 * not pushed onto pvChecks/run.
 *
 * Setting cacheSigStore/cacheFullScriptStore to false will remove elements from the corresponding cache
 * which are matched. This is useful for checking blocks where we will likely never need the cache
 * entry again.
 *
 * Note that we may set state.reason to NOT_STANDARD for extra soft-fork flags in flags, block-checking
 * callers should probably reset it to CONSENSUS in such cases.
 *
 * Non-static (and re-declared) in src/test/txvalidationcache_tests.cpp
 */
bool CheckInputScripts(const CTransaction& tx, TxValidationState& state,
                       const CCoinsViewCache& inputs, unsigned int flags, bool cacheSigStore,
                       bool cacheFullScriptStore, PrecomputedTransactionData& txdata,
                       std::vector<CScriptCheck>* pvChecks)
{
    if (tx.IsCoinBase()) return true;

    if (pvChecks) {
        pvChecks->reserve(tx.vin.size());
    }

    // First check if script executions have been cached with the same
    // flags. Note that this assumes that the inputs provided are
    // correct (ie that the transaction hash which is in tx's prevouts
    // properly commits to the scriptPubKey in the inputs view of that
    // transaction).
    uint256 hashCacheEntry;
    CSHA256 hasher = g_scriptExecutionCacheHasher;
    hasher.Write(tx.GetWitnessHash().begin(), 32).Write((unsigned char*)&flags, sizeof(flags)).Finalize(hashCacheEntry.begin());
    AssertLockHeld(cs_main); //TODO: Remove this requirement by making CuckooCache not require external locks
    if (g_scriptExecutionCache.contains(hashCacheEntry, !cacheFullScriptStore)) {
        return true;
    }

    if (!txdata.m_spent_outputs_ready) {
        std::vector<CTxOut> spent_outputs;
        spent_outputs.reserve(tx.vin.size());

        for (const auto& txin : tx.vin) {
            const COutPoint& prevout = txin.prevout;
            const Coin& coin = inputs.AccessCoin(prevout);
            assert(!coin.IsSpent());
            spent_outputs.emplace_back(coin.out);
        }
        txdata.Init(tx, std::move(spent_outputs));
    }
    assert(txdata.m_spent_outputs.size() == tx.vin.size());

    for (unsigned int i = 0; i < tx.vin.size(); i++) {

        // We very carefully only pass in things to CScriptCheck which
        // are clearly committed to by tx' witness hash. This provides
        // a sanity check that our caching is not introducing consensus
        // failures through additional data in, eg, the coins being
        // spent being checked as a part of CScriptCheck.

        // Verify signature
        CScriptCheck check(txdata.m_spent_outputs[i], tx, i, flags, cacheSigStore, &txdata);
        if (pvChecks) {
            pvChecks->push_back(CScriptCheck());
            check.swap(pvChecks->back());
        } else if (!check()) {
            if (flags & STANDARD_NOT_MANDATORY_VERIFY_FLAGS) {
                // Check whether the failure was caused by a
                // non-mandatory script verification check, such as
                // non-standard DER encodings or non-null dummy
                // arguments; if so, ensure we return NOT_STANDARD
                // instead of CONSENSUS to avoid downstream users
                // splitting the network between upgraded and
                // non-upgraded nodes by banning CONSENSUS-failing
                // data providers.
                CScriptCheck check2(txdata.m_spent_outputs[i], tx, i,
                        flags & ~STANDARD_NOT_MANDATORY_VERIFY_FLAGS, cacheSigStore, &txdata);
                if (check2())
                    return state.Invalid(TxValidationResult::TX_NOT_STANDARD, strprintf("non-mandatory-script-verify-flag (%s)", ScriptErrorString(check.GetScriptError())));
            }
            // MANDATORY flag failures correspond to
            // TxValidationResult::TX_CONSENSUS. Because CONSENSUS
            // failures are the most serious case of validation
            // failures, we may need to consider using
            // RECENT_CONSENSUS_CHANGE for any script failure that
            // could be due to non-upgraded nodes which we may want to
            // support, to avoid splitting the network (but this
            // depends on the details of how net_processing handles
            // such errors).
            return state.Invalid(TxValidationResult::TX_CONSENSUS, strprintf("mandatory-script-verify-flag-failed (%s)", ScriptErrorString(check.GetScriptError())));
        }
    }

    if (cacheFullScriptStore && !pvChecks) {
        // We executed all of the provided scripts, and were told to
        // cache the result. Do so now.
        g_scriptExecutionCache.insert(hashCacheEntry);
    }

    return true;
}

bool AbortNode(BlockValidationState& state, const std::string& strMessage, const bilingual_str& userMessage)
{
    AbortNode(strMessage, userMessage);
    return state.Error(strMessage);
}

/**
 * Restore the UTXO in a Coin at a given COutPoint
 * @param undo The Coin to be restored.
 * @param view The coins view to which to apply the changes.
 * @param out The out point that corresponds to the tx input.
 * @return A DisconnectResult as an int
 */
int ApplyTxInUndo(Coin&& undo, CCoinsViewCache& view, const COutPoint& out)
{
    bool fClean = true;

    if (view.HaveCoin(out)) fClean = false; // overwriting transaction output

    if (undo.nHeight == 0) {
        // Missing undo metadata (height and coinbase). Older versions included this
        // information only in undo records for the last spend of a transactions'
        // outputs. This implies that it must be present for some other output of the same tx.
        const Coin& alternate = AccessByTxid(view, out.hash);
        if (!alternate.IsSpent()) {
            undo.nHeight = alternate.nHeight;
            undo.fCoinBase = alternate.fCoinBase;
        } else {
            return DISCONNECT_FAILED; // adding output for transaction without known metadata
        }
    }
    // If the coin already exists as an unspent coin in the cache, then the
    // possible_overwrite parameter to AddCoin must be set to true. We have
    // already checked whether an unspent coin exists above using HaveCoin, so
    // we don't need to guess. When fClean is false, an unspent coin already
    // existed and it is an overwrite.
    view.AddCoin(out, std::move(undo), !fClean);

    return fClean ? DISCONNECT_OK : DISCONNECT_UNCLEAN;
}

/** Undo the effects of this block (with given index) on the UTXO set represented by coins.
 *  When FAILED is returned, view is left in an indeterminate state. */
DisconnectResult Chainstate::DisconnectBlock(const CBlock& block, const CBlockIndex* pindex, CCoinsViewCache& view, std::set<valtype>& unexpiredNames)
{
    AssertLockHeld(::cs_main);
    bool fClean = true;

    CBlockUndo blockUndo;
    if (!UndoReadFromDisk(blockUndo, pindex)) {
        error("DisconnectBlock(): failure reading undo data");
        return DISCONNECT_FAILED;
    }

    if (blockUndo.vtxundo.size() + 1 != block.vtx.size()) {
        error("DisconnectBlock(): block and undo data inconsistent");
        return DISCONNECT_FAILED;
    }

<<<<<<< HEAD
    /* Undo name expirations.  We use nHeight+1 here in sync with
       the call to ExpireNames, because that's the height at which a
       possible name_update could be (thus it counts for spendability
       of the name).  This is done first to match the order
       in which names are expired when connecting blocks.  */
    if (!UnexpireNames (pindex->nHeight + 1, blockUndo, view, unexpiredNames))
      fClean = false;
=======
    // Ignore blocks that contain transactions which are 'overwritten' by later transactions,
    // unless those are already completely spent.
    // See https://github.com/bitcoin/bitcoin/issues/22596 for additional information.
    // Note: the blocks specified here are different than the ones used in ConnectBlock because DisconnectBlock
    // unwinds the blocks in reverse. As a result, the inconsistency is not discovered until the earlier
    // blocks with the duplicate coinbase transactions are disconnected.
    bool fEnforceBIP30 = !((pindex->nHeight==91722 && pindex->GetBlockHash() == uint256S("0x00000000000271a2dc26e7667f8419f2e15416dc6955e5a6c6cdf3f2574dd08e")) ||
                           (pindex->nHeight==91812 && pindex->GetBlockHash() == uint256S("0x00000000000af0aed4792b1acee3d966af36cf5def14935db8de83d6f9306f2f")));
>>>>>>> 0350e740

    // undo transactions in reverse order
    for (int i = block.vtx.size() - 1; i >= 0; i--) {
        const CTransaction &tx = *(block.vtx[i]);
        uint256 hash = tx.GetHash();
        bool is_coinbase = tx.IsCoinBase();
        bool is_bip30_exception = (is_coinbase && !fEnforceBIP30);

        // Check that all outputs are available and match the outputs in the block itself
        // exactly.
        for (size_t o = 0; o < tx.vout.size(); o++) {
            if (!tx.vout[o].scriptPubKey.IsUnspendable()) {
                COutPoint out(hash, o);
                Coin coin;
                bool is_spent = view.SpendCoin(out, &coin);
                if (!is_spent || tx.vout[o] != coin.out || pindex->nHeight != coin.nHeight || is_coinbase != coin.fCoinBase) {
<<<<<<< HEAD
                    /* This may be due to a historic bug.  For them, some names
                       are marked immediately as unspendable.  They fail this check
                       when undoing, thus ignore them here.  */
                    CChainParams::BugType type;
                    if (!Params ().IsHistoricBug (tx.GetHash (), pindex->nHeight, type) || type != CChainParams::BUG_FULLY_IGNORE) {
=======
                    if (!is_bip30_exception) {
>>>>>>> 0350e740
                        fClean = false; // transaction output mismatch
                    }
                }
            }
        }

        // restore inputs
        if (i > 0) { // not coinbases
            CTxUndo &txundo = blockUndo.vtxundo[i-1];
            if (txundo.vprevout.size() != tx.vin.size()) {
                error("DisconnectBlock(): transaction and undo data inconsistent");
                return DISCONNECT_FAILED;
            }
            for (unsigned int j = tx.vin.size(); j > 0;) {
                --j;
                const COutPoint& out = tx.vin[j].prevout;
                int res = ApplyTxInUndo(std::move(txundo.vprevout[j]), view, out);
                if (res == DISCONNECT_FAILED) return DISCONNECT_FAILED;
                fClean = fClean && res != DISCONNECT_UNCLEAN;
            }
            // At this point, all of txundo.vprevout should have been moved out.
        }
    }

    // undo name operations in reverse order
    std::vector<CNameTxUndo>::const_reverse_iterator nameUndoIter;
    for (nameUndoIter = blockUndo.vnameundo.rbegin ();
         nameUndoIter != blockUndo.vnameundo.rend (); ++nameUndoIter)
      nameUndoIter->apply (view);

    // move best block pointer to prevout block
    view.SetBestBlock(pindex->pprev->GetBlockHash());

    return fClean ? DISCONNECT_OK : DISCONNECT_UNCLEAN;
}

static CCheckQueue<CScriptCheck> scriptcheckqueue(128);

void StartScriptCheckWorkerThreads(int threads_num)
{
    scriptcheckqueue.StartWorkerThreads(threads_num);
}

void StopScriptCheckWorkerThreads()
{
    scriptcheckqueue.StopWorkerThreads();
}

/**
 * Threshold condition checker that triggers when unknown versionbits are seen on the network.
 */
class WarningBitsConditionChecker : public AbstractThresholdConditionChecker
{
private:
    const ChainstateManager& m_chainman;
    int m_bit;

public:
    explicit WarningBitsConditionChecker(const ChainstateManager& chainman, int bit) : m_chainman{chainman}, m_bit(bit) {}

    int64_t BeginTime(const Consensus::Params& params) const override { return 0; }
    int64_t EndTime(const Consensus::Params& params) const override { return std::numeric_limits<int64_t>::max(); }
    int Period(const Consensus::Params& params) const override { return params.nMinerConfirmationWindow; }
    int Threshold(const Consensus::Params& params) const override { return params.nRuleChangeActivationThreshold; }

    bool Condition(const CBlockIndex* pindex, const Consensus::Params& params) const override
    {
        return pindex->nHeight >= params.MinBIP9WarningHeight &&
               ((pindex->nVersion & VERSIONBITS_TOP_MASK) == VERSIONBITS_TOP_BITS) &&
               ((pindex->nVersion >> m_bit) & 1) != 0 &&
               ((m_chainman.m_versionbitscache.ComputeBlockVersion(pindex->pprev, params) >> m_bit) & 1) == 0;
    }
};

static std::array<ThresholdConditionCache, VERSIONBITS_NUM_BITS> warningcache GUARDED_BY(cs_main);

static unsigned int GetBlockScriptFlags(const CBlockIndex& block_index, const ChainstateManager& chainman)
{
    const Consensus::Params& consensusparams = chainman.GetConsensus();

    uint32_t flags{SCRIPT_VERIFY_NONE};

    /* We allow overriding flags with exceptions, in case a few historical
       blocks violate a softfork that got activated later, and which we want
       to otherwise enforce unconditionally.  For now, there are no
       flags enforced unconditionally, though.  */
    const auto it{consensusparams.script_flag_exceptions.find(*Assert(block_index.phashBlock))};
    if (it != consensusparams.script_flag_exceptions.end()) {
        flags = it->second;
    }

    if (DeploymentActiveAt(block_index, chainman, Consensus::DEPLOYMENT_P2SH)) {
        flags |= SCRIPT_VERIFY_P2SH;
    }

    // Enforce the DERSIG (BIP66) rule
    if (DeploymentActiveAt(block_index, chainman, Consensus::DEPLOYMENT_DERSIG)) {
        flags |= SCRIPT_VERIFY_DERSIG;
    }

    // Enforce CHECKLOCKTIMEVERIFY (BIP65)
    if (DeploymentActiveAt(block_index, chainman, Consensus::DEPLOYMENT_CLTV)) {
        flags |= SCRIPT_VERIFY_CHECKLOCKTIMEVERIFY;
    }

    // Enforce CHECKSEQUENCEVERIFY (BIP112)
    if (DeploymentActiveAt(block_index, chainman, Consensus::DEPLOYMENT_CSV)) {
        flags |= SCRIPT_VERIFY_CHECKSEQUENCEVERIFY;
    }

    // Enforce Taproot (BIP340-BIP342)
    if (DeploymentActiveAt(block_index, chainman, Consensus::DEPLOYMENT_TAPROOT)) {
        flags |= SCRIPT_VERIFY_TAPROOT;
        flags |= SCRIPT_VERIFY_NAMES_LONG_SALT;
    }

    // Enforce BIP147 NULLDUMMY (activated simultaneously with segwit)
    if (DeploymentActiveAt(block_index, chainman, Consensus::DEPLOYMENT_SEGWIT)) {
        flags |= SCRIPT_VERIFY_NULLDUMMY;
        flags |= SCRIPT_VERIFY_WITNESS;
    }

    return flags;
}


static SteadyClock::duration time_check{};
static SteadyClock::duration time_forks{};
static SteadyClock::duration time_connect{};
static SteadyClock::duration time_verify{};
static SteadyClock::duration time_undo{};
static SteadyClock::duration time_index{};
static SteadyClock::duration time_total{};
static int64_t num_blocks_total = 0;

/** Apply the effects of this block (with given index) on the UTXO set represented by coins.
 *  Validity checks that depend on the UTXO set are also done; ConnectBlock()
 *  can fail if those validity checks fail (among other reasons). */
bool Chainstate::ConnectBlock(const CBlock& block, BlockValidationState& state, CBlockIndex* pindex,
                              CCoinsViewCache& view,
                              std::set<valtype>& expiredNames,
                              bool fJustCheck)
{
    AssertLockHeld(cs_main);
    assert(pindex);

    uint256 block_hash{block.GetHash()};
    assert(*pindex->phashBlock == block_hash);

    const auto time_start{SteadyClock::now()};

    // Check it again in case a previous version let a bad block in
    // NOTE: We don't currently (re-)invoke ContextualCheckBlock() or
    // ContextualCheckBlockHeader() here. This means that if we add a new
    // consensus rule that is enforced in one of those two functions, then we
    // may have let in a block that violates the rule prior to updating the
    // software, and we would NOT be enforcing the rule here. Fully solving
    // upgrade from one software version to the next after a consensus rule
    // change is potentially tricky and issue-specific (see NeedsRedownload()
    // for one approach that was used for BIP 141 deployment).
    // Also, currently the rule against blocks more than 2 hours in the future
    // is enforced in ContextualCheckBlockHeader(); we wouldn't want to
    // re-enforce that rule here (at least until we make it impossible for
    // m_adjusted_time_callback() to go backward).
    if (!CheckBlock(block, state, m_params.GetConsensus(), !fJustCheck, !fJustCheck)) {
        if (state.GetResult() == BlockValidationResult::BLOCK_MUTATED) {
            // We don't write down blocks to disk if they may have been
            // corrupted, so this should be impossible unless we're having hardware
            // problems.
            return AbortNode(state, "Corrupt block found indicating potential hardware failure; shutting down");
        }
        return error("%s: Consensus::CheckBlock: %s", __func__, state.ToString());
    }

    // verify that the view's current state corresponds to the previous block
    uint256 hashPrevBlock = pindex->pprev == nullptr ? uint256() : pindex->pprev->GetBlockHash();
    assert(hashPrevBlock == view.GetBestBlock());

    num_blocks_total++;

    // Special case for the genesis block, skipping connection of its transactions
    // (its coinbase is unspendable)
    if (block_hash == m_params.GetConsensus().hashGenesisBlock) {
        if (!fJustCheck)
            view.SetBestBlock(pindex->GetBlockHash());
        return true;
    }

    bool fScriptChecks = true;
    if (!hashAssumeValid.IsNull()) {
        // We've been configured with the hash of a block which has been externally verified to have a valid history.
        // A suitable default value is included with the software and updated from time to time.  Because validity
        //  relative to a piece of software is an objective fact these defaults can be easily reviewed.
        // This setting doesn't force the selection of any particular chain but makes validating some faster by
        //  effectively caching the result of part of the verification.
        BlockMap::const_iterator  it = m_blockman.m_block_index.find(hashAssumeValid);
        if (it != m_blockman.m_block_index.end()) {
            if (it->second.GetAncestor(pindex->nHeight) == pindex &&
                m_chainman.m_best_header->GetAncestor(pindex->nHeight) == pindex &&
                m_chainman.m_best_header->nChainWork >= nMinimumChainWork) {
                // This block is a member of the assumed verified chain and an ancestor of the best header.
                // Script verification is skipped when connecting blocks under the
                // assumevalid block. Assuming the assumevalid block is valid this
                // is safe because block merkle hashes are still computed and checked,
                // Of course, if an assumed valid block is invalid due to false scriptSigs
                // this optimization would allow an invalid chain to be accepted.
                // The equivalent time check discourages hash power from extorting the network via DOS attack
                //  into accepting an invalid block through telling users they must manually set assumevalid.
                //  Requiring a software change or burying the invalid block, regardless of the setting, makes
                //  it hard to hide the implication of the demand.  This also avoids having release candidates
                //  that are hardly doing any signature verification at all in testing without having to
                //  artificially set the default assumed verified block further back.
                // The test against nMinimumChainWork prevents the skipping when denied access to any chain at
                //  least as good as the expected chain.
                fScriptChecks = (GetBlockProofEquivalentTime(*m_chainman.m_best_header, *pindex, *m_chainman.m_best_header, m_params.GetConsensus()) <= 60 * 60 * 24 * 7 * 2);
            }
        }
    }

    const auto time_1{SteadyClock::now()};
    time_check += time_1 - time_start;
    LogPrint(BCLog::BENCH, "    - Sanity checks: %.2fms [%.2fs (%.2fms/blk)]\n",
             Ticks<MillisecondsDouble>(time_1 - time_start),
             Ticks<SecondsDouble>(time_check),
             Ticks<MillisecondsDouble>(time_check) / num_blocks_total);

    // Do not allow blocks that contain transactions which 'overwrite' older transactions,
    // unless those are already completely spent.
    // If such overwrites are allowed, coinbases and transactions depending upon those
    // can be duplicated to remove the ability to spend the first instance -- even after
    // being sent to another address.
    // See BIP30, CVE-2012-1909, and http://r6.ca/blog/20120206T005236Z.html for more information.
    // FIXME: Enable strict check after appropriate fork.
    bool fEnforceBIP30 = (!pindex->phashBlock) || // Enforce on CreateNewBlock invocations which don't have a hash.
                          !(true);
    assert(pindex->pprev);

    if (fEnforceBIP30) {
        for (const auto& tx : block.vtx) {
            for (size_t o = 0; o < tx->vout.size(); o++) {
                if (view.HaveCoin(COutPoint(tx->GetHash(), o))) {
                    LogPrintf("ERROR: ConnectBlock(): tried to overwrite transaction\n");
                    return state.Invalid(BlockValidationResult::BLOCK_CONSENSUS, "bad-txns-BIP30");
                }
            }
        }
    }

    // Enforce BIP68 (sequence locks)
    int nLockTimeFlags = 0;
    if (DeploymentActiveAt(*pindex, m_chainman, Consensus::DEPLOYMENT_CSV)) {
        nLockTimeFlags |= LOCKTIME_VERIFY_SEQUENCE;
    }

    // Get the script flags for this block
    unsigned int flags{GetBlockScriptFlags(*pindex, m_chainman)};

    const auto time_2{SteadyClock::now()};
    time_forks += time_2 - time_1;
    LogPrint(BCLog::BENCH, "    - Fork checks: %.2fms [%.2fs (%.2fms/blk)]\n",
             Ticks<MillisecondsDouble>(time_2 - time_1),
             Ticks<SecondsDouble>(time_forks),
             Ticks<MillisecondsDouble>(time_forks) / num_blocks_total);

    CBlockUndo blockundo;

    // Precomputed transaction data pointers must not be invalidated
    // until after `control` has run the script checks (potentially
    // in multiple threads). Preallocate the vector size so a new allocation
    // doesn't invalidate pointers into the vector, and keep txsdata in scope
    // for as long as `control`.
    CCheckQueueControl<CScriptCheck> control(fScriptChecks && g_parallel_script_checks ? &scriptcheckqueue : nullptr);
    std::vector<PrecomputedTransactionData> txsdata(block.vtx.size());

    std::vector<int> prevheights;
    CAmount nFees = 0;
    int nInputs = 0;
    int64_t nSigOpsCost = 0;
    blockundo.vtxundo.reserve(block.vtx.size() - 1);
    for (unsigned int i = 0; i < block.vtx.size(); i++)
    {
        const CTransaction &tx = *(block.vtx[i]);

        nInputs += tx.vin.size();

        if (!tx.IsCoinBase())
        {
            CAmount txfee = 0;
            TxValidationState tx_state;
            if (!Consensus::CheckTxInputs(tx, tx_state, view, pindex->nHeight, flags, txfee)) {
                // Any transaction validation failure in ConnectBlock is a block consensus failure
                state.Invalid(BlockValidationResult::BLOCK_CONSENSUS,
                            tx_state.GetRejectReason(), tx_state.GetDebugMessage());
                return error("%s: Consensus::CheckTxInputs: %s, %s", __func__, tx.GetHash().ToString(), state.ToString());
            }
            nFees += txfee;
            if (!MoneyRange(nFees)) {
                LogPrintf("ERROR: %s: accumulated fee in the block out of range.\n", __func__);
                return state.Invalid(BlockValidationResult::BLOCK_CONSENSUS, "bad-txns-accumulated-fee-outofrange");
            }

            // Check that transaction is BIP68 final
            // BIP68 lock checks (as opposed to nLockTime checks) must
            // be in ConnectBlock because they require the UTXO set
            prevheights.resize(tx.vin.size());
            for (size_t j = 0; j < tx.vin.size(); j++) {
                prevheights[j] = view.AccessCoin(tx.vin[j].prevout).nHeight;
            }

            if (!SequenceLocks(tx, nLockTimeFlags, prevheights, *pindex)) {
                LogPrintf("ERROR: %s: contains a non-BIP68-final transaction\n", __func__);
                return state.Invalid(BlockValidationResult::BLOCK_CONSENSUS, "bad-txns-nonfinal");
            }
        }

        // GetTransactionSigOpCost counts 3 types of sigops:
        // * legacy (always)
        // * p2sh (when P2SH enabled in flags and excludes coinbase)
        // * witness (when witness enabled in flags and excludes coinbase)
        nSigOpsCost += GetTransactionSigOpCost(tx, view, flags);
        if (nSigOpsCost > MAX_BLOCK_SIGOPS_COST) {
            LogPrintf("ERROR: ConnectBlock(): too many sigops\n");
            return state.Invalid(BlockValidationResult::BLOCK_CONSENSUS, "bad-blk-sigops");
        }

        if (!tx.IsCoinBase())
        {
            std::vector<CScriptCheck> vChecks;
            bool fCacheResults = fJustCheck; /* Don't cache results if we're actually connecting blocks (still consult the cache, though) */
            TxValidationState tx_state;
            if (fScriptChecks && !CheckInputScripts(tx, tx_state, view, flags, fCacheResults, fCacheResults, txsdata[i], g_parallel_script_checks ? &vChecks : nullptr)) {
                // Any transaction validation failure in ConnectBlock is a block consensus failure
                state.Invalid(BlockValidationResult::BLOCK_CONSENSUS,
                              tx_state.GetRejectReason(), tx_state.GetDebugMessage());
                return error("ConnectBlock(): CheckInputScripts on %s failed with %s",
                    tx.GetHash().ToString(), state.ToString());
            }
            control.Add(vChecks);
        }

        CTxUndo undoDummy;
        if (i > 0) {
            blockundo.vtxundo.push_back(CTxUndo());
        }
        UpdateCoins(tx, view, i == 0 ? undoDummy : blockundo.vtxundo.back(), pindex->nHeight);
        ApplyNameTransaction(tx, pindex->nHeight, view, blockundo);
    }
    const auto time_3{SteadyClock::now()};
    time_connect += time_3 - time_2;
    LogPrint(BCLog::BENCH, "      - Connect %u transactions: %.2fms (%.3fms/tx, %.3fms/txin) [%.2fs (%.2fms/blk)]\n", (unsigned)block.vtx.size(),
             Ticks<MillisecondsDouble>(time_3 - time_2), Ticks<MillisecondsDouble>(time_3 - time_2) / block.vtx.size(),
             nInputs <= 1 ? 0 : Ticks<MillisecondsDouble>(time_3 - time_2) / (nInputs - 1),
             Ticks<SecondsDouble>(time_connect),
             Ticks<MillisecondsDouble>(time_connect) / num_blocks_total);

    CAmount blockReward = nFees + GetBlockSubsidy(pindex->nHeight, m_params.GetConsensus());
    if (block.vtx[0]->GetValueOut() > blockReward) {
        LogPrintf("ERROR: ConnectBlock(): coinbase pays too much (actual=%d vs limit=%d)\n", block.vtx[0]->GetValueOut(), blockReward);
        return state.Invalid(BlockValidationResult::BLOCK_CONSENSUS, "bad-cb-amount");
    }

    if (!control.Wait()) {
        LogPrintf("ERROR: %s: CheckQueue failed\n", __func__);
        return state.Invalid(BlockValidationResult::BLOCK_CONSENSUS, "block-validation-failed");
    }
    const auto time_4{SteadyClock::now()};
    time_verify += time_4 - time_2;
    LogPrint(BCLog::BENCH, "    - Verify %u txins: %.2fms (%.3fms/txin) [%.2fs (%.2fms/blk)]\n", nInputs - 1,
             Ticks<MillisecondsDouble>(time_4 - time_2),
             nInputs <= 1 ? 0 : Ticks<MillisecondsDouble>(time_4 - time_2) / (nInputs - 1),
             Ticks<SecondsDouble>(time_verify),
             Ticks<MillisecondsDouble>(time_verify) / num_blocks_total);

    if (fJustCheck)
        return true;

    /* Remove expired names from the UTXO set.  They become permanently
       unspendable.  Note that we use nHeight+1 here because a possible
       spending transaction would be at least at that height.  This has
       to be done after checking the transactions themselves, because
       spending a name would still be valid in the current block.  */
    if (!ExpireNames(pindex->nHeight + 1, view, blockundo, expiredNames))
        return error("%s : ExpireNames failed", __func__);

    if (!m_blockman.WriteUndoDataForBlock(blockundo, state, pindex, m_params)) {
        return false;
    }

    const auto time_5{SteadyClock::now()};
    time_undo += time_5 - time_4;
    LogPrint(BCLog::BENCH, "    - Write undo data: %.2fms [%.2fs (%.2fms/blk)]\n",
             Ticks<MillisecondsDouble>(time_5 - time_4),
             Ticks<SecondsDouble>(time_undo),
             Ticks<MillisecondsDouble>(time_undo) / num_blocks_total);

    if (!pindex->IsValid(BLOCK_VALID_SCRIPTS)) {
        pindex->RaiseValidity(BLOCK_VALID_SCRIPTS);
        m_blockman.m_dirty_blockindex.insert(pindex);
    }

    // add this block to the view's block chain
    view.SetBestBlock(pindex->GetBlockHash());

    const auto time_6{SteadyClock::now()};
    time_index += time_6 - time_5;
    LogPrint(BCLog::BENCH, "    - Index writing: %.2fms [%.2fs (%.2fms/blk)]\n",
             Ticks<MillisecondsDouble>(time_6 - time_5),
             Ticks<SecondsDouble>(time_index),
             Ticks<MillisecondsDouble>(time_index) / num_blocks_total);

    TRACE6(validation, block_connected,
        block_hash.data(),
        pindex->nHeight,
        block.vtx.size(),
        nInputs,
        nSigOpsCost,
        time_5 - time_start // in microseconds (µs)
    );

    return true;
}

CoinsCacheSizeState Chainstate::GetCoinsCacheSizeState()
{
    AssertLockHeld(::cs_main);
    return this->GetCoinsCacheSizeState(
        m_coinstip_cache_size_bytes,
        m_mempool ? m_mempool->m_max_size_bytes : 0);
}

CoinsCacheSizeState Chainstate::GetCoinsCacheSizeState(
    size_t max_coins_cache_size_bytes,
    size_t max_mempool_size_bytes)
{
    AssertLockHeld(::cs_main);
    const int64_t nMempoolUsage = m_mempool ? m_mempool->DynamicMemoryUsage() : 0;
    int64_t cacheSize = CoinsTip().DynamicMemoryUsage();
    int64_t nTotalSpace =
        max_coins_cache_size_bytes + std::max<int64_t>(int64_t(max_mempool_size_bytes) - nMempoolUsage, 0);

    //! No need to periodic flush if at least this much space still available.
    static constexpr int64_t MAX_BLOCK_COINSDB_USAGE_BYTES = 10 * 1024 * 1024;  // 10MB
    int64_t large_threshold =
        std::max((9 * nTotalSpace) / 10, nTotalSpace - MAX_BLOCK_COINSDB_USAGE_BYTES);

    if (cacheSize > nTotalSpace) {
        LogPrintf("Cache size (%s) exceeds total space (%s)\n", cacheSize, nTotalSpace);
        return CoinsCacheSizeState::CRITICAL;
    } else if (cacheSize > large_threshold) {
        return CoinsCacheSizeState::LARGE;
    }
    return CoinsCacheSizeState::OK;
}

bool Chainstate::FlushStateToDisk(
    BlockValidationState &state,
    FlushStateMode mode,
    int nManualPruneHeight)
{
    LOCK(cs_main);
    assert(this->CanFlushToDisk());
    static std::chrono::microseconds nLastWrite{0};
    static std::chrono::microseconds nLastFlush{0};
    std::set<int> setFilesToPrune;
    bool full_flush_completed = false;

    const size_t coins_count = CoinsTip().GetCacheSize();
    const size_t coins_mem_usage = CoinsTip().DynamicMemoryUsage();

    try {
    {
        bool fFlushForPrune = false;
        bool fDoFullFlush = false;

        CoinsCacheSizeState cache_state = GetCoinsCacheSizeState();
        LOCK(m_blockman.cs_LastBlockFile);
        if (fPruneMode && (m_blockman.m_check_for_pruning || nManualPruneHeight > 0) && !fReindex) {
            // make sure we don't prune above any of the prune locks bestblocks
            // pruning is height-based
            int last_prune{m_chain.Height()}; // last height we can prune
            std::optional<std::string> limiting_lock; // prune lock that actually was the limiting factor, only used for logging

            for (const auto& prune_lock : m_blockman.m_prune_locks) {
                if (prune_lock.second.height_first == std::numeric_limits<int>::max()) continue;
                // Remove the buffer and one additional block here to get actual height that is outside of the buffer
                const int lock_height{prune_lock.second.height_first - PRUNE_LOCK_BUFFER - 1};
                last_prune = std::max(1, std::min(last_prune, lock_height));
                if (last_prune == lock_height) {
                    limiting_lock = prune_lock.first;
                }
            }

            if (limiting_lock) {
                LogPrint(BCLog::PRUNE, "%s limited pruning to height %d\n", limiting_lock.value(), last_prune);
            }

            if (nManualPruneHeight > 0) {
                LOG_TIME_MILLIS_WITH_CATEGORY("find files to prune (manual)", BCLog::BENCH);

                m_blockman.FindFilesToPruneManual(setFilesToPrune, std::min(last_prune, nManualPruneHeight), m_chain.Height());
            } else {
                LOG_TIME_MILLIS_WITH_CATEGORY("find files to prune", BCLog::BENCH);

                m_blockman.FindFilesToPrune(setFilesToPrune, m_params.PruneAfterHeight(), m_chain.Height(), last_prune, IsInitialBlockDownload());
                m_blockman.m_check_for_pruning = false;
            }
            if (!setFilesToPrune.empty()) {
                fFlushForPrune = true;
                if (!m_blockman.m_have_pruned) {
                    m_blockman.m_block_tree_db->WriteFlag("prunedblockfiles", true);
                    m_blockman.m_have_pruned = true;
                }
            }
        }
        const auto nNow = GetTime<std::chrono::microseconds>();
        // Avoid writing/flushing immediately after startup.
        if (nLastWrite.count() == 0) {
            nLastWrite = nNow;
        }
        if (nLastFlush.count() == 0) {
            nLastFlush = nNow;
        }
        // The cache is large and we're within 10% and 10 MiB of the limit, but we have time now (not in the middle of a block processing).
        bool fCacheLarge = mode == FlushStateMode::PERIODIC && cache_state >= CoinsCacheSizeState::LARGE;
        // The cache is over the limit, we have to write now.
        bool fCacheCritical = mode == FlushStateMode::IF_NEEDED && cache_state >= CoinsCacheSizeState::CRITICAL;
        // It's been a while since we wrote the block index to disk. Do this frequently, so we don't need to redownload after a crash.
        bool fPeriodicWrite = mode == FlushStateMode::PERIODIC && nNow > nLastWrite + DATABASE_WRITE_INTERVAL;
        // It's been very long since we flushed the cache. Do this infrequently, to optimize cache usage.
        bool fPeriodicFlush = mode == FlushStateMode::PERIODIC && nNow > nLastFlush + DATABASE_FLUSH_INTERVAL;
        // Combine all conditions that result in a full cache flush.
        fDoFullFlush = (mode == FlushStateMode::ALWAYS) || fCacheLarge || fCacheCritical || fPeriodicFlush || fFlushForPrune;
        // Write blocks and block index to disk.
        if (fDoFullFlush || fPeriodicWrite) {
            // Ensure we can write block index
            if (!CheckDiskSpace(gArgs.GetBlocksDirPath())) {
                return AbortNode(state, "Disk space is too low!", _("Disk space is too low!"));
            }
            {
                LOG_TIME_MILLIS_WITH_CATEGORY("write block and undo data to disk", BCLog::BENCH);

                // First make sure all block and undo data is flushed to disk.
                m_blockman.FlushBlockFile();
            }

            // Then update all block file information (which may refer to block and undo files).
            {
                LOG_TIME_MILLIS_WITH_CATEGORY("write block index to disk", BCLog::BENCH);

                if (!m_blockman.WriteBlockIndexDB()) {
                    return AbortNode(state, "Failed to write to block index database");
                }
            }
            // Finally remove any pruned files
            if (fFlushForPrune) {
                LOG_TIME_MILLIS_WITH_CATEGORY("unlink pruned files", BCLog::BENCH);

                UnlinkPrunedFiles(setFilesToPrune);
            }
            nLastWrite = nNow;
        }
        // Flush best chain related state. This can only be done if the blocks / block index write was also done.
        if (fDoFullFlush && !CoinsTip().GetBestBlock().IsNull()) {
            LOG_TIME_MILLIS_WITH_CATEGORY(strprintf("write coins cache to disk (%d coins, %.2fkB)",
                coins_count, coins_mem_usage / 1000), BCLog::BENCH);

            // Typical Coin structures on disk are around 48 bytes in size.
            // Pushing a new one to the database can cause it to be written
            // twice (once in the log, and once in the tables). This is already
            // an overestimation, as most will delete an existing entry or
            // overwrite one. Still, use a conservative safety factor of 2.
            if (!CheckDiskSpace(gArgs.GetDataDirNet(), 48 * 2 * 2 * CoinsTip().GetCacheSize())) {
                return AbortNode(state, "Disk space is too low!", _("Disk space is too low!"));
            }
            // Flush the chainstate (which may refer to block index entries).
            if (!CoinsTip().Flush())
                return AbortNode(state, "Failed to write to coin database");
            nLastFlush = nNow;
            full_flush_completed = true;
            TRACE5(utxocache, flush,
                   (int64_t)(GetTimeMicros() - nNow.count()), // in microseconds (µs)
                   (uint32_t)mode,
                   (uint64_t)coins_count,
                   (uint64_t)coins_mem_usage,
                   (bool)fFlushForPrune);
        }
    }
    if (full_flush_completed) {
        // Update best block in wallet (so we can detect restored wallets).
        GetMainSignals().ChainStateFlushed(m_chain.GetLocator());
    }
    } catch (const std::runtime_error& e) {
        return AbortNode(state, std::string("System error while flushing: ") + e.what());
    }
    return true;
}

void Chainstate::ForceFlushStateToDisk()
{
    BlockValidationState state;
    if (!this->FlushStateToDisk(state, FlushStateMode::ALWAYS)) {
        LogPrintf("%s: failed to flush state (%s)\n", __func__, state.ToString());
    }
}

void Chainstate::PruneAndFlush()
{
    BlockValidationState state;
    m_blockman.m_check_for_pruning = true;
    if (!this->FlushStateToDisk(state, FlushStateMode::NONE)) {
        LogPrintf("%s: failed to flush state (%s)\n", __func__, state.ToString());
    }
}

static void DoWarning(const bilingual_str& warning)
{
    static bool fWarned = false;
    SetMiscWarning(warning);
    if (!fWarned) {
        AlertNotify(warning.original);
        fWarned = true;
    }
}

/** Private helper function that concatenates warning messages. */
static void AppendWarning(bilingual_str& res, const bilingual_str& warn)
{
    if (!res.empty()) res += Untranslated(", ");
    res += warn;
}

static void UpdateTipLog(
    const CCoinsViewCache& coins_tip,
    const CBlockIndex* tip,
    const CChainParams& params,
    const std::string& func_name,
    const std::string& prefix,
    const std::string& warning_messages) EXCLUSIVE_LOCKS_REQUIRED(::cs_main)
{

    AssertLockHeld(::cs_main);
    LogPrintf("%s%s: new best=%s height=%d version=0x%08x log2_work=%f tx=%lu date='%s' progress=%f cache=%.1fMiB(%utxo)%s\n",
        prefix, func_name,
        tip->GetBlockHash().ToString(), tip->nHeight, tip->nVersion,
        log(tip->nChainWork.getdouble()) / log(2.0), (unsigned long)tip->nChainTx,
        FormatISO8601DateTime(tip->GetBlockTime()),
        GuessVerificationProgress(params.TxData(), tip),
        coins_tip.DynamicMemoryUsage() * (1.0 / (1 << 20)),
        coins_tip.GetCacheSize(),
        !warning_messages.empty() ? strprintf(" warning='%s'", warning_messages) : "");
}

void Chainstate::UpdateTip(const CBlockIndex* pindexNew)
{
    AssertLockHeld(::cs_main);
    const auto& coins_tip = this->CoinsTip();

    // The remainder of the function isn't relevant if we are not acting on
    // the active chainstate, so return if need be.
    if (this != &m_chainman.ActiveChainstate()) {
        // Only log every so often so that we don't bury log messages at the tip.
        constexpr int BACKGROUND_LOG_INTERVAL = 2000;
        if (pindexNew->nHeight % BACKGROUND_LOG_INTERVAL == 0) {
            UpdateTipLog(coins_tip, pindexNew, m_params, __func__, "[background validation] ", "");
        }
        return;
    }

    // New best block
    if (m_mempool) {
        m_mempool->AddTransactionsUpdated(1);
    }

    {
        LOCK(g_best_block_mutex);
        g_best_block = pindexNew->GetBlockHash();
        g_best_block_cv.notify_all();
    }

    bilingual_str warning_messages;
    if (!this->IsInitialBlockDownload()) {
        const CBlockIndex* pindex = pindexNew;
        for (int bit = 0; bit < VERSIONBITS_NUM_BITS; bit++) {
            WarningBitsConditionChecker checker(m_chainman, bit);
            ThresholdState state = checker.GetStateFor(pindex, m_params.GetConsensus(), warningcache.at(bit));
            if (state == ThresholdState::ACTIVE || state == ThresholdState::LOCKED_IN) {
                const bilingual_str warning = strprintf(_("Unknown new rules activated (versionbit %i)"), bit);
                if (state == ThresholdState::ACTIVE) {
                    DoWarning(warning);
                } else {
                    AppendWarning(warning_messages, warning);
                }
            }
        }
    }
    UpdateTipLog(coins_tip, pindexNew, m_params, __func__, "", warning_messages.original);
}

/** Disconnect m_chain's tip.
  * After calling, the mempool will be in an inconsistent state, with
  * transactions from disconnected blocks being added to disconnectpool.  You
  * should make the mempool consistent again by calling MaybeUpdateMempoolForReorg.
  * with cs_main held.
  *
  * If disconnectpool is nullptr, then no disconnected transactions are added to
  * disconnectpool (note that the caller is responsible for mempool consistency
  * in any case).
  */
bool Chainstate::DisconnectTip(BlockValidationState& state, DisconnectedBlockTransactions* disconnectpool)
{
    AssertLockHeld(cs_main);
    if (m_mempool) AssertLockHeld(m_mempool->cs);

    CBlockIndex *pindexDelete = m_chain.Tip();
    assert(pindexDelete);
    assert(pindexDelete->pprev);
    CheckNameDB (*this, true);
    // Read block from disk.
    std::shared_ptr<CBlock> pblock = std::make_shared<CBlock>();
    CBlock& block = *pblock;
    if (!ReadBlockFromDisk(block, pindexDelete, m_params.GetConsensus())) {
        return error("DisconnectTip(): Failed to read block");
    }
    // Apply the block atomically to the chain state.
<<<<<<< HEAD
    std::set<valtype> unexpiredNames;
    int64_t nStart = GetTimeMicros();
=======
    const auto time_start{SteadyClock::now()};
>>>>>>> 0350e740
    {
        CCoinsViewCache view(&CoinsTip());
        assert(view.GetBestBlock() == pindexDelete->GetBlockHash());
        if (DisconnectBlock(block, pindexDelete, view, unexpiredNames) != DISCONNECT_OK)
            return error("DisconnectTip(): DisconnectBlock %s failed", pindexDelete->GetBlockHash().ToString());
        bool flushed = view.Flush();
        assert(flushed);
    }
    LogPrint(BCLog::BENCH, "- Disconnect block: %.2fms\n",
             Ticks<MillisecondsDouble>(SteadyClock::now() - time_start));

    {
        // Prune locks that began at or after the tip should be moved backward so they get a chance to reorg
        const int max_height_first{pindexDelete->nHeight - 1};
        for (auto& prune_lock : m_blockman.m_prune_locks) {
            if (prune_lock.second.height_first <= max_height_first) continue;

            prune_lock.second.height_first = max_height_first;
            LogPrint(BCLog::PRUNE, "%s prune lock moved back to %d\n", prune_lock.first, max_height_first);
        }
    }

    // Write the chain state to disk, if necessary.
    if (!FlushStateToDisk(state, FlushStateMode::IF_NEEDED)) {
        return false;
    }

    // Fix the memool for conflicts due to unexpired names.
    if (m_mempool)
        m_mempool->removeUnexpireConflicts(unexpiredNames);

    if (disconnectpool && m_mempool) {
        // Save transactions to re-add to mempool at end of reorg
        for (auto it = block.vtx.rbegin(); it != block.vtx.rend(); ++it) {
            disconnectpool->addTransaction(*it);
        }
        while (disconnectpool->DynamicMemoryUsage() > MAX_DISCONNECTED_TX_POOL_SIZE * 1000) {
            // Drop the earliest entry, and remove its children from the mempool.
            auto it = disconnectpool->queuedTx.get<insertion_order>().begin();
            m_mempool->removeRecursive(**it, MemPoolRemovalReason::REORG);
            disconnectpool->removeEntry(it);
        }
    }

    m_chain.SetTip(*pindexDelete->pprev);

    UpdateTip(pindexDelete->pprev);
    CheckNameDB (*this, true);
    // Let wallets know transactions went from 1-confirmed to
    // 0-confirmed or conflicted:
    GetMainSignals().BlockDisconnected(pblock, pindexDelete);
    return true;
}

static SteadyClock::duration time_read_from_disk_total{};
static SteadyClock::duration time_connect_total{};
static SteadyClock::duration time_flush{};
static SteadyClock::duration time_chainstate{};
static SteadyClock::duration time_post_connect{};

struct PerBlockConnectTrace {
    CBlockIndex* pindex = nullptr;
    std::shared_ptr<const CBlock> pblock;
    PerBlockConnectTrace() = default;
};
/**
 * Used to track blocks whose transactions were applied to the UTXO state as a
 * part of a single ActivateBestChainStep call.
 *
 * This class is single-use, once you call GetBlocksConnected() you have to throw
 * it away and make a new one.
 */
class ConnectTrace {
private:
    std::vector<PerBlockConnectTrace> blocksConnected;

public:
    explicit ConnectTrace() : blocksConnected(1) {}

    void BlockConnected(CBlockIndex* pindex, std::shared_ptr<const CBlock> pblock) {
        assert(!blocksConnected.back().pindex);
        assert(pindex);
        assert(pblock);
        blocksConnected.back().pindex = pindex;
        blocksConnected.back().pblock = std::move(pblock);
        blocksConnected.emplace_back();
    }

    std::vector<PerBlockConnectTrace>& GetBlocksConnected() {
        // We always keep one extra block at the end of our list because
        // blocks are added after all the conflicted transactions have
        // been filled in. Thus, the last entry should always be an empty
        // one waiting for the transactions from the next block. We pop
        // the last entry here to make sure the list we return is sane.
        assert(!blocksConnected.back().pindex);
        blocksConnected.pop_back();
        return blocksConnected;
    }
};

/**
 * Connect a new block to m_chain. pblock is either nullptr or a pointer to a CBlock
 * corresponding to pindexNew, to bypass loading it again from disk.
 *
 * The block is added to connectTrace if connection succeeds.
 */
bool Chainstate::ConnectTip(BlockValidationState& state, CBlockIndex* pindexNew, const std::shared_ptr<const CBlock>& pblock, ConnectTrace& connectTrace, DisconnectedBlockTransactions& disconnectpool)
{
    AssertLockHeld(cs_main);
    if (m_mempool) AssertLockHeld(m_mempool->cs);

    assert(pindexNew->pprev == m_chain.Tip());
    CheckNameDB (*this, true);
    // Read block from disk.
    const auto time_1{SteadyClock::now()};
    std::shared_ptr<const CBlock> pthisBlock;
    if (!pblock) {
        std::shared_ptr<CBlock> pblockNew = std::make_shared<CBlock>();
        if (!ReadBlockFromDisk(*pblockNew, pindexNew, m_params.GetConsensus())) {
            return AbortNode(state, "Failed to read block");
        }
        pthisBlock = pblockNew;
    } else {
        LogPrint(BCLog::BENCH, "  - Using cached block\n");
        pthisBlock = pblock;
    }
    const CBlock& blockConnecting = *pthisBlock;
    // Apply the block atomically to the chain state.
<<<<<<< HEAD
    std::set<valtype> expiredNames;
    int64_t nTime2 = GetTimeMicros(); nTimeReadFromDiskTotal += nTime2 - nTime1;
    int64_t nTime3;
    LogPrint(BCLog::BENCH, "  - Load block from disk: %.2fms [%.2fs (%.2fms/blk)]\n", (nTime2 - nTime1) * MILLI, nTimeReadFromDiskTotal * MICRO, nTimeReadFromDiskTotal * MILLI / nBlocksTotal);
=======
    const auto time_2{SteadyClock::now()};
    time_read_from_disk_total += time_2 - time_1;
    SteadyClock::time_point time_3;
    LogPrint(BCLog::BENCH, "  - Load block from disk: %.2fms [%.2fs (%.2fms/blk)]\n",
             Ticks<MillisecondsDouble>(time_2 - time_1),
             Ticks<SecondsDouble>(time_read_from_disk_total),
             Ticks<MillisecondsDouble>(time_read_from_disk_total) / num_blocks_total);
>>>>>>> 0350e740
    {
        CCoinsViewCache view(&CoinsTip());
        bool rv = ConnectBlock(blockConnecting, state, pindexNew, view, expiredNames);
        GetMainSignals().BlockChecked(blockConnecting, state);
        if (!rv) {
            if (state.IsInvalid())
                InvalidBlockFound(pindexNew, state);
            return error("%s: ConnectBlock %s failed, %s", __func__, pindexNew->GetBlockHash().ToString(), state.ToString());
        }
        time_3 = SteadyClock::now();
        time_connect_total += time_3 - time_2;
        assert(num_blocks_total > 0);
        LogPrint(BCLog::BENCH, "  - Connect total: %.2fms [%.2fs (%.2fms/blk)]\n",
                 Ticks<MillisecondsDouble>(time_3 - time_2),
                 Ticks<SecondsDouble>(time_connect_total),
                 Ticks<MillisecondsDouble>(time_connect_total) / num_blocks_total);
        bool flushed = view.Flush();
        assert(flushed);
    }
    const auto time_4{SteadyClock::now()};
    time_flush += time_4 - time_3;
    LogPrint(BCLog::BENCH, "  - Flush: %.2fms [%.2fs (%.2fms/blk)]\n",
             Ticks<MillisecondsDouble>(time_4 - time_3),
             Ticks<SecondsDouble>(time_flush),
             Ticks<MillisecondsDouble>(time_flush) / num_blocks_total);
    // Write the chain state to disk, if necessary.
    if (!FlushStateToDisk(state, FlushStateMode::IF_NEEDED)) {
        return false;
    }
    const auto time_5{SteadyClock::now()};
    time_chainstate += time_5 - time_4;
    LogPrint(BCLog::BENCH, "  - Writing chainstate: %.2fms [%.2fs (%.2fms/blk)]\n",
             Ticks<MillisecondsDouble>(time_5 - time_4),
             Ticks<SecondsDouble>(time_chainstate),
             Ticks<MillisecondsDouble>(time_chainstate) / num_blocks_total);
    // Remove conflicting transactions from the mempool.;
    if (m_mempool) {
        m_mempool->removeForBlock(blockConnecting.vtx, pindexNew->nHeight);
        m_mempool->removeExpireConflicts(expiredNames);
        disconnectpool.removeForBlock(blockConnecting.vtx);
    }
    // Update m_chain & related variables.
    m_chain.SetTip(*pindexNew);
    UpdateTip(pindexNew);
    CheckNameDB (*this, false);

    const auto time_6{SteadyClock::now()};
    time_post_connect += time_6 - time_5;
    time_total += time_6 - time_1;
    LogPrint(BCLog::BENCH, "  - Connect postprocess: %.2fms [%.2fs (%.2fms/blk)]\n",
             Ticks<MillisecondsDouble>(time_6 - time_5),
             Ticks<SecondsDouble>(time_post_connect),
             Ticks<MillisecondsDouble>(time_post_connect) / num_blocks_total);
    LogPrint(BCLog::BENCH, "- Connect block: %.2fms [%.2fs (%.2fms/blk)]\n",
             Ticks<MillisecondsDouble>(time_6 - time_1),
             Ticks<SecondsDouble>(time_total),
             Ticks<MillisecondsDouble>(time_total) / num_blocks_total);

    connectTrace.BlockConnected(pindexNew, std::move(pthisBlock));
    return true;
}

/**
 * Return the tip of the chain with the most work in it, that isn't
 * known to be invalid (it's however far from certain to be valid).
 */
CBlockIndex* Chainstate::FindMostWorkChain()
{
    AssertLockHeld(::cs_main);
    do {
        CBlockIndex *pindexNew = nullptr;

        // Find the best candidate header.
        {
            std::set<CBlockIndex*, CBlockIndexWorkComparator>::reverse_iterator it = setBlockIndexCandidates.rbegin();
            if (it == setBlockIndexCandidates.rend())
                return nullptr;
            pindexNew = *it;
        }

        // Check whether all blocks on the path between the currently active chain and the candidate are valid.
        // Just going until the active chain is an optimization, as we know all blocks in it are valid already.
        CBlockIndex *pindexTest = pindexNew;
        bool fInvalidAncestor = false;
        while (pindexTest && !m_chain.Contains(pindexTest)) {
            assert(pindexTest->HaveTxsDownloaded() || pindexTest->nHeight == 0);

            // Pruned nodes may have entries in setBlockIndexCandidates for
            // which block files have been deleted.  Remove those as candidates
            // for the most work chain if we come across them; we can't switch
            // to a chain unless we have all the non-active-chain parent blocks.
            bool fFailedChain = pindexTest->nStatus & BLOCK_FAILED_MASK;
            bool fMissingData = !(pindexTest->nStatus & BLOCK_HAVE_DATA);
            if (fFailedChain || fMissingData) {
                // Candidate chain is not usable (either invalid or missing data)
                if (fFailedChain && (m_chainman.m_best_invalid == nullptr || pindexNew->nChainWork > m_chainman.m_best_invalid->nChainWork)) {
                    m_chainman.m_best_invalid = pindexNew;
                }
                CBlockIndex *pindexFailed = pindexNew;
                // Remove the entire chain from the set.
                while (pindexTest != pindexFailed) {
                    if (fFailedChain) {
                        pindexFailed->nStatus |= BLOCK_FAILED_CHILD;
                    } else if (fMissingData) {
                        // If we're missing data, then add back to m_blocks_unlinked,
                        // so that if the block arrives in the future we can try adding
                        // to setBlockIndexCandidates again.
                        m_blockman.m_blocks_unlinked.insert(
                            std::make_pair(pindexFailed->pprev, pindexFailed));
                    }
                    setBlockIndexCandidates.erase(pindexFailed);
                    pindexFailed = pindexFailed->pprev;
                }
                setBlockIndexCandidates.erase(pindexTest);
                fInvalidAncestor = true;
                break;
            }
            pindexTest = pindexTest->pprev;
        }
        if (!fInvalidAncestor)
            return pindexNew;
    } while(true);
}

/** Delete all entries in setBlockIndexCandidates that are worse than the current tip. */
void Chainstate::PruneBlockIndexCandidates() {
    // Note that we can't delete the current block itself, as we may need to return to it later in case a
    // reorganization to a better block fails.
    std::set<CBlockIndex*, CBlockIndexWorkComparator>::iterator it = setBlockIndexCandidates.begin();
    while (it != setBlockIndexCandidates.end() && setBlockIndexCandidates.value_comp()(*it, m_chain.Tip())) {
        setBlockIndexCandidates.erase(it++);
    }
    // Either the current tip or a successor of it we're working towards is left in setBlockIndexCandidates.
    assert(!setBlockIndexCandidates.empty());
}

/**
 * Try to make some progress towards making pindexMostWork the active block.
 * pblock is either nullptr or a pointer to a CBlock corresponding to pindexMostWork.
 *
 * @returns true unless a system error occurred
 */
bool Chainstate::ActivateBestChainStep(BlockValidationState& state, CBlockIndex* pindexMostWork, const std::shared_ptr<const CBlock>& pblock, bool& fInvalidFound, ConnectTrace& connectTrace)
{
    AssertLockHeld(cs_main);
    if (m_mempool) AssertLockHeld(m_mempool->cs);

    const CBlockIndex* pindexOldTip = m_chain.Tip();
    const CBlockIndex* pindexFork = m_chain.FindFork(pindexMostWork);

    // Disconnect active blocks which are no longer in the best chain.
    bool fBlocksDisconnected = false;
    DisconnectedBlockTransactions disconnectpool;
    while (m_chain.Tip() && m_chain.Tip() != pindexFork) {
        if (!DisconnectTip(state, &disconnectpool)) {
            // This is likely a fatal error, but keep the mempool consistent,
            // just in case. Only remove from the mempool in this case.
            MaybeUpdateMempoolForReorg(disconnectpool, false);

            // If we're unable to disconnect a block during normal operation,
            // then that is a failure of our local system -- we should abort
            // rather than stay on a less work chain.
            AbortNode(state, "Failed to disconnect block; see debug.log for details");
            return false;
        }
        fBlocksDisconnected = true;
    }

    // Build list of new blocks to connect (in descending height order).
    std::vector<CBlockIndex*> vpindexToConnect;
    bool fContinue = true;
    int nHeight = pindexFork ? pindexFork->nHeight : -1;
    while (fContinue && nHeight != pindexMostWork->nHeight) {
        // Don't iterate the entire list of potential improvements toward the best tip, as we likely only need
        // a few blocks along the way.
        int nTargetHeight = std::min(nHeight + 32, pindexMostWork->nHeight);
        vpindexToConnect.clear();
        vpindexToConnect.reserve(nTargetHeight - nHeight);
        CBlockIndex* pindexIter = pindexMostWork->GetAncestor(nTargetHeight);
        while (pindexIter && pindexIter->nHeight != nHeight) {
            vpindexToConnect.push_back(pindexIter);
            pindexIter = pindexIter->pprev;
        }
        nHeight = nTargetHeight;

        // Connect new blocks.
        for (CBlockIndex* pindexConnect : reverse_iterate(vpindexToConnect)) {
            if (!ConnectTip(state, pindexConnect, pindexConnect == pindexMostWork ? pblock : std::shared_ptr<const CBlock>(), connectTrace, disconnectpool)) {
                if (state.IsInvalid()) {
                    // The block violates a consensus rule.
                    if (state.GetResult() != BlockValidationResult::BLOCK_MUTATED) {
                        InvalidChainFound(vpindexToConnect.front());
                    }
                    state = BlockValidationState();
                    fInvalidFound = true;
                    fContinue = false;
                    break;
                } else {
                    // A system error occurred (disk space, database error, ...).
                    // Make the mempool consistent with the current tip, just in case
                    // any observers try to use it before shutdown.
                    MaybeUpdateMempoolForReorg(disconnectpool, false);
                    return false;
                }
            } else {
                PruneBlockIndexCandidates();
                if (!pindexOldTip || m_chain.Tip()->nChainWork > pindexOldTip->nChainWork) {
                    // We're in a better position than we were. Return temporarily to release the lock.
                    fContinue = false;
                    break;
                }
            }
        }
    }

    if (fBlocksDisconnected) {
        // If any blocks were disconnected, disconnectpool may be non empty.  Add
        // any disconnected transactions back to the mempool.
        MaybeUpdateMempoolForReorg(disconnectpool, true);
    }
    if (m_mempool) m_mempool->check(this->CoinsTip(), this->m_chain.Height() + 1);

    CheckForkWarningConditions();

    return true;
}

static SynchronizationState GetSynchronizationState(bool init)
{
    if (!init) return SynchronizationState::POST_INIT;
    if (::fReindex) return SynchronizationState::INIT_REINDEX;
    return SynchronizationState::INIT_DOWNLOAD;
}

static bool NotifyHeaderTip(Chainstate& chainstate) LOCKS_EXCLUDED(cs_main) {
    bool fNotify = false;
    bool fInitialBlockDownload = false;
    static CBlockIndex* pindexHeaderOld = nullptr;
    CBlockIndex* pindexHeader = nullptr;
    {
        LOCK(cs_main);
        pindexHeader = chainstate.m_chainman.m_best_header;

        if (pindexHeader != pindexHeaderOld) {
            fNotify = true;
            fInitialBlockDownload = chainstate.IsInitialBlockDownload();
            pindexHeaderOld = pindexHeader;
        }
    }
    // Send block tip changed notifications without cs_main
    if (fNotify) {
        uiInterface.NotifyHeaderTip(GetSynchronizationState(fInitialBlockDownload), pindexHeader->nHeight, pindexHeader->nTime, false);
    }
    return fNotify;
}

static void LimitValidationInterfaceQueue() LOCKS_EXCLUDED(cs_main) {
    AssertLockNotHeld(cs_main);

    if (GetMainSignals().CallbacksPending() > 10) {
        SyncWithValidationInterfaceQueue();
    }
}

bool Chainstate::ActivateBestChain(BlockValidationState& state, std::shared_ptr<const CBlock> pblock)
{
    AssertLockNotHeld(m_chainstate_mutex);

    // Note that while we're often called here from ProcessNewBlock, this is
    // far from a guarantee. Things in the P2P/RPC will often end up calling
    // us in the middle of ProcessNewBlock - do not assume pblock is set
    // sanely for performance or correctness!
    AssertLockNotHeld(::cs_main);

    // ABC maintains a fair degree of expensive-to-calculate internal state
    // because this function periodically releases cs_main so that it does not lock up other threads for too long
    // during large connects - and to allow for e.g. the callback queue to drain
    // we use m_chainstate_mutex to enforce mutual exclusion so that only one caller may execute this function at a time
    LOCK(m_chainstate_mutex);

    CBlockIndex *pindexMostWork = nullptr;
    CBlockIndex *pindexNewTip = nullptr;
    int nStopAtHeight = gArgs.GetIntArg("-stopatheight", DEFAULT_STOPATHEIGHT);
    do {
        // Block until the validation queue drains. This should largely
        // never happen in normal operation, however may happen during
        // reindex, causing memory blowup if we run too far ahead.
        // Note that if a validationinterface callback ends up calling
        // ActivateBestChain this may lead to a deadlock! We should
        // probably have a DEBUG_LOCKORDER test for this in the future.
        LimitValidationInterfaceQueue();

        {
            LOCK(cs_main);
            // Lock transaction pool for at least as long as it takes for connectTrace to be consumed
            LOCK(MempoolMutex());
            CBlockIndex* starting_tip = m_chain.Tip();
            bool blocks_connected = false;
            do {
                // We absolutely may not unlock cs_main until we've made forward progress
                // (with the exception of shutdown due to hardware issues, low disk space, etc).
                ConnectTrace connectTrace; // Destructed before cs_main is unlocked

                if (pindexMostWork == nullptr) {
                    pindexMostWork = FindMostWorkChain();
                }

                // Whether we have anything to do at all.
                if (pindexMostWork == nullptr || pindexMostWork == m_chain.Tip()) {
                    break;
                }

                bool fInvalidFound = false;
                std::shared_ptr<const CBlock> nullBlockPtr;
                if (!ActivateBestChainStep(state, pindexMostWork, pblock && pblock->GetHash() == pindexMostWork->GetBlockHash() ? pblock : nullBlockPtr, fInvalidFound, connectTrace)) {
                    // A system error occurred
                    return false;
                }
                blocks_connected = true;

                if (fInvalidFound) {
                    // Wipe cache, we may need another branch now.
                    pindexMostWork = nullptr;
                }
                pindexNewTip = m_chain.Tip();

                for (const PerBlockConnectTrace& trace : connectTrace.GetBlocksConnected()) {
                    assert(trace.pblock && trace.pindex);
                    GetMainSignals().BlockConnected(trace.pblock, trace.pindex);
                }
            } while (!m_chain.Tip() || (starting_tip && CBlockIndexWorkComparator()(m_chain.Tip(), starting_tip)));
            if (!blocks_connected) return true;

            const CBlockIndex* pindexFork = m_chain.FindFork(starting_tip);
            bool fInitialDownload = IsInitialBlockDownload();

            // Notify external listeners about the new tip.
            // Enqueue while holding cs_main to ensure that UpdatedBlockTip is called in the order in which blocks are connected
            if (pindexFork != pindexNewTip) {
                // Notify ValidationInterface subscribers
                GetMainSignals().UpdatedBlockTip(pindexNewTip, pindexFork, fInitialDownload);

                // Always notify the UI if a new block tip was connected
                uiInterface.NotifyBlockTip(GetSynchronizationState(fInitialDownload), pindexNewTip);
            }
        }
        // When we reach this point, we switched to a new tip (stored in pindexNewTip).

        if (nStopAtHeight && pindexNewTip && pindexNewTip->nHeight >= nStopAtHeight) StartShutdown();

        // We check shutdown only after giving ActivateBestChainStep a chance to run once so that we
        // never shutdown before connecting the genesis block during LoadChainTip(). Previously this
        // caused an assert() failure during shutdown in such cases as the UTXO DB flushing checks
        // that the best block hash is non-null.
        if (ShutdownRequested()) break;
    } while (pindexNewTip != pindexMostWork);
    CheckBlockIndex();

    // Write changes periodically to disk, after relay.
    if (!FlushStateToDisk(state, FlushStateMode::PERIODIC)) {
        return false;
    }

    return true;
}

bool Chainstate::PreciousBlock(BlockValidationState& state, CBlockIndex* pindex)
{
    AssertLockNotHeld(m_chainstate_mutex);
    AssertLockNotHeld(::cs_main);
    {
        LOCK(cs_main);
        if (pindex->nChainWork < m_chain.Tip()->nChainWork) {
            // Nothing to do, this block is not at the tip.
            return true;
        }
        if (m_chain.Tip()->nChainWork > nLastPreciousChainwork) {
            // The chain has been extended since the last call, reset the counter.
            nBlockReverseSequenceId = -1;
        }
        nLastPreciousChainwork = m_chain.Tip()->nChainWork;
        setBlockIndexCandidates.erase(pindex);
        pindex->nSequenceId = nBlockReverseSequenceId;
        if (nBlockReverseSequenceId > std::numeric_limits<int32_t>::min()) {
            // We can't keep reducing the counter if somebody really wants to
            // call preciousblock 2**31-1 times on the same set of tips...
            nBlockReverseSequenceId--;
        }
        if (pindex->IsValid(BLOCK_VALID_TRANSACTIONS) && pindex->HaveTxsDownloaded()) {
            setBlockIndexCandidates.insert(pindex);
            PruneBlockIndexCandidates();
        }
    }

    return ActivateBestChain(state, std::shared_ptr<const CBlock>());
}

bool Chainstate::InvalidateBlock(BlockValidationState& state, CBlockIndex* pindex)
{
    AssertLockNotHeld(m_chainstate_mutex);
    AssertLockNotHeld(::cs_main);

    // Genesis block can't be invalidated
    assert(pindex);
    if (pindex->nHeight == 0) return false;

    CBlockIndex* to_mark_failed = pindex;
    bool pindex_was_in_chain = false;
    int disconnected = 0;

    // We do not allow ActivateBestChain() to run while InvalidateBlock() is
    // running, as that could cause the tip to change while we disconnect
    // blocks.
    LOCK(m_chainstate_mutex);

    // We'll be acquiring and releasing cs_main below, to allow the validation
    // callbacks to run. However, we should keep the block index in a
    // consistent state as we disconnect blocks -- in particular we need to
    // add equal-work blocks to setBlockIndexCandidates as we disconnect.
    // To avoid walking the block index repeatedly in search of candidates,
    // build a map once so that we can look up candidate blocks by chain
    // work as we go.
    std::multimap<const arith_uint256, CBlockIndex *> candidate_blocks_by_work;

    {
        LOCK(cs_main);
        for (auto& entry : m_blockman.m_block_index) {
            CBlockIndex* candidate = &entry.second;
            // We don't need to put anything in our active chain into the
            // multimap, because those candidates will be found and considered
            // as we disconnect.
            // Instead, consider only non-active-chain blocks that have at
            // least as much work as where we expect the new tip to end up.
            if (!m_chain.Contains(candidate) &&
                    !CBlockIndexWorkComparator()(candidate, pindex->pprev) &&
                    candidate->IsValid(BLOCK_VALID_TRANSACTIONS) &&
                    candidate->HaveTxsDownloaded()) {
                candidate_blocks_by_work.insert(std::make_pair(candidate->nChainWork, candidate));
            }
        }
    }

    // Disconnect (descendants of) pindex, and mark them invalid.
    while (true) {
        if (ShutdownRequested()) break;

        // Make sure the queue of validation callbacks doesn't grow unboundedly.
        LimitValidationInterfaceQueue();

        LOCK(cs_main);
        // Lock for as long as disconnectpool is in scope to make sure MaybeUpdateMempoolForReorg is
        // called after DisconnectTip without unlocking in between
        LOCK(MempoolMutex());
        if (!m_chain.Contains(pindex)) break;
        pindex_was_in_chain = true;
        CBlockIndex *invalid_walk_tip = m_chain.Tip();

        // ActivateBestChain considers blocks already in m_chain
        // unconditionally valid already, so force disconnect away from it.
        DisconnectedBlockTransactions disconnectpool;
        bool ret = DisconnectTip(state, &disconnectpool);
        // DisconnectTip will add transactions to disconnectpool.
        // Adjust the mempool to be consistent with the new tip, adding
        // transactions back to the mempool if disconnecting was successful,
        // and we're not doing a very deep invalidation (in which case
        // keeping the mempool up to date is probably futile anyway).
        MaybeUpdateMempoolForReorg(disconnectpool, /* fAddToMempool = */ (++disconnected <= 10) && ret);
        if (!ret) return false;
        assert(invalid_walk_tip->pprev == m_chain.Tip());

        // We immediately mark the disconnected blocks as invalid.
        // This prevents a case where pruned nodes may fail to invalidateblock
        // and be left unable to start as they have no tip candidates (as there
        // are no blocks that meet the "have data and are not invalid per
        // nStatus" criteria for inclusion in setBlockIndexCandidates).
        invalid_walk_tip->nStatus |= BLOCK_FAILED_VALID;
        m_blockman.m_dirty_blockindex.insert(invalid_walk_tip);
        setBlockIndexCandidates.erase(invalid_walk_tip);
        setBlockIndexCandidates.insert(invalid_walk_tip->pprev);
        if (invalid_walk_tip->pprev == to_mark_failed && (to_mark_failed->nStatus & BLOCK_FAILED_VALID)) {
            // We only want to mark the last disconnected block as BLOCK_FAILED_VALID; its children
            // need to be BLOCK_FAILED_CHILD instead.
            to_mark_failed->nStatus = (to_mark_failed->nStatus ^ BLOCK_FAILED_VALID) | BLOCK_FAILED_CHILD;
            m_blockman.m_dirty_blockindex.insert(to_mark_failed);
        }

        // Add any equal or more work headers to setBlockIndexCandidates
        auto candidate_it = candidate_blocks_by_work.lower_bound(invalid_walk_tip->pprev->nChainWork);
        while (candidate_it != candidate_blocks_by_work.end()) {
            if (!CBlockIndexWorkComparator()(candidate_it->second, invalid_walk_tip->pprev)) {
                setBlockIndexCandidates.insert(candidate_it->second);
                candidate_it = candidate_blocks_by_work.erase(candidate_it);
            } else {
                ++candidate_it;
            }
        }

        // Track the last disconnected block, so we can correct its BLOCK_FAILED_CHILD status in future
        // iterations, or, if it's the last one, call InvalidChainFound on it.
        to_mark_failed = invalid_walk_tip;
    }

    CheckBlockIndex();

    {
        LOCK(cs_main);
        if (m_chain.Contains(to_mark_failed)) {
            // If the to-be-marked invalid block is in the active chain, something is interfering and we can't proceed.
            return false;
        }

        // Mark pindex (or the last disconnected block) as invalid, even when it never was in the main chain
        to_mark_failed->nStatus |= BLOCK_FAILED_VALID;
        m_blockman.m_dirty_blockindex.insert(to_mark_failed);
        setBlockIndexCandidates.erase(to_mark_failed);
        m_chainman.m_failed_blocks.insert(to_mark_failed);

        // If any new blocks somehow arrived while we were disconnecting
        // (above), then the pre-calculation of what should go into
        // setBlockIndexCandidates may have missed entries. This would
        // technically be an inconsistency in the block index, but if we clean
        // it up here, this should be an essentially unobservable error.
        // Loop back over all block index entries and add any missing entries
        // to setBlockIndexCandidates.
        for (auto& [_, block_index] : m_blockman.m_block_index) {
            if (block_index.IsValid(BLOCK_VALID_TRANSACTIONS) && block_index.HaveTxsDownloaded() && !setBlockIndexCandidates.value_comp()(&block_index, m_chain.Tip())) {
                setBlockIndexCandidates.insert(&block_index);
            }
        }

        InvalidChainFound(to_mark_failed);
    }

    // Only notify about a new block tip if the active chain was modified.
    if (pindex_was_in_chain) {
        uiInterface.NotifyBlockTip(GetSynchronizationState(IsInitialBlockDownload()), to_mark_failed->pprev);
    }
    return true;
}

void Chainstate::ResetBlockFailureFlags(CBlockIndex *pindex) {
    AssertLockHeld(cs_main);

    int nHeight = pindex->nHeight;

    // Remove the invalidity flag from this block and all its descendants.
    for (auto& [_, block_index] : m_blockman.m_block_index) {
        if (!block_index.IsValid() && block_index.GetAncestor(nHeight) == pindex) {
            block_index.nStatus &= ~BLOCK_FAILED_MASK;
            m_blockman.m_dirty_blockindex.insert(&block_index);
            if (block_index.IsValid(BLOCK_VALID_TRANSACTIONS) && block_index.HaveTxsDownloaded() && setBlockIndexCandidates.value_comp()(m_chain.Tip(), &block_index)) {
                setBlockIndexCandidates.insert(&block_index);
            }
            if (&block_index == m_chainman.m_best_invalid) {
                // Reset invalid block marker if it was pointing to one of those.
                m_chainman.m_best_invalid = nullptr;
            }
            m_chainman.m_failed_blocks.erase(&block_index);
        }
    }

    // Remove the invalidity flag from all ancestors too.
    while (pindex != nullptr) {
        if (pindex->nStatus & BLOCK_FAILED_MASK) {
            pindex->nStatus &= ~BLOCK_FAILED_MASK;
            m_blockman.m_dirty_blockindex.insert(pindex);
            m_chainman.m_failed_blocks.erase(pindex);
        }
        pindex = pindex->pprev;
    }
}

/** Mark a block as having its data received and checked (up to BLOCK_VALID_TRANSACTIONS). */
void Chainstate::ReceivedBlockTransactions(const CBlock& block, CBlockIndex* pindexNew, const FlatFilePos& pos)
{
    AssertLockHeld(cs_main);
    pindexNew->nTx = block.vtx.size();
    pindexNew->nChainTx = 0;
    pindexNew->nFile = pos.nFile;
    pindexNew->nDataPos = pos.nPos;
    pindexNew->nUndoPos = 0;
    pindexNew->nStatus |= BLOCK_HAVE_DATA;
    if (DeploymentActiveAt(*pindexNew, m_chainman, Consensus::DEPLOYMENT_SEGWIT)) {
        pindexNew->nStatus |= BLOCK_OPT_WITNESS;
    }
    pindexNew->RaiseValidity(BLOCK_VALID_TRANSACTIONS);
    m_blockman.m_dirty_blockindex.insert(pindexNew);

    if (pindexNew->pprev == nullptr || pindexNew->pprev->HaveTxsDownloaded()) {
        // If pindexNew is the genesis block or all parents are BLOCK_VALID_TRANSACTIONS.
        std::deque<CBlockIndex*> queue;
        queue.push_back(pindexNew);

        // Recursively process any descendant blocks that now may be eligible to be connected.
        while (!queue.empty()) {
            CBlockIndex *pindex = queue.front();
            queue.pop_front();
            pindex->nChainTx = (pindex->pprev ? pindex->pprev->nChainTx : 0) + pindex->nTx;
            pindex->nSequenceId = nBlockSequenceId++;
            if (m_chain.Tip() == nullptr || !setBlockIndexCandidates.value_comp()(pindex, m_chain.Tip())) {
                setBlockIndexCandidates.insert(pindex);
            }
            std::pair<std::multimap<CBlockIndex*, CBlockIndex*>::iterator, std::multimap<CBlockIndex*, CBlockIndex*>::iterator> range = m_blockman.m_blocks_unlinked.equal_range(pindex);
            while (range.first != range.second) {
                std::multimap<CBlockIndex*, CBlockIndex*>::iterator it = range.first;
                queue.push_back(it->second);
                range.first++;
                m_blockman.m_blocks_unlinked.erase(it);
            }
        }
    } else {
        if (pindexNew->pprev && pindexNew->pprev->IsValid(BLOCK_VALID_TREE)) {
            m_blockman.m_blocks_unlinked.insert(std::make_pair(pindexNew->pprev, pindexNew));
        }
    }
}

/* Temporary check that blocks are compatible with BDB's 10,000 lock limit.
   This is based on Bitcoin's commit 8c222dca4f961ad13ec64d690134a40d09b20813.
   Each "object" touched in the DB may cause two locks (one read and one
   write lock).  Objects are transaction IDs and names.  Thus, count the
   total number of transaction IDs (tx themselves plus all distinct inputs).
   In addition, each Namecoin transaction could touch at most one name,
   so add them as well.  */
bool CheckDbLockLimit(const std::vector<CTransactionRef>& vtx)
{
    std::set<uint256> setTxIds;
    unsigned nNames = 0;
    for (const auto& tx : vtx)
    {
        setTxIds.insert(tx->GetHash());
        if (tx->IsNamecoin())
            ++nNames;

        for (const auto& txIn : tx->vin)
            setTxIds.insert(txIn.prevout.hash);
    }

    const unsigned nTotalIds = setTxIds.size() + nNames;
    if (nTotalIds > 4500)
        return error("%s : %u locks estimated, that is too much for BDB",
                     __func__, nTotalIds);

    //LogPrintf ("%s : need %u locks\n", __func__, nTotalIds);
    return true;
}

static bool CheckBlockHeader(const CBlockHeader& block, BlockValidationState& state, const Consensus::Params& consensusParams, bool fCheckPOW = true)
{
    // Check proof of work matches claimed amount
    if (fCheckPOW && !CheckProofOfWork(block, consensusParams))
        return state.Invalid(BlockValidationResult::BLOCK_INVALID_HEADER, "high-hash", "proof of work failed");

    return true;
}

bool CheckBlock(const CBlock& block, BlockValidationState& state, const Consensus::Params& consensusParams, bool fCheckPOW, bool fCheckMerkleRoot)
{
    // These are checks that are independent of context.

    if (block.fChecked)
        return true;

    // Check that the header is valid (particularly PoW).  This is mostly
    // redundant with the call in AcceptBlockHeader.
    if (!CheckBlockHeader(block, state, consensusParams, fCheckPOW))
        return false;

    // Signet only: check block solution
    if (consensusParams.signet_blocks && fCheckPOW && !CheckSignetBlockSolution(block, consensusParams)) {
        return state.Invalid(BlockValidationResult::BLOCK_CONSENSUS, "bad-signet-blksig", "signet block signature validation failure");
    }

    // Check the merkle root.
    if (fCheckMerkleRoot) {
        bool mutated;
        uint256 hashMerkleRoot2 = BlockMerkleRoot(block, &mutated);
        if (block.hashMerkleRoot != hashMerkleRoot2)
            return state.Invalid(BlockValidationResult::BLOCK_MUTATED, "bad-txnmrklroot", "hashMerkleRoot mismatch");

        // Check for merkle tree malleability (CVE-2012-2459): repeating sequences
        // of transactions in a block without affecting the merkle root of a block,
        // while still invalidating it.
        if (mutated)
            return state.Invalid(BlockValidationResult::BLOCK_MUTATED, "bad-txns-duplicate", "duplicate transaction");
    }

    // All potential-corruption validation must be done before we do any
    // transaction validation, as otherwise we may mark the header as invalid
    // because we receive the wrong transactions for it.
    // Note that witness malleability is checked in ContextualCheckBlock, so no
    // checks that use witness data may be performed here.

    // Size limits
    if (block.vtx.empty() || block.vtx.size() * WITNESS_SCALE_FACTOR > MAX_BLOCK_WEIGHT || ::GetSerializeSize(block, PROTOCOL_VERSION | SERIALIZE_TRANSACTION_NO_WITNESS) * WITNESS_SCALE_FACTOR > MAX_BLOCK_WEIGHT)
        return state.Invalid(BlockValidationResult::BLOCK_CONSENSUS, "bad-blk-length", "size limits failed");

    // Enforce the temporary DB lock limit.
    // TODO: Remove with a hardfork in the future.
    if (!CheckDbLockLimit(block.vtx))
        return state.Invalid(BlockValidationResult::BLOCK_CONSENSUS,
                             "bad-db-locks",
                             "DB lock limit exceeded");

    // First transaction must be coinbase, the rest must not be
    if (block.vtx.empty() || !block.vtx[0]->IsCoinBase())
        return state.Invalid(BlockValidationResult::BLOCK_CONSENSUS, "bad-cb-missing", "first tx is not coinbase");
    for (unsigned int i = 1; i < block.vtx.size(); i++)
        if (block.vtx[i]->IsCoinBase())
            return state.Invalid(BlockValidationResult::BLOCK_CONSENSUS, "bad-cb-multiple", "more than one coinbase");

    // Check transactions
    // Must check for duplicate inputs (see CVE-2018-17144)
    for (const auto& tx : block.vtx) {
        TxValidationState tx_state;
        if (!CheckTransaction(*tx, tx_state)) {
            // CheckBlock() does context-free validation checks. The only
            // possible failures are consensus failures.
            assert(tx_state.GetResult() == TxValidationResult::TX_CONSENSUS);
            return state.Invalid(BlockValidationResult::BLOCK_CONSENSUS, tx_state.GetRejectReason(),
                                 strprintf("Transaction check failed (tx hash %s) %s", tx->GetHash().ToString(), tx_state.GetDebugMessage()));
        }
    }
    unsigned int nSigOps = 0;
    for (const auto& tx : block.vtx)
    {
        nSigOps += GetLegacySigOpCount(*tx);
    }
    if (nSigOps * WITNESS_SCALE_FACTOR > MAX_BLOCK_SIGOPS_COST)
        return state.Invalid(BlockValidationResult::BLOCK_CONSENSUS, "bad-blk-sigops", "out-of-bounds SigOpCount");

    if (fCheckPOW && fCheckMerkleRoot)
        block.fChecked = true;

    return true;
}

void ChainstateManager::UpdateUncommittedBlockStructures(CBlock& block, const CBlockIndex* pindexPrev) const
{
    int commitpos = GetWitnessCommitmentIndex(block);
    static const std::vector<unsigned char> nonce(32, 0x00);
    if (commitpos != NO_WITNESS_COMMITMENT && DeploymentActiveAfter(pindexPrev, *this, Consensus::DEPLOYMENT_SEGWIT) && !block.vtx[0]->HasWitness()) {
        CMutableTransaction tx(*block.vtx[0]);
        tx.vin[0].scriptWitness.stack.resize(1);
        tx.vin[0].scriptWitness.stack[0] = nonce;
        block.vtx[0] = MakeTransactionRef(std::move(tx));
    }
}

std::vector<unsigned char> ChainstateManager::GenerateCoinbaseCommitment(CBlock& block, const CBlockIndex* pindexPrev) const
{
    std::vector<unsigned char> commitment;
    int commitpos = GetWitnessCommitmentIndex(block);
    std::vector<unsigned char> ret(32, 0x00);
    if (commitpos == NO_WITNESS_COMMITMENT) {
        uint256 witnessroot = BlockWitnessMerkleRoot(block, nullptr);
        CHash256().Write(witnessroot).Write(ret).Finalize(witnessroot);
        CTxOut out;
        out.nValue = 0;
        out.scriptPubKey.resize(MINIMUM_WITNESS_COMMITMENT);
        out.scriptPubKey[0] = OP_RETURN;
        out.scriptPubKey[1] = 0x24;
        out.scriptPubKey[2] = 0xaa;
        out.scriptPubKey[3] = 0x21;
        out.scriptPubKey[4] = 0xa9;
        out.scriptPubKey[5] = 0xed;
        memcpy(&out.scriptPubKey[6], witnessroot.begin(), 32);
        commitment = std::vector<unsigned char>(out.scriptPubKey.begin(), out.scriptPubKey.end());
        CMutableTransaction tx(*block.vtx[0]);
        tx.vout.push_back(out);
        block.vtx[0] = MakeTransactionRef(std::move(tx));
    }
    UpdateUncommittedBlockStructures(block, pindexPrev);
    return commitment;
}

bool HasValidProofOfWork(const std::vector<CBlockHeader>& headers, const Consensus::Params& consensusParams)
{
    return std::all_of(headers.cbegin(), headers.cend(),
            [&](const auto& header) { return CheckProofOfWork(header, consensusParams);});
}

arith_uint256 CalculateHeadersWork(const std::vector<CBlockHeader>& headers)
{
    arith_uint256 total_work{0};
    for (const CBlockHeader& header : headers) {
        CBlockIndex dummy(header);
        total_work += GetBlockProof(dummy);
    }
    return total_work;
}

/** Context-dependent validity checks.
 *  By "context", we mean only the previous block headers, but not the UTXO
 *  set; UTXO-related validity checks are done in ConnectBlock().
 *  NOTE: This function is not currently invoked by ConnectBlock(), so we
 *  should consider upgrade issues if we change which consensus rules are
 *  enforced in this function (eg by adding a new consensus rule). See comment
 *  in ConnectBlock().
 *  Note that -reindex-chainstate skips the validation that happens here!
 */
static bool ContextualCheckBlockHeader(const CBlockHeader& block, BlockValidationState& state, BlockManager& blockman, const ChainstateManager& chainman, const CBlockIndex* pindexPrev, NodeClock::time_point now) EXCLUSIVE_LOCKS_REQUIRED(::cs_main)
{
    AssertLockHeld(::cs_main);
    assert(pindexPrev != nullptr);
    const int nHeight = pindexPrev->nHeight + 1;

    // Disallow legacy blocks after merge-mining start.
    const Consensus::Params& consensusParams = chainman.GetConsensus();
    if (!consensusParams.AllowLegacyBlocks(nHeight) && block.IsLegacy())
        return state.Invalid(BlockValidationResult::BLOCK_INVALID_HEADER,
                             "late-legacy-block",
                             "legacy block after auxpow start");

    // Check proof of work
    if (block.nBits != GetNextWorkRequired(pindexPrev, &block, consensusParams))
        return state.Invalid(BlockValidationResult::BLOCK_INVALID_HEADER, "bad-diffbits", "incorrect proof of work");

    // Check against checkpoints
    if (fCheckpointsEnabled) {
        // Don't accept any forks from the main chain prior to last checkpoint.
        // GetLastCheckpoint finds the last checkpoint in MapCheckpoints that's in our
        // BlockIndex().
        const CBlockIndex* pcheckpoint = blockman.GetLastCheckpoint(chainman.GetParams().Checkpoints());
        if (pcheckpoint && nHeight < pcheckpoint->nHeight) {
            LogPrintf("ERROR: %s: forked chain older than last checkpoint (height %d)\n", __func__, nHeight);
            return state.Invalid(BlockValidationResult::BLOCK_CHECKPOINT, "bad-fork-prior-to-checkpoint");
        }
    }

    // Check timestamp against prev
    if (block.GetBlockTime() <= pindexPrev->GetMedianTimePast())
        return state.Invalid(BlockValidationResult::BLOCK_INVALID_HEADER, "time-too-old", "block's timestamp is too early");

    // Check timestamp
    if (block.Time() > now + std::chrono::seconds{MAX_FUTURE_BLOCK_TIME}) {
        return state.Invalid(BlockValidationResult::BLOCK_TIME_FUTURE, "time-too-new", "block timestamp too far in the future");
    }

    // Reject blocks with outdated version
    if ((block.GetBaseVersion() < 2 && DeploymentActiveAfter(pindexPrev, chainman, Consensus::DEPLOYMENT_HEIGHTINCB)) ||
        (block.GetBaseVersion() < 3 && DeploymentActiveAfter(pindexPrev, chainman, Consensus::DEPLOYMENT_DERSIG)) ||
        (block.GetBaseVersion() < 4 && DeploymentActiveAfter(pindexPrev, chainman, Consensus::DEPLOYMENT_CLTV))) {
            return state.Invalid(BlockValidationResult::BLOCK_INVALID_HEADER, strprintf("bad-version(0x%08x)", block.nVersion),
                                 strprintf("rejected nVersion=0x%08x block", block.nVersion));
    }

    return true;
}

/** NOTE: This function is not currently invoked by ConnectBlock(), so we
 *  should consider upgrade issues if we change which consensus rules are
 *  enforced in this function (eg by adding a new consensus rule). See comment
 *  in ConnectBlock().
 *  Note that -reindex-chainstate skips the validation that happens here!
 */
static bool ContextualCheckBlock(const CBlock& block, BlockValidationState& state, const ChainstateManager& chainman, const CBlockIndex* pindexPrev)
{
    const int nHeight = pindexPrev == nullptr ? 0 : pindexPrev->nHeight + 1;

    // Enforce BIP113 (Median Time Past).
    bool enforce_locktime_median_time_past{false};
    if (DeploymentActiveAfter(pindexPrev, chainman, Consensus::DEPLOYMENT_CSV)) {
        assert(pindexPrev != nullptr);
        enforce_locktime_median_time_past = true;
    }

    const int64_t nLockTimeCutoff{enforce_locktime_median_time_past ?
                                      pindexPrev->GetMedianTimePast() :
                                      block.GetBlockTime()};

    // Check that all transactions are finalized
    for (const auto& tx : block.vtx) {
        if (!IsFinalTx(*tx, nHeight, nLockTimeCutoff)) {
            return state.Invalid(BlockValidationResult::BLOCK_CONSENSUS, "bad-txns-nonfinal", "non-final transaction");
        }
    }

    // Enforce rule that the coinbase starts with serialized block height
    if (DeploymentActiveAfter(pindexPrev, chainman, Consensus::DEPLOYMENT_HEIGHTINCB))
    {
        CScript expect = CScript() << nHeight;
        if (block.vtx[0]->vin[0].scriptSig.size() < expect.size() ||
            !std::equal(expect.begin(), expect.end(), block.vtx[0]->vin[0].scriptSig.begin())) {
            return state.Invalid(BlockValidationResult::BLOCK_CONSENSUS, "bad-cb-height", "block height mismatch in coinbase");
        }
    }

    // Validation for witness commitments.
    // * We compute the witness hash (which is the hash including witnesses) of all the block's transactions, except the
    //   coinbase (where 0x0000....0000 is used instead).
    // * The coinbase scriptWitness is a stack of a single 32-byte vector, containing a witness reserved value (unconstrained).
    // * We build a merkle tree with all those witness hashes as leaves (similar to the hashMerkleRoot in the block header).
    // * There must be at least one output whose scriptPubKey is a single 36-byte push, the first 4 bytes of which are
    //   {0xaa, 0x21, 0xa9, 0xed}, and the following 32 bytes are SHA256^2(witness root, witness reserved value). In case there are
    //   multiple, the last one is used.
    bool fHaveWitness = false;
    if (DeploymentActiveAfter(pindexPrev, chainman, Consensus::DEPLOYMENT_SEGWIT)) {
        int commitpos = GetWitnessCommitmentIndex(block);
        if (commitpos != NO_WITNESS_COMMITMENT) {
            bool malleated = false;
            uint256 hashWitness = BlockWitnessMerkleRoot(block, &malleated);
            // The malleation check is ignored; as the transaction tree itself
            // already does not permit it, it is impossible to trigger in the
            // witness tree.
            if (block.vtx[0]->vin[0].scriptWitness.stack.size() != 1 || block.vtx[0]->vin[0].scriptWitness.stack[0].size() != 32) {
                return state.Invalid(BlockValidationResult::BLOCK_MUTATED, "bad-witness-nonce-size", strprintf("%s : invalid witness reserved value size", __func__));
            }
            CHash256().Write(hashWitness).Write(block.vtx[0]->vin[0].scriptWitness.stack[0]).Finalize(hashWitness);
            if (memcmp(hashWitness.begin(), &block.vtx[0]->vout[commitpos].scriptPubKey[6], 32)) {
                return state.Invalid(BlockValidationResult::BLOCK_MUTATED, "bad-witness-merkle-match", strprintf("%s : witness merkle commitment mismatch", __func__));
            }
            fHaveWitness = true;
        }
    }

    // No witness data is allowed in blocks that don't commit to witness data, as this would otherwise leave room for spam
    if (!fHaveWitness) {
      for (const auto& tx : block.vtx) {
            if (tx->HasWitness()) {
                return state.Invalid(BlockValidationResult::BLOCK_MUTATED, "unexpected-witness", strprintf("%s : unexpected witness data found", __func__));
            }
        }
    }

    // After the coinbase witness reserved value and commitment are verified,
    // we can check if the block weight passes (before we've checked the
    // coinbase witness, it would be possible for the weight to be too
    // large by filling up the coinbase witness, which doesn't change
    // the block hash, so we couldn't mark the block as permanently
    // failed).
    if (GetBlockWeight(block) > MAX_BLOCK_WEIGHT) {
        return state.Invalid(BlockValidationResult::BLOCK_CONSENSUS, "bad-blk-weight", strprintf("%s : weight limit failed", __func__));
    }

    return true;
}

bool ChainstateManager::AcceptBlockHeader(const CBlockHeader& block, BlockValidationState& state, CBlockIndex** ppindex, bool min_pow_checked)
{
    AssertLockHeld(cs_main);

    // Check for duplicate
    uint256 hash = block.GetHash();
    BlockMap::iterator miSelf{m_blockman.m_block_index.find(hash)};
    if (hash != GetConsensus().hashGenesisBlock) {
        if (miSelf != m_blockman.m_block_index.end()) {
            // Block header is already known.
            CBlockIndex* pindex = &(miSelf->second);
            if (ppindex)
                *ppindex = pindex;
            if (pindex->nStatus & BLOCK_FAILED_MASK) {
                LogPrint(BCLog::VALIDATION, "%s: block %s is marked invalid\n", __func__, hash.ToString());
                return state.Invalid(BlockValidationResult::BLOCK_CACHED_INVALID, "duplicate");
            }
            return true;
        }

        if (!CheckBlockHeader(block, state, GetConsensus())) {
            LogPrint(BCLog::VALIDATION, "%s: Consensus::CheckBlockHeader: %s, %s\n", __func__, hash.ToString(), state.ToString());
            return false;
        }

        // Get prev block index
        CBlockIndex* pindexPrev = nullptr;
        BlockMap::iterator mi{m_blockman.m_block_index.find(block.hashPrevBlock)};
        if (mi == m_blockman.m_block_index.end()) {
            LogPrint(BCLog::VALIDATION, "%s: %s prev block not found\n", __func__, hash.ToString());
            return state.Invalid(BlockValidationResult::BLOCK_MISSING_PREV, "prev-blk-not-found");
        }
        pindexPrev = &((*mi).second);
        if (pindexPrev->nStatus & BLOCK_FAILED_MASK) {
            LogPrint(BCLog::VALIDATION, "%s: %s prev block invalid\n", __func__, hash.ToString());
            return state.Invalid(BlockValidationResult::BLOCK_INVALID_PREV, "bad-prevblk");
        }
        if (!ContextualCheckBlockHeader(block, state, m_blockman, *this, pindexPrev, m_options.adjusted_time_callback())) {
            LogPrint(BCLog::VALIDATION, "%s: Consensus::ContextualCheckBlockHeader: %s, %s\n", __func__, hash.ToString(), state.ToString());
            return false;
        }

        /* Determine if this block descends from any block which has been found
         * invalid (m_failed_blocks), then mark pindexPrev and any blocks between
         * them as failed. For example:
         *
         *                D3
         *              /
         *      B2 - C2
         *    /         \
         *  A             D2 - E2 - F2
         *    \
         *      B1 - C1 - D1 - E1
         *
         * In the case that we attempted to reorg from E1 to F2, only to find
         * C2 to be invalid, we would mark D2, E2, and F2 as BLOCK_FAILED_CHILD
         * but NOT D3 (it was not in any of our candidate sets at the time).
         *
         * In any case D3 will also be marked as BLOCK_FAILED_CHILD at restart
         * in LoadBlockIndex.
         */
        if (!pindexPrev->IsValid(BLOCK_VALID_SCRIPTS)) {
            // The above does not mean "invalid": it checks if the previous block
            // hasn't been validated up to BLOCK_VALID_SCRIPTS. This is a performance
            // optimization, in the common case of adding a new block to the tip,
            // we don't need to iterate over the failed blocks list.
            for (const CBlockIndex* failedit : m_failed_blocks) {
                if (pindexPrev->GetAncestor(failedit->nHeight) == failedit) {
                    assert(failedit->nStatus & BLOCK_FAILED_VALID);
                    CBlockIndex* invalid_walk = pindexPrev;
                    while (invalid_walk != failedit) {
                        invalid_walk->nStatus |= BLOCK_FAILED_CHILD;
                        m_blockman.m_dirty_blockindex.insert(invalid_walk);
                        invalid_walk = invalid_walk->pprev;
                    }
                    LogPrint(BCLog::VALIDATION, "%s: %s prev block invalid\n", __func__, hash.ToString());
                    return state.Invalid(BlockValidationResult::BLOCK_INVALID_PREV, "bad-prevblk");
                }
            }
        }
    }
    if (!min_pow_checked) {
        LogPrint(BCLog::VALIDATION, "%s: not adding new block header %s, missing anti-dos proof-of-work validation\n", __func__, hash.ToString());
        return state.Invalid(BlockValidationResult::BLOCK_HEADER_LOW_WORK, "too-little-chainwork");
    }
    CBlockIndex* pindex{m_blockman.AddToBlockIndex(block, m_best_header)};

    if (ppindex)
        *ppindex = pindex;

    return true;
}

// Exposed wrapper for AcceptBlockHeader
bool ChainstateManager::ProcessNewBlockHeaders(const std::vector<CBlockHeader>& headers, bool min_pow_checked, BlockValidationState& state, const CBlockIndex** ppindex)
{
    AssertLockNotHeld(cs_main);
    {
        LOCK(cs_main);
        for (const CBlockHeader& header : headers) {
            CBlockIndex *pindex = nullptr; // Use a temp pindex instead of ppindex to avoid a const_cast
            bool accepted{AcceptBlockHeader(header, state, &pindex, min_pow_checked)};
            ActiveChainstate().CheckBlockIndex();

            if (!accepted) {
                return false;
            }
            if (ppindex) {
                *ppindex = pindex;
            }
        }
    }
    if (NotifyHeaderTip(ActiveChainstate())) {
        if (ActiveChainstate().IsInitialBlockDownload() && ppindex && *ppindex) {
            const CBlockIndex& last_accepted{**ppindex};
            const int64_t blocks_left{(GetTime() - last_accepted.GetBlockTime()) / GetConsensus().nPowTargetSpacing};
            const double progress{100.0 * last_accepted.nHeight / (last_accepted.nHeight + blocks_left)};
            LogPrintf("Synchronizing blockheaders, height: %d (~%.2f%%)\n", last_accepted.nHeight, progress);
        }
    }
    return true;
}

void ChainstateManager::ReportHeadersPresync(const arith_uint256& work, int64_t height, int64_t timestamp)
{
    AssertLockNotHeld(cs_main);
    const auto& chainstate = ActiveChainstate();
    {
        LOCK(cs_main);
        // Don't report headers presync progress if we already have a post-minchainwork header chain.
        // This means we lose reporting for potentially legitimate, but unlikely, deep reorgs, but
        // prevent attackers that spam low-work headers from filling our logs.
        if (m_best_header->nChainWork >= UintToArith256(GetConsensus().nMinimumChainWork)) return;
        // Rate limit headers presync updates to 4 per second, as these are not subject to DoS
        // protection.
        auto now = std::chrono::steady_clock::now();
        if (now < m_last_presync_update + std::chrono::milliseconds{250}) return;
        m_last_presync_update = now;
    }
    bool initial_download = chainstate.IsInitialBlockDownload();
    uiInterface.NotifyHeaderTip(GetSynchronizationState(initial_download), height, timestamp, /*presync=*/true);
    if (initial_download) {
        const int64_t blocks_left{(GetTime() - timestamp) / GetConsensus().nPowTargetSpacing};
        const double progress{100.0 * height / (height + blocks_left)};
        LogPrintf("Pre-synchronizing blockheaders, height: %d (~%.2f%%)\n", height, progress);
    }
}

/** Store block on disk. If dbp is non-nullptr, the file is known to already reside on disk */
bool Chainstate::AcceptBlock(const std::shared_ptr<const CBlock>& pblock, BlockValidationState& state, CBlockIndex** ppindex, bool fRequested, const FlatFilePos* dbp, bool* fNewBlock, bool min_pow_checked)
{
    const CBlock& block = *pblock;

    if (fNewBlock) *fNewBlock = false;
    AssertLockHeld(cs_main);

    CBlockIndex *pindexDummy = nullptr;
    CBlockIndex *&pindex = ppindex ? *ppindex : pindexDummy;

    bool accepted_header{m_chainman.AcceptBlockHeader(block, state, &pindex, min_pow_checked)};
    CheckBlockIndex();

    if (!accepted_header)
        return false;

    // Try to process all requested blocks that we don't have, but only
    // process an unrequested block if it's new and has enough work to
    // advance our tip, and isn't too many blocks ahead.
    bool fAlreadyHave = pindex->nStatus & BLOCK_HAVE_DATA;
    bool fHasMoreOrSameWork = (m_chain.Tip() ? pindex->nChainWork >= m_chain.Tip()->nChainWork : true);
    // Blocks that are too out-of-order needlessly limit the effectiveness of
    // pruning, because pruning will not delete block files that contain any
    // blocks which are too close in height to the tip.  Apply this test
    // regardless of whether pruning is enabled; it should generally be safe to
    // not process unrequested blocks.
    bool fTooFarAhead{pindex->nHeight > m_chain.Height() + int(MIN_BLOCKS_TO_KEEP)};

    // TODO: Decouple this function from the block download logic by removing fRequested
    // This requires some new chain data structure to efficiently look up if a
    // block is in a chain leading to a candidate for best tip, despite not
    // being such a candidate itself.
    // Note that this would break the getblockfrompeer RPC

    // TODO: deal better with return value and error conditions for duplicate
    // and unrequested blocks.
    if (fAlreadyHave) return true;
    if (!fRequested) {  // If we didn't ask for it:
        if (pindex->nTx != 0) return true;    // This is a previously-processed block that was pruned
        if (!fHasMoreOrSameWork) return true; // Don't process less-work chains
        if (fTooFarAhead) return true;        // Block height is too high

        // Protect against DoS attacks from low-work chains.
        // If our tip is behind, a peer could try to send us
        // low-work blocks on a fake chain that we would never
        // request; don't process these.
        if (pindex->nChainWork < nMinimumChainWork) return true;
    }

    if (!CheckBlock(block, state, m_params.GetConsensus()) ||
        !ContextualCheckBlock(block, state, m_chainman, pindex->pprev)) {
        if (state.IsInvalid() && state.GetResult() != BlockValidationResult::BLOCK_MUTATED) {
            pindex->nStatus |= BLOCK_FAILED_VALID;
            m_blockman.m_dirty_blockindex.insert(pindex);
        }
        return error("%s: %s", __func__, state.ToString());
    }

    // Header is valid/has work, merkle tree and segwit merkle tree are good...RELAY NOW
    // (but if it does not build on our best tip, let the SendMessages loop relay it)
    if (!IsInitialBlockDownload() && m_chain.Tip() == pindex->pprev)
        GetMainSignals().NewPoWValidBlock(pindex, pblock);

    // Write block to history file
    if (fNewBlock) *fNewBlock = true;
    try {
        FlatFilePos blockPos{m_blockman.SaveBlockToDisk(block, pindex->nHeight, m_chain, m_params, dbp)};
        if (blockPos.IsNull()) {
            state.Error(strprintf("%s: Failed to find position to write new block to disk", __func__));
            return false;
        }
        ReceivedBlockTransactions(block, pindex, blockPos);
    } catch (const std::runtime_error& e) {
        return AbortNode(state, std::string("System error: ") + e.what());
    }

    FlushStateToDisk(state, FlushStateMode::NONE);

    CheckBlockIndex();

    return true;
}

bool ChainstateManager::ProcessNewBlock(const std::shared_ptr<const CBlock>& block, bool force_processing, bool min_pow_checked, bool* new_block)
{
    AssertLockNotHeld(cs_main);

    {
        CBlockIndex *pindex = nullptr;
        if (new_block) *new_block = false;
        BlockValidationState state;

        // CheckBlock() does not support multi-threaded block validation because CBlock::fChecked can cause data race.
        // Therefore, the following critical section must include the CheckBlock() call as well.
        LOCK(cs_main);

        // Skipping AcceptBlock() for CheckBlock() failures means that we will never mark a block as invalid if
        // CheckBlock() fails.  This is protective against consensus failure if there are any unknown forms of block
        // malleability that cause CheckBlock() to fail; see e.g. CVE-2012-2459 and
        // https://lists.linuxfoundation.org/pipermail/bitcoin-dev/2019-February/016697.html.  Because CheckBlock() is
        // not very expensive, the anti-DoS benefits of caching failure (of a definitely-invalid block) are not substantial.
        bool ret = CheckBlock(*block, state, GetConsensus());
        if (ret) {
            // Store to disk
            ret = ActiveChainstate().AcceptBlock(block, state, &pindex, force_processing, nullptr, new_block, min_pow_checked);
        }
        if (!ret) {
            GetMainSignals().BlockChecked(*block, state);
            return error("%s: AcceptBlock FAILED (%s)", __func__, state.ToString());
        }
    }

    NotifyHeaderTip(ActiveChainstate());

    BlockValidationState state; // Only used to report errors, not invalidity - ignore it
    if (!ActiveChainstate().ActivateBestChain(state, block)) {
        return error("%s: ActivateBestChain failed (%s)", __func__, state.ToString());
    }

    return true;
}

MempoolAcceptResult ChainstateManager::ProcessTransaction(const CTransactionRef& tx, bool test_accept)
{
    AssertLockHeld(cs_main);
    Chainstate& active_chainstate = ActiveChainstate();
    if (!active_chainstate.GetMempool()) {
        TxValidationState state;
        state.Invalid(TxValidationResult::TX_NO_MEMPOOL, "no-mempool");
        return MempoolAcceptResult::Failure(state);
    }
    auto result = AcceptToMemoryPool(active_chainstate, tx, GetTime(), /*bypass_limits=*/ false, test_accept);
    active_chainstate.GetMempool()->check(active_chainstate.CoinsTip(), active_chainstate.m_chain.Height() + 1);
    return result;
}

bool TestBlockValidity(BlockValidationState& state,
                       const CChainParams& chainparams,
                       Chainstate& chainstate,
                       const CBlock& block,
                       CBlockIndex* pindexPrev,
                       const std::function<NodeClock::time_point()>& adjusted_time_callback,
                       bool fCheckPOW,
                       bool fCheckMerkleRoot)
{
    AssertLockHeld(cs_main);
    assert(pindexPrev && pindexPrev == chainstate.m_chain.Tip());
    std::set<valtype> namesDummy;
    CCoinsViewCache viewNew(&chainstate.CoinsTip());
    uint256 block_hash(block.GetHash());
    CBlockIndex indexDummy(block);
    indexDummy.pprev = pindexPrev;
    indexDummy.nHeight = pindexPrev->nHeight + 1;
    indexDummy.phashBlock = &block_hash;

    // NOTE: CheckBlockHeader is called by CheckBlock
    if (!ContextualCheckBlockHeader(block, state, chainstate.m_blockman, chainstate.m_chainman, pindexPrev, adjusted_time_callback()))
        return error("%s: Consensus::ContextualCheckBlockHeader: %s", __func__, state.ToString());
    if (!CheckBlock(block, state, chainparams.GetConsensus(), fCheckPOW, fCheckMerkleRoot))
        return error("%s: Consensus::CheckBlock: %s", __func__, state.ToString());
    if (!ContextualCheckBlock(block, state, chainstate.m_chainman, pindexPrev))
        return error("%s: Consensus::ContextualCheckBlock: %s", __func__, state.ToString());
    if (!chainstate.ConnectBlock(block, state, &indexDummy, viewNew, namesDummy, true)) {
        return false;
    }
    assert(state.IsValid());

    return true;
}

/* This function is called from the RPC code for pruneblockchain */
void PruneBlockFilesManual(Chainstate& active_chainstate, int nManualPruneHeight)
{
    BlockValidationState state;
    if (!active_chainstate.FlushStateToDisk(
            state, FlushStateMode::NONE, nManualPruneHeight)) {
        LogPrintf("%s: failed to flush state (%s)\n", __func__, state.ToString());
    }
}

void Chainstate::LoadMempool(const fs::path& load_path, FopenFn mockable_fopen_function)
{
    if (!m_mempool) return;
    ::LoadMempool(*m_mempool, load_path, *this, mockable_fopen_function);
    m_mempool->SetLoadTried(!ShutdownRequested());
}

bool Chainstate::LoadChainTip()
{
    AssertLockHeld(cs_main);
    const CCoinsViewCache& coins_cache = CoinsTip();
    assert(!coins_cache.GetBestBlock().IsNull()); // Never called when the coins view is empty
    const CBlockIndex* tip = m_chain.Tip();

    if (tip && tip->GetBlockHash() == coins_cache.GetBestBlock()) {
        return true;
    }

    // Load pointer to end of best chain
    CBlockIndex* pindex = m_blockman.LookupBlockIndex(coins_cache.GetBestBlock());
    if (!pindex) {
        return false;
    }
    m_chain.SetTip(*pindex);
    PruneBlockIndexCandidates();

    tip = m_chain.Tip();
    LogPrintf("Loaded best chain: hashBestChain=%s height=%d date=%s progress=%f\n",
              tip->GetBlockHash().ToString(),
              m_chain.Height(),
              FormatISO8601DateTime(tip->GetBlockTime()),
              GuessVerificationProgress(m_params.TxData(), tip));
    return true;
}

CVerifyDB::CVerifyDB()
{
    uiInterface.ShowProgress(_("Verifying blocks…").translated, 0, false);
}

CVerifyDB::~CVerifyDB()
{
    uiInterface.ShowProgress("", 100, false);
}

bool CVerifyDB::VerifyDB(
    Chainstate& chainstate,
    const Consensus::Params& consensus_params,
    CCoinsView& coinsview,
    int nCheckLevel, int nCheckDepth)
{
    AssertLockHeld(cs_main);

    if (chainstate.m_chain.Tip() == nullptr || chainstate.m_chain.Tip()->pprev == nullptr) {
        return true;
    }

    // Verify blocks in the best chain
    if (nCheckDepth <= 0 || nCheckDepth > chainstate.m_chain.Height()) {
        nCheckDepth = chainstate.m_chain.Height();
    }
    nCheckLevel = std::max(0, std::min(4, nCheckLevel));
    LogPrintf("Verifying last %i blocks at level %i\n", nCheckDepth, nCheckLevel);
    CCoinsViewCache coins(&coinsview);
    std::set<valtype> dummyNames;
    CBlockIndex* pindex;
    CBlockIndex* pindexFailure = nullptr;
    int nGoodTransactions = 0;
    BlockValidationState state;
    int reportDone = 0;
    LogPrintf("[0%%]..."); /* Continued */

    const bool is_snapshot_cs{!chainstate.m_from_snapshot_blockhash};

    for (pindex = chainstate.m_chain.Tip(); pindex && pindex->pprev; pindex = pindex->pprev) {
        const int percentageDone = std::max(1, std::min(99, (int)(((double)(chainstate.m_chain.Height() - pindex->nHeight)) / (double)nCheckDepth * (nCheckLevel >= 4 ? 50 : 100))));
        if (reportDone < percentageDone / 10) {
            // report every 10% step
            LogPrintf("[%d%%]...", percentageDone); /* Continued */
            reportDone = percentageDone / 10;
        }
        uiInterface.ShowProgress(_("Verifying blocks…").translated, percentageDone, false);
        if (pindex->nHeight <= chainstate.m_chain.Height() - nCheckDepth) {
            break;
        }
        if ((fPruneMode || is_snapshot_cs) && !(pindex->nStatus & BLOCK_HAVE_DATA)) {
            // If pruning or running under an assumeutxo snapshot, only go
            // back as far as we have data.
            LogPrintf("VerifyDB(): block verification stopping at height %d (pruning, no data)\n", pindex->nHeight);
            break;
        }
        CBlock block;
        // check level 0: read from disk
        if (!ReadBlockFromDisk(block, pindex, consensus_params)) {
            return error("VerifyDB(): *** ReadBlockFromDisk failed at %d, hash=%s", pindex->nHeight, pindex->GetBlockHash().ToString());
        }
        // check level 1: verify block validity
        if (nCheckLevel >= 1 && !CheckBlock(block, state, consensus_params)) {
            return error("%s: *** found bad block at %d, hash=%s (%s)\n", __func__,
                         pindex->nHeight, pindex->GetBlockHash().ToString(), state.ToString());
        }
        // check level 2: verify undo validity
        if (nCheckLevel >= 2 && pindex) {
            CBlockUndo undo;
            if (!pindex->GetUndoPos().IsNull()) {
                if (!UndoReadFromDisk(undo, pindex)) {
                    return error("VerifyDB(): *** found bad undo data at %d, hash=%s\n", pindex->nHeight, pindex->GetBlockHash().ToString());
                }
            }
        }
        // check level 3: check for inconsistencies during memory-only disconnect of tip blocks
        size_t curr_coins_usage = coins.DynamicMemoryUsage() + chainstate.CoinsTip().DynamicMemoryUsage();

        if (nCheckLevel >= 3 && curr_coins_usage <= chainstate.m_coinstip_cache_size_bytes) {
            assert(coins.GetBestBlock() == pindex->GetBlockHash());
            DisconnectResult res = chainstate.DisconnectBlock(block, pindex, coins, dummyNames);
            if (res == DISCONNECT_FAILED) {
                return error("VerifyDB(): *** irrecoverable inconsistency in block data at %d, hash=%s", pindex->nHeight, pindex->GetBlockHash().ToString());
            }
            if (res == DISCONNECT_UNCLEAN) {
                nGoodTransactions = 0;
                pindexFailure = pindex;
            } else {
                nGoodTransactions += block.vtx.size();
            }
        }
        if (ShutdownRequested()) return true;
    }
    if (pindexFailure) {
        return error("VerifyDB(): *** coin database inconsistencies found (last %i blocks, %i good transactions before that)\n", chainstate.m_chain.Height() - pindexFailure->nHeight + 1, nGoodTransactions);
    }

    // store block count as we move pindex at check level >= 4
    int block_count = chainstate.m_chain.Height() - pindex->nHeight;

    // check level 4: try reconnecting blocks
    if (nCheckLevel >= 4) {
        while (pindex != chainstate.m_chain.Tip()) {
            const int percentageDone = std::max(1, std::min(99, 100 - (int)(((double)(chainstate.m_chain.Height() - pindex->nHeight)) / (double)nCheckDepth * 50)));
            if (reportDone < percentageDone / 10) {
                // report every 10% step
                LogPrintf("[%d%%]...", percentageDone); /* Continued */
                reportDone = percentageDone / 10;
            }
            uiInterface.ShowProgress(_("Verifying blocks…").translated, percentageDone, false);
            pindex = chainstate.m_chain.Next(pindex);
            CBlock block;
            if (!ReadBlockFromDisk(block, pindex, consensus_params))
                return error("VerifyDB(): *** ReadBlockFromDisk failed at %d, hash=%s", pindex->nHeight, pindex->GetBlockHash().ToString());
            if (!chainstate.ConnectBlock(block, state, pindex, coins, dummyNames)) {
                return error("VerifyDB(): *** found unconnectable block at %d, hash=%s (%s)", pindex->nHeight, pindex->GetBlockHash().ToString(), state.ToString());
            }
            if (ShutdownRequested()) return true;
        }
    }

    LogPrintf("[DONE].\n");
    LogPrintf("No coin database inconsistencies in last %i blocks (%i transactions)\n", block_count, nGoodTransactions);

    return true;
}

/** Apply the effects of a block on the utxo cache, ignoring that it may already have been applied. */
bool Chainstate::RollforwardBlock(const CBlockIndex* pindex, CCoinsViewCache& inputs)
{
    AssertLockHeld(cs_main);
    // TODO: merge with ConnectBlock
    CBlock block;
    if (!ReadBlockFromDisk(block, pindex, m_params.GetConsensus())) {
        return error("ReplayBlock(): ReadBlockFromDisk failed at %d, hash=%s", pindex->nHeight, pindex->GetBlockHash().ToString());
    }

    for (const CTransactionRef& tx : block.vtx) {
        if (!tx->IsCoinBase()) {
            for (const CTxIn &txin : tx->vin) {
                inputs.SpendCoin(txin.prevout);
            }
        }
        // Pass check = true as every addition may be an overwrite.
        AddCoins(inputs, *tx, pindex->nHeight, true);
    }
    return true;
}

bool Chainstate::ReplayBlocks()
{
    LOCK(cs_main);

    CCoinsView& db = this->CoinsDB();
    CCoinsViewCache cache(&db);

    std::vector<uint256> hashHeads = db.GetHeadBlocks();
    if (hashHeads.empty()) return true; // We're already in a consistent state.
    if (hashHeads.size() != 2) return error("ReplayBlocks(): unknown inconsistent state");

    uiInterface.ShowProgress(_("Replaying blocks…").translated, 0, false);
    LogPrintf("Replaying blocks\n");

    const CBlockIndex* pindexOld = nullptr;  // Old tip during the interrupted flush.
    const CBlockIndex* pindexNew;            // New tip during the interrupted flush.
    const CBlockIndex* pindexFork = nullptr; // Latest block common to both the old and the new tip.

    if (m_blockman.m_block_index.count(hashHeads[0]) == 0) {
        return error("ReplayBlocks(): reorganization to unknown block requested");
    }
    pindexNew = &(m_blockman.m_block_index[hashHeads[0]]);

    if (!hashHeads[1].IsNull()) { // The old tip is allowed to be 0, indicating it's the first flush.
        if (m_blockman.m_block_index.count(hashHeads[1]) == 0) {
            return error("ReplayBlocks(): reorganization from unknown block requested");
        }
        pindexOld = &(m_blockman.m_block_index[hashHeads[1]]);
        pindexFork = LastCommonAncestor(pindexOld, pindexNew);
        assert(pindexFork != nullptr);
    }

    // Rollback along the old branch.
    while (pindexOld != pindexFork) {
        if (pindexOld->nHeight > 0) { // Never disconnect the genesis block.
            CBlock block;
            if (!ReadBlockFromDisk(block, pindexOld, m_params.GetConsensus())) {
                return error("RollbackBlock(): ReadBlockFromDisk() failed at %d, hash=%s", pindexOld->nHeight, pindexOld->GetBlockHash().ToString());
            }
            LogPrintf("Rolling back %s (%i)\n", pindexOld->GetBlockHash().ToString(), pindexOld->nHeight);
            std::set<valtype> dummyNames;
            DisconnectResult res = DisconnectBlock(block, pindexOld, cache, dummyNames);
            if (res == DISCONNECT_FAILED) {
                return error("RollbackBlock(): DisconnectBlock failed at %d, hash=%s", pindexOld->nHeight, pindexOld->GetBlockHash().ToString());
            }
            // If DISCONNECT_UNCLEAN is returned, it means a non-existing UTXO was deleted, or an existing UTXO was
            // overwritten. It corresponds to cases where the block-to-be-disconnect never had all its operations
            // applied to the UTXO set. However, as both writing a UTXO and deleting a UTXO are idempotent operations,
            // the result is still a version of the UTXO set with the effects of that block undone.
        }
        pindexOld = pindexOld->pprev;
    }

    // Roll forward from the forking point to the new tip.
    int nForkHeight = pindexFork ? pindexFork->nHeight : 0;
    for (int nHeight = nForkHeight + 1; nHeight <= pindexNew->nHeight; ++nHeight) {
        const CBlockIndex& pindex{*Assert(pindexNew->GetAncestor(nHeight))};

        LogPrintf("Rolling forward %s (%i)\n", pindex.GetBlockHash().ToString(), nHeight);
        uiInterface.ShowProgress(_("Replaying blocks…").translated, (int) ((nHeight - nForkHeight) * 100.0 / (pindexNew->nHeight - nForkHeight)) , false);
        if (!RollforwardBlock(&pindex, cache)) return false;
    }

    cache.SetBestBlock(pindexNew->GetBlockHash());
    cache.Flush();
    uiInterface.ShowProgress("", 100, false);
    return true;
}

bool Chainstate::NeedsRedownload() const
{
    AssertLockHeld(cs_main);

    // At and above m_params.SegwitHeight, segwit consensus rules must be validated
    CBlockIndex* block{m_chain.Tip()};

    while (block != nullptr && DeploymentActiveAt(*block, m_chainman, Consensus::DEPLOYMENT_SEGWIT)) {
        if (!(block->nStatus & BLOCK_OPT_WITNESS)) {
            // block is insufficiently validated for a segwit client
            return true;
        }
        block = block->pprev;
    }

    return false;
}

void Chainstate::UnloadBlockIndex()
{
    AssertLockHeld(::cs_main);
    nBlockSequenceId = 1;
    setBlockIndexCandidates.clear();
}

bool ChainstateManager::LoadBlockIndex()
{
    AssertLockHeld(cs_main);
    // Load block index from databases
    bool needs_init = fReindex;
    if (!fReindex) {
        bool ret = m_blockman.LoadBlockIndexDB(GetConsensus());
        if (!ret) return false;

        std::vector<CBlockIndex*> vSortedByHeight{m_blockman.GetAllBlockIndices()};
        std::sort(vSortedByHeight.begin(), vSortedByHeight.end(),
                  CBlockIndexHeightOnlyComparator());

        // Find start of assumed-valid region.
        int first_assumed_valid_height = std::numeric_limits<int>::max();

        for (const CBlockIndex* block : vSortedByHeight) {
            if (block->IsAssumedValid()) {
                auto chainstates = GetAll();

                // If we encounter an assumed-valid block index entry, ensure that we have
                // one chainstate that tolerates assumed-valid entries and another that does
                // not (i.e. the background validation chainstate), since assumed-valid
                // entries should always be pending validation by a fully-validated chainstate.
                auto any_chain = [&](auto fnc) { return std::any_of(chainstates.cbegin(), chainstates.cend(), fnc); };
                assert(any_chain([](auto chainstate) { return chainstate->reliesOnAssumedValid(); }));
                assert(any_chain([](auto chainstate) { return !chainstate->reliesOnAssumedValid(); }));

                first_assumed_valid_height = block->nHeight;
                break;
            }
        }

        for (CBlockIndex* pindex : vSortedByHeight) {
            if (ShutdownRequested()) return false;
            if (pindex->IsAssumedValid() ||
                    (pindex->IsValid(BLOCK_VALID_TRANSACTIONS) &&
                     (pindex->HaveTxsDownloaded() || pindex->pprev == nullptr))) {

                // Fill each chainstate's block candidate set. Only add assumed-valid
                // blocks to the tip candidate set if the chainstate is allowed to rely on
                // assumed-valid blocks.
                //
                // If all setBlockIndexCandidates contained the assumed-valid blocks, the
                // background chainstate's ActivateBestChain() call would add assumed-valid
                // blocks to the chain (based on how FindMostWorkChain() works). Obviously
                // we don't want this since the purpose of the background validation chain
                // is to validate assued-valid blocks.
                //
                // Note: This is considering all blocks whose height is greater or equal to
                // the first assumed-valid block to be assumed-valid blocks, and excluding
                // them from the background chainstate's setBlockIndexCandidates set. This
                // does mean that some blocks which are not technically assumed-valid
                // (later blocks on a fork beginning before the first assumed-valid block)
                // might not get added to the background chainstate, but this is ok,
                // because they will still be attached to the active chainstate if they
                // actually contain more work.
                //
                // Instead of this height-based approach, an earlier attempt was made at
                // detecting "holistically" whether the block index under consideration
                // relied on an assumed-valid ancestor, but this proved to be too slow to
                // be practical.
                for (Chainstate* chainstate : GetAll()) {
                    if (chainstate->reliesOnAssumedValid() ||
                            pindex->nHeight < first_assumed_valid_height) {
                        chainstate->setBlockIndexCandidates.insert(pindex);
                    }
                }
            }
            if (pindex->nStatus & BLOCK_FAILED_MASK && (!m_best_invalid || pindex->nChainWork > m_best_invalid->nChainWork)) {
                m_best_invalid = pindex;
            }
            if (pindex->IsValid(BLOCK_VALID_TREE) && (m_best_header == nullptr || CBlockIndexWorkComparator()(m_best_header, pindex)))
                m_best_header = pindex;
        }

        needs_init = m_blockman.m_block_index.empty();
    }

    if (needs_init) {
        // Everything here is for *new* reindex/DBs. Thus, though
        // LoadBlockIndexDB may have set fReindex if we shut down
        // mid-reindex previously, we don't check fReindex and
        // instead only check it prior to LoadBlockIndexDB to set
        // needs_init.

        LogPrintf("Initializing databases...\n");
        fNameHistory = gArgs.GetBoolArg("-namehistory", false);
        m_blockman.m_block_tree_db->WriteFlag("namehistory", fNameHistory);
    }
    return true;
}

bool Chainstate::LoadGenesisBlock()
{
    LOCK(cs_main);

    // Check whether we're already initialized by checking for genesis in
    // m_blockman.m_block_index. Note that we can't use m_chain here, since it is
    // set based on the coins db, not the block index db, which is the only
    // thing loaded at this point.
    if (m_blockman.m_block_index.count(m_params.GenesisBlock().GetHash()))
        return true;

    try {
        const CBlock& block = m_params.GenesisBlock();
        FlatFilePos blockPos{m_blockman.SaveBlockToDisk(block, 0, m_chain, m_params, nullptr)};
        if (blockPos.IsNull()) {
            return error("%s: writing genesis block to disk failed", __func__);
        }
        CBlockIndex* pindex = m_blockman.AddToBlockIndex(block, m_chainman.m_best_header);
        ReceivedBlockTransactions(block, pindex, blockPos);
    } catch (const std::runtime_error& e) {
        return error("%s: failed to write genesis block: %s", __func__, e.what());
    }

    return true;
}

void Chainstate::LoadExternalBlockFile(
    FILE* fileIn,
    FlatFilePos* dbp,
    std::multimap<uint256, FlatFilePos>* blocks_with_unknown_parent)
{
    AssertLockNotHeld(m_chainstate_mutex);

    // Either both should be specified (-reindex), or neither (-loadblock).
    assert(!dbp == !blocks_with_unknown_parent);

    const auto start{SteadyClock::now()};

    int nLoaded = 0;
    try {
        // This takes over fileIn and calls fclose() on it in the CBufferedFile destructor
        CBufferedFile blkdat(fileIn, 2*MAX_BLOCK_SERIALIZED_SIZE, MAX_BLOCK_SERIALIZED_SIZE+8, SER_DISK, CLIENT_VERSION);
        uint64_t nRewind = blkdat.GetPos();
        while (!blkdat.eof()) {
            if (ShutdownRequested()) return;

            blkdat.SetPos(nRewind);
            nRewind++; // start one byte further next time, in case of failure
            blkdat.SetLimit(); // remove former limit
            unsigned int nSize = 0;
            try {
                // locate a header
                unsigned char buf[CMessageHeader::MESSAGE_START_SIZE];
                blkdat.FindByte(m_params.MessageStart()[0]);
                nRewind = blkdat.GetPos() + 1;
                blkdat >> buf;
                if (memcmp(buf, m_params.MessageStart(), CMessageHeader::MESSAGE_START_SIZE)) {
                    continue;
                }
                // read size
                blkdat >> nSize;
                if (nSize < 80 || nSize > MAX_BLOCK_SERIALIZED_SIZE)
                    continue;
            } catch (const std::exception&) {
                // no valid block header found; don't complain
                break;
            }
            try {
                // read block
                uint64_t nBlockPos = blkdat.GetPos();
                if (dbp)
                    dbp->nPos = nBlockPos;
                blkdat.SetLimit(nBlockPos + nSize);
                std::shared_ptr<CBlock> pblock = std::make_shared<CBlock>();
                CBlock& block = *pblock;
                blkdat >> block;
                nRewind = blkdat.GetPos();

                uint256 hash = block.GetHash();
                {
                    LOCK(cs_main);
                    // detect out of order blocks, and store them for later
                    if (hash != m_params.GetConsensus().hashGenesisBlock && !m_blockman.LookupBlockIndex(block.hashPrevBlock)) {
                        LogPrint(BCLog::REINDEX, "%s: Out of order block %s, parent %s not known\n", __func__, hash.ToString(),
                                block.hashPrevBlock.ToString());
                        if (dbp && blocks_with_unknown_parent) {
                            blocks_with_unknown_parent->emplace(block.hashPrevBlock, *dbp);
                        }
                        continue;
                    }

                    // process in case the block isn't known yet
                    const CBlockIndex* pindex = m_blockman.LookupBlockIndex(hash);
                    if (!pindex || (pindex->nStatus & BLOCK_HAVE_DATA) == 0) {
                      BlockValidationState state;
                      if (AcceptBlock(pblock, state, nullptr, true, dbp, nullptr, true)) {
                          nLoaded++;
                      }
                      if (state.IsError()) {
                          break;
                      }
                    } else if (hash != m_params.GetConsensus().hashGenesisBlock && pindex->nHeight % 1000 == 0) {
                        LogPrint(BCLog::REINDEX, "Block Import: already had block %s at height %d\n", hash.ToString(), pindex->nHeight);
                    }
                }

                // Activate the genesis block so normal node progress can continue
                if (hash == m_params.GetConsensus().hashGenesisBlock) {
                    BlockValidationState state;
                    if (!ActivateBestChain(state, nullptr)) {
                        break;
                    }
                }

                NotifyHeaderTip(*this);

                if (!blocks_with_unknown_parent) continue;

                // Recursively process earlier encountered successors of this block
                std::deque<uint256> queue;
                queue.push_back(hash);
                while (!queue.empty()) {
                    uint256 head = queue.front();
                    queue.pop_front();
                    auto range = blocks_with_unknown_parent->equal_range(head);
                    while (range.first != range.second) {
                        std::multimap<uint256, FlatFilePos>::iterator it = range.first;
                        std::shared_ptr<CBlock> pblockrecursive = std::make_shared<CBlock>();
                        if (ReadBlockFromDisk(*pblockrecursive, it->second, m_params.GetConsensus())) {
                            LogPrint(BCLog::REINDEX, "%s: Processing out of order child %s of %s\n", __func__, pblockrecursive->GetHash().ToString(),
                                    head.ToString());
                            LOCK(cs_main);
                            BlockValidationState dummy;
                            if (AcceptBlock(pblockrecursive, dummy, nullptr, true, &it->second, nullptr, true)) {
                                nLoaded++;
                                queue.push_back(pblockrecursive->GetHash());
                            }
                        }
                        range.first++;
                        blocks_with_unknown_parent->erase(it);
                        NotifyHeaderTip(*this);
                    }
                }
            } catch (const std::exception& e) {
                // historical bugs added extra data to the block files that does not deserialize cleanly.
                // commonly this data is between readable blocks, but it does not really matter. such data is not fatal to the import process.
                // the code that reads the block files deals with invalid data by simply ignoring it.
                // it continues to search for the next {4 byte magic message start bytes + 4 byte length + block} that does deserialize cleanly
                // and passes all of the other block validation checks dealing with POW and the merkle root, etc...
                // we merely note with this informational log message when unexpected data is encountered.
                // we could also be experiencing a storage system read error, or a read of a previous bad write. these are possible, but
                // less likely scenarios. we don't have enough information to tell a difference here.
                // the reindex process is not the place to attempt to clean and/or compact the block files. if so desired, a studious node operator
                // may use knowledge of the fact that the block files are not entirely pristine in order to prepare a set of pristine, and
                // perhaps ordered, block files for later reindexing.
                LogPrint(BCLog::REINDEX, "%s: unexpected data at file offset 0x%x - %s. continuing\n", __func__, (nRewind - 1), e.what());
            }
        }
    } catch (const std::runtime_error& e) {
        AbortNode(std::string("System error: ") + e.what());
    }
    LogPrintf("Loaded %i blocks from external file in %dms\n", nLoaded, Ticks<std::chrono::milliseconds>(SteadyClock::now() - start));
}

void Chainstate::CheckBlockIndex()
{
    if (!fCheckBlockIndex) {
        return;
    }

    LOCK(cs_main);

    // During a reindex, we read the genesis block and call CheckBlockIndex before ActivateBestChain,
    // so we have the genesis block in m_blockman.m_block_index but no active chain. (A few of the
    // tests when iterating the block tree require that m_chain has been initialized.)
    if (m_chain.Height() < 0) {
        assert(m_blockman.m_block_index.size() <= 1);
        return;
    }

    // Build forward-pointing map of the entire block tree.
    std::multimap<CBlockIndex*,CBlockIndex*> forward;
    for (auto& [_, block_index] : m_blockman.m_block_index) {
        forward.emplace(block_index.pprev, &block_index);
    }

    assert(forward.size() == m_blockman.m_block_index.size());

    std::pair<std::multimap<CBlockIndex*,CBlockIndex*>::iterator,std::multimap<CBlockIndex*,CBlockIndex*>::iterator> rangeGenesis = forward.equal_range(nullptr);
    CBlockIndex *pindex = rangeGenesis.first->second;
    rangeGenesis.first++;
    assert(rangeGenesis.first == rangeGenesis.second); // There is only one index entry with parent nullptr.

    // Iterate over the entire block tree, using depth-first search.
    // Along the way, remember whether there are blocks on the path from genesis
    // block being explored which are the first to have certain properties.
    size_t nNodes = 0;
    int nHeight = 0;
    CBlockIndex* pindexFirstInvalid = nullptr; // Oldest ancestor of pindex which is invalid.
    CBlockIndex* pindexFirstMissing = nullptr; // Oldest ancestor of pindex which does not have BLOCK_HAVE_DATA.
    CBlockIndex* pindexFirstNeverProcessed = nullptr; // Oldest ancestor of pindex for which nTx == 0.
    CBlockIndex* pindexFirstNotTreeValid = nullptr; // Oldest ancestor of pindex which does not have BLOCK_VALID_TREE (regardless of being valid or not).
    CBlockIndex* pindexFirstNotTransactionsValid = nullptr; // Oldest ancestor of pindex which does not have BLOCK_VALID_TRANSACTIONS (regardless of being valid or not).
    CBlockIndex* pindexFirstNotChainValid = nullptr; // Oldest ancestor of pindex which does not have BLOCK_VALID_CHAIN (regardless of being valid or not).
    CBlockIndex* pindexFirstNotScriptsValid = nullptr; // Oldest ancestor of pindex which does not have BLOCK_VALID_SCRIPTS (regardless of being valid or not).
    while (pindex != nullptr) {
        nNodes++;
        if (pindexFirstInvalid == nullptr && pindex->nStatus & BLOCK_FAILED_VALID) pindexFirstInvalid = pindex;
        // Assumed-valid index entries will not have data since we haven't downloaded the
        // full block yet.
        if (pindexFirstMissing == nullptr && !(pindex->nStatus & BLOCK_HAVE_DATA) && !pindex->IsAssumedValid()) {
            pindexFirstMissing = pindex;
        }
        if (pindexFirstNeverProcessed == nullptr && pindex->nTx == 0) pindexFirstNeverProcessed = pindex;
        if (pindex->pprev != nullptr && pindexFirstNotTreeValid == nullptr && (pindex->nStatus & BLOCK_VALID_MASK) < BLOCK_VALID_TREE) pindexFirstNotTreeValid = pindex;

        if (pindex->pprev != nullptr && !pindex->IsAssumedValid()) {
            // Skip validity flag checks for BLOCK_ASSUMED_VALID index entries, since these
            // *_VALID_MASK flags will not be present for index entries we are temporarily assuming
            // valid.
            if (pindexFirstNotTransactionsValid == nullptr &&
                    (pindex->nStatus & BLOCK_VALID_MASK) < BLOCK_VALID_TRANSACTIONS) {
                pindexFirstNotTransactionsValid = pindex;
            }

            if (pindexFirstNotChainValid == nullptr &&
                    (pindex->nStatus & BLOCK_VALID_MASK) < BLOCK_VALID_CHAIN) {
                pindexFirstNotChainValid = pindex;
            }

            if (pindexFirstNotScriptsValid == nullptr &&
                    (pindex->nStatus & BLOCK_VALID_MASK) < BLOCK_VALID_SCRIPTS) {
                pindexFirstNotScriptsValid = pindex;
            }
        }

        // Begin: actual consistency checks.
        if (pindex->pprev == nullptr) {
            // Genesis block checks.
            assert(pindex->GetBlockHash() == m_params.GetConsensus().hashGenesisBlock); // Genesis block's hash must match.
            assert(pindex == m_chain.Genesis()); // The current active chain's genesis block must be this block.
        }
        if (!pindex->HaveTxsDownloaded()) assert(pindex->nSequenceId <= 0); // nSequenceId can't be set positive for blocks that aren't linked (negative is used for preciousblock)
        // VALID_TRANSACTIONS is equivalent to nTx > 0 for all nodes (whether or not pruning has occurred).
        // HAVE_DATA is only equivalent to nTx > 0 (or VALID_TRANSACTIONS) if no pruning has occurred.
        // Unless these indexes are assumed valid and pending block download on a
        // background chainstate.
        if (!m_blockman.m_have_pruned && !pindex->IsAssumedValid()) {
            // If we've never pruned, then HAVE_DATA should be equivalent to nTx > 0
            assert(!(pindex->nStatus & BLOCK_HAVE_DATA) == (pindex->nTx == 0));
            assert(pindexFirstMissing == pindexFirstNeverProcessed);
        } else {
            // If we have pruned, then we can only say that HAVE_DATA implies nTx > 0
            if (pindex->nStatus & BLOCK_HAVE_DATA) assert(pindex->nTx > 0);
        }
        if (pindex->nStatus & BLOCK_HAVE_UNDO) assert(pindex->nStatus & BLOCK_HAVE_DATA);
        if (pindex->IsAssumedValid()) {
            // Assumed-valid blocks should have some nTx value.
            assert(pindex->nTx > 0);
            // Assumed-valid blocks should connect to the main chain.
            assert((pindex->nStatus & BLOCK_VALID_MASK) >= BLOCK_VALID_TREE);
        } else {
            // Otherwise there should only be an nTx value if we have
            // actually seen a block's transactions.
            assert(((pindex->nStatus & BLOCK_VALID_MASK) >= BLOCK_VALID_TRANSACTIONS) == (pindex->nTx > 0)); // This is pruning-independent.
        }
        // All parents having had data (at some point) is equivalent to all parents being VALID_TRANSACTIONS, which is equivalent to HaveTxsDownloaded().
        assert((pindexFirstNeverProcessed == nullptr) == pindex->HaveTxsDownloaded());
        assert((pindexFirstNotTransactionsValid == nullptr) == pindex->HaveTxsDownloaded());
        assert(pindex->nHeight == nHeight); // nHeight must be consistent.
        assert(pindex->pprev == nullptr || pindex->nChainWork >= pindex->pprev->nChainWork); // For every block except the genesis block, the chainwork must be larger than the parent's.
        assert(nHeight < 2 || (pindex->pskip && (pindex->pskip->nHeight < nHeight))); // The pskip pointer must point back for all but the first 2 blocks.
        assert(pindexFirstNotTreeValid == nullptr); // All m_blockman.m_block_index entries must at least be TREE valid
        if ((pindex->nStatus & BLOCK_VALID_MASK) >= BLOCK_VALID_TREE) assert(pindexFirstNotTreeValid == nullptr); // TREE valid implies all parents are TREE valid
        if ((pindex->nStatus & BLOCK_VALID_MASK) >= BLOCK_VALID_CHAIN) assert(pindexFirstNotChainValid == nullptr); // CHAIN valid implies all parents are CHAIN valid
        if ((pindex->nStatus & BLOCK_VALID_MASK) >= BLOCK_VALID_SCRIPTS) assert(pindexFirstNotScriptsValid == nullptr); // SCRIPTS valid implies all parents are SCRIPTS valid
        if (pindexFirstInvalid == nullptr) {
            // Checks for not-invalid blocks.
            assert((pindex->nStatus & BLOCK_FAILED_MASK) == 0); // The failed mask cannot be set for blocks without invalid parents.
        }
        if (!CBlockIndexWorkComparator()(pindex, m_chain.Tip()) && pindexFirstNeverProcessed == nullptr) {
            if (pindexFirstInvalid == nullptr) {
                const bool is_active = this == &m_chainman.ActiveChainstate();

                // If this block sorts at least as good as the current tip and
                // is valid and we have all data for its parents, it must be in
                // setBlockIndexCandidates.  m_chain.Tip() must also be there
                // even if some data has been pruned.
                //
                // Don't perform this check for the background chainstate since
                // its setBlockIndexCandidates shouldn't have some entries (i.e. those past the
                // snapshot block) which do exist in the block index for the active chainstate.
                if (is_active && (pindexFirstMissing == nullptr || pindex == m_chain.Tip())) {
                    assert(setBlockIndexCandidates.count(pindex));
                }
                // If some parent is missing, then it could be that this block was in
                // setBlockIndexCandidates but had to be removed because of the missing data.
                // In this case it must be in m_blocks_unlinked -- see test below.
            }
        } else { // If this block sorts worse than the current tip or some ancestor's block has never been seen, it cannot be in setBlockIndexCandidates.
            assert(setBlockIndexCandidates.count(pindex) == 0);
        }
        // Check whether this block is in m_blocks_unlinked.
        std::pair<std::multimap<CBlockIndex*,CBlockIndex*>::iterator,std::multimap<CBlockIndex*,CBlockIndex*>::iterator> rangeUnlinked = m_blockman.m_blocks_unlinked.equal_range(pindex->pprev);
        bool foundInUnlinked = false;
        while (rangeUnlinked.first != rangeUnlinked.second) {
            assert(rangeUnlinked.first->first == pindex->pprev);
            if (rangeUnlinked.first->second == pindex) {
                foundInUnlinked = true;
                break;
            }
            rangeUnlinked.first++;
        }
        if (pindex->pprev && (pindex->nStatus & BLOCK_HAVE_DATA) && pindexFirstNeverProcessed != nullptr && pindexFirstInvalid == nullptr) {
            // If this block has block data available, some parent was never received, and has no invalid parents, it must be in m_blocks_unlinked.
            assert(foundInUnlinked);
        }
        if (!(pindex->nStatus & BLOCK_HAVE_DATA)) assert(!foundInUnlinked); // Can't be in m_blocks_unlinked if we don't HAVE_DATA
        if (pindexFirstMissing == nullptr) assert(!foundInUnlinked); // We aren't missing data for any parent -- cannot be in m_blocks_unlinked.
        if (pindex->pprev && (pindex->nStatus & BLOCK_HAVE_DATA) && pindexFirstNeverProcessed == nullptr && pindexFirstMissing != nullptr) {
            // We HAVE_DATA for this block, have received data for all parents at some point, but we're currently missing data for some parent.
            assert(m_blockman.m_have_pruned); // We must have pruned.
            // This block may have entered m_blocks_unlinked if:
            //  - it has a descendant that at some point had more work than the
            //    tip, and
            //  - we tried switching to that descendant but were missing
            //    data for some intermediate block between m_chain and the
            //    tip.
            // So if this block is itself better than m_chain.Tip() and it wasn't in
            // setBlockIndexCandidates, then it must be in m_blocks_unlinked.
            if (!CBlockIndexWorkComparator()(pindex, m_chain.Tip()) && setBlockIndexCandidates.count(pindex) == 0) {
                if (pindexFirstInvalid == nullptr) {
                    assert(foundInUnlinked);
                }
            }
        }
        // assert(pindex->GetBlockHash() == pindex->GetBlockHeader().GetHash()); // Perhaps too slow
        // End: actual consistency checks.

        // Try descending into the first subnode.
        std::pair<std::multimap<CBlockIndex*,CBlockIndex*>::iterator,std::multimap<CBlockIndex*,CBlockIndex*>::iterator> range = forward.equal_range(pindex);
        if (range.first != range.second) {
            // A subnode was found.
            pindex = range.first->second;
            nHeight++;
            continue;
        }
        // This is a leaf node.
        // Move upwards until we reach a node of which we have not yet visited the last child.
        while (pindex) {
            // We are going to either move to a parent or a sibling of pindex.
            // If pindex was the first with a certain property, unset the corresponding variable.
            if (pindex == pindexFirstInvalid) pindexFirstInvalid = nullptr;
            if (pindex == pindexFirstMissing) pindexFirstMissing = nullptr;
            if (pindex == pindexFirstNeverProcessed) pindexFirstNeverProcessed = nullptr;
            if (pindex == pindexFirstNotTreeValid) pindexFirstNotTreeValid = nullptr;
            if (pindex == pindexFirstNotTransactionsValid) pindexFirstNotTransactionsValid = nullptr;
            if (pindex == pindexFirstNotChainValid) pindexFirstNotChainValid = nullptr;
            if (pindex == pindexFirstNotScriptsValid) pindexFirstNotScriptsValid = nullptr;
            // Find our parent.
            CBlockIndex* pindexPar = pindex->pprev;
            // Find which child we just visited.
            std::pair<std::multimap<CBlockIndex*,CBlockIndex*>::iterator,std::multimap<CBlockIndex*,CBlockIndex*>::iterator> rangePar = forward.equal_range(pindexPar);
            while (rangePar.first->second != pindex) {
                assert(rangePar.first != rangePar.second); // Our parent must have at least the node we're coming from as child.
                rangePar.first++;
            }
            // Proceed to the next one.
            rangePar.first++;
            if (rangePar.first != rangePar.second) {
                // Move to the sibling.
                pindex = rangePar.first->second;
                break;
            } else {
                // Move up further.
                pindex = pindexPar;
                nHeight--;
                continue;
            }
        }
    }

    // Check that we actually traversed the entire map.
    assert(nNodes == forward.size());
}

std::string Chainstate::ToString()
{
    AssertLockHeld(::cs_main);
    CBlockIndex* tip = m_chain.Tip();
    return strprintf("Chainstate [%s] @ height %d (%s)",
                     m_from_snapshot_blockhash ? "snapshot" : "ibd",
                     tip ? tip->nHeight : -1, tip ? tip->GetBlockHash().ToString() : "null");
}

bool Chainstate::ResizeCoinsCaches(size_t coinstip_size, size_t coinsdb_size)
{
    AssertLockHeld(::cs_main);
    if (coinstip_size == m_coinstip_cache_size_bytes &&
            coinsdb_size == m_coinsdb_cache_size_bytes) {
        // Cache sizes are unchanged, no need to continue.
        return true;
    }
    size_t old_coinstip_size = m_coinstip_cache_size_bytes;
    m_coinstip_cache_size_bytes = coinstip_size;
    m_coinsdb_cache_size_bytes = coinsdb_size;
    CoinsDB().ResizeCache(coinsdb_size);

    LogPrintf("[%s] resized coinsdb cache to %.1f MiB\n",
        this->ToString(), coinsdb_size * (1.0 / 1024 / 1024));
    LogPrintf("[%s] resized coinstip cache to %.1f MiB\n",
        this->ToString(), coinstip_size * (1.0 / 1024 / 1024));

    BlockValidationState state;
    bool ret;

    if (coinstip_size > old_coinstip_size) {
        // Likely no need to flush if cache sizes have grown.
        ret = FlushStateToDisk(state, FlushStateMode::IF_NEEDED);
    } else {
        // Otherwise, flush state to disk and deallocate the in-memory coins map.
        ret = FlushStateToDisk(state, FlushStateMode::ALWAYS);
        CoinsTip().ReallocateCache();
    }
    return ret;
}

//! Guess how far we are in the verification process at the given block index
//! require cs_main if pindex has not been validated yet (because nChainTx might be unset)
double GuessVerificationProgress(const ChainTxData& data, const CBlockIndex *pindex) {
    if (pindex == nullptr)
        return 0.0;

    int64_t nNow = time(nullptr);

    double fTxTotal;

    if (pindex->nChainTx <= data.nTxCount) {
        fTxTotal = data.nTxCount + (nNow - data.nTime) * data.dTxRate;
    } else {
        fTxTotal = pindex->nChainTx + (nNow - pindex->GetBlockTime()) * data.dTxRate;
    }

    return std::min<double>(pindex->nChainTx / fTxTotal, 1.0);
}

std::optional<uint256> ChainstateManager::SnapshotBlockhash() const
{
    LOCK(::cs_main);
    if (m_active_chainstate && m_active_chainstate->m_from_snapshot_blockhash) {
        // If a snapshot chainstate exists, it will always be our active.
        return m_active_chainstate->m_from_snapshot_blockhash;
    }
    return std::nullopt;
}

std::vector<Chainstate*> ChainstateManager::GetAll()
{
    LOCK(::cs_main);
    std::vector<Chainstate*> out;

    if (!IsSnapshotValidated() && m_ibd_chainstate) {
        out.push_back(m_ibd_chainstate.get());
    }

    if (m_snapshot_chainstate) {
        out.push_back(m_snapshot_chainstate.get());
    }

    return out;
}

Chainstate& ChainstateManager::InitializeChainstate(CTxMemPool* mempool)
{
    AssertLockHeld(::cs_main);
    assert(!m_ibd_chainstate);
    assert(!m_active_chainstate);

    m_ibd_chainstate = std::make_unique<Chainstate>(mempool, m_blockman, *this);
    m_active_chainstate = m_ibd_chainstate.get();
    return *m_active_chainstate;
}

const AssumeutxoData* ExpectedAssumeutxo(
    const int height, const CChainParams& chainparams)
{
    const MapAssumeutxo& valid_assumeutxos_map = chainparams.Assumeutxo();
    const auto assumeutxo_found = valid_assumeutxos_map.find(height);

    if (assumeutxo_found != valid_assumeutxos_map.end()) {
        return &assumeutxo_found->second;
    }
    return nullptr;
}

static bool DeleteCoinsDBFromDisk(const fs::path db_path, bool is_snapshot)
    EXCLUSIVE_LOCKS_REQUIRED(::cs_main)
{
    AssertLockHeld(::cs_main);

    if (is_snapshot) {
        fs::path base_blockhash_path = db_path / node::SNAPSHOT_BLOCKHASH_FILENAME;

        if (fs::exists(base_blockhash_path)) {
            bool removed = fs::remove(base_blockhash_path);
            if (!removed) {
                LogPrintf("[snapshot] failed to remove file %s\n",
                          fs::PathToString(base_blockhash_path));
            }
        } else {
            LogPrintf("[snapshot] snapshot chainstate dir being removed lacks %s file\n",
                    fs::PathToString(node::SNAPSHOT_BLOCKHASH_FILENAME));
        }
    }

    std::string path_str = fs::PathToString(db_path);
    LogPrintf("Removing leveldb dir at %s\n", path_str);

    // We have to destruct before this call leveldb::DB in order to release the db
    // lock, otherwise `DestroyDB` will fail. See `leveldb::~DBImpl()`.
    const bool destroyed = dbwrapper::DestroyDB(path_str, {}).ok();

    if (!destroyed) {
        LogPrintf("error: leveldb DestroyDB call failed on %s\n", path_str);
    }

    // Datadir should be removed from filesystem; otherwise initialization may detect
    // it on subsequent statups and get confused.
    //
    // If the base_blockhash_path removal above fails in the case of snapshot
    // chainstates, this will return false since leveldb won't remove a non-empty
    // directory.
    return destroyed && !fs::exists(db_path);
}

bool ChainstateManager::ActivateSnapshot(
        AutoFile& coins_file,
        const SnapshotMetadata& metadata,
        bool in_memory)
{
    uint256 base_blockhash = metadata.m_base_blockhash;

    if (this->SnapshotBlockhash()) {
        LogPrintf("[snapshot] can't activate a snapshot-based chainstate more than once\n");
        return false;
    }

    int64_t current_coinsdb_cache_size{0};
    int64_t current_coinstip_cache_size{0};

    // Cache percentages to allocate to each chainstate.
    //
    // These particular percentages don't matter so much since they will only be
    // relevant during snapshot activation; caches are rebalanced at the conclusion of
    // this function. We want to give (essentially) all available cache capacity to the
    // snapshot to aid the bulk load later in this function.
    static constexpr double IBD_CACHE_PERC = 0.01;
    static constexpr double SNAPSHOT_CACHE_PERC = 0.99;

    {
        LOCK(::cs_main);
        // Resize the coins caches to ensure we're not exceeding memory limits.
        //
        // Allocate the majority of the cache to the incoming snapshot chainstate, since
        // (optimistically) getting to its tip will be the top priority. We'll need to call
        // `MaybeRebalanceCaches()` once we're done with this function to ensure
        // the right allocation (including the possibility that no snapshot was activated
        // and that we should restore the active chainstate caches to their original size).
        //
        current_coinsdb_cache_size = this->ActiveChainstate().m_coinsdb_cache_size_bytes;
        current_coinstip_cache_size = this->ActiveChainstate().m_coinstip_cache_size_bytes;

        // Temporarily resize the active coins cache to make room for the newly-created
        // snapshot chain.
        this->ActiveChainstate().ResizeCoinsCaches(
            static_cast<size_t>(current_coinstip_cache_size * IBD_CACHE_PERC),
            static_cast<size_t>(current_coinsdb_cache_size * IBD_CACHE_PERC));
    }

    auto snapshot_chainstate = WITH_LOCK(::cs_main,
        return std::make_unique<Chainstate>(
            /*mempool=*/nullptr, m_blockman, *this, base_blockhash));

    {
        LOCK(::cs_main);
        snapshot_chainstate->InitCoinsDB(
            static_cast<size_t>(current_coinsdb_cache_size * SNAPSHOT_CACHE_PERC),
            in_memory, false, "chainstate");
        snapshot_chainstate->InitCoinsCache(
            static_cast<size_t>(current_coinstip_cache_size * SNAPSHOT_CACHE_PERC));
    }

    bool snapshot_ok = this->PopulateAndValidateSnapshot(
        *snapshot_chainstate, coins_file, metadata);

    // If not in-memory, persist the base blockhash for use during subsequent
    // initialization.
    if (!in_memory) {
        LOCK(::cs_main);
        if (!node::WriteSnapshotBaseBlockhash(*snapshot_chainstate)) {
            snapshot_ok = false;
        }
    }
    if (!snapshot_ok) {
        LOCK(::cs_main);
        this->MaybeRebalanceCaches();

        // PopulateAndValidateSnapshot can return (in error) before the leveldb datadir
        // has been created, so only attempt removal if we got that far.
        if (auto snapshot_datadir = node::FindSnapshotChainstateDir()) {
            // We have to destruct leveldb::DB in order to release the db lock, otherwise
            // DestroyDB() (in DeleteCoinsDBFromDisk()) will fail. See `leveldb::~DBImpl()`.
            // Destructing the chainstate (and so resetting the coinsviews object) does this.
            snapshot_chainstate.reset();
            bool removed = DeleteCoinsDBFromDisk(*snapshot_datadir, /*is_snapshot=*/true);
            if (!removed) {
                AbortNode(strprintf("Failed to remove snapshot chainstate dir (%s). "
                    "Manually remove it before restarting.\n", fs::PathToString(*snapshot_datadir)));
            }
        }
        return false;
    }

    {
        LOCK(::cs_main);
        assert(!m_snapshot_chainstate);
        m_snapshot_chainstate.swap(snapshot_chainstate);
        const bool chaintip_loaded = m_snapshot_chainstate->LoadChainTip();
        assert(chaintip_loaded);

        m_active_chainstate = m_snapshot_chainstate.get();

        LogPrintf("[snapshot] successfully activated snapshot %s\n", base_blockhash.ToString());
        LogPrintf("[snapshot] (%.2f MB)\n",
            m_snapshot_chainstate->CoinsTip().DynamicMemoryUsage() / (1000 * 1000));

        this->MaybeRebalanceCaches();
    }
    return true;
}

static void FlushSnapshotToDisk(CCoinsViewCache& coins_cache, bool snapshot_loaded)
{
    LOG_TIME_MILLIS_WITH_CATEGORY_MSG_ONCE(
        strprintf("%s (%.2f MB)",
                  snapshot_loaded ? "saving snapshot chainstate" : "flushing coins cache",
                  coins_cache.DynamicMemoryUsage() / (1000 * 1000)),
        BCLog::LogFlags::ALL);

    coins_cache.Flush();
}

bool ChainstateManager::PopulateAndValidateSnapshot(
    Chainstate& snapshot_chainstate,
    AutoFile& coins_file,
    const SnapshotMetadata& metadata)
{
    // It's okay to release cs_main before we're done using `coins_cache` because we know
    // that nothing else will be referencing the newly created snapshot_chainstate yet.
    CCoinsViewCache& coins_cache = *WITH_LOCK(::cs_main, return &snapshot_chainstate.CoinsTip());

    uint256 base_blockhash = metadata.m_base_blockhash;

    CBlockIndex* snapshot_start_block = WITH_LOCK(::cs_main, return m_blockman.LookupBlockIndex(base_blockhash));

    if (!snapshot_start_block) {
        // Needed for ComputeUTXOStats and ExpectedAssumeutxo to determine the
        // height and to avoid a crash when base_blockhash.IsNull()
        LogPrintf("[snapshot] Did not find snapshot start blockheader %s\n",
                  base_blockhash.ToString());
        return false;
    }

    int base_height = snapshot_start_block->nHeight;
    auto maybe_au_data = ExpectedAssumeutxo(base_height, GetParams());

    if (!maybe_au_data) {
        LogPrintf("[snapshot] assumeutxo height in snapshot metadata not recognized " /* Continued */
                  "(%d) - refusing to load snapshot\n", base_height);
        return false;
    }

    const AssumeutxoData& au_data = *maybe_au_data;

    COutPoint outpoint;
    Coin coin;
    const uint64_t coins_count = metadata.m_coins_count;
    uint64_t coins_left = metadata.m_coins_count;

    LogPrintf("[snapshot] loading coins from snapshot %s\n", base_blockhash.ToString());
    int64_t coins_processed{0};

    while (coins_left > 0) {
        try {
            coins_file >> outpoint;
            coins_file >> coin;
        } catch (const std::ios_base::failure&) {
            LogPrintf("[snapshot] bad snapshot format or truncated snapshot after deserializing %d coins\n",
                      coins_count - coins_left);
            return false;
        }
        if (coin.nHeight > base_height ||
            outpoint.n >= std::numeric_limits<decltype(outpoint.n)>::max() // Avoid integer wrap-around in coinstats.cpp:ApplyHash
        ) {
            LogPrintf("[snapshot] bad snapshot data after deserializing %d coins\n",
                      coins_count - coins_left);
            return false;
        }

        coins_cache.EmplaceCoinInternalDANGER(std::move(outpoint), std::move(coin));

        --coins_left;
        ++coins_processed;

        if (coins_processed % 1000000 == 0) {
            LogPrintf("[snapshot] %d coins loaded (%.2f%%, %.2f MB)\n",
                coins_processed,
                static_cast<float>(coins_processed) * 100 / static_cast<float>(coins_count),
                coins_cache.DynamicMemoryUsage() / (1000 * 1000));
        }

        // Batch write and flush (if we need to) every so often.
        //
        // If our average Coin size is roughly 41 bytes, checking every 120,000 coins
        // means <5MB of memory imprecision.
        if (coins_processed % 120000 == 0) {
            if (ShutdownRequested()) {
                return false;
            }

            const auto snapshot_cache_state = WITH_LOCK(::cs_main,
                return snapshot_chainstate.GetCoinsCacheSizeState());

            if (snapshot_cache_state >= CoinsCacheSizeState::CRITICAL) {
                // This is a hack - we don't know what the actual best block is, but that
                // doesn't matter for the purposes of flushing the cache here. We'll set this
                // to its correct value (`base_blockhash`) below after the coins are loaded.
                coins_cache.SetBestBlock(GetRandHash());

                // No need to acquire cs_main since this chainstate isn't being used yet.
                FlushSnapshotToDisk(coins_cache, /*snapshot_loaded=*/false);
            }
        }
    }

    // Important that we set this. This and the coins_cache accesses above are
    // sort of a layer violation, but either we reach into the innards of
    // CCoinsViewCache here or we have to invert some of the Chainstate to
    // embed them in a snapshot-activation-specific CCoinsViewCache bulk load
    // method.
    coins_cache.SetBestBlock(base_blockhash);

    bool out_of_coins{false};
    try {
        coins_file >> outpoint;
    } catch (const std::ios_base::failure&) {
        // We expect an exception since we should be out of coins.
        out_of_coins = true;
    }
    if (!out_of_coins) {
        LogPrintf("[snapshot] bad snapshot - coins left over after deserializing %d coins\n",
            coins_count);
        return false;
    }

    LogPrintf("[snapshot] loaded %d (%.2f MB) coins from snapshot %s\n",
        coins_count,
        coins_cache.DynamicMemoryUsage() / (1000 * 1000),
        base_blockhash.ToString());

    // No need to acquire cs_main since this chainstate isn't being used yet.
    FlushSnapshotToDisk(coins_cache, /*snapshot_loaded=*/true);

    assert(coins_cache.GetBestBlock() == base_blockhash);

    auto breakpoint_fnc = [] { /* TODO insert breakpoint here? */ };

    // As above, okay to immediately release cs_main here since no other context knows
    // about the snapshot_chainstate.
    CCoinsViewDB* snapshot_coinsdb = WITH_LOCK(::cs_main, return &snapshot_chainstate.CoinsDB());

    const std::optional<CCoinsStats> maybe_stats = ComputeUTXOStats(CoinStatsHashType::HASH_SERIALIZED, snapshot_coinsdb, m_blockman, breakpoint_fnc);
    if (!maybe_stats.has_value()) {
        LogPrintf("[snapshot] failed to generate coins stats\n");
        return false;
    }

    // Assert that the deserialized chainstate contents match the expected assumeutxo value.
    if (AssumeutxoHash{maybe_stats->hashSerialized} != au_data.hash_serialized) {
        LogPrintf("[snapshot] bad snapshot content hash: expected %s, got %s\n",
            au_data.hash_serialized.ToString(), maybe_stats->hashSerialized.ToString());
        return false;
    }

    snapshot_chainstate.m_chain.SetTip(*snapshot_start_block);

    // The remainder of this function requires modifying data protected by cs_main.
    LOCK(::cs_main);

    // Fake various pieces of CBlockIndex state:
    CBlockIndex* index = nullptr;

    // Don't make any modifications to the genesis block.
    // This is especially important because we don't want to erroneously
    // apply BLOCK_ASSUMED_VALID to genesis, which would happen if we didn't skip
    // it here (since it apparently isn't BLOCK_VALID_SCRIPTS).
    constexpr int AFTER_GENESIS_START{1};

    for (int i = AFTER_GENESIS_START; i <= snapshot_chainstate.m_chain.Height(); ++i) {
        index = snapshot_chainstate.m_chain[i];

        // Fake nTx so that LoadBlockIndex() loads assumed-valid CBlockIndex
        // entries (among other things)
        if (!index->nTx) {
            index->nTx = 1;
        }
        // Fake nChainTx so that GuessVerificationProgress reports accurately
        index->nChainTx = index->pprev->nChainTx + index->nTx;

        // Mark unvalidated block index entries beneath the snapshot base block as assumed-valid.
        if (!index->IsValid(BLOCK_VALID_SCRIPTS)) {
            // This flag will be removed once the block is fully validated by a
            // background chainstate.
            index->nStatus |= BLOCK_ASSUMED_VALID;
        }

        // Fake BLOCK_OPT_WITNESS so that Chainstate::NeedsRedownload()
        // won't ask to rewind the entire assumed-valid chain on startup.
        if (DeploymentActiveAt(*index, *this, Consensus::DEPLOYMENT_SEGWIT)) {
            index->nStatus |= BLOCK_OPT_WITNESS;
        }

        m_blockman.m_dirty_blockindex.insert(index);
        // Changes to the block index will be flushed to disk after this call
        // returns in `ActivateSnapshot()`, when `MaybeRebalanceCaches()` is
        // called, since we've added a snapshot chainstate and therefore will
        // have to downsize the IBD chainstate, which will result in a call to
        // `FlushStateToDisk(ALWAYS)`.
    }

    assert(index);
    index->nChainTx = au_data.nChainTx;
    snapshot_chainstate.setBlockIndexCandidates.insert(snapshot_start_block);

    LogPrintf("[snapshot] validated snapshot (%.2f MB)\n",
        coins_cache.DynamicMemoryUsage() / (1000 * 1000));
    return true;
}

Chainstate& ChainstateManager::ActiveChainstate() const
{
    LOCK(::cs_main);
    assert(m_active_chainstate);
    return *m_active_chainstate;
}

bool ChainstateManager::IsSnapshotActive() const
{
    LOCK(::cs_main);
    return m_snapshot_chainstate && m_active_chainstate == m_snapshot_chainstate.get();
}

void ChainstateManager::MaybeRebalanceCaches()
{
    AssertLockHeld(::cs_main);
    if (m_ibd_chainstate && !m_snapshot_chainstate) {
        LogPrintf("[snapshot] allocating all cache to the IBD chainstate\n");
        // Allocate everything to the IBD chainstate.
        m_ibd_chainstate->ResizeCoinsCaches(m_total_coinstip_cache, m_total_coinsdb_cache);
    }
    else if (m_snapshot_chainstate && !m_ibd_chainstate) {
        LogPrintf("[snapshot] allocating all cache to the snapshot chainstate\n");
        // Allocate everything to the snapshot chainstate.
        m_snapshot_chainstate->ResizeCoinsCaches(m_total_coinstip_cache, m_total_coinsdb_cache);
    }
    else if (m_ibd_chainstate && m_snapshot_chainstate) {
        // If both chainstates exist, determine who needs more cache based on IBD status.
        //
        // Note: shrink caches first so that we don't inadvertently overwhelm available memory.
        if (m_snapshot_chainstate->IsInitialBlockDownload()) {
            m_ibd_chainstate->ResizeCoinsCaches(
                m_total_coinstip_cache * 0.05, m_total_coinsdb_cache * 0.05);
            m_snapshot_chainstate->ResizeCoinsCaches(
                m_total_coinstip_cache * 0.95, m_total_coinsdb_cache * 0.95);
        } else {
            m_snapshot_chainstate->ResizeCoinsCaches(
                m_total_coinstip_cache * 0.05, m_total_coinsdb_cache * 0.05);
            m_ibd_chainstate->ResizeCoinsCaches(
                m_total_coinstip_cache * 0.95, m_total_coinsdb_cache * 0.95);
        }
    }
}

void ChainstateManager::ResetChainstates()
{
    m_ibd_chainstate.reset();
    m_snapshot_chainstate.reset();
    m_active_chainstate = nullptr;
}

ChainstateManager::~ChainstateManager()
{
    LOCK(::cs_main);

    m_versionbitscache.Clear();

    // TODO: The warning cache should probably become non-global
    for (auto& i : warningcache) {
        i.clear();
    }
}

bool ChainstateManager::DetectSnapshotChainstate(CTxMemPool* mempool)
{
    assert(!m_snapshot_chainstate);
    std::optional<fs::path> path = node::FindSnapshotChainstateDir();
    if (!path) {
        return false;
    }
    std::optional<uint256> base_blockhash = node::ReadSnapshotBaseBlockhash(*path);
    if (!base_blockhash) {
        return false;
    }
    LogPrintf("[snapshot] detected active snapshot chainstate (%s) - loading\n",
        fs::PathToString(*path));

    this->ActivateExistingSnapshot(mempool, *base_blockhash);
    return true;
}

Chainstate& ChainstateManager::ActivateExistingSnapshot(CTxMemPool* mempool, uint256 base_blockhash)
{
    assert(!m_snapshot_chainstate);
    m_snapshot_chainstate =
        std::make_unique<Chainstate>(mempool, m_blockman, *this, base_blockhash);
    LogPrintf("[snapshot] switching active chainstate to %s\n", m_snapshot_chainstate->ToString());
    m_active_chainstate = m_snapshot_chainstate.get();
    return *m_snapshot_chainstate;
}<|MERGE_RESOLUTION|>--- conflicted
+++ resolved
@@ -1922,7 +1922,6 @@
         return DISCONNECT_FAILED;
     }
 
-<<<<<<< HEAD
     /* Undo name expirations.  We use nHeight+1 here in sync with
        the call to ExpireNames, because that's the height at which a
        possible name_update could be (thus it counts for spendability
@@ -1930,23 +1929,12 @@
        in which names are expired when connecting blocks.  */
     if (!UnexpireNames (pindex->nHeight + 1, blockUndo, view, unexpiredNames))
       fClean = false;
-=======
-    // Ignore blocks that contain transactions which are 'overwritten' by later transactions,
-    // unless those are already completely spent.
-    // See https://github.com/bitcoin/bitcoin/issues/22596 for additional information.
-    // Note: the blocks specified here are different than the ones used in ConnectBlock because DisconnectBlock
-    // unwinds the blocks in reverse. As a result, the inconsistency is not discovered until the earlier
-    // blocks with the duplicate coinbase transactions are disconnected.
-    bool fEnforceBIP30 = !((pindex->nHeight==91722 && pindex->GetBlockHash() == uint256S("0x00000000000271a2dc26e7667f8419f2e15416dc6955e5a6c6cdf3f2574dd08e")) ||
-                           (pindex->nHeight==91812 && pindex->GetBlockHash() == uint256S("0x00000000000af0aed4792b1acee3d966af36cf5def14935db8de83d6f9306f2f")));
->>>>>>> 0350e740
 
     // undo transactions in reverse order
     for (int i = block.vtx.size() - 1; i >= 0; i--) {
         const CTransaction &tx = *(block.vtx[i]);
         uint256 hash = tx.GetHash();
         bool is_coinbase = tx.IsCoinBase();
-        bool is_bip30_exception = (is_coinbase && !fEnforceBIP30);
 
         // Check that all outputs are available and match the outputs in the block itself
         // exactly.
@@ -1956,15 +1944,11 @@
                 Coin coin;
                 bool is_spent = view.SpendCoin(out, &coin);
                 if (!is_spent || tx.vout[o] != coin.out || pindex->nHeight != coin.nHeight || is_coinbase != coin.fCoinBase) {
-<<<<<<< HEAD
                     /* This may be due to a historic bug.  For them, some names
                        are marked immediately as unspendable.  They fail this check
                        when undoing, thus ignore them here.  */
                     CChainParams::BugType type;
                     if (!Params ().IsHistoricBug (tx.GetHash (), pindex->nHeight, type) || type != CChainParams::BUG_FULLY_IGNORE) {
-=======
-                    if (!is_bip30_exception) {
->>>>>>> 0350e740
                         fClean = false; // transaction output mismatch
                     }
                 }
@@ -2689,12 +2673,8 @@
         return error("DisconnectTip(): Failed to read block");
     }
     // Apply the block atomically to the chain state.
-<<<<<<< HEAD
     std::set<valtype> unexpiredNames;
-    int64_t nStart = GetTimeMicros();
-=======
     const auto time_start{SteadyClock::now()};
->>>>>>> 0350e740
     {
         CCoinsViewCache view(&CoinsTip());
         assert(view.GetBestBlock() == pindexDelete->GetBlockHash());
@@ -2823,12 +2803,7 @@
     }
     const CBlock& blockConnecting = *pthisBlock;
     // Apply the block atomically to the chain state.
-<<<<<<< HEAD
     std::set<valtype> expiredNames;
-    int64_t nTime2 = GetTimeMicros(); nTimeReadFromDiskTotal += nTime2 - nTime1;
-    int64_t nTime3;
-    LogPrint(BCLog::BENCH, "  - Load block from disk: %.2fms [%.2fs (%.2fms/blk)]\n", (nTime2 - nTime1) * MILLI, nTimeReadFromDiskTotal * MICRO, nTimeReadFromDiskTotal * MILLI / nBlocksTotal);
-=======
     const auto time_2{SteadyClock::now()};
     time_read_from_disk_total += time_2 - time_1;
     SteadyClock::time_point time_3;
@@ -2836,7 +2811,6 @@
              Ticks<MillisecondsDouble>(time_2 - time_1),
              Ticks<SecondsDouble>(time_read_from_disk_total),
              Ticks<MillisecondsDouble>(time_read_from_disk_total) / num_blocks_total);
->>>>>>> 0350e740
     {
         CCoinsViewCache view(&CoinsTip());
         bool rv = ConnectBlock(blockConnecting, state, pindexNew, view, expiredNames);

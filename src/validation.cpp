--- conflicted
+++ resolved
@@ -2696,21 +2696,7 @@
         return true;
     }
 
-<<<<<<< HEAD
-    if (!isGenesis && !m_blockman.WriteUndoDataForBlock(blockundo, state, *pindex)) {
-=======
-    /* Remove expired names from the UTXO set.  They become permanently
-       unspendable.  Note that we use nHeight+1 here because a possible
-       spending transaction would be at least at that height.  This has
-       to be done after checking the transactions themselves, because
-       spending a name would still be valid in the current block.  */
-    if (!ExpireNames(pindex->nHeight + 1, view, blockundo, expiredNames)) {
-        LogError ("%s : ExpireNames failed", __func__);
-        return false;
-    }
-
-    if (!m_blockman.WriteBlockUndo(blockundo, state, *pindex)) {
->>>>>>> 2b956996
+    if (!isGenesis && !m_blockman.WriteBlockUndo(blockundo, state, *pindex)) {
         return false;
     }
 

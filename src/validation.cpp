--- conflicted
+++ resolved
@@ -1155,39 +1155,6 @@
     return result;
 }
 
-<<<<<<< HEAD
-CTransactionRef GetTransaction(const CBlockIndex* const block_index, const CTxMemPool* const mempool, const uint256& hash, const Consensus::Params& consensusParams, uint256& hashBlock)
-{
-    LOCK(cs_main);
-
-    if (mempool && !block_index) {
-        CTransactionRef ptx = mempool->get(hash);
-        if (ptx) return ptx;
-    }
-    if (g_txindex) {
-        CTransactionRef tx;
-        uint256 block_hash;
-        if (g_txindex->FindTx(hash, block_hash, tx)) {
-            if (!block_index || block_index->GetBlockHash() == block_hash) {
-                hashBlock = block_hash;
-                return tx;
-            }
-        }
-    }
-    if (block_index) {
-        CBlock block;
-        if (ReadBlockFromDisk(block, block_index, consensusParams)) {
-            for (const auto& tx : block.vtx) {
-                if (tx->GetHash() == hash) {
-                    hashBlock = block_index->GetBlockHash();
-                    return tx;
-                }
-            }
-        }
-    }
-    return nullptr;
-}
-
 //////////////////////////////////////////////////////////////////////////////
 //
 // CBlock and CBlockIndex
@@ -1231,8 +1198,6 @@
     return true;
 }
 
-=======
->>>>>>> f2e41d11
 CAmount GetBlockSubsidy(int nHeight, const Consensus::Params& consensusParams)
 {
     int halvings = nHeight / consensusParams.nSubsidyHalvingInterval;

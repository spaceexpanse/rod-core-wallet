// Copyright (c) 2009-2010 Satoshi Nakamoto
// Copyright (c) 2009-2021 The Bitcoin Core developers
// Distributed under the MIT software license, see the accompanying
// file COPYING or http://www.opensource.org/licenses/mit-license.php.

#include <validation.h>

#include <arith_uint256.h>
#include <auxpow.h>
#include <chain.h>
#include <chainparams.h>
#include <checkqueue.h>
#include <consensus/amount.h>
#include <consensus/consensus.h>
#include <consensus/merkle.h>
#include <consensus/tx_check.h>
#include <consensus/tx_verify.h>
#include <consensus/validation.h>
#include <cuckoocache.h>
#include <deploymentstatus.h>
#include <flatfile.h>
#include <hash.h>
#include <index/blockfilterindex.h>
#include <logging.h>
#include <logging/timer.h>
#include <node/blockstorage.h>
#include <node/coinstats.h>
#include <node/ui_interface.h>
#include <node/utxo_snapshot.h>
#include <policy/policy.h>
#include <policy/rbf.h>
#include <policy/settings.h>
#include <pow.h>
#include <primitives/block.h>
#include <primitives/transaction.h>
#include <random.h>
#include <reverse_iterator.h>
#include <script/script.h>
#include <script/sigcache.h>
#include <shutdown.h>
#include <signet.h>
#include <timedata.h>
#include <tinyformat.h>
#include <txdb.h>
#include <txmempool.h>
#include <uint256.h>
#include <undo.h>
#include <util/check.h> // For NDEBUG compile time check
#include <util/hasher.h>
#include <util/moneystr.h>
#include <util/rbf.h>
#include <util/strencodings.h>
#include <util/system.h>
#include <util/trace.h>
#include <util/translation.h>
#include <validationinterface.h>
#include <warnings.h>

#include <algorithm>
#include <numeric>
#include <optional>
#include <string>

#include <boost/algorithm/string/replace.hpp>

using node::BLOCKFILE_CHUNK_SIZE;
using node::BlockManager;
using node::BlockMap;
using node::CBlockIndexHeightOnlyComparator;
using node::CBlockIndexWorkComparator;
using node::CCoinsStats;
using node::CoinStatsHashType;
using node::fHavePruned;
using node::fImporting;
using node::fPruneMode;
using node::fReindex;
using node::GetUTXOStats;
using node::nPruneTarget;
using node::OpenBlockFile;
using node::ReadBlockFromDisk;
using node::SnapshotMetadata;
using node::UNDOFILE_CHUNK_SIZE;
using node::UndoReadFromDisk;
using node::UnlinkPrunedFiles;

#define MICRO 0.000001
#define MILLI 0.001

/**
 * An extra transaction can be added to a package, as long as it only has one
 * ancestor and is no larger than this. Not really any reason to make this
 * configurable as it doesn't materially change DoS parameters.
 */
static const unsigned int EXTRA_DESCENDANT_TX_SIZE_LIMIT = 10000;
/** Maximum kilobytes for transactions to store for processing during reorg */
static const unsigned int MAX_DISCONNECTED_TX_POOL_SIZE = 20000;
/** Time to wait between writing blocks/block index to disk. */
static constexpr std::chrono::hours DATABASE_WRITE_INTERVAL{1};
/** Time to wait between flushing chainstate to disk. */
static constexpr std::chrono::hours DATABASE_FLUSH_INTERVAL{24};
/** Maximum age of our tip for us to be considered current for fee estimation */
static constexpr std::chrono::hours MAX_FEE_ESTIMATION_TIP_AGE{3};
const std::vector<std::string> CHECKLEVEL_DOC {
    "level 0 reads the blocks from disk",
    "level 1 verifies block validity",
    "level 2 verifies undo data",
    "level 3 checks disconnection of tip blocks",
    "level 4 tries to reconnect the blocks",
    "each level includes the checks of the previous levels",
};

/**
 * Mutex to guard access to validation specific variables, such as reading
 * or changing the chainstate.
 *
 * This may also need to be locked when updating the transaction pool, e.g. on
 * AcceptToMemoryPool. See CTxMemPool::cs comment for details.
 *
 * The transaction pool has a separate lock to allow reading from it and the
 * chainstate at the same time.
 */
RecursiveMutex cs_main;

CBlockIndex *pindexBestHeader = nullptr;
Mutex g_best_block_mutex;
std::condition_variable g_best_block_cv;
uint256 g_best_block;
bool g_parallel_script_checks{false};
bool fRequireStandard = true;
bool fCheckBlockIndex = false;
bool fCheckpointsEnabled = DEFAULT_CHECKPOINTS_ENABLED;
int64_t nMaxTipAge = DEFAULT_MAX_TIP_AGE;

uint256 hashAssumeValid;
arith_uint256 nMinimumChainWork;

CFeeRate minRelayTxFee = CFeeRate(DEFAULT_MIN_RELAY_TX_FEE);

const CBlockIndex* CChainState::FindForkInGlobalIndex(const CBlockLocator& locator) const
{
    AssertLockHeld(cs_main);

    // Find the latest block common to locator and chain - we expect that
    // locator.vHave is sorted descending by height.
    for (const uint256& hash : locator.vHave) {
        const CBlockIndex* pindex{m_blockman.LookupBlockIndex(hash)};
        if (pindex) {
            if (m_chain.Contains(pindex)) {
                return pindex;
            }
            if (pindex->GetAncestor(m_chain.Height()) == m_chain.Tip()) {
                return m_chain.Tip();
            }
        }
    }
    return m_chain.Genesis();
}

bool CheckInputScripts(const CTransaction& tx, TxValidationState& state,
                       const CCoinsViewCache& inputs, unsigned int flags, bool cacheSigStore,
                       bool cacheFullScriptStore, PrecomputedTransactionData& txdata,
                       std::vector<CScriptCheck>* pvChecks = nullptr)
                       EXCLUSIVE_LOCKS_REQUIRED(cs_main);

bool CheckFinalTxAtTip(const CBlockIndex* active_chain_tip, const CTransaction& tx)
{
    AssertLockHeld(cs_main);
    assert(active_chain_tip); // TODO: Make active_chain_tip a reference

    // CheckFinalTxAtTip() uses active_chain_tip.Height()+1 to evaluate
    // nLockTime because when IsFinalTx() is called within
    // AcceptBlock(), the height of the block *being*
    // evaluated is what is used. Thus if we want to know if a
    // transaction can be part of the *next* block, we need to call
    // IsFinalTx() with one more than active_chain_tip.Height().
    const int nBlockHeight = active_chain_tip->nHeight + 1;

    // BIP113 requires that time-locked transactions have nLockTime set to
    // less than the median time of the previous block they're contained in.
    // When the next block is created its previous block will be the current
    // chain tip, so we use that to calculate the median time passed to
    // IsFinalTx().
    const int64_t nBlockTime{active_chain_tip->GetMedianTimePast()};

    return IsFinalTx(tx, nBlockHeight, nBlockTime);
}

bool CheckSequenceLocksAtTip(CBlockIndex* tip,
                        const CCoinsView& coins_view,
                        const CTransaction& tx,
                        LockPoints* lp,
                        bool useExistingLockPoints)
{
    assert(tip != nullptr);

    CBlockIndex index;
    index.pprev = tip;
    // CheckSequenceLocksAtTip() uses active_chainstate.m_chain.Height()+1 to evaluate
    // height based locks because when SequenceLocks() is called within
    // ConnectBlock(), the height of the block *being*
    // evaluated is what is used.
    // Thus if we want to know if a transaction can be part of the
    // *next* block, we need to use one more than active_chainstate.m_chain.Height()
    index.nHeight = tip->nHeight + 1;

    std::pair<int, int64_t> lockPair;
    if (useExistingLockPoints) {
        assert(lp);
        lockPair.first = lp->height;
        lockPair.second = lp->time;
    }
    else {
        std::vector<int> prevheights;
        prevheights.resize(tx.vin.size());
        for (size_t txinIndex = 0; txinIndex < tx.vin.size(); txinIndex++) {
            const CTxIn& txin = tx.vin[txinIndex];
            Coin coin;
            if (!coins_view.GetCoin(txin.prevout, coin)) {
                return error("%s: Missing input", __func__);
            }
            if (coin.nHeight == MEMPOOL_HEIGHT) {
                // Assume all mempool transaction confirm in the next block
                prevheights[txinIndex] = tip->nHeight + 1;
            } else {
                prevheights[txinIndex] = coin.nHeight;
            }
        }
        lockPair = CalculateSequenceLocks(tx, STANDARD_LOCKTIME_VERIFY_FLAGS, prevheights, index);
        if (lp) {
            lp->height = lockPair.first;
            lp->time = lockPair.second;
            // Also store the hash of the block with the highest height of
            // all the blocks which have sequence locked prevouts.
            // This hash needs to still be on the chain
            // for these LockPoint calculations to be valid
            // Note: It is impossible to correctly calculate a maxInputBlock
            // if any of the sequence locked inputs depend on unconfirmed txs,
            // except in the special case where the relative lock time/height
            // is 0, which is equivalent to no sequence lock. Since we assume
            // input height of tip+1 for mempool txs and test the resulting
            // lockPair from CalculateSequenceLocks against tip+1.  We know
            // EvaluateSequenceLocks will fail if there was a non-zero sequence
            // lock on a mempool input, so we can use the return value of
            // CheckSequenceLocksAtTip to indicate the LockPoints validity
            int maxInputHeight = 0;
            for (const int height : prevheights) {
                // Can ignore mempool inputs since we'll fail if they had non-zero locks
                if (height != tip->nHeight+1) {
                    maxInputHeight = std::max(maxInputHeight, height);
                }
            }
            lp->maxInputBlock = tip->GetAncestor(maxInputHeight);
        }
    }
    return EvaluateSequenceLocks(index, lockPair);
}

// Returns the script flags which should be checked for a given block
static unsigned int GetBlockScriptFlags(const CBlockIndex& block_index, const Consensus::Params& chainparams);

static void LimitMempoolSize(CTxMemPool& pool, CCoinsViewCache& coins_cache, size_t limit, std::chrono::seconds age)
    EXCLUSIVE_LOCKS_REQUIRED(::cs_main, pool.cs)
{
    AssertLockHeld(::cs_main);
    AssertLockHeld(pool.cs);
    int expired = pool.Expire(GetTime<std::chrono::seconds>() - age);
    if (expired != 0) {
        LogPrint(BCLog::MEMPOOL, "Expired %i transactions from the memory pool\n", expired);
    }

    std::vector<COutPoint> vNoSpendsRemaining;
    pool.TrimToSize(limit, &vNoSpendsRemaining);
    for (const COutPoint& removed : vNoSpendsRemaining)
        coins_cache.Uncache(removed);
}

static bool IsCurrentForFeeEstimation(CChainState& active_chainstate) EXCLUSIVE_LOCKS_REQUIRED(cs_main)
{
    AssertLockHeld(cs_main);
    if (active_chainstate.IsInitialBlockDownload())
        return false;
    if (active_chainstate.m_chain.Tip()->GetBlockTime() < count_seconds(GetTime<std::chrono::seconds>() - MAX_FEE_ESTIMATION_TIP_AGE))
        return false;
    if (active_chainstate.m_chain.Height() < pindexBestHeader->nHeight - 1)
        return false;
    return true;
}

void CChainState::MaybeUpdateMempoolForReorg(
    DisconnectedBlockTransactions& disconnectpool,
    bool fAddToMempool)
{
    if (!m_mempool) return;

    AssertLockHeld(cs_main);
    AssertLockHeld(m_mempool->cs);
    std::vector<uint256> vHashUpdate;
    // disconnectpool's insertion_order index sorts the entries from
    // oldest to newest, but the oldest entry will be the last tx from the
    // latest mined block that was disconnected.
    // Iterate disconnectpool in reverse, so that we add transactions
    // back to the mempool starting with the earliest transaction that had
    // been previously seen in a block.
    auto it = disconnectpool.queuedTx.get<insertion_order>().rbegin();
    while (it != disconnectpool.queuedTx.get<insertion_order>().rend()) {
        // ignore validation errors in resurrected transactions
        if (!fAddToMempool || (*it)->IsCoinBase() ||
            AcceptToMemoryPool(*this, *it, GetTime(),
                /*bypass_limits=*/true, /*test_accept=*/false).m_result_type !=
                    MempoolAcceptResult::ResultType::VALID) {
            // If the transaction doesn't make it in to the mempool, remove any
            // transactions that depend on it (which would now be orphans).
            m_mempool->removeRecursive(**it, MemPoolRemovalReason::REORG);
        } else if (m_mempool->exists(GenTxid::Txid((*it)->GetHash()))) {
            vHashUpdate.push_back((*it)->GetHash());
        }
        ++it;
    }
    disconnectpool.queuedTx.clear();
    // AcceptToMemoryPool/addUnchecked all assume that new mempool entries have
    // no in-mempool children, which is generally not true when adding
    // previously-confirmed transactions back to the mempool.
    // UpdateTransactionsFromBlock finds descendants of any transactions in
    // the disconnectpool that were added back and cleans up the mempool state.
    const uint64_t ancestor_count_limit = gArgs.GetIntArg("-limitancestorcount", DEFAULT_ANCESTOR_LIMIT);
    const uint64_t ancestor_size_limit = gArgs.GetIntArg("-limitancestorsize", DEFAULT_ANCESTOR_SIZE_LIMIT) * 1000;
    m_mempool->UpdateTransactionsFromBlock(vHashUpdate, ancestor_size_limit, ancestor_count_limit);

    // Predicate to use for filtering transactions in removeForReorg.
    // Checks whether the transaction is still final and, if it spends a coinbase output, mature.
    // Also updates valid entries' cached LockPoints if needed.
    // If false, the tx is still valid and its lockpoints are updated.
    // If true, the tx would be invalid in the next block; remove this entry and all of its descendants.
    const auto filter_final_and_mature = [this](CTxMemPool::txiter it)
        EXCLUSIVE_LOCKS_REQUIRED(m_mempool->cs, ::cs_main) {
        AssertLockHeld(m_mempool->cs);
        AssertLockHeld(::cs_main);
        const CTransaction& tx = it->GetTx();

        // The transaction must be final.
        if (!CheckFinalTxAtTip(m_chain.Tip(), tx)) return true;
        LockPoints lp = it->GetLockPoints();
        const bool validLP{TestLockPointValidity(m_chain, lp)};
        CCoinsViewMemPool view_mempool(&CoinsTip(), *m_mempool);
        // CheckSequenceLocksAtTip checks if the transaction will be final in the next block to be
        // created on top of the new chain. We use useExistingLockPoints=false so that, instead of
        // using the information in lp (which might now refer to a block that no longer exists in
        // the chain), it will update lp to contain LockPoints relevant to the new chain.
        if (!CheckSequenceLocksAtTip(m_chain.Tip(), view_mempool, tx, &lp, validLP)) {
            // If CheckSequenceLocksAtTip fails, remove the tx and don't depend on the LockPoints.
            return true;
        } else if (!validLP) {
            // If CheckSequenceLocksAtTip succeeded, it also updated the LockPoints.
            // Now update the mempool entry lockpoints as well.
            m_mempool->mapTx.modify(it, [&lp](CTxMemPoolEntry& e) { e.UpdateLockPoints(lp); });
        }

        // If the transaction spends any coinbase outputs, it must be mature.
        if (it->GetSpendsCoinbase()) {
            for (const CTxIn& txin : tx.vin) {
                auto it2 = m_mempool->mapTx.find(txin.prevout.hash);
                if (it2 != m_mempool->mapTx.end())
                    continue;
                const Coin& coin{CoinsTip().AccessCoin(txin.prevout)};
                assert(!coin.IsSpent());
                const auto mempool_spend_height{m_chain.Tip()->nHeight + 1};
                if (coin.IsCoinBase() && mempool_spend_height - coin.nHeight < COINBASE_MATURITY) {
                    return true;
                }
            }
        }
        // Transaction is still valid and cached LockPoints are updated.
        return false;
    };

    // We also need to remove any now-immature transactions
    m_mempool->removeForReorg(m_chain, filter_final_and_mature);
    // Re-limit mempool size, in case we added any transactions
    LimitMempoolSize(
        *m_mempool,
        this->CoinsTip(),
        gArgs.GetIntArg("-maxmempool", DEFAULT_MAX_MEMPOOL_SIZE) * 1000000,
        std::chrono::hours{gArgs.GetIntArg("-mempoolexpiry", DEFAULT_MEMPOOL_EXPIRY)});
}

/**
* Checks to avoid mempool polluting consensus critical paths since cached
* signature and script validity results will be reused if we validate this
* transaction again during block validation.
* */
static bool CheckInputsFromMempoolAndCache(const CTransaction& tx, TxValidationState& state,
                const CCoinsViewCache& view, const CTxMemPool& pool,
                unsigned int flags, PrecomputedTransactionData& txdata, CCoinsViewCache& coins_tip)
                EXCLUSIVE_LOCKS_REQUIRED(cs_main, pool.cs)
{
    AssertLockHeld(cs_main);
    AssertLockHeld(pool.cs);

    assert(!tx.IsCoinBase());
    for (const CTxIn& txin : tx.vin) {
        const Coin& coin = view.AccessCoin(txin.prevout);

        // This coin was checked in PreChecks and MemPoolAccept
        // has been holding cs_main since then.
        Assume(!coin.IsSpent());
        if (coin.IsSpent()) return false;

        // If the Coin is available, there are 2 possibilities:
        // it is available in our current ChainstateActive UTXO set,
        // or it's a UTXO provided by a transaction in our mempool.
        // Ensure the scriptPubKeys in Coins from CoinsView are correct.
        const CTransactionRef& txFrom = pool.get(txin.prevout.hash);
        if (txFrom) {
            assert(txFrom->GetHash() == txin.prevout.hash);
            assert(txFrom->vout.size() > txin.prevout.n);
            assert(txFrom->vout[txin.prevout.n] == coin.out);
        } else {
            const Coin& coinFromUTXOSet = coins_tip.AccessCoin(txin.prevout);
            assert(!coinFromUTXOSet.IsSpent());
            assert(coinFromUTXOSet.out == coin.out);
        }
    }

    // Call CheckInputScripts() to cache signature and script validity against current tip consensus rules.
    return CheckInputScripts(tx, state, view, flags, /* cacheSigStore= */ true, /* cacheFullScriptStore= */ true, txdata);
}

namespace {

class MemPoolAccept
{
public:
    explicit MemPoolAccept(CTxMemPool& mempool, CChainState& active_chainstate) : m_pool(mempool), m_view(&m_dummy), m_viewmempool(&active_chainstate.CoinsTip(), m_pool), m_active_chainstate(active_chainstate),
        m_limit_ancestors(gArgs.GetIntArg("-limitancestorcount", DEFAULT_ANCESTOR_LIMIT)),
        m_limit_ancestor_size(gArgs.GetIntArg("-limitancestorsize", DEFAULT_ANCESTOR_SIZE_LIMIT)*1000),
        m_limit_descendants(gArgs.GetIntArg("-limitdescendantcount", DEFAULT_DESCENDANT_LIMIT)),
        m_limit_descendant_size(gArgs.GetIntArg("-limitdescendantsize", DEFAULT_DESCENDANT_SIZE_LIMIT)*1000) {
    }

    // We put the arguments we're handed into a struct, so we can pass them
    // around easier.
    struct ATMPArgs {
        const CChainParams& m_chainparams;
        const int64_t m_accept_time;
        const bool m_bypass_limits;
        /*
         * Return any outpoints which were not previously present in the coins
         * cache, but were added as a result of validating the tx for mempool
         * acceptance. This allows the caller to optionally remove the cache
         * additions if the associated transaction ends up being rejected by
         * the mempool.
         */
        std::vector<COutPoint>& m_coins_to_uncache;
        const bool m_test_accept;
        /** Whether we allow transactions to replace mempool transactions by BIP125 rules. If false,
         * any transaction spending the same inputs as a transaction in the mempool is considered
         * a conflict. */
        const bool m_allow_bip125_replacement;
        /** When true, the mempool will not be trimmed when individual transactions are submitted in
         * Finalize(). Instead, limits should be enforced at the end to ensure the package is not
         * partially submitted.
         */
        const bool m_package_submission;

        /** Parameters for single transaction mempool validation. */
        static ATMPArgs SingleAccept(const CChainParams& chainparams, int64_t accept_time,
                                     bool bypass_limits, std::vector<COutPoint>& coins_to_uncache,
                                     bool test_accept) {
            return ATMPArgs{/* m_chainparams */ chainparams,
                            /* m_accept_time */ accept_time,
                            /* m_bypass_limits */ bypass_limits,
                            /* m_coins_to_uncache */ coins_to_uncache,
                            /* m_test_accept */ test_accept,
                            /* m_allow_bip125_replacement */ true,
                            /* m_package_submission */ false,
            };
        }

        /** Parameters for test package mempool validation through testmempoolaccept. */
        static ATMPArgs PackageTestAccept(const CChainParams& chainparams, int64_t accept_time,
                                          std::vector<COutPoint>& coins_to_uncache) {
            return ATMPArgs{/* m_chainparams */ chainparams,
                            /* m_accept_time */ accept_time,
                            /* m_bypass_limits */ false,
                            /* m_coins_to_uncache */ coins_to_uncache,
                            /* m_test_accept */ true,
                            /* m_allow_bip125_replacement */ false,
                            /* m_package_submission */ false, // not submitting to mempool
            };
        }

        /** Parameters for child-with-unconfirmed-parents package validation. */
        static ATMPArgs PackageChildWithParents(const CChainParams& chainparams, int64_t accept_time,
                                                std::vector<COutPoint>& coins_to_uncache) {
            return ATMPArgs{/* m_chainparams */ chainparams,
                            /* m_accept_time */ accept_time,
                            /* m_bypass_limits */ false,
                            /* m_coins_to_uncache */ coins_to_uncache,
                            /* m_test_accept */ false,
                            /* m_allow_bip125_replacement */ false,
                            /* m_package_submission */ true,
            };
        }

    private:
        // Private ctor to avoid exposing details to clients and allowing the possibility of
        // mixing up the order of the arguments. Use static functions above instead.
        ATMPArgs(const CChainParams& chainparams,
                 int64_t accept_time,
                 bool bypass_limits,
                 std::vector<COutPoint>& coins_to_uncache,
                 bool test_accept,
                 bool allow_bip125_replacement,
                 bool package_submission)
            : m_chainparams{chainparams},
              m_accept_time{accept_time},
              m_bypass_limits{bypass_limits},
              m_coins_to_uncache{coins_to_uncache},
              m_test_accept{test_accept},
              m_allow_bip125_replacement{allow_bip125_replacement},
              m_package_submission{package_submission}
        {
        }
    };

    // Single transaction acceptance
    MempoolAcceptResult AcceptSingleTransaction(const CTransactionRef& ptx, ATMPArgs& args) EXCLUSIVE_LOCKS_REQUIRED(cs_main);

    /**
    * Multiple transaction acceptance. Transactions may or may not be interdependent, but must not
    * conflict with each other, and the transactions cannot already be in the mempool. Parents must
    * come before children if any dependencies exist.
    */
    PackageMempoolAcceptResult AcceptMultipleTransactions(const std::vector<CTransactionRef>& txns, ATMPArgs& args) EXCLUSIVE_LOCKS_REQUIRED(cs_main);

    /**
     * Package (more specific than just multiple transactions) acceptance. Package must be a child
     * with all of its unconfirmed parents, and topologically sorted.
     */
    PackageMempoolAcceptResult AcceptPackage(const Package& package, ATMPArgs& args) EXCLUSIVE_LOCKS_REQUIRED(cs_main);

private:
    // All the intermediate state that gets passed between the various levels
    // of checking a given transaction.
    struct Workspace {
        explicit Workspace(const CTransactionRef& ptx) : m_ptx(ptx), m_hash(ptx->GetHash()) {}
        /** Txids of mempool transactions that this transaction directly conflicts with. */
        std::set<uint256> m_conflicts;
        /** Iterators to mempool entries that this transaction directly conflicts with. */
        CTxMemPool::setEntries m_iters_conflicting;
        /** Iterators to all mempool entries that would be replaced by this transaction, including
         * those it directly conflicts with and their descendants. */
        CTxMemPool::setEntries m_all_conflicting;
        /** All mempool ancestors of this transaction. */
        CTxMemPool::setEntries m_ancestors;
        /** Mempool entry constructed for this transaction. Constructed in PreChecks() but not
         * inserted into the mempool until Finalize(). */
        std::unique_ptr<CTxMemPoolEntry> m_entry;
        /** Pointers to the transactions that have been removed from the mempool and replaced by
         * this transaction, used to return to the MemPoolAccept caller. Only populated if
         * validation is successful and the original transactions are removed. */
        std::list<CTransactionRef> m_replaced_transactions;

        /** Virtual size of the transaction as used by the mempool, calculated using serialized size
         * of the transaction and sigops. */
        int64_t m_vsize;
        /** Fees paid by this transaction: total input amounts subtracted by total output amounts. */
        CAmount m_base_fees;
        /** Base fees + any fee delta set by the user with prioritisetransaction. */
        CAmount m_modified_fees;
        /** Total modified fees of all transactions being replaced. */
        CAmount m_conflicting_fees{0};
        /** Total virtual size of all transactions being replaced. */
        size_t m_conflicting_size{0};

        const CTransactionRef& m_ptx;
        /** Txid. */
        const uint256& m_hash;
        TxValidationState m_state;
        /** A temporary cache containing serialized transaction data for signature verification.
         * Reused across PolicyScriptChecks and ConsensusScriptChecks. */
        PrecomputedTransactionData m_precomputed_txdata;
    };

    // Run the policy checks on a given transaction, excluding any script checks.
    // Looks up inputs, calculates feerate, considers replacement, evaluates
    // package limits, etc. As this function can be invoked for "free" by a peer,
    // only tests that are fast should be done here (to avoid CPU DoS).
    bool PreChecks(ATMPArgs& args, Workspace& ws) EXCLUSIVE_LOCKS_REQUIRED(cs_main, m_pool.cs);

    // Run checks for mempool replace-by-fee.
    bool ReplacementChecks(Workspace& ws) EXCLUSIVE_LOCKS_REQUIRED(cs_main, m_pool.cs);

    // Enforce package mempool ancestor/descendant limits (distinct from individual
    // ancestor/descendant limits done in PreChecks).
    bool PackageMempoolChecks(const std::vector<CTransactionRef>& txns,
                              PackageValidationState& package_state) EXCLUSIVE_LOCKS_REQUIRED(cs_main, m_pool.cs);

    // Run the script checks using our policy flags. As this can be slow, we should
    // only invoke this on transactions that have otherwise passed policy checks.
    bool PolicyScriptChecks(const ATMPArgs& args, Workspace& ws) EXCLUSIVE_LOCKS_REQUIRED(cs_main, m_pool.cs);

    // Re-run the script checks, using consensus flags, and try to cache the
    // result in the scriptcache. This should be done after
    // PolicyScriptChecks(). This requires that all inputs either be in our
    // utxo set or in the mempool.
    bool ConsensusScriptChecks(const ATMPArgs& args, Workspace& ws) EXCLUSIVE_LOCKS_REQUIRED(cs_main, m_pool.cs);

    // Try to add the transaction to the mempool, removing any conflicts first.
    // Returns true if the transaction is in the mempool after any size
    // limiting is performed, false otherwise.
    bool Finalize(const ATMPArgs& args, Workspace& ws) EXCLUSIVE_LOCKS_REQUIRED(cs_main, m_pool.cs);

    // Submit all transactions to the mempool and call ConsensusScriptChecks to add to the script
    // cache - should only be called after successful validation of all transactions in the package.
    // The package may end up partially-submitted after size limiting; returns true if all
    // transactions are successfully added to the mempool, false otherwise.
    bool SubmitPackage(const ATMPArgs& args, std::vector<Workspace>& workspaces, PackageValidationState& package_state,
                       std::map<const uint256, const MempoolAcceptResult>& results)
         EXCLUSIVE_LOCKS_REQUIRED(cs_main, m_pool.cs);

    // Compare a package's feerate against minimum allowed.
    bool CheckFeeRate(size_t package_size, CAmount package_fee, TxValidationState& state) EXCLUSIVE_LOCKS_REQUIRED(::cs_main, m_pool.cs)
    {
        AssertLockHeld(::cs_main);
        AssertLockHeld(m_pool.cs);
        CAmount mempoolRejectFee = m_pool.GetMinFee(gArgs.GetIntArg("-maxmempool", DEFAULT_MAX_MEMPOOL_SIZE) * 1000000).GetFee(package_size);
        if (mempoolRejectFee > 0 && package_fee < mempoolRejectFee) {
            return state.Invalid(TxValidationResult::TX_MEMPOOL_POLICY, "mempool min fee not met", strprintf("%d < %d", package_fee, mempoolRejectFee));
        }

        if (package_fee < ::minRelayTxFee.GetFee(package_size)) {
            return state.Invalid(TxValidationResult::TX_MEMPOOL_POLICY, "min relay fee not met", strprintf("%d < %d", package_fee, ::minRelayTxFee.GetFee(package_size)));
        }
        return true;
    }

private:
    CTxMemPool& m_pool;
    CCoinsViewCache m_view;
    CCoinsViewMemPool m_viewmempool;
    CCoinsView m_dummy;

    CChainState& m_active_chainstate;

    // The package limits in effect at the time of invocation.
    const size_t m_limit_ancestors;
    const size_t m_limit_ancestor_size;
    // These may be modified while evaluating a transaction (eg to account for
    // in-mempool conflicts; see below).
    size_t m_limit_descendants;
    size_t m_limit_descendant_size;

    /** Whether the transaction(s) would replace any mempool transactions. If so, RBF rules apply. */
    bool m_rbf{false};
};

bool MemPoolAccept::PreChecks(ATMPArgs& args, Workspace& ws)
{
    AssertLockHeld(cs_main);
    AssertLockHeld(m_pool.cs);
    const CTransactionRef& ptx = ws.m_ptx;
    const CTransaction& tx = *ws.m_ptx;
    const uint256& hash = ws.m_hash;

    // Copy/alias what we need out of args
    const int64_t nAcceptTime = args.m_accept_time;
    const bool bypass_limits = args.m_bypass_limits;
    std::vector<COutPoint>& coins_to_uncache = args.m_coins_to_uncache;

    // Alias what we need out of ws
    TxValidationState& state = ws.m_state;
    std::unique_ptr<CTxMemPoolEntry>& entry = ws.m_entry;

    if (!CheckTransaction(tx, state)) {
        return false; // state filled in by CheckTransaction
    }

    // Coinbase is only valid in a block, not as a loose transaction
    if (tx.IsCoinBase())
        return state.Invalid(TxValidationResult::TX_CONSENSUS, "coinbase");

    // Rather not work on nonstandard transactions (unless -testnet/-regtest)
    std::string reason;
    if (fRequireStandard && !IsStandardTx(tx, reason))
        return state.Invalid(TxValidationResult::TX_NOT_STANDARD, reason);

    // Do not work on transactions that are too small.
    // A transaction with 1 segwit input and 1 P2WPHK output has non-witness size of 82 bytes.
    // Transactions smaller than this are not relayed to mitigate CVE-2017-12842 by not relaying
    // 64-byte transactions.
    if (::GetSerializeSize(tx, PROTOCOL_VERSION | SERIALIZE_TRANSACTION_NO_WITNESS) < MIN_STANDARD_TX_NONWITNESS_SIZE)
        return state.Invalid(TxValidationResult::TX_NOT_STANDARD, "tx-size-small");

    // Only accept nLockTime-using transactions that can be mined in the next
    // block; we don't want our mempool filled up with transactions that can't
    // be mined yet.
    if (!CheckFinalTxAtTip(m_active_chainstate.m_chain.Tip(), tx)) {
        return state.Invalid(TxValidationResult::TX_PREMATURE_SPEND, "non-final");
    }

    if (m_pool.exists(GenTxid::Wtxid(tx.GetWitnessHash()))) {
        // Exact transaction already exists in the mempool.
        return state.Invalid(TxValidationResult::TX_CONFLICT, "txn-already-in-mempool");
    } else if (m_pool.exists(GenTxid::Txid(tx.GetHash()))) {
        // Transaction with the same non-witness data but different witness (same txid, different
        // wtxid) already exists in the mempool.
        return state.Invalid(TxValidationResult::TX_CONFLICT, "txn-same-nonwitness-data-in-mempool");
    }

    // Check for conflicts with in-memory transactions
    for (const CTxIn &txin : tx.vin)
    {
        const CTransaction* ptxConflicting = m_pool.GetConflictTx(txin.prevout);
        if (ptxConflicting) {
            if (!args.m_allow_bip125_replacement) {
                // Transaction conflicts with a mempool tx, but we're not allowing replacements.
                return state.Invalid(TxValidationResult::TX_MEMPOOL_POLICY, "bip125-replacement-disallowed");
            }
            if (!ws.m_conflicts.count(ptxConflicting->GetHash()))
            {
                // Transactions that don't explicitly signal replaceability are
                // *not* replaceable with the current logic, even if one of their
                // unconfirmed ancestors signals replaceability. This diverges
                // from BIP125's inherited signaling description (see CVE-2021-31876).
                // Applications relying on first-seen mempool behavior should
                // check all unconfirmed ancestors; otherwise an opt-in ancestor
                // might be replaced, causing removal of this descendant.
                if (!SignalsOptInRBF(*ptxConflicting)) {
                    return state.Invalid(TxValidationResult::TX_MEMPOOL_POLICY, "txn-mempool-conflict");
                }

                ws.m_conflicts.insert(ptxConflicting->GetHash());
            }
        }
    }

    LockPoints lp;
    m_view.SetBackend(m_viewmempool);

    const CCoinsViewCache& coins_cache = m_active_chainstate.CoinsTip();
    // do all inputs exist?
    for (const CTxIn& txin : tx.vin) {
        if (!coins_cache.HaveCoinInCache(txin.prevout)) {
            coins_to_uncache.push_back(txin.prevout);
        }

        // Note: this call may add txin.prevout to the coins cache
        // (coins_cache.cacheCoins) by way of FetchCoin(). It should be removed
        // later (via coins_to_uncache) if this tx turns out to be invalid.
        if (!m_view.HaveCoin(txin.prevout)) {
            // Are inputs missing because we already have the tx?
            for (size_t out = 0; out < tx.vout.size(); out++) {
                // Optimistically just do efficient check of cache for outputs
                if (coins_cache.HaveCoinInCache(COutPoint(hash, out))) {
                    return state.Invalid(TxValidationResult::TX_CONFLICT, "txn-already-known");
                }
            }
            // Otherwise assume this might be an orphan tx for which we just haven't seen parents yet
            return state.Invalid(TxValidationResult::TX_MISSING_INPUTS, "bad-txns-inputs-missingorspent");
        }
    }

    // This is const, but calls into the back end CoinsViews. The CCoinsViewDB at the bottom of the
    // hierarchy brings the best block into scope. See CCoinsViewDB::GetBestBlock().
    m_view.GetBestBlock();

    // we have all inputs cached now, so switch back to dummy (to protect
    // against bugs where we pull more inputs from disk that miss being added
    // to coins_to_uncache)
    m_view.SetBackend(m_dummy);

    assert(m_active_chainstate.m_blockman.LookupBlockIndex(m_view.GetBestBlock()) == m_active_chainstate.m_chain.Tip());

    // Only accept BIP68 sequence locked transactions that can be mined in the next
    // block; we don't want our mempool filled up with transactions that can't
    // be mined yet.
    // Pass in m_view which has all of the relevant inputs cached. Note that, since m_view's
    // backend was removed, it no longer pulls coins from the mempool.
    if (!CheckSequenceLocksAtTip(m_active_chainstate.m_chain.Tip(), m_view, tx, &lp)) {
        return state.Invalid(TxValidationResult::TX_PREMATURE_SPEND, "non-BIP68-final");
    }

    // The mempool holds txs for the next block, so pass height+1 to CheckTxInputs
    if (!Consensus::CheckTxInputs(tx, state, m_view, m_active_chainstate.m_chain.Height() + 1, ws.m_base_fees)) {
        return false; // state filled in by CheckTxInputs
    }

    // Check for non-standard pay-to-script-hash in inputs
    if (fRequireStandard && !AreInputsStandard(tx, m_view)) {
        return state.Invalid(TxValidationResult::TX_INPUTS_NOT_STANDARD, "bad-txns-nonstandard-inputs");
    }

    // Check for non-standard witnesses.
    if (tx.HasWitness() && fRequireStandard && !IsWitnessStandard(tx, m_view))
        return state.Invalid(TxValidationResult::TX_WITNESS_MUTATED, "bad-witness-nonstandard");

    int64_t nSigOpsCost = GetTransactionSigOpCost(tx, m_view, STANDARD_SCRIPT_VERIFY_FLAGS);

    // ws.m_modified_fees includes any fee deltas from PrioritiseTransaction
    ws.m_modified_fees = ws.m_base_fees;
    m_pool.ApplyDelta(hash, ws.m_modified_fees);

    // Keep track of transactions that spend a coinbase, which we re-scan
    // during reorgs to ensure COINBASE_MATURITY is still met.
    bool fSpendsCoinbase = false;
    for (const CTxIn &txin : tx.vin) {
        const Coin &coin = m_view.AccessCoin(txin.prevout);
        if (coin.IsCoinBase()) {
            fSpendsCoinbase = true;
            break;
        }
    }

    entry.reset(new CTxMemPoolEntry(ptx, ws.m_base_fees, nAcceptTime, m_active_chainstate.m_chain.Height(),
            fSpendsCoinbase, nSigOpsCost, lp));
    ws.m_vsize = entry->GetTxSize();

    if (nSigOpsCost > MAX_STANDARD_TX_SIGOPS_COST)
        return state.Invalid(TxValidationResult::TX_NOT_STANDARD, "bad-txns-too-many-sigops",
                strprintf("%d", nSigOpsCost));

    // No transactions are allowed below minRelayTxFee except from disconnected
    // blocks
    if (!bypass_limits && !CheckFeeRate(ws.m_vsize, ws.m_modified_fees, state)) return false;

    ws.m_iters_conflicting = m_pool.GetIterSet(ws.m_conflicts);
    // Calculate in-mempool ancestors, up to a limit.
    if (ws.m_conflicts.size() == 1) {
        // In general, when we receive an RBF transaction with mempool conflicts, we want to know whether we
        // would meet the chain limits after the conflicts have been removed. However, there isn't a practical
        // way to do this short of calculating the ancestor and descendant sets with an overlay cache of
        // changed mempool entries. Due to both implementation and runtime complexity concerns, this isn't
        // very realistic, thus we only ensure a limited set of transactions are RBF'able despite mempool
        // conflicts here. Importantly, we need to ensure that some transactions which were accepted using
        // the below carve-out are able to be RBF'ed, without impacting the security the carve-out provides
        // for off-chain contract systems (see link in the comment below).
        //
        // Specifically, the subset of RBF transactions which we allow despite chain limits are those which
        // conflict directly with exactly one other transaction (but may evict children of said transaction),
        // and which are not adding any new mempool dependencies. Note that the "no new mempool dependencies"
        // check is accomplished later, so we don't bother doing anything about it here, but if BIP 125 is
        // amended, we may need to move that check to here instead of removing it wholesale.
        //
        // Such transactions are clearly not merging any existing packages, so we are only concerned with
        // ensuring that (a) no package is growing past the package size (not count) limits and (b) we are
        // not allowing something to effectively use the (below) carve-out spot when it shouldn't be allowed
        // to.
        //
        // To check these we first check if we meet the RBF criteria, above, and increment the descendant
        // limits by the direct conflict and its descendants (as these are recalculated in
        // CalculateMempoolAncestors by assuming the new transaction being added is a new descendant, with no
        // removals, of each parent's existing dependent set). The ancestor count limits are unmodified (as
        // the ancestor limits should be the same for both our new transaction and any conflicts).
        // We don't bother incrementing m_limit_descendants by the full removal count as that limit never comes
        // into force here (as we're only adding a single transaction).
        assert(ws.m_iters_conflicting.size() == 1);
        CTxMemPool::txiter conflict = *ws.m_iters_conflicting.begin();

        m_limit_descendants += 1;
        m_limit_descendant_size += conflict->GetSizeWithDescendants();
    }

    std::string errString;
    if (!m_pool.CalculateMemPoolAncestors(*entry, ws.m_ancestors, m_limit_ancestors, m_limit_ancestor_size, m_limit_descendants, m_limit_descendant_size, errString)) {
        ws.m_ancestors.clear();
        // If CalculateMemPoolAncestors fails second time, we want the original error string.
        std::string dummy_err_string;
        // Contracting/payment channels CPFP carve-out:
        // If the new transaction is relatively small (up to 40k weight)
        // and has at most one ancestor (ie ancestor limit of 2, including
        // the new transaction), allow it if its parent has exactly the
        // descendant limit descendants.
        //
        // This allows protocols which rely on distrusting counterparties
        // being able to broadcast descendants of an unconfirmed transaction
        // to be secure by simply only having two immediately-spendable
        // outputs - one for each counterparty. For more info on the uses for
        // this, see https://lists.linuxfoundation.org/pipermail/bitcoin-dev/2018-November/016518.html
        if (ws.m_vsize > EXTRA_DESCENDANT_TX_SIZE_LIMIT ||
                !m_pool.CalculateMemPoolAncestors(*entry, ws.m_ancestors, 2, m_limit_ancestor_size, m_limit_descendants + 1, m_limit_descendant_size + EXTRA_DESCENDANT_TX_SIZE_LIMIT, dummy_err_string)) {
            return state.Invalid(TxValidationResult::TX_MEMPOOL_POLICY, "too-long-mempool-chain", errString);
        }
    }

    // A transaction that spends outputs that would be replaced by it is invalid. Now
    // that we have the set of all ancestors we can detect this
    // pathological case by making sure ws.m_conflicts and ws.m_ancestors don't
    // intersect.
    if (const auto err_string{EntriesAndTxidsDisjoint(ws.m_ancestors, ws.m_conflicts, hash)}) {
        // We classify this as a consensus error because a transaction depending on something it
        // conflicts with would be inconsistent.
        return state.Invalid(TxValidationResult::TX_CONSENSUS, "bad-txns-spends-conflicting-tx", *err_string);
    }

    m_rbf = !ws.m_conflicts.empty();
    return true;
}

bool MemPoolAccept::ReplacementChecks(Workspace& ws)
{
    AssertLockHeld(cs_main);
    AssertLockHeld(m_pool.cs);

    const CTransaction& tx = *ws.m_ptx;
    const uint256& hash = ws.m_hash;
    TxValidationState& state = ws.m_state;

    CFeeRate newFeeRate(ws.m_modified_fees, ws.m_vsize);
    // The replacement transaction must have a higher feerate than its direct conflicts.
    // - The motivation for this check is to ensure that the replacement transaction is preferable for
    //   block-inclusion, compared to what would be removed from the mempool.
    // - This logic predates ancestor feerate-based transaction selection, which is why it doesn't
    //   consider feerates of descendants.
    // - Note: Ancestor feerate-based transaction selection has made this comparison insufficient to
    //   guarantee that this is incentive-compatible for miners, because it is possible for a
    //   descendant transaction of a direct conflict to pay a higher feerate than the transaction that
    //   might replace them, under these rules.
    if (const auto err_string{PaysMoreThanConflicts(ws.m_iters_conflicting, newFeeRate, hash)}) {
        return state.Invalid(TxValidationResult::TX_MEMPOOL_POLICY, "insufficient fee", *err_string);
    }

    // Calculate all conflicting entries and enforce BIP125 Rule #5.
    if (const auto err_string{GetEntriesForConflicts(tx, m_pool, ws.m_iters_conflicting, ws.m_all_conflicting)}) {
        return state.Invalid(TxValidationResult::TX_MEMPOOL_POLICY,
                             "too many potential replacements", *err_string);
    }
    // Enforce BIP125 Rule #2.
    if (const auto err_string{HasNoNewUnconfirmed(tx, m_pool, ws.m_iters_conflicting)}) {
        return state.Invalid(TxValidationResult::TX_MEMPOOL_POLICY,
                             "replacement-adds-unconfirmed", *err_string);
    }
    // Check if it's economically rational to mine this transaction rather than the ones it
    // replaces and pays for its own relay fees. Enforce BIP125 Rules #3 and #4.
    for (CTxMemPool::txiter it : ws.m_all_conflicting) {
        ws.m_conflicting_fees += it->GetModifiedFee();
        ws.m_conflicting_size += it->GetTxSize();
    }
    if (const auto err_string{PaysForRBF(ws.m_conflicting_fees, ws.m_modified_fees, ws.m_vsize,
                                         ::incrementalRelayFee, hash)}) {
        return state.Invalid(TxValidationResult::TX_MEMPOOL_POLICY, "insufficient fee", *err_string);
    }
    return true;
}

bool MemPoolAccept::PackageMempoolChecks(const std::vector<CTransactionRef>& txns,
                                         PackageValidationState& package_state)
{
    AssertLockHeld(cs_main);
    AssertLockHeld(m_pool.cs);

    // CheckPackageLimits expects the package transactions to not already be in the mempool.
    assert(std::all_of(txns.cbegin(), txns.cend(), [this](const auto& tx)
                       { return !m_pool.exists(GenTxid::Txid(tx->GetHash()));}));

    std::string err_string;
    if (!m_pool.CheckPackageLimits(txns, m_limit_ancestors, m_limit_ancestor_size, m_limit_descendants,
                                   m_limit_descendant_size, err_string)) {
        // This is a package-wide error, separate from an individual transaction error.
        return package_state.Invalid(PackageValidationResult::PCKG_POLICY, "package-mempool-limits", err_string);
    }
   return true;
}

bool MemPoolAccept::PolicyScriptChecks(const ATMPArgs& args, Workspace& ws)
{
    AssertLockHeld(cs_main);
    AssertLockHeld(m_pool.cs);
    const CTransaction& tx = *ws.m_ptx;
    TxValidationState& state = ws.m_state;

    constexpr unsigned int scriptVerifyFlags = STANDARD_SCRIPT_VERIFY_FLAGS;

    // Check input scripts and signatures.
    // This is done last to help prevent CPU exhaustion denial-of-service attacks.
    if (!CheckInputScripts(tx, state, m_view, scriptVerifyFlags, true, false, ws.m_precomputed_txdata)) {
        // SCRIPT_VERIFY_CLEANSTACK requires SCRIPT_VERIFY_WITNESS, so we
        // need to turn both off, and compare against just turning off CLEANSTACK
        // to see if the failure is specifically due to witness validation.
        TxValidationState state_dummy; // Want reported failures to be from first CheckInputScripts
        if (!tx.HasWitness() && CheckInputScripts(tx, state_dummy, m_view, scriptVerifyFlags & ~(SCRIPT_VERIFY_WITNESS | SCRIPT_VERIFY_CLEANSTACK), true, false, ws.m_precomputed_txdata) &&
                !CheckInputScripts(tx, state_dummy, m_view, scriptVerifyFlags & ~SCRIPT_VERIFY_CLEANSTACK, true, false, ws.m_precomputed_txdata)) {
            // Only the witness is missing, so the transaction itself may be fine.
            state.Invalid(TxValidationResult::TX_WITNESS_STRIPPED,
                    state.GetRejectReason(), state.GetDebugMessage());
        }
        return false; // state filled in by CheckInputScripts
    }

    return true;
}

bool MemPoolAccept::ConsensusScriptChecks(const ATMPArgs& args, Workspace& ws)
{
    AssertLockHeld(cs_main);
    AssertLockHeld(m_pool.cs);
    const CTransaction& tx = *ws.m_ptx;
    const uint256& hash = ws.m_hash;
    TxValidationState& state = ws.m_state;
    const CChainParams& chainparams = args.m_chainparams;

    // Check again against the current block tip's script verification
    // flags to cache our script execution flags. This is, of course,
    // useless if the next block has different script flags from the
    // previous one, but because the cache tracks script flags for us it
    // will auto-invalidate and we'll just have a few blocks of extra
    // misses on soft-fork activation.
    //
    // This is also useful in case of bugs in the standard flags that cause
    // transactions to pass as valid when they're actually invalid. For
    // instance the STRICTENC flag was incorrectly allowing certain
    // CHECKSIG NOT scripts to pass, even though they were invalid.
    //
    // There is a similar check in CreateNewBlock() to prevent creating
    // invalid blocks (using TestBlockValidity), however allowing such
    // transactions into the mempool can be exploited as a DoS attack.
    unsigned int currentBlockScriptVerifyFlags{GetBlockScriptFlags(*m_active_chainstate.m_chain.Tip(), chainparams.GetConsensus())};
    if (!CheckInputsFromMempoolAndCache(tx, state, m_view, m_pool, currentBlockScriptVerifyFlags,
                                        ws.m_precomputed_txdata, m_active_chainstate.CoinsTip())) {
        LogPrintf("BUG! PLEASE REPORT THIS! CheckInputScripts failed against latest-block but not STANDARD flags %s, %s\n", hash.ToString(), state.ToString());
        return Assume(false);
    }

    return true;
}

bool MemPoolAccept::Finalize(const ATMPArgs& args, Workspace& ws)
{
    AssertLockHeld(cs_main);
    AssertLockHeld(m_pool.cs);
    const CTransaction& tx = *ws.m_ptx;
    const uint256& hash = ws.m_hash;
    TxValidationState& state = ws.m_state;
    const bool bypass_limits = args.m_bypass_limits;

    std::unique_ptr<CTxMemPoolEntry>& entry = ws.m_entry;

    // Remove conflicting transactions from the mempool
    for (CTxMemPool::txiter it : ws.m_all_conflicting)
    {
        LogPrint(BCLog::MEMPOOL, "replacing tx %s with %s for %s additional fees, %d delta bytes\n",
                it->GetTx().GetHash().ToString(),
                hash.ToString(),
                FormatMoney(ws.m_modified_fees - ws.m_conflicting_fees),
                (int)entry->GetTxSize() - (int)ws.m_conflicting_size);
        ws.m_replaced_transactions.push_back(it->GetSharedTx());
    }
    m_pool.RemoveStaged(ws.m_all_conflicting, false, MemPoolRemovalReason::REPLACED);

    // This transaction should only count for fee estimation if:
    // - it's not being re-added during a reorg which bypasses typical mempool fee limits
    // - the node is not behind
    // - the transaction is not dependent on any other transactions in the mempool
    // - it's not part of a package. Since package relay is not currently supported, this
    // transaction has not necessarily been accepted to miners' mempools.
    bool validForFeeEstimation = !bypass_limits && !args.m_package_submission && IsCurrentForFeeEstimation(m_active_chainstate) && m_pool.HasNoInputsOf(tx);

    // Store transaction in memory
    m_pool.addUnchecked(*entry, ws.m_ancestors, validForFeeEstimation);

    // trim mempool and check if tx was trimmed
    // If we are validating a package, don't trim here because we could evict a previous transaction
    // in the package. LimitMempoolSize() should be called at the very end to make sure the mempool
    // is still within limits and package submission happens atomically.
    if (!args.m_package_submission && !bypass_limits) {
        LimitMempoolSize(m_pool, m_active_chainstate.CoinsTip(), gArgs.GetIntArg("-maxmempool", DEFAULT_MAX_MEMPOOL_SIZE) * 1000000, std::chrono::hours{gArgs.GetIntArg("-mempoolexpiry", DEFAULT_MEMPOOL_EXPIRY)});
        if (!m_pool.exists(GenTxid::Txid(hash)))
            return state.Invalid(TxValidationResult::TX_MEMPOOL_POLICY, "mempool full");
    }
    return true;
}

bool MemPoolAccept::SubmitPackage(const ATMPArgs& args, std::vector<Workspace>& workspaces,
                                  PackageValidationState& package_state,
                                  std::map<const uint256, const MempoolAcceptResult>& results)
{
    AssertLockHeld(cs_main);
    AssertLockHeld(m_pool.cs);
    // Sanity check: none of the transactions should be in the mempool, and none of the transactions
    // should have a same-txid-different-witness equivalent in the mempool.
    assert(std::all_of(workspaces.cbegin(), workspaces.cend(), [this](const auto& ws){
        return !m_pool.exists(GenTxid::Txid(ws.m_ptx->GetHash())); }));

    bool all_submitted = true;
    // ConsensusScriptChecks adds to the script cache and is therefore consensus-critical;
    // CheckInputsFromMempoolAndCache asserts that transactions only spend coins available from the
    // mempool or UTXO set. Submit each transaction to the mempool immediately after calling
    // ConsensusScriptChecks to make the outputs available for subsequent transactions.
    for (Workspace& ws : workspaces) {
        if (!ConsensusScriptChecks(args, ws)) {
            results.emplace(ws.m_ptx->GetWitnessHash(), MempoolAcceptResult::Failure(ws.m_state));
            // Since PolicyScriptChecks() passed, this should never fail.
            all_submitted = false;
            package_state.Invalid(PackageValidationResult::PCKG_MEMPOOL_ERROR,
                                  strprintf("BUG! PolicyScriptChecks succeeded but ConsensusScriptChecks failed: %s",
                                            ws.m_ptx->GetHash().ToString()));
        }

        // Re-calculate mempool ancestors to call addUnchecked(). They may have changed since the
        // last calculation done in PreChecks, since package ancestors have already been submitted.
        std::string unused_err_string;
        if(!m_pool.CalculateMemPoolAncestors(*ws.m_entry, ws.m_ancestors, m_limit_ancestors,
                                             m_limit_ancestor_size, m_limit_descendants,
                                             m_limit_descendant_size, unused_err_string)) {
            results.emplace(ws.m_ptx->GetWitnessHash(), MempoolAcceptResult::Failure(ws.m_state));
            // Since PreChecks() and PackageMempoolChecks() both enforce limits, this should never fail.
            all_submitted = false;
            package_state.Invalid(PackageValidationResult::PCKG_MEMPOOL_ERROR,
                                  strprintf("BUG! Mempool ancestors or descendants were underestimated: %s",
                                            ws.m_ptx->GetHash().ToString()));
        }
        // If we call LimitMempoolSize() for each individual Finalize(), the mempool will not take
        // the transaction's descendant feerate into account because it hasn't seen them yet. Also,
        // we risk evicting a transaction that a subsequent package transaction depends on. Instead,
        // allow the mempool to temporarily bypass limits, the maximum package size) while
        // submitting transactions individually and then trim at the very end.
        if (!Finalize(args, ws)) {
            results.emplace(ws.m_ptx->GetWitnessHash(), MempoolAcceptResult::Failure(ws.m_state));
            // Since LimitMempoolSize() won't be called, this should never fail.
            all_submitted = false;
            package_state.Invalid(PackageValidationResult::PCKG_MEMPOOL_ERROR,
                                  strprintf("BUG! Adding to mempool failed: %s", ws.m_ptx->GetHash().ToString()));
        }
    }

    // It may or may not be the case that all the transactions made it into the mempool. Regardless,
    // make sure we haven't exceeded max mempool size.
    LimitMempoolSize(m_pool, m_active_chainstate.CoinsTip(),
                     gArgs.GetIntArg("-maxmempool", DEFAULT_MAX_MEMPOOL_SIZE) * 1000000,
                     std::chrono::hours{gArgs.GetIntArg("-mempoolexpiry", DEFAULT_MEMPOOL_EXPIRY)});

    // Find the wtxids of the transactions that made it into the mempool. Allow partial submission,
    // but don't report success unless they all made it into the mempool.
    for (Workspace& ws : workspaces) {
        if (m_pool.exists(GenTxid::Wtxid(ws.m_ptx->GetWitnessHash()))) {
            results.emplace(ws.m_ptx->GetWitnessHash(),
                MempoolAcceptResult::Success(std::move(ws.m_replaced_transactions), ws.m_vsize, ws.m_base_fees));
            GetMainSignals().TransactionAddedToMempool(ws.m_ptx, m_pool.GetAndIncrementSequence());
        } else {
            all_submitted = false;
            ws.m_state.Invalid(TxValidationResult::TX_MEMPOOL_POLICY, "mempool full");
            results.emplace(ws.m_ptx->GetWitnessHash(), MempoolAcceptResult::Failure(ws.m_state));
        }
    }
    return all_submitted;
}

MempoolAcceptResult MemPoolAccept::AcceptSingleTransaction(const CTransactionRef& ptx, ATMPArgs& args)
{
    AssertLockHeld(cs_main);
    LOCK(m_pool.cs); // mempool "read lock" (held through GetMainSignals().TransactionAddedToMempool())

    Workspace ws(ptx);

    if (!PreChecks(args, ws)) return MempoolAcceptResult::Failure(ws.m_state);

    if (m_rbf && !ReplacementChecks(ws)) return MempoolAcceptResult::Failure(ws.m_state);

    // Perform the inexpensive checks first and avoid hashing and signature verification unless
    // those checks pass, to mitigate CPU exhaustion denial-of-service attacks.
    if (!PolicyScriptChecks(args, ws)) return MempoolAcceptResult::Failure(ws.m_state);

    if (!ConsensusScriptChecks(args, ws)) return MempoolAcceptResult::Failure(ws.m_state);

    // Tx was accepted, but not added
    if (args.m_test_accept) {
        return MempoolAcceptResult::Success(std::move(ws.m_replaced_transactions), ws.m_vsize, ws.m_base_fees);
    }

    if (!Finalize(args, ws)) return MempoolAcceptResult::Failure(ws.m_state);

    GetMainSignals().TransactionAddedToMempool(ptx, m_pool.GetAndIncrementSequence());

    return MempoolAcceptResult::Success(std::move(ws.m_replaced_transactions), ws.m_vsize, ws.m_base_fees);
}

PackageMempoolAcceptResult MemPoolAccept::AcceptMultipleTransactions(const std::vector<CTransactionRef>& txns, ATMPArgs& args)
{
    AssertLockHeld(cs_main);

    // These context-free package limits can be done before taking the mempool lock.
    PackageValidationState package_state;
    if (!CheckPackage(txns, package_state)) return PackageMempoolAcceptResult(package_state, {});

    std::vector<Workspace> workspaces{};
    workspaces.reserve(txns.size());
    std::transform(txns.cbegin(), txns.cend(), std::back_inserter(workspaces),
                   [](const auto& tx) { return Workspace(tx); });
    std::map<const uint256, const MempoolAcceptResult> results;

    LOCK(m_pool.cs);

    // Do all PreChecks first and fail fast to avoid running expensive script checks when unnecessary.
    for (Workspace& ws : workspaces) {
        if (!PreChecks(args, ws)) {
            package_state.Invalid(PackageValidationResult::PCKG_TX, "transaction failed");
            // Exit early to avoid doing pointless work. Update the failed tx result; the rest are unfinished.
            results.emplace(ws.m_ptx->GetWitnessHash(), MempoolAcceptResult::Failure(ws.m_state));
            return PackageMempoolAcceptResult(package_state, std::move(results));
        }
        // Make the coins created by this transaction available for subsequent transactions in the
        // package to spend. Since we already checked conflicts in the package and we don't allow
        // replacements, we don't need to track the coins spent. Note that this logic will need to be
        // updated if package replace-by-fee is allowed in the future.
        assert(!args.m_allow_bip125_replacement);
        m_viewmempool.PackageAddTransaction(ws.m_ptx);
    }

    // Apply package mempool ancestor/descendant limits. Skip if there is only one transaction,
    // because it's unnecessary. Also, CPFP carve out can increase the limit for individual
    // transactions, but this exemption is not extended to packages in CheckPackageLimits().
    std::string err_string;
    if (txns.size() > 1 && !PackageMempoolChecks(txns, package_state)) {
        return PackageMempoolAcceptResult(package_state, std::move(results));
    }

    for (Workspace& ws : workspaces) {
        if (!PolicyScriptChecks(args, ws)) {
            // Exit early to avoid doing pointless work. Update the failed tx result; the rest are unfinished.
            package_state.Invalid(PackageValidationResult::PCKG_TX, "transaction failed");
            results.emplace(ws.m_ptx->GetWitnessHash(), MempoolAcceptResult::Failure(ws.m_state));
            return PackageMempoolAcceptResult(package_state, std::move(results));
        }
        if (args.m_test_accept) {
            // When test_accept=true, transactions that pass PolicyScriptChecks are valid because there are
            // no further mempool checks (passing PolicyScriptChecks implies passing ConsensusScriptChecks).
            results.emplace(ws.m_ptx->GetWitnessHash(),
                            MempoolAcceptResult::Success(std::move(ws.m_replaced_transactions),
                                                         ws.m_vsize, ws.m_base_fees));
        }
    }

    if (args.m_test_accept) return PackageMempoolAcceptResult(package_state, std::move(results));

    if (!SubmitPackage(args, workspaces, package_state, results)) {
        // PackageValidationState filled in by SubmitPackage().
        return PackageMempoolAcceptResult(package_state, std::move(results));
    }

    return PackageMempoolAcceptResult(package_state, std::move(results));
}

PackageMempoolAcceptResult MemPoolAccept::AcceptPackage(const Package& package, ATMPArgs& args)
{
    AssertLockHeld(cs_main);
    PackageValidationState package_state;

    // Check that the package is well-formed. If it isn't, we won't try to validate any of the
    // transactions and thus won't return any MempoolAcceptResults, just a package-wide error.

    // Context-free package checks.
    if (!CheckPackage(package, package_state)) return PackageMempoolAcceptResult(package_state, {});

    // All transactions in the package must be a parent of the last transaction. This is just an
    // opportunity for us to fail fast on a context-free check without taking the mempool lock.
    if (!IsChildWithParents(package)) {
        package_state.Invalid(PackageValidationResult::PCKG_POLICY, "package-not-child-with-parents");
        return PackageMempoolAcceptResult(package_state, {});
    }

    // IsChildWithParents() guarantees the package is > 1 transactions.
    assert(package.size() > 1);
    // The package must be 1 child with all of its unconfirmed parents. The package is expected to
    // be sorted, so the last transaction is the child.
    const auto& child = package.back();
    std::unordered_set<uint256, SaltedTxidHasher> unconfirmed_parent_txids;
    std::transform(package.cbegin(), package.cend() - 1,
                   std::inserter(unconfirmed_parent_txids, unconfirmed_parent_txids.end()),
                   [](const auto& tx) { return tx->GetHash(); });

    // All child inputs must refer to a preceding package transaction or a confirmed UTXO. The only
    // way to verify this is to look up the child's inputs in our current coins view (not including
    // mempool), and enforce that all parents not present in the package be available at chain tip.
    // Since this check can bring new coins into the coins cache, keep track of these coins and
    // uncache them if we don't end up submitting this package to the mempool.
    const CCoinsViewCache& coins_tip_cache = m_active_chainstate.CoinsTip();
    for (const auto& input : child->vin) {
        if (!coins_tip_cache.HaveCoinInCache(input.prevout)) {
            args.m_coins_to_uncache.push_back(input.prevout);
        }
    }
    // Using the MemPoolAccept m_view cache allows us to look up these same coins faster later.
    // This should be connecting directly to CoinsTip, not to m_viewmempool, because we specifically
    // require inputs to be confirmed if they aren't in the package.
    m_view.SetBackend(m_active_chainstate.CoinsTip());
    const auto package_or_confirmed = [this, &unconfirmed_parent_txids](const auto& input) {
         return unconfirmed_parent_txids.count(input.prevout.hash) > 0 || m_view.HaveCoin(input.prevout);
    };
    if (!std::all_of(child->vin.cbegin(), child->vin.cend(), package_or_confirmed)) {
        package_state.Invalid(PackageValidationResult::PCKG_POLICY, "package-not-child-with-unconfirmed-parents");
        return PackageMempoolAcceptResult(package_state, {});
    }
    // Protect against bugs where we pull more inputs from disk that miss being added to
    // coins_to_uncache. The backend will be connected again when needed in PreChecks.
    m_view.SetBackend(m_dummy);

    LOCK(m_pool.cs);
    std::map<const uint256, const MempoolAcceptResult> results;
    // Node operators are free to set their mempool policies however they please, nodes may receive
    // transactions in different orders, and malicious counterparties may try to take advantage of
    // policy differences to pin or delay propagation of transactions. As such, it's possible for
    // some package transaction(s) to already be in the mempool, and we don't want to reject the
    // entire package in that case (as that could be a censorship vector). De-duplicate the
    // transactions that are already in the mempool, and only call AcceptMultipleTransactions() with
    // the new transactions. This ensures we don't double-count transaction counts and sizes when
    // checking ancestor/descendant limits, or double-count transaction fees for fee-related policy.
    std::vector<CTransactionRef> txns_new;
    for (const auto& tx : package) {
        const auto& wtxid = tx->GetWitnessHash();
        const auto& txid = tx->GetHash();
        // There are 3 possibilities: already in mempool, same-txid-diff-wtxid already in mempool,
        // or not in mempool. An already confirmed tx is treated as one not in mempool, because all
        // we know is that the inputs aren't available.
        if (m_pool.exists(GenTxid::Wtxid(wtxid))) {
            // Exact transaction already exists in the mempool.
            auto iter = m_pool.GetIter(txid);
            assert(iter != std::nullopt);
            results.emplace(wtxid, MempoolAcceptResult::MempoolTx(iter.value()->GetTxSize(), iter.value()->GetFee()));
        } else if (m_pool.exists(GenTxid::Txid(txid))) {
            // Transaction with the same non-witness data but different witness (same txid,
            // different wtxid) already exists in the mempool.
            //
            // We don't allow replacement transactions right now, so just swap the package
            // transaction for the mempool one. Note that we are ignoring the validity of the
            // package transaction passed in.
            // TODO: allow witness replacement in packages.
            auto iter = m_pool.GetIter(txid);
            assert(iter != std::nullopt);
            // Provide the wtxid of the mempool tx so that the caller can look it up in the mempool.
            results.emplace(wtxid, MempoolAcceptResult::MempoolTxDifferentWitness(iter.value()->GetTx().GetWitnessHash()));
        } else {
            // Transaction does not already exist in the mempool.
            txns_new.push_back(tx);
        }
    }

    // Nothing to do if the entire package has already been submitted.
    if (txns_new.empty()) return PackageMempoolAcceptResult(package_state, std::move(results));
    // Validate the (deduplicated) transactions as a package.
    auto submission_result = AcceptMultipleTransactions(txns_new, args);
    // Include already-in-mempool transaction results in the final result.
    for (const auto& [wtxid, mempoolaccept_res] : results) {
        submission_result.m_tx_results.emplace(wtxid, mempoolaccept_res);
    }
    return submission_result;
}

} // anon namespace

MempoolAcceptResult AcceptToMemoryPool(CChainState& active_chainstate, const CTransactionRef& tx,
                                       int64_t accept_time, bool bypass_limits, bool test_accept)
    EXCLUSIVE_LOCKS_REQUIRED(::cs_main)
{
    AssertLockHeld(::cs_main);
    const CChainParams& chainparams{active_chainstate.m_params};
    assert(active_chainstate.GetMempool() != nullptr);
    CTxMemPool& pool{*active_chainstate.GetMempool()};

    std::vector<COutPoint> coins_to_uncache;
    auto args = MemPoolAccept::ATMPArgs::SingleAccept(chainparams, accept_time, bypass_limits, coins_to_uncache, test_accept);
    const MempoolAcceptResult result = MemPoolAccept(pool, active_chainstate).AcceptSingleTransaction(tx, args);
    if (result.m_result_type != MempoolAcceptResult::ResultType::VALID) {
        // Remove coins that were not present in the coins cache before calling
        // AcceptSingleTransaction(); this is to prevent memory DoS in case we receive a large
        // number of invalid transactions that attempt to overrun the in-memory coins cache
        // (`CCoinsViewCache::cacheCoins`).

        for (const COutPoint& hashTx : coins_to_uncache)
            active_chainstate.CoinsTip().Uncache(hashTx);
    }
    // After we've (potentially) uncached entries, ensure our coins cache is still within its size limits
    BlockValidationState state_dummy;
    active_chainstate.FlushStateToDisk(state_dummy, FlushStateMode::PERIODIC);
    return result;
}

PackageMempoolAcceptResult ProcessNewPackage(CChainState& active_chainstate, CTxMemPool& pool,
                                                   const Package& package, bool test_accept)
{
    AssertLockHeld(cs_main);
    assert(!package.empty());
    assert(std::all_of(package.cbegin(), package.cend(), [](const auto& tx){return tx != nullptr;}));

    std::vector<COutPoint> coins_to_uncache;
    const CChainParams& chainparams = Params();
    const auto result = [&]() EXCLUSIVE_LOCKS_REQUIRED(cs_main) {
        AssertLockHeld(cs_main);
        if (test_accept) {
            auto args = MemPoolAccept::ATMPArgs::PackageTestAccept(chainparams, GetTime(), coins_to_uncache);
            return MemPoolAccept(pool, active_chainstate).AcceptMultipleTransactions(package, args);
        } else {
            auto args = MemPoolAccept::ATMPArgs::PackageChildWithParents(chainparams, GetTime(), coins_to_uncache);
            return MemPoolAccept(pool, active_chainstate).AcceptPackage(package, args);
        }
    }();

    // Uncache coins pertaining to transactions that were not submitted to the mempool.
    if (test_accept || result.m_state.IsInvalid()) {
        for (const COutPoint& hashTx : coins_to_uncache) {
            active_chainstate.CoinsTip().Uncache(hashTx);
        }
    }
    // Ensure the coins cache is still within limits.
    BlockValidationState state_dummy;
    active_chainstate.FlushStateToDisk(state_dummy, FlushStateMode::PERIODIC);
    return result;
}

//////////////////////////////////////////////////////////////////////////////
//
// CBlock and CBlockIndex
//

bool CheckProofOfWork(const CBlockHeader& block, const Consensus::Params& params)
{
    /* Except for legacy blocks with full version 1, ensure that
       the chain ID is correct.  Legacy blocks are not allowed since
       the merge-mining start, which is checked in AcceptBlockHeader
       where the height is known.  */
    if (!block.IsLegacy() && params.fStrictChainId
        && block.GetChainId() != params.nAuxpowChainId)
        return error("%s : block does not have our chain ID"
                     " (got %d, expected %d, full nVersion %d)",
                     __func__, block.GetChainId(),
                     params.nAuxpowChainId, block.nVersion);

    /* If there is no auxpow, just check the block hash.  */
    if (!block.auxpow)
    {
        if (block.IsAuxpow())
            return error("%s : no auxpow on block with auxpow version",
                         __func__);

        if (!CheckProofOfWork(block.GetHash(), block.nBits, params))
            return error("%s : non-AUX proof of work failed", __func__);

        return true;
    }

    /* We have auxpow.  Check it.  */
    if (!block.IsAuxpow())
        return error("%s : auxpow on block with non-auxpow version", __func__);

    if (!CheckProofOfWork(block.auxpow->getParentBlockHash(), block.nBits, params))
        return error("%s : AUX proof of work failed", __func__);
    if (!block.auxpow->check(block.GetHash(), block.GetChainId(), params))
        return error("%s : AUX POW is not valid", __func__);

    return true;
}

CAmount GetBlockSubsidy(int nHeight, const Consensus::Params& consensusParams)
{
    int halvings = nHeight / consensusParams.nSubsidyHalvingInterval;
    // Force block reward to zero when right shift is undefined.
    if (halvings >= 64)
        return 0;

    CAmount nSubsidy = 50 * COIN;
    // Subsidy is cut in half every 210,000 blocks which will occur approximately every 4 years.
    nSubsidy >>= halvings;
    return nSubsidy;
}

CoinsViews::CoinsViews(
    std::string ldb_name,
    size_t cache_size_bytes,
    bool in_memory,
    bool should_wipe) : m_dbview(
                            gArgs.GetDataDirNet() / ldb_name, cache_size_bytes, in_memory, should_wipe),
                        m_catcherview(&m_dbview) {}

void CoinsViews::InitCache()
{
    AssertLockHeld(::cs_main);
    m_cacheview = std::make_unique<CCoinsViewCache>(&m_catcherview);
}

CChainState::CChainState(
    CTxMemPool* mempool,
    BlockManager& blockman,
    ChainstateManager& chainman,
    std::optional<uint256> from_snapshot_blockhash)
    : m_mempool(mempool),
      m_blockman(blockman),
      m_params(::Params()),
      m_chainman(chainman),
      m_from_snapshot_blockhash(from_snapshot_blockhash) {}

void CChainState::InitCoinsDB(
    size_t cache_size_bytes,
    bool in_memory,
    bool should_wipe,
    std::string leveldb_name)
{
    if (m_from_snapshot_blockhash) {
        leveldb_name += "_" + m_from_snapshot_blockhash->ToString();
    }

    m_coins_views = std::make_unique<CoinsViews>(
        leveldb_name, cache_size_bytes, in_memory, should_wipe);
}

void CChainState::InitCoinsCache(size_t cache_size_bytes)
{
    AssertLockHeld(::cs_main);
    assert(m_coins_views != nullptr);
    m_coinstip_cache_size_bytes = cache_size_bytes;
    m_coins_views->InitCache();
}

// Note that though this is marked const, we may end up modifying `m_cached_finished_ibd`, which
// is a performance-related implementation detail. This function must be marked
// `const` so that `CValidationInterface` clients (which are given a `const CChainState*`)
// can call it.
//
bool CChainState::IsInitialBlockDownload() const
{
    // Optimization: pre-test latch before taking the lock.
    if (m_cached_finished_ibd.load(std::memory_order_relaxed))
        return false;

    LOCK(cs_main);
    if (m_cached_finished_ibd.load(std::memory_order_relaxed))
        return false;
    if (fImporting || fReindex)
        return true;
    if (m_chain.Tip() == nullptr)
        return true;
    if (m_chain.Tip()->nChainWork < nMinimumChainWork)
        return true;
    if (m_chain.Tip()->GetBlockTime() < (GetTime() - nMaxTipAge))
        return true;
    LogPrintf("Leaving InitialBlockDownload (latching to false)\n");
    m_cached_finished_ibd.store(true, std::memory_order_relaxed);
    return false;
}

static void AlertNotify(const std::string& strMessage)
{
    uiInterface.NotifyAlertChanged();
#if HAVE_SYSTEM
    std::string strCmd = gArgs.GetArg("-alertnotify", "");
    if (strCmd.empty()) return;

    // Alert text should be plain ascii coming from a trusted source, but to
    // be safe we first strip anything not in safeChars, then add single quotes around
    // the whole string before passing it to the shell:
    std::string singleQuote("'");
    std::string safeStatus = SanitizeString(strMessage);
    safeStatus = singleQuote+safeStatus+singleQuote;
    boost::replace_all(strCmd, "%s", safeStatus);

    std::thread t(runCommand, strCmd);
    t.detach(); // thread runs free
#endif
}

void CChainState::CheckForkWarningConditions()
{
    AssertLockHeld(cs_main);

    // Before we get past initial download, we cannot reliably alert about forks
    // (we assume we don't get stuck on a fork before finishing our initial sync)
    if (IsInitialBlockDownload()) {
        return;
    }

    if (m_chainman.m_best_invalid && m_chainman.m_best_invalid->nChainWork > m_chain.Tip()->nChainWork + (GetBlockProof(*m_chain.Tip()) * 6)) {
        LogPrintf("%s: Warning: Found invalid chain at least ~6 blocks longer than our best chain.\nChain state database corruption likely.\n", __func__);
        SetfLargeWorkInvalidChainFound(true);
    } else {
        SetfLargeWorkInvalidChainFound(false);
    }
}

// Called both upon regular invalid block discovery *and* InvalidateBlock
void CChainState::InvalidChainFound(CBlockIndex* pindexNew)
{
    AssertLockHeld(cs_main);
    if (!m_chainman.m_best_invalid || pindexNew->nChainWork > m_chainman.m_best_invalid->nChainWork) {
        m_chainman.m_best_invalid = pindexNew;
    }
    if (pindexBestHeader != nullptr && pindexBestHeader->GetAncestor(pindexNew->nHeight) == pindexNew) {
        pindexBestHeader = m_chain.Tip();
    }

    LogPrintf("%s: invalid block=%s  height=%d  log2_work=%f  date=%s\n", __func__,
      pindexNew->GetBlockHash().ToString(), pindexNew->nHeight,
      log(pindexNew->nChainWork.getdouble())/log(2.0), FormatISO8601DateTime(pindexNew->GetBlockTime()));
    CBlockIndex *tip = m_chain.Tip();
    assert (tip);
    LogPrintf("%s:  current best=%s  height=%d  log2_work=%f  date=%s\n", __func__,
      tip->GetBlockHash().ToString(), m_chain.Height(), log(tip->nChainWork.getdouble())/log(2.0),
      FormatISO8601DateTime(tip->GetBlockTime()));
    CheckForkWarningConditions();
}

// Same as InvalidChainFound, above, except not called directly from InvalidateBlock,
// which does its own setBlockIndexCandidates management.
void CChainState::InvalidBlockFound(CBlockIndex* pindex, const BlockValidationState& state)
{
    AssertLockHeld(cs_main);
    if (state.GetResult() != BlockValidationResult::BLOCK_MUTATED) {
        pindex->nStatus |= BLOCK_FAILED_VALID;
        m_chainman.m_failed_blocks.insert(pindex);
        m_blockman.m_dirty_blockindex.insert(pindex);
        setBlockIndexCandidates.erase(pindex);
        InvalidChainFound(pindex);
    }
}

void UpdateCoins(const CTransaction& tx, CCoinsViewCache& inputs, CTxUndo &txundo, int nHeight)
{
    // mark inputs spent
    if (!tx.IsCoinBase()) {
        txundo.vprevout.reserve(tx.vin.size());
        for (const CTxIn &txin : tx.vin) {
            txundo.vprevout.emplace_back();
            bool is_spent = inputs.SpendCoin(txin.prevout, &txundo.vprevout.back());
            assert(is_spent);
        }
    }
    // add outputs
    AddCoins(inputs, tx, nHeight);
}

bool CScriptCheck::operator()() {
    const CScript &scriptSig = ptxTo->vin[nIn].scriptSig;
    const CScriptWitness *witness = &ptxTo->vin[nIn].scriptWitness;
    return VerifyScript(scriptSig, m_tx_out.scriptPubKey, witness, nFlags, CachingTransactionSignatureChecker(ptxTo, nIn, m_tx_out.nValue, cacheStore, *txdata), &error);
}

static CuckooCache::cache<uint256, SignatureCacheHasher> g_scriptExecutionCache;
static CSHA256 g_scriptExecutionCacheHasher;

void InitScriptExecutionCache() {
    // Setup the salted hasher
    uint256 nonce = GetRandHash();
    // We want the nonce to be 64 bytes long to force the hasher to process
    // this chunk, which makes later hash computations more efficient. We
    // just write our 32-byte entropy twice to fill the 64 bytes.
    g_scriptExecutionCacheHasher.Write(nonce.begin(), 32);
    g_scriptExecutionCacheHasher.Write(nonce.begin(), 32);
    // nMaxCacheSize is unsigned. If -maxsigcachesize is set to zero,
    // setup_bytes creates the minimum possible cache (2 elements).
    size_t nMaxCacheSize = std::min(std::max((int64_t)0, gArgs.GetIntArg("-maxsigcachesize", DEFAULT_MAX_SIG_CACHE_SIZE) / 2), MAX_MAX_SIG_CACHE_SIZE) * ((size_t) 1 << 20);
    size_t nElems = g_scriptExecutionCache.setup_bytes(nMaxCacheSize);
    LogPrintf("Using %zu MiB out of %zu/2 requested for script execution cache, able to store %zu elements\n",
            (nElems*sizeof(uint256)) >>20, (nMaxCacheSize*2)>>20, nElems);
}

/**
 * Check whether all of this transaction's input scripts succeed.
 *
 * This involves ECDSA signature checks so can be computationally intensive. This function should
 * only be called after the cheap sanity checks in CheckTxInputs passed.
 *
 * If pvChecks is not nullptr, script checks are pushed onto it instead of being performed inline. Any
 * script checks which are not necessary (eg due to script execution cache hits) are, obviously,
 * not pushed onto pvChecks/run.
 *
 * Setting cacheSigStore/cacheFullScriptStore to false will remove elements from the corresponding cache
 * which are matched. This is useful for checking blocks where we will likely never need the cache
 * entry again.
 *
 * Note that we may set state.reason to NOT_STANDARD for extra soft-fork flags in flags, block-checking
 * callers should probably reset it to CONSENSUS in such cases.
 *
 * Non-static (and re-declared) in src/test/txvalidationcache_tests.cpp
 */
bool CheckInputScripts(const CTransaction& tx, TxValidationState& state,
                       const CCoinsViewCache& inputs, unsigned int flags, bool cacheSigStore,
                       bool cacheFullScriptStore, PrecomputedTransactionData& txdata,
                       std::vector<CScriptCheck>* pvChecks)
{
    if (tx.IsCoinBase()) return true;

    if (pvChecks) {
        pvChecks->reserve(tx.vin.size());
    }

    // First check if script executions have been cached with the same
    // flags. Note that this assumes that the inputs provided are
    // correct (ie that the transaction hash which is in tx's prevouts
    // properly commits to the scriptPubKey in the inputs view of that
    // transaction).
    uint256 hashCacheEntry;
    CSHA256 hasher = g_scriptExecutionCacheHasher;
    hasher.Write(tx.GetWitnessHash().begin(), 32).Write((unsigned char*)&flags, sizeof(flags)).Finalize(hashCacheEntry.begin());
    AssertLockHeld(cs_main); //TODO: Remove this requirement by making CuckooCache not require external locks
    if (g_scriptExecutionCache.contains(hashCacheEntry, !cacheFullScriptStore)) {
        return true;
    }

    if (!txdata.m_spent_outputs_ready) {
        std::vector<CTxOut> spent_outputs;
        spent_outputs.reserve(tx.vin.size());

        for (const auto& txin : tx.vin) {
            const COutPoint& prevout = txin.prevout;
            const Coin& coin = inputs.AccessCoin(prevout);
            assert(!coin.IsSpent());
            spent_outputs.emplace_back(coin.out);
        }
        txdata.Init(tx, std::move(spent_outputs));
    }
    assert(txdata.m_spent_outputs.size() == tx.vin.size());

    for (unsigned int i = 0; i < tx.vin.size(); i++) {

        // We very carefully only pass in things to CScriptCheck which
        // are clearly committed to by tx' witness hash. This provides
        // a sanity check that our caching is not introducing consensus
        // failures through additional data in, eg, the coins being
        // spent being checked as a part of CScriptCheck.

        // Verify signature
        CScriptCheck check(txdata.m_spent_outputs[i], tx, i, flags, cacheSigStore, &txdata);
        if (pvChecks) {
            pvChecks->push_back(CScriptCheck());
            check.swap(pvChecks->back());
        } else if (!check()) {
            if (flags & STANDARD_NOT_MANDATORY_VERIFY_FLAGS) {
                // Check whether the failure was caused by a
                // non-mandatory script verification check, such as
                // non-standard DER encodings or non-null dummy
                // arguments; if so, ensure we return NOT_STANDARD
                // instead of CONSENSUS to avoid downstream users
                // splitting the network between upgraded and
                // non-upgraded nodes by banning CONSENSUS-failing
                // data providers.
                CScriptCheck check2(txdata.m_spent_outputs[i], tx, i,
                        flags & ~STANDARD_NOT_MANDATORY_VERIFY_FLAGS, cacheSigStore, &txdata);
                if (check2())
                    return state.Invalid(TxValidationResult::TX_NOT_STANDARD, strprintf("non-mandatory-script-verify-flag (%s)", ScriptErrorString(check.GetScriptError())));
            }
            // MANDATORY flag failures correspond to
            // TxValidationResult::TX_CONSENSUS. Because CONSENSUS
            // failures are the most serious case of validation
            // failures, we may need to consider using
            // RECENT_CONSENSUS_CHANGE for any script failure that
            // could be due to non-upgraded nodes which we may want to
            // support, to avoid splitting the network (but this
            // depends on the details of how net_processing handles
            // such errors).
            return state.Invalid(TxValidationResult::TX_CONSENSUS, strprintf("mandatory-script-verify-flag-failed (%s)", ScriptErrorString(check.GetScriptError())));
        }
    }

    if (cacheFullScriptStore && !pvChecks) {
        // We executed all of the provided scripts, and were told to
        // cache the result. Do so now.
        g_scriptExecutionCache.insert(hashCacheEntry);
    }

    return true;
}

bool AbortNode(BlockValidationState& state, const std::string& strMessage, const bilingual_str& userMessage)
{
    AbortNode(strMessage, userMessage);
    return state.Error(strMessage);
}

/**
 * Restore the UTXO in a Coin at a given COutPoint
 * @param undo The Coin to be restored.
 * @param view The coins view to which to apply the changes.
 * @param out The out point that corresponds to the tx input.
 * @return A DisconnectResult as an int
 */
int ApplyTxInUndo(Coin&& undo, CCoinsViewCache& view, const COutPoint& out)
{
    bool fClean = true;

    if (view.HaveCoin(out)) fClean = false; // overwriting transaction output

    if (undo.nHeight == 0) {
        // Missing undo metadata (height and coinbase). Older versions included this
        // information only in undo records for the last spend of a transactions'
        // outputs. This implies that it must be present for some other output of the same tx.
        const Coin& alternate = AccessByTxid(view, out.hash);
        if (!alternate.IsSpent()) {
            undo.nHeight = alternate.nHeight;
            undo.fCoinBase = alternate.fCoinBase;
        } else {
            return DISCONNECT_FAILED; // adding output for transaction without known metadata
        }
    }
    // If the coin already exists as an unspent coin in the cache, then the
    // possible_overwrite parameter to AddCoin must be set to true. We have
    // already checked whether an unspent coin exists above using HaveCoin, so
    // we don't need to guess. When fClean is false, an unspent coin already
    // existed and it is an overwrite.
    view.AddCoin(out, std::move(undo), !fClean);

    return fClean ? DISCONNECT_OK : DISCONNECT_UNCLEAN;
}

/** Undo the effects of this block (with given index) on the UTXO set represented by coins.
 *  When FAILED is returned, view is left in an indeterminate state. */
DisconnectResult CChainState::DisconnectBlock(const CBlock& block, const CBlockIndex* pindex, CCoinsViewCache& view)
{
    AssertLockHeld(::cs_main);
    bool fClean = true;

    CBlockUndo blockUndo;
    if (!UndoReadFromDisk(blockUndo, pindex)) {
        error("DisconnectBlock(): failure reading undo data");
        return DISCONNECT_FAILED;
    }

    if (blockUndo.vtxundo.size() + 1 != block.vtx.size()) {
        error("DisconnectBlock(): block and undo data inconsistent");
        return DISCONNECT_FAILED;
    }

    // undo transactions in reverse order
    for (int i = block.vtx.size() - 1; i >= 0; i--) {
        const CTransaction &tx = *(block.vtx[i]);
        uint256 hash = tx.GetHash();
        bool is_coinbase = tx.IsCoinBase();

        // Check that all outputs are available and match the outputs in the block itself
        // exactly.
        for (size_t o = 0; o < tx.vout.size(); o++) {
            if (!tx.vout[o].scriptPubKey.IsUnspendable()) {
                COutPoint out(hash, o);
                Coin coin;
                bool is_spent = view.SpendCoin(out, &coin);
                if (!is_spent || tx.vout[o] != coin.out || pindex->nHeight != coin.nHeight || is_coinbase != coin.fCoinBase) {
                    fClean = false; // transaction output mismatch
                }
            }
        }

        // restore inputs
        if (i > 0) { // not coinbases
            CTxUndo &txundo = blockUndo.vtxundo[i-1];
            if (txundo.vprevout.size() != tx.vin.size()) {
                error("DisconnectBlock(): transaction and undo data inconsistent");
                return DISCONNECT_FAILED;
            }
            for (unsigned int j = tx.vin.size(); j > 0;) {
                --j;
                const COutPoint& out = tx.vin[j].prevout;
                int res = ApplyTxInUndo(std::move(txundo.vprevout[j]), view, out);
                if (res == DISCONNECT_FAILED) return DISCONNECT_FAILED;
                fClean = fClean && res != DISCONNECT_UNCLEAN;
            }
            // At this point, all of txundo.vprevout should have been moved out.
        }
    }

    // move best block pointer to prevout block
    view.SetBestBlock(pindex->pprev->GetBlockHash());

    return fClean ? DISCONNECT_OK : DISCONNECT_UNCLEAN;
}

static CCheckQueue<CScriptCheck> scriptcheckqueue(128);

void StartScriptCheckWorkerThreads(int threads_num)
{
    scriptcheckqueue.StartWorkerThreads(threads_num);
}

void StopScriptCheckWorkerThreads()
{
    scriptcheckqueue.StopWorkerThreads();
}

/**
 * Threshold condition checker that triggers when unknown versionbits are seen on the network.
 */
class WarningBitsConditionChecker : public AbstractThresholdConditionChecker
{
private:
    int bit;

public:
    explicit WarningBitsConditionChecker(int bitIn) : bit(bitIn) {}

    int64_t BeginTime(const Consensus::Params& params) const override { return 0; }
    int64_t EndTime(const Consensus::Params& params) const override { return std::numeric_limits<int64_t>::max(); }
    int Period(const Consensus::Params& params) const override { return params.nMinerConfirmationWindow; }
    int Threshold(const Consensus::Params& params) const override { return params.nRuleChangeActivationThreshold; }

    bool Condition(const CBlockIndex* pindex, const Consensus::Params& params) const override
    {
        return pindex->nHeight >= params.MinBIP9WarningHeight &&
               ((pindex->nVersion & VERSIONBITS_TOP_MASK) == VERSIONBITS_TOP_BITS) &&
               ((pindex->nVersion >> bit) & 1) != 0 &&
               ((g_versionbitscache.ComputeBlockVersion(pindex->pprev, params) >> bit) & 1) == 0;
    }
};

static ThresholdConditionCache warningcache[VERSIONBITS_NUM_BITS] GUARDED_BY(cs_main);

static unsigned int GetBlockScriptFlags(const CBlockIndex& block_index, const Consensus::Params& consensusparams)
{
<<<<<<< HEAD
    unsigned int flags = SCRIPT_VERIFY_NONE;

    if (DeploymentActiveAt(*pindex, consensusparams, Consensus::DEPLOYMENT_P2SH)) {
        flags |= SCRIPT_VERIFY_P2SH;
=======
    // BIP16 didn't become active until Apr 1 2012 (on mainnet, and
    // retroactively applied to testnet)
    // However, only one historical block violated the P2SH rules (on both
    // mainnet and testnet).
    // Similarly, only one historical block violated the TAPROOT rules on
    // mainnet.
    // For simplicity, always leave P2SH+WITNESS+TAPROOT on except for the two
    // violating blocks.
    uint32_t flags{SCRIPT_VERIFY_P2SH | SCRIPT_VERIFY_WITNESS | SCRIPT_VERIFY_TAPROOT};
    const auto it{consensusparams.script_flag_exceptions.find(*Assert(block_index.phashBlock))};
    if (it != consensusparams.script_flag_exceptions.end()) {
        flags = it->second;
>>>>>>> 2f0f056e
    }

    // Enforce the DERSIG (BIP66) rule
    if (DeploymentActiveAt(block_index, consensusparams, Consensus::DEPLOYMENT_DERSIG)) {
        flags |= SCRIPT_VERIFY_DERSIG;
    }

    // Enforce CHECKLOCKTIMEVERIFY (BIP65)
    if (DeploymentActiveAt(block_index, consensusparams, Consensus::DEPLOYMENT_CLTV)) {
        flags |= SCRIPT_VERIFY_CHECKLOCKTIMEVERIFY;
    }

    // Enforce CHECKSEQUENCEVERIFY (BIP112)
    if (DeploymentActiveAt(block_index, consensusparams, Consensus::DEPLOYMENT_CSV)) {
        flags |= SCRIPT_VERIFY_CHECKSEQUENCEVERIFY;
    }

    // Enforce BIP147 NULLDUMMY (activated simultaneously with segwit)
    if (DeploymentActiveAt(block_index, consensusparams, Consensus::DEPLOYMENT_SEGWIT)) {
        flags |= SCRIPT_VERIFY_NULLDUMMY;
        flags |= SCRIPT_VERIFY_WITNESS;
    }

    return flags;
}


static int64_t nTimeCheck = 0;
static int64_t nTimeForks = 0;
static int64_t nTimeVerify = 0;
static int64_t nTimeConnect = 0;
static int64_t nTimeIndex = 0;
static int64_t nTimeTotal = 0;
static int64_t nBlocksTotal = 0;

/** Apply the effects of this block (with given index) on the UTXO set represented by coins.
 *  Validity checks that depend on the UTXO set are also done; ConnectBlock()
 *  can fail if those validity checks fail (among other reasons). */
bool CChainState::ConnectBlock(const CBlock& block, BlockValidationState& state, CBlockIndex* pindex,
                               CCoinsViewCache& view, bool fJustCheck)
{
    AssertLockHeld(cs_main);
    assert(pindex);

    uint256 block_hash{block.GetHash()};
    assert(*pindex->phashBlock == block_hash);

    int64_t nTimeStart = GetTimeMicros();

    // Check it again in case a previous version let a bad block in
    // NOTE: We don't currently (re-)invoke ContextualCheckBlock() or
    // ContextualCheckBlockHeader() here. This means that if we add a new
    // consensus rule that is enforced in one of those two functions, then we
    // may have let in a block that violates the rule prior to updating the
    // software, and we would NOT be enforcing the rule here. Fully solving
    // upgrade from one software version to the next after a consensus rule
    // change is potentially tricky and issue-specific (see NeedsRedownload()
    // for one approach that was used for BIP 141 deployment).
    // Also, currently the rule against blocks more than 2 hours in the future
    // is enforced in ContextualCheckBlockHeader(); we wouldn't want to
    // re-enforce that rule here (at least until we make it impossible for
    // GetAdjustedTime() to go backward).
    if (!CheckBlock(block, state, m_params.GetConsensus(), !fJustCheck, !fJustCheck)) {
        if (state.GetResult() == BlockValidationResult::BLOCK_MUTATED) {
            // We don't write down blocks to disk if they may have been
            // corrupted, so this should be impossible unless we're having hardware
            // problems.
            return AbortNode(state, "Corrupt block found indicating potential hardware failure; shutting down");
        }
        return error("%s: Consensus::CheckBlock: %s", __func__, state.ToString());
    }

    // verify that the view's current state corresponds to the previous block
    uint256 hashPrevBlock = pindex->pprev == nullptr ? uint256() : pindex->pprev->GetBlockHash();
    assert(hashPrevBlock == view.GetBestBlock());

    nBlocksTotal++;

    // Special case for the genesis block, skipping connection of its transactions
    // (its coinbase is unspendable)
    if (block_hash == m_params.GetConsensus().hashGenesisBlock) {
        if (!fJustCheck)
            view.SetBestBlock(pindex->GetBlockHash());
        return true;
    }

    bool fScriptChecks = true;
    if (!hashAssumeValid.IsNull()) {
        // We've been configured with the hash of a block which has been externally verified to have a valid history.
        // A suitable default value is included with the software and updated from time to time.  Because validity
        //  relative to a piece of software is an objective fact these defaults can be easily reviewed.
        // This setting doesn't force the selection of any particular chain but makes validating some faster by
        //  effectively caching the result of part of the verification.
        BlockMap::const_iterator  it = m_blockman.m_block_index.find(hashAssumeValid);
        if (it != m_blockman.m_block_index.end()) {
            if (it->second.GetAncestor(pindex->nHeight) == pindex &&
                pindexBestHeader->GetAncestor(pindex->nHeight) == pindex &&
                pindexBestHeader->nChainWork >= nMinimumChainWork) {
                // This block is a member of the assumed verified chain and an ancestor of the best header.
                // Script verification is skipped when connecting blocks under the
                // assumevalid block. Assuming the assumevalid block is valid this
                // is safe because block merkle hashes are still computed and checked,
                // Of course, if an assumed valid block is invalid due to false scriptSigs
                // this optimization would allow an invalid chain to be accepted.
                // The equivalent time check discourages hash power from extorting the network via DOS attack
                //  into accepting an invalid block through telling users they must manually set assumevalid.
                //  Requiring a software change or burying the invalid block, regardless of the setting, makes
                //  it hard to hide the implication of the demand.  This also avoids having release candidates
                //  that are hardly doing any signature verification at all in testing without having to
                //  artificially set the default assumed verified block further back.
                // The test against nMinimumChainWork prevents the skipping when denied access to any chain at
                //  least as good as the expected chain.
                fScriptChecks = (GetBlockProofEquivalentTime(*pindexBestHeader, *pindex, *pindexBestHeader, m_params.GetConsensus()) <= 60 * 60 * 24 * 7 * 2);
            }
        }
    }

    int64_t nTime1 = GetTimeMicros(); nTimeCheck += nTime1 - nTimeStart;
    LogPrint(BCLog::BENCH, "    - Sanity checks: %.2fms [%.2fs (%.2fms/blk)]\n", MILLI * (nTime1 - nTimeStart), nTimeCheck * MICRO, nTimeCheck * MILLI / nBlocksTotal);

    // Do not allow blocks that contain transactions which 'overwrite' older transactions,
    // unless those are already completely spent.
    // If such overwrites are allowed, coinbases and transactions depending upon those
    // can be duplicated to remove the ability to spend the first instance -- even after
    // being sent to another address.
    // See BIP30, CVE-2012-1909, and http://r6.ca/blog/20120206T005236Z.html for more information.
    // This rule was originally applied to all blocks with a timestamp after March 15, 2012, 0:00 UTC.
    // Now that the whole chain is irreversibly beyond that time it is applied to all blocks except the
    // two in the chain that violate it. This prevents exploiting the issue against nodes during their
    // initial block download.
    bool fEnforceBIP30 = !((pindex->nHeight==91842 && pindex->GetBlockHash() == uint256S("0x00000000000a4d0a398161ffc163c503763b1f4360639393e0e4c8e300e0caec")) ||
                           (pindex->nHeight==91880 && pindex->GetBlockHash() == uint256S("0x00000000000743f190a18c5577a3c2d2a1f610ae9601ac046a38084ccb7cd721")));

    // Once BIP34 activated it was not possible to create new duplicate coinbases and thus other than starting
    // with the 2 existing duplicate coinbase pairs, not possible to create overwriting txs.  But by the
    // time BIP34 activated, in each of the existing pairs the duplicate coinbase had overwritten the first
    // before the first had been spent.  Since those coinbases are sufficiently buried it's no longer possible to create further
    // duplicate transactions descending from the known pairs either.
    // If we're on the known chain at height greater than where BIP34 activated, we can save the db accesses needed for the BIP30 check.

    // BIP34 requires that a block at height X (block X) has its coinbase
    // scriptSig start with a CScriptNum of X (indicated height X).  The above
    // logic of no longer requiring BIP30 once BIP34 activates is flawed in the
    // case that there is a block X before the BIP34 height of 227,931 which has
    // an indicated height Y where Y is greater than X.  The coinbase for block
    // X would also be a valid coinbase for block Y, which could be a BIP30
    // violation.  An exhaustive search of all mainnet coinbases before the
    // BIP34 height which have an indicated height greater than the block height
    // reveals many occurrences. The 3 lowest indicated heights found are
    // 209,921, 490,897, and 1,983,702 and thus coinbases for blocks at these 3
    // heights would be the first opportunity for BIP30 to be violated.

    // The search reveals a great many blocks which have an indicated height
    // greater than 1,983,702, so we simply remove the optimization to skip
    // BIP30 checking for blocks at height 1,983,702 or higher.  Before we reach
    // that block in another 25 years or so, we should take advantage of a
    // future consensus change to do a new and improved version of BIP34 that
    // will actually prevent ever creating any duplicate coinbases in the
    // future.
    static constexpr int BIP34_IMPLIES_BIP30_LIMIT = 1983702;

    // There is no potential to create a duplicate coinbase at block 209,921
    // because this is still before the BIP34 height and so explicit BIP30
    // checking is still active.

    // The final case is block 176,684 which has an indicated height of
    // 490,897. Unfortunately, this issue was not discovered until about 2 weeks
    // before block 490,897 so there was not much opportunity to address this
    // case other than to carefully analyze it and determine it would not be a
    // problem. Block 490,897 was, in fact, mined with a different coinbase than
    // block 176,684, but it is important to note that even if it hadn't been or
    // is remined on an alternate fork with a duplicate coinbase, we would still
    // not run into a BIP30 violation.  This is because the coinbase for 176,684
    // is spent in block 185,956 in transaction
    // d4f7fbbf92f4a3014a230b2dc70b8058d02eb36ac06b4a0736d9d60eaa9e8781.  This
    // spending transaction can't be duplicated because it also spends coinbase
    // 0328dd85c331237f18e781d692c92de57649529bd5edf1d01036daea32ffde29.  This
    // coinbase has an indicated height of over 4.2 billion, and wouldn't be
    // duplicatable until that height, and it's currently impossible to create a
    // chain that long. Nevertheless we may wish to consider a future soft fork
    // which retroactively prevents block 490,897 from creating a duplicate
    // coinbase. The two historical BIP30 violations often provide a confusing
    // edge case when manipulating the UTXO and it would be simpler not to have
    // another edge case to deal with.

    // testnet3 has no blocks before the BIP34 height with indicated heights
    // post BIP34 before approximately height 486,000,000. After block
    // 1,983,702 testnet3 starts doing unnecessary BIP30 checking again.
    assert(pindex->pprev);
    CBlockIndex* pindexBIP34height = pindex->pprev->GetAncestor(m_params.GetConsensus().BIP34Height);
    //Only continue to enforce if we're below BIP34 activation height or the block hash at that height doesn't correspond.
    fEnforceBIP30 = fEnforceBIP30 && (!pindexBIP34height || !(pindexBIP34height->GetBlockHash() == m_params.GetConsensus().BIP34Hash));

    // TODO: Remove BIP30 checking from block height 1,983,702 on, once we have a
    // consensus change that ensures coinbases at those heights cannot
    // duplicate earlier coinbases.
    if (fEnforceBIP30 || pindex->nHeight >= BIP34_IMPLIES_BIP30_LIMIT) {
        for (const auto& tx : block.vtx) {
            for (size_t o = 0; o < tx->vout.size(); o++) {
                if (view.HaveCoin(COutPoint(tx->GetHash(), o))) {
                    LogPrintf("ERROR: ConnectBlock(): tried to overwrite transaction\n");
                    return state.Invalid(BlockValidationResult::BLOCK_CONSENSUS, "bad-txns-BIP30");
                }
            }
        }
    }

    // Enforce BIP68 (sequence locks)
    int nLockTimeFlags = 0;
    if (DeploymentActiveAt(*pindex, m_params.GetConsensus(), Consensus::DEPLOYMENT_CSV)) {
        nLockTimeFlags |= LOCKTIME_VERIFY_SEQUENCE;
    }

    // Get the script flags for this block
    unsigned int flags{GetBlockScriptFlags(*pindex, m_params.GetConsensus())};

    int64_t nTime2 = GetTimeMicros(); nTimeForks += nTime2 - nTime1;
    LogPrint(BCLog::BENCH, "    - Fork checks: %.2fms [%.2fs (%.2fms/blk)]\n", MILLI * (nTime2 - nTime1), nTimeForks * MICRO, nTimeForks * MILLI / nBlocksTotal);

    CBlockUndo blockundo;

    // Precomputed transaction data pointers must not be invalidated
    // until after `control` has run the script checks (potentially
    // in multiple threads). Preallocate the vector size so a new allocation
    // doesn't invalidate pointers into the vector, and keep txsdata in scope
    // for as long as `control`.
    CCheckQueueControl<CScriptCheck> control(fScriptChecks && g_parallel_script_checks ? &scriptcheckqueue : nullptr);
    std::vector<PrecomputedTransactionData> txsdata(block.vtx.size());

    std::vector<int> prevheights;
    CAmount nFees = 0;
    int nInputs = 0;
    int64_t nSigOpsCost = 0;
    blockundo.vtxundo.reserve(block.vtx.size() - 1);
    for (unsigned int i = 0; i < block.vtx.size(); i++)
    {
        const CTransaction &tx = *(block.vtx[i]);

        nInputs += tx.vin.size();

        if (!tx.IsCoinBase())
        {
            CAmount txfee = 0;
            TxValidationState tx_state;
            if (!Consensus::CheckTxInputs(tx, tx_state, view, pindex->nHeight, txfee)) {
                // Any transaction validation failure in ConnectBlock is a block consensus failure
                state.Invalid(BlockValidationResult::BLOCK_CONSENSUS,
                            tx_state.GetRejectReason(), tx_state.GetDebugMessage());
                return error("%s: Consensus::CheckTxInputs: %s, %s", __func__, tx.GetHash().ToString(), state.ToString());
            }
            nFees += txfee;
            if (!MoneyRange(nFees)) {
                LogPrintf("ERROR: %s: accumulated fee in the block out of range.\n", __func__);
                return state.Invalid(BlockValidationResult::BLOCK_CONSENSUS, "bad-txns-accumulated-fee-outofrange");
            }

            // Check that transaction is BIP68 final
            // BIP68 lock checks (as opposed to nLockTime checks) must
            // be in ConnectBlock because they require the UTXO set
            prevheights.resize(tx.vin.size());
            for (size_t j = 0; j < tx.vin.size(); j++) {
                prevheights[j] = view.AccessCoin(tx.vin[j].prevout).nHeight;
            }

            if (!SequenceLocks(tx, nLockTimeFlags, prevheights, *pindex)) {
                LogPrintf("ERROR: %s: contains a non-BIP68-final transaction\n", __func__);
                return state.Invalid(BlockValidationResult::BLOCK_CONSENSUS, "bad-txns-nonfinal");
            }
        }

        // GetTransactionSigOpCost counts 3 types of sigops:
        // * legacy (always)
        // * p2sh (when P2SH enabled in flags and excludes coinbase)
        // * witness (when witness enabled in flags and excludes coinbase)
        nSigOpsCost += GetTransactionSigOpCost(tx, view, flags);
        if (nSigOpsCost > MAX_BLOCK_SIGOPS_COST) {
            LogPrintf("ERROR: ConnectBlock(): too many sigops\n");
            return state.Invalid(BlockValidationResult::BLOCK_CONSENSUS, "bad-blk-sigops");
        }

        if (!tx.IsCoinBase())
        {
            std::vector<CScriptCheck> vChecks;
            bool fCacheResults = fJustCheck; /* Don't cache results if we're actually connecting blocks (still consult the cache, though) */
            TxValidationState tx_state;
            if (fScriptChecks && !CheckInputScripts(tx, tx_state, view, flags, fCacheResults, fCacheResults, txsdata[i], g_parallel_script_checks ? &vChecks : nullptr)) {
                // Any transaction validation failure in ConnectBlock is a block consensus failure
                state.Invalid(BlockValidationResult::BLOCK_CONSENSUS,
                              tx_state.GetRejectReason(), tx_state.GetDebugMessage());
                return error("ConnectBlock(): CheckInputScripts on %s failed with %s",
                    tx.GetHash().ToString(), state.ToString());
            }
            control.Add(vChecks);
        }

        CTxUndo undoDummy;
        if (i > 0) {
            blockundo.vtxundo.push_back(CTxUndo());
        }
        UpdateCoins(tx, view, i == 0 ? undoDummy : blockundo.vtxundo.back(), pindex->nHeight);
    }
    int64_t nTime3 = GetTimeMicros(); nTimeConnect += nTime3 - nTime2;
    LogPrint(BCLog::BENCH, "      - Connect %u transactions: %.2fms (%.3fms/tx, %.3fms/txin) [%.2fs (%.2fms/blk)]\n", (unsigned)block.vtx.size(), MILLI * (nTime3 - nTime2), MILLI * (nTime3 - nTime2) / block.vtx.size(), nInputs <= 1 ? 0 : MILLI * (nTime3 - nTime2) / (nInputs-1), nTimeConnect * MICRO, nTimeConnect * MILLI / nBlocksTotal);

    CAmount blockReward = nFees + GetBlockSubsidy(pindex->nHeight, m_params.GetConsensus());
    if (block.vtx[0]->GetValueOut() > blockReward) {
        LogPrintf("ERROR: ConnectBlock(): coinbase pays too much (actual=%d vs limit=%d)\n", block.vtx[0]->GetValueOut(), blockReward);
        return state.Invalid(BlockValidationResult::BLOCK_CONSENSUS, "bad-cb-amount");
    }

    if (!control.Wait()) {
        LogPrintf("ERROR: %s: CheckQueue failed\n", __func__);
        return state.Invalid(BlockValidationResult::BLOCK_CONSENSUS, "block-validation-failed");
    }
    int64_t nTime4 = GetTimeMicros(); nTimeVerify += nTime4 - nTime2;
    LogPrint(BCLog::BENCH, "    - Verify %u txins: %.2fms (%.3fms/txin) [%.2fs (%.2fms/blk)]\n", nInputs - 1, MILLI * (nTime4 - nTime2), nInputs <= 1 ? 0 : MILLI * (nTime4 - nTime2) / (nInputs-1), nTimeVerify * MICRO, nTimeVerify * MILLI / nBlocksTotal);

    if (fJustCheck)
        return true;

    if (!m_blockman.WriteUndoDataForBlock(blockundo, state, pindex, m_params)) {
        return false;
    }

    if (!pindex->IsValid(BLOCK_VALID_SCRIPTS)) {
        pindex->RaiseValidity(BLOCK_VALID_SCRIPTS);
        m_blockman.m_dirty_blockindex.insert(pindex);
    }

    assert(pindex->phashBlock);
    // add this block to the view's block chain
    view.SetBestBlock(pindex->GetBlockHash());

    int64_t nTime5 = GetTimeMicros(); nTimeIndex += nTime5 - nTime4;
    LogPrint(BCLog::BENCH, "    - Index writing: %.2fms [%.2fs (%.2fms/blk)]\n", MILLI * (nTime5 - nTime4), nTimeIndex * MICRO, nTimeIndex * MILLI / nBlocksTotal);

    TRACE6(validation, block_connected,
        block_hash.data(),
        pindex->nHeight,
        block.vtx.size(),
        nInputs,
        nSigOpsCost,
        nTime5 - nTimeStart // in microseconds (µs)
    );

    return true;
}

CoinsCacheSizeState CChainState::GetCoinsCacheSizeState()
{
    AssertLockHeld(::cs_main);
    return this->GetCoinsCacheSizeState(
        m_coinstip_cache_size_bytes,
        gArgs.GetIntArg("-maxmempool", DEFAULT_MAX_MEMPOOL_SIZE) * 1000000);
}

CoinsCacheSizeState CChainState::GetCoinsCacheSizeState(
    size_t max_coins_cache_size_bytes,
    size_t max_mempool_size_bytes)
{
    AssertLockHeld(::cs_main);
    const int64_t nMempoolUsage = m_mempool ? m_mempool->DynamicMemoryUsage() : 0;
    int64_t cacheSize = CoinsTip().DynamicMemoryUsage();
    int64_t nTotalSpace =
        max_coins_cache_size_bytes + std::max<int64_t>(int64_t(max_mempool_size_bytes) - nMempoolUsage, 0);

    //! No need to periodic flush if at least this much space still available.
    static constexpr int64_t MAX_BLOCK_COINSDB_USAGE_BYTES = 10 * 1024 * 1024;  // 10MB
    int64_t large_threshold =
        std::max((9 * nTotalSpace) / 10, nTotalSpace - MAX_BLOCK_COINSDB_USAGE_BYTES);

    if (cacheSize > nTotalSpace) {
        LogPrintf("Cache size (%s) exceeds total space (%s)\n", cacheSize, nTotalSpace);
        return CoinsCacheSizeState::CRITICAL;
    } else if (cacheSize > large_threshold) {
        return CoinsCacheSizeState::LARGE;
    }
    return CoinsCacheSizeState::OK;
}

bool CChainState::FlushStateToDisk(
    BlockValidationState &state,
    FlushStateMode mode,
    int nManualPruneHeight)
{
    LOCK(cs_main);
    assert(this->CanFlushToDisk());
    static std::chrono::microseconds nLastWrite{0};
    static std::chrono::microseconds nLastFlush{0};
    std::set<int> setFilesToPrune;
    bool full_flush_completed = false;

    const size_t coins_count = CoinsTip().GetCacheSize();
    const size_t coins_mem_usage = CoinsTip().DynamicMemoryUsage();

    try {
    {
        bool fFlushForPrune = false;
        bool fDoFullFlush = false;

        CoinsCacheSizeState cache_state = GetCoinsCacheSizeState();
        LOCK(m_blockman.cs_LastBlockFile);
        if (fPruneMode && (m_blockman.m_check_for_pruning || nManualPruneHeight > 0) && !fReindex) {
            // make sure we don't prune above the blockfilterindexes bestblocks
            // pruning is height-based
            int last_prune = m_chain.Height(); // last height we can prune
            ForEachBlockFilterIndex([&](BlockFilterIndex& index) {
               last_prune = std::max(1, std::min(last_prune, index.GetSummary().best_block_height));
            });

            if (nManualPruneHeight > 0) {
                LOG_TIME_MILLIS_WITH_CATEGORY("find files to prune (manual)", BCLog::BENCH);

                m_blockman.FindFilesToPruneManual(setFilesToPrune, std::min(last_prune, nManualPruneHeight), m_chain.Height());
            } else {
                LOG_TIME_MILLIS_WITH_CATEGORY("find files to prune", BCLog::BENCH);

                m_blockman.FindFilesToPrune(setFilesToPrune, m_params.PruneAfterHeight(), m_chain.Height(), last_prune, IsInitialBlockDownload());
                m_blockman.m_check_for_pruning = false;
            }
            if (!setFilesToPrune.empty()) {
                fFlushForPrune = true;
                if (!fHavePruned) {
                    m_blockman.m_block_tree_db->WriteFlag("prunedblockfiles", true);
                    fHavePruned = true;
                }
            }
        }
        const auto nNow = GetTime<std::chrono::microseconds>();
        // Avoid writing/flushing immediately after startup.
        if (nLastWrite.count() == 0) {
            nLastWrite = nNow;
        }
        if (nLastFlush.count() == 0) {
            nLastFlush = nNow;
        }
        // The cache is large and we're within 10% and 10 MiB of the limit, but we have time now (not in the middle of a block processing).
        bool fCacheLarge = mode == FlushStateMode::PERIODIC && cache_state >= CoinsCacheSizeState::LARGE;
        // The cache is over the limit, we have to write now.
        bool fCacheCritical = mode == FlushStateMode::IF_NEEDED && cache_state >= CoinsCacheSizeState::CRITICAL;
        // It's been a while since we wrote the block index to disk. Do this frequently, so we don't need to redownload after a crash.
        bool fPeriodicWrite = mode == FlushStateMode::PERIODIC && nNow > nLastWrite + DATABASE_WRITE_INTERVAL;
        // It's been very long since we flushed the cache. Do this infrequently, to optimize cache usage.
        bool fPeriodicFlush = mode == FlushStateMode::PERIODIC && nNow > nLastFlush + DATABASE_FLUSH_INTERVAL;
        // Combine all conditions that result in a full cache flush.
        fDoFullFlush = (mode == FlushStateMode::ALWAYS) || fCacheLarge || fCacheCritical || fPeriodicFlush || fFlushForPrune;
        // Write blocks and block index to disk.
        if (fDoFullFlush || fPeriodicWrite) {
            // Ensure we can write block index
            if (!CheckDiskSpace(gArgs.GetBlocksDirPath())) {
                return AbortNode(state, "Disk space is too low!", _("Disk space is too low!"));
            }
            {
                LOG_TIME_MILLIS_WITH_CATEGORY("write block and undo data to disk", BCLog::BENCH);

                // First make sure all block and undo data is flushed to disk.
                m_blockman.FlushBlockFile();
            }

            // Then update all block file information (which may refer to block and undo files).
            {
                LOG_TIME_MILLIS_WITH_CATEGORY("write block index to disk", BCLog::BENCH);

                if (!m_blockman.WriteBlockIndexDB()) {
                    return AbortNode(state, "Failed to write to block index database");
                }
            }
            // Finally remove any pruned files
            if (fFlushForPrune) {
                LOG_TIME_MILLIS_WITH_CATEGORY("unlink pruned files", BCLog::BENCH);

                UnlinkPrunedFiles(setFilesToPrune);
            }
            nLastWrite = nNow;
        }
        // Flush best chain related state. This can only be done if the blocks / block index write was also done.
        if (fDoFullFlush && !CoinsTip().GetBestBlock().IsNull()) {
            LOG_TIME_MILLIS_WITH_CATEGORY(strprintf("write coins cache to disk (%d coins, %.2fkB)",
                coins_count, coins_mem_usage / 1000), BCLog::BENCH);

            // Typical Coin structures on disk are around 48 bytes in size.
            // Pushing a new one to the database can cause it to be written
            // twice (once in the log, and once in the tables). This is already
            // an overestimation, as most will delete an existing entry or
            // overwrite one. Still, use a conservative safety factor of 2.
            if (!CheckDiskSpace(gArgs.GetDataDirNet(), 48 * 2 * 2 * CoinsTip().GetCacheSize())) {
                return AbortNode(state, "Disk space is too low!", _("Disk space is too low!"));
            }
            // Flush the chainstate (which may refer to block index entries).
            if (!CoinsTip().Flush())
                return AbortNode(state, "Failed to write to coin database");
            nLastFlush = nNow;
            full_flush_completed = true;
            TRACE5(utxocache, flush,
                   (int64_t)(GetTimeMicros() - nNow.count()), // in microseconds (µs)
                   (u_int32_t)mode,
                   (u_int64_t)coins_count,
                   (u_int64_t)coins_mem_usage,
                   (bool)fFlushForPrune);
        }
    }
    if (full_flush_completed) {
        // Update best block in wallet (so we can detect restored wallets).
        GetMainSignals().ChainStateFlushed(m_chain.GetLocator());
    }
    } catch (const std::runtime_error& e) {
        return AbortNode(state, std::string("System error while flushing: ") + e.what());
    }
    return true;
}

void CChainState::ForceFlushStateToDisk()
{
    BlockValidationState state;
    if (!this->FlushStateToDisk(state, FlushStateMode::ALWAYS)) {
        LogPrintf("%s: failed to flush state (%s)\n", __func__, state.ToString());
    }
}

void CChainState::PruneAndFlush()
{
    BlockValidationState state;
    m_blockman.m_check_for_pruning = true;
    if (!this->FlushStateToDisk(state, FlushStateMode::NONE)) {
        LogPrintf("%s: failed to flush state (%s)\n", __func__, state.ToString());
    }
}

static void DoWarning(const bilingual_str& warning)
{
    static bool fWarned = false;
    SetMiscWarning(warning);
    if (!fWarned) {
        AlertNotify(warning.original);
        fWarned = true;
    }
}

/** Private helper function that concatenates warning messages. */
static void AppendWarning(bilingual_str& res, const bilingual_str& warn)
{
    if (!res.empty()) res += Untranslated(", ");
    res += warn;
}

static void UpdateTipLog(
    const CCoinsViewCache& coins_tip,
    const CBlockIndex* tip,
    const CChainParams& params,
    const std::string& func_name,
    const std::string& prefix,
    const std::string& warning_messages) EXCLUSIVE_LOCKS_REQUIRED(::cs_main)
{

    AssertLockHeld(::cs_main);
    LogPrintf("%s%s: new best=%s height=%d version=0x%08x log2_work=%f tx=%lu date='%s' progress=%f cache=%.1fMiB(%utxo)%s\n",
        prefix, func_name,
        tip->GetBlockHash().ToString(), tip->nHeight, tip->nVersion,
        log(tip->nChainWork.getdouble()) / log(2.0), (unsigned long)tip->nChainTx,
        FormatISO8601DateTime(tip->GetBlockTime()),
        GuessVerificationProgress(params.TxData(), tip),
        coins_tip.DynamicMemoryUsage() * (1.0 / (1 << 20)),
        coins_tip.GetCacheSize(),
        !warning_messages.empty() ? strprintf(" warning='%s'", warning_messages) : "");
}

void CChainState::UpdateTip(const CBlockIndex* pindexNew)
{
    AssertLockHeld(::cs_main);
    const auto& coins_tip = this->CoinsTip();

    // The remainder of the function isn't relevant if we are not acting on
    // the active chainstate, so return if need be.
    if (this != &m_chainman.ActiveChainstate()) {
        // Only log every so often so that we don't bury log messages at the tip.
        constexpr int BACKGROUND_LOG_INTERVAL = 2000;
        if (pindexNew->nHeight % BACKGROUND_LOG_INTERVAL == 0) {
            UpdateTipLog(coins_tip, pindexNew, m_params, __func__, "[background validation] ", "");
        }
        return;
    }

    // New best block
    if (m_mempool) {
        m_mempool->AddTransactionsUpdated(1);
    }

    {
        LOCK(g_best_block_mutex);
        g_best_block = pindexNew->GetBlockHash();
        g_best_block_cv.notify_all();
    }

    bilingual_str warning_messages;
    if (!this->IsInitialBlockDownload()) {
        const CBlockIndex* pindex = pindexNew;
        for (int bit = 0; bit < VERSIONBITS_NUM_BITS; bit++) {
            WarningBitsConditionChecker checker(bit);
            ThresholdState state = checker.GetStateFor(pindex, m_params.GetConsensus(), warningcache[bit]);
            if (state == ThresholdState::ACTIVE || state == ThresholdState::LOCKED_IN) {
                const bilingual_str warning = strprintf(_("Unknown new rules activated (versionbit %i)"), bit);
                if (state == ThresholdState::ACTIVE) {
                    DoWarning(warning);
                } else {
                    AppendWarning(warning_messages, warning);
                }
            }
        }
    }
    UpdateTipLog(coins_tip, pindexNew, m_params, __func__, "", warning_messages.original);
}

/** Disconnect m_chain's tip.
  * After calling, the mempool will be in an inconsistent state, with
  * transactions from disconnected blocks being added to disconnectpool.  You
  * should make the mempool consistent again by calling MaybeUpdateMempoolForReorg.
  * with cs_main held.
  *
  * If disconnectpool is nullptr, then no disconnected transactions are added to
  * disconnectpool (note that the caller is responsible for mempool consistency
  * in any case).
  */
bool CChainState::DisconnectTip(BlockValidationState& state, DisconnectedBlockTransactions* disconnectpool)
{
    AssertLockHeld(cs_main);
    if (m_mempool) AssertLockHeld(m_mempool->cs);

    CBlockIndex *pindexDelete = m_chain.Tip();
    assert(pindexDelete);
    // Read block from disk.
    std::shared_ptr<CBlock> pblock = std::make_shared<CBlock>();
    CBlock& block = *pblock;
    if (!ReadBlockFromDisk(block, pindexDelete, m_params.GetConsensus())) {
        return error("DisconnectTip(): Failed to read block");
    }
    // Apply the block atomically to the chain state.
    int64_t nStart = GetTimeMicros();
    {
        CCoinsViewCache view(&CoinsTip());
        assert(view.GetBestBlock() == pindexDelete->GetBlockHash());
        if (DisconnectBlock(block, pindexDelete, view) != DISCONNECT_OK)
            return error("DisconnectTip(): DisconnectBlock %s failed", pindexDelete->GetBlockHash().ToString());
        bool flushed = view.Flush();
        assert(flushed);
    }
    LogPrint(BCLog::BENCH, "- Disconnect block: %.2fms\n", (GetTimeMicros() - nStart) * MILLI);
    // Write the chain state to disk, if necessary.
    if (!FlushStateToDisk(state, FlushStateMode::IF_NEEDED)) {
        return false;
    }

    if (disconnectpool && m_mempool) {
        // Save transactions to re-add to mempool at end of reorg
        for (auto it = block.vtx.rbegin(); it != block.vtx.rend(); ++it) {
            disconnectpool->addTransaction(*it);
        }
        while (disconnectpool->DynamicMemoryUsage() > MAX_DISCONNECTED_TX_POOL_SIZE * 1000) {
            // Drop the earliest entry, and remove its children from the mempool.
            auto it = disconnectpool->queuedTx.get<insertion_order>().begin();
            m_mempool->removeRecursive(**it, MemPoolRemovalReason::REORG);
            disconnectpool->removeEntry(it);
        }
    }

    m_chain.SetTip(pindexDelete->pprev);

    UpdateTip(pindexDelete->pprev);
    // Let wallets know transactions went from 1-confirmed to
    // 0-confirmed or conflicted:
    GetMainSignals().BlockDisconnected(pblock, pindexDelete);
    return true;
}

static int64_t nTimeReadFromDisk = 0;
static int64_t nTimeConnectTotal = 0;
static int64_t nTimeFlush = 0;
static int64_t nTimeChainState = 0;
static int64_t nTimePostConnect = 0;

struct PerBlockConnectTrace {
    CBlockIndex* pindex = nullptr;
    std::shared_ptr<const CBlock> pblock;
    PerBlockConnectTrace() {}
};
/**
 * Used to track blocks whose transactions were applied to the UTXO state as a
 * part of a single ActivateBestChainStep call.
 *
 * This class is single-use, once you call GetBlocksConnected() you have to throw
 * it away and make a new one.
 */
class ConnectTrace {
private:
    std::vector<PerBlockConnectTrace> blocksConnected;

public:
    explicit ConnectTrace() : blocksConnected(1) {}

    void BlockConnected(CBlockIndex* pindex, std::shared_ptr<const CBlock> pblock) {
        assert(!blocksConnected.back().pindex);
        assert(pindex);
        assert(pblock);
        blocksConnected.back().pindex = pindex;
        blocksConnected.back().pblock = std::move(pblock);
        blocksConnected.emplace_back();
    }

    std::vector<PerBlockConnectTrace>& GetBlocksConnected() {
        // We always keep one extra block at the end of our list because
        // blocks are added after all the conflicted transactions have
        // been filled in. Thus, the last entry should always be an empty
        // one waiting for the transactions from the next block. We pop
        // the last entry here to make sure the list we return is sane.
        assert(!blocksConnected.back().pindex);
        blocksConnected.pop_back();
        return blocksConnected;
    }
};

/**
 * Connect a new block to m_chain. pblock is either nullptr or a pointer to a CBlock
 * corresponding to pindexNew, to bypass loading it again from disk.
 *
 * The block is added to connectTrace if connection succeeds.
 */
bool CChainState::ConnectTip(BlockValidationState& state, CBlockIndex* pindexNew, const std::shared_ptr<const CBlock>& pblock, ConnectTrace& connectTrace, DisconnectedBlockTransactions& disconnectpool)
{
    AssertLockHeld(cs_main);
    if (m_mempool) AssertLockHeld(m_mempool->cs);

    assert(pindexNew->pprev == m_chain.Tip());
    // Read block from disk.
    int64_t nTime1 = GetTimeMicros();
    std::shared_ptr<const CBlock> pthisBlock;
    if (!pblock) {
        std::shared_ptr<CBlock> pblockNew = std::make_shared<CBlock>();
        if (!ReadBlockFromDisk(*pblockNew, pindexNew, m_params.GetConsensus())) {
            return AbortNode(state, "Failed to read block");
        }
        pthisBlock = pblockNew;
    } else {
        pthisBlock = pblock;
    }
    const CBlock& blockConnecting = *pthisBlock;
    // Apply the block atomically to the chain state.
    int64_t nTime2 = GetTimeMicros(); nTimeReadFromDisk += nTime2 - nTime1;
    int64_t nTime3;
    LogPrint(BCLog::BENCH, "  - Load block from disk: %.2fms [%.2fs]\n", (nTime2 - nTime1) * MILLI, nTimeReadFromDisk * MICRO);
    {
        CCoinsViewCache view(&CoinsTip());
        bool rv = ConnectBlock(blockConnecting, state, pindexNew, view);
        GetMainSignals().BlockChecked(blockConnecting, state);
        if (!rv) {
            if (state.IsInvalid())
                InvalidBlockFound(pindexNew, state);
            return error("%s: ConnectBlock %s failed, %s", __func__, pindexNew->GetBlockHash().ToString(), state.ToString());
        }
        nTime3 = GetTimeMicros(); nTimeConnectTotal += nTime3 - nTime2;
        assert(nBlocksTotal > 0);
        LogPrint(BCLog::BENCH, "  - Connect total: %.2fms [%.2fs (%.2fms/blk)]\n", (nTime3 - nTime2) * MILLI, nTimeConnectTotal * MICRO, nTimeConnectTotal * MILLI / nBlocksTotal);
        bool flushed = view.Flush();
        assert(flushed);
    }
    int64_t nTime4 = GetTimeMicros(); nTimeFlush += nTime4 - nTime3;
    LogPrint(BCLog::BENCH, "  - Flush: %.2fms [%.2fs (%.2fms/blk)]\n", (nTime4 - nTime3) * MILLI, nTimeFlush * MICRO, nTimeFlush * MILLI / nBlocksTotal);
    // Write the chain state to disk, if necessary.
    if (!FlushStateToDisk(state, FlushStateMode::IF_NEEDED)) {
        return false;
    }
    int64_t nTime5 = GetTimeMicros(); nTimeChainState += nTime5 - nTime4;
    LogPrint(BCLog::BENCH, "  - Writing chainstate: %.2fms [%.2fs (%.2fms/blk)]\n", (nTime5 - nTime4) * MILLI, nTimeChainState * MICRO, nTimeChainState * MILLI / nBlocksTotal);
    // Remove conflicting transactions from the mempool.;
    if (m_mempool) {
        m_mempool->removeForBlock(blockConnecting.vtx, pindexNew->nHeight);
        disconnectpool.removeForBlock(blockConnecting.vtx);
    }
    // Update m_chain & related variables.
    m_chain.SetTip(pindexNew);
    UpdateTip(pindexNew);

    int64_t nTime6 = GetTimeMicros(); nTimePostConnect += nTime6 - nTime5; nTimeTotal += nTime6 - nTime1;
    LogPrint(BCLog::BENCH, "  - Connect postprocess: %.2fms [%.2fs (%.2fms/blk)]\n", (nTime6 - nTime5) * MILLI, nTimePostConnect * MICRO, nTimePostConnect * MILLI / nBlocksTotal);
    LogPrint(BCLog::BENCH, "- Connect block: %.2fms [%.2fs (%.2fms/blk)]\n", (nTime6 - nTime1) * MILLI, nTimeTotal * MICRO, nTimeTotal * MILLI / nBlocksTotal);

    connectTrace.BlockConnected(pindexNew, std::move(pthisBlock));
    return true;
}

/**
 * Return the tip of the chain with the most work in it, that isn't
 * known to be invalid (it's however far from certain to be valid).
 */
CBlockIndex* CChainState::FindMostWorkChain()
{
    AssertLockHeld(::cs_main);
    do {
        CBlockIndex *pindexNew = nullptr;

        // Find the best candidate header.
        {
            std::set<CBlockIndex*, CBlockIndexWorkComparator>::reverse_iterator it = setBlockIndexCandidates.rbegin();
            if (it == setBlockIndexCandidates.rend())
                return nullptr;
            pindexNew = *it;
        }

        // Check whether all blocks on the path between the currently active chain and the candidate are valid.
        // Just going until the active chain is an optimization, as we know all blocks in it are valid already.
        CBlockIndex *pindexTest = pindexNew;
        bool fInvalidAncestor = false;
        while (pindexTest && !m_chain.Contains(pindexTest)) {
            assert(pindexTest->HaveTxsDownloaded() || pindexTest->nHeight == 0);

            // Pruned nodes may have entries in setBlockIndexCandidates for
            // which block files have been deleted.  Remove those as candidates
            // for the most work chain if we come across them; we can't switch
            // to a chain unless we have all the non-active-chain parent blocks.
            bool fFailedChain = pindexTest->nStatus & BLOCK_FAILED_MASK;
            bool fMissingData = !(pindexTest->nStatus & BLOCK_HAVE_DATA);
            if (fFailedChain || fMissingData) {
                // Candidate chain is not usable (either invalid or missing data)
                if (fFailedChain && (m_chainman.m_best_invalid == nullptr || pindexNew->nChainWork > m_chainman.m_best_invalid->nChainWork)) {
                    m_chainman.m_best_invalid = pindexNew;
                }
                CBlockIndex *pindexFailed = pindexNew;
                // Remove the entire chain from the set.
                while (pindexTest != pindexFailed) {
                    if (fFailedChain) {
                        pindexFailed->nStatus |= BLOCK_FAILED_CHILD;
                    } else if (fMissingData) {
                        // If we're missing data, then add back to m_blocks_unlinked,
                        // so that if the block arrives in the future we can try adding
                        // to setBlockIndexCandidates again.
                        m_blockman.m_blocks_unlinked.insert(
                            std::make_pair(pindexFailed->pprev, pindexFailed));
                    }
                    setBlockIndexCandidates.erase(pindexFailed);
                    pindexFailed = pindexFailed->pprev;
                }
                setBlockIndexCandidates.erase(pindexTest);
                fInvalidAncestor = true;
                break;
            }
            pindexTest = pindexTest->pprev;
        }
        if (!fInvalidAncestor)
            return pindexNew;
    } while(true);
}

/** Delete all entries in setBlockIndexCandidates that are worse than the current tip. */
void CChainState::PruneBlockIndexCandidates() {
    // Note that we can't delete the current block itself, as we may need to return to it later in case a
    // reorganization to a better block fails.
    std::set<CBlockIndex*, CBlockIndexWorkComparator>::iterator it = setBlockIndexCandidates.begin();
    while (it != setBlockIndexCandidates.end() && setBlockIndexCandidates.value_comp()(*it, m_chain.Tip())) {
        setBlockIndexCandidates.erase(it++);
    }
    // Either the current tip or a successor of it we're working towards is left in setBlockIndexCandidates.
    assert(!setBlockIndexCandidates.empty());
}

/**
 * Try to make some progress towards making pindexMostWork the active block.
 * pblock is either nullptr or a pointer to a CBlock corresponding to pindexMostWork.
 *
 * @returns true unless a system error occurred
 */
bool CChainState::ActivateBestChainStep(BlockValidationState& state, CBlockIndex* pindexMostWork, const std::shared_ptr<const CBlock>& pblock, bool& fInvalidFound, ConnectTrace& connectTrace)
{
    AssertLockHeld(cs_main);
    if (m_mempool) AssertLockHeld(m_mempool->cs);

    const CBlockIndex* pindexOldTip = m_chain.Tip();
    const CBlockIndex* pindexFork = m_chain.FindFork(pindexMostWork);

    // Disconnect active blocks which are no longer in the best chain.
    bool fBlocksDisconnected = false;
    DisconnectedBlockTransactions disconnectpool;
    while (m_chain.Tip() && m_chain.Tip() != pindexFork) {
        if (!DisconnectTip(state, &disconnectpool)) {
            // This is likely a fatal error, but keep the mempool consistent,
            // just in case. Only remove from the mempool in this case.
            MaybeUpdateMempoolForReorg(disconnectpool, false);

            // If we're unable to disconnect a block during normal operation,
            // then that is a failure of our local system -- we should abort
            // rather than stay on a less work chain.
            AbortNode(state, "Failed to disconnect block; see debug.log for details");
            return false;
        }
        fBlocksDisconnected = true;
    }

    // Build list of new blocks to connect (in descending height order).
    std::vector<CBlockIndex*> vpindexToConnect;
    bool fContinue = true;
    int nHeight = pindexFork ? pindexFork->nHeight : -1;
    while (fContinue && nHeight != pindexMostWork->nHeight) {
        // Don't iterate the entire list of potential improvements toward the best tip, as we likely only need
        // a few blocks along the way.
        int nTargetHeight = std::min(nHeight + 32, pindexMostWork->nHeight);
        vpindexToConnect.clear();
        vpindexToConnect.reserve(nTargetHeight - nHeight);
        CBlockIndex* pindexIter = pindexMostWork->GetAncestor(nTargetHeight);
        while (pindexIter && pindexIter->nHeight != nHeight) {
            vpindexToConnect.push_back(pindexIter);
            pindexIter = pindexIter->pprev;
        }
        nHeight = nTargetHeight;

        // Connect new blocks.
        for (CBlockIndex* pindexConnect : reverse_iterate(vpindexToConnect)) {
            if (!ConnectTip(state, pindexConnect, pindexConnect == pindexMostWork ? pblock : std::shared_ptr<const CBlock>(), connectTrace, disconnectpool)) {
                if (state.IsInvalid()) {
                    // The block violates a consensus rule.
                    if (state.GetResult() != BlockValidationResult::BLOCK_MUTATED) {
                        InvalidChainFound(vpindexToConnect.front());
                    }
                    state = BlockValidationState();
                    fInvalidFound = true;
                    fContinue = false;
                    break;
                } else {
                    // A system error occurred (disk space, database error, ...).
                    // Make the mempool consistent with the current tip, just in case
                    // any observers try to use it before shutdown.
                    MaybeUpdateMempoolForReorg(disconnectpool, false);
                    return false;
                }
            } else {
                PruneBlockIndexCandidates();
                if (!pindexOldTip || m_chain.Tip()->nChainWork > pindexOldTip->nChainWork) {
                    // We're in a better position than we were. Return temporarily to release the lock.
                    fContinue = false;
                    break;
                }
            }
        }
    }

    if (fBlocksDisconnected) {
        // If any blocks were disconnected, disconnectpool may be non empty.  Add
        // any disconnected transactions back to the mempool.
        MaybeUpdateMempoolForReorg(disconnectpool, true);
    }
    if (m_mempool) m_mempool->check(this->CoinsTip(), this->m_chain.Height() + 1);

    CheckForkWarningConditions();

    return true;
}

static SynchronizationState GetSynchronizationState(bool init)
{
    if (!init) return SynchronizationState::POST_INIT;
    if (::fReindex) return SynchronizationState::INIT_REINDEX;
    return SynchronizationState::INIT_DOWNLOAD;
}

static bool NotifyHeaderTip(CChainState& chainstate) LOCKS_EXCLUDED(cs_main) {
    bool fNotify = false;
    bool fInitialBlockDownload = false;
    static CBlockIndex* pindexHeaderOld = nullptr;
    CBlockIndex* pindexHeader = nullptr;
    {
        LOCK(cs_main);
        pindexHeader = pindexBestHeader;

        if (pindexHeader != pindexHeaderOld) {
            fNotify = true;
            fInitialBlockDownload = chainstate.IsInitialBlockDownload();
            pindexHeaderOld = pindexHeader;
        }
    }
    // Send block tip changed notifications without cs_main
    if (fNotify) {
        uiInterface.NotifyHeaderTip(GetSynchronizationState(fInitialBlockDownload), pindexHeader);
    }
    return fNotify;
}

static void LimitValidationInterfaceQueue() LOCKS_EXCLUDED(cs_main) {
    AssertLockNotHeld(cs_main);

    if (GetMainSignals().CallbacksPending() > 10) {
        SyncWithValidationInterfaceQueue();
    }
}

bool CChainState::ActivateBestChain(BlockValidationState& state, std::shared_ptr<const CBlock> pblock)
{
    AssertLockNotHeld(m_chainstate_mutex);

    // Note that while we're often called here from ProcessNewBlock, this is
    // far from a guarantee. Things in the P2P/RPC will often end up calling
    // us in the middle of ProcessNewBlock - do not assume pblock is set
    // sanely for performance or correctness!
    AssertLockNotHeld(::cs_main);

    // ABC maintains a fair degree of expensive-to-calculate internal state
    // because this function periodically releases cs_main so that it does not lock up other threads for too long
    // during large connects - and to allow for e.g. the callback queue to drain
    // we use m_chainstate_mutex to enforce mutual exclusion so that only one caller may execute this function at a time
    LOCK(m_chainstate_mutex);

    CBlockIndex *pindexMostWork = nullptr;
    CBlockIndex *pindexNewTip = nullptr;
    int nStopAtHeight = gArgs.GetIntArg("-stopatheight", DEFAULT_STOPATHEIGHT);
    do {
        // Block until the validation queue drains. This should largely
        // never happen in normal operation, however may happen during
        // reindex, causing memory blowup if we run too far ahead.
        // Note that if a validationinterface callback ends up calling
        // ActivateBestChain this may lead to a deadlock! We should
        // probably have a DEBUG_LOCKORDER test for this in the future.
        LimitValidationInterfaceQueue();

        {
            LOCK(cs_main);
            // Lock transaction pool for at least as long as it takes for connectTrace to be consumed
            LOCK(MempoolMutex());
            CBlockIndex* starting_tip = m_chain.Tip();
            bool blocks_connected = false;
            do {
                // We absolutely may not unlock cs_main until we've made forward progress
                // (with the exception of shutdown due to hardware issues, low disk space, etc).
                ConnectTrace connectTrace; // Destructed before cs_main is unlocked

                if (pindexMostWork == nullptr) {
                    pindexMostWork = FindMostWorkChain();
                }

                // Whether we have anything to do at all.
                if (pindexMostWork == nullptr || pindexMostWork == m_chain.Tip()) {
                    break;
                }

                bool fInvalidFound = false;
                std::shared_ptr<const CBlock> nullBlockPtr;
                if (!ActivateBestChainStep(state, pindexMostWork, pblock && pblock->GetHash() == pindexMostWork->GetBlockHash() ? pblock : nullBlockPtr, fInvalidFound, connectTrace)) {
                    // A system error occurred
                    return false;
                }
                blocks_connected = true;

                if (fInvalidFound) {
                    // Wipe cache, we may need another branch now.
                    pindexMostWork = nullptr;
                }
                pindexNewTip = m_chain.Tip();

                for (const PerBlockConnectTrace& trace : connectTrace.GetBlocksConnected()) {
                    assert(trace.pblock && trace.pindex);
                    GetMainSignals().BlockConnected(trace.pblock, trace.pindex);
                }
            } while (!m_chain.Tip() || (starting_tip && CBlockIndexWorkComparator()(m_chain.Tip(), starting_tip)));
            if (!blocks_connected) return true;

            const CBlockIndex* pindexFork = m_chain.FindFork(starting_tip);
            bool fInitialDownload = IsInitialBlockDownload();

            // Notify external listeners about the new tip.
            // Enqueue while holding cs_main to ensure that UpdatedBlockTip is called in the order in which blocks are connected
            if (pindexFork != pindexNewTip) {
                // Notify ValidationInterface subscribers
                GetMainSignals().UpdatedBlockTip(pindexNewTip, pindexFork, fInitialDownload);

                // Always notify the UI if a new block tip was connected
                uiInterface.NotifyBlockTip(GetSynchronizationState(fInitialDownload), pindexNewTip);
            }
        }
        // When we reach this point, we switched to a new tip (stored in pindexNewTip).

        if (nStopAtHeight && pindexNewTip && pindexNewTip->nHeight >= nStopAtHeight) StartShutdown();

        // We check shutdown only after giving ActivateBestChainStep a chance to run once so that we
        // never shutdown before connecting the genesis block during LoadChainTip(). Previously this
        // caused an assert() failure during shutdown in such cases as the UTXO DB flushing checks
        // that the best block hash is non-null.
        if (ShutdownRequested()) break;
    } while (pindexNewTip != pindexMostWork);
    CheckBlockIndex();

    // Write changes periodically to disk, after relay.
    if (!FlushStateToDisk(state, FlushStateMode::PERIODIC)) {
        return false;
    }

    return true;
}

bool CChainState::PreciousBlock(BlockValidationState& state, CBlockIndex* pindex)
{
    AssertLockNotHeld(m_chainstate_mutex);
    AssertLockNotHeld(::cs_main);
    {
        LOCK(cs_main);
        if (pindex->nChainWork < m_chain.Tip()->nChainWork) {
            // Nothing to do, this block is not at the tip.
            return true;
        }
        if (m_chain.Tip()->nChainWork > nLastPreciousChainwork) {
            // The chain has been extended since the last call, reset the counter.
            nBlockReverseSequenceId = -1;
        }
        nLastPreciousChainwork = m_chain.Tip()->nChainWork;
        setBlockIndexCandidates.erase(pindex);
        pindex->nSequenceId = nBlockReverseSequenceId;
        if (nBlockReverseSequenceId > std::numeric_limits<int32_t>::min()) {
            // We can't keep reducing the counter if somebody really wants to
            // call preciousblock 2**31-1 times on the same set of tips...
            nBlockReverseSequenceId--;
        }
        if (pindex->IsValid(BLOCK_VALID_TRANSACTIONS) && pindex->HaveTxsDownloaded()) {
            setBlockIndexCandidates.insert(pindex);
            PruneBlockIndexCandidates();
        }
    }

    return ActivateBestChain(state, std::shared_ptr<const CBlock>());
}

bool CChainState::InvalidateBlock(BlockValidationState& state, CBlockIndex* pindex)
{
    AssertLockNotHeld(m_chainstate_mutex);
    AssertLockNotHeld(::cs_main);

    // Genesis block can't be invalidated
    assert(pindex);
    if (pindex->nHeight == 0) return false;

    CBlockIndex* to_mark_failed = pindex;
    bool pindex_was_in_chain = false;
    int disconnected = 0;

    // We do not allow ActivateBestChain() to run while InvalidateBlock() is
    // running, as that could cause the tip to change while we disconnect
    // blocks.
    LOCK(m_chainstate_mutex);

    // We'll be acquiring and releasing cs_main below, to allow the validation
    // callbacks to run. However, we should keep the block index in a
    // consistent state as we disconnect blocks -- in particular we need to
    // add equal-work blocks to setBlockIndexCandidates as we disconnect.
    // To avoid walking the block index repeatedly in search of candidates,
    // build a map once so that we can look up candidate blocks by chain
    // work as we go.
    std::multimap<const arith_uint256, CBlockIndex *> candidate_blocks_by_work;

    {
        LOCK(cs_main);
        for (auto& entry : m_blockman.m_block_index) {
            CBlockIndex* candidate = &entry.second;
            // We don't need to put anything in our active chain into the
            // multimap, because those candidates will be found and considered
            // as we disconnect.
            // Instead, consider only non-active-chain blocks that have at
            // least as much work as where we expect the new tip to end up.
            if (!m_chain.Contains(candidate) &&
                    !CBlockIndexWorkComparator()(candidate, pindex->pprev) &&
                    candidate->IsValid(BLOCK_VALID_TRANSACTIONS) &&
                    candidate->HaveTxsDownloaded()) {
                candidate_blocks_by_work.insert(std::make_pair(candidate->nChainWork, candidate));
            }
        }
    }

    // Disconnect (descendants of) pindex, and mark them invalid.
    while (true) {
        if (ShutdownRequested()) break;

        // Make sure the queue of validation callbacks doesn't grow unboundedly.
        LimitValidationInterfaceQueue();

        LOCK(cs_main);
        // Lock for as long as disconnectpool is in scope to make sure MaybeUpdateMempoolForReorg is
        // called after DisconnectTip without unlocking in between
        LOCK(MempoolMutex());
        if (!m_chain.Contains(pindex)) break;
        pindex_was_in_chain = true;
        CBlockIndex *invalid_walk_tip = m_chain.Tip();

        // ActivateBestChain considers blocks already in m_chain
        // unconditionally valid already, so force disconnect away from it.
        DisconnectedBlockTransactions disconnectpool;
        bool ret = DisconnectTip(state, &disconnectpool);
        // DisconnectTip will add transactions to disconnectpool.
        // Adjust the mempool to be consistent with the new tip, adding
        // transactions back to the mempool if disconnecting was successful,
        // and we're not doing a very deep invalidation (in which case
        // keeping the mempool up to date is probably futile anyway).
        MaybeUpdateMempoolForReorg(disconnectpool, /* fAddToMempool = */ (++disconnected <= 10) && ret);
        if (!ret) return false;
        assert(invalid_walk_tip->pprev == m_chain.Tip());

        // We immediately mark the disconnected blocks as invalid.
        // This prevents a case where pruned nodes may fail to invalidateblock
        // and be left unable to start as they have no tip candidates (as there
        // are no blocks that meet the "have data and are not invalid per
        // nStatus" criteria for inclusion in setBlockIndexCandidates).
        invalid_walk_tip->nStatus |= BLOCK_FAILED_VALID;
        m_blockman.m_dirty_blockindex.insert(invalid_walk_tip);
        setBlockIndexCandidates.erase(invalid_walk_tip);
        setBlockIndexCandidates.insert(invalid_walk_tip->pprev);
        if (invalid_walk_tip->pprev == to_mark_failed && (to_mark_failed->nStatus & BLOCK_FAILED_VALID)) {
            // We only want to mark the last disconnected block as BLOCK_FAILED_VALID; its children
            // need to be BLOCK_FAILED_CHILD instead.
            to_mark_failed->nStatus = (to_mark_failed->nStatus ^ BLOCK_FAILED_VALID) | BLOCK_FAILED_CHILD;
            m_blockman.m_dirty_blockindex.insert(to_mark_failed);
        }

        // Add any equal or more work headers to setBlockIndexCandidates
        auto candidate_it = candidate_blocks_by_work.lower_bound(invalid_walk_tip->pprev->nChainWork);
        while (candidate_it != candidate_blocks_by_work.end()) {
            if (!CBlockIndexWorkComparator()(candidate_it->second, invalid_walk_tip->pprev)) {
                setBlockIndexCandidates.insert(candidate_it->second);
                candidate_it = candidate_blocks_by_work.erase(candidate_it);
            } else {
                ++candidate_it;
            }
        }

        // Track the last disconnected block, so we can correct its BLOCK_FAILED_CHILD status in future
        // iterations, or, if it's the last one, call InvalidChainFound on it.
        to_mark_failed = invalid_walk_tip;
    }

    CheckBlockIndex();

    {
        LOCK(cs_main);
        if (m_chain.Contains(to_mark_failed)) {
            // If the to-be-marked invalid block is in the active chain, something is interfering and we can't proceed.
            return false;
        }

        // Mark pindex (or the last disconnected block) as invalid, even when it never was in the main chain
        to_mark_failed->nStatus |= BLOCK_FAILED_VALID;
        m_blockman.m_dirty_blockindex.insert(to_mark_failed);
        setBlockIndexCandidates.erase(to_mark_failed);
        m_chainman.m_failed_blocks.insert(to_mark_failed);

        // If any new blocks somehow arrived while we were disconnecting
        // (above), then the pre-calculation of what should go into
        // setBlockIndexCandidates may have missed entries. This would
        // technically be an inconsistency in the block index, but if we clean
        // it up here, this should be an essentially unobservable error.
        // Loop back over all block index entries and add any missing entries
        // to setBlockIndexCandidates.
        for (auto& [_, block_index] : m_blockman.m_block_index) {
            if (block_index.IsValid(BLOCK_VALID_TRANSACTIONS) && block_index.HaveTxsDownloaded() && !setBlockIndexCandidates.value_comp()(&block_index, m_chain.Tip())) {
                setBlockIndexCandidates.insert(&block_index);
            }
        }

        InvalidChainFound(to_mark_failed);
    }

    // Only notify about a new block tip if the active chain was modified.
    if (pindex_was_in_chain) {
        uiInterface.NotifyBlockTip(GetSynchronizationState(IsInitialBlockDownload()), to_mark_failed->pprev);
    }
    return true;
}

void CChainState::ResetBlockFailureFlags(CBlockIndex *pindex) {
    AssertLockHeld(cs_main);

    int nHeight = pindex->nHeight;

    // Remove the invalidity flag from this block and all its descendants.
    for (auto& [_, block_index] : m_blockman.m_block_index) {
        if (!block_index.IsValid() && block_index.GetAncestor(nHeight) == pindex) {
            block_index.nStatus &= ~BLOCK_FAILED_MASK;
            m_blockman.m_dirty_blockindex.insert(&block_index);
            if (block_index.IsValid(BLOCK_VALID_TRANSACTIONS) && block_index.HaveTxsDownloaded() && setBlockIndexCandidates.value_comp()(m_chain.Tip(), &block_index)) {
                setBlockIndexCandidates.insert(&block_index);
            }
            if (&block_index == m_chainman.m_best_invalid) {
                // Reset invalid block marker if it was pointing to one of those.
                m_chainman.m_best_invalid = nullptr;
            }
            m_chainman.m_failed_blocks.erase(&block_index);
        }
    }

    // Remove the invalidity flag from all ancestors too.
    while (pindex != nullptr) {
        if (pindex->nStatus & BLOCK_FAILED_MASK) {
            pindex->nStatus &= ~BLOCK_FAILED_MASK;
            m_blockman.m_dirty_blockindex.insert(pindex);
            m_chainman.m_failed_blocks.erase(pindex);
        }
        pindex = pindex->pprev;
    }
}

/** Mark a block as having its data received and checked (up to BLOCK_VALID_TRANSACTIONS). */
void CChainState::ReceivedBlockTransactions(const CBlock& block, CBlockIndex* pindexNew, const FlatFilePos& pos)
{
    AssertLockHeld(cs_main);
    pindexNew->nTx = block.vtx.size();
    pindexNew->nChainTx = 0;
    pindexNew->nFile = pos.nFile;
    pindexNew->nDataPos = pos.nPos;
    pindexNew->nUndoPos = 0;
    pindexNew->nStatus |= BLOCK_HAVE_DATA;
    if (DeploymentActiveAt(*pindexNew, m_params.GetConsensus(), Consensus::DEPLOYMENT_SEGWIT)) {
        pindexNew->nStatus |= BLOCK_OPT_WITNESS;
    }
    pindexNew->RaiseValidity(BLOCK_VALID_TRANSACTIONS);
    m_blockman.m_dirty_blockindex.insert(pindexNew);

    if (pindexNew->pprev == nullptr || pindexNew->pprev->HaveTxsDownloaded()) {
        // If pindexNew is the genesis block or all parents are BLOCK_VALID_TRANSACTIONS.
        std::deque<CBlockIndex*> queue;
        queue.push_back(pindexNew);

        // Recursively process any descendant blocks that now may be eligible to be connected.
        while (!queue.empty()) {
            CBlockIndex *pindex = queue.front();
            queue.pop_front();
            pindex->nChainTx = (pindex->pprev ? pindex->pprev->nChainTx : 0) + pindex->nTx;
            pindex->nSequenceId = nBlockSequenceId++;
            if (m_chain.Tip() == nullptr || !setBlockIndexCandidates.value_comp()(pindex, m_chain.Tip())) {
                setBlockIndexCandidates.insert(pindex);
            }
            std::pair<std::multimap<CBlockIndex*, CBlockIndex*>::iterator, std::multimap<CBlockIndex*, CBlockIndex*>::iterator> range = m_blockman.m_blocks_unlinked.equal_range(pindex);
            while (range.first != range.second) {
                std::multimap<CBlockIndex*, CBlockIndex*>::iterator it = range.first;
                queue.push_back(it->second);
                range.first++;
                m_blockman.m_blocks_unlinked.erase(it);
            }
        }
    } else {
        if (pindexNew->pprev && pindexNew->pprev->IsValid(BLOCK_VALID_TREE)) {
            m_blockman.m_blocks_unlinked.insert(std::make_pair(pindexNew->pprev, pindexNew));
        }
    }
}

static bool CheckBlockHeader(const CBlockHeader& block, BlockValidationState& state, const Consensus::Params& consensusParams, bool fCheckPOW = true)
{
    // Check proof of work matches claimed amount
    if (fCheckPOW && !CheckProofOfWork(block, consensusParams))
        return state.Invalid(BlockValidationResult::BLOCK_INVALID_HEADER, "high-hash", "proof of work failed");

    return true;
}

bool CheckBlock(const CBlock& block, BlockValidationState& state, const Consensus::Params& consensusParams, bool fCheckPOW, bool fCheckMerkleRoot)
{
    // These are checks that are independent of context.

    if (block.fChecked)
        return true;

    // Check that the header is valid (particularly PoW).  This is mostly
    // redundant with the call in AcceptBlockHeader.
    if (!CheckBlockHeader(block, state, consensusParams, fCheckPOW))
        return false;

    // Signet only: check block solution
    if (consensusParams.signet_blocks && fCheckPOW && !CheckSignetBlockSolution(block, consensusParams)) {
        return state.Invalid(BlockValidationResult::BLOCK_CONSENSUS, "bad-signet-blksig", "signet block signature validation failure");
    }

    // Check the merkle root.
    if (fCheckMerkleRoot) {
        bool mutated;
        uint256 hashMerkleRoot2 = BlockMerkleRoot(block, &mutated);
        if (block.hashMerkleRoot != hashMerkleRoot2)
            return state.Invalid(BlockValidationResult::BLOCK_MUTATED, "bad-txnmrklroot", "hashMerkleRoot mismatch");

        // Check for merkle tree malleability (CVE-2012-2459): repeating sequences
        // of transactions in a block without affecting the merkle root of a block,
        // while still invalidating it.
        if (mutated)
            return state.Invalid(BlockValidationResult::BLOCK_MUTATED, "bad-txns-duplicate", "duplicate transaction");
    }

    // All potential-corruption validation must be done before we do any
    // transaction validation, as otherwise we may mark the header as invalid
    // because we receive the wrong transactions for it.
    // Note that witness malleability is checked in ContextualCheckBlock, so no
    // checks that use witness data may be performed here.

    // Size limits
    if (block.vtx.empty() || block.vtx.size() * WITNESS_SCALE_FACTOR > MAX_BLOCK_WEIGHT || ::GetSerializeSize(block, PROTOCOL_VERSION | SERIALIZE_TRANSACTION_NO_WITNESS) * WITNESS_SCALE_FACTOR > MAX_BLOCK_WEIGHT)
        return state.Invalid(BlockValidationResult::BLOCK_CONSENSUS, "bad-blk-length", "size limits failed");

    // First transaction must be coinbase, the rest must not be
    if (block.vtx.empty() || !block.vtx[0]->IsCoinBase())
        return state.Invalid(BlockValidationResult::BLOCK_CONSENSUS, "bad-cb-missing", "first tx is not coinbase");
    for (unsigned int i = 1; i < block.vtx.size(); i++)
        if (block.vtx[i]->IsCoinBase())
            return state.Invalid(BlockValidationResult::BLOCK_CONSENSUS, "bad-cb-multiple", "more than one coinbase");

    // Check transactions
    // Must check for duplicate inputs (see CVE-2018-17144)
    for (const auto& tx : block.vtx) {
        TxValidationState tx_state;
        if (!CheckTransaction(*tx, tx_state)) {
            // CheckBlock() does context-free validation checks. The only
            // possible failures are consensus failures.
            assert(tx_state.GetResult() == TxValidationResult::TX_CONSENSUS);
            return state.Invalid(BlockValidationResult::BLOCK_CONSENSUS, tx_state.GetRejectReason(),
                                 strprintf("Transaction check failed (tx hash %s) %s", tx->GetHash().ToString(), tx_state.GetDebugMessage()));
        }
    }
    unsigned int nSigOps = 0;
    for (const auto& tx : block.vtx)
    {
        nSigOps += GetLegacySigOpCount(*tx);
    }
    if (nSigOps * WITNESS_SCALE_FACTOR > MAX_BLOCK_SIGOPS_COST)
        return state.Invalid(BlockValidationResult::BLOCK_CONSENSUS, "bad-blk-sigops", "out-of-bounds SigOpCount");

    if (fCheckPOW && fCheckMerkleRoot)
        block.fChecked = true;

    return true;
}

void UpdateUncommittedBlockStructures(CBlock& block, const CBlockIndex* pindexPrev, const Consensus::Params& consensusParams)
{
    int commitpos = GetWitnessCommitmentIndex(block);
    static const std::vector<unsigned char> nonce(32, 0x00);
    if (commitpos != NO_WITNESS_COMMITMENT && DeploymentActiveAfter(pindexPrev, consensusParams, Consensus::DEPLOYMENT_SEGWIT) && !block.vtx[0]->HasWitness()) {
        CMutableTransaction tx(*block.vtx[0]);
        tx.vin[0].scriptWitness.stack.resize(1);
        tx.vin[0].scriptWitness.stack[0] = nonce;
        block.vtx[0] = MakeTransactionRef(std::move(tx));
    }
}

std::vector<unsigned char> GenerateCoinbaseCommitment(CBlock& block, const CBlockIndex* pindexPrev, const Consensus::Params& consensusParams)
{
    std::vector<unsigned char> commitment;
    int commitpos = GetWitnessCommitmentIndex(block);
    std::vector<unsigned char> ret(32, 0x00);
    if (commitpos == NO_WITNESS_COMMITMENT) {
        uint256 witnessroot = BlockWitnessMerkleRoot(block, nullptr);
        CHash256().Write(witnessroot).Write(ret).Finalize(witnessroot);
        CTxOut out;
        out.nValue = 0;
        out.scriptPubKey.resize(MINIMUM_WITNESS_COMMITMENT);
        out.scriptPubKey[0] = OP_RETURN;
        out.scriptPubKey[1] = 0x24;
        out.scriptPubKey[2] = 0xaa;
        out.scriptPubKey[3] = 0x21;
        out.scriptPubKey[4] = 0xa9;
        out.scriptPubKey[5] = 0xed;
        memcpy(&out.scriptPubKey[6], witnessroot.begin(), 32);
        commitment = std::vector<unsigned char>(out.scriptPubKey.begin(), out.scriptPubKey.end());
        CMutableTransaction tx(*block.vtx[0]);
        tx.vout.push_back(out);
        block.vtx[0] = MakeTransactionRef(std::move(tx));
    }
    UpdateUncommittedBlockStructures(block, pindexPrev, consensusParams);
    return commitment;
}

/** Context-dependent validity checks.
 *  By "context", we mean only the previous block headers, but not the UTXO
 *  set; UTXO-related validity checks are done in ConnectBlock().
 *  NOTE: This function is not currently invoked by ConnectBlock(), so we
 *  should consider upgrade issues if we change which consensus rules are
 *  enforced in this function (eg by adding a new consensus rule). See comment
 *  in ConnectBlock().
 *  Note that -reindex-chainstate skips the validation that happens here!
 */
static bool ContextualCheckBlockHeader(const CBlockHeader& block, BlockValidationState& state, BlockManager& blockman, const CChainParams& params, const CBlockIndex* pindexPrev, int64_t nAdjustedTime) EXCLUSIVE_LOCKS_REQUIRED(::cs_main)
{
    AssertLockHeld(::cs_main);
    assert(pindexPrev != nullptr);
    const int nHeight = pindexPrev->nHeight + 1;

    // Disallow legacy blocks after merge-mining start.
    const Consensus::Params& consensusParams = params.GetConsensus();
    if (!consensusParams.AllowLegacyBlocks(nHeight) && block.IsLegacy())
        return state.Invalid(BlockValidationResult::BLOCK_INVALID_HEADER,
                             "late-legacy-block",
                             "legacy block after auxpow start");

    // Check proof of work
    if (block.nBits != GetNextWorkRequired(pindexPrev, &block, consensusParams))
        return state.Invalid(BlockValidationResult::BLOCK_INVALID_HEADER, "bad-diffbits", "incorrect proof of work");

    // Check against checkpoints
    if (fCheckpointsEnabled) {
        // Don't accept any forks from the main chain prior to last checkpoint.
        // GetLastCheckpoint finds the last checkpoint in MapCheckpoints that's in our
        // BlockIndex().
        const CBlockIndex* pcheckpoint = blockman.GetLastCheckpoint(params.Checkpoints());
        if (pcheckpoint && nHeight < pcheckpoint->nHeight) {
            LogPrintf("ERROR: %s: forked chain older than last checkpoint (height %d)\n", __func__, nHeight);
            return state.Invalid(BlockValidationResult::BLOCK_CHECKPOINT, "bad-fork-prior-to-checkpoint");
        }
    }

    // Check timestamp against prev
    if (block.GetBlockTime() <= pindexPrev->GetMedianTimePast())
        return state.Invalid(BlockValidationResult::BLOCK_INVALID_HEADER, "time-too-old", "block's timestamp is too early");

    // Check timestamp
    if (block.GetBlockTime() > nAdjustedTime + MAX_FUTURE_BLOCK_TIME)
        return state.Invalid(BlockValidationResult::BLOCK_TIME_FUTURE, "time-too-new", "block timestamp too far in the future");

    // Reject blocks with outdated version
    if ((block.GetBaseVersion() < 2 && DeploymentActiveAfter(pindexPrev, consensusParams, Consensus::DEPLOYMENT_HEIGHTINCB)) ||
        (block.GetBaseVersion() < 3 && DeploymentActiveAfter(pindexPrev, consensusParams, Consensus::DEPLOYMENT_DERSIG)) ||
        (block.GetBaseVersion() < 4 && DeploymentActiveAfter(pindexPrev, consensusParams, Consensus::DEPLOYMENT_CLTV))) {
            return state.Invalid(BlockValidationResult::BLOCK_INVALID_HEADER, strprintf("bad-version(0x%08x)", block.nVersion),
                                 strprintf("rejected nVersion=0x%08x block", block.nVersion));
    }

    return true;
}

/** NOTE: This function is not currently invoked by ConnectBlock(), so we
 *  should consider upgrade issues if we change which consensus rules are
 *  enforced in this function (eg by adding a new consensus rule). See comment
 *  in ConnectBlock().
 *  Note that -reindex-chainstate skips the validation that happens here!
 */
static bool ContextualCheckBlock(const CBlock& block, BlockValidationState& state, const Consensus::Params& consensusParams, const CBlockIndex* pindexPrev)
{
    const int nHeight = pindexPrev == nullptr ? 0 : pindexPrev->nHeight + 1;

    // Enforce BIP113 (Median Time Past).
    int nLockTimeFlags = 0;
    if (DeploymentActiveAfter(pindexPrev, consensusParams, Consensus::DEPLOYMENT_CSV)) {
        assert(pindexPrev != nullptr);
        nLockTimeFlags |= LOCKTIME_MEDIAN_TIME_PAST;
    }

    int64_t nLockTimeCutoff = (nLockTimeFlags & LOCKTIME_MEDIAN_TIME_PAST)
                              ? pindexPrev->GetMedianTimePast()
                              : block.GetBlockTime();

    // Check that all transactions are finalized
    for (const auto& tx : block.vtx) {
        if (!IsFinalTx(*tx, nHeight, nLockTimeCutoff)) {
            return state.Invalid(BlockValidationResult::BLOCK_CONSENSUS, "bad-txns-nonfinal", "non-final transaction");
        }
    }

    // Enforce rule that the coinbase starts with serialized block height
    if (DeploymentActiveAfter(pindexPrev, consensusParams, Consensus::DEPLOYMENT_HEIGHTINCB))
    {
        CScript expect = CScript() << nHeight;
        if (block.vtx[0]->vin[0].scriptSig.size() < expect.size() ||
            !std::equal(expect.begin(), expect.end(), block.vtx[0]->vin[0].scriptSig.begin())) {
            return state.Invalid(BlockValidationResult::BLOCK_CONSENSUS, "bad-cb-height", "block height mismatch in coinbase");
        }
    }

    // Validation for witness commitments.
    // * We compute the witness hash (which is the hash including witnesses) of all the block's transactions, except the
    //   coinbase (where 0x0000....0000 is used instead).
    // * The coinbase scriptWitness is a stack of a single 32-byte vector, containing a witness reserved value (unconstrained).
    // * We build a merkle tree with all those witness hashes as leaves (similar to the hashMerkleRoot in the block header).
    // * There must be at least one output whose scriptPubKey is a single 36-byte push, the first 4 bytes of which are
    //   {0xaa, 0x21, 0xa9, 0xed}, and the following 32 bytes are SHA256^2(witness root, witness reserved value). In case there are
    //   multiple, the last one is used.
    bool fHaveWitness = false;
    if (DeploymentActiveAfter(pindexPrev, consensusParams, Consensus::DEPLOYMENT_SEGWIT)) {
        int commitpos = GetWitnessCommitmentIndex(block);
        if (commitpos != NO_WITNESS_COMMITMENT) {
            bool malleated = false;
            uint256 hashWitness = BlockWitnessMerkleRoot(block, &malleated);
            // The malleation check is ignored; as the transaction tree itself
            // already does not permit it, it is impossible to trigger in the
            // witness tree.
            if (block.vtx[0]->vin[0].scriptWitness.stack.size() != 1 || block.vtx[0]->vin[0].scriptWitness.stack[0].size() != 32) {
                return state.Invalid(BlockValidationResult::BLOCK_MUTATED, "bad-witness-nonce-size", strprintf("%s : invalid witness reserved value size", __func__));
            }
            CHash256().Write(hashWitness).Write(block.vtx[0]->vin[0].scriptWitness.stack[0]).Finalize(hashWitness);
            if (memcmp(hashWitness.begin(), &block.vtx[0]->vout[commitpos].scriptPubKey[6], 32)) {
                return state.Invalid(BlockValidationResult::BLOCK_MUTATED, "bad-witness-merkle-match", strprintf("%s : witness merkle commitment mismatch", __func__));
            }
            fHaveWitness = true;
        }
    }

    // No witness data is allowed in blocks that don't commit to witness data, as this would otherwise leave room for spam
    if (!fHaveWitness) {
      for (const auto& tx : block.vtx) {
            if (tx->HasWitness()) {
                return state.Invalid(BlockValidationResult::BLOCK_MUTATED, "unexpected-witness", strprintf("%s : unexpected witness data found", __func__));
            }
        }
    }

    // After the coinbase witness reserved value and commitment are verified,
    // we can check if the block weight passes (before we've checked the
    // coinbase witness, it would be possible for the weight to be too
    // large by filling up the coinbase witness, which doesn't change
    // the block hash, so we couldn't mark the block as permanently
    // failed).
    if (GetBlockWeight(block) > MAX_BLOCK_WEIGHT) {
        return state.Invalid(BlockValidationResult::BLOCK_CONSENSUS, "bad-blk-weight", strprintf("%s : weight limit failed", __func__));
    }

    return true;
}

bool ChainstateManager::AcceptBlockHeader(const CBlockHeader& block, BlockValidationState& state, const CChainParams& chainparams, CBlockIndex** ppindex)
{
    AssertLockHeld(cs_main);
    // Check for duplicate
    uint256 hash = block.GetHash();
    BlockMap::iterator miSelf{m_blockman.m_block_index.find(hash)};
    if (hash != chainparams.GetConsensus().hashGenesisBlock) {
        if (miSelf != m_blockman.m_block_index.end()) {
            // Block header is already known.
            CBlockIndex* pindex = &(miSelf->second);
            if (ppindex)
                *ppindex = pindex;
            if (pindex->nStatus & BLOCK_FAILED_MASK) {
                LogPrint(BCLog::VALIDATION, "%s: block %s is marked invalid\n", __func__, hash.ToString());
                return state.Invalid(BlockValidationResult::BLOCK_CACHED_INVALID, "duplicate");
            }
            return true;
        }

        if (!CheckBlockHeader(block, state, chainparams.GetConsensus())) {
            LogPrint(BCLog::VALIDATION, "%s: Consensus::CheckBlockHeader: %s, %s\n", __func__, hash.ToString(), state.ToString());
            return false;
        }

        // Get prev block index
        CBlockIndex* pindexPrev = nullptr;
        BlockMap::iterator mi{m_blockman.m_block_index.find(block.hashPrevBlock)};
        if (mi == m_blockman.m_block_index.end()) {
            LogPrint(BCLog::VALIDATION, "%s: %s prev block not found\n", __func__, hash.ToString());
            return state.Invalid(BlockValidationResult::BLOCK_MISSING_PREV, "prev-blk-not-found");
        }
        pindexPrev = &((*mi).second);
        if (pindexPrev->nStatus & BLOCK_FAILED_MASK) {
            LogPrint(BCLog::VALIDATION, "%s: %s prev block invalid\n", __func__, hash.ToString());
            return state.Invalid(BlockValidationResult::BLOCK_INVALID_PREV, "bad-prevblk");
        }
        if (!ContextualCheckBlockHeader(block, state, m_blockman, chainparams, pindexPrev, GetAdjustedTime())) {
            LogPrint(BCLog::VALIDATION, "%s: Consensus::ContextualCheckBlockHeader: %s, %s\n", __func__, hash.ToString(), state.ToString());
            return false;
        }

        /* Determine if this block descends from any block which has been found
         * invalid (m_failed_blocks), then mark pindexPrev and any blocks between
         * them as failed. For example:
         *
         *                D3
         *              /
         *      B2 - C2
         *    /         \
         *  A             D2 - E2 - F2
         *    \
         *      B1 - C1 - D1 - E1
         *
         * In the case that we attempted to reorg from E1 to F2, only to find
         * C2 to be invalid, we would mark D2, E2, and F2 as BLOCK_FAILED_CHILD
         * but NOT D3 (it was not in any of our candidate sets at the time).
         *
         * In any case D3 will also be marked as BLOCK_FAILED_CHILD at restart
         * in LoadBlockIndex.
         */
        if (!pindexPrev->IsValid(BLOCK_VALID_SCRIPTS)) {
            // The above does not mean "invalid": it checks if the previous block
            // hasn't been validated up to BLOCK_VALID_SCRIPTS. This is a performance
            // optimization, in the common case of adding a new block to the tip,
            // we don't need to iterate over the failed blocks list.
            for (const CBlockIndex* failedit : m_failed_blocks) {
                if (pindexPrev->GetAncestor(failedit->nHeight) == failedit) {
                    assert(failedit->nStatus & BLOCK_FAILED_VALID);
                    CBlockIndex* invalid_walk = pindexPrev;
                    while (invalid_walk != failedit) {
                        invalid_walk->nStatus |= BLOCK_FAILED_CHILD;
                        m_blockman.m_dirty_blockindex.insert(invalid_walk);
                        invalid_walk = invalid_walk->pprev;
                    }
                    LogPrint(BCLog::VALIDATION, "%s: %s prev block invalid\n", __func__, hash.ToString());
                    return state.Invalid(BlockValidationResult::BLOCK_INVALID_PREV, "bad-prevblk");
                }
            }
        }
    }
    CBlockIndex* pindex{m_blockman.AddToBlockIndex(block)};

    if (ppindex)
        *ppindex = pindex;

    return true;
}

// Exposed wrapper for AcceptBlockHeader
bool ChainstateManager::ProcessNewBlockHeaders(const std::vector<CBlockHeader>& headers, BlockValidationState& state, const CChainParams& chainparams, const CBlockIndex** ppindex)
{
    AssertLockNotHeld(cs_main);
    {
        LOCK(cs_main);
        for (const CBlockHeader& header : headers) {
            CBlockIndex *pindex = nullptr; // Use a temp pindex instead of ppindex to avoid a const_cast
            bool accepted{AcceptBlockHeader(header, state, chainparams, &pindex)};
            ActiveChainstate().CheckBlockIndex();

            if (!accepted) {
                return false;
            }
            if (ppindex) {
                *ppindex = pindex;
            }
        }
    }
    if (NotifyHeaderTip(ActiveChainstate())) {
        if (ActiveChainstate().IsInitialBlockDownload() && ppindex && *ppindex) {
            const CBlockIndex& last_accepted{**ppindex};
            const int64_t blocks_left{(GetTime() - last_accepted.GetBlockTime()) / chainparams.GetConsensus().nPowTargetSpacing};
            const double progress{100.0 * last_accepted.nHeight / (last_accepted.nHeight + blocks_left)};
            LogPrintf("Synchronizing blockheaders, height: %d (~%.2f%%)\n", last_accepted.nHeight, progress);
        }
    }
    return true;
}

/** Store block on disk. If dbp is non-nullptr, the file is known to already reside on disk */
bool CChainState::AcceptBlock(const std::shared_ptr<const CBlock>& pblock, BlockValidationState& state, CBlockIndex** ppindex, bool fRequested, const FlatFilePos* dbp, bool* fNewBlock)
{
    const CBlock& block = *pblock;

    if (fNewBlock) *fNewBlock = false;
    AssertLockHeld(cs_main);

    CBlockIndex *pindexDummy = nullptr;
    CBlockIndex *&pindex = ppindex ? *ppindex : pindexDummy;

    bool accepted_header{m_chainman.AcceptBlockHeader(block, state, m_params, &pindex)};
    CheckBlockIndex();

    if (!accepted_header)
        return false;

    // Try to process all requested blocks that we don't have, but only
    // process an unrequested block if it's new and has enough work to
    // advance our tip, and isn't too many blocks ahead.
    bool fAlreadyHave = pindex->nStatus & BLOCK_HAVE_DATA;
    bool fHasMoreOrSameWork = (m_chain.Tip() ? pindex->nChainWork >= m_chain.Tip()->nChainWork : true);
    // Blocks that are too out-of-order needlessly limit the effectiveness of
    // pruning, because pruning will not delete block files that contain any
    // blocks which are too close in height to the tip.  Apply this test
    // regardless of whether pruning is enabled; it should generally be safe to
    // not process unrequested blocks.
    bool fTooFarAhead{pindex->nHeight > m_chain.Height() + int(MIN_BLOCKS_TO_KEEP)};

    // TODO: Decouple this function from the block download logic by removing fRequested
    // This requires some new chain data structure to efficiently look up if a
    // block is in a chain leading to a candidate for best tip, despite not
    // being such a candidate itself.
    // Note that this would break the getblockfrompeer RPC

    // TODO: deal better with return value and error conditions for duplicate
    // and unrequested blocks.
    if (fAlreadyHave) return true;
    if (!fRequested) {  // If we didn't ask for it:
        if (pindex->nTx != 0) return true;    // This is a previously-processed block that was pruned
        if (!fHasMoreOrSameWork) return true; // Don't process less-work chains
        if (fTooFarAhead) return true;        // Block height is too high

        // Protect against DoS attacks from low-work chains.
        // If our tip is behind, a peer could try to send us
        // low-work blocks on a fake chain that we would never
        // request; don't process these.
        if (pindex->nChainWork < nMinimumChainWork) return true;
    }

    if (!CheckBlock(block, state, m_params.GetConsensus()) ||
        !ContextualCheckBlock(block, state, m_params.GetConsensus(), pindex->pprev)) {
        if (state.IsInvalid() && state.GetResult() != BlockValidationResult::BLOCK_MUTATED) {
            pindex->nStatus |= BLOCK_FAILED_VALID;
            m_blockman.m_dirty_blockindex.insert(pindex);
        }
        return error("%s: %s", __func__, state.ToString());
    }

    // Header is valid/has work, merkle tree and segwit merkle tree are good...RELAY NOW
    // (but if it does not build on our best tip, let the SendMessages loop relay it)
    if (!IsInitialBlockDownload() && m_chain.Tip() == pindex->pprev)
        GetMainSignals().NewPoWValidBlock(pindex, pblock);

    // Write block to history file
    if (fNewBlock) *fNewBlock = true;
    try {
        FlatFilePos blockPos{m_blockman.SaveBlockToDisk(block, pindex->nHeight, m_chain, m_params, dbp)};
        if (blockPos.IsNull()) {
            state.Error(strprintf("%s: Failed to find position to write new block to disk", __func__));
            return false;
        }
        ReceivedBlockTransactions(block, pindex, blockPos);
    } catch (const std::runtime_error& e) {
        return AbortNode(state, std::string("System error: ") + e.what());
    }

    FlushStateToDisk(state, FlushStateMode::NONE);

    CheckBlockIndex();

    return true;
}

bool ChainstateManager::ProcessNewBlock(const CChainParams& chainparams, const std::shared_ptr<const CBlock>& block, bool force_processing, bool* new_block)
{
    AssertLockNotHeld(cs_main);

    {
        CBlockIndex *pindex = nullptr;
        if (new_block) *new_block = false;
        BlockValidationState state;

        // CheckBlock() does not support multi-threaded block validation because CBlock::fChecked can cause data race.
        // Therefore, the following critical section must include the CheckBlock() call as well.
        LOCK(cs_main);

        // Skipping AcceptBlock() for CheckBlock() failures means that we will never mark a block as invalid if
        // CheckBlock() fails.  This is protective against consensus failure if there are any unknown forms of block
        // malleability that cause CheckBlock() to fail; see e.g. CVE-2012-2459 and
        // https://lists.linuxfoundation.org/pipermail/bitcoin-dev/2019-February/016697.html.  Because CheckBlock() is
        // not very expensive, the anti-DoS benefits of caching failure (of a definitely-invalid block) are not substantial.
        bool ret = CheckBlock(*block, state, chainparams.GetConsensus());
        if (ret) {
            // Store to disk
            ret = ActiveChainstate().AcceptBlock(block, state, &pindex, force_processing, nullptr, new_block);
        }
        if (!ret) {
            GetMainSignals().BlockChecked(*block, state);
            return error("%s: AcceptBlock FAILED (%s)", __func__, state.ToString());
        }
    }

    NotifyHeaderTip(ActiveChainstate());

    BlockValidationState state; // Only used to report errors, not invalidity - ignore it
    if (!ActiveChainstate().ActivateBestChain(state, block)) {
        return error("%s: ActivateBestChain failed (%s)", __func__, state.ToString());
    }

    return true;
}

MempoolAcceptResult ChainstateManager::ProcessTransaction(const CTransactionRef& tx, bool test_accept)
{
    AssertLockHeld(cs_main);
    CChainState& active_chainstate = ActiveChainstate();
    if (!active_chainstate.GetMempool()) {
        TxValidationState state;
        state.Invalid(TxValidationResult::TX_NO_MEMPOOL, "no-mempool");
        return MempoolAcceptResult::Failure(state);
    }
    auto result = AcceptToMemoryPool(active_chainstate, tx, GetTime(), /*bypass_limits=*/ false, test_accept);
    active_chainstate.GetMempool()->check(active_chainstate.CoinsTip(), active_chainstate.m_chain.Height() + 1);
    return result;
}

bool TestBlockValidity(BlockValidationState& state,
                       const CChainParams& chainparams,
                       CChainState& chainstate,
                       const CBlock& block,
                       CBlockIndex* pindexPrev,
                       bool fCheckPOW,
                       bool fCheckMerkleRoot)
{
    AssertLockHeld(cs_main);
    assert(pindexPrev && pindexPrev == chainstate.m_chain.Tip());
    CCoinsViewCache viewNew(&chainstate.CoinsTip());
    uint256 block_hash(block.GetHash());
    CBlockIndex indexDummy(block);
    indexDummy.pprev = pindexPrev;
    indexDummy.nHeight = pindexPrev->nHeight + 1;
    indexDummy.phashBlock = &block_hash;

    // NOTE: CheckBlockHeader is called by CheckBlock
    if (!ContextualCheckBlockHeader(block, state, chainstate.m_blockman, chainparams, pindexPrev, GetAdjustedTime()))
        return error("%s: Consensus::ContextualCheckBlockHeader: %s", __func__, state.ToString());
    if (!CheckBlock(block, state, chainparams.GetConsensus(), fCheckPOW, fCheckMerkleRoot))
        return error("%s: Consensus::CheckBlock: %s", __func__, state.ToString());
    if (!ContextualCheckBlock(block, state, chainparams.GetConsensus(), pindexPrev))
        return error("%s: Consensus::ContextualCheckBlock: %s", __func__, state.ToString());
    if (!chainstate.ConnectBlock(block, state, &indexDummy, viewNew, true)) {
        return false;
    }
    assert(state.IsValid());

    return true;
}

/* This function is called from the RPC code for pruneblockchain */
void PruneBlockFilesManual(CChainState& active_chainstate, int nManualPruneHeight)
{
    BlockValidationState state;
    if (!active_chainstate.FlushStateToDisk(
            state, FlushStateMode::NONE, nManualPruneHeight)) {
        LogPrintf("%s: failed to flush state (%s)\n", __func__, state.ToString());
    }
}

void CChainState::LoadMempool(const ArgsManager& args)
{
    if (!m_mempool) return;
    if (args.GetBoolArg("-persistmempool", DEFAULT_PERSIST_MEMPOOL)) {
        ::LoadMempool(*m_mempool, *this);
    }
    m_mempool->SetIsLoaded(!ShutdownRequested());
}

bool CChainState::LoadChainTip()
{
    AssertLockHeld(cs_main);
    const CCoinsViewCache& coins_cache = CoinsTip();
    assert(!coins_cache.GetBestBlock().IsNull()); // Never called when the coins view is empty
    const CBlockIndex* tip = m_chain.Tip();

    if (tip && tip->GetBlockHash() == coins_cache.GetBestBlock()) {
        return true;
    }

    // Load pointer to end of best chain
    CBlockIndex* pindex = m_blockman.LookupBlockIndex(coins_cache.GetBestBlock());
    if (!pindex) {
        return false;
    }
    m_chain.SetTip(pindex);
    PruneBlockIndexCandidates();

    tip = m_chain.Tip();
    LogPrintf("Loaded best chain: hashBestChain=%s height=%d date=%s progress=%f\n",
              tip->GetBlockHash().ToString(),
              m_chain.Height(),
              FormatISO8601DateTime(tip->GetBlockTime()),
              GuessVerificationProgress(m_params.TxData(), tip));
    return true;
}

CVerifyDB::CVerifyDB()
{
    uiInterface.ShowProgress(_("Verifying blocks…").translated, 0, false);
}

CVerifyDB::~CVerifyDB()
{
    uiInterface.ShowProgress("", 100, false);
}

bool CVerifyDB::VerifyDB(
    CChainState& chainstate,
    const Consensus::Params& consensus_params,
    CCoinsView& coinsview,
    int nCheckLevel, int nCheckDepth)
{
    AssertLockHeld(cs_main);

    if (chainstate.m_chain.Tip() == nullptr || chainstate.m_chain.Tip()->pprev == nullptr) {
        return true;
    }

    // Verify blocks in the best chain
    if (nCheckDepth <= 0 || nCheckDepth > chainstate.m_chain.Height()) {
        nCheckDepth = chainstate.m_chain.Height();
    }
    nCheckLevel = std::max(0, std::min(4, nCheckLevel));
    LogPrintf("Verifying last %i blocks at level %i\n", nCheckDepth, nCheckLevel);
    CCoinsViewCache coins(&coinsview);
    CBlockIndex* pindex;
    CBlockIndex* pindexFailure = nullptr;
    int nGoodTransactions = 0;
    BlockValidationState state;
    int reportDone = 0;
    LogPrintf("[0%%]..."); /* Continued */

    const bool is_snapshot_cs{!chainstate.m_from_snapshot_blockhash};

    for (pindex = chainstate.m_chain.Tip(); pindex && pindex->pprev; pindex = pindex->pprev) {
        const int percentageDone = std::max(1, std::min(99, (int)(((double)(chainstate.m_chain.Height() - pindex->nHeight)) / (double)nCheckDepth * (nCheckLevel >= 4 ? 50 : 100))));
        if (reportDone < percentageDone / 10) {
            // report every 10% step
            LogPrintf("[%d%%]...", percentageDone); /* Continued */
            reportDone = percentageDone / 10;
        }
        uiInterface.ShowProgress(_("Verifying blocks…").translated, percentageDone, false);
        if (pindex->nHeight <= chainstate.m_chain.Height() - nCheckDepth) {
            break;
        }
        if ((fPruneMode || is_snapshot_cs) && !(pindex->nStatus & BLOCK_HAVE_DATA)) {
            // If pruning or running under an assumeutxo snapshot, only go
            // back as far as we have data.
            LogPrintf("VerifyDB(): block verification stopping at height %d (pruning, no data)\n", pindex->nHeight);
            break;
        }
        CBlock block;
        // check level 0: read from disk
        if (!ReadBlockFromDisk(block, pindex, consensus_params)) {
            return error("VerifyDB(): *** ReadBlockFromDisk failed at %d, hash=%s", pindex->nHeight, pindex->GetBlockHash().ToString());
        }
        // check level 1: verify block validity
        if (nCheckLevel >= 1 && !CheckBlock(block, state, consensus_params)) {
            return error("%s: *** found bad block at %d, hash=%s (%s)\n", __func__,
                         pindex->nHeight, pindex->GetBlockHash().ToString(), state.ToString());
        }
        // check level 2: verify undo validity
        if (nCheckLevel >= 2 && pindex) {
            CBlockUndo undo;
            if (!pindex->GetUndoPos().IsNull()) {
                if (!UndoReadFromDisk(undo, pindex)) {
                    return error("VerifyDB(): *** found bad undo data at %d, hash=%s\n", pindex->nHeight, pindex->GetBlockHash().ToString());
                }
            }
        }
        // check level 3: check for inconsistencies during memory-only disconnect of tip blocks
        size_t curr_coins_usage = coins.DynamicMemoryUsage() + chainstate.CoinsTip().DynamicMemoryUsage();

        if (nCheckLevel >= 3 && curr_coins_usage <= chainstate.m_coinstip_cache_size_bytes) {
            assert(coins.GetBestBlock() == pindex->GetBlockHash());
            DisconnectResult res = chainstate.DisconnectBlock(block, pindex, coins);
            if (res == DISCONNECT_FAILED) {
                return error("VerifyDB(): *** irrecoverable inconsistency in block data at %d, hash=%s", pindex->nHeight, pindex->GetBlockHash().ToString());
            }
            if (res == DISCONNECT_UNCLEAN) {
                nGoodTransactions = 0;
                pindexFailure = pindex;
            } else {
                nGoodTransactions += block.vtx.size();
            }
        }
        if (ShutdownRequested()) return true;
    }
    if (pindexFailure) {
        return error("VerifyDB(): *** coin database inconsistencies found (last %i blocks, %i good transactions before that)\n", chainstate.m_chain.Height() - pindexFailure->nHeight + 1, nGoodTransactions);
    }

    // store block count as we move pindex at check level >= 4
    int block_count = chainstate.m_chain.Height() - pindex->nHeight;

    // check level 4: try reconnecting blocks
    if (nCheckLevel >= 4) {
        while (pindex != chainstate.m_chain.Tip()) {
            const int percentageDone = std::max(1, std::min(99, 100 - (int)(((double)(chainstate.m_chain.Height() - pindex->nHeight)) / (double)nCheckDepth * 50)));
            if (reportDone < percentageDone / 10) {
                // report every 10% step
                LogPrintf("[%d%%]...", percentageDone); /* Continued */
                reportDone = percentageDone / 10;
            }
            uiInterface.ShowProgress(_("Verifying blocks…").translated, percentageDone, false);
            pindex = chainstate.m_chain.Next(pindex);
            CBlock block;
            if (!ReadBlockFromDisk(block, pindex, consensus_params))
                return error("VerifyDB(): *** ReadBlockFromDisk failed at %d, hash=%s", pindex->nHeight, pindex->GetBlockHash().ToString());
            if (!chainstate.ConnectBlock(block, state, pindex, coins)) {
                return error("VerifyDB(): *** found unconnectable block at %d, hash=%s (%s)", pindex->nHeight, pindex->GetBlockHash().ToString(), state.ToString());
            }
            if (ShutdownRequested()) return true;
        }
    }

    LogPrintf("[DONE].\n");
    LogPrintf("No coin database inconsistencies in last %i blocks (%i transactions)\n", block_count, nGoodTransactions);

    return true;
}

/** Apply the effects of a block on the utxo cache, ignoring that it may already have been applied. */
bool CChainState::RollforwardBlock(const CBlockIndex* pindex, CCoinsViewCache& inputs)
{
    AssertLockHeld(cs_main);
    // TODO: merge with ConnectBlock
    CBlock block;
    if (!ReadBlockFromDisk(block, pindex, m_params.GetConsensus())) {
        return error("ReplayBlock(): ReadBlockFromDisk failed at %d, hash=%s", pindex->nHeight, pindex->GetBlockHash().ToString());
    }

    for (const CTransactionRef& tx : block.vtx) {
        if (!tx->IsCoinBase()) {
            for (const CTxIn &txin : tx->vin) {
                inputs.SpendCoin(txin.prevout);
            }
        }
        // Pass check = true as every addition may be an overwrite.
        AddCoins(inputs, *tx, pindex->nHeight, true);
    }
    return true;
}

bool CChainState::ReplayBlocks()
{
    LOCK(cs_main);

    CCoinsView& db = this->CoinsDB();
    CCoinsViewCache cache(&db);

    std::vector<uint256> hashHeads = db.GetHeadBlocks();
    if (hashHeads.empty()) return true; // We're already in a consistent state.
    if (hashHeads.size() != 2) return error("ReplayBlocks(): unknown inconsistent state");

    uiInterface.ShowProgress(_("Replaying blocks…").translated, 0, false);
    LogPrintf("Replaying blocks\n");

    const CBlockIndex* pindexOld = nullptr;  // Old tip during the interrupted flush.
    const CBlockIndex* pindexNew;            // New tip during the interrupted flush.
    const CBlockIndex* pindexFork = nullptr; // Latest block common to both the old and the new tip.

    if (m_blockman.m_block_index.count(hashHeads[0]) == 0) {
        return error("ReplayBlocks(): reorganization to unknown block requested");
    }
    pindexNew = &(m_blockman.m_block_index[hashHeads[0]]);

    if (!hashHeads[1].IsNull()) { // The old tip is allowed to be 0, indicating it's the first flush.
        if (m_blockman.m_block_index.count(hashHeads[1]) == 0) {
            return error("ReplayBlocks(): reorganization from unknown block requested");
        }
        pindexOld = &(m_blockman.m_block_index[hashHeads[1]]);
        pindexFork = LastCommonAncestor(pindexOld, pindexNew);
        assert(pindexFork != nullptr);
    }

    // Rollback along the old branch.
    while (pindexOld != pindexFork) {
        if (pindexOld->nHeight > 0) { // Never disconnect the genesis block.
            CBlock block;
            if (!ReadBlockFromDisk(block, pindexOld, m_params.GetConsensus())) {
                return error("RollbackBlock(): ReadBlockFromDisk() failed at %d, hash=%s", pindexOld->nHeight, pindexOld->GetBlockHash().ToString());
            }
            LogPrintf("Rolling back %s (%i)\n", pindexOld->GetBlockHash().ToString(), pindexOld->nHeight);
            DisconnectResult res = DisconnectBlock(block, pindexOld, cache);
            if (res == DISCONNECT_FAILED) {
                return error("RollbackBlock(): DisconnectBlock failed at %d, hash=%s", pindexOld->nHeight, pindexOld->GetBlockHash().ToString());
            }
            // If DISCONNECT_UNCLEAN is returned, it means a non-existing UTXO was deleted, or an existing UTXO was
            // overwritten. It corresponds to cases where the block-to-be-disconnect never had all its operations
            // applied to the UTXO set. However, as both writing a UTXO and deleting a UTXO are idempotent operations,
            // the result is still a version of the UTXO set with the effects of that block undone.
        }
        pindexOld = pindexOld->pprev;
    }

    // Roll forward from the forking point to the new tip.
    int nForkHeight = pindexFork ? pindexFork->nHeight : 0;
    for (int nHeight = nForkHeight + 1; nHeight <= pindexNew->nHeight; ++nHeight) {
        const CBlockIndex* pindex = pindexNew->GetAncestor(nHeight);
        LogPrintf("Rolling forward %s (%i)\n", pindex->GetBlockHash().ToString(), nHeight);
        uiInterface.ShowProgress(_("Replaying blocks…").translated, (int) ((nHeight - nForkHeight) * 100.0 / (pindexNew->nHeight - nForkHeight)) , false);
        if (!RollforwardBlock(pindex, cache)) return false;
    }

    cache.SetBestBlock(pindexNew->GetBlockHash());
    cache.Flush();
    uiInterface.ShowProgress("", 100, false);
    return true;
}

bool CChainState::NeedsRedownload() const
{
    AssertLockHeld(cs_main);

    // At and above m_params.SegwitHeight, segwit consensus rules must be validated
    CBlockIndex* block{m_chain.Tip()};

    while (block != nullptr && DeploymentActiveAt(*block, m_params.GetConsensus(), Consensus::DEPLOYMENT_SEGWIT)) {
        if (!(block->nStatus & BLOCK_OPT_WITNESS)) {
            // block is insufficiently validated for a segwit client
            return true;
        }
        block = block->pprev;
    }

    return false;
}

void CChainState::UnloadBlockIndex()
{
    AssertLockHeld(::cs_main);
    nBlockSequenceId = 1;
    setBlockIndexCandidates.clear();
}

// May NOT be used after any connections are up as much
// of the peer-processing logic assumes a consistent
// block index state
void UnloadBlockIndex(CTxMemPool* mempool, ChainstateManager& chainman)
{
    AssertLockHeld(::cs_main);
    chainman.Unload();
    pindexBestHeader = nullptr;
    if (mempool) mempool->clear();
    g_versionbitscache.Clear();
    for (int b = 0; b < VERSIONBITS_NUM_BITS; b++) {
        warningcache[b].clear();
    }
    fHavePruned = false;
}

bool ChainstateManager::LoadBlockIndex()
{
    AssertLockHeld(cs_main);
    // Load block index from databases
    bool needs_init = fReindex;
    if (!fReindex) {
        bool ret = m_blockman.LoadBlockIndexDB();
        if (!ret) return false;

        std::vector<CBlockIndex*> vSortedByHeight{m_blockman.GetAllBlockIndices()};
        std::sort(vSortedByHeight.begin(), vSortedByHeight.end(),
                  CBlockIndexHeightOnlyComparator());

        // Find start of assumed-valid region.
        int first_assumed_valid_height = std::numeric_limits<int>::max();

        for (const CBlockIndex* block : vSortedByHeight) {
            if (block->IsAssumedValid()) {
                auto chainstates = GetAll();

                // If we encounter an assumed-valid block index entry, ensure that we have
                // one chainstate that tolerates assumed-valid entries and another that does
                // not (i.e. the background validation chainstate), since assumed-valid
                // entries should always be pending validation by a fully-validated chainstate.
                auto any_chain = [&](auto fnc) { return std::any_of(chainstates.cbegin(), chainstates.cend(), fnc); };
                assert(any_chain([](auto chainstate) { return chainstate->reliesOnAssumedValid(); }));
                assert(any_chain([](auto chainstate) { return !chainstate->reliesOnAssumedValid(); }));

                first_assumed_valid_height = block->nHeight;
                break;
            }
        }

        for (CBlockIndex* pindex : vSortedByHeight) {
            if (ShutdownRequested()) return false;
            if (pindex->IsAssumedValid() ||
                    (pindex->IsValid(BLOCK_VALID_TRANSACTIONS) &&
                     (pindex->HaveTxsDownloaded() || pindex->pprev == nullptr))) {

                // Fill each chainstate's block candidate set. Only add assumed-valid
                // blocks to the tip candidate set if the chainstate is allowed to rely on
                // assumed-valid blocks.
                //
                // If all setBlockIndexCandidates contained the assumed-valid blocks, the
                // background chainstate's ActivateBestChain() call would add assumed-valid
                // blocks to the chain (based on how FindMostWorkChain() works). Obviously
                // we don't want this since the purpose of the background validation chain
                // is to validate assued-valid blocks.
                //
                // Note: This is considering all blocks whose height is greater or equal to
                // the first assumed-valid block to be assumed-valid blocks, and excluding
                // them from the background chainstate's setBlockIndexCandidates set. This
                // does mean that some blocks which are not technically assumed-valid
                // (later blocks on a fork beginning before the first assumed-valid block)
                // might not get added to the background chainstate, but this is ok,
                // because they will still be attached to the active chainstate if they
                // actually contain more work.
                //
                // Instead of this height-based approach, an earlier attempt was made at
                // detecting "holistically" whether the block index under consideration
                // relied on an assumed-valid ancestor, but this proved to be too slow to
                // be practical.
                for (CChainState* chainstate : GetAll()) {
                    if (chainstate->reliesOnAssumedValid() ||
                            pindex->nHeight < first_assumed_valid_height) {
                        chainstate->setBlockIndexCandidates.insert(pindex);
                    }
                }
            }
            if (pindex->nStatus & BLOCK_FAILED_MASK && (!m_best_invalid || pindex->nChainWork > m_best_invalid->nChainWork)) {
                m_best_invalid = pindex;
            }
        }

        needs_init = m_blockman.m_block_index.empty();
    }

    if (needs_init) {
        // Everything here is for *new* reindex/DBs. Thus, though
        // LoadBlockIndexDB may have set fReindex if we shut down
        // mid-reindex previously, we don't check fReindex and
        // instead only check it prior to LoadBlockIndexDB to set
        // needs_init.

        LogPrintf("Initializing databases...\n");
    }
    return true;
}

bool CChainState::LoadGenesisBlock()
{
    LOCK(cs_main);

    // Check whether we're already initialized by checking for genesis in
    // m_blockman.m_block_index. Note that we can't use m_chain here, since it is
    // set based on the coins db, not the block index db, which is the only
    // thing loaded at this point.
    if (m_blockman.m_block_index.count(m_params.GenesisBlock().GetHash()))
        return true;

    try {
        const CBlock& block = m_params.GenesisBlock();
        FlatFilePos blockPos{m_blockman.SaveBlockToDisk(block, 0, m_chain, m_params, nullptr)};
        if (blockPos.IsNull()) {
            return error("%s: writing genesis block to disk failed", __func__);
        }
        CBlockIndex *pindex = m_blockman.AddToBlockIndex(block);
        ReceivedBlockTransactions(block, pindex, blockPos);
    } catch (const std::runtime_error& e) {
        return error("%s: failed to write genesis block: %s", __func__, e.what());
    }

    return true;
}

void CChainState::LoadExternalBlockFile(FILE* fileIn, FlatFilePos* dbp)
{
    AssertLockNotHeld(m_chainstate_mutex);
    // Map of disk positions for blocks with unknown parent (only used for reindex)
    static std::multimap<uint256, FlatFilePos> mapBlocksUnknownParent;
    int64_t nStart = GetTimeMillis();

    int nLoaded = 0;
    try {
        // This takes over fileIn and calls fclose() on it in the CBufferedFile destructor
        CBufferedFile blkdat(fileIn, 2*MAX_BLOCK_SERIALIZED_SIZE, MAX_BLOCK_SERIALIZED_SIZE+8, SER_DISK, CLIENT_VERSION);
        uint64_t nRewind = blkdat.GetPos();
        while (!blkdat.eof()) {
            if (ShutdownRequested()) return;

            blkdat.SetPos(nRewind);
            nRewind++; // start one byte further next time, in case of failure
            blkdat.SetLimit(); // remove former limit
            unsigned int nSize = 0;
            try {
                // locate a header
                unsigned char buf[CMessageHeader::MESSAGE_START_SIZE];
                blkdat.FindByte(m_params.MessageStart()[0]);
                nRewind = blkdat.GetPos() + 1;
                blkdat >> buf;
                if (memcmp(buf, m_params.MessageStart(), CMessageHeader::MESSAGE_START_SIZE)) {
                    continue;
                }
                // read size
                blkdat >> nSize;
                if (nSize < 80 || nSize > MAX_BLOCK_SERIALIZED_SIZE)
                    continue;
            } catch (const std::exception&) {
                // no valid block header found; don't complain
                break;
            }
            try {
                // read block
                uint64_t nBlockPos = blkdat.GetPos();
                if (dbp)
                    dbp->nPos = nBlockPos;
                blkdat.SetLimit(nBlockPos + nSize);
                std::shared_ptr<CBlock> pblock = std::make_shared<CBlock>();
                CBlock& block = *pblock;
                blkdat >> block;
                nRewind = blkdat.GetPos();

                uint256 hash = block.GetHash();
                {
                    LOCK(cs_main);
                    // detect out of order blocks, and store them for later
                    if (hash != m_params.GetConsensus().hashGenesisBlock && !m_blockman.LookupBlockIndex(block.hashPrevBlock)) {
                        LogPrint(BCLog::REINDEX, "%s: Out of order block %s, parent %s not known\n", __func__, hash.ToString(),
                                block.hashPrevBlock.ToString());
                        if (dbp)
                            mapBlocksUnknownParent.insert(std::make_pair(block.hashPrevBlock, *dbp));
                        continue;
                    }

                    // process in case the block isn't known yet
                    const CBlockIndex* pindex = m_blockman.LookupBlockIndex(hash);
                    if (!pindex || (pindex->nStatus & BLOCK_HAVE_DATA) == 0) {
                      BlockValidationState state;
                      if (AcceptBlock(pblock, state, nullptr, true, dbp, nullptr)) {
                          nLoaded++;
                      }
                      if (state.IsError()) {
                          break;
                      }
                    } else if (hash != m_params.GetConsensus().hashGenesisBlock && pindex->nHeight % 1000 == 0) {
                        LogPrint(BCLog::REINDEX, "Block Import: already had block %s at height %d\n", hash.ToString(), pindex->nHeight);
                    }
                }

                // Activate the genesis block so normal node progress can continue
                if (hash == m_params.GetConsensus().hashGenesisBlock) {
                    BlockValidationState state;
                    if (!ActivateBestChain(state, nullptr)) {
                        break;
                    }
                }

                NotifyHeaderTip(*this);

                // Recursively process earlier encountered successors of this block
                std::deque<uint256> queue;
                queue.push_back(hash);
                while (!queue.empty()) {
                    uint256 head = queue.front();
                    queue.pop_front();
                    std::pair<std::multimap<uint256, FlatFilePos>::iterator, std::multimap<uint256, FlatFilePos>::iterator> range = mapBlocksUnknownParent.equal_range(head);
                    while (range.first != range.second) {
                        std::multimap<uint256, FlatFilePos>::iterator it = range.first;
                        std::shared_ptr<CBlock> pblockrecursive = std::make_shared<CBlock>();
                        if (ReadBlockFromDisk(*pblockrecursive, it->second, m_params.GetConsensus())) {
                            LogPrint(BCLog::REINDEX, "%s: Processing out of order child %s of %s\n", __func__, pblockrecursive->GetHash().ToString(),
                                    head.ToString());
                            LOCK(cs_main);
                            BlockValidationState dummy;
                            if (AcceptBlock(pblockrecursive, dummy, nullptr, true, &it->second, nullptr)) {
                                nLoaded++;
                                queue.push_back(pblockrecursive->GetHash());
                            }
                        }
                        range.first++;
                        mapBlocksUnknownParent.erase(it);
                        NotifyHeaderTip(*this);
                    }
                }
            } catch (const std::exception& e) {
                LogPrintf("%s: Deserialize or I/O error - %s\n", __func__, e.what());
            }
        }
    } catch (const std::runtime_error& e) {
        AbortNode(std::string("System error: ") + e.what());
    }
    LogPrintf("Loaded %i blocks from external file in %dms\n", nLoaded, GetTimeMillis() - nStart);
}

void CChainState::CheckBlockIndex()
{
    if (!fCheckBlockIndex) {
        return;
    }

    LOCK(cs_main);

    // During a reindex, we read the genesis block and call CheckBlockIndex before ActivateBestChain,
    // so we have the genesis block in m_blockman.m_block_index but no active chain. (A few of the
    // tests when iterating the block tree require that m_chain has been initialized.)
    if (m_chain.Height() < 0) {
        assert(m_blockman.m_block_index.size() <= 1);
        return;
    }

    // Build forward-pointing map of the entire block tree.
    std::multimap<CBlockIndex*,CBlockIndex*> forward;
    for (auto& [_, block_index] : m_blockman.m_block_index) {
        forward.emplace(block_index.pprev, &block_index);
    }

    assert(forward.size() == m_blockman.m_block_index.size());

    std::pair<std::multimap<CBlockIndex*,CBlockIndex*>::iterator,std::multimap<CBlockIndex*,CBlockIndex*>::iterator> rangeGenesis = forward.equal_range(nullptr);
    CBlockIndex *pindex = rangeGenesis.first->second;
    rangeGenesis.first++;
    assert(rangeGenesis.first == rangeGenesis.second); // There is only one index entry with parent nullptr.

    // Iterate over the entire block tree, using depth-first search.
    // Along the way, remember whether there are blocks on the path from genesis
    // block being explored which are the first to have certain properties.
    size_t nNodes = 0;
    int nHeight = 0;
    CBlockIndex* pindexFirstInvalid = nullptr; // Oldest ancestor of pindex which is invalid.
    CBlockIndex* pindexFirstMissing = nullptr; // Oldest ancestor of pindex which does not have BLOCK_HAVE_DATA.
    CBlockIndex* pindexFirstNeverProcessed = nullptr; // Oldest ancestor of pindex for which nTx == 0.
    CBlockIndex* pindexFirstNotTreeValid = nullptr; // Oldest ancestor of pindex which does not have BLOCK_VALID_TREE (regardless of being valid or not).
    CBlockIndex* pindexFirstNotTransactionsValid = nullptr; // Oldest ancestor of pindex which does not have BLOCK_VALID_TRANSACTIONS (regardless of being valid or not).
    CBlockIndex* pindexFirstNotChainValid = nullptr; // Oldest ancestor of pindex which does not have BLOCK_VALID_CHAIN (regardless of being valid or not).
    CBlockIndex* pindexFirstNotScriptsValid = nullptr; // Oldest ancestor of pindex which does not have BLOCK_VALID_SCRIPTS (regardless of being valid or not).
    while (pindex != nullptr) {
        nNodes++;
        if (pindexFirstInvalid == nullptr && pindex->nStatus & BLOCK_FAILED_VALID) pindexFirstInvalid = pindex;
        // Assumed-valid index entries will not have data since we haven't downloaded the
        // full block yet.
        if (pindexFirstMissing == nullptr && !(pindex->nStatus & BLOCK_HAVE_DATA) && !pindex->IsAssumedValid()) {
            pindexFirstMissing = pindex;
        }
        if (pindexFirstNeverProcessed == nullptr && pindex->nTx == 0) pindexFirstNeverProcessed = pindex;
        if (pindex->pprev != nullptr && pindexFirstNotTreeValid == nullptr && (pindex->nStatus & BLOCK_VALID_MASK) < BLOCK_VALID_TREE) pindexFirstNotTreeValid = pindex;

        if (pindex->pprev != nullptr && !pindex->IsAssumedValid()) {
            // Skip validity flag checks for BLOCK_ASSUMED_VALID index entries, since these
            // *_VALID_MASK flags will not be present for index entries we are temporarily assuming
            // valid.
            if (pindexFirstNotTransactionsValid == nullptr &&
                    (pindex->nStatus & BLOCK_VALID_MASK) < BLOCK_VALID_TRANSACTIONS) {
                pindexFirstNotTransactionsValid = pindex;
            }

            if (pindexFirstNotChainValid == nullptr &&
                    (pindex->nStatus & BLOCK_VALID_MASK) < BLOCK_VALID_CHAIN) {
                pindexFirstNotChainValid = pindex;
            }

            if (pindexFirstNotScriptsValid == nullptr &&
                    (pindex->nStatus & BLOCK_VALID_MASK) < BLOCK_VALID_SCRIPTS) {
                pindexFirstNotScriptsValid = pindex;
            }
        }

        // Begin: actual consistency checks.
        if (pindex->pprev == nullptr) {
            // Genesis block checks.
            assert(pindex->GetBlockHash() == m_params.GetConsensus().hashGenesisBlock); // Genesis block's hash must match.
            assert(pindex == m_chain.Genesis()); // The current active chain's genesis block must be this block.
        }
        if (!pindex->HaveTxsDownloaded()) assert(pindex->nSequenceId <= 0); // nSequenceId can't be set positive for blocks that aren't linked (negative is used for preciousblock)
        // VALID_TRANSACTIONS is equivalent to nTx > 0 for all nodes (whether or not pruning has occurred).
        // HAVE_DATA is only equivalent to nTx > 0 (or VALID_TRANSACTIONS) if no pruning has occurred.
        // Unless these indexes are assumed valid and pending block download on a
        // background chainstate.
        if (!fHavePruned && !pindex->IsAssumedValid()) {
            // If we've never pruned, then HAVE_DATA should be equivalent to nTx > 0
            assert(!(pindex->nStatus & BLOCK_HAVE_DATA) == (pindex->nTx == 0));
            assert(pindexFirstMissing == pindexFirstNeverProcessed);
        } else {
            // If we have pruned, then we can only say that HAVE_DATA implies nTx > 0
            if (pindex->nStatus & BLOCK_HAVE_DATA) assert(pindex->nTx > 0);
        }
        if (pindex->nStatus & BLOCK_HAVE_UNDO) assert(pindex->nStatus & BLOCK_HAVE_DATA);
        if (pindex->IsAssumedValid()) {
            // Assumed-valid blocks should have some nTx value.
            assert(pindex->nTx > 0);
            // Assumed-valid blocks should connect to the main chain.
            assert((pindex->nStatus & BLOCK_VALID_MASK) >= BLOCK_VALID_TREE);
        } else {
            // Otherwise there should only be an nTx value if we have
            // actually seen a block's transactions.
            assert(((pindex->nStatus & BLOCK_VALID_MASK) >= BLOCK_VALID_TRANSACTIONS) == (pindex->nTx > 0)); // This is pruning-independent.
        }
        // All parents having had data (at some point) is equivalent to all parents being VALID_TRANSACTIONS, which is equivalent to HaveTxsDownloaded().
        assert((pindexFirstNeverProcessed == nullptr) == pindex->HaveTxsDownloaded());
        assert((pindexFirstNotTransactionsValid == nullptr) == pindex->HaveTxsDownloaded());
        assert(pindex->nHeight == nHeight); // nHeight must be consistent.
        assert(pindex->pprev == nullptr || pindex->nChainWork >= pindex->pprev->nChainWork); // For every block except the genesis block, the chainwork must be larger than the parent's.
        assert(nHeight < 2 || (pindex->pskip && (pindex->pskip->nHeight < nHeight))); // The pskip pointer must point back for all but the first 2 blocks.
        assert(pindexFirstNotTreeValid == nullptr); // All m_blockman.m_block_index entries must at least be TREE valid
        if ((pindex->nStatus & BLOCK_VALID_MASK) >= BLOCK_VALID_TREE) assert(pindexFirstNotTreeValid == nullptr); // TREE valid implies all parents are TREE valid
        if ((pindex->nStatus & BLOCK_VALID_MASK) >= BLOCK_VALID_CHAIN) assert(pindexFirstNotChainValid == nullptr); // CHAIN valid implies all parents are CHAIN valid
        if ((pindex->nStatus & BLOCK_VALID_MASK) >= BLOCK_VALID_SCRIPTS) assert(pindexFirstNotScriptsValid == nullptr); // SCRIPTS valid implies all parents are SCRIPTS valid
        if (pindexFirstInvalid == nullptr) {
            // Checks for not-invalid blocks.
            assert((pindex->nStatus & BLOCK_FAILED_MASK) == 0); // The failed mask cannot be set for blocks without invalid parents.
        }
        if (!CBlockIndexWorkComparator()(pindex, m_chain.Tip()) && pindexFirstNeverProcessed == nullptr) {
            if (pindexFirstInvalid == nullptr) {
                const bool is_active = this == &m_chainman.ActiveChainstate();

                // If this block sorts at least as good as the current tip and
                // is valid and we have all data for its parents, it must be in
                // setBlockIndexCandidates.  m_chain.Tip() must also be there
                // even if some data has been pruned.
                //
                // Don't perform this check for the background chainstate since
                // its setBlockIndexCandidates shouldn't have some entries (i.e. those past the
                // snapshot block) which do exist in the block index for the active chainstate.
                if (is_active && (pindexFirstMissing == nullptr || pindex == m_chain.Tip())) {
                    assert(setBlockIndexCandidates.count(pindex));
                }
                // If some parent is missing, then it could be that this block was in
                // setBlockIndexCandidates but had to be removed because of the missing data.
                // In this case it must be in m_blocks_unlinked -- see test below.
            }
        } else { // If this block sorts worse than the current tip or some ancestor's block has never been seen, it cannot be in setBlockIndexCandidates.
            assert(setBlockIndexCandidates.count(pindex) == 0);
        }
        // Check whether this block is in m_blocks_unlinked.
        std::pair<std::multimap<CBlockIndex*,CBlockIndex*>::iterator,std::multimap<CBlockIndex*,CBlockIndex*>::iterator> rangeUnlinked = m_blockman.m_blocks_unlinked.equal_range(pindex->pprev);
        bool foundInUnlinked = false;
        while (rangeUnlinked.first != rangeUnlinked.second) {
            assert(rangeUnlinked.first->first == pindex->pprev);
            if (rangeUnlinked.first->second == pindex) {
                foundInUnlinked = true;
                break;
            }
            rangeUnlinked.first++;
        }
        if (pindex->pprev && (pindex->nStatus & BLOCK_HAVE_DATA) && pindexFirstNeverProcessed != nullptr && pindexFirstInvalid == nullptr) {
            // If this block has block data available, some parent was never received, and has no invalid parents, it must be in m_blocks_unlinked.
            assert(foundInUnlinked);
        }
        if (!(pindex->nStatus & BLOCK_HAVE_DATA)) assert(!foundInUnlinked); // Can't be in m_blocks_unlinked if we don't HAVE_DATA
        if (pindexFirstMissing == nullptr) assert(!foundInUnlinked); // We aren't missing data for any parent -- cannot be in m_blocks_unlinked.
        if (pindex->pprev && (pindex->nStatus & BLOCK_HAVE_DATA) && pindexFirstNeverProcessed == nullptr && pindexFirstMissing != nullptr) {
            // We HAVE_DATA for this block, have received data for all parents at some point, but we're currently missing data for some parent.
            assert(fHavePruned); // We must have pruned.
            // This block may have entered m_blocks_unlinked if:
            //  - it has a descendant that at some point had more work than the
            //    tip, and
            //  - we tried switching to that descendant but were missing
            //    data for some intermediate block between m_chain and the
            //    tip.
            // So if this block is itself better than m_chain.Tip() and it wasn't in
            // setBlockIndexCandidates, then it must be in m_blocks_unlinked.
            if (!CBlockIndexWorkComparator()(pindex, m_chain.Tip()) && setBlockIndexCandidates.count(pindex) == 0) {
                if (pindexFirstInvalid == nullptr) {
                    assert(foundInUnlinked);
                }
            }
        }
        // assert(pindex->GetBlockHash() == pindex->GetBlockHeader().GetHash()); // Perhaps too slow
        // End: actual consistency checks.

        // Try descending into the first subnode.
        std::pair<std::multimap<CBlockIndex*,CBlockIndex*>::iterator,std::multimap<CBlockIndex*,CBlockIndex*>::iterator> range = forward.equal_range(pindex);
        if (range.first != range.second) {
            // A subnode was found.
            pindex = range.first->second;
            nHeight++;
            continue;
        }
        // This is a leaf node.
        // Move upwards until we reach a node of which we have not yet visited the last child.
        while (pindex) {
            // We are going to either move to a parent or a sibling of pindex.
            // If pindex was the first with a certain property, unset the corresponding variable.
            if (pindex == pindexFirstInvalid) pindexFirstInvalid = nullptr;
            if (pindex == pindexFirstMissing) pindexFirstMissing = nullptr;
            if (pindex == pindexFirstNeverProcessed) pindexFirstNeverProcessed = nullptr;
            if (pindex == pindexFirstNotTreeValid) pindexFirstNotTreeValid = nullptr;
            if (pindex == pindexFirstNotTransactionsValid) pindexFirstNotTransactionsValid = nullptr;
            if (pindex == pindexFirstNotChainValid) pindexFirstNotChainValid = nullptr;
            if (pindex == pindexFirstNotScriptsValid) pindexFirstNotScriptsValid = nullptr;
            // Find our parent.
            CBlockIndex* pindexPar = pindex->pprev;
            // Find which child we just visited.
            std::pair<std::multimap<CBlockIndex*,CBlockIndex*>::iterator,std::multimap<CBlockIndex*,CBlockIndex*>::iterator> rangePar = forward.equal_range(pindexPar);
            while (rangePar.first->second != pindex) {
                assert(rangePar.first != rangePar.second); // Our parent must have at least the node we're coming from as child.
                rangePar.first++;
            }
            // Proceed to the next one.
            rangePar.first++;
            if (rangePar.first != rangePar.second) {
                // Move to the sibling.
                pindex = rangePar.first->second;
                break;
            } else {
                // Move up further.
                pindex = pindexPar;
                nHeight--;
                continue;
            }
        }
    }

    // Check that we actually traversed the entire map.
    assert(nNodes == forward.size());
}

std::string CChainState::ToString()
{
    AssertLockHeld(::cs_main);
    CBlockIndex* tip = m_chain.Tip();
    return strprintf("Chainstate [%s] @ height %d (%s)",
                     m_from_snapshot_blockhash ? "snapshot" : "ibd",
                     tip ? tip->nHeight : -1, tip ? tip->GetBlockHash().ToString() : "null");
}

bool CChainState::ResizeCoinsCaches(size_t coinstip_size, size_t coinsdb_size)
{
    AssertLockHeld(::cs_main);
    if (coinstip_size == m_coinstip_cache_size_bytes &&
            coinsdb_size == m_coinsdb_cache_size_bytes) {
        // Cache sizes are unchanged, no need to continue.
        return true;
    }
    size_t old_coinstip_size = m_coinstip_cache_size_bytes;
    m_coinstip_cache_size_bytes = coinstip_size;
    m_coinsdb_cache_size_bytes = coinsdb_size;
    CoinsDB().ResizeCache(coinsdb_size);

    LogPrintf("[%s] resized coinsdb cache to %.1f MiB\n",
        this->ToString(), coinsdb_size * (1.0 / 1024 / 1024));
    LogPrintf("[%s] resized coinstip cache to %.1f MiB\n",
        this->ToString(), coinstip_size * (1.0 / 1024 / 1024));

    BlockValidationState state;
    bool ret;

    if (coinstip_size > old_coinstip_size) {
        // Likely no need to flush if cache sizes have grown.
        ret = FlushStateToDisk(state, FlushStateMode::IF_NEEDED);
    } else {
        // Otherwise, flush state to disk and deallocate the in-memory coins map.
        ret = FlushStateToDisk(state, FlushStateMode::ALWAYS);
        CoinsTip().ReallocateCache();
    }
    return ret;
}

static const uint64_t MEMPOOL_DUMP_VERSION = 1;

bool LoadMempool(CTxMemPool& pool, CChainState& active_chainstate, FopenFn mockable_fopen_function)
{
    int64_t nExpiryTimeout = gArgs.GetIntArg("-mempoolexpiry", DEFAULT_MEMPOOL_EXPIRY) * 60 * 60;
    FILE* filestr{mockable_fopen_function(gArgs.GetDataDirNet() / "mempool.dat", "rb")};
    CAutoFile file(filestr, SER_DISK, CLIENT_VERSION);
    if (file.IsNull()) {
        LogPrintf("Failed to open mempool file from disk. Continuing anyway.\n");
        return false;
    }

    int64_t count = 0;
    int64_t expired = 0;
    int64_t failed = 0;
    int64_t already_there = 0;
    int64_t unbroadcast = 0;
    int64_t nNow = GetTime();

    try {
        uint64_t version;
        file >> version;
        if (version != MEMPOOL_DUMP_VERSION) {
            return false;
        }
        uint64_t num;
        file >> num;
        while (num) {
            --num;
            CTransactionRef tx;
            int64_t nTime;
            int64_t nFeeDelta;
            file >> tx;
            file >> nTime;
            file >> nFeeDelta;

            CAmount amountdelta = nFeeDelta;
            if (amountdelta) {
                pool.PrioritiseTransaction(tx->GetHash(), amountdelta);
            }
            if (nTime > nNow - nExpiryTimeout) {
                LOCK(cs_main);
                const auto& accepted = AcceptToMemoryPool(active_chainstate, tx, nTime, /*bypass_limits=*/false, /*test_accept=*/false);
                if (accepted.m_result_type == MempoolAcceptResult::ResultType::VALID) {
                    ++count;
                } else {
                    // mempool may contain the transaction already, e.g. from
                    // wallet(s) having loaded it while we were processing
                    // mempool transactions; consider these as valid, instead of
                    // failed, but mark them as 'already there'
                    if (pool.exists(GenTxid::Txid(tx->GetHash()))) {
                        ++already_there;
                    } else {
                        ++failed;
                    }
                }
            } else {
                ++expired;
            }
            if (ShutdownRequested())
                return false;
        }
        std::map<uint256, CAmount> mapDeltas;
        file >> mapDeltas;

        for (const auto& i : mapDeltas) {
            pool.PrioritiseTransaction(i.first, i.second);
        }

        std::set<uint256> unbroadcast_txids;
        file >> unbroadcast_txids;
        unbroadcast = unbroadcast_txids.size();
        for (const auto& txid : unbroadcast_txids) {
            // Ensure transactions were accepted to mempool then add to
            // unbroadcast set.
            if (pool.get(txid) != nullptr) pool.AddUnbroadcastTx(txid);
        }
    } catch (const std::exception& e) {
        LogPrintf("Failed to deserialize mempool data on disk: %s. Continuing anyway.\n", e.what());
        return false;
    }

    LogPrintf("Imported mempool transactions from disk: %i succeeded, %i failed, %i expired, %i already there, %i waiting for initial broadcast\n", count, failed, expired, already_there, unbroadcast);
    return true;
}

bool DumpMempool(const CTxMemPool& pool, FopenFn mockable_fopen_function, bool skip_file_commit)
{
    int64_t start = GetTimeMicros();

    std::map<uint256, CAmount> mapDeltas;
    std::vector<TxMempoolInfo> vinfo;
    std::set<uint256> unbroadcast_txids;

    static Mutex dump_mutex;
    LOCK(dump_mutex);

    {
        LOCK(pool.cs);
        for (const auto &i : pool.mapDeltas) {
            mapDeltas[i.first] = i.second;
        }
        vinfo = pool.infoAll();
        unbroadcast_txids = pool.GetUnbroadcastTxs();
    }

    int64_t mid = GetTimeMicros();

    try {
        FILE* filestr{mockable_fopen_function(gArgs.GetDataDirNet() / "mempool.dat.new", "wb")};
        if (!filestr) {
            return false;
        }

        CAutoFile file(filestr, SER_DISK, CLIENT_VERSION);

        uint64_t version = MEMPOOL_DUMP_VERSION;
        file << version;

        file << (uint64_t)vinfo.size();
        for (const auto& i : vinfo) {
            file << *(i.tx);
            file << int64_t{count_seconds(i.m_time)};
            file << int64_t{i.nFeeDelta};
            mapDeltas.erase(i.tx->GetHash());
        }

        file << mapDeltas;

        LogPrintf("Writing %d unbroadcast transactions to disk.\n", unbroadcast_txids.size());
        file << unbroadcast_txids;

        if (!skip_file_commit && !FileCommit(file.Get()))
            throw std::runtime_error("FileCommit failed");
        file.fclose();
        if (!RenameOver(gArgs.GetDataDirNet() / "mempool.dat.new", gArgs.GetDataDirNet() / "mempool.dat")) {
            throw std::runtime_error("Rename failed");
        }
        int64_t last = GetTimeMicros();
        LogPrintf("Dumped mempool: %gs to copy, %gs to dump\n", (mid-start)*MICRO, (last-mid)*MICRO);
    } catch (const std::exception& e) {
        LogPrintf("Failed to dump mempool: %s. Continuing anyway.\n", e.what());
        return false;
    }
    return true;
}

//! Guess how far we are in the verification process at the given block index
//! require cs_main if pindex has not been validated yet (because nChainTx might be unset)
double GuessVerificationProgress(const ChainTxData& data, const CBlockIndex *pindex) {
    if (pindex == nullptr)
        return 0.0;

    int64_t nNow = time(nullptr);

    double fTxTotal;

    if (pindex->nChainTx <= data.nTxCount) {
        fTxTotal = data.nTxCount + (nNow - data.nTime) * data.dTxRate;
    } else {
        fTxTotal = pindex->nChainTx + (nNow - pindex->GetBlockTime()) * data.dTxRate;
    }

    return std::min<double>(pindex->nChainTx / fTxTotal, 1.0);
}

std::optional<uint256> ChainstateManager::SnapshotBlockhash() const
{
    LOCK(::cs_main);
    if (m_active_chainstate && m_active_chainstate->m_from_snapshot_blockhash) {
        // If a snapshot chainstate exists, it will always be our active.
        return m_active_chainstate->m_from_snapshot_blockhash;
    }
    return std::nullopt;
}

std::vector<CChainState*> ChainstateManager::GetAll()
{
    LOCK(::cs_main);
    std::vector<CChainState*> out;

    if (!IsSnapshotValidated() && m_ibd_chainstate) {
        out.push_back(m_ibd_chainstate.get());
    }

    if (m_snapshot_chainstate) {
        out.push_back(m_snapshot_chainstate.get());
    }

    return out;
}

CChainState& ChainstateManager::InitializeChainstate(
    CTxMemPool* mempool, const std::optional<uint256>& snapshot_blockhash)
{
    AssertLockHeld(::cs_main);
    bool is_snapshot = snapshot_blockhash.has_value();
    std::unique_ptr<CChainState>& to_modify =
        is_snapshot ? m_snapshot_chainstate : m_ibd_chainstate;

    if (to_modify) {
        throw std::logic_error("should not be overwriting a chainstate");
    }
    to_modify.reset(new CChainState(mempool, m_blockman, *this, snapshot_blockhash));

    // Snapshot chainstates and initial IBD chaintates always become active.
    if (is_snapshot || (!is_snapshot && !m_active_chainstate)) {
        LogPrintf("Switching active chainstate to %s\n", to_modify->ToString());
        m_active_chainstate = to_modify.get();
    } else {
        throw std::logic_error("unexpected chainstate activation");
    }

    return *to_modify;
}

const AssumeutxoData* ExpectedAssumeutxo(
    const int height, const CChainParams& chainparams)
{
    const MapAssumeutxo& valid_assumeutxos_map = chainparams.Assumeutxo();
    const auto assumeutxo_found = valid_assumeutxos_map.find(height);

    if (assumeutxo_found != valid_assumeutxos_map.end()) {
        return &assumeutxo_found->second;
    }
    return nullptr;
}

bool ChainstateManager::ActivateSnapshot(
        CAutoFile& coins_file,
        const SnapshotMetadata& metadata,
        bool in_memory)
{
    uint256 base_blockhash = metadata.m_base_blockhash;

    if (this->SnapshotBlockhash()) {
        LogPrintf("[snapshot] can't activate a snapshot-based chainstate more than once\n");
        return false;
    }

    int64_t current_coinsdb_cache_size{0};
    int64_t current_coinstip_cache_size{0};

    // Cache percentages to allocate to each chainstate.
    //
    // These particular percentages don't matter so much since they will only be
    // relevant during snapshot activation; caches are rebalanced at the conclusion of
    // this function. We want to give (essentially) all available cache capacity to the
    // snapshot to aid the bulk load later in this function.
    static constexpr double IBD_CACHE_PERC = 0.01;
    static constexpr double SNAPSHOT_CACHE_PERC = 0.99;

    {
        LOCK(::cs_main);
        // Resize the coins caches to ensure we're not exceeding memory limits.
        //
        // Allocate the majority of the cache to the incoming snapshot chainstate, since
        // (optimistically) getting to its tip will be the top priority. We'll need to call
        // `MaybeRebalanceCaches()` once we're done with this function to ensure
        // the right allocation (including the possibility that no snapshot was activated
        // and that we should restore the active chainstate caches to their original size).
        //
        current_coinsdb_cache_size = this->ActiveChainstate().m_coinsdb_cache_size_bytes;
        current_coinstip_cache_size = this->ActiveChainstate().m_coinstip_cache_size_bytes;

        // Temporarily resize the active coins cache to make room for the newly-created
        // snapshot chain.
        this->ActiveChainstate().ResizeCoinsCaches(
            static_cast<size_t>(current_coinstip_cache_size * IBD_CACHE_PERC),
            static_cast<size_t>(current_coinsdb_cache_size * IBD_CACHE_PERC));
    }

    auto snapshot_chainstate = WITH_LOCK(::cs_main,
        return std::make_unique<CChainState>(
            /* mempool */ nullptr, m_blockman, *this, base_blockhash));

    {
        LOCK(::cs_main);
        snapshot_chainstate->InitCoinsDB(
            static_cast<size_t>(current_coinsdb_cache_size * SNAPSHOT_CACHE_PERC),
            in_memory, false, "chainstate");
        snapshot_chainstate->InitCoinsCache(
            static_cast<size_t>(current_coinstip_cache_size * SNAPSHOT_CACHE_PERC));
    }

    const bool snapshot_ok = this->PopulateAndValidateSnapshot(
        *snapshot_chainstate, coins_file, metadata);

    if (!snapshot_ok) {
        WITH_LOCK(::cs_main, this->MaybeRebalanceCaches());
        return false;
    }

    {
        LOCK(::cs_main);
        assert(!m_snapshot_chainstate);
        m_snapshot_chainstate.swap(snapshot_chainstate);
        const bool chaintip_loaded = m_snapshot_chainstate->LoadChainTip();
        assert(chaintip_loaded);

        m_active_chainstate = m_snapshot_chainstate.get();

        LogPrintf("[snapshot] successfully activated snapshot %s\n", base_blockhash.ToString());
        LogPrintf("[snapshot] (%.2f MB)\n",
            m_snapshot_chainstate->CoinsTip().DynamicMemoryUsage() / (1000 * 1000));

        this->MaybeRebalanceCaches();
    }
    return true;
}

static void FlushSnapshotToDisk(CCoinsViewCache& coins_cache, bool snapshot_loaded)
{
    LOG_TIME_MILLIS_WITH_CATEGORY_MSG_ONCE(
        strprintf("%s (%.2f MB)",
                  snapshot_loaded ? "saving snapshot chainstate" : "flushing coins cache",
                  coins_cache.DynamicMemoryUsage() / (1000 * 1000)),
        BCLog::LogFlags::ALL);

    coins_cache.Flush();
}

bool ChainstateManager::PopulateAndValidateSnapshot(
    CChainState& snapshot_chainstate,
    CAutoFile& coins_file,
    const SnapshotMetadata& metadata)
{
    // It's okay to release cs_main before we're done using `coins_cache` because we know
    // that nothing else will be referencing the newly created snapshot_chainstate yet.
    CCoinsViewCache& coins_cache = *WITH_LOCK(::cs_main, return &snapshot_chainstate.CoinsTip());

    uint256 base_blockhash = metadata.m_base_blockhash;

    CBlockIndex* snapshot_start_block = WITH_LOCK(::cs_main, return m_blockman.LookupBlockIndex(base_blockhash));

    if (!snapshot_start_block) {
        // Needed for GetUTXOStats and ExpectedAssumeutxo to determine the height and to avoid a crash when base_blockhash.IsNull()
        LogPrintf("[snapshot] Did not find snapshot start blockheader %s\n",
                  base_blockhash.ToString());
        return false;
    }

    int base_height = snapshot_start_block->nHeight;
    auto maybe_au_data = ExpectedAssumeutxo(base_height, ::Params());

    if (!maybe_au_data) {
        LogPrintf("[snapshot] assumeutxo height in snapshot metadata not recognized " /* Continued */
                  "(%d) - refusing to load snapshot\n", base_height);
        return false;
    }

    const AssumeutxoData& au_data = *maybe_au_data;

    COutPoint outpoint;
    Coin coin;
    const uint64_t coins_count = metadata.m_coins_count;
    uint64_t coins_left = metadata.m_coins_count;

    LogPrintf("[snapshot] loading coins from snapshot %s\n", base_blockhash.ToString());
    int64_t coins_processed{0};

    while (coins_left > 0) {
        try {
            coins_file >> outpoint;
            coins_file >> coin;
        } catch (const std::ios_base::failure&) {
            LogPrintf("[snapshot] bad snapshot format or truncated snapshot after deserializing %d coins\n",
                      coins_count - coins_left);
            return false;
        }
        if (coin.nHeight > base_height ||
            outpoint.n >= std::numeric_limits<decltype(outpoint.n)>::max() // Avoid integer wrap-around in coinstats.cpp:ApplyHash
        ) {
            LogPrintf("[snapshot] bad snapshot data after deserializing %d coins\n",
                      coins_count - coins_left);
            return false;
        }

        coins_cache.EmplaceCoinInternalDANGER(std::move(outpoint), std::move(coin));

        --coins_left;
        ++coins_processed;

        if (coins_processed % 1000000 == 0) {
            LogPrintf("[snapshot] %d coins loaded (%.2f%%, %.2f MB)\n",
                coins_processed,
                static_cast<float>(coins_processed) * 100 / static_cast<float>(coins_count),
                coins_cache.DynamicMemoryUsage() / (1000 * 1000));
        }

        // Batch write and flush (if we need to) every so often.
        //
        // If our average Coin size is roughly 41 bytes, checking every 120,000 coins
        // means <5MB of memory imprecision.
        if (coins_processed % 120000 == 0) {
            if (ShutdownRequested()) {
                return false;
            }

            const auto snapshot_cache_state = WITH_LOCK(::cs_main,
                return snapshot_chainstate.GetCoinsCacheSizeState());

            if (snapshot_cache_state >= CoinsCacheSizeState::CRITICAL) {
                // This is a hack - we don't know what the actual best block is, but that
                // doesn't matter for the purposes of flushing the cache here. We'll set this
                // to its correct value (`base_blockhash`) below after the coins are loaded.
                coins_cache.SetBestBlock(GetRandHash());

                // No need to acquire cs_main since this chainstate isn't being used yet.
                FlushSnapshotToDisk(coins_cache, /*snapshot_loaded=*/false);
            }
        }
    }

    // Important that we set this. This and the coins_cache accesses above are
    // sort of a layer violation, but either we reach into the innards of
    // CCoinsViewCache here or we have to invert some of the CChainState to
    // embed them in a snapshot-activation-specific CCoinsViewCache bulk load
    // method.
    coins_cache.SetBestBlock(base_blockhash);

    bool out_of_coins{false};
    try {
        coins_file >> outpoint;
    } catch (const std::ios_base::failure&) {
        // We expect an exception since we should be out of coins.
        out_of_coins = true;
    }
    if (!out_of_coins) {
        LogPrintf("[snapshot] bad snapshot - coins left over after deserializing %d coins\n",
            coins_count);
        return false;
    }

    LogPrintf("[snapshot] loaded %d (%.2f MB) coins from snapshot %s\n",
        coins_count,
        coins_cache.DynamicMemoryUsage() / (1000 * 1000),
        base_blockhash.ToString());

    // No need to acquire cs_main since this chainstate isn't being used yet.
    FlushSnapshotToDisk(coins_cache, /*snapshot_loaded=*/true);

    assert(coins_cache.GetBestBlock() == base_blockhash);

    CCoinsStats stats{CoinStatsHashType::HASH_SERIALIZED};
    auto breakpoint_fnc = [] { /* TODO insert breakpoint here? */ };

    // As above, okay to immediately release cs_main here since no other context knows
    // about the snapshot_chainstate.
    CCoinsViewDB* snapshot_coinsdb = WITH_LOCK(::cs_main, return &snapshot_chainstate.CoinsDB());

    if (!GetUTXOStats(snapshot_coinsdb, m_blockman, stats, breakpoint_fnc)) {
        LogPrintf("[snapshot] failed to generate coins stats\n");
        return false;
    }

    // Assert that the deserialized chainstate contents match the expected assumeutxo value.
    if (AssumeutxoHash{stats.hashSerialized} != au_data.hash_serialized) {
        LogPrintf("[snapshot] bad snapshot content hash: expected %s, got %s\n",
            au_data.hash_serialized.ToString(), stats.hashSerialized.ToString());
        return false;
    }

    snapshot_chainstate.m_chain.SetTip(snapshot_start_block);

    // The remainder of this function requires modifying data protected by cs_main.
    LOCK(::cs_main);

    // Fake various pieces of CBlockIndex state:
    CBlockIndex* index = nullptr;

    // Don't make any modifications to the genesis block.
    // This is especially important because we don't want to erroneously
    // apply BLOCK_ASSUMED_VALID to genesis, which would happen if we didn't skip
    // it here (since it apparently isn't BLOCK_VALID_SCRIPTS).
    constexpr int AFTER_GENESIS_START{1};

    for (int i = AFTER_GENESIS_START; i <= snapshot_chainstate.m_chain.Height(); ++i) {
        index = snapshot_chainstate.m_chain[i];

        // Fake nTx so that LoadBlockIndex() loads assumed-valid CBlockIndex
        // entries (among other things)
        if (!index->nTx) {
            index->nTx = 1;
        }
        // Fake nChainTx so that GuessVerificationProgress reports accurately
        index->nChainTx = index->pprev->nChainTx + index->nTx;

        // Mark unvalidated block index entries beneath the snapshot base block as assumed-valid.
        if (!index->IsValid(BLOCK_VALID_SCRIPTS)) {
            // This flag will be removed once the block is fully validated by a
            // background chainstate.
            index->nStatus |= BLOCK_ASSUMED_VALID;
        }

        // Fake BLOCK_OPT_WITNESS so that CChainState::NeedsRedownload()
        // won't ask to rewind the entire assumed-valid chain on startup.
        if (DeploymentActiveAt(*index, ::Params().GetConsensus(), Consensus::DEPLOYMENT_SEGWIT)) {
            index->nStatus |= BLOCK_OPT_WITNESS;
        }

        m_blockman.m_dirty_blockindex.insert(index);
        // Changes to the block index will be flushed to disk after this call
        // returns in `ActivateSnapshot()`, when `MaybeRebalanceCaches()` is
        // called, since we've added a snapshot chainstate and therefore will
        // have to downsize the IBD chainstate, which will result in a call to
        // `FlushStateToDisk(ALWAYS)`.
    }

    assert(index);
    index->nChainTx = au_data.nChainTx;
    snapshot_chainstate.setBlockIndexCandidates.insert(snapshot_start_block);

    LogPrintf("[snapshot] validated snapshot (%.2f MB)\n",
        coins_cache.DynamicMemoryUsage() / (1000 * 1000));
    return true;
}

CChainState& ChainstateManager::ActiveChainstate() const
{
    LOCK(::cs_main);
    assert(m_active_chainstate);
    return *m_active_chainstate;
}

bool ChainstateManager::IsSnapshotActive() const
{
    LOCK(::cs_main);
    return m_snapshot_chainstate && m_active_chainstate == m_snapshot_chainstate.get();
}

void ChainstateManager::Unload()
{
    AssertLockHeld(::cs_main);
    for (CChainState* chainstate : this->GetAll()) {
        chainstate->m_chain.SetTip(nullptr);
        chainstate->UnloadBlockIndex();
    }

    m_failed_blocks.clear();
    m_blockman.Unload();
    m_best_invalid = nullptr;
}

void ChainstateManager::MaybeRebalanceCaches()
{
    AssertLockHeld(::cs_main);
    if (m_ibd_chainstate && !m_snapshot_chainstate) {
        LogPrintf("[snapshot] allocating all cache to the IBD chainstate\n");
        // Allocate everything to the IBD chainstate.
        m_ibd_chainstate->ResizeCoinsCaches(m_total_coinstip_cache, m_total_coinsdb_cache);
    }
    else if (m_snapshot_chainstate && !m_ibd_chainstate) {
        LogPrintf("[snapshot] allocating all cache to the snapshot chainstate\n");
        // Allocate everything to the snapshot chainstate.
        m_snapshot_chainstate->ResizeCoinsCaches(m_total_coinstip_cache, m_total_coinsdb_cache);
    }
    else if (m_ibd_chainstate && m_snapshot_chainstate) {
        // If both chainstates exist, determine who needs more cache based on IBD status.
        //
        // Note: shrink caches first so that we don't inadvertently overwhelm available memory.
        if (m_snapshot_chainstate->IsInitialBlockDownload()) {
            m_ibd_chainstate->ResizeCoinsCaches(
                m_total_coinstip_cache * 0.05, m_total_coinsdb_cache * 0.05);
            m_snapshot_chainstate->ResizeCoinsCaches(
                m_total_coinstip_cache * 0.95, m_total_coinsdb_cache * 0.95);
        } else {
            m_snapshot_chainstate->ResizeCoinsCaches(
                m_total_coinstip_cache * 0.05, m_total_coinsdb_cache * 0.05);
            m_ibd_chainstate->ResizeCoinsCaches(
                m_total_coinstip_cache * 0.95, m_total_coinsdb_cache * 0.95);
        }
    }
}<|MERGE_RESOLUTION|>--- conflicted
+++ resolved
@@ -1900,25 +1900,19 @@
 
 static unsigned int GetBlockScriptFlags(const CBlockIndex& block_index, const Consensus::Params& consensusparams)
 {
-<<<<<<< HEAD
-    unsigned int flags = SCRIPT_VERIFY_NONE;
-
-    if (DeploymentActiveAt(*pindex, consensusparams, Consensus::DEPLOYMENT_P2SH)) {
-        flags |= SCRIPT_VERIFY_P2SH;
-=======
-    // BIP16 didn't become active until Apr 1 2012 (on mainnet, and
-    // retroactively applied to testnet)
-    // However, only one historical block violated the P2SH rules (on both
-    // mainnet and testnet).
-    // Similarly, only one historical block violated the TAPROOT rules on
-    // mainnet.
-    // For simplicity, always leave P2SH+WITNESS+TAPROOT on except for the two
-    // violating blocks.
-    uint32_t flags{SCRIPT_VERIFY_P2SH | SCRIPT_VERIFY_WITNESS | SCRIPT_VERIFY_TAPROOT};
+    uint32_t flags{SCRIPT_VERIFY_NONE};
+
+    /* We allow overriding flags with exceptions, in case a few historical
+       blocks violate a softfork that got activated later, and which we want
+       to otherwise enforce unconditionally.  For now, there are no
+       flags enforced unconditionally, though.  */
     const auto it{consensusparams.script_flag_exceptions.find(*Assert(block_index.phashBlock))};
     if (it != consensusparams.script_flag_exceptions.end()) {
         flags = it->second;
->>>>>>> 2f0f056e
+    }
+
+    if (DeploymentActiveAt(block_index, consensusparams, Consensus::DEPLOYMENT_P2SH)) {
+        flags |= SCRIPT_VERIFY_P2SH;
     }
 
     // Enforce the DERSIG (BIP66) rule
@@ -1934,6 +1928,11 @@
     // Enforce CHECKSEQUENCEVERIFY (BIP112)
     if (DeploymentActiveAt(block_index, consensusparams, Consensus::DEPLOYMENT_CSV)) {
         flags |= SCRIPT_VERIFY_CHECKSEQUENCEVERIFY;
+    }
+
+    // Enforce Taproot (BIP340-BIP342)
+    if (DeploymentActiveAt(block_index, consensusparams, Consensus::DEPLOYMENT_TAPROOT)) {
+        flags |= SCRIPT_VERIFY_TAPROOT;
     }
 
     // Enforce BIP147 NULLDUMMY (activated simultaneously with segwit)

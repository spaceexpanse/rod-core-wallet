// Copyright (c) 2009-2010 Satoshi Nakamoto
// Copyright (c) 2009-2021 The Bitcoin Core developers
// Distributed under the MIT software license, see the accompanying
// file COPYING or http://www.opensource.org/licenses/mit-license.php.

#include <validation.h>

#include <kernel/coinstats.h>
#include <kernel/mempool_persist.h>

#include <arith_uint256.h>
#include <auxpow.h>
#include <chain.h>
#include <chainparams.h>
#include <checkqueue.h>
#include <consensus/amount.h>
#include <consensus/consensus.h>
#include <consensus/merkle.h>
#include <consensus/tx_check.h>
#include <consensus/tx_verify.h>
#include <consensus/validation.h>
#include <cuckoocache.h>
#include <flatfile.h>
#include <fs.h>
#include <hash.h>
#include <kernel/mempool_entry.h>
#include <logging.h>
#include <logging/timer.h>
#include <names/main.h>
#include <names/mempool.h>
#include <node/blockstorage.h>
#include <node/interface_ui.h>
#include <node/utxo_snapshot.h>
#include <policy/policy.h>
#include <policy/rbf.h>
#include <policy/settings.h>
#include <pow.h>
#include <primitives/block.h>
#include <primitives/transaction.h>
#include <random.h>
#include <reverse_iterator.h>
#include <script/script.h>
#include <script/sigcache.h>
#include <shutdown.h>
#include <signet.h>
#include <tinyformat.h>
#include <txdb.h>
#include <txmempool.h>
#include <uint256.h>
#include <undo.h>
#include <util/check.h> // For NDEBUG compile time check
#include <util/hasher.h>
#include <util/moneystr.h>
#include <util/rbf.h>
#include <util/strencodings.h>
#include <util/system.h>
#include <util/time.h>
#include <util/trace.h>
#include <util/translation.h>
#include <validationinterface.h>
#include <warnings.h>

#include <algorithm>
#include <cassert>
#include <chrono>
#include <deque>
#include <numeric>
#include <optional>
#include <string>

using kernel::CCoinsStats;
using kernel::CoinStatsHashType;
using kernel::ComputeUTXOStats;
using kernel::LoadMempool;

using fsbridge::FopenFn;
using node::BlockManager;
using node::BlockMap;
using node::CBlockIndexHeightOnlyComparator;
using node::CBlockIndexWorkComparator;
using node::fImporting;
using node::fPruneMode;
using node::fReindex;
using node::ReadBlockFromDisk;
using node::SnapshotMetadata;
using node::UndoReadFromDisk;
using node::UnlinkPrunedFiles;

/** Maximum kilobytes for transactions to store for processing during reorg */
static const unsigned int MAX_DISCONNECTED_TX_POOL_SIZE = 20000;
/** Time to wait between writing blocks/block index to disk. */
static constexpr std::chrono::hours DATABASE_WRITE_INTERVAL{1};
/** Time to wait between flushing chainstate to disk. */
static constexpr std::chrono::hours DATABASE_FLUSH_INTERVAL{24};
/** Maximum age of our tip for us to be considered current for fee estimation */
static constexpr std::chrono::hours MAX_FEE_ESTIMATION_TIP_AGE{3};
const std::vector<std::string> CHECKLEVEL_DOC {
    "level 0 reads the blocks from disk",
    "level 1 verifies block validity",
    "level 2 verifies undo data",
    "level 3 checks disconnection of tip blocks",
    "level 4 tries to reconnect the blocks",
    "each level includes the checks of the previous levels",
};
/** The number of blocks to keep below the deepest prune lock.
 *  There is nothing special about this number. It is higher than what we
 *  expect to see in regular mainnet reorgs, but not so high that it would
 *  noticeably interfere with the pruning mechanism.
 * */
static constexpr int PRUNE_LOCK_BUFFER{10};

/**
 * Mutex to guard access to validation specific variables, such as reading
 * or changing the chainstate.
 *
 * This may also need to be locked when updating the transaction pool, e.g. on
 * AcceptToMemoryPool. See CTxMemPool::cs comment for details.
 *
 * The transaction pool has a separate lock to allow reading from it and the
 * chainstate at the same time.
 */
RecursiveMutex cs_main;

GlobalMutex g_best_block_mutex;
std::condition_variable g_best_block_cv;
uint256 g_best_block;

const CBlockIndex* Chainstate::FindForkInGlobalIndex(const CBlockLocator& locator) const
{
    AssertLockHeld(cs_main);

    // Find the latest block common to locator and chain - we expect that
    // locator.vHave is sorted descending by height.
    for (const uint256& hash : locator.vHave) {
        const CBlockIndex* pindex{m_blockman.LookupBlockIndex(hash)};
        if (pindex) {
            if (m_chain.Contains(pindex)) {
                return pindex;
            }
            if (pindex->GetAncestor(m_chain.Height()) == m_chain.Tip()) {
                return m_chain.Tip();
            }
        }
    }
    return m_chain.Genesis();
}

bool CheckInputScripts(const CTransaction& tx, TxValidationState& state,
                       const CCoinsViewCache& inputs, unsigned int flags, bool cacheSigStore,
                       bool cacheFullScriptStore, PrecomputedTransactionData& txdata,
                       std::vector<CScriptCheck>* pvChecks = nullptr)
                       EXCLUSIVE_LOCKS_REQUIRED(cs_main);

bool CheckFinalTxAtTip(const CBlockIndex& active_chain_tip, const CTransaction& tx)
{
    AssertLockHeld(cs_main);

    // CheckFinalTxAtTip() uses active_chain_tip.Height()+1 to evaluate
    // nLockTime because when IsFinalTx() is called within
    // AcceptBlock(), the height of the block *being*
    // evaluated is what is used. Thus if we want to know if a
    // transaction can be part of the *next* block, we need to call
    // IsFinalTx() with one more than active_chain_tip.Height().
    const int nBlockHeight = active_chain_tip.nHeight + 1;

    // BIP113 requires that time-locked transactions have nLockTime set to
    // less than the median time of the previous block they're contained in.
    // When the next block is created its previous block will be the current
    // chain tip, so we use that to calculate the median time passed to
    // IsFinalTx().
    const int64_t nBlockTime{active_chain_tip.GetMedianTimePast()};

    return IsFinalTx(tx, nBlockHeight, nBlockTime);
}

bool CheckSequenceLocksAtTip(CBlockIndex* tip,
                        const CCoinsView& coins_view,
                        const CTransaction& tx,
                        LockPoints* lp,
                        bool useExistingLockPoints)
{
    assert(tip != nullptr);

    CBlockIndex index;
    index.pprev = tip;
    // CheckSequenceLocksAtTip() uses active_chainstate.m_chain.Height()+1 to evaluate
    // height based locks because when SequenceLocks() is called within
    // ConnectBlock(), the height of the block *being*
    // evaluated is what is used.
    // Thus if we want to know if a transaction can be part of the
    // *next* block, we need to use one more than active_chainstate.m_chain.Height()
    index.nHeight = tip->nHeight + 1;

    std::pair<int, int64_t> lockPair;
    if (useExistingLockPoints) {
        assert(lp);
        lockPair.first = lp->height;
        lockPair.second = lp->time;
    }
    else {
        std::vector<int> prevheights;
        prevheights.resize(tx.vin.size());
        for (size_t txinIndex = 0; txinIndex < tx.vin.size(); txinIndex++) {
            const CTxIn& txin = tx.vin[txinIndex];
            Coin coin;
            if (!coins_view.GetCoin(txin.prevout, coin)) {
                return error("%s: Missing input", __func__);
            }
            if (coin.nHeight == MEMPOOL_HEIGHT) {
                // Assume all mempool transaction confirm in the next block
                prevheights[txinIndex] = tip->nHeight + 1;
            } else {
                prevheights[txinIndex] = coin.nHeight;
            }
        }
        lockPair = CalculateSequenceLocks(tx, STANDARD_LOCKTIME_VERIFY_FLAGS, prevheights, index);
        if (lp) {
            lp->height = lockPair.first;
            lp->time = lockPair.second;
            // Also store the hash of the block with the highest height of
            // all the blocks which have sequence locked prevouts.
            // This hash needs to still be on the chain
            // for these LockPoint calculations to be valid
            // Note: It is impossible to correctly calculate a maxInputBlock
            // if any of the sequence locked inputs depend on unconfirmed txs,
            // except in the special case where the relative lock time/height
            // is 0, which is equivalent to no sequence lock. Since we assume
            // input height of tip+1 for mempool txs and test the resulting
            // lockPair from CalculateSequenceLocks against tip+1.  We know
            // EvaluateSequenceLocks will fail if there was a non-zero sequence
            // lock on a mempool input, so we can use the return value of
            // CheckSequenceLocksAtTip to indicate the LockPoints validity
            int maxInputHeight = 0;
            for (const int height : prevheights) {
                // Can ignore mempool inputs since we'll fail if they had non-zero locks
                if (height != tip->nHeight+1) {
                    maxInputHeight = std::max(maxInputHeight, height);
                }
            }
            // tip->GetAncestor(maxInputHeight) should never return a nullptr
            // because maxInputHeight is always less than the tip height.
            // It would, however, be a bad bug to continue execution, since a
            // LockPoints object with the maxInputBlock member set to nullptr
            // signifies no relative lock time.
            lp->maxInputBlock = Assert(tip->GetAncestor(maxInputHeight));
        }
    }
    return EvaluateSequenceLocks(index, lockPair);
}

// Returns the script flags which should be checked for a given block
static unsigned int GetBlockScriptFlags(const CBlockIndex& block_index, const ChainstateManager& chainman);

static void LimitMempoolSize(CTxMemPool& pool, CCoinsViewCache& coins_cache)
    EXCLUSIVE_LOCKS_REQUIRED(::cs_main, pool.cs)
{
    AssertLockHeld(::cs_main);
    AssertLockHeld(pool.cs);
    int expired = pool.Expire(GetTime<std::chrono::seconds>() - pool.m_expiry);
    if (expired != 0) {
        LogPrint(BCLog::MEMPOOL, "Expired %i transactions from the memory pool\n", expired);
    }

    std::vector<COutPoint> vNoSpendsRemaining;
    pool.TrimToSize(pool.m_max_size_bytes, &vNoSpendsRemaining);
    for (const COutPoint& removed : vNoSpendsRemaining)
        coins_cache.Uncache(removed);
}

static bool IsCurrentForFeeEstimation(Chainstate& active_chainstate) EXCLUSIVE_LOCKS_REQUIRED(cs_main)
{
    AssertLockHeld(cs_main);
    if (active_chainstate.IsInitialBlockDownload())
        return false;
    if (active_chainstate.m_chain.Tip()->GetBlockTime() < count_seconds(GetTime<std::chrono::seconds>() - MAX_FEE_ESTIMATION_TIP_AGE))
        return false;
    if (active_chainstate.m_chain.Height() < active_chainstate.m_chainman.m_best_header->nHeight - 1) {
        return false;
    }
    return true;
}

void Chainstate::MaybeUpdateMempoolForReorg(
    DisconnectedBlockTransactions& disconnectpool,
    bool fAddToMempool)
{
    if (!m_mempool) return;

    AssertLockHeld(cs_main);
    AssertLockHeld(m_mempool->cs);
    std::vector<uint256> vHashUpdate;
    // disconnectpool's insertion_order index sorts the entries from
    // oldest to newest, but the oldest entry will be the last tx from the
    // latest mined block that was disconnected.
    // Iterate disconnectpool in reverse, so that we add transactions
    // back to the mempool starting with the earliest transaction that had
    // been previously seen in a block.
    auto it = disconnectpool.queuedTx.get<insertion_order>().rbegin();
    while (it != disconnectpool.queuedTx.get<insertion_order>().rend()) {
        // ignore validation errors in resurrected transactions
        if (!fAddToMempool || (*it)->IsCoinBase() ||
            AcceptToMemoryPool(*this, *it, GetTime(),
                /*bypass_limits=*/true, /*test_accept=*/false).m_result_type !=
                    MempoolAcceptResult::ResultType::VALID) {
            // If the transaction doesn't make it in to the mempool, remove any
            // transactions that depend on it (which would now be orphans).
            m_mempool->removeRecursive(**it, MemPoolRemovalReason::REORG);
        } else if (m_mempool->exists(GenTxid::Txid((*it)->GetHash()))) {
            vHashUpdate.push_back((*it)->GetHash());
        }
        ++it;
    }
    disconnectpool.queuedTx.clear();
    // AcceptToMemoryPool/addUnchecked all assume that new mempool entries have
    // no in-mempool children, which is generally not true when adding
    // previously-confirmed transactions back to the mempool.
    // UpdateTransactionsFromBlock finds descendants of any transactions in
    // the disconnectpool that were added back and cleans up the mempool state.
    m_mempool->UpdateTransactionsFromBlock(vHashUpdate);

    // Predicate to use for filtering transactions in removeForReorg.
    // Checks whether the transaction is still final and, if it spends a coinbase output, mature.
    // Also updates valid entries' cached LockPoints if needed.
    // If false, the tx is still valid and its lockpoints are updated.
    // If true, the tx would be invalid in the next block; remove this entry and all of its descendants.
    const auto filter_final_and_mature = [this](CTxMemPool::txiter it)
        EXCLUSIVE_LOCKS_REQUIRED(m_mempool->cs, ::cs_main) {
        AssertLockHeld(m_mempool->cs);
        AssertLockHeld(::cs_main);
        const CTransaction& tx = it->GetTx();

        // The transaction must be final.
        if (!CheckFinalTxAtTip(*Assert(m_chain.Tip()), tx)) return true;
        LockPoints lp = it->GetLockPoints();
        const bool validLP{TestLockPointValidity(m_chain, lp)};
        CCoinsViewMemPool view_mempool(&CoinsTip(), *m_mempool);
        // CheckSequenceLocksAtTip checks if the transaction will be final in the next block to be
        // created on top of the new chain. We use useExistingLockPoints=false so that, instead of
        // using the information in lp (which might now refer to a block that no longer exists in
        // the chain), it will update lp to contain LockPoints relevant to the new chain.
        if (!CheckSequenceLocksAtTip(m_chain.Tip(), view_mempool, tx, &lp, validLP)) {
            // If CheckSequenceLocksAtTip fails, remove the tx and don't depend on the LockPoints.
            return true;
        } else if (!validLP) {
            // If CheckSequenceLocksAtTip succeeded, it also updated the LockPoints.
            // Now update the mempool entry lockpoints as well.
            m_mempool->mapTx.modify(it, [&lp](CTxMemPoolEntry& e) { e.UpdateLockPoints(lp); });
        }

        // If the transaction spends any coinbase outputs, it must be mature.
        if (it->GetSpendsCoinbase()) {
            for (const CTxIn& txin : tx.vin) {
                auto it2 = m_mempool->mapTx.find(txin.prevout.hash);
                if (it2 != m_mempool->mapTx.end())
                    continue;
                const Coin& coin{CoinsTip().AccessCoin(txin.prevout)};
                assert(!coin.IsSpent());
                const auto mempool_spend_height{m_chain.Tip()->nHeight + 1};
                if (coin.IsCoinBase() && mempool_spend_height - coin.nHeight < COINBASE_MATURITY) {
                    return true;
                }
            }
        }
        // Transaction is still valid and cached LockPoints are updated.
        return false;
    };

    // We also need to remove any now-immature transactions
    m_mempool->removeForReorg(m_chain, filter_final_and_mature);
    // Re-limit mempool size, in case we added any transactions
    LimitMempoolSize(*m_mempool, this->CoinsTip());
}

/**
* Checks to avoid mempool polluting consensus critical paths since cached
* signature and script validity results will be reused if we validate this
* transaction again during block validation.
* */
static bool CheckInputsFromMempoolAndCache(const CTransaction& tx, TxValidationState& state,
                const CCoinsViewCache& view, const CTxMemPool& pool,
                unsigned int flags, PrecomputedTransactionData& txdata, CCoinsViewCache& coins_tip)
                EXCLUSIVE_LOCKS_REQUIRED(cs_main, pool.cs)
{
    AssertLockHeld(cs_main);
    AssertLockHeld(pool.cs);

    assert(!tx.IsCoinBase());
    for (const CTxIn& txin : tx.vin) {
        const Coin& coin = view.AccessCoin(txin.prevout);

        // This coin was checked in PreChecks and MemPoolAccept
        // has been holding cs_main since then.
        Assume(!coin.IsSpent());
        if (coin.IsSpent()) return false;

        // If the Coin is available, there are 2 possibilities:
        // it is available in our current ChainstateActive UTXO set,
        // or it's a UTXO provided by a transaction in our mempool.
        // Ensure the scriptPubKeys in Coins from CoinsView are correct.
        const CTransactionRef& txFrom = pool.get(txin.prevout.hash);
        if (txFrom) {
            assert(txFrom->GetHash() == txin.prevout.hash);
            assert(txFrom->vout.size() > txin.prevout.n);
            assert(txFrom->vout[txin.prevout.n] == coin.out);
        } else {
            const Coin& coinFromUTXOSet = coins_tip.AccessCoin(txin.prevout);
            assert(!coinFromUTXOSet.IsSpent());
            assert(coinFromUTXOSet.out == coin.out);
        }
    }

    // Call CheckInputScripts() to cache signature and script validity against current tip consensus rules.
    return CheckInputScripts(tx, state, view, flags, /* cacheSigStore= */ true, /* cacheFullScriptStore= */ true, txdata);
}

namespace {

class MemPoolAccept
{
public:
    explicit MemPoolAccept(CTxMemPool& mempool, Chainstate& active_chainstate) :
        m_pool(mempool),
        m_view(&m_dummy),
        m_viewmempool(&active_chainstate.CoinsTip(), m_pool),
        m_active_chainstate(active_chainstate),
        m_limits{m_pool.m_limits}
    {
    }

    // We put the arguments we're handed into a struct, so we can pass them
    // around easier.
    struct ATMPArgs {
        const CChainParams& m_chainparams;
        const int64_t m_accept_time;
        const bool m_bypass_limits;
        /*
         * Return any outpoints which were not previously present in the coins
         * cache, but were added as a result of validating the tx for mempool
         * acceptance. This allows the caller to optionally remove the cache
         * additions if the associated transaction ends up being rejected by
         * the mempool.
         */
        std::vector<COutPoint>& m_coins_to_uncache;
        const bool m_test_accept;
        /** Whether we allow transactions to replace mempool transactions by BIP125 rules. If false,
         * any transaction spending the same inputs as a transaction in the mempool is considered
         * a conflict. */
        const bool m_allow_replacement;
        /** When true, the mempool will not be trimmed when individual transactions are submitted in
         * Finalize(). Instead, limits should be enforced at the end to ensure the package is not
         * partially submitted.
         */
        const bool m_package_submission;
        /** When true, use package feerates instead of individual transaction feerates for fee-based
         * policies such as mempool min fee and min relay fee.
         */
        const bool m_package_feerates;

        /** Parameters for single transaction mempool validation. */
        static ATMPArgs SingleAccept(const CChainParams& chainparams, int64_t accept_time,
                                     bool bypass_limits, std::vector<COutPoint>& coins_to_uncache,
                                     bool test_accept) {
            return ATMPArgs{/* m_chainparams */ chainparams,
                            /* m_accept_time */ accept_time,
                            /* m_bypass_limits */ bypass_limits,
                            /* m_coins_to_uncache */ coins_to_uncache,
                            /* m_test_accept */ test_accept,
                            /* m_allow_replacement */ true,
                            /* m_package_submission */ false,
                            /* m_package_feerates */ false,
            };
        }

        /** Parameters for test package mempool validation through testmempoolaccept. */
        static ATMPArgs PackageTestAccept(const CChainParams& chainparams, int64_t accept_time,
                                          std::vector<COutPoint>& coins_to_uncache) {
            return ATMPArgs{/* m_chainparams */ chainparams,
                            /* m_accept_time */ accept_time,
                            /* m_bypass_limits */ false,
                            /* m_coins_to_uncache */ coins_to_uncache,
                            /* m_test_accept */ true,
                            /* m_allow_replacement */ false,
                            /* m_package_submission */ false, // not submitting to mempool
                            /* m_package_feerates */ false,
            };
        }

        /** Parameters for child-with-unconfirmed-parents package validation. */
        static ATMPArgs PackageChildWithParents(const CChainParams& chainparams, int64_t accept_time,
                                                std::vector<COutPoint>& coins_to_uncache) {
            return ATMPArgs{/* m_chainparams */ chainparams,
                            /* m_accept_time */ accept_time,
                            /* m_bypass_limits */ false,
                            /* m_coins_to_uncache */ coins_to_uncache,
                            /* m_test_accept */ false,
                            /* m_allow_replacement */ false,
                            /* m_package_submission */ true,
                            /* m_package_feerates */ true,
            };
        }

        /** Parameters for a single transaction within a package. */
        static ATMPArgs SingleInPackageAccept(const ATMPArgs& package_args) {
            return ATMPArgs{/* m_chainparams */ package_args.m_chainparams,
                            /* m_accept_time */ package_args.m_accept_time,
                            /* m_bypass_limits */ false,
                            /* m_coins_to_uncache */ package_args.m_coins_to_uncache,
                            /* m_test_accept */ package_args.m_test_accept,
                            /* m_allow_replacement */ true,
                            /* m_package_submission */ false,
                            /* m_package_feerates */ false, // only 1 transaction
            };
        }

    private:
        // Private ctor to avoid exposing details to clients and allowing the possibility of
        // mixing up the order of the arguments. Use static functions above instead.
        ATMPArgs(const CChainParams& chainparams,
                 int64_t accept_time,
                 bool bypass_limits,
                 std::vector<COutPoint>& coins_to_uncache,
                 bool test_accept,
                 bool allow_replacement,
                 bool package_submission,
                 bool package_feerates)
            : m_chainparams{chainparams},
              m_accept_time{accept_time},
              m_bypass_limits{bypass_limits},
              m_coins_to_uncache{coins_to_uncache},
              m_test_accept{test_accept},
              m_allow_replacement{allow_replacement},
              m_package_submission{package_submission},
              m_package_feerates{package_feerates}
        {
        }
    };

    // Single transaction acceptance
    MempoolAcceptResult AcceptSingleTransaction(const CTransactionRef& ptx, ATMPArgs& args) EXCLUSIVE_LOCKS_REQUIRED(cs_main);

    /**
    * Multiple transaction acceptance. Transactions may or may not be interdependent, but must not
    * conflict with each other, and the transactions cannot already be in the mempool. Parents must
    * come before children if any dependencies exist.
    */
    PackageMempoolAcceptResult AcceptMultipleTransactions(const std::vector<CTransactionRef>& txns, ATMPArgs& args) EXCLUSIVE_LOCKS_REQUIRED(cs_main);

    /**
     * Package (more specific than just multiple transactions) acceptance. Package must be a child
     * with all of its unconfirmed parents, and topologically sorted.
     */
    PackageMempoolAcceptResult AcceptPackage(const Package& package, ATMPArgs& args) EXCLUSIVE_LOCKS_REQUIRED(cs_main);

private:
    // All the intermediate state that gets passed between the various levels
    // of checking a given transaction.
    struct Workspace {
        explicit Workspace(const CTransactionRef& ptx) : m_ptx(ptx), m_hash(ptx->GetHash()) {}
        /** Txids of mempool transactions that this transaction directly conflicts with. */
        std::set<uint256> m_conflicts;
        /** Iterators to mempool entries that this transaction directly conflicts with. */
        CTxMemPool::setEntries m_iters_conflicting;
        /** Iterators to all mempool entries that would be replaced by this transaction, including
         * those it directly conflicts with and their descendants. */
        CTxMemPool::setEntries m_all_conflicting;
        /** All mempool ancestors of this transaction. */
        CTxMemPool::setEntries m_ancestors;
        /** Mempool entry constructed for this transaction. Constructed in PreChecks() but not
         * inserted into the mempool until Finalize(). */
        std::unique_ptr<CTxMemPoolEntry> m_entry;
        /** Pointers to the transactions that have been removed from the mempool and replaced by
         * this transaction, used to return to the MemPoolAccept caller. Only populated if
         * validation is successful and the original transactions are removed. */
        std::list<CTransactionRef> m_replaced_transactions;

        /** Virtual size of the transaction as used by the mempool, calculated using serialized size
         * of the transaction and sigops. */
        int64_t m_vsize;
        /** Fees paid by this transaction: total input amounts subtracted by total output amounts. */
        CAmount m_base_fees;
        /** Base fees + any fee delta set by the user with prioritisetransaction. */
        CAmount m_modified_fees;
        /** Total modified fees of all transactions being replaced. */
        CAmount m_conflicting_fees{0};
        /** Total virtual size of all transactions being replaced. */
        size_t m_conflicting_size{0};

        const CTransactionRef& m_ptx;
        /** Txid. */
        const uint256& m_hash;
        TxValidationState m_state;
        /** A temporary cache containing serialized transaction data for signature verification.
         * Reused across PolicyScriptChecks and ConsensusScriptChecks. */
        PrecomputedTransactionData m_precomputed_txdata;
    };

    // Run the policy checks on a given transaction, excluding any script checks.
    // Looks up inputs, calculates feerate, considers replacement, evaluates
    // package limits, etc. As this function can be invoked for "free" by a peer,
    // only tests that are fast should be done here (to avoid CPU DoS).
    bool PreChecks(ATMPArgs& args, Workspace& ws) EXCLUSIVE_LOCKS_REQUIRED(cs_main, m_pool.cs);

    // Run checks for mempool replace-by-fee.
    bool ReplacementChecks(Workspace& ws) EXCLUSIVE_LOCKS_REQUIRED(cs_main, m_pool.cs);

    // Enforce package mempool ancestor/descendant limits (distinct from individual
    // ancestor/descendant limits done in PreChecks).
    bool PackageMempoolChecks(const std::vector<CTransactionRef>& txns,
                              PackageValidationState& package_state) EXCLUSIVE_LOCKS_REQUIRED(cs_main, m_pool.cs);

    // Run the script checks using our policy flags. As this can be slow, we should
    // only invoke this on transactions that have otherwise passed policy checks.
    bool PolicyScriptChecks(const ATMPArgs& args, Workspace& ws) EXCLUSIVE_LOCKS_REQUIRED(cs_main, m_pool.cs);

    // Re-run the script checks, using consensus flags, and try to cache the
    // result in the scriptcache. This should be done after
    // PolicyScriptChecks(). This requires that all inputs either be in our
    // utxo set or in the mempool.
    bool ConsensusScriptChecks(const ATMPArgs& args, Workspace& ws) EXCLUSIVE_LOCKS_REQUIRED(cs_main, m_pool.cs);

    // Try to add the transaction to the mempool, removing any conflicts first.
    // Returns true if the transaction is in the mempool after any size
    // limiting is performed, false otherwise.
    bool Finalize(const ATMPArgs& args, Workspace& ws) EXCLUSIVE_LOCKS_REQUIRED(cs_main, m_pool.cs);

    // Submit all transactions to the mempool and call ConsensusScriptChecks to add to the script
    // cache - should only be called after successful validation of all transactions in the package.
    // The package may end up partially-submitted after size limiting; returns true if all
    // transactions are successfully added to the mempool, false otherwise.
    bool SubmitPackage(const ATMPArgs& args, std::vector<Workspace>& workspaces, PackageValidationState& package_state,
                       std::map<const uint256, const MempoolAcceptResult>& results)
         EXCLUSIVE_LOCKS_REQUIRED(cs_main, m_pool.cs);

    // Compare a package's feerate against minimum allowed.
    bool CheckFeeRate(size_t package_size, CAmount package_fee, TxValidationState& state) EXCLUSIVE_LOCKS_REQUIRED(::cs_main, m_pool.cs)
    {
        AssertLockHeld(::cs_main);
        AssertLockHeld(m_pool.cs);
        CAmount mempoolRejectFee = m_pool.GetMinFee().GetFee(package_size);
        if (mempoolRejectFee > 0 && package_fee < mempoolRejectFee) {
            return state.Invalid(TxValidationResult::TX_MEMPOOL_POLICY, "mempool min fee not met", strprintf("%d < %d", package_fee, mempoolRejectFee));
        }

        if (package_fee < m_pool.m_min_relay_feerate.GetFee(package_size)) {
            return state.Invalid(TxValidationResult::TX_MEMPOOL_POLICY, "min relay fee not met",
                                 strprintf("%d < %d", package_fee, m_pool.m_min_relay_feerate.GetFee(package_size)));
        }
        return true;
    }

private:
    CTxMemPool& m_pool;
    CCoinsViewCache m_view;
    CCoinsViewMemPool m_viewmempool;
    CCoinsView m_dummy;

    Chainstate& m_active_chainstate;

    CTxMemPool::Limits m_limits;

    /** Whether the transaction(s) would replace any mempool transactions. If so, RBF rules apply. */
    bool m_rbf{false};
};

bool MemPoolAccept::PreChecks(ATMPArgs& args, Workspace& ws)
{
    AssertLockHeld(cs_main);
    AssertLockHeld(m_pool.cs);
    const CTransactionRef& ptx = ws.m_ptx;
    const CTransaction& tx = *ws.m_ptx;
    const uint256& hash = ws.m_hash;

    // Copy/alias what we need out of args
    const int64_t nAcceptTime = args.m_accept_time;
    const bool bypass_limits = args.m_bypass_limits;
    std::vector<COutPoint>& coins_to_uncache = args.m_coins_to_uncache;

    // Alias what we need out of ws
    TxValidationState& state = ws.m_state;
    std::unique_ptr<CTxMemPoolEntry>& entry = ws.m_entry;

    if (!CheckTransaction(tx, state)) {
        return false; // state filled in by CheckTransaction
    }

    // Coinbase is only valid in a block, not as a loose transaction
    if (tx.IsCoinBase())
        return state.Invalid(TxValidationResult::TX_CONSENSUS, "coinbase");

    // Rather not work on nonstandard transactions (unless -testnet/-regtest)
    std::string reason;
    if (m_pool.m_require_standard && !IsStandardTx(tx, m_pool.m_max_datacarrier_bytes, m_pool.m_permit_bare_multisig, m_pool.m_dust_relay_feerate, reason)) {
        return state.Invalid(TxValidationResult::TX_NOT_STANDARD, reason);
    }

    // Do not work on transactions that are too small.
    // A transaction with 1 segwit input and 1 P2WPHK output has non-witness size of 82 bytes.
    // Transactions smaller than this are not relayed to mitigate CVE-2017-12842 by not relaying
    // 64-byte transactions.
    if (::GetSerializeSize(tx, PROTOCOL_VERSION | SERIALIZE_TRANSACTION_NO_WITNESS) < MIN_STANDARD_TX_NONWITNESS_SIZE)
        return state.Invalid(TxValidationResult::TX_NOT_STANDARD, "tx-size-small");

    // Only accept nLockTime-using transactions that can be mined in the next
    // block; we don't want our mempool filled up with transactions that can't
    // be mined yet.
    if (!CheckFinalTxAtTip(*Assert(m_active_chainstate.m_chain.Tip()), tx)) {
        return state.Invalid(TxValidationResult::TX_PREMATURE_SPEND, "non-final");
    }

    if (m_pool.exists(GenTxid::Wtxid(tx.GetWitnessHash()))) {
        // Exact transaction already exists in the mempool.
        return state.Invalid(TxValidationResult::TX_CONFLICT, "txn-already-in-mempool");
    } else if (m_pool.exists(GenTxid::Txid(tx.GetHash()))) {
        // Transaction with the same non-witness data but different witness (same txid, different
        // wtxid) already exists in the mempool.
        return state.Invalid(TxValidationResult::TX_CONFLICT, "txn-same-nonwitness-data-in-mempool");
    }

    // Check for conflicts with in-memory transactions
    for (const CTxIn &txin : tx.vin)
    {
        const CTransaction* ptxConflicting = m_pool.GetConflictTx(txin.prevout);
        if (ptxConflicting) {
            if (!args.m_allow_replacement) {
                // Transaction conflicts with a mempool tx, but we're not allowing replacements.
                return state.Invalid(TxValidationResult::TX_MEMPOOL_POLICY, "bip125-replacement-disallowed");
            }
            if (!ws.m_conflicts.count(ptxConflicting->GetHash()))
            {
                // Transactions that don't explicitly signal replaceability are
                // *not* replaceable with the current logic, even if one of their
                // unconfirmed ancestors signals replaceability. This diverges
                // from BIP125's inherited signaling description (see CVE-2021-31876).
                // Applications relying on first-seen mempool behavior should
                // check all unconfirmed ancestors; otherwise an opt-in ancestor
                // might be replaced, causing removal of this descendant.
                //
                // If replaceability signaling is ignored due to node setting,
                // replacement is always allowed.
                if (!m_pool.m_full_rbf && !SignalsOptInRBF(*ptxConflicting)) {
                    return state.Invalid(TxValidationResult::TX_MEMPOOL_POLICY, "txn-mempool-conflict");
                }

                ws.m_conflicts.insert(ptxConflicting->GetHash());
            }
        }
    }

    if (!m_pool.checkNameOps(tx))
        return state.Invalid(TxValidationResult::TX_CONFLICT,
                             "txn-mempool-name-error");

    LockPoints lp;
    m_view.SetBackend(m_viewmempool);

    const CCoinsViewCache& coins_cache = m_active_chainstate.CoinsTip();
    // do all inputs exist?
    for (const CTxIn& txin : tx.vin) {
        if (!coins_cache.HaveCoinInCache(txin.prevout)) {
            coins_to_uncache.push_back(txin.prevout);
        }

        // Note: this call may add txin.prevout to the coins cache
        // (coins_cache.cacheCoins) by way of FetchCoin(). It should be removed
        // later (via coins_to_uncache) if this tx turns out to be invalid.
        if (!m_view.HaveCoin(txin.prevout)) {
            // Are inputs missing because we already have the tx?
            for (size_t out = 0; out < tx.vout.size(); out++) {
                // See if we have any output in the UTXO set.
                if (coins_cache.HaveCoin(COutPoint(hash, out))) {
                    return state.Invalid(TxValidationResult::TX_CONFLICT, "txn-already-known");
                }
            }
            // Otherwise assume this might be an orphan tx for which we just haven't seen parents yet
            return state.Invalid(TxValidationResult::TX_MISSING_INPUTS, "bad-txns-inputs-missingorspent");
        }
    }

    // This is const, but calls into the back end CoinsViews. The CCoinsViewDB at the bottom of the
    // hierarchy brings the best block into scope. See CCoinsViewDB::GetBestBlock().
    m_view.GetBestBlock();

    /* If this is a name update (or firstupdate), make sure that the
       existing name entry (if any) is in the dummy cache.  Otherwise
       tx validation done below (in CheckInputs) will not be correct.  */
    for (const auto& txout : tx.vout)
    {
        const CNameScript nameOp(txout.scriptPubKey);
        if (nameOp.isNameOp() && nameOp.isAnyUpdate())
        {
            const valtype& name = nameOp.getOpName();
            CNameData data;
            if (m_view.GetName(name, data))
                m_view.SetName(name, data, false);
        }
    }

    // we have all inputs cached now, so switch back to dummy (to protect
    // against bugs where we pull more inputs from disk that miss being added
    // to coins_to_uncache)
    m_view.SetBackend(m_dummy);

    assert(m_active_chainstate.m_blockman.LookupBlockIndex(m_view.GetBestBlock()) == m_active_chainstate.m_chain.Tip());

    // Only accept BIP68 sequence locked transactions that can be mined in the next
    // block; we don't want our mempool filled up with transactions that can't
    // be mined yet.
    // Pass in m_view which has all of the relevant inputs cached. Note that, since m_view's
    // backend was removed, it no longer pulls coins from the mempool.
    if (!CheckSequenceLocksAtTip(m_active_chainstate.m_chain.Tip(), m_view, tx, &lp)) {
        return state.Invalid(TxValidationResult::TX_PREMATURE_SPEND, "non-BIP68-final");
    }

    /* PolicyScriptChecks uses CheckInputScripts, while the namecoin-specific
       transaction checking is part of CheckTxInputs called here.  Thus we need
       to make sure all standard flags relevant for Namecoin checks are
       set already here (in contrast to upstream).  */
    unsigned flags = STANDARD_SCRIPT_VERIFY_FLAGS;
    flags |= SCRIPT_VERIFY_NAMES_MEMPOOL;

    // The mempool holds txs for the next block, so pass height+1 to CheckTxInputs
    if (!Consensus::CheckTxInputs(tx, state, m_view, m_active_chainstate.m_chain.Height() + 1, flags, ws.m_base_fees)) {
        return false; // state filled in by CheckTxInputs
    }

    if (m_pool.m_require_standard && !AreInputsStandard(tx, m_view)) {
        return state.Invalid(TxValidationResult::TX_INPUTS_NOT_STANDARD, "bad-txns-nonstandard-inputs");
    }

    // Check for non-standard witnesses.
    if (tx.HasWitness() && m_pool.m_require_standard && !IsWitnessStandard(tx, m_view)) {
        return state.Invalid(TxValidationResult::TX_WITNESS_MUTATED, "bad-witness-nonstandard");
    }

    int64_t nSigOpsCost = GetTransactionSigOpCost(tx, m_view, flags);

    // ws.m_modified_fees includes any fee deltas from PrioritiseTransaction
    ws.m_modified_fees = ws.m_base_fees;
    m_pool.ApplyDelta(hash, ws.m_modified_fees);

    // Keep track of transactions that spend a coinbase, which we re-scan
    // during reorgs to ensure COINBASE_MATURITY is still met.
    bool fSpendsCoinbase = false;
    for (const CTxIn &txin : tx.vin) {
        const Coin &coin = m_view.AccessCoin(txin.prevout);
        if (coin.IsCoinBase()) {
            fSpendsCoinbase = true;
            break;
        }
    }

    entry.reset(new CTxMemPoolEntry(ptx, ws.m_base_fees, nAcceptTime, m_active_chainstate.m_chain.Height(),
            fSpendsCoinbase, nSigOpsCost, lp));
    ws.m_vsize = entry->GetTxSize();

    if (nSigOpsCost > MAX_STANDARD_TX_SIGOPS_COST)
        return state.Invalid(TxValidationResult::TX_NOT_STANDARD, "bad-txns-too-many-sigops",
                strprintf("%d", nSigOpsCost));

    // No individual transactions are allowed below the min relay feerate and mempool min feerate except from
    // disconnected blocks and transactions in a package. Package transactions will be checked using
    // package feerate later.
    if (!bypass_limits && !args.m_package_feerates && !CheckFeeRate(ws.m_vsize, ws.m_modified_fees, state)) return false;

    ws.m_iters_conflicting = m_pool.GetIterSet(ws.m_conflicts);
    // Calculate in-mempool ancestors, up to a limit.
    if (ws.m_conflicts.size() == 1) {
        // In general, when we receive an RBF transaction with mempool conflicts, we want to know whether we
        // would meet the chain limits after the conflicts have been removed. However, there isn't a practical
        // way to do this short of calculating the ancestor and descendant sets with an overlay cache of
        // changed mempool entries. Due to both implementation and runtime complexity concerns, this isn't
        // very realistic, thus we only ensure a limited set of transactions are RBF'able despite mempool
        // conflicts here. Importantly, we need to ensure that some transactions which were accepted using
        // the below carve-out are able to be RBF'ed, without impacting the security the carve-out provides
        // for off-chain contract systems (see link in the comment below).
        //
        // Specifically, the subset of RBF transactions which we allow despite chain limits are those which
        // conflict directly with exactly one other transaction (but may evict children of said transaction),
        // and which are not adding any new mempool dependencies. Note that the "no new mempool dependencies"
        // check is accomplished later, so we don't bother doing anything about it here, but if our
        // policy changes, we may need to move that check to here instead of removing it wholesale.
        //
        // Such transactions are clearly not merging any existing packages, so we are only concerned with
        // ensuring that (a) no package is growing past the package size (not count) limits and (b) we are
        // not allowing something to effectively use the (below) carve-out spot when it shouldn't be allowed
        // to.
        //
        // To check these we first check if we meet the RBF criteria, above, and increment the descendant
        // limits by the direct conflict and its descendants (as these are recalculated in
        // CalculateMempoolAncestors by assuming the new transaction being added is a new descendant, with no
        // removals, of each parent's existing dependent set). The ancestor count limits are unmodified (as
        // the ancestor limits should be the same for both our new transaction and any conflicts).
        // We don't bother incrementing m_limit_descendants by the full removal count as that limit never comes
        // into force here (as we're only adding a single transaction).
        assert(ws.m_iters_conflicting.size() == 1);
        CTxMemPool::txiter conflict = *ws.m_iters_conflicting.begin();

        m_limits.descendant_count += 1;
        m_limits.descendant_size_vbytes += conflict->GetSizeWithDescendants();
    }

    std::string errString;
    if (!m_pool.CalculateMemPoolAncestors(*entry, ws.m_ancestors, m_limits, errString)) {
        ws.m_ancestors.clear();
        // If CalculateMemPoolAncestors fails second time, we want the original error string.
        std::string dummy_err_string;
        // Contracting/payment channels CPFP carve-out:
        // If the new transaction is relatively small (up to 40k weight)
        // and has at most one ancestor (ie ancestor limit of 2, including
        // the new transaction), allow it if its parent has exactly the
        // descendant limit descendants.
        //
        // This allows protocols which rely on distrusting counterparties
        // being able to broadcast descendants of an unconfirmed transaction
        // to be secure by simply only having two immediately-spendable
        // outputs - one for each counterparty. For more info on the uses for
        // this, see https://lists.linuxfoundation.org/pipermail/bitcoin-dev/2018-November/016518.html
        CTxMemPool::Limits cpfp_carve_out_limits{
            .ancestor_count = 2,
            .ancestor_size_vbytes = m_limits.ancestor_size_vbytes,
            .descendant_count = m_limits.descendant_count + 1,
            .descendant_size_vbytes = m_limits.descendant_size_vbytes + EXTRA_DESCENDANT_TX_SIZE_LIMIT,
        };
        if (ws.m_vsize > EXTRA_DESCENDANT_TX_SIZE_LIMIT ||
                !m_pool.CalculateMemPoolAncestors(*entry, ws.m_ancestors,
                                                  cpfp_carve_out_limits,
                                                  dummy_err_string)) {
            return state.Invalid(TxValidationResult::TX_MEMPOOL_POLICY, "too-long-mempool-chain", errString);
        }
    }

    // A transaction that spends outputs that would be replaced by it is invalid. Now
    // that we have the set of all ancestors we can detect this
    // pathological case by making sure ws.m_conflicts and ws.m_ancestors don't
    // intersect.
    if (const auto err_string{EntriesAndTxidsDisjoint(ws.m_ancestors, ws.m_conflicts, hash)}) {
        // We classify this as a consensus error because a transaction depending on something it
        // conflicts with would be inconsistent.
        return state.Invalid(TxValidationResult::TX_CONSENSUS, "bad-txns-spends-conflicting-tx", *err_string);
    }

    m_rbf = !ws.m_conflicts.empty();
    return true;
}

bool MemPoolAccept::ReplacementChecks(Workspace& ws)
{
    AssertLockHeld(cs_main);
    AssertLockHeld(m_pool.cs);

    const CTransaction& tx = *ws.m_ptx;
    const uint256& hash = ws.m_hash;
    TxValidationState& state = ws.m_state;

    CFeeRate newFeeRate(ws.m_modified_fees, ws.m_vsize);
    // Enforce Rule #6. The replacement transaction must have a higher feerate than its direct conflicts.
    // - The motivation for this check is to ensure that the replacement transaction is preferable for
    //   block-inclusion, compared to what would be removed from the mempool.
    // - This logic predates ancestor feerate-based transaction selection, which is why it doesn't
    //   consider feerates of descendants.
    // - Note: Ancestor feerate-based transaction selection has made this comparison insufficient to
    //   guarantee that this is incentive-compatible for miners, because it is possible for a
    //   descendant transaction of a direct conflict to pay a higher feerate than the transaction that
    //   might replace them, under these rules.
    if (const auto err_string{PaysMoreThanConflicts(ws.m_iters_conflicting, newFeeRate, hash)}) {
        return state.Invalid(TxValidationResult::TX_MEMPOOL_POLICY, "insufficient fee", *err_string);
    }

    // Calculate all conflicting entries and enforce Rule #5.
    if (const auto err_string{GetEntriesForConflicts(tx, m_pool, ws.m_iters_conflicting, ws.m_all_conflicting)}) {
        return state.Invalid(TxValidationResult::TX_MEMPOOL_POLICY,
                             "too many potential replacements", *err_string);
    }
    // Enforce Rule #2.
    if (const auto err_string{HasNoNewUnconfirmed(tx, m_pool, ws.m_iters_conflicting)}) {
        return state.Invalid(TxValidationResult::TX_MEMPOOL_POLICY,
                             "replacement-adds-unconfirmed", *err_string);
    }
    // Check if it's economically rational to mine this transaction rather than the ones it
    // replaces and pays for its own relay fees. Enforce Rules #3 and #4.
    for (CTxMemPool::txiter it : ws.m_all_conflicting) {
        ws.m_conflicting_fees += it->GetModifiedFee();
        ws.m_conflicting_size += it->GetTxSize();
    }
    if (const auto err_string{PaysForRBF(ws.m_conflicting_fees, ws.m_modified_fees, ws.m_vsize,
                                         m_pool.m_incremental_relay_feerate, hash)}) {
        return state.Invalid(TxValidationResult::TX_MEMPOOL_POLICY, "insufficient fee", *err_string);
    }
    return true;
}

bool MemPoolAccept::PackageMempoolChecks(const std::vector<CTransactionRef>& txns,
                                         PackageValidationState& package_state)
{
    AssertLockHeld(cs_main);
    AssertLockHeld(m_pool.cs);

    // CheckPackageLimits expects the package transactions to not already be in the mempool.
    assert(std::all_of(txns.cbegin(), txns.cend(), [this](const auto& tx)
                       { return !m_pool.exists(GenTxid::Txid(tx->GetHash()));}));

    std::string err_string;
    if (!m_pool.CheckPackageLimits(txns, m_limits, err_string)) {
        // This is a package-wide error, separate from an individual transaction error.
        return package_state.Invalid(PackageValidationResult::PCKG_POLICY, "package-mempool-limits", err_string);
    }
   return true;
}

bool MemPoolAccept::PolicyScriptChecks(const ATMPArgs& args, Workspace& ws)
{
    AssertLockHeld(cs_main);
    AssertLockHeld(m_pool.cs);
    const CTransaction& tx = *ws.m_ptx;
    TxValidationState& state = ws.m_state;

    constexpr unsigned int scriptVerifyFlags = STANDARD_SCRIPT_VERIFY_FLAGS | SCRIPT_VERIFY_NAMES_MEMPOOL;

    // Check input scripts and signatures.
    // This is done last to help prevent CPU exhaustion denial-of-service attacks.
    if (!CheckInputScripts(tx, state, m_view, scriptVerifyFlags, true, false, ws.m_precomputed_txdata)) {
        // SCRIPT_VERIFY_CLEANSTACK requires SCRIPT_VERIFY_WITNESS, so we
        // need to turn both off, and compare against just turning off CLEANSTACK
        // to see if the failure is specifically due to witness validation.
        TxValidationState state_dummy; // Want reported failures to be from first CheckInputScripts
        if (!tx.HasWitness() && CheckInputScripts(tx, state_dummy, m_view, scriptVerifyFlags & ~(SCRIPT_VERIFY_WITNESS | SCRIPT_VERIFY_CLEANSTACK), true, false, ws.m_precomputed_txdata) &&
                !CheckInputScripts(tx, state_dummy, m_view, scriptVerifyFlags & ~SCRIPT_VERIFY_CLEANSTACK, true, false, ws.m_precomputed_txdata)) {
            // Only the witness is missing, so the transaction itself may be fine.
            state.Invalid(TxValidationResult::TX_WITNESS_STRIPPED,
                    state.GetRejectReason(), state.GetDebugMessage());
        }
        return false; // state filled in by CheckInputScripts
    }

    return true;
}

bool MemPoolAccept::ConsensusScriptChecks(const ATMPArgs& args, Workspace& ws)
{
    AssertLockHeld(cs_main);
    AssertLockHeld(m_pool.cs);
    const CTransaction& tx = *ws.m_ptx;
    const uint256& hash = ws.m_hash;
    TxValidationState& state = ws.m_state;

    // Check again against the current block tip's script verification
    // flags to cache our script execution flags. This is, of course,
    // useless if the next block has different script flags from the
    // previous one, but because the cache tracks script flags for us it
    // will auto-invalidate and we'll just have a few blocks of extra
    // misses on soft-fork activation.
    //
    // This is also useful in case of bugs in the standard flags that cause
    // transactions to pass as valid when they're actually invalid. For
    // instance the STRICTENC flag was incorrectly allowing certain
    // CHECKSIG NOT scripts to pass, even though they were invalid.
    //
    // There is a similar check in CreateNewBlock() to prevent creating
    // invalid blocks (using TestBlockValidity), however allowing such
    // transactions into the mempool can be exploited as a DoS attack.
    //
    // Namecoin actually allows some scripts into the mempool that would
    // not (yet) be valid in a block, namely premature NAME_FIRSTUPDATE's.
    // Thus add the mempool-flag here.
    unsigned int currentBlockScriptVerifyFlags{GetBlockScriptFlags(*m_active_chainstate.m_chain.Tip(), m_active_chainstate.m_chainman)};
    currentBlockScriptVerifyFlags |= SCRIPT_VERIFY_NAMES_MEMPOOL;
    if (!CheckInputsFromMempoolAndCache(tx, state, m_view, m_pool, currentBlockScriptVerifyFlags,
                                        ws.m_precomputed_txdata, m_active_chainstate.CoinsTip())) {
        LogPrintf("BUG! PLEASE REPORT THIS! CheckInputScripts failed against latest-block but not STANDARD flags %s, %s\n", hash.ToString(), state.ToString());
        return Assume(false);
    }

    return true;
}

bool MemPoolAccept::Finalize(const ATMPArgs& args, Workspace& ws)
{
    AssertLockHeld(cs_main);
    AssertLockHeld(m_pool.cs);
    const CTransaction& tx = *ws.m_ptx;
    const uint256& hash = ws.m_hash;
    TxValidationState& state = ws.m_state;
    const bool bypass_limits = args.m_bypass_limits;

    std::unique_ptr<CTxMemPoolEntry>& entry = ws.m_entry;

    // Remove conflicting transactions from the mempool
    for (CTxMemPool::txiter it : ws.m_all_conflicting)
    {
        LogPrint(BCLog::MEMPOOL, "replacing tx %s with %s for %s additional fees, %d delta bytes\n",
                it->GetTx().GetHash().ToString(),
                hash.ToString(),
                FormatMoney(ws.m_modified_fees - ws.m_conflicting_fees),
                (int)entry->GetTxSize() - (int)ws.m_conflicting_size);
        ws.m_replaced_transactions.push_back(it->GetSharedTx());
    }
    m_pool.RemoveStaged(ws.m_all_conflicting, false, MemPoolRemovalReason::REPLACED);

    // This transaction should only count for fee estimation if:
    // - it's not being re-added during a reorg which bypasses typical mempool fee limits
    // - the node is not behind
    // - the transaction is not dependent on any other transactions in the mempool
    // - it's not part of a package. Since package relay is not currently supported, this
    // transaction has not necessarily been accepted to miners' mempools.
    bool validForFeeEstimation = !bypass_limits && !args.m_package_submission && IsCurrentForFeeEstimation(m_active_chainstate) && m_pool.HasNoInputsOf(tx);

    // Store transaction in memory
    m_pool.addUnchecked(*entry, ws.m_ancestors, validForFeeEstimation);

    // trim mempool and check if tx was trimmed
    // If we are validating a package, don't trim here because we could evict a previous transaction
    // in the package. LimitMempoolSize() should be called at the very end to make sure the mempool
    // is still within limits and package submission happens atomically.
    if (!args.m_package_submission && !bypass_limits) {
        LimitMempoolSize(m_pool, m_active_chainstate.CoinsTip());
        if (!m_pool.exists(GenTxid::Txid(hash)))
            return state.Invalid(TxValidationResult::TX_MEMPOOL_POLICY, "mempool full");
    }
    return true;
}

bool MemPoolAccept::SubmitPackage(const ATMPArgs& args, std::vector<Workspace>& workspaces,
                                  PackageValidationState& package_state,
                                  std::map<const uint256, const MempoolAcceptResult>& results)
{
    AssertLockHeld(cs_main);
    AssertLockHeld(m_pool.cs);
    // Sanity check: none of the transactions should be in the mempool, and none of the transactions
    // should have a same-txid-different-witness equivalent in the mempool.
    assert(std::all_of(workspaces.cbegin(), workspaces.cend(), [this](const auto& ws){
        return !m_pool.exists(GenTxid::Txid(ws.m_ptx->GetHash())); }));

    bool all_submitted = true;
    // ConsensusScriptChecks adds to the script cache and is therefore consensus-critical;
    // CheckInputsFromMempoolAndCache asserts that transactions only spend coins available from the
    // mempool or UTXO set. Submit each transaction to the mempool immediately after calling
    // ConsensusScriptChecks to make the outputs available for subsequent transactions.
    for (Workspace& ws : workspaces) {
        if (!ConsensusScriptChecks(args, ws)) {
            results.emplace(ws.m_ptx->GetWitnessHash(), MempoolAcceptResult::Failure(ws.m_state));
            // Since PolicyScriptChecks() passed, this should never fail.
            Assume(false);
            all_submitted = false;
            package_state.Invalid(PackageValidationResult::PCKG_MEMPOOL_ERROR,
                                  strprintf("BUG! PolicyScriptChecks succeeded but ConsensusScriptChecks failed: %s",
                                            ws.m_ptx->GetHash().ToString()));
        }

        // Re-calculate mempool ancestors to call addUnchecked(). They may have changed since the
        // last calculation done in PreChecks, since package ancestors have already been submitted.
        std::string unused_err_string;
        if(!m_pool.CalculateMemPoolAncestors(*ws.m_entry, ws.m_ancestors, m_limits, unused_err_string)) {
            results.emplace(ws.m_ptx->GetWitnessHash(), MempoolAcceptResult::Failure(ws.m_state));
            // Since PreChecks() and PackageMempoolChecks() both enforce limits, this should never fail.
            Assume(false);
            all_submitted = false;
            package_state.Invalid(PackageValidationResult::PCKG_MEMPOOL_ERROR,
                                  strprintf("BUG! Mempool ancestors or descendants were underestimated: %s",
                                            ws.m_ptx->GetHash().ToString()));
        }
        // If we call LimitMempoolSize() for each individual Finalize(), the mempool will not take
        // the transaction's descendant feerate into account because it hasn't seen them yet. Also,
        // we risk evicting a transaction that a subsequent package transaction depends on. Instead,
        // allow the mempool to temporarily bypass limits, the maximum package size) while
        // submitting transactions individually and then trim at the very end.
        if (!Finalize(args, ws)) {
            results.emplace(ws.m_ptx->GetWitnessHash(), MempoolAcceptResult::Failure(ws.m_state));
            // Since LimitMempoolSize() won't be called, this should never fail.
            Assume(false);
            all_submitted = false;
            package_state.Invalid(PackageValidationResult::PCKG_MEMPOOL_ERROR,
                                  strprintf("BUG! Adding to mempool failed: %s", ws.m_ptx->GetHash().ToString()));
        }
    }

    // It may or may not be the case that all the transactions made it into the mempool. Regardless,
    // make sure we haven't exceeded max mempool size.
    LimitMempoolSize(m_pool, m_active_chainstate.CoinsTip());

    // Find the wtxids of the transactions that made it into the mempool. Allow partial submission,
    // but don't report success unless they all made it into the mempool.
    for (Workspace& ws : workspaces) {
        if (m_pool.exists(GenTxid::Wtxid(ws.m_ptx->GetWitnessHash()))) {
            results.emplace(ws.m_ptx->GetWitnessHash(),
                MempoolAcceptResult::Success(std::move(ws.m_replaced_transactions), ws.m_vsize, ws.m_base_fees));
            GetMainSignals().TransactionAddedToMempool(ws.m_ptx, m_pool.GetAndIncrementSequence());
        } else {
            all_submitted = false;
            ws.m_state.Invalid(TxValidationResult::TX_MEMPOOL_POLICY, "mempool full");
            results.emplace(ws.m_ptx->GetWitnessHash(), MempoolAcceptResult::Failure(ws.m_state));
        }
    }
    return all_submitted;
}

MempoolAcceptResult MemPoolAccept::AcceptSingleTransaction(const CTransactionRef& ptx, ATMPArgs& args)
{
    AssertLockHeld(cs_main);
    LOCK(m_pool.cs); // mempool "read lock" (held through GetMainSignals().TransactionAddedToMempool())

    Workspace ws(ptx);

    if (!PreChecks(args, ws)) return MempoolAcceptResult::Failure(ws.m_state);

    if (m_rbf && !ReplacementChecks(ws)) return MempoolAcceptResult::Failure(ws.m_state);

    // Perform the inexpensive checks first and avoid hashing and signature verification unless
    // those checks pass, to mitigate CPU exhaustion denial-of-service attacks.
    if (!PolicyScriptChecks(args, ws)) return MempoolAcceptResult::Failure(ws.m_state);

    if (!ConsensusScriptChecks(args, ws)) return MempoolAcceptResult::Failure(ws.m_state);

    // Tx was accepted, but not added
    if (args.m_test_accept) {
        return MempoolAcceptResult::Success(std::move(ws.m_replaced_transactions), ws.m_vsize, ws.m_base_fees);
    }

    if (!Finalize(args, ws)) return MempoolAcceptResult::Failure(ws.m_state);

    GetMainSignals().TransactionAddedToMempool(ptx, m_pool.GetAndIncrementSequence());

    return MempoolAcceptResult::Success(std::move(ws.m_replaced_transactions), ws.m_vsize, ws.m_base_fees);
}

PackageMempoolAcceptResult MemPoolAccept::AcceptMultipleTransactions(const std::vector<CTransactionRef>& txns, ATMPArgs& args)
{
    AssertLockHeld(cs_main);

    // These context-free package limits can be done before taking the mempool lock.
    PackageValidationState package_state;
    if (!CheckPackage(txns, package_state)) return PackageMempoolAcceptResult(package_state, {});

    std::vector<Workspace> workspaces{};
    workspaces.reserve(txns.size());
    std::transform(txns.cbegin(), txns.cend(), std::back_inserter(workspaces),
                   [](const auto& tx) { return Workspace(tx); });
    std::map<const uint256, const MempoolAcceptResult> results;

    LOCK(m_pool.cs);

    // Do all PreChecks first and fail fast to avoid running expensive script checks when unnecessary.
    for (Workspace& ws : workspaces) {
        if (!PreChecks(args, ws)) {
            package_state.Invalid(PackageValidationResult::PCKG_TX, "transaction failed");
            // Exit early to avoid doing pointless work. Update the failed tx result; the rest are unfinished.
            results.emplace(ws.m_ptx->GetWitnessHash(), MempoolAcceptResult::Failure(ws.m_state));
            return PackageMempoolAcceptResult(package_state, std::move(results));
        }
        // Make the coins created by this transaction available for subsequent transactions in the
        // package to spend. Since we already checked conflicts in the package and we don't allow
        // replacements, we don't need to track the coins spent. Note that this logic will need to be
        // updated if package replace-by-fee is allowed in the future.
        assert(!args.m_allow_replacement);
        m_viewmempool.PackageAddTransaction(ws.m_ptx);
    }

    // Transactions must meet two minimum feerates: the mempool minimum fee and min relay fee.
    // For transactions consisting of exactly one child and its parents, it suffices to use the
    // package feerate (total modified fees / total virtual size) to check this requirement.
    const auto m_total_vsize = std::accumulate(workspaces.cbegin(), workspaces.cend(), int64_t{0},
        [](int64_t sum, auto& ws) { return sum + ws.m_vsize; });
    const auto m_total_modified_fees = std::accumulate(workspaces.cbegin(), workspaces.cend(), CAmount{0},
        [](CAmount sum, auto& ws) { return sum + ws.m_modified_fees; });
    const CFeeRate package_feerate(m_total_modified_fees, m_total_vsize);
    TxValidationState placeholder_state;
    if (args.m_package_feerates &&
        !CheckFeeRate(m_total_vsize, m_total_modified_fees, placeholder_state)) {
        package_state.Invalid(PackageValidationResult::PCKG_POLICY, "package-fee-too-low");
        return PackageMempoolAcceptResult(package_state, package_feerate, {});
    }

    // Apply package mempool ancestor/descendant limits. Skip if there is only one transaction,
    // because it's unnecessary. Also, CPFP carve out can increase the limit for individual
    // transactions, but this exemption is not extended to packages in CheckPackageLimits().
    std::string err_string;
    if (txns.size() > 1 && !PackageMempoolChecks(txns, package_state)) {
        return PackageMempoolAcceptResult(package_state, package_feerate, std::move(results));
    }

    for (Workspace& ws : workspaces) {
        if (!PolicyScriptChecks(args, ws)) {
            // Exit early to avoid doing pointless work. Update the failed tx result; the rest are unfinished.
            package_state.Invalid(PackageValidationResult::PCKG_TX, "transaction failed");
            results.emplace(ws.m_ptx->GetWitnessHash(), MempoolAcceptResult::Failure(ws.m_state));
            return PackageMempoolAcceptResult(package_state, package_feerate, std::move(results));
        }
        if (args.m_test_accept) {
            // When test_accept=true, transactions that pass PolicyScriptChecks are valid because there are
            // no further mempool checks (passing PolicyScriptChecks implies passing ConsensusScriptChecks).
            results.emplace(ws.m_ptx->GetWitnessHash(),
                            MempoolAcceptResult::Success(std::move(ws.m_replaced_transactions),
                                                         ws.m_vsize, ws.m_base_fees));
        }
    }

    if (args.m_test_accept) return PackageMempoolAcceptResult(package_state, package_feerate, std::move(results));

    if (!SubmitPackage(args, workspaces, package_state, results)) {
        // PackageValidationState filled in by SubmitPackage().
        return PackageMempoolAcceptResult(package_state, package_feerate, std::move(results));
    }

    return PackageMempoolAcceptResult(package_state, package_feerate, std::move(results));
}

PackageMempoolAcceptResult MemPoolAccept::AcceptPackage(const Package& package, ATMPArgs& args)
{
    AssertLockHeld(cs_main);
    PackageValidationState package_state;

    // Check that the package is well-formed. If it isn't, we won't try to validate any of the
    // transactions and thus won't return any MempoolAcceptResults, just a package-wide error.

    // Context-free package checks.
    if (!CheckPackage(package, package_state)) return PackageMempoolAcceptResult(package_state, {});

    // All transactions in the package must be a parent of the last transaction. This is just an
    // opportunity for us to fail fast on a context-free check without taking the mempool lock.
    if (!IsChildWithParents(package)) {
        package_state.Invalid(PackageValidationResult::PCKG_POLICY, "package-not-child-with-parents");
        return PackageMempoolAcceptResult(package_state, {});
    }

    // IsChildWithParents() guarantees the package is > 1 transactions.
    assert(package.size() > 1);
    // The package must be 1 child with all of its unconfirmed parents. The package is expected to
    // be sorted, so the last transaction is the child.
    const auto& child = package.back();
    std::unordered_set<uint256, SaltedTxidHasher> unconfirmed_parent_txids;
    std::transform(package.cbegin(), package.cend() - 1,
                   std::inserter(unconfirmed_parent_txids, unconfirmed_parent_txids.end()),
                   [](const auto& tx) { return tx->GetHash(); });

    // All child inputs must refer to a preceding package transaction or a confirmed UTXO. The only
    // way to verify this is to look up the child's inputs in our current coins view (not including
    // mempool), and enforce that all parents not present in the package be available at chain tip.
    // Since this check can bring new coins into the coins cache, keep track of these coins and
    // uncache them if we don't end up submitting this package to the mempool.
    const CCoinsViewCache& coins_tip_cache = m_active_chainstate.CoinsTip();
    for (const auto& input : child->vin) {
        if (!coins_tip_cache.HaveCoinInCache(input.prevout)) {
            args.m_coins_to_uncache.push_back(input.prevout);
        }
    }
    // Using the MemPoolAccept m_view cache allows us to look up these same coins faster later.
    // This should be connecting directly to CoinsTip, not to m_viewmempool, because we specifically
    // require inputs to be confirmed if they aren't in the package.
    m_view.SetBackend(m_active_chainstate.CoinsTip());
    const auto package_or_confirmed = [this, &unconfirmed_parent_txids](const auto& input) {
         return unconfirmed_parent_txids.count(input.prevout.hash) > 0 || m_view.HaveCoin(input.prevout);
    };
    if (!std::all_of(child->vin.cbegin(), child->vin.cend(), package_or_confirmed)) {
        package_state.Invalid(PackageValidationResult::PCKG_POLICY, "package-not-child-with-unconfirmed-parents");
        return PackageMempoolAcceptResult(package_state, {});
    }
    // Protect against bugs where we pull more inputs from disk that miss being added to
    // coins_to_uncache. The backend will be connected again when needed in PreChecks.
    m_view.SetBackend(m_dummy);

    LOCK(m_pool.cs);
    std::map<const uint256, const MempoolAcceptResult> results;
    // Node operators are free to set their mempool policies however they please, nodes may receive
    // transactions in different orders, and malicious counterparties may try to take advantage of
    // policy differences to pin or delay propagation of transactions. As such, it's possible for
    // some package transaction(s) to already be in the mempool, and we don't want to reject the
    // entire package in that case (as that could be a censorship vector). De-duplicate the
    // transactions that are already in the mempool, and only call AcceptMultipleTransactions() with
    // the new transactions. This ensures we don't double-count transaction counts and sizes when
    // checking ancestor/descendant limits, or double-count transaction fees for fee-related policy.
    ATMPArgs single_args = ATMPArgs::SingleInPackageAccept(args);
    bool quit_early{false};
    std::vector<CTransactionRef> txns_new;
    for (const auto& tx : package) {
        const auto& wtxid = tx->GetWitnessHash();
        const auto& txid = tx->GetHash();
        // There are 3 possibilities: already in mempool, same-txid-diff-wtxid already in mempool,
        // or not in mempool. An already confirmed tx is treated as one not in mempool, because all
        // we know is that the inputs aren't available.
        if (m_pool.exists(GenTxid::Wtxid(wtxid))) {
            // Exact transaction already exists in the mempool.
            auto iter = m_pool.GetIter(txid);
            assert(iter != std::nullopt);
            results.emplace(wtxid, MempoolAcceptResult::MempoolTx(iter.value()->GetTxSize(), iter.value()->GetFee()));
        } else if (m_pool.exists(GenTxid::Txid(txid))) {
            // Transaction with the same non-witness data but different witness (same txid,
            // different wtxid) already exists in the mempool.
            //
            // We don't allow replacement transactions right now, so just swap the package
            // transaction for the mempool one. Note that we are ignoring the validity of the
            // package transaction passed in.
            // TODO: allow witness replacement in packages.
            auto iter = m_pool.GetIter(txid);
            assert(iter != std::nullopt);
            // Provide the wtxid of the mempool tx so that the caller can look it up in the mempool.
            results.emplace(wtxid, MempoolAcceptResult::MempoolTxDifferentWitness(iter.value()->GetTx().GetWitnessHash()));
        } else {
            // Transaction does not already exist in the mempool.
            // Try submitting the transaction on its own.
            const auto single_res = AcceptSingleTransaction(tx, single_args);
            if (single_res.m_result_type == MempoolAcceptResult::ResultType::VALID) {
                // The transaction succeeded on its own and is now in the mempool. Don't include it
                // in package validation, because its fees should only be "used" once.
                assert(m_pool.exists(GenTxid::Wtxid(wtxid)));
                results.emplace(wtxid, single_res);
            } else if (single_res.m_state.GetResult() != TxValidationResult::TX_MEMPOOL_POLICY &&
                       single_res.m_state.GetResult() != TxValidationResult::TX_MISSING_INPUTS) {
                // Package validation policy only differs from individual policy in its evaluation
                // of feerate. For example, if a transaction fails here due to violation of a
                // consensus rule, the result will not change when it is submitted as part of a
                // package. To minimize the amount of repeated work, unless the transaction fails
                // due to feerate or missing inputs (its parent is a previous transaction in the
                // package that failed due to feerate), don't run package validation. Note that this
                // decision might not make sense if different types of packages are allowed in the
                // future.  Continue individually validating the rest of the transactions, because
                // some of them may still be valid.
                quit_early = true;
            } else {
                txns_new.push_back(tx);
            }
        }
    }

    // Nothing to do if the entire package has already been submitted.
    if (quit_early || txns_new.empty()) {
        // No package feerate when no package validation was done.
        return PackageMempoolAcceptResult(package_state, std::move(results));
    }
    // Validate the (deduplicated) transactions as a package.
    auto submission_result = AcceptMultipleTransactions(txns_new, args);
    // Include already-in-mempool transaction results in the final result.
    for (const auto& [wtxid, mempoolaccept_res] : results) {
        submission_result.m_tx_results.emplace(wtxid, mempoolaccept_res);
    }
    if (submission_result.m_state.IsValid()) assert(submission_result.m_package_feerate.has_value());
    return submission_result;
}

} // anon namespace

MempoolAcceptResult AcceptToMemoryPool(Chainstate& active_chainstate, const CTransactionRef& tx,
                                       int64_t accept_time, bool bypass_limits, bool test_accept)
    EXCLUSIVE_LOCKS_REQUIRED(::cs_main)
{
    AssertLockHeld(::cs_main);
    const CChainParams& chainparams{active_chainstate.m_chainman.GetParams()};
    assert(active_chainstate.GetMempool() != nullptr);
    CTxMemPool& pool{*active_chainstate.GetMempool()};

    std::vector<COutPoint> coins_to_uncache;
    auto args = MemPoolAccept::ATMPArgs::SingleAccept(chainparams, accept_time, bypass_limits, coins_to_uncache, test_accept);
    const MempoolAcceptResult result = MemPoolAccept(pool, active_chainstate).AcceptSingleTransaction(tx, args);
    if (result.m_result_type != MempoolAcceptResult::ResultType::VALID) {
        // Remove coins that were not present in the coins cache before calling
        // AcceptSingleTransaction(); this is to prevent memory DoS in case we receive a large
        // number of invalid transactions that attempt to overrun the in-memory coins cache
        // (`CCoinsViewCache::cacheCoins`).

        for (const COutPoint& hashTx : coins_to_uncache)
            active_chainstate.CoinsTip().Uncache(hashTx);
    }
    // After we've (potentially) uncached entries, ensure our coins cache is still within its size limits
    BlockValidationState state_dummy;
    active_chainstate.FlushStateToDisk(state_dummy, FlushStateMode::PERIODIC);
    return result;
}

PackageMempoolAcceptResult ProcessNewPackage(Chainstate& active_chainstate, CTxMemPool& pool,
                                                   const Package& package, bool test_accept)
{
    AssertLockHeld(cs_main);
    assert(!package.empty());
    assert(std::all_of(package.cbegin(), package.cend(), [](const auto& tx){return tx != nullptr;}));

    std::vector<COutPoint> coins_to_uncache;
    const CChainParams& chainparams = active_chainstate.m_chainman.GetParams();
    const auto result = [&]() EXCLUSIVE_LOCKS_REQUIRED(cs_main) {
        AssertLockHeld(cs_main);
        if (test_accept) {
            auto args = MemPoolAccept::ATMPArgs::PackageTestAccept(chainparams, GetTime(), coins_to_uncache);
            return MemPoolAccept(pool, active_chainstate).AcceptMultipleTransactions(package, args);
        } else {
            auto args = MemPoolAccept::ATMPArgs::PackageChildWithParents(chainparams, GetTime(), coins_to_uncache);
            return MemPoolAccept(pool, active_chainstate).AcceptPackage(package, args);
        }
    }();

    // Uncache coins pertaining to transactions that were not submitted to the mempool.
    if (test_accept || result.m_state.IsInvalid()) {
        for (const COutPoint& hashTx : coins_to_uncache) {
            active_chainstate.CoinsTip().Uncache(hashTx);
        }
    }
    // Ensure the coins cache is still within limits.
    BlockValidationState state_dummy;
    active_chainstate.FlushStateToDisk(state_dummy, FlushStateMode::PERIODIC);
    return result;
}

//////////////////////////////////////////////////////////////////////////////
//
// CBlock and CBlockIndex
//

bool CheckProofOfWork(const CBlockHeader& block, const Consensus::Params& params)
{
    /* Except for legacy blocks with full version 1, ensure that
       the chain ID is correct.  Legacy blocks are not allowed since
       the merge-mining start, which is checked in AcceptBlockHeader
       where the height is known.  */
    if (!block.IsLegacy() && params.fStrictChainId
        && block.GetChainId() != params.nAuxpowChainId)
        return error("%s : block does not have our chain ID"
                     " (got %d, expected %d, full nVersion %d)",
                     __func__, block.GetChainId(),
                     params.nAuxpowChainId, block.nVersion);

    /* If there is no auxpow, just check the block hash.  */
    if (!block.auxpow)
    {
        if (block.IsAuxpow())
            return error("%s : no auxpow on block with auxpow version",
                         __func__);

        if (!CheckProofOfWork(block.GetHash(), block.nBits, params))
            return error("%s : non-AUX proof of work failed", __func__);

        return true;
    }

    /* We have auxpow.  Check it.  */

    if (!block.IsAuxpow())
        return error("%s : auxpow on block with non-auxpow version", __func__);

    /* Temporary check:  Disallow parent blocks with auxpow version.  This is
       for compatibility with the old client.  */
    /* FIXME: Remove this check with a hardfork later on.  */
    if (block.auxpow->getParentBlock().IsAuxpow())
        return error("%s : auxpow parent block has auxpow version", __func__);

    if (!CheckProofOfWork(block.auxpow->getParentBlockHash(), block.nBits, params))
        return error("%s : AUX proof of work failed", __func__);
    if (!block.auxpow->check(block.GetHash(), block.GetChainId(), params))
        return error("%s : AUX POW is not valid", __func__);

    return true;
}

CAmount GetBlockSubsidy(int nHeight, const Consensus::Params& consensusParams)
{
    int halvings = nHeight / consensusParams.nSubsidyHalvingInterval;
    // Force block reward to zero when right shift is undefined.
    if (halvings >= 64)
        return 0;

    CAmount nSubsidy = 50 * COIN;
    // Subsidy is cut in half every 210,000 blocks which will occur approximately every 4 years.
    nSubsidy >>= halvings;
    return nSubsidy;
}

CoinsViews::CoinsViews(
    fs::path ldb_name,
    size_t cache_size_bytes,
    bool in_memory,
    bool should_wipe) : m_dbview(
                            gArgs.GetDataDirNet() / ldb_name, cache_size_bytes, in_memory, should_wipe),
                        m_catcherview(&m_dbview) {}

void CoinsViews::InitCache()
{
    AssertLockHeld(::cs_main);
    m_cacheview = std::make_unique<CCoinsViewCache>(&m_catcherview);
}

Chainstate::Chainstate(
    CTxMemPool* mempool,
    BlockManager& blockman,
    ChainstateManager& chainman,
    std::optional<uint256> from_snapshot_blockhash)
    : m_mempool(mempool),
      m_blockman(blockman),
      m_chainman(chainman),
      m_from_snapshot_blockhash(from_snapshot_blockhash) {}

void Chainstate::InitCoinsDB(
    size_t cache_size_bytes,
    bool in_memory,
    bool should_wipe,
    fs::path leveldb_name)
{
    if (m_from_snapshot_blockhash) {
        leveldb_name += node::SNAPSHOT_CHAINSTATE_SUFFIX;
    }

    m_coins_views = std::make_unique<CoinsViews>(
        leveldb_name, cache_size_bytes, in_memory, should_wipe);
}

void Chainstate::InitCoinsCache(size_t cache_size_bytes)
{
    AssertLockHeld(::cs_main);
    assert(m_coins_views != nullptr);
    m_coinstip_cache_size_bytes = cache_size_bytes;
    m_coins_views->InitCache();
}

// Note that though this is marked const, we may end up modifying `m_cached_finished_ibd`, which
// is a performance-related implementation detail. This function must be marked
// `const` so that `CValidationInterface` clients (which are given a `const Chainstate*`)
// can call it.
//
bool Chainstate::IsInitialBlockDownload() const
{
    // Optimization: pre-test latch before taking the lock.
    if (m_cached_finished_ibd.load(std::memory_order_relaxed))
        return false;

    LOCK(cs_main);
    if (m_cached_finished_ibd.load(std::memory_order_relaxed))
        return false;
    if (fImporting || fReindex)
        return true;
    if (m_chain.Tip() == nullptr)
        return true;
    if (m_chain.Tip()->nChainWork < m_chainman.MinimumChainWork()) {
        return true;
    }
    if (m_chain.Tip()->Time() < NodeClock::now() - m_chainman.m_options.max_tip_age) {
        return true;
    }
    LogPrintf("Leaving InitialBlockDownload (latching to false)\n");
    m_cached_finished_ibd.store(true, std::memory_order_relaxed);
    return false;
}

static void AlertNotify(const std::string& strMessage)
{
    uiInterface.NotifyAlertChanged();
#if HAVE_SYSTEM
    std::string strCmd = gArgs.GetArg("-alertnotify", "");
    if (strCmd.empty()) return;

    // Alert text should be plain ascii coming from a trusted source, but to
    // be safe we first strip anything not in safeChars, then add single quotes around
    // the whole string before passing it to the shell:
    std::string singleQuote("'");
    std::string safeStatus = SanitizeString(strMessage);
    safeStatus = singleQuote+safeStatus+singleQuote;
    ReplaceAll(strCmd, "%s", safeStatus);

    std::thread t(runCommand, strCmd);
    t.detach(); // thread runs free
#endif
}

void Chainstate::CheckForkWarningConditions()
{
    AssertLockHeld(cs_main);

    // Before we get past initial download, we cannot reliably alert about forks
    // (we assume we don't get stuck on a fork before finishing our initial sync)
    if (IsInitialBlockDownload()) {
        return;
    }

    if (m_chainman.m_best_invalid && m_chainman.m_best_invalid->nChainWork > m_chain.Tip()->nChainWork + (GetBlockProof(*m_chain.Tip()) * 6)) {
        LogPrintf("%s: Warning: Found invalid chain at least ~6 blocks longer than our best chain.\nChain state database corruption likely.\n", __func__);
        SetfLargeWorkInvalidChainFound(true);
    } else {
        SetfLargeWorkInvalidChainFound(false);
    }
}

// Called both upon regular invalid block discovery *and* InvalidateBlock
void Chainstate::InvalidChainFound(CBlockIndex* pindexNew)
{
    AssertLockHeld(cs_main);
    if (!m_chainman.m_best_invalid || pindexNew->nChainWork > m_chainman.m_best_invalid->nChainWork) {
        m_chainman.m_best_invalid = pindexNew;
    }
    if (m_chainman.m_best_header != nullptr && m_chainman.m_best_header->GetAncestor(pindexNew->nHeight) == pindexNew) {
        m_chainman.m_best_header = m_chain.Tip();
    }

    LogPrintf("%s: invalid block=%s  height=%d  log2_work=%f  date=%s\n", __func__,
      pindexNew->GetBlockHash().ToString(), pindexNew->nHeight,
      log(pindexNew->nChainWork.getdouble())/log(2.0), FormatISO8601DateTime(pindexNew->GetBlockTime()));
    CBlockIndex *tip = m_chain.Tip();
    assert (tip);
    LogPrintf("%s:  current best=%s  height=%d  log2_work=%f  date=%s\n", __func__,
      tip->GetBlockHash().ToString(), m_chain.Height(), log(tip->nChainWork.getdouble())/log(2.0),
      FormatISO8601DateTime(tip->GetBlockTime()));
    CheckForkWarningConditions();
}

// Same as InvalidChainFound, above, except not called directly from InvalidateBlock,
// which does its own setBlockIndexCandidates management.
void Chainstate::InvalidBlockFound(CBlockIndex* pindex, const BlockValidationState& state)
{
    AssertLockHeld(cs_main);
    if (state.GetResult() != BlockValidationResult::BLOCK_MUTATED) {
        pindex->nStatus |= BLOCK_FAILED_VALID;
        m_chainman.m_failed_blocks.insert(pindex);
        m_blockman.m_dirty_blockindex.insert(pindex);
        setBlockIndexCandidates.erase(pindex);
        InvalidChainFound(pindex);
    }
}

void UpdateCoins(const CTransaction& tx, CCoinsViewCache& inputs, CTxUndo &txundo, int nHeight)
{
    // mark inputs spent
    if (!tx.IsCoinBase()) {
        txundo.vprevout.reserve(tx.vin.size());
        for (const CTxIn &txin : tx.vin) {
            txundo.vprevout.emplace_back();
            bool is_spent = inputs.SpendCoin(txin.prevout, &txundo.vprevout.back());
            assert(is_spent);
        }
    }
    // add outputs
    AddCoins(inputs, tx, nHeight);
}

bool CScriptCheck::operator()() {
    const CScript &scriptSig = ptxTo->vin[nIn].scriptSig;
    const CScriptWitness *witness = &ptxTo->vin[nIn].scriptWitness;
    return VerifyScript(scriptSig, m_tx_out.scriptPubKey, witness, nFlags, CachingTransactionSignatureChecker(ptxTo, nIn, m_tx_out.nValue, cacheStore, *txdata), &error);
}

static CuckooCache::cache<uint256, SignatureCacheHasher> g_scriptExecutionCache;
static CSHA256 g_scriptExecutionCacheHasher;

bool InitScriptExecutionCache(size_t max_size_bytes)
{
    // Setup the salted hasher
    uint256 nonce = GetRandHash();
    // We want the nonce to be 64 bytes long to force the hasher to process
    // this chunk, which makes later hash computations more efficient. We
    // just write our 32-byte entropy twice to fill the 64 bytes.
    g_scriptExecutionCacheHasher.Write(nonce.begin(), 32);
    g_scriptExecutionCacheHasher.Write(nonce.begin(), 32);

    auto setup_results = g_scriptExecutionCache.setup_bytes(max_size_bytes);
    if (!setup_results) return false;

    const auto [num_elems, approx_size_bytes] = *setup_results;
    LogPrintf("Using %zu MiB out of %zu MiB requested for script execution cache, able to store %zu elements\n",
              approx_size_bytes >> 20, max_size_bytes >> 20, num_elems);
    return true;
}

/**
 * Check whether all of this transaction's input scripts succeed.
 *
 * This involves ECDSA signature checks so can be computationally intensive. This function should
 * only be called after the cheap sanity checks in CheckTxInputs passed.
 *
 * If pvChecks is not nullptr, script checks are pushed onto it instead of being performed inline. Any
 * script checks which are not necessary (eg due to script execution cache hits) are, obviously,
 * not pushed onto pvChecks/run.
 *
 * Setting cacheSigStore/cacheFullScriptStore to false will remove elements from the corresponding cache
 * which are matched. This is useful for checking blocks where we will likely never need the cache
 * entry again.
 *
 * Note that we may set state.reason to NOT_STANDARD for extra soft-fork flags in flags, block-checking
 * callers should probably reset it to CONSENSUS in such cases.
 *
 * Non-static (and re-declared) in src/test/txvalidationcache_tests.cpp
 */
bool CheckInputScripts(const CTransaction& tx, TxValidationState& state,
                       const CCoinsViewCache& inputs, unsigned int flags, bool cacheSigStore,
                       bool cacheFullScriptStore, PrecomputedTransactionData& txdata,
                       std::vector<CScriptCheck>* pvChecks)
{
    if (tx.IsCoinBase()) return true;

    if (pvChecks) {
        pvChecks->reserve(tx.vin.size());
    }

    // First check if script executions have been cached with the same
    // flags. Note that this assumes that the inputs provided are
    // correct (ie that the transaction hash which is in tx's prevouts
    // properly commits to the scriptPubKey in the inputs view of that
    // transaction).
    uint256 hashCacheEntry;
    CSHA256 hasher = g_scriptExecutionCacheHasher;
    hasher.Write(tx.GetWitnessHash().begin(), 32).Write((unsigned char*)&flags, sizeof(flags)).Finalize(hashCacheEntry.begin());
    AssertLockHeld(cs_main); //TODO: Remove this requirement by making CuckooCache not require external locks
    if (g_scriptExecutionCache.contains(hashCacheEntry, !cacheFullScriptStore)) {
        return true;
    }

    if (!txdata.m_spent_outputs_ready) {
        std::vector<CTxOut> spent_outputs;
        spent_outputs.reserve(tx.vin.size());

        for (const auto& txin : tx.vin) {
            const COutPoint& prevout = txin.prevout;
            const Coin& coin = inputs.AccessCoin(prevout);
            assert(!coin.IsSpent());
            spent_outputs.emplace_back(coin.out);
        }
        txdata.Init(tx, std::move(spent_outputs));
    }
    assert(txdata.m_spent_outputs.size() == tx.vin.size());

    for (unsigned int i = 0; i < tx.vin.size(); i++) {

        // We very carefully only pass in things to CScriptCheck which
        // are clearly committed to by tx' witness hash. This provides
        // a sanity check that our caching is not introducing consensus
        // failures through additional data in, eg, the coins being
        // spent being checked as a part of CScriptCheck.

        // Verify signature
        CScriptCheck check(txdata.m_spent_outputs[i], tx, i, flags, cacheSigStore, &txdata);
        if (pvChecks) {
            pvChecks->push_back(CScriptCheck());
            check.swap(pvChecks->back());
        } else if (!check()) {
            if (flags & STANDARD_NOT_MANDATORY_VERIFY_FLAGS) {
                // Check whether the failure was caused by a
                // non-mandatory script verification check, such as
                // non-standard DER encodings or non-null dummy
                // arguments; if so, ensure we return NOT_STANDARD
                // instead of CONSENSUS to avoid downstream users
                // splitting the network between upgraded and
                // non-upgraded nodes by banning CONSENSUS-failing
                // data providers.
                CScriptCheck check2(txdata.m_spent_outputs[i], tx, i,
                        flags & ~STANDARD_NOT_MANDATORY_VERIFY_FLAGS, cacheSigStore, &txdata);
                if (check2())
                    return state.Invalid(TxValidationResult::TX_NOT_STANDARD, strprintf("non-mandatory-script-verify-flag (%s)", ScriptErrorString(check.GetScriptError())));
            }
            // MANDATORY flag failures correspond to
            // TxValidationResult::TX_CONSENSUS. Because CONSENSUS
            // failures are the most serious case of validation
            // failures, we may need to consider using
            // RECENT_CONSENSUS_CHANGE for any script failure that
            // could be due to non-upgraded nodes which we may want to
            // support, to avoid splitting the network (but this
            // depends on the details of how net_processing handles
            // such errors).
            return state.Invalid(TxValidationResult::TX_CONSENSUS, strprintf("mandatory-script-verify-flag-failed (%s)", ScriptErrorString(check.GetScriptError())));
        }
    }

    if (cacheFullScriptStore && !pvChecks) {
        // We executed all of the provided scripts, and were told to
        // cache the result. Do so now.
        g_scriptExecutionCache.insert(hashCacheEntry);
    }

    return true;
}

bool AbortNode(BlockValidationState& state, const std::string& strMessage, const bilingual_str& userMessage)
{
    AbortNode(strMessage, userMessage);
    return state.Error(strMessage);
}

/**
 * Restore the UTXO in a Coin at a given COutPoint
 * @param undo The Coin to be restored.
 * @param view The coins view to which to apply the changes.
 * @param out The out point that corresponds to the tx input.
 * @return A DisconnectResult as an int
 */
int ApplyTxInUndo(Coin&& undo, CCoinsViewCache& view, const COutPoint& out)
{
    bool fClean = true;

    if (view.HaveCoin(out)) fClean = false; // overwriting transaction output

    if (undo.nHeight == 0) {
        // Missing undo metadata (height and coinbase). Older versions included this
        // information only in undo records for the last spend of a transactions'
        // outputs. This implies that it must be present for some other output of the same tx.
        const Coin& alternate = AccessByTxid(view, out.hash);
        if (!alternate.IsSpent()) {
            undo.nHeight = alternate.nHeight;
            undo.fCoinBase = alternate.fCoinBase;
        } else {
            return DISCONNECT_FAILED; // adding output for transaction without known metadata
        }
    }
    // If the coin already exists as an unspent coin in the cache, then the
    // possible_overwrite parameter to AddCoin must be set to true. We have
    // already checked whether an unspent coin exists above using HaveCoin, so
    // we don't need to guess. When fClean is false, an unspent coin already
    // existed and it is an overwrite.
    view.AddCoin(out, std::move(undo), !fClean);

    return fClean ? DISCONNECT_OK : DISCONNECT_UNCLEAN;
}

/** Undo the effects of this block (with given index) on the UTXO set represented by coins.
 *  When FAILED is returned, view is left in an indeterminate state. */
DisconnectResult Chainstate::DisconnectBlock(const CBlock& block, const CBlockIndex* pindex, CCoinsViewCache& view, std::set<valtype>& unexpiredNames)
{
    AssertLockHeld(::cs_main);
    bool fClean = true;

    CBlockUndo blockUndo;
    if (!UndoReadFromDisk(blockUndo, pindex)) {
        error("DisconnectBlock(): failure reading undo data");
        return DISCONNECT_FAILED;
    }

    if (blockUndo.vtxundo.size() + 1 != block.vtx.size()) {
        error("DisconnectBlock(): block and undo data inconsistent");
        return DISCONNECT_FAILED;
    }

    /* Undo name expirations.  We use nHeight+1 here in sync with
       the call to ExpireNames, because that's the height at which a
       possible name_update could be (thus it counts for spendability
       of the name).  This is done first to match the order
       in which names are expired when connecting blocks.  */
    if (!UnexpireNames (pindex->nHeight + 1, blockUndo, view, unexpiredNames))
      fClean = false;

    // undo transactions in reverse order
    for (int i = block.vtx.size() - 1; i >= 0; i--) {
        const CTransaction &tx = *(block.vtx[i]);
        uint256 hash = tx.GetHash();
        bool is_coinbase = tx.IsCoinBase();

        // Check that all outputs are available and match the outputs in the block itself
        // exactly.
        for (size_t o = 0; o < tx.vout.size(); o++) {
            if (!tx.vout[o].scriptPubKey.IsUnspendable()) {
                COutPoint out(hash, o);
                Coin coin;
                bool is_spent = view.SpendCoin(out, &coin);
                if (!is_spent || tx.vout[o] != coin.out || pindex->nHeight != coin.nHeight || is_coinbase != coin.fCoinBase) {
                    /* This may be due to a historic bug.  For them, some names
                       are marked immediately as unspendable.  They fail this check
                       when undoing, thus ignore them here.  */
                    CChainParams::BugType type;
                    if (!Params ().IsHistoricBug (tx.GetHash (), pindex->nHeight, type) || type != CChainParams::BUG_FULLY_IGNORE) {
                        fClean = false; // transaction output mismatch
                    }
                }
            }
        }

        // restore inputs
        if (i > 0) { // not coinbases
            CTxUndo &txundo = blockUndo.vtxundo[i-1];
            if (txundo.vprevout.size() != tx.vin.size()) {
                error("DisconnectBlock(): transaction and undo data inconsistent");
                return DISCONNECT_FAILED;
            }
            for (unsigned int j = tx.vin.size(); j > 0;) {
                --j;
                const COutPoint& out = tx.vin[j].prevout;
                int res = ApplyTxInUndo(std::move(txundo.vprevout[j]), view, out);
                if (res == DISCONNECT_FAILED) return DISCONNECT_FAILED;
                fClean = fClean && res != DISCONNECT_UNCLEAN;
            }
            // At this point, all of txundo.vprevout should have been moved out.
        }
    }

    // undo name operations in reverse order
    std::vector<CNameTxUndo>::const_reverse_iterator nameUndoIter;
    for (nameUndoIter = blockUndo.vnameundo.rbegin ();
         nameUndoIter != blockUndo.vnameundo.rend (); ++nameUndoIter)
      nameUndoIter->apply (view);

    // move best block pointer to prevout block
    view.SetBestBlock(pindex->pprev->GetBlockHash());

    return fClean ? DISCONNECT_OK : DISCONNECT_UNCLEAN;
}

static CCheckQueue<CScriptCheck> scriptcheckqueue(128);

void StartScriptCheckWorkerThreads(int threads_num)
{
    scriptcheckqueue.StartWorkerThreads(threads_num);
}

void StopScriptCheckWorkerThreads()
{
    scriptcheckqueue.StopWorkerThreads();
}

/**
 * Threshold condition checker that triggers when unknown versionbits are seen on the network.
 */
class WarningBitsConditionChecker : public AbstractThresholdConditionChecker
{
private:
    const ChainstateManager& m_chainman;
    int m_bit;

public:
    explicit WarningBitsConditionChecker(const ChainstateManager& chainman, int bit) : m_chainman{chainman}, m_bit(bit) {}

    int64_t BeginTime(const Consensus::Params& params) const override { return 0; }
    int64_t EndTime(const Consensus::Params& params) const override { return std::numeric_limits<int64_t>::max(); }
    int Period(const Consensus::Params& params) const override { return params.nMinerConfirmationWindow; }
    int Threshold(const Consensus::Params& params) const override { return params.nRuleChangeActivationThreshold; }

    bool Condition(const CBlockIndex* pindex, const Consensus::Params& params) const override
    {
        return pindex->nHeight >= params.MinBIP9WarningHeight &&
               ((pindex->nVersion & VERSIONBITS_TOP_MASK) == VERSIONBITS_TOP_BITS) &&
               ((pindex->nVersion >> m_bit) & 1) != 0 &&
               ((m_chainman.m_versionbitscache.ComputeBlockVersion(pindex->pprev, params) >> m_bit) & 1) == 0;
    }
};

static std::array<ThresholdConditionCache, VERSIONBITS_NUM_BITS> warningcache GUARDED_BY(cs_main);

static unsigned int GetBlockScriptFlags(const CBlockIndex& block_index, const ChainstateManager& chainman)
{
    const Consensus::Params& consensusparams = chainman.GetConsensus();

    uint32_t flags{SCRIPT_VERIFY_NONE};

    /* We allow overriding flags with exceptions, in case a few historical
       blocks violate a softfork that got activated later, and which we want
       to otherwise enforce unconditionally.  For now, there are no
       flags enforced unconditionally, though.  */
    const auto it{consensusparams.script_flag_exceptions.find(*Assert(block_index.phashBlock))};
    if (it != consensusparams.script_flag_exceptions.end()) {
        flags = it->second;
    }

    if (DeploymentActiveAt(block_index, chainman, Consensus::DEPLOYMENT_P2SH)) {
        flags |= SCRIPT_VERIFY_P2SH;
    }

    // Enforce the DERSIG (BIP66) rule
    if (DeploymentActiveAt(block_index, chainman, Consensus::DEPLOYMENT_DERSIG)) {
        flags |= SCRIPT_VERIFY_DERSIG;
    }

    // Enforce CHECKLOCKTIMEVERIFY (BIP65)
    if (DeploymentActiveAt(block_index, chainman, Consensus::DEPLOYMENT_CLTV)) {
        flags |= SCRIPT_VERIFY_CHECKLOCKTIMEVERIFY;
    }

    // Enforce CHECKSEQUENCEVERIFY (BIP112)
    if (DeploymentActiveAt(block_index, chainman, Consensus::DEPLOYMENT_CSV)) {
        flags |= SCRIPT_VERIFY_CHECKSEQUENCEVERIFY;
    }

    // Enforce Taproot (BIP340-BIP342)
    if (DeploymentActiveAt(block_index, chainman, Consensus::DEPLOYMENT_TAPROOT)) {
        flags |= SCRIPT_VERIFY_TAPROOT;
        flags |= SCRIPT_VERIFY_NAMES_LONG_SALT;
    }

    // Enforce BIP147 NULLDUMMY (activated simultaneously with segwit)
    if (DeploymentActiveAt(block_index, chainman, Consensus::DEPLOYMENT_SEGWIT)) {
        flags |= SCRIPT_VERIFY_NULLDUMMY;
        flags |= SCRIPT_VERIFY_WITNESS;
    }

    return flags;
}


static SteadyClock::duration time_check{};
static SteadyClock::duration time_forks{};
static SteadyClock::duration time_connect{};
static SteadyClock::duration time_verify{};
static SteadyClock::duration time_undo{};
static SteadyClock::duration time_index{};
static SteadyClock::duration time_total{};
static int64_t num_blocks_total = 0;

/** Apply the effects of this block (with given index) on the UTXO set represented by coins.
 *  Validity checks that depend on the UTXO set are also done; ConnectBlock()
 *  can fail if those validity checks fail (among other reasons). */
bool Chainstate::ConnectBlock(const CBlock& block, BlockValidationState& state, CBlockIndex* pindex,
                              CCoinsViewCache& view,
                              std::set<valtype>& expiredNames,
                              bool fJustCheck)
{
    AssertLockHeld(cs_main);
    assert(pindex);

    uint256 block_hash{block.GetHash()};
    assert(*pindex->phashBlock == block_hash);
    const bool parallel_script_checks{scriptcheckqueue.HasThreads()};

    const auto time_start{SteadyClock::now()};
    const CChainParams& params{m_chainman.GetParams()};

    // Check it again in case a previous version let a bad block in
    // NOTE: We don't currently (re-)invoke ContextualCheckBlock() or
    // ContextualCheckBlockHeader() here. This means that if we add a new
    // consensus rule that is enforced in one of those two functions, then we
    // may have let in a block that violates the rule prior to updating the
    // software, and we would NOT be enforcing the rule here. Fully solving
    // upgrade from one software version to the next after a consensus rule
    // change is potentially tricky and issue-specific (see NeedsRedownload()
    // for one approach that was used for BIP 141 deployment).
    // Also, currently the rule against blocks more than 2 hours in the future
    // is enforced in ContextualCheckBlockHeader(); we wouldn't want to
    // re-enforce that rule here (at least until we make it impossible for
    // m_adjusted_time_callback() to go backward).
    if (!CheckBlock(block, state, params.GetConsensus(), !fJustCheck, !fJustCheck)) {
        if (state.GetResult() == BlockValidationResult::BLOCK_MUTATED) {
            // We don't write down blocks to disk if they may have been
            // corrupted, so this should be impossible unless we're having hardware
            // problems.
            return AbortNode(state, "Corrupt block found indicating potential hardware failure; shutting down");
        }
        return error("%s: Consensus::CheckBlock: %s", __func__, state.ToString());
    }

    // verify that the view's current state corresponds to the previous block
    uint256 hashPrevBlock = pindex->pprev == nullptr ? uint256() : pindex->pprev->GetBlockHash();
    assert(hashPrevBlock == view.GetBestBlock());

    num_blocks_total++;

    // Special case for the genesis block, skipping connection of its transactions
    // (its coinbase is unspendable)
    if (block_hash == params.GetConsensus().hashGenesisBlock) {
        if (!fJustCheck)
            view.SetBestBlock(pindex->GetBlockHash());
        return true;
    }

    bool fScriptChecks = true;
    if (!m_chainman.AssumedValidBlock().IsNull()) {
        // We've been configured with the hash of a block which has been externally verified to have a valid history.
        // A suitable default value is included with the software and updated from time to time.  Because validity
        //  relative to a piece of software is an objective fact these defaults can be easily reviewed.
        // This setting doesn't force the selection of any particular chain but makes validating some faster by
        //  effectively caching the result of part of the verification.
        BlockMap::const_iterator it{m_blockman.m_block_index.find(m_chainman.AssumedValidBlock())};
        if (it != m_blockman.m_block_index.end()) {
            if (it->second.GetAncestor(pindex->nHeight) == pindex &&
                m_chainman.m_best_header->GetAncestor(pindex->nHeight) == pindex &&
                m_chainman.m_best_header->nChainWork >= m_chainman.MinimumChainWork()) {
                // This block is a member of the assumed verified chain and an ancestor of the best header.
                // Script verification is skipped when connecting blocks under the
                // assumevalid block. Assuming the assumevalid block is valid this
                // is safe because block merkle hashes are still computed and checked,
                // Of course, if an assumed valid block is invalid due to false scriptSigs
                // this optimization would allow an invalid chain to be accepted.
                // The equivalent time check discourages hash power from extorting the network via DOS attack
                //  into accepting an invalid block through telling users they must manually set assumevalid.
                //  Requiring a software change or burying the invalid block, regardless of the setting, makes
                //  it hard to hide the implication of the demand.  This also avoids having release candidates
                //  that are hardly doing any signature verification at all in testing without having to
                //  artificially set the default assumed verified block further back.
                // The test against the minimum chain work prevents the skipping when denied access to any chain at
                //  least as good as the expected chain.
                fScriptChecks = (GetBlockProofEquivalentTime(*m_chainman.m_best_header, *pindex, *m_chainman.m_best_header, params.GetConsensus()) <= 60 * 60 * 24 * 7 * 2);
            }
        }
    }

    const auto time_1{SteadyClock::now()};
    time_check += time_1 - time_start;
    LogPrint(BCLog::BENCH, "    - Sanity checks: %.2fms [%.2fs (%.2fms/blk)]\n",
             Ticks<MillisecondsDouble>(time_1 - time_start),
             Ticks<SecondsDouble>(time_check),
             Ticks<MillisecondsDouble>(time_check) / num_blocks_total);

    // Do not allow blocks that contain transactions which 'overwrite' older transactions,
    // unless those are already completely spent.
    // If such overwrites are allowed, coinbases and transactions depending upon those
    // can be duplicated to remove the ability to spend the first instance -- even after
    // being sent to another address.
    // See BIP30, CVE-2012-1909, and http://r6.ca/blog/20120206T005236Z.html for more information.
<<<<<<< HEAD
    // FIXME: Enable strict check after appropriate fork.
    bool fEnforceBIP30 = (!pindex->phashBlock) || // Enforce on CreateNewBlock invocations which don't have a hash.
                          !(true);
=======
    // This rule was originally applied to all blocks with a timestamp after March 15, 2012, 0:00 UTC.
    // Now that the whole chain is irreversibly beyond that time it is applied to all blocks except the
    // two in the chain that violate it. This prevents exploiting the issue against nodes during their
    // initial block download.
    bool fEnforceBIP30 = !IsBIP30Repeat(*pindex);

    // Once BIP34 activated it was not possible to create new duplicate coinbases and thus other than starting
    // with the 2 existing duplicate coinbase pairs, not possible to create overwriting txs.  But by the
    // time BIP34 activated, in each of the existing pairs the duplicate coinbase had overwritten the first
    // before the first had been spent.  Since those coinbases are sufficiently buried it's no longer possible to create further
    // duplicate transactions descending from the known pairs either.
    // If we're on the known chain at height greater than where BIP34 activated, we can save the db accesses needed for the BIP30 check.

    // BIP34 requires that a block at height X (block X) has its coinbase
    // scriptSig start with a CScriptNum of X (indicated height X).  The above
    // logic of no longer requiring BIP30 once BIP34 activates is flawed in the
    // case that there is a block X before the BIP34 height of 227,931 which has
    // an indicated height Y where Y is greater than X.  The coinbase for block
    // X would also be a valid coinbase for block Y, which could be a BIP30
    // violation.  An exhaustive search of all mainnet coinbases before the
    // BIP34 height which have an indicated height greater than the block height
    // reveals many occurrences. The 3 lowest indicated heights found are
    // 209,921, 490,897, and 1,983,702 and thus coinbases for blocks at these 3
    // heights would be the first opportunity for BIP30 to be violated.

    // The search reveals a great many blocks which have an indicated height
    // greater than 1,983,702, so we simply remove the optimization to skip
    // BIP30 checking for blocks at height 1,983,702 or higher.  Before we reach
    // that block in another 25 years or so, we should take advantage of a
    // future consensus change to do a new and improved version of BIP34 that
    // will actually prevent ever creating any duplicate coinbases in the
    // future.
    static constexpr int BIP34_IMPLIES_BIP30_LIMIT = 1983702;

    // There is no potential to create a duplicate coinbase at block 209,921
    // because this is still before the BIP34 height and so explicit BIP30
    // checking is still active.

    // The final case is block 176,684 which has an indicated height of
    // 490,897. Unfortunately, this issue was not discovered until about 2 weeks
    // before block 490,897 so there was not much opportunity to address this
    // case other than to carefully analyze it and determine it would not be a
    // problem. Block 490,897 was, in fact, mined with a different coinbase than
    // block 176,684, but it is important to note that even if it hadn't been or
    // is remined on an alternate fork with a duplicate coinbase, we would still
    // not run into a BIP30 violation.  This is because the coinbase for 176,684
    // is spent in block 185,956 in transaction
    // d4f7fbbf92f4a3014a230b2dc70b8058d02eb36ac06b4a0736d9d60eaa9e8781.  This
    // spending transaction can't be duplicated because it also spends coinbase
    // 0328dd85c331237f18e781d692c92de57649529bd5edf1d01036daea32ffde29.  This
    // coinbase has an indicated height of over 4.2 billion, and wouldn't be
    // duplicatable until that height, and it's currently impossible to create a
    // chain that long. Nevertheless we may wish to consider a future soft fork
    // which retroactively prevents block 490,897 from creating a duplicate
    // coinbase. The two historical BIP30 violations often provide a confusing
    // edge case when manipulating the UTXO and it would be simpler not to have
    // another edge case to deal with.

    // testnet3 has no blocks before the BIP34 height with indicated heights
    // post BIP34 before approximately height 486,000,000. After block
    // 1,983,702 testnet3 starts doing unnecessary BIP30 checking again.
>>>>>>> 6da7eb09
    assert(pindex->pprev);

    if (fEnforceBIP30) {
        for (const auto& tx : block.vtx) {
            for (size_t o = 0; o < tx->vout.size(); o++) {
                if (view.HaveCoin(COutPoint(tx->GetHash(), o))) {
                    LogPrintf("ERROR: ConnectBlock(): tried to overwrite transaction\n");
                    return state.Invalid(BlockValidationResult::BLOCK_CONSENSUS, "bad-txns-BIP30");
                }
            }
        }
    }

    // Enforce BIP68 (sequence locks)
    int nLockTimeFlags = 0;
    if (DeploymentActiveAt(*pindex, m_chainman, Consensus::DEPLOYMENT_CSV)) {
        nLockTimeFlags |= LOCKTIME_VERIFY_SEQUENCE;
    }

    // Get the script flags for this block
    unsigned int flags{GetBlockScriptFlags(*pindex, m_chainman)};

    const auto time_2{SteadyClock::now()};
    time_forks += time_2 - time_1;
    LogPrint(BCLog::BENCH, "    - Fork checks: %.2fms [%.2fs (%.2fms/blk)]\n",
             Ticks<MillisecondsDouble>(time_2 - time_1),
             Ticks<SecondsDouble>(time_forks),
             Ticks<MillisecondsDouble>(time_forks) / num_blocks_total);

    CBlockUndo blockundo;

    // Precomputed transaction data pointers must not be invalidated
    // until after `control` has run the script checks (potentially
    // in multiple threads). Preallocate the vector size so a new allocation
    // doesn't invalidate pointers into the vector, and keep txsdata in scope
    // for as long as `control`.
    CCheckQueueControl<CScriptCheck> control(fScriptChecks && parallel_script_checks ? &scriptcheckqueue : nullptr);
    std::vector<PrecomputedTransactionData> txsdata(block.vtx.size());

    std::vector<int> prevheights;
    CAmount nFees = 0;
    int nInputs = 0;
    int64_t nSigOpsCost = 0;
    blockundo.vtxundo.reserve(block.vtx.size() - 1);
    for (unsigned int i = 0; i < block.vtx.size(); i++)
    {
        const CTransaction &tx = *(block.vtx[i]);

        nInputs += tx.vin.size();

        if (!tx.IsCoinBase())
        {
            CAmount txfee = 0;
            TxValidationState tx_state;
            if (!Consensus::CheckTxInputs(tx, tx_state, view, pindex->nHeight, flags, txfee)) {
                // Any transaction validation failure in ConnectBlock is a block consensus failure
                state.Invalid(BlockValidationResult::BLOCK_CONSENSUS,
                            tx_state.GetRejectReason(), tx_state.GetDebugMessage());
                return error("%s: Consensus::CheckTxInputs: %s, %s", __func__, tx.GetHash().ToString(), state.ToString());
            }
            nFees += txfee;
            if (!MoneyRange(nFees)) {
                LogPrintf("ERROR: %s: accumulated fee in the block out of range.\n", __func__);
                return state.Invalid(BlockValidationResult::BLOCK_CONSENSUS, "bad-txns-accumulated-fee-outofrange");
            }

            // Check that transaction is BIP68 final
            // BIP68 lock checks (as opposed to nLockTime checks) must
            // be in ConnectBlock because they require the UTXO set
            prevheights.resize(tx.vin.size());
            for (size_t j = 0; j < tx.vin.size(); j++) {
                prevheights[j] = view.AccessCoin(tx.vin[j].prevout).nHeight;
            }

            if (!SequenceLocks(tx, nLockTimeFlags, prevheights, *pindex)) {
                LogPrintf("ERROR: %s: contains a non-BIP68-final transaction\n", __func__);
                return state.Invalid(BlockValidationResult::BLOCK_CONSENSUS, "bad-txns-nonfinal");
            }
        }

        // GetTransactionSigOpCost counts 3 types of sigops:
        // * legacy (always)
        // * p2sh (when P2SH enabled in flags and excludes coinbase)
        // * witness (when witness enabled in flags and excludes coinbase)
        nSigOpsCost += GetTransactionSigOpCost(tx, view, flags);
        if (nSigOpsCost > MAX_BLOCK_SIGOPS_COST) {
            LogPrintf("ERROR: ConnectBlock(): too many sigops\n");
            return state.Invalid(BlockValidationResult::BLOCK_CONSENSUS, "bad-blk-sigops");
        }

        if (!tx.IsCoinBase())
        {
            std::vector<CScriptCheck> vChecks;
            bool fCacheResults = fJustCheck; /* Don't cache results if we're actually connecting blocks (still consult the cache, though) */
            TxValidationState tx_state;
            if (fScriptChecks && !CheckInputScripts(tx, tx_state, view, flags, fCacheResults, fCacheResults, txsdata[i], parallel_script_checks ? &vChecks : nullptr)) {
                // Any transaction validation failure in ConnectBlock is a block consensus failure
                state.Invalid(BlockValidationResult::BLOCK_CONSENSUS,
                              tx_state.GetRejectReason(), tx_state.GetDebugMessage());
                return error("ConnectBlock(): CheckInputScripts on %s failed with %s",
                    tx.GetHash().ToString(), state.ToString());
            }
            control.Add(vChecks);
        }

        CTxUndo undoDummy;
        if (i > 0) {
            blockundo.vtxundo.push_back(CTxUndo());
        }
        UpdateCoins(tx, view, i == 0 ? undoDummy : blockundo.vtxundo.back(), pindex->nHeight);
        ApplyNameTransaction(tx, pindex->nHeight, view, blockundo);
    }
    const auto time_3{SteadyClock::now()};
    time_connect += time_3 - time_2;
    LogPrint(BCLog::BENCH, "      - Connect %u transactions: %.2fms (%.3fms/tx, %.3fms/txin) [%.2fs (%.2fms/blk)]\n", (unsigned)block.vtx.size(),
             Ticks<MillisecondsDouble>(time_3 - time_2), Ticks<MillisecondsDouble>(time_3 - time_2) / block.vtx.size(),
             nInputs <= 1 ? 0 : Ticks<MillisecondsDouble>(time_3 - time_2) / (nInputs - 1),
             Ticks<SecondsDouble>(time_connect),
             Ticks<MillisecondsDouble>(time_connect) / num_blocks_total);

    CAmount blockReward = nFees + GetBlockSubsidy(pindex->nHeight, params.GetConsensus());
    if (block.vtx[0]->GetValueOut() > blockReward) {
        LogPrintf("ERROR: ConnectBlock(): coinbase pays too much (actual=%d vs limit=%d)\n", block.vtx[0]->GetValueOut(), blockReward);
        return state.Invalid(BlockValidationResult::BLOCK_CONSENSUS, "bad-cb-amount");
    }

    if (!control.Wait()) {
        LogPrintf("ERROR: %s: CheckQueue failed\n", __func__);
        return state.Invalid(BlockValidationResult::BLOCK_CONSENSUS, "block-validation-failed");
    }
    const auto time_4{SteadyClock::now()};
    time_verify += time_4 - time_2;
    LogPrint(BCLog::BENCH, "    - Verify %u txins: %.2fms (%.3fms/txin) [%.2fs (%.2fms/blk)]\n", nInputs - 1,
             Ticks<MillisecondsDouble>(time_4 - time_2),
             nInputs <= 1 ? 0 : Ticks<MillisecondsDouble>(time_4 - time_2) / (nInputs - 1),
             Ticks<SecondsDouble>(time_verify),
             Ticks<MillisecondsDouble>(time_verify) / num_blocks_total);

    if (fJustCheck)
        return true;

    /* Remove expired names from the UTXO set.  They become permanently
       unspendable.  Note that we use nHeight+1 here because a possible
       spending transaction would be at least at that height.  This has
       to be done after checking the transactions themselves, because
       spending a name would still be valid in the current block.  */
    if (!ExpireNames(pindex->nHeight + 1, view, blockundo, expiredNames))
        return error("%s : ExpireNames failed", __func__);

    if (!m_blockman.WriteUndoDataForBlock(blockundo, state, pindex, params)) {
        return false;
    }

    const auto time_5{SteadyClock::now()};
    time_undo += time_5 - time_4;
    LogPrint(BCLog::BENCH, "    - Write undo data: %.2fms [%.2fs (%.2fms/blk)]\n",
             Ticks<MillisecondsDouble>(time_5 - time_4),
             Ticks<SecondsDouble>(time_undo),
             Ticks<MillisecondsDouble>(time_undo) / num_blocks_total);

    if (!pindex->IsValid(BLOCK_VALID_SCRIPTS)) {
        pindex->RaiseValidity(BLOCK_VALID_SCRIPTS);
        m_blockman.m_dirty_blockindex.insert(pindex);
    }

    // add this block to the view's block chain
    view.SetBestBlock(pindex->GetBlockHash());

    const auto time_6{SteadyClock::now()};
    time_index += time_6 - time_5;
    LogPrint(BCLog::BENCH, "    - Index writing: %.2fms [%.2fs (%.2fms/blk)]\n",
             Ticks<MillisecondsDouble>(time_6 - time_5),
             Ticks<SecondsDouble>(time_index),
             Ticks<MillisecondsDouble>(time_index) / num_blocks_total);

    TRACE6(validation, block_connected,
        block_hash.data(),
        pindex->nHeight,
        block.vtx.size(),
        nInputs,
        nSigOpsCost,
        time_5 - time_start // in microseconds (µs)
    );

    return true;
}

CoinsCacheSizeState Chainstate::GetCoinsCacheSizeState()
{
    AssertLockHeld(::cs_main);
    return this->GetCoinsCacheSizeState(
        m_coinstip_cache_size_bytes,
        m_mempool ? m_mempool->m_max_size_bytes : 0);
}

CoinsCacheSizeState Chainstate::GetCoinsCacheSizeState(
    size_t max_coins_cache_size_bytes,
    size_t max_mempool_size_bytes)
{
    AssertLockHeld(::cs_main);
    const int64_t nMempoolUsage = m_mempool ? m_mempool->DynamicMemoryUsage() : 0;
    int64_t cacheSize = CoinsTip().DynamicMemoryUsage();
    int64_t nTotalSpace =
        max_coins_cache_size_bytes + std::max<int64_t>(int64_t(max_mempool_size_bytes) - nMempoolUsage, 0);

    //! No need to periodic flush if at least this much space still available.
    static constexpr int64_t MAX_BLOCK_COINSDB_USAGE_BYTES = 10 * 1024 * 1024;  // 10MB
    int64_t large_threshold =
        std::max((9 * nTotalSpace) / 10, nTotalSpace - MAX_BLOCK_COINSDB_USAGE_BYTES);

    if (cacheSize > nTotalSpace) {
        LogPrintf("Cache size (%s) exceeds total space (%s)\n", cacheSize, nTotalSpace);
        return CoinsCacheSizeState::CRITICAL;
    } else if (cacheSize > large_threshold) {
        return CoinsCacheSizeState::LARGE;
    }
    return CoinsCacheSizeState::OK;
}

bool Chainstate::FlushStateToDisk(
    BlockValidationState &state,
    FlushStateMode mode,
    int nManualPruneHeight)
{
    LOCK(cs_main);
    assert(this->CanFlushToDisk());
    std::set<int> setFilesToPrune;
    bool full_flush_completed = false;

    const size_t coins_count = CoinsTip().GetCacheSize();
    const size_t coins_mem_usage = CoinsTip().DynamicMemoryUsage();

    try {
    {
        bool fFlushForPrune = false;
        bool fDoFullFlush = false;

        CoinsCacheSizeState cache_state = GetCoinsCacheSizeState();
        LOCK(m_blockman.cs_LastBlockFile);
        if (fPruneMode && (m_blockman.m_check_for_pruning || nManualPruneHeight > 0) && !fReindex) {
            // make sure we don't prune above any of the prune locks bestblocks
            // pruning is height-based
            int last_prune{m_chain.Height()}; // last height we can prune
            std::optional<std::string> limiting_lock; // prune lock that actually was the limiting factor, only used for logging

            for (const auto& prune_lock : m_blockman.m_prune_locks) {
                if (prune_lock.second.height_first == std::numeric_limits<int>::max()) continue;
                // Remove the buffer and one additional block here to get actual height that is outside of the buffer
                const int lock_height{prune_lock.second.height_first - PRUNE_LOCK_BUFFER - 1};
                last_prune = std::max(1, std::min(last_prune, lock_height));
                if (last_prune == lock_height) {
                    limiting_lock = prune_lock.first;
                }
            }

            if (limiting_lock) {
                LogPrint(BCLog::PRUNE, "%s limited pruning to height %d\n", limiting_lock.value(), last_prune);
            }

            if (nManualPruneHeight > 0) {
                LOG_TIME_MILLIS_WITH_CATEGORY("find files to prune (manual)", BCLog::BENCH);

                m_blockman.FindFilesToPruneManual(setFilesToPrune, std::min(last_prune, nManualPruneHeight), m_chain.Height());
            } else {
                LOG_TIME_MILLIS_WITH_CATEGORY("find files to prune", BCLog::BENCH);

                m_blockman.FindFilesToPrune(setFilesToPrune, m_chainman.GetParams().PruneAfterHeight(), m_chain.Height(), last_prune, IsInitialBlockDownload());
                m_blockman.m_check_for_pruning = false;
            }
            if (!setFilesToPrune.empty()) {
                fFlushForPrune = true;
                if (!m_blockman.m_have_pruned) {
                    m_blockman.m_block_tree_db->WriteFlag("prunedblockfiles", true);
                    m_blockman.m_have_pruned = true;
                }
            }
        }
        const auto nNow = GetTime<std::chrono::microseconds>();
        // Avoid writing/flushing immediately after startup.
        if (m_last_write.count() == 0) {
            m_last_write = nNow;
        }
        if (m_last_flush.count() == 0) {
            m_last_flush = nNow;
        }
        // The cache is large and we're within 10% and 10 MiB of the limit, but we have time now (not in the middle of a block processing).
        bool fCacheLarge = mode == FlushStateMode::PERIODIC && cache_state >= CoinsCacheSizeState::LARGE;
        // The cache is over the limit, we have to write now.
        bool fCacheCritical = mode == FlushStateMode::IF_NEEDED && cache_state >= CoinsCacheSizeState::CRITICAL;
        // It's been a while since we wrote the block index to disk. Do this frequently, so we don't need to redownload after a crash.
        bool fPeriodicWrite = mode == FlushStateMode::PERIODIC && nNow > m_last_write + DATABASE_WRITE_INTERVAL;
        // It's been very long since we flushed the cache. Do this infrequently, to optimize cache usage.
        bool fPeriodicFlush = mode == FlushStateMode::PERIODIC && nNow > m_last_flush + DATABASE_FLUSH_INTERVAL;
        // Combine all conditions that result in a full cache flush.
        fDoFullFlush = (mode == FlushStateMode::ALWAYS) || fCacheLarge || fCacheCritical || fPeriodicFlush || fFlushForPrune;
        // Write blocks and block index to disk.
        if (fDoFullFlush || fPeriodicWrite) {
            // Ensure we can write block index
            if (!CheckDiskSpace(gArgs.GetBlocksDirPath())) {
                return AbortNode(state, "Disk space is too low!", _("Disk space is too low!"));
            }
            {
                LOG_TIME_MILLIS_WITH_CATEGORY("write block and undo data to disk", BCLog::BENCH);

                // First make sure all block and undo data is flushed to disk.
                m_blockman.FlushBlockFile();
            }

            // Then update all block file information (which may refer to block and undo files).
            {
                LOG_TIME_MILLIS_WITH_CATEGORY("write block index to disk", BCLog::BENCH);

                if (!m_blockman.WriteBlockIndexDB()) {
                    return AbortNode(state, "Failed to write to block index database");
                }
            }
            // Finally remove any pruned files
            if (fFlushForPrune) {
                LOG_TIME_MILLIS_WITH_CATEGORY("unlink pruned files", BCLog::BENCH);

                UnlinkPrunedFiles(setFilesToPrune);
            }
            m_last_write = nNow;
        }
        // Flush best chain related state. This can only be done if the blocks / block index write was also done.
        if (fDoFullFlush && !CoinsTip().GetBestBlock().IsNull()) {
            LOG_TIME_MILLIS_WITH_CATEGORY(strprintf("write coins cache to disk (%d coins, %.2fkB)",
                coins_count, coins_mem_usage / 1000), BCLog::BENCH);

            // Typical Coin structures on disk are around 48 bytes in size.
            // Pushing a new one to the database can cause it to be written
            // twice (once in the log, and once in the tables). This is already
            // an overestimation, as most will delete an existing entry or
            // overwrite one. Still, use a conservative safety factor of 2.
            if (!CheckDiskSpace(gArgs.GetDataDirNet(), 48 * 2 * 2 * CoinsTip().GetCacheSize())) {
                return AbortNode(state, "Disk space is too low!", _("Disk space is too low!"));
            }
            // Flush the chainstate (which may refer to block index entries).
            if (!CoinsTip().Flush())
                return AbortNode(state, "Failed to write to coin database");
            m_last_flush = nNow;
            full_flush_completed = true;
            TRACE5(utxocache, flush,
                   (int64_t)(GetTimeMicros() - nNow.count()), // in microseconds (µs)
                   (uint32_t)mode,
                   (uint64_t)coins_count,
                   (uint64_t)coins_mem_usage,
                   (bool)fFlushForPrune);
        }
    }
    if (full_flush_completed) {
        // Update best block in wallet (so we can detect restored wallets).
        GetMainSignals().ChainStateFlushed(m_chain.GetLocator());
    }
    } catch (const std::runtime_error& e) {
        return AbortNode(state, std::string("System error while flushing: ") + e.what());
    }
    return true;
}

void Chainstate::ForceFlushStateToDisk()
{
    BlockValidationState state;
    if (!this->FlushStateToDisk(state, FlushStateMode::ALWAYS)) {
        LogPrintf("%s: failed to flush state (%s)\n", __func__, state.ToString());
    }
}

void Chainstate::PruneAndFlush()
{
    BlockValidationState state;
    m_blockman.m_check_for_pruning = true;
    if (!this->FlushStateToDisk(state, FlushStateMode::NONE)) {
        LogPrintf("%s: failed to flush state (%s)\n", __func__, state.ToString());
    }
}

static void DoWarning(const bilingual_str& warning)
{
    static bool fWarned = false;
    SetMiscWarning(warning);
    if (!fWarned) {
        AlertNotify(warning.original);
        fWarned = true;
    }
}

/** Private helper function that concatenates warning messages. */
static void AppendWarning(bilingual_str& res, const bilingual_str& warn)
{
    if (!res.empty()) res += Untranslated(", ");
    res += warn;
}

static void UpdateTipLog(
    const CCoinsViewCache& coins_tip,
    const CBlockIndex* tip,
    const CChainParams& params,
    const std::string& func_name,
    const std::string& prefix,
    const std::string& warning_messages) EXCLUSIVE_LOCKS_REQUIRED(::cs_main)
{

    AssertLockHeld(::cs_main);
    LogPrintf("%s%s: new best=%s height=%d version=0x%08x log2_work=%f tx=%lu date='%s' progress=%f cache=%.1fMiB(%utxo)%s\n",
        prefix, func_name,
        tip->GetBlockHash().ToString(), tip->nHeight, tip->nVersion,
        log(tip->nChainWork.getdouble()) / log(2.0), (unsigned long)tip->nChainTx,
        FormatISO8601DateTime(tip->GetBlockTime()),
        GuessVerificationProgress(params.TxData(), tip),
        coins_tip.DynamicMemoryUsage() * (1.0 / (1 << 20)),
        coins_tip.GetCacheSize(),
        !warning_messages.empty() ? strprintf(" warning='%s'", warning_messages) : "");
}

void Chainstate::UpdateTip(const CBlockIndex* pindexNew)
{
    AssertLockHeld(::cs_main);
    const auto& coins_tip = this->CoinsTip();

    const CChainParams& params{m_chainman.GetParams()};

    // The remainder of the function isn't relevant if we are not acting on
    // the active chainstate, so return if need be.
    if (this != &m_chainman.ActiveChainstate()) {
        // Only log every so often so that we don't bury log messages at the tip.
        constexpr int BACKGROUND_LOG_INTERVAL = 2000;
        if (pindexNew->nHeight % BACKGROUND_LOG_INTERVAL == 0) {
            UpdateTipLog(coins_tip, pindexNew, params, __func__, "[background validation] ", "");
        }
        return;
    }

    // New best block
    if (m_mempool) {
        m_mempool->AddTransactionsUpdated(1);
    }

    {
        LOCK(g_best_block_mutex);
        g_best_block = pindexNew->GetBlockHash();
        g_best_block_cv.notify_all();
    }

    bilingual_str warning_messages;
    if (!this->IsInitialBlockDownload()) {
        const CBlockIndex* pindex = pindexNew;
        for (int bit = 0; bit < VERSIONBITS_NUM_BITS; bit++) {
            WarningBitsConditionChecker checker(m_chainman, bit);
            ThresholdState state = checker.GetStateFor(pindex, params.GetConsensus(), warningcache.at(bit));
            if (state == ThresholdState::ACTIVE || state == ThresholdState::LOCKED_IN) {
                const bilingual_str warning = strprintf(_("Unknown new rules activated (versionbit %i)"), bit);
                if (state == ThresholdState::ACTIVE) {
                    DoWarning(warning);
                } else {
                    AppendWarning(warning_messages, warning);
                }
            }
        }
    }
    UpdateTipLog(coins_tip, pindexNew, params, __func__, "", warning_messages.original);
}

/** Disconnect m_chain's tip.
  * After calling, the mempool will be in an inconsistent state, with
  * transactions from disconnected blocks being added to disconnectpool.  You
  * should make the mempool consistent again by calling MaybeUpdateMempoolForReorg.
  * with cs_main held.
  *
  * If disconnectpool is nullptr, then no disconnected transactions are added to
  * disconnectpool (note that the caller is responsible for mempool consistency
  * in any case).
  */
bool Chainstate::DisconnectTip(BlockValidationState& state, DisconnectedBlockTransactions* disconnectpool)
{
    AssertLockHeld(cs_main);
    if (m_mempool) AssertLockHeld(m_mempool->cs);

    CBlockIndex *pindexDelete = m_chain.Tip();
    assert(pindexDelete);
    assert(pindexDelete->pprev);
    CheckNameDB (*this, true);
    // Read block from disk.
    std::shared_ptr<CBlock> pblock = std::make_shared<CBlock>();
    CBlock& block = *pblock;
    if (!ReadBlockFromDisk(block, pindexDelete, m_chainman.GetConsensus())) {
        return error("DisconnectTip(): Failed to read block");
    }
    // Apply the block atomically to the chain state.
    std::set<valtype> unexpiredNames;
    const auto time_start{SteadyClock::now()};
    {
        CCoinsViewCache view(&CoinsTip());
        assert(view.GetBestBlock() == pindexDelete->GetBlockHash());
        if (DisconnectBlock(block, pindexDelete, view, unexpiredNames) != DISCONNECT_OK)
            return error("DisconnectTip(): DisconnectBlock %s failed", pindexDelete->GetBlockHash().ToString());
        bool flushed = view.Flush();
        assert(flushed);
    }
    LogPrint(BCLog::BENCH, "- Disconnect block: %.2fms\n",
             Ticks<MillisecondsDouble>(SteadyClock::now() - time_start));

    {
        // Prune locks that began at or after the tip should be moved backward so they get a chance to reorg
        const int max_height_first{pindexDelete->nHeight - 1};
        for (auto& prune_lock : m_blockman.m_prune_locks) {
            if (prune_lock.second.height_first <= max_height_first) continue;

            prune_lock.second.height_first = max_height_first;
            LogPrint(BCLog::PRUNE, "%s prune lock moved back to %d\n", prune_lock.first, max_height_first);
        }
    }

    // Write the chain state to disk, if necessary.
    if (!FlushStateToDisk(state, FlushStateMode::IF_NEEDED)) {
        return false;
    }

    // Fix the memool for conflicts due to unexpired names.
    if (m_mempool)
        m_mempool->removeUnexpireConflicts(unexpiredNames);

    if (disconnectpool && m_mempool) {
        // Save transactions to re-add to mempool at end of reorg
        for (auto it = block.vtx.rbegin(); it != block.vtx.rend(); ++it) {
            disconnectpool->addTransaction(*it);
        }
        while (disconnectpool->DynamicMemoryUsage() > MAX_DISCONNECTED_TX_POOL_SIZE * 1000) {
            // Drop the earliest entry, and remove its children from the mempool.
            auto it = disconnectpool->queuedTx.get<insertion_order>().begin();
            m_mempool->removeRecursive(**it, MemPoolRemovalReason::REORG);
            disconnectpool->removeEntry(it);
        }
    }

    m_chain.SetTip(*pindexDelete->pprev);

    UpdateTip(pindexDelete->pprev);
    CheckNameDB (*this, true);
    // Let wallets know transactions went from 1-confirmed to
    // 0-confirmed or conflicted:
    GetMainSignals().BlockDisconnected(pblock, pindexDelete);
    return true;
}

static SteadyClock::duration time_read_from_disk_total{};
static SteadyClock::duration time_connect_total{};
static SteadyClock::duration time_flush{};
static SteadyClock::duration time_chainstate{};
static SteadyClock::duration time_post_connect{};

struct PerBlockConnectTrace {
    CBlockIndex* pindex = nullptr;
    std::shared_ptr<const CBlock> pblock;
    PerBlockConnectTrace() = default;
};
/**
 * Used to track blocks whose transactions were applied to the UTXO state as a
 * part of a single ActivateBestChainStep call.
 *
 * This class is single-use, once you call GetBlocksConnected() you have to throw
 * it away and make a new one.
 */
class ConnectTrace {
private:
    std::vector<PerBlockConnectTrace> blocksConnected;

public:
    explicit ConnectTrace() : blocksConnected(1) {}

    void BlockConnected(CBlockIndex* pindex, std::shared_ptr<const CBlock> pblock) {
        assert(!blocksConnected.back().pindex);
        assert(pindex);
        assert(pblock);
        blocksConnected.back().pindex = pindex;
        blocksConnected.back().pblock = std::move(pblock);
        blocksConnected.emplace_back();
    }

    std::vector<PerBlockConnectTrace>& GetBlocksConnected() {
        // We always keep one extra block at the end of our list because
        // blocks are added after all the conflicted transactions have
        // been filled in. Thus, the last entry should always be an empty
        // one waiting for the transactions from the next block. We pop
        // the last entry here to make sure the list we return is sane.
        assert(!blocksConnected.back().pindex);
        blocksConnected.pop_back();
        return blocksConnected;
    }
};

/**
 * Connect a new block to m_chain. pblock is either nullptr or a pointer to a CBlock
 * corresponding to pindexNew, to bypass loading it again from disk.
 *
 * The block is added to connectTrace if connection succeeds.
 */
bool Chainstate::ConnectTip(BlockValidationState& state, CBlockIndex* pindexNew, const std::shared_ptr<const CBlock>& pblock, ConnectTrace& connectTrace, DisconnectedBlockTransactions& disconnectpool)
{
    AssertLockHeld(cs_main);
    if (m_mempool) AssertLockHeld(m_mempool->cs);

    assert(pindexNew->pprev == m_chain.Tip());
    CheckNameDB (*this, true);
    // Read block from disk.
    const auto time_1{SteadyClock::now()};
    std::shared_ptr<const CBlock> pthisBlock;
    if (!pblock) {
        std::shared_ptr<CBlock> pblockNew = std::make_shared<CBlock>();
        if (!ReadBlockFromDisk(*pblockNew, pindexNew, m_chainman.GetConsensus())) {
            return AbortNode(state, "Failed to read block");
        }
        pthisBlock = pblockNew;
    } else {
        LogPrint(BCLog::BENCH, "  - Using cached block\n");
        pthisBlock = pblock;
    }
    const CBlock& blockConnecting = *pthisBlock;
    // Apply the block atomically to the chain state.
    std::set<valtype> expiredNames;
    const auto time_2{SteadyClock::now()};
    time_read_from_disk_total += time_2 - time_1;
    SteadyClock::time_point time_3;
    LogPrint(BCLog::BENCH, "  - Load block from disk: %.2fms [%.2fs (%.2fms/blk)]\n",
             Ticks<MillisecondsDouble>(time_2 - time_1),
             Ticks<SecondsDouble>(time_read_from_disk_total),
             Ticks<MillisecondsDouble>(time_read_from_disk_total) / num_blocks_total);
    {
        CCoinsViewCache view(&CoinsTip());
        bool rv = ConnectBlock(blockConnecting, state, pindexNew, view, expiredNames);
        GetMainSignals().BlockChecked(blockConnecting, state);
        if (!rv) {
            if (state.IsInvalid())
                InvalidBlockFound(pindexNew, state);
            return error("%s: ConnectBlock %s failed, %s", __func__, pindexNew->GetBlockHash().ToString(), state.ToString());
        }
        time_3 = SteadyClock::now();
        time_connect_total += time_3 - time_2;
        assert(num_blocks_total > 0);
        LogPrint(BCLog::BENCH, "  - Connect total: %.2fms [%.2fs (%.2fms/blk)]\n",
                 Ticks<MillisecondsDouble>(time_3 - time_2),
                 Ticks<SecondsDouble>(time_connect_total),
                 Ticks<MillisecondsDouble>(time_connect_total) / num_blocks_total);
        bool flushed = view.Flush();
        assert(flushed);
    }
    const auto time_4{SteadyClock::now()};
    time_flush += time_4 - time_3;
    LogPrint(BCLog::BENCH, "  - Flush: %.2fms [%.2fs (%.2fms/blk)]\n",
             Ticks<MillisecondsDouble>(time_4 - time_3),
             Ticks<SecondsDouble>(time_flush),
             Ticks<MillisecondsDouble>(time_flush) / num_blocks_total);
    // Write the chain state to disk, if necessary.
    if (!FlushStateToDisk(state, FlushStateMode::IF_NEEDED)) {
        return false;
    }
    const auto time_5{SteadyClock::now()};
    time_chainstate += time_5 - time_4;
    LogPrint(BCLog::BENCH, "  - Writing chainstate: %.2fms [%.2fs (%.2fms/blk)]\n",
             Ticks<MillisecondsDouble>(time_5 - time_4),
             Ticks<SecondsDouble>(time_chainstate),
             Ticks<MillisecondsDouble>(time_chainstate) / num_blocks_total);
    // Remove conflicting transactions from the mempool.;
    if (m_mempool) {
        m_mempool->removeForBlock(blockConnecting.vtx, pindexNew->nHeight);
        m_mempool->removeExpireConflicts(expiredNames);
        disconnectpool.removeForBlock(blockConnecting.vtx);
    }
    // Update m_chain & related variables.
    m_chain.SetTip(*pindexNew);
    UpdateTip(pindexNew);
    CheckNameDB (*this, false);

    const auto time_6{SteadyClock::now()};
    time_post_connect += time_6 - time_5;
    time_total += time_6 - time_1;
    LogPrint(BCLog::BENCH, "  - Connect postprocess: %.2fms [%.2fs (%.2fms/blk)]\n",
             Ticks<MillisecondsDouble>(time_6 - time_5),
             Ticks<SecondsDouble>(time_post_connect),
             Ticks<MillisecondsDouble>(time_post_connect) / num_blocks_total);
    LogPrint(BCLog::BENCH, "- Connect block: %.2fms [%.2fs (%.2fms/blk)]\n",
             Ticks<MillisecondsDouble>(time_6 - time_1),
             Ticks<SecondsDouble>(time_total),
             Ticks<MillisecondsDouble>(time_total) / num_blocks_total);

    connectTrace.BlockConnected(pindexNew, std::move(pthisBlock));
    return true;
}

/**
 * Return the tip of the chain with the most work in it, that isn't
 * known to be invalid (it's however far from certain to be valid).
 */
CBlockIndex* Chainstate::FindMostWorkChain()
{
    AssertLockHeld(::cs_main);
    do {
        CBlockIndex *pindexNew = nullptr;

        // Find the best candidate header.
        {
            std::set<CBlockIndex*, CBlockIndexWorkComparator>::reverse_iterator it = setBlockIndexCandidates.rbegin();
            if (it == setBlockIndexCandidates.rend())
                return nullptr;
            pindexNew = *it;
        }

        // Check whether all blocks on the path between the currently active chain and the candidate are valid.
        // Just going until the active chain is an optimization, as we know all blocks in it are valid already.
        CBlockIndex *pindexTest = pindexNew;
        bool fInvalidAncestor = false;
        while (pindexTest && !m_chain.Contains(pindexTest)) {
            assert(pindexTest->HaveTxsDownloaded() || pindexTest->nHeight == 0);

            // Pruned nodes may have entries in setBlockIndexCandidates for
            // which block files have been deleted.  Remove those as candidates
            // for the most work chain if we come across them; we can't switch
            // to a chain unless we have all the non-active-chain parent blocks.
            bool fFailedChain = pindexTest->nStatus & BLOCK_FAILED_MASK;
            bool fMissingData = !(pindexTest->nStatus & BLOCK_HAVE_DATA);
            if (fFailedChain || fMissingData) {
                // Candidate chain is not usable (either invalid or missing data)
                if (fFailedChain && (m_chainman.m_best_invalid == nullptr || pindexNew->nChainWork > m_chainman.m_best_invalid->nChainWork)) {
                    m_chainman.m_best_invalid = pindexNew;
                }
                CBlockIndex *pindexFailed = pindexNew;
                // Remove the entire chain from the set.
                while (pindexTest != pindexFailed) {
                    if (fFailedChain) {
                        pindexFailed->nStatus |= BLOCK_FAILED_CHILD;
                    } else if (fMissingData) {
                        // If we're missing data, then add back to m_blocks_unlinked,
                        // so that if the block arrives in the future we can try adding
                        // to setBlockIndexCandidates again.
                        m_blockman.m_blocks_unlinked.insert(
                            std::make_pair(pindexFailed->pprev, pindexFailed));
                    }
                    setBlockIndexCandidates.erase(pindexFailed);
                    pindexFailed = pindexFailed->pprev;
                }
                setBlockIndexCandidates.erase(pindexTest);
                fInvalidAncestor = true;
                break;
            }
            pindexTest = pindexTest->pprev;
        }
        if (!fInvalidAncestor)
            return pindexNew;
    } while(true);
}

/** Delete all entries in setBlockIndexCandidates that are worse than the current tip. */
void Chainstate::PruneBlockIndexCandidates() {
    // Note that we can't delete the current block itself, as we may need to return to it later in case a
    // reorganization to a better block fails.
    std::set<CBlockIndex*, CBlockIndexWorkComparator>::iterator it = setBlockIndexCandidates.begin();
    while (it != setBlockIndexCandidates.end() && setBlockIndexCandidates.value_comp()(*it, m_chain.Tip())) {
        setBlockIndexCandidates.erase(it++);
    }
    // Either the current tip or a successor of it we're working towards is left in setBlockIndexCandidates.
    assert(!setBlockIndexCandidates.empty());
}

/**
 * Try to make some progress towards making pindexMostWork the active block.
 * pblock is either nullptr or a pointer to a CBlock corresponding to pindexMostWork.
 *
 * @returns true unless a system error occurred
 */
bool Chainstate::ActivateBestChainStep(BlockValidationState& state, CBlockIndex* pindexMostWork, const std::shared_ptr<const CBlock>& pblock, bool& fInvalidFound, ConnectTrace& connectTrace)
{
    AssertLockHeld(cs_main);
    if (m_mempool) AssertLockHeld(m_mempool->cs);

    const CBlockIndex* pindexOldTip = m_chain.Tip();
    const CBlockIndex* pindexFork = m_chain.FindFork(pindexMostWork);

    // Disconnect active blocks which are no longer in the best chain.
    bool fBlocksDisconnected = false;
    DisconnectedBlockTransactions disconnectpool;
    while (m_chain.Tip() && m_chain.Tip() != pindexFork) {
        if (!DisconnectTip(state, &disconnectpool)) {
            // This is likely a fatal error, but keep the mempool consistent,
            // just in case. Only remove from the mempool in this case.
            MaybeUpdateMempoolForReorg(disconnectpool, false);

            // If we're unable to disconnect a block during normal operation,
            // then that is a failure of our local system -- we should abort
            // rather than stay on a less work chain.
            AbortNode(state, "Failed to disconnect block; see debug.log for details");
            return false;
        }
        fBlocksDisconnected = true;
    }

    // Build list of new blocks to connect (in descending height order).
    std::vector<CBlockIndex*> vpindexToConnect;
    bool fContinue = true;
    int nHeight = pindexFork ? pindexFork->nHeight : -1;
    while (fContinue && nHeight != pindexMostWork->nHeight) {
        // Don't iterate the entire list of potential improvements toward the best tip, as we likely only need
        // a few blocks along the way.
        int nTargetHeight = std::min(nHeight + 32, pindexMostWork->nHeight);
        vpindexToConnect.clear();
        vpindexToConnect.reserve(nTargetHeight - nHeight);
        CBlockIndex* pindexIter = pindexMostWork->GetAncestor(nTargetHeight);
        while (pindexIter && pindexIter->nHeight != nHeight) {
            vpindexToConnect.push_back(pindexIter);
            pindexIter = pindexIter->pprev;
        }
        nHeight = nTargetHeight;

        // Connect new blocks.
        for (CBlockIndex* pindexConnect : reverse_iterate(vpindexToConnect)) {
            if (!ConnectTip(state, pindexConnect, pindexConnect == pindexMostWork ? pblock : std::shared_ptr<const CBlock>(), connectTrace, disconnectpool)) {
                if (state.IsInvalid()) {
                    // The block violates a consensus rule.
                    if (state.GetResult() != BlockValidationResult::BLOCK_MUTATED) {
                        InvalidChainFound(vpindexToConnect.front());
                    }
                    state = BlockValidationState();
                    fInvalidFound = true;
                    fContinue = false;
                    break;
                } else {
                    // A system error occurred (disk space, database error, ...).
                    // Make the mempool consistent with the current tip, just in case
                    // any observers try to use it before shutdown.
                    MaybeUpdateMempoolForReorg(disconnectpool, false);
                    return false;
                }
            } else {
                PruneBlockIndexCandidates();
                if (!pindexOldTip || m_chain.Tip()->nChainWork > pindexOldTip->nChainWork) {
                    // We're in a better position than we were. Return temporarily to release the lock.
                    fContinue = false;
                    break;
                }
            }
        }
    }

    if (fBlocksDisconnected) {
        // If any blocks were disconnected, disconnectpool may be non empty.  Add
        // any disconnected transactions back to the mempool.
        MaybeUpdateMempoolForReorg(disconnectpool, true);
    }
    if (m_mempool) m_mempool->check(this->CoinsTip(), this->m_chain.Height() + 1);

    CheckForkWarningConditions();

    return true;
}

static SynchronizationState GetSynchronizationState(bool init)
{
    if (!init) return SynchronizationState::POST_INIT;
    if (::fReindex) return SynchronizationState::INIT_REINDEX;
    return SynchronizationState::INIT_DOWNLOAD;
}

static bool NotifyHeaderTip(Chainstate& chainstate) LOCKS_EXCLUDED(cs_main) {
    bool fNotify = false;
    bool fInitialBlockDownload = false;
    static CBlockIndex* pindexHeaderOld = nullptr;
    CBlockIndex* pindexHeader = nullptr;
    {
        LOCK(cs_main);
        pindexHeader = chainstate.m_chainman.m_best_header;

        if (pindexHeader != pindexHeaderOld) {
            fNotify = true;
            fInitialBlockDownload = chainstate.IsInitialBlockDownload();
            pindexHeaderOld = pindexHeader;
        }
    }
    // Send block tip changed notifications without cs_main
    if (fNotify) {
        uiInterface.NotifyHeaderTip(GetSynchronizationState(fInitialBlockDownload), pindexHeader->nHeight, pindexHeader->nTime, false);
    }
    return fNotify;
}

static void LimitValidationInterfaceQueue() LOCKS_EXCLUDED(cs_main) {
    AssertLockNotHeld(cs_main);

    if (GetMainSignals().CallbacksPending() > 10) {
        SyncWithValidationInterfaceQueue();
    }
}

bool Chainstate::ActivateBestChain(BlockValidationState& state, std::shared_ptr<const CBlock> pblock)
{
    AssertLockNotHeld(m_chainstate_mutex);

    // Note that while we're often called here from ProcessNewBlock, this is
    // far from a guarantee. Things in the P2P/RPC will often end up calling
    // us in the middle of ProcessNewBlock - do not assume pblock is set
    // sanely for performance or correctness!
    AssertLockNotHeld(::cs_main);

    // ABC maintains a fair degree of expensive-to-calculate internal state
    // because this function periodically releases cs_main so that it does not lock up other threads for too long
    // during large connects - and to allow for e.g. the callback queue to drain
    // we use m_chainstate_mutex to enforce mutual exclusion so that only one caller may execute this function at a time
    LOCK(m_chainstate_mutex);

    CBlockIndex *pindexMostWork = nullptr;
    CBlockIndex *pindexNewTip = nullptr;
    int nStopAtHeight = gArgs.GetIntArg("-stopatheight", DEFAULT_STOPATHEIGHT);
    do {
        // Block until the validation queue drains. This should largely
        // never happen in normal operation, however may happen during
        // reindex, causing memory blowup if we run too far ahead.
        // Note that if a validationinterface callback ends up calling
        // ActivateBestChain this may lead to a deadlock! We should
        // probably have a DEBUG_LOCKORDER test for this in the future.
        LimitValidationInterfaceQueue();

        {
            LOCK(cs_main);
            // Lock transaction pool for at least as long as it takes for connectTrace to be consumed
            LOCK(MempoolMutex());
            CBlockIndex* starting_tip = m_chain.Tip();
            bool blocks_connected = false;
            do {
                // We absolutely may not unlock cs_main until we've made forward progress
                // (with the exception of shutdown due to hardware issues, low disk space, etc).
                ConnectTrace connectTrace; // Destructed before cs_main is unlocked

                if (pindexMostWork == nullptr) {
                    pindexMostWork = FindMostWorkChain();
                }

                // Whether we have anything to do at all.
                if (pindexMostWork == nullptr || pindexMostWork == m_chain.Tip()) {
                    break;
                }

                bool fInvalidFound = false;
                std::shared_ptr<const CBlock> nullBlockPtr;
                if (!ActivateBestChainStep(state, pindexMostWork, pblock && pblock->GetHash() == pindexMostWork->GetBlockHash() ? pblock : nullBlockPtr, fInvalidFound, connectTrace)) {
                    // A system error occurred
                    return false;
                }
                blocks_connected = true;

                if (fInvalidFound) {
                    // Wipe cache, we may need another branch now.
                    pindexMostWork = nullptr;
                }
                pindexNewTip = m_chain.Tip();

                for (const PerBlockConnectTrace& trace : connectTrace.GetBlocksConnected()) {
                    assert(trace.pblock && trace.pindex);
                    GetMainSignals().BlockConnected(trace.pblock, trace.pindex);
                }
            } while (!m_chain.Tip() || (starting_tip && CBlockIndexWorkComparator()(m_chain.Tip(), starting_tip)));
            if (!blocks_connected) return true;

            const CBlockIndex* pindexFork = m_chain.FindFork(starting_tip);
            bool fInitialDownload = IsInitialBlockDownload();

            // Notify external listeners about the new tip.
            // Enqueue while holding cs_main to ensure that UpdatedBlockTip is called in the order in which blocks are connected
            if (pindexFork != pindexNewTip) {
                // Notify ValidationInterface subscribers
                GetMainSignals().UpdatedBlockTip(pindexNewTip, pindexFork, fInitialDownload);

                // Always notify the UI if a new block tip was connected
                uiInterface.NotifyBlockTip(GetSynchronizationState(fInitialDownload), pindexNewTip);
            }
        }
        // When we reach this point, we switched to a new tip (stored in pindexNewTip).

        if (nStopAtHeight && pindexNewTip && pindexNewTip->nHeight >= nStopAtHeight) StartShutdown();

        // We check shutdown only after giving ActivateBestChainStep a chance to run once so that we
        // never shutdown before connecting the genesis block during LoadChainTip(). Previously this
        // caused an assert() failure during shutdown in such cases as the UTXO DB flushing checks
        // that the best block hash is non-null.
        if (ShutdownRequested()) break;
    } while (pindexNewTip != pindexMostWork);
    CheckBlockIndex();

    // Write changes periodically to disk, after relay.
    if (!FlushStateToDisk(state, FlushStateMode::PERIODIC)) {
        return false;
    }

    return true;
}

bool Chainstate::PreciousBlock(BlockValidationState& state, CBlockIndex* pindex)
{
    AssertLockNotHeld(m_chainstate_mutex);
    AssertLockNotHeld(::cs_main);
    {
        LOCK(cs_main);
        if (pindex->nChainWork < m_chain.Tip()->nChainWork) {
            // Nothing to do, this block is not at the tip.
            return true;
        }
        if (m_chain.Tip()->nChainWork > nLastPreciousChainwork) {
            // The chain has been extended since the last call, reset the counter.
            nBlockReverseSequenceId = -1;
        }
        nLastPreciousChainwork = m_chain.Tip()->nChainWork;
        setBlockIndexCandidates.erase(pindex);
        pindex->nSequenceId = nBlockReverseSequenceId;
        if (nBlockReverseSequenceId > std::numeric_limits<int32_t>::min()) {
            // We can't keep reducing the counter if somebody really wants to
            // call preciousblock 2**31-1 times on the same set of tips...
            nBlockReverseSequenceId--;
        }
        if (pindex->IsValid(BLOCK_VALID_TRANSACTIONS) && pindex->HaveTxsDownloaded()) {
            setBlockIndexCandidates.insert(pindex);
            PruneBlockIndexCandidates();
        }
    }

    return ActivateBestChain(state, std::shared_ptr<const CBlock>());
}

bool Chainstate::InvalidateBlock(BlockValidationState& state, CBlockIndex* pindex)
{
    AssertLockNotHeld(m_chainstate_mutex);
    AssertLockNotHeld(::cs_main);

    // Genesis block can't be invalidated
    assert(pindex);
    if (pindex->nHeight == 0) return false;

    CBlockIndex* to_mark_failed = pindex;
    bool pindex_was_in_chain = false;
    int disconnected = 0;

    // We do not allow ActivateBestChain() to run while InvalidateBlock() is
    // running, as that could cause the tip to change while we disconnect
    // blocks.
    LOCK(m_chainstate_mutex);

    // We'll be acquiring and releasing cs_main below, to allow the validation
    // callbacks to run. However, we should keep the block index in a
    // consistent state as we disconnect blocks -- in particular we need to
    // add equal-work blocks to setBlockIndexCandidates as we disconnect.
    // To avoid walking the block index repeatedly in search of candidates,
    // build a map once so that we can look up candidate blocks by chain
    // work as we go.
    std::multimap<const arith_uint256, CBlockIndex *> candidate_blocks_by_work;

    {
        LOCK(cs_main);
        for (auto& entry : m_blockman.m_block_index) {
            CBlockIndex* candidate = &entry.second;
            // We don't need to put anything in our active chain into the
            // multimap, because those candidates will be found and considered
            // as we disconnect.
            // Instead, consider only non-active-chain blocks that have at
            // least as much work as where we expect the new tip to end up.
            if (!m_chain.Contains(candidate) &&
                    !CBlockIndexWorkComparator()(candidate, pindex->pprev) &&
                    candidate->IsValid(BLOCK_VALID_TRANSACTIONS) &&
                    candidate->HaveTxsDownloaded()) {
                candidate_blocks_by_work.insert(std::make_pair(candidate->nChainWork, candidate));
            }
        }
    }

    // Disconnect (descendants of) pindex, and mark them invalid.
    while (true) {
        if (ShutdownRequested()) break;

        // Make sure the queue of validation callbacks doesn't grow unboundedly.
        LimitValidationInterfaceQueue();

        LOCK(cs_main);
        // Lock for as long as disconnectpool is in scope to make sure MaybeUpdateMempoolForReorg is
        // called after DisconnectTip without unlocking in between
        LOCK(MempoolMutex());
        if (!m_chain.Contains(pindex)) break;
        pindex_was_in_chain = true;
        CBlockIndex *invalid_walk_tip = m_chain.Tip();

        // ActivateBestChain considers blocks already in m_chain
        // unconditionally valid already, so force disconnect away from it.
        DisconnectedBlockTransactions disconnectpool;
        bool ret = DisconnectTip(state, &disconnectpool);
        // DisconnectTip will add transactions to disconnectpool.
        // Adjust the mempool to be consistent with the new tip, adding
        // transactions back to the mempool if disconnecting was successful,
        // and we're not doing a very deep invalidation (in which case
        // keeping the mempool up to date is probably futile anyway).
        MaybeUpdateMempoolForReorg(disconnectpool, /* fAddToMempool = */ (++disconnected <= 10) && ret);
        if (!ret) return false;
        assert(invalid_walk_tip->pprev == m_chain.Tip());

        // We immediately mark the disconnected blocks as invalid.
        // This prevents a case where pruned nodes may fail to invalidateblock
        // and be left unable to start as they have no tip candidates (as there
        // are no blocks that meet the "have data and are not invalid per
        // nStatus" criteria for inclusion in setBlockIndexCandidates).
        invalid_walk_tip->nStatus |= BLOCK_FAILED_VALID;
        m_blockman.m_dirty_blockindex.insert(invalid_walk_tip);
        setBlockIndexCandidates.erase(invalid_walk_tip);
        setBlockIndexCandidates.insert(invalid_walk_tip->pprev);
        if (invalid_walk_tip->pprev == to_mark_failed && (to_mark_failed->nStatus & BLOCK_FAILED_VALID)) {
            // We only want to mark the last disconnected block as BLOCK_FAILED_VALID; its children
            // need to be BLOCK_FAILED_CHILD instead.
            to_mark_failed->nStatus = (to_mark_failed->nStatus ^ BLOCK_FAILED_VALID) | BLOCK_FAILED_CHILD;
            m_blockman.m_dirty_blockindex.insert(to_mark_failed);
        }

        // Add any equal or more work headers to setBlockIndexCandidates
        auto candidate_it = candidate_blocks_by_work.lower_bound(invalid_walk_tip->pprev->nChainWork);
        while (candidate_it != candidate_blocks_by_work.end()) {
            if (!CBlockIndexWorkComparator()(candidate_it->second, invalid_walk_tip->pprev)) {
                setBlockIndexCandidates.insert(candidate_it->second);
                candidate_it = candidate_blocks_by_work.erase(candidate_it);
            } else {
                ++candidate_it;
            }
        }

        // Track the last disconnected block, so we can correct its BLOCK_FAILED_CHILD status in future
        // iterations, or, if it's the last one, call InvalidChainFound on it.
        to_mark_failed = invalid_walk_tip;
    }

    CheckBlockIndex();

    {
        LOCK(cs_main);
        if (m_chain.Contains(to_mark_failed)) {
            // If the to-be-marked invalid block is in the active chain, something is interfering and we can't proceed.
            return false;
        }

        // Mark pindex (or the last disconnected block) as invalid, even when it never was in the main chain
        to_mark_failed->nStatus |= BLOCK_FAILED_VALID;
        m_blockman.m_dirty_blockindex.insert(to_mark_failed);
        setBlockIndexCandidates.erase(to_mark_failed);
        m_chainman.m_failed_blocks.insert(to_mark_failed);

        // If any new blocks somehow arrived while we were disconnecting
        // (above), then the pre-calculation of what should go into
        // setBlockIndexCandidates may have missed entries. This would
        // technically be an inconsistency in the block index, but if we clean
        // it up here, this should be an essentially unobservable error.
        // Loop back over all block index entries and add any missing entries
        // to setBlockIndexCandidates.
        for (auto& [_, block_index] : m_blockman.m_block_index) {
            if (block_index.IsValid(BLOCK_VALID_TRANSACTIONS) && block_index.HaveTxsDownloaded() && !setBlockIndexCandidates.value_comp()(&block_index, m_chain.Tip())) {
                setBlockIndexCandidates.insert(&block_index);
            }
        }

        InvalidChainFound(to_mark_failed);
    }

    // Only notify about a new block tip if the active chain was modified.
    if (pindex_was_in_chain) {
        uiInterface.NotifyBlockTip(GetSynchronizationState(IsInitialBlockDownload()), to_mark_failed->pprev);
    }
    return true;
}

void Chainstate::ResetBlockFailureFlags(CBlockIndex *pindex) {
    AssertLockHeld(cs_main);

    int nHeight = pindex->nHeight;

    // Remove the invalidity flag from this block and all its descendants.
    for (auto& [_, block_index] : m_blockman.m_block_index) {
        if (!block_index.IsValid() && block_index.GetAncestor(nHeight) == pindex) {
            block_index.nStatus &= ~BLOCK_FAILED_MASK;
            m_blockman.m_dirty_blockindex.insert(&block_index);
            if (block_index.IsValid(BLOCK_VALID_TRANSACTIONS) && block_index.HaveTxsDownloaded() && setBlockIndexCandidates.value_comp()(m_chain.Tip(), &block_index)) {
                setBlockIndexCandidates.insert(&block_index);
            }
            if (&block_index == m_chainman.m_best_invalid) {
                // Reset invalid block marker if it was pointing to one of those.
                m_chainman.m_best_invalid = nullptr;
            }
            m_chainman.m_failed_blocks.erase(&block_index);
        }
    }

    // Remove the invalidity flag from all ancestors too.
    while (pindex != nullptr) {
        if (pindex->nStatus & BLOCK_FAILED_MASK) {
            pindex->nStatus &= ~BLOCK_FAILED_MASK;
            m_blockman.m_dirty_blockindex.insert(pindex);
            m_chainman.m_failed_blocks.erase(pindex);
        }
        pindex = pindex->pprev;
    }
}

/** Mark a block as having its data received and checked (up to BLOCK_VALID_TRANSACTIONS). */
void Chainstate::ReceivedBlockTransactions(const CBlock& block, CBlockIndex* pindexNew, const FlatFilePos& pos)
{
    AssertLockHeld(cs_main);
    pindexNew->nTx = block.vtx.size();
    pindexNew->nChainTx = 0;
    pindexNew->nFile = pos.nFile;
    pindexNew->nDataPos = pos.nPos;
    pindexNew->nUndoPos = 0;
    pindexNew->nStatus |= BLOCK_HAVE_DATA;
    if (DeploymentActiveAt(*pindexNew, m_chainman, Consensus::DEPLOYMENT_SEGWIT)) {
        pindexNew->nStatus |= BLOCK_OPT_WITNESS;
    }
    pindexNew->RaiseValidity(BLOCK_VALID_TRANSACTIONS);
    m_blockman.m_dirty_blockindex.insert(pindexNew);

    if (pindexNew->pprev == nullptr || pindexNew->pprev->HaveTxsDownloaded()) {
        // If pindexNew is the genesis block or all parents are BLOCK_VALID_TRANSACTIONS.
        std::deque<CBlockIndex*> queue;
        queue.push_back(pindexNew);

        // Recursively process any descendant blocks that now may be eligible to be connected.
        while (!queue.empty()) {
            CBlockIndex *pindex = queue.front();
            queue.pop_front();
            pindex->nChainTx = (pindex->pprev ? pindex->pprev->nChainTx : 0) + pindex->nTx;
            pindex->nSequenceId = nBlockSequenceId++;
            if (m_chain.Tip() == nullptr || !setBlockIndexCandidates.value_comp()(pindex, m_chain.Tip())) {
                setBlockIndexCandidates.insert(pindex);
            }
            std::pair<std::multimap<CBlockIndex*, CBlockIndex*>::iterator, std::multimap<CBlockIndex*, CBlockIndex*>::iterator> range = m_blockman.m_blocks_unlinked.equal_range(pindex);
            while (range.first != range.second) {
                std::multimap<CBlockIndex*, CBlockIndex*>::iterator it = range.first;
                queue.push_back(it->second);
                range.first++;
                m_blockman.m_blocks_unlinked.erase(it);
            }
        }
    } else {
        if (pindexNew->pprev && pindexNew->pprev->IsValid(BLOCK_VALID_TREE)) {
            m_blockman.m_blocks_unlinked.insert(std::make_pair(pindexNew->pprev, pindexNew));
        }
    }
}

/* Temporary check that blocks are compatible with BDB's 10,000 lock limit.
   This is based on Bitcoin's commit 8c222dca4f961ad13ec64d690134a40d09b20813.
   Each "object" touched in the DB may cause two locks (one read and one
   write lock).  Objects are transaction IDs and names.  Thus, count the
   total number of transaction IDs (tx themselves plus all distinct inputs).
   In addition, each Namecoin transaction could touch at most one name,
   so add them as well.  */
bool CheckDbLockLimit(const std::vector<CTransactionRef>& vtx)
{
    std::set<uint256> setTxIds;
    unsigned nNames = 0;
    for (const auto& tx : vtx)
    {
        setTxIds.insert(tx->GetHash());
        if (tx->IsNamecoin())
            ++nNames;

        for (const auto& txIn : tx->vin)
            setTxIds.insert(txIn.prevout.hash);
    }

    const unsigned nTotalIds = setTxIds.size() + nNames;
    if (nTotalIds > 4500)
        return error("%s : %u locks estimated, that is too much for BDB",
                     __func__, nTotalIds);

    //LogPrintf ("%s : need %u locks\n", __func__, nTotalIds);
    return true;
}

static bool CheckBlockHeader(const CBlockHeader& block, BlockValidationState& state, const Consensus::Params& consensusParams, bool fCheckPOW = true)
{
    // Check proof of work matches claimed amount
    if (fCheckPOW && !CheckProofOfWork(block, consensusParams))
        return state.Invalid(BlockValidationResult::BLOCK_INVALID_HEADER, "high-hash", "proof of work failed");

    return true;
}

bool CheckBlock(const CBlock& block, BlockValidationState& state, const Consensus::Params& consensusParams, bool fCheckPOW, bool fCheckMerkleRoot)
{
    // These are checks that are independent of context.

    if (block.fChecked)
        return true;

    // Check that the header is valid (particularly PoW).  This is mostly
    // redundant with the call in AcceptBlockHeader.
    if (!CheckBlockHeader(block, state, consensusParams, fCheckPOW))
        return false;

    // Signet only: check block solution
    if (consensusParams.signet_blocks && fCheckPOW && !CheckSignetBlockSolution(block, consensusParams)) {
        return state.Invalid(BlockValidationResult::BLOCK_CONSENSUS, "bad-signet-blksig", "signet block signature validation failure");
    }

    // Check the merkle root.
    if (fCheckMerkleRoot) {
        bool mutated;
        uint256 hashMerkleRoot2 = BlockMerkleRoot(block, &mutated);
        if (block.hashMerkleRoot != hashMerkleRoot2)
            return state.Invalid(BlockValidationResult::BLOCK_MUTATED, "bad-txnmrklroot", "hashMerkleRoot mismatch");

        // Check for merkle tree malleability (CVE-2012-2459): repeating sequences
        // of transactions in a block without affecting the merkle root of a block,
        // while still invalidating it.
        if (mutated)
            return state.Invalid(BlockValidationResult::BLOCK_MUTATED, "bad-txns-duplicate", "duplicate transaction");
    }

    // All potential-corruption validation must be done before we do any
    // transaction validation, as otherwise we may mark the header as invalid
    // because we receive the wrong transactions for it.
    // Note that witness malleability is checked in ContextualCheckBlock, so no
    // checks that use witness data may be performed here.

    // Size limits
    if (block.vtx.empty() || block.vtx.size() * WITNESS_SCALE_FACTOR > MAX_BLOCK_WEIGHT || ::GetSerializeSize(block, PROTOCOL_VERSION | SERIALIZE_TRANSACTION_NO_WITNESS) * WITNESS_SCALE_FACTOR > MAX_BLOCK_WEIGHT)
        return state.Invalid(BlockValidationResult::BLOCK_CONSENSUS, "bad-blk-length", "size limits failed");

    // Enforce the temporary DB lock limit.
    // TODO: Remove with a hardfork in the future.
    if (!CheckDbLockLimit(block.vtx))
        return state.Invalid(BlockValidationResult::BLOCK_CONSENSUS,
                             "bad-db-locks",
                             "DB lock limit exceeded");

    // First transaction must be coinbase, the rest must not be
    if (block.vtx.empty() || !block.vtx[0]->IsCoinBase())
        return state.Invalid(BlockValidationResult::BLOCK_CONSENSUS, "bad-cb-missing", "first tx is not coinbase");
    for (unsigned int i = 1; i < block.vtx.size(); i++)
        if (block.vtx[i]->IsCoinBase())
            return state.Invalid(BlockValidationResult::BLOCK_CONSENSUS, "bad-cb-multiple", "more than one coinbase");

    // Check transactions
    // Must check for duplicate inputs (see CVE-2018-17144)
    for (const auto& tx : block.vtx) {
        TxValidationState tx_state;
        if (!CheckTransaction(*tx, tx_state)) {
            // CheckBlock() does context-free validation checks. The only
            // possible failures are consensus failures.
            assert(tx_state.GetResult() == TxValidationResult::TX_CONSENSUS);
            return state.Invalid(BlockValidationResult::BLOCK_CONSENSUS, tx_state.GetRejectReason(),
                                 strprintf("Transaction check failed (tx hash %s) %s", tx->GetHash().ToString(), tx_state.GetDebugMessage()));
        }
    }
    unsigned int nSigOps = 0;
    for (const auto& tx : block.vtx)
    {
        nSigOps += GetLegacySigOpCount(*tx);
    }
    if (nSigOps * WITNESS_SCALE_FACTOR > MAX_BLOCK_SIGOPS_COST)
        return state.Invalid(BlockValidationResult::BLOCK_CONSENSUS, "bad-blk-sigops", "out-of-bounds SigOpCount");

    if (fCheckPOW && fCheckMerkleRoot)
        block.fChecked = true;

    return true;
}

void ChainstateManager::UpdateUncommittedBlockStructures(CBlock& block, const CBlockIndex* pindexPrev) const
{
    int commitpos = GetWitnessCommitmentIndex(block);
    static const std::vector<unsigned char> nonce(32, 0x00);
    if (commitpos != NO_WITNESS_COMMITMENT && DeploymentActiveAfter(pindexPrev, *this, Consensus::DEPLOYMENT_SEGWIT) && !block.vtx[0]->HasWitness()) {
        CMutableTransaction tx(*block.vtx[0]);
        tx.vin[0].scriptWitness.stack.resize(1);
        tx.vin[0].scriptWitness.stack[0] = nonce;
        block.vtx[0] = MakeTransactionRef(std::move(tx));
    }
}

std::vector<unsigned char> ChainstateManager::GenerateCoinbaseCommitment(CBlock& block, const CBlockIndex* pindexPrev) const
{
    std::vector<unsigned char> commitment;
    int commitpos = GetWitnessCommitmentIndex(block);
    std::vector<unsigned char> ret(32, 0x00);
    if (commitpos == NO_WITNESS_COMMITMENT) {
        uint256 witnessroot = BlockWitnessMerkleRoot(block, nullptr);
        CHash256().Write(witnessroot).Write(ret).Finalize(witnessroot);
        CTxOut out;
        out.nValue = 0;
        out.scriptPubKey.resize(MINIMUM_WITNESS_COMMITMENT);
        out.scriptPubKey[0] = OP_RETURN;
        out.scriptPubKey[1] = 0x24;
        out.scriptPubKey[2] = 0xaa;
        out.scriptPubKey[3] = 0x21;
        out.scriptPubKey[4] = 0xa9;
        out.scriptPubKey[5] = 0xed;
        memcpy(&out.scriptPubKey[6], witnessroot.begin(), 32);
        commitment = std::vector<unsigned char>(out.scriptPubKey.begin(), out.scriptPubKey.end());
        CMutableTransaction tx(*block.vtx[0]);
        tx.vout.push_back(out);
        block.vtx[0] = MakeTransactionRef(std::move(tx));
    }
    UpdateUncommittedBlockStructures(block, pindexPrev);
    return commitment;
}

bool HasValidProofOfWork(const std::vector<CBlockHeader>& headers, const Consensus::Params& consensusParams)
{
    return std::all_of(headers.cbegin(), headers.cend(),
            [&](const auto& header) { return CheckProofOfWork(header, consensusParams);});
}

arith_uint256 CalculateHeadersWork(const std::vector<CBlockHeader>& headers)
{
    arith_uint256 total_work{0};
    for (const CBlockHeader& header : headers) {
        CBlockIndex dummy(header);
        total_work += GetBlockProof(dummy);
    }
    return total_work;
}

/** Context-dependent validity checks.
 *  By "context", we mean only the previous block headers, but not the UTXO
 *  set; UTXO-related validity checks are done in ConnectBlock().
 *  NOTE: This function is not currently invoked by ConnectBlock(), so we
 *  should consider upgrade issues if we change which consensus rules are
 *  enforced in this function (eg by adding a new consensus rule). See comment
 *  in ConnectBlock().
 *  Note that -reindex-chainstate skips the validation that happens here!
 */
static bool ContextualCheckBlockHeader(const CBlockHeader& block, BlockValidationState& state, BlockManager& blockman, const ChainstateManager& chainman, const CBlockIndex* pindexPrev, NodeClock::time_point now) EXCLUSIVE_LOCKS_REQUIRED(::cs_main)
{
    AssertLockHeld(::cs_main);
    assert(pindexPrev != nullptr);
    const int nHeight = pindexPrev->nHeight + 1;

    // Disallow legacy blocks after merge-mining start.
    const Consensus::Params& consensusParams = chainman.GetConsensus();
    if (!consensusParams.AllowLegacyBlocks(nHeight) && block.IsLegacy())
        return state.Invalid(BlockValidationResult::BLOCK_INVALID_HEADER,
                             "late-legacy-block",
                             "legacy block after auxpow start");

    // Check proof of work
    if (block.nBits != GetNextWorkRequired(pindexPrev, &block, consensusParams))
        return state.Invalid(BlockValidationResult::BLOCK_INVALID_HEADER, "bad-diffbits", "incorrect proof of work");

    // Check against checkpoints
    if (chainman.m_options.checkpoints_enabled) {
        // Don't accept any forks from the main chain prior to last checkpoint.
        // GetLastCheckpoint finds the last checkpoint in MapCheckpoints that's in our
        // BlockIndex().
        const CBlockIndex* pcheckpoint = blockman.GetLastCheckpoint(chainman.GetParams().Checkpoints());
        if (pcheckpoint && nHeight < pcheckpoint->nHeight) {
            LogPrintf("ERROR: %s: forked chain older than last checkpoint (height %d)\n", __func__, nHeight);
            return state.Invalid(BlockValidationResult::BLOCK_CHECKPOINT, "bad-fork-prior-to-checkpoint");
        }
    }

    // Check timestamp against prev
    if (block.GetBlockTime() <= pindexPrev->GetMedianTimePast())
        return state.Invalid(BlockValidationResult::BLOCK_INVALID_HEADER, "time-too-old", "block's timestamp is too early");

    // Check timestamp
    if (block.Time() > now + std::chrono::seconds{MAX_FUTURE_BLOCK_TIME}) {
        return state.Invalid(BlockValidationResult::BLOCK_TIME_FUTURE, "time-too-new", "block timestamp too far in the future");
    }

    // Reject blocks with outdated version
    if ((block.GetBaseVersion() < 2 && DeploymentActiveAfter(pindexPrev, chainman, Consensus::DEPLOYMENT_HEIGHTINCB)) ||
        (block.GetBaseVersion() < 3 && DeploymentActiveAfter(pindexPrev, chainman, Consensus::DEPLOYMENT_DERSIG)) ||
        (block.GetBaseVersion() < 4 && DeploymentActiveAfter(pindexPrev, chainman, Consensus::DEPLOYMENT_CLTV))) {
            return state.Invalid(BlockValidationResult::BLOCK_INVALID_HEADER, strprintf("bad-version(0x%08x)", block.nVersion),
                                 strprintf("rejected nVersion=0x%08x block", block.nVersion));
    }

    return true;
}

/** NOTE: This function is not currently invoked by ConnectBlock(), so we
 *  should consider upgrade issues if we change which consensus rules are
 *  enforced in this function (eg by adding a new consensus rule). See comment
 *  in ConnectBlock().
 *  Note that -reindex-chainstate skips the validation that happens here!
 */
static bool ContextualCheckBlock(const CBlock& block, BlockValidationState& state, const ChainstateManager& chainman, const CBlockIndex* pindexPrev)
{
    const int nHeight = pindexPrev == nullptr ? 0 : pindexPrev->nHeight + 1;

    // Enforce BIP113 (Median Time Past).
    bool enforce_locktime_median_time_past{false};
    if (DeploymentActiveAfter(pindexPrev, chainman, Consensus::DEPLOYMENT_CSV)) {
        assert(pindexPrev != nullptr);
        enforce_locktime_median_time_past = true;
    }

    const int64_t nLockTimeCutoff{enforce_locktime_median_time_past ?
                                      pindexPrev->GetMedianTimePast() :
                                      block.GetBlockTime()};

    // Check that all transactions are finalized
    for (const auto& tx : block.vtx) {
        if (!IsFinalTx(*tx, nHeight, nLockTimeCutoff)) {
            return state.Invalid(BlockValidationResult::BLOCK_CONSENSUS, "bad-txns-nonfinal", "non-final transaction");
        }
    }

    // Enforce rule that the coinbase starts with serialized block height
    if (DeploymentActiveAfter(pindexPrev, chainman, Consensus::DEPLOYMENT_HEIGHTINCB))
    {
        CScript expect = CScript() << nHeight;
        if (block.vtx[0]->vin[0].scriptSig.size() < expect.size() ||
            !std::equal(expect.begin(), expect.end(), block.vtx[0]->vin[0].scriptSig.begin())) {
            return state.Invalid(BlockValidationResult::BLOCK_CONSENSUS, "bad-cb-height", "block height mismatch in coinbase");
        }
    }

    // Validation for witness commitments.
    // * We compute the witness hash (which is the hash including witnesses) of all the block's transactions, except the
    //   coinbase (where 0x0000....0000 is used instead).
    // * The coinbase scriptWitness is a stack of a single 32-byte vector, containing a witness reserved value (unconstrained).
    // * We build a merkle tree with all those witness hashes as leaves (similar to the hashMerkleRoot in the block header).
    // * There must be at least one output whose scriptPubKey is a single 36-byte push, the first 4 bytes of which are
    //   {0xaa, 0x21, 0xa9, 0xed}, and the following 32 bytes are SHA256^2(witness root, witness reserved value). In case there are
    //   multiple, the last one is used.
    bool fHaveWitness = false;
    if (DeploymentActiveAfter(pindexPrev, chainman, Consensus::DEPLOYMENT_SEGWIT)) {
        int commitpos = GetWitnessCommitmentIndex(block);
        if (commitpos != NO_WITNESS_COMMITMENT) {
            bool malleated = false;
            uint256 hashWitness = BlockWitnessMerkleRoot(block, &malleated);
            // The malleation check is ignored; as the transaction tree itself
            // already does not permit it, it is impossible to trigger in the
            // witness tree.
            if (block.vtx[0]->vin[0].scriptWitness.stack.size() != 1 || block.vtx[0]->vin[0].scriptWitness.stack[0].size() != 32) {
                return state.Invalid(BlockValidationResult::BLOCK_MUTATED, "bad-witness-nonce-size", strprintf("%s : invalid witness reserved value size", __func__));
            }
            CHash256().Write(hashWitness).Write(block.vtx[0]->vin[0].scriptWitness.stack[0]).Finalize(hashWitness);
            if (memcmp(hashWitness.begin(), &block.vtx[0]->vout[commitpos].scriptPubKey[6], 32)) {
                return state.Invalid(BlockValidationResult::BLOCK_MUTATED, "bad-witness-merkle-match", strprintf("%s : witness merkle commitment mismatch", __func__));
            }
            fHaveWitness = true;
        }
    }

    // No witness data is allowed in blocks that don't commit to witness data, as this would otherwise leave room for spam
    if (!fHaveWitness) {
      for (const auto& tx : block.vtx) {
            if (tx->HasWitness()) {
                return state.Invalid(BlockValidationResult::BLOCK_MUTATED, "unexpected-witness", strprintf("%s : unexpected witness data found", __func__));
            }
        }
    }

    // After the coinbase witness reserved value and commitment are verified,
    // we can check if the block weight passes (before we've checked the
    // coinbase witness, it would be possible for the weight to be too
    // large by filling up the coinbase witness, which doesn't change
    // the block hash, so we couldn't mark the block as permanently
    // failed).
    if (GetBlockWeight(block) > MAX_BLOCK_WEIGHT) {
        return state.Invalid(BlockValidationResult::BLOCK_CONSENSUS, "bad-blk-weight", strprintf("%s : weight limit failed", __func__));
    }

    return true;
}

bool ChainstateManager::AcceptBlockHeader(const CBlockHeader& block, BlockValidationState& state, CBlockIndex** ppindex, bool min_pow_checked)
{
    AssertLockHeld(cs_main);

    // Check for duplicate
    uint256 hash = block.GetHash();
    BlockMap::iterator miSelf{m_blockman.m_block_index.find(hash)};
    if (hash != GetConsensus().hashGenesisBlock) {
        if (miSelf != m_blockman.m_block_index.end()) {
            // Block header is already known.
            CBlockIndex* pindex = &(miSelf->second);
            if (ppindex)
                *ppindex = pindex;
            if (pindex->nStatus & BLOCK_FAILED_MASK) {
                LogPrint(BCLog::VALIDATION, "%s: block %s is marked invalid\n", __func__, hash.ToString());
                return state.Invalid(BlockValidationResult::BLOCK_CACHED_INVALID, "duplicate");
            }
            return true;
        }

        if (!CheckBlockHeader(block, state, GetConsensus())) {
            LogPrint(BCLog::VALIDATION, "%s: Consensus::CheckBlockHeader: %s, %s\n", __func__, hash.ToString(), state.ToString());
            return false;
        }

        // Get prev block index
        CBlockIndex* pindexPrev = nullptr;
        BlockMap::iterator mi{m_blockman.m_block_index.find(block.hashPrevBlock)};
        if (mi == m_blockman.m_block_index.end()) {
            LogPrint(BCLog::VALIDATION, "header %s has prev block not found: %s\n", hash.ToString(), block.hashPrevBlock.ToString());
            return state.Invalid(BlockValidationResult::BLOCK_MISSING_PREV, "prev-blk-not-found");
        }
        pindexPrev = &((*mi).second);
        if (pindexPrev->nStatus & BLOCK_FAILED_MASK) {
            LogPrint(BCLog::VALIDATION, "header %s has prev block invalid: %s\n", hash.ToString(), block.hashPrevBlock.ToString());
            return state.Invalid(BlockValidationResult::BLOCK_INVALID_PREV, "bad-prevblk");
        }
        if (!ContextualCheckBlockHeader(block, state, m_blockman, *this, pindexPrev, m_options.adjusted_time_callback())) {
            LogPrint(BCLog::VALIDATION, "%s: Consensus::ContextualCheckBlockHeader: %s, %s\n", __func__, hash.ToString(), state.ToString());
            return false;
        }

        /* Determine if this block descends from any block which has been found
         * invalid (m_failed_blocks), then mark pindexPrev and any blocks between
         * them as failed. For example:
         *
         *                D3
         *              /
         *      B2 - C2
         *    /         \
         *  A             D2 - E2 - F2
         *    \
         *      B1 - C1 - D1 - E1
         *
         * In the case that we attempted to reorg from E1 to F2, only to find
         * C2 to be invalid, we would mark D2, E2, and F2 as BLOCK_FAILED_CHILD
         * but NOT D3 (it was not in any of our candidate sets at the time).
         *
         * In any case D3 will also be marked as BLOCK_FAILED_CHILD at restart
         * in LoadBlockIndex.
         */
        if (!pindexPrev->IsValid(BLOCK_VALID_SCRIPTS)) {
            // The above does not mean "invalid": it checks if the previous block
            // hasn't been validated up to BLOCK_VALID_SCRIPTS. This is a performance
            // optimization, in the common case of adding a new block to the tip,
            // we don't need to iterate over the failed blocks list.
            for (const CBlockIndex* failedit : m_failed_blocks) {
                if (pindexPrev->GetAncestor(failedit->nHeight) == failedit) {
                    assert(failedit->nStatus & BLOCK_FAILED_VALID);
                    CBlockIndex* invalid_walk = pindexPrev;
                    while (invalid_walk != failedit) {
                        invalid_walk->nStatus |= BLOCK_FAILED_CHILD;
                        m_blockman.m_dirty_blockindex.insert(invalid_walk);
                        invalid_walk = invalid_walk->pprev;
                    }
                    LogPrint(BCLog::VALIDATION, "header %s has prev block invalid: %s\n", hash.ToString(), block.hashPrevBlock.ToString());
                    return state.Invalid(BlockValidationResult::BLOCK_INVALID_PREV, "bad-prevblk");
                }
            }
        }
    }
    if (!min_pow_checked) {
        LogPrint(BCLog::VALIDATION, "%s: not adding new block header %s, missing anti-dos proof-of-work validation\n", __func__, hash.ToString());
        return state.Invalid(BlockValidationResult::BLOCK_HEADER_LOW_WORK, "too-little-chainwork");
    }
    CBlockIndex* pindex{m_blockman.AddToBlockIndex(block, m_best_header)};

    if (ppindex)
        *ppindex = pindex;

    return true;
}

// Exposed wrapper for AcceptBlockHeader
bool ChainstateManager::ProcessNewBlockHeaders(const std::vector<CBlockHeader>& headers, bool min_pow_checked, BlockValidationState& state, const CBlockIndex** ppindex)
{
    AssertLockNotHeld(cs_main);
    {
        LOCK(cs_main);
        for (const CBlockHeader& header : headers) {
            CBlockIndex *pindex = nullptr; // Use a temp pindex instead of ppindex to avoid a const_cast
            bool accepted{AcceptBlockHeader(header, state, &pindex, min_pow_checked)};
            ActiveChainstate().CheckBlockIndex();

            if (!accepted) {
                return false;
            }
            if (ppindex) {
                *ppindex = pindex;
            }
        }
    }
    if (NotifyHeaderTip(ActiveChainstate())) {
        if (ActiveChainstate().IsInitialBlockDownload() && ppindex && *ppindex) {
            const CBlockIndex& last_accepted{**ppindex};
            const int64_t blocks_left{(GetTime() - last_accepted.GetBlockTime()) / GetConsensus().nPowTargetSpacing};
            const double progress{100.0 * last_accepted.nHeight / (last_accepted.nHeight + blocks_left)};
            LogPrintf("Synchronizing blockheaders, height: %d (~%.2f%%)\n", last_accepted.nHeight, progress);
        }
    }
    return true;
}

void ChainstateManager::ReportHeadersPresync(const arith_uint256& work, int64_t height, int64_t timestamp)
{
    AssertLockNotHeld(cs_main);
    const auto& chainstate = ActiveChainstate();
    {
        LOCK(cs_main);
        // Don't report headers presync progress if we already have a post-minchainwork header chain.
        // This means we lose reporting for potentially legitimate, but unlikely, deep reorgs, but
        // prevent attackers that spam low-work headers from filling our logs.
        if (m_best_header->nChainWork >= UintToArith256(GetConsensus().nMinimumChainWork)) return;
        // Rate limit headers presync updates to 4 per second, as these are not subject to DoS
        // protection.
        auto now = std::chrono::steady_clock::now();
        if (now < m_last_presync_update + std::chrono::milliseconds{250}) return;
        m_last_presync_update = now;
    }
    bool initial_download = chainstate.IsInitialBlockDownload();
    uiInterface.NotifyHeaderTip(GetSynchronizationState(initial_download), height, timestamp, /*presync=*/true);
    if (initial_download) {
        const int64_t blocks_left{(GetTime() - timestamp) / GetConsensus().nPowTargetSpacing};
        const double progress{100.0 * height / (height + blocks_left)};
        LogPrintf("Pre-synchronizing blockheaders, height: %d (~%.2f%%)\n", height, progress);
    }
}

/** Store block on disk. If dbp is non-nullptr, the file is known to already reside on disk */
bool Chainstate::AcceptBlock(const std::shared_ptr<const CBlock>& pblock, BlockValidationState& state, CBlockIndex** ppindex, bool fRequested, const FlatFilePos* dbp, bool* fNewBlock, bool min_pow_checked)
{
    const CBlock& block = *pblock;

    if (fNewBlock) *fNewBlock = false;
    AssertLockHeld(cs_main);

    CBlockIndex *pindexDummy = nullptr;
    CBlockIndex *&pindex = ppindex ? *ppindex : pindexDummy;

    bool accepted_header{m_chainman.AcceptBlockHeader(block, state, &pindex, min_pow_checked)};
    CheckBlockIndex();

    if (!accepted_header)
        return false;

    // Try to process all requested blocks that we don't have, but only
    // process an unrequested block if it's new and has enough work to
    // advance our tip, and isn't too many blocks ahead.
    bool fAlreadyHave = pindex->nStatus & BLOCK_HAVE_DATA;
    bool fHasMoreOrSameWork = (m_chain.Tip() ? pindex->nChainWork >= m_chain.Tip()->nChainWork : true);
    // Blocks that are too out-of-order needlessly limit the effectiveness of
    // pruning, because pruning will not delete block files that contain any
    // blocks which are too close in height to the tip.  Apply this test
    // regardless of whether pruning is enabled; it should generally be safe to
    // not process unrequested blocks.
    bool fTooFarAhead{pindex->nHeight > m_chain.Height() + int(MIN_BLOCKS_TO_KEEP)};

    // TODO: Decouple this function from the block download logic by removing fRequested
    // This requires some new chain data structure to efficiently look up if a
    // block is in a chain leading to a candidate for best tip, despite not
    // being such a candidate itself.
    // Note that this would break the getblockfrompeer RPC

    // TODO: deal better with return value and error conditions for duplicate
    // and unrequested blocks.
    if (fAlreadyHave) return true;
    if (!fRequested) {  // If we didn't ask for it:
        if (pindex->nTx != 0) return true;    // This is a previously-processed block that was pruned
        if (!fHasMoreOrSameWork) return true; // Don't process less-work chains
        if (fTooFarAhead) return true;        // Block height is too high

        // Protect against DoS attacks from low-work chains.
        // If our tip is behind, a peer could try to send us
        // low-work blocks on a fake chain that we would never
        // request; don't process these.
        if (pindex->nChainWork < m_chainman.MinimumChainWork()) return true;
    }

    const CChainParams& params{m_chainman.GetParams()};

    if (!CheckBlock(block, state, params.GetConsensus()) ||
        !ContextualCheckBlock(block, state, m_chainman, pindex->pprev)) {
        if (state.IsInvalid() && state.GetResult() != BlockValidationResult::BLOCK_MUTATED) {
            pindex->nStatus |= BLOCK_FAILED_VALID;
            m_blockman.m_dirty_blockindex.insert(pindex);
        }
        return error("%s: %s", __func__, state.ToString());
    }

    // Header is valid/has work, merkle tree and segwit merkle tree are good...RELAY NOW
    // (but if it does not build on our best tip, let the SendMessages loop relay it)
    if (!IsInitialBlockDownload() && m_chain.Tip() == pindex->pprev)
        GetMainSignals().NewPoWValidBlock(pindex, pblock);

    // Write block to history file
    if (fNewBlock) *fNewBlock = true;
    try {
        FlatFilePos blockPos{m_blockman.SaveBlockToDisk(block, pindex->nHeight, m_chain, params, dbp)};
        if (blockPos.IsNull()) {
            state.Error(strprintf("%s: Failed to find position to write new block to disk", __func__));
            return false;
        }
        ReceivedBlockTransactions(block, pindex, blockPos);
    } catch (const std::runtime_error& e) {
        return AbortNode(state, std::string("System error: ") + e.what());
    }

    FlushStateToDisk(state, FlushStateMode::NONE);

    CheckBlockIndex();

    return true;
}

bool ChainstateManager::ProcessNewBlock(const std::shared_ptr<const CBlock>& block, bool force_processing, bool min_pow_checked, bool* new_block)
{
    AssertLockNotHeld(cs_main);

    {
        CBlockIndex *pindex = nullptr;
        if (new_block) *new_block = false;
        BlockValidationState state;

        // CheckBlock() does not support multi-threaded block validation because CBlock::fChecked can cause data race.
        // Therefore, the following critical section must include the CheckBlock() call as well.
        LOCK(cs_main);

        // Skipping AcceptBlock() for CheckBlock() failures means that we will never mark a block as invalid if
        // CheckBlock() fails.  This is protective against consensus failure if there are any unknown forms of block
        // malleability that cause CheckBlock() to fail; see e.g. CVE-2012-2459 and
        // https://lists.linuxfoundation.org/pipermail/bitcoin-dev/2019-February/016697.html.  Because CheckBlock() is
        // not very expensive, the anti-DoS benefits of caching failure (of a definitely-invalid block) are not substantial.
        bool ret = CheckBlock(*block, state, GetConsensus());
        if (ret) {
            // Store to disk
            ret = ActiveChainstate().AcceptBlock(block, state, &pindex, force_processing, nullptr, new_block, min_pow_checked);
        }
        if (!ret) {
            GetMainSignals().BlockChecked(*block, state);
            return error("%s: AcceptBlock FAILED (%s)", __func__, state.ToString());
        }
    }

    NotifyHeaderTip(ActiveChainstate());

    BlockValidationState state; // Only used to report errors, not invalidity - ignore it
    if (!ActiveChainstate().ActivateBestChain(state, block)) {
        return error("%s: ActivateBestChain failed (%s)", __func__, state.ToString());
    }

    return true;
}

MempoolAcceptResult ChainstateManager::ProcessTransaction(const CTransactionRef& tx, bool test_accept)
{
    AssertLockHeld(cs_main);
    Chainstate& active_chainstate = ActiveChainstate();
    if (!active_chainstate.GetMempool()) {
        TxValidationState state;
        state.Invalid(TxValidationResult::TX_NO_MEMPOOL, "no-mempool");
        return MempoolAcceptResult::Failure(state);
    }
    auto result = AcceptToMemoryPool(active_chainstate, tx, GetTime(), /*bypass_limits=*/ false, test_accept);
    active_chainstate.GetMempool()->check(active_chainstate.CoinsTip(), active_chainstate.m_chain.Height() + 1);
    return result;
}

bool TestBlockValidity(BlockValidationState& state,
                       const CChainParams& chainparams,
                       Chainstate& chainstate,
                       const CBlock& block,
                       CBlockIndex* pindexPrev,
                       const std::function<NodeClock::time_point()>& adjusted_time_callback,
                       bool fCheckPOW,
                       bool fCheckMerkleRoot)
{
    AssertLockHeld(cs_main);
    assert(pindexPrev && pindexPrev == chainstate.m_chain.Tip());
    std::set<valtype> namesDummy;
    CCoinsViewCache viewNew(&chainstate.CoinsTip());
    uint256 block_hash(block.GetHash());
    CBlockIndex indexDummy(block);
    indexDummy.pprev = pindexPrev;
    indexDummy.nHeight = pindexPrev->nHeight + 1;
    indexDummy.phashBlock = &block_hash;

    // NOTE: CheckBlockHeader is called by CheckBlock
    if (!ContextualCheckBlockHeader(block, state, chainstate.m_blockman, chainstate.m_chainman, pindexPrev, adjusted_time_callback()))
        return error("%s: Consensus::ContextualCheckBlockHeader: %s", __func__, state.ToString());
    if (!CheckBlock(block, state, chainparams.GetConsensus(), fCheckPOW, fCheckMerkleRoot))
        return error("%s: Consensus::CheckBlock: %s", __func__, state.ToString());
    if (!ContextualCheckBlock(block, state, chainstate.m_chainman, pindexPrev))
        return error("%s: Consensus::ContextualCheckBlock: %s", __func__, state.ToString());
    if (!chainstate.ConnectBlock(block, state, &indexDummy, viewNew, namesDummy, true)) {
        return false;
    }
    assert(state.IsValid());

    return true;
}

/* This function is called from the RPC code for pruneblockchain */
void PruneBlockFilesManual(Chainstate& active_chainstate, int nManualPruneHeight)
{
    BlockValidationState state;
    if (!active_chainstate.FlushStateToDisk(
            state, FlushStateMode::NONE, nManualPruneHeight)) {
        LogPrintf("%s: failed to flush state (%s)\n", __func__, state.ToString());
    }
}

void Chainstate::LoadMempool(const fs::path& load_path, FopenFn mockable_fopen_function)
{
    if (!m_mempool) return;
    ::LoadMempool(*m_mempool, load_path, *this, mockable_fopen_function);
    m_mempool->SetLoadTried(!ShutdownRequested());
}

bool Chainstate::LoadChainTip()
{
    AssertLockHeld(cs_main);
    const CCoinsViewCache& coins_cache = CoinsTip();
    assert(!coins_cache.GetBestBlock().IsNull()); // Never called when the coins view is empty
    const CBlockIndex* tip = m_chain.Tip();

    if (tip && tip->GetBlockHash() == coins_cache.GetBestBlock()) {
        return true;
    }

    // Load pointer to end of best chain
    CBlockIndex* pindex = m_blockman.LookupBlockIndex(coins_cache.GetBestBlock());
    if (!pindex) {
        return false;
    }
    m_chain.SetTip(*pindex);
    PruneBlockIndexCandidates();

    tip = m_chain.Tip();
    LogPrintf("Loaded best chain: hashBestChain=%s height=%d date=%s progress=%f\n",
              tip->GetBlockHash().ToString(),
              m_chain.Height(),
              FormatISO8601DateTime(tip->GetBlockTime()),
              GuessVerificationProgress(m_chainman.GetParams().TxData(), tip));
    return true;
}

CVerifyDB::CVerifyDB()
{
    uiInterface.ShowProgress(_("Verifying blocks…").translated, 0, false);
}

CVerifyDB::~CVerifyDB()
{
    uiInterface.ShowProgress("", 100, false);
}

bool CVerifyDB::VerifyDB(
    Chainstate& chainstate,
    const Consensus::Params& consensus_params,
    CCoinsView& coinsview,
    int nCheckLevel, int nCheckDepth)
{
    AssertLockHeld(cs_main);

    if (chainstate.m_chain.Tip() == nullptr || chainstate.m_chain.Tip()->pprev == nullptr) {
        return true;
    }

    // Verify blocks in the best chain
    if (nCheckDepth <= 0 || nCheckDepth > chainstate.m_chain.Height()) {
        nCheckDepth = chainstate.m_chain.Height();
    }
    nCheckLevel = std::max(0, std::min(4, nCheckLevel));
    LogPrintf("Verifying last %i blocks at level %i\n", nCheckDepth, nCheckLevel);
    CCoinsViewCache coins(&coinsview);
    std::set<valtype> dummyNames;
    CBlockIndex* pindex;
    CBlockIndex* pindexFailure = nullptr;
    int nGoodTransactions = 0;
    BlockValidationState state;
    int reportDone = 0;
    LogPrintf("[0%%]..."); /* Continued */

    const bool is_snapshot_cs{!chainstate.m_from_snapshot_blockhash};

    for (pindex = chainstate.m_chain.Tip(); pindex && pindex->pprev; pindex = pindex->pprev) {
        const int percentageDone = std::max(1, std::min(99, (int)(((double)(chainstate.m_chain.Height() - pindex->nHeight)) / (double)nCheckDepth * (nCheckLevel >= 4 ? 50 : 100))));
        if (reportDone < percentageDone / 10) {
            // report every 10% step
            LogPrintf("[%d%%]...", percentageDone); /* Continued */
            reportDone = percentageDone / 10;
        }
        uiInterface.ShowProgress(_("Verifying blocks…").translated, percentageDone, false);
        if (pindex->nHeight <= chainstate.m_chain.Height() - nCheckDepth) {
            break;
        }
        if ((fPruneMode || is_snapshot_cs) && !(pindex->nStatus & BLOCK_HAVE_DATA)) {
            // If pruning or running under an assumeutxo snapshot, only go
            // back as far as we have data.
            LogPrintf("VerifyDB(): block verification stopping at height %d (pruning, no data)\n", pindex->nHeight);
            break;
        }
        CBlock block;
        // check level 0: read from disk
        if (!ReadBlockFromDisk(block, pindex, consensus_params)) {
            return error("VerifyDB(): *** ReadBlockFromDisk failed at %d, hash=%s", pindex->nHeight, pindex->GetBlockHash().ToString());
        }
        // check level 1: verify block validity
        if (nCheckLevel >= 1 && !CheckBlock(block, state, consensus_params)) {
            return error("%s: *** found bad block at %d, hash=%s (%s)\n", __func__,
                         pindex->nHeight, pindex->GetBlockHash().ToString(), state.ToString());
        }
        // check level 2: verify undo validity
        if (nCheckLevel >= 2 && pindex) {
            CBlockUndo undo;
            if (!pindex->GetUndoPos().IsNull()) {
                if (!UndoReadFromDisk(undo, pindex)) {
                    return error("VerifyDB(): *** found bad undo data at %d, hash=%s\n", pindex->nHeight, pindex->GetBlockHash().ToString());
                }
            }
        }
        // check level 3: check for inconsistencies during memory-only disconnect of tip blocks
        size_t curr_coins_usage = coins.DynamicMemoryUsage() + chainstate.CoinsTip().DynamicMemoryUsage();

        if (nCheckLevel >= 3 && curr_coins_usage <= chainstate.m_coinstip_cache_size_bytes) {
            assert(coins.GetBestBlock() == pindex->GetBlockHash());
            DisconnectResult res = chainstate.DisconnectBlock(block, pindex, coins, dummyNames);
            if (res == DISCONNECT_FAILED) {
                return error("VerifyDB(): *** irrecoverable inconsistency in block data at %d, hash=%s", pindex->nHeight, pindex->GetBlockHash().ToString());
            }
            if (res == DISCONNECT_UNCLEAN) {
                nGoodTransactions = 0;
                pindexFailure = pindex;
            } else {
                nGoodTransactions += block.vtx.size();
            }
        }
        if (ShutdownRequested()) return true;
    }
    if (pindexFailure) {
        return error("VerifyDB(): *** coin database inconsistencies found (last %i blocks, %i good transactions before that)\n", chainstate.m_chain.Height() - pindexFailure->nHeight + 1, nGoodTransactions);
    }

    // store block count as we move pindex at check level >= 4
    int block_count = chainstate.m_chain.Height() - pindex->nHeight;

    // check level 4: try reconnecting blocks
    if (nCheckLevel >= 4) {
        while (pindex != chainstate.m_chain.Tip()) {
            const int percentageDone = std::max(1, std::min(99, 100 - (int)(((double)(chainstate.m_chain.Height() - pindex->nHeight)) / (double)nCheckDepth * 50)));
            if (reportDone < percentageDone / 10) {
                // report every 10% step
                LogPrintf("[%d%%]...", percentageDone); /* Continued */
                reportDone = percentageDone / 10;
            }
            uiInterface.ShowProgress(_("Verifying blocks…").translated, percentageDone, false);
            pindex = chainstate.m_chain.Next(pindex);
            CBlock block;
            if (!ReadBlockFromDisk(block, pindex, consensus_params))
                return error("VerifyDB(): *** ReadBlockFromDisk failed at %d, hash=%s", pindex->nHeight, pindex->GetBlockHash().ToString());
            if (!chainstate.ConnectBlock(block, state, pindex, coins, dummyNames)) {
                return error("VerifyDB(): *** found unconnectable block at %d, hash=%s (%s)", pindex->nHeight, pindex->GetBlockHash().ToString(), state.ToString());
            }
            if (ShutdownRequested()) return true;
        }
    }

    LogPrintf("[DONE].\n");
    LogPrintf("No coin database inconsistencies in last %i blocks (%i transactions)\n", block_count, nGoodTransactions);

    return true;
}

/** Apply the effects of a block on the utxo cache, ignoring that it may already have been applied. */
bool Chainstate::RollforwardBlock(const CBlockIndex* pindex, CCoinsViewCache& inputs)
{
    AssertLockHeld(cs_main);
    // TODO: merge with ConnectBlock
    CBlock block;
    if (!ReadBlockFromDisk(block, pindex, m_chainman.GetConsensus())) {
        return error("ReplayBlock(): ReadBlockFromDisk failed at %d, hash=%s", pindex->nHeight, pindex->GetBlockHash().ToString());
    }

    for (const CTransactionRef& tx : block.vtx) {
        if (!tx->IsCoinBase()) {
            for (const CTxIn &txin : tx->vin) {
                inputs.SpendCoin(txin.prevout);
            }
        }
        // Pass check = true as every addition may be an overwrite.
        AddCoins(inputs, *tx, pindex->nHeight, true);
    }
    return true;
}

bool Chainstate::ReplayBlocks()
{
    LOCK(cs_main);

    CCoinsView& db = this->CoinsDB();
    CCoinsViewCache cache(&db);

    std::vector<uint256> hashHeads = db.GetHeadBlocks();
    if (hashHeads.empty()) return true; // We're already in a consistent state.
    if (hashHeads.size() != 2) return error("ReplayBlocks(): unknown inconsistent state");

    uiInterface.ShowProgress(_("Replaying blocks…").translated, 0, false);
    LogPrintf("Replaying blocks\n");

    const CBlockIndex* pindexOld = nullptr;  // Old tip during the interrupted flush.
    const CBlockIndex* pindexNew;            // New tip during the interrupted flush.
    const CBlockIndex* pindexFork = nullptr; // Latest block common to both the old and the new tip.

    if (m_blockman.m_block_index.count(hashHeads[0]) == 0) {
        return error("ReplayBlocks(): reorganization to unknown block requested");
    }
    pindexNew = &(m_blockman.m_block_index[hashHeads[0]]);

    if (!hashHeads[1].IsNull()) { // The old tip is allowed to be 0, indicating it's the first flush.
        if (m_blockman.m_block_index.count(hashHeads[1]) == 0) {
            return error("ReplayBlocks(): reorganization from unknown block requested");
        }
        pindexOld = &(m_blockman.m_block_index[hashHeads[1]]);
        pindexFork = LastCommonAncestor(pindexOld, pindexNew);
        assert(pindexFork != nullptr);
    }

    // Rollback along the old branch.
    while (pindexOld != pindexFork) {
        if (pindexOld->nHeight > 0) { // Never disconnect the genesis block.
            CBlock block;
            if (!ReadBlockFromDisk(block, pindexOld, m_chainman.GetConsensus())) {
                return error("RollbackBlock(): ReadBlockFromDisk() failed at %d, hash=%s", pindexOld->nHeight, pindexOld->GetBlockHash().ToString());
            }
            LogPrintf("Rolling back %s (%i)\n", pindexOld->GetBlockHash().ToString(), pindexOld->nHeight);
            std::set<valtype> dummyNames;
            DisconnectResult res = DisconnectBlock(block, pindexOld, cache, dummyNames);
            if (res == DISCONNECT_FAILED) {
                return error("RollbackBlock(): DisconnectBlock failed at %d, hash=%s", pindexOld->nHeight, pindexOld->GetBlockHash().ToString());
            }
            // If DISCONNECT_UNCLEAN is returned, it means a non-existing UTXO was deleted, or an existing UTXO was
            // overwritten. It corresponds to cases where the block-to-be-disconnect never had all its operations
            // applied to the UTXO set. However, as both writing a UTXO and deleting a UTXO are idempotent operations,
            // the result is still a version of the UTXO set with the effects of that block undone.
        }
        pindexOld = pindexOld->pprev;
    }

    // Roll forward from the forking point to the new tip.
    int nForkHeight = pindexFork ? pindexFork->nHeight : 0;
    for (int nHeight = nForkHeight + 1; nHeight <= pindexNew->nHeight; ++nHeight) {
        const CBlockIndex& pindex{*Assert(pindexNew->GetAncestor(nHeight))};

        LogPrintf("Rolling forward %s (%i)\n", pindex.GetBlockHash().ToString(), nHeight);
        uiInterface.ShowProgress(_("Replaying blocks…").translated, (int) ((nHeight - nForkHeight) * 100.0 / (pindexNew->nHeight - nForkHeight)) , false);
        if (!RollforwardBlock(&pindex, cache)) return false;
    }

    cache.SetBestBlock(pindexNew->GetBlockHash());
    cache.Flush();
    uiInterface.ShowProgress("", 100, false);
    return true;
}

bool Chainstate::NeedsRedownload() const
{
    AssertLockHeld(cs_main);

    // At and above m_params.SegwitHeight, segwit consensus rules must be validated
    CBlockIndex* block{m_chain.Tip()};

    while (block != nullptr && DeploymentActiveAt(*block, m_chainman, Consensus::DEPLOYMENT_SEGWIT)) {
        if (!(block->nStatus & BLOCK_OPT_WITNESS)) {
            // block is insufficiently validated for a segwit client
            return true;
        }
        block = block->pprev;
    }

    return false;
}

void Chainstate::UnloadBlockIndex()
{
    AssertLockHeld(::cs_main);
    nBlockSequenceId = 1;
    setBlockIndexCandidates.clear();
}

bool ChainstateManager::LoadBlockIndex()
{
    AssertLockHeld(cs_main);
    // Load block index from databases
    bool needs_init = fReindex;
    if (!fReindex) {
        bool ret = m_blockman.LoadBlockIndexDB(GetConsensus());
        if (!ret) return false;

        std::vector<CBlockIndex*> vSortedByHeight{m_blockman.GetAllBlockIndices()};
        std::sort(vSortedByHeight.begin(), vSortedByHeight.end(),
                  CBlockIndexHeightOnlyComparator());

        // Find start of assumed-valid region.
        int first_assumed_valid_height = std::numeric_limits<int>::max();

        for (const CBlockIndex* block : vSortedByHeight) {
            if (block->IsAssumedValid()) {
                auto chainstates = GetAll();

                // If we encounter an assumed-valid block index entry, ensure that we have
                // one chainstate that tolerates assumed-valid entries and another that does
                // not (i.e. the background validation chainstate), since assumed-valid
                // entries should always be pending validation by a fully-validated chainstate.
                auto any_chain = [&](auto fnc) { return std::any_of(chainstates.cbegin(), chainstates.cend(), fnc); };
                assert(any_chain([](auto chainstate) { return chainstate->reliesOnAssumedValid(); }));
                assert(any_chain([](auto chainstate) { return !chainstate->reliesOnAssumedValid(); }));

                first_assumed_valid_height = block->nHeight;
                break;
            }
        }

        for (CBlockIndex* pindex : vSortedByHeight) {
            if (ShutdownRequested()) return false;
            if (pindex->IsAssumedValid() ||
                    (pindex->IsValid(BLOCK_VALID_TRANSACTIONS) &&
                     (pindex->HaveTxsDownloaded() || pindex->pprev == nullptr))) {

                // Fill each chainstate's block candidate set. Only add assumed-valid
                // blocks to the tip candidate set if the chainstate is allowed to rely on
                // assumed-valid blocks.
                //
                // If all setBlockIndexCandidates contained the assumed-valid blocks, the
                // background chainstate's ActivateBestChain() call would add assumed-valid
                // blocks to the chain (based on how FindMostWorkChain() works). Obviously
                // we don't want this since the purpose of the background validation chain
                // is to validate assued-valid blocks.
                //
                // Note: This is considering all blocks whose height is greater or equal to
                // the first assumed-valid block to be assumed-valid blocks, and excluding
                // them from the background chainstate's setBlockIndexCandidates set. This
                // does mean that some blocks which are not technically assumed-valid
                // (later blocks on a fork beginning before the first assumed-valid block)
                // might not get added to the background chainstate, but this is ok,
                // because they will still be attached to the active chainstate if they
                // actually contain more work.
                //
                // Instead of this height-based approach, an earlier attempt was made at
                // detecting "holistically" whether the block index under consideration
                // relied on an assumed-valid ancestor, but this proved to be too slow to
                // be practical.
                for (Chainstate* chainstate : GetAll()) {
                    if (chainstate->reliesOnAssumedValid() ||
                            pindex->nHeight < first_assumed_valid_height) {
                        chainstate->setBlockIndexCandidates.insert(pindex);
                    }
                }
            }
            if (pindex->nStatus & BLOCK_FAILED_MASK && (!m_best_invalid || pindex->nChainWork > m_best_invalid->nChainWork)) {
                m_best_invalid = pindex;
            }
            if (pindex->IsValid(BLOCK_VALID_TREE) && (m_best_header == nullptr || CBlockIndexWorkComparator()(m_best_header, pindex)))
                m_best_header = pindex;
        }

        needs_init = m_blockman.m_block_index.empty();
    }

    if (needs_init) {
        // Everything here is for *new* reindex/DBs. Thus, though
        // LoadBlockIndexDB may have set fReindex if we shut down
        // mid-reindex previously, we don't check fReindex and
        // instead only check it prior to LoadBlockIndexDB to set
        // needs_init.

        LogPrintf("Initializing databases...\n");
        fNameHistory = gArgs.GetBoolArg("-namehistory", false);
        m_blockman.m_block_tree_db->WriteFlag("namehistory", fNameHistory);
    }
    return true;
}

bool Chainstate::LoadGenesisBlock()
{
    LOCK(cs_main);

    const CChainParams& params{m_chainman.GetParams()};

    // Check whether we're already initialized by checking for genesis in
    // m_blockman.m_block_index. Note that we can't use m_chain here, since it is
    // set based on the coins db, not the block index db, which is the only
    // thing loaded at this point.
    if (m_blockman.m_block_index.count(params.GenesisBlock().GetHash()))
        return true;

    try {
        const CBlock& block = params.GenesisBlock();
        FlatFilePos blockPos{m_blockman.SaveBlockToDisk(block, 0, m_chain, params, nullptr)};
        if (blockPos.IsNull()) {
            return error("%s: writing genesis block to disk failed", __func__);
        }
        CBlockIndex* pindex = m_blockman.AddToBlockIndex(block, m_chainman.m_best_header);
        ReceivedBlockTransactions(block, pindex, blockPos);
    } catch (const std::runtime_error& e) {
        return error("%s: failed to write genesis block: %s", __func__, e.what());
    }

    return true;
}

void Chainstate::LoadExternalBlockFile(
    FILE* fileIn,
    FlatFilePos* dbp,
    std::multimap<uint256, FlatFilePos>* blocks_with_unknown_parent)
{
    AssertLockNotHeld(m_chainstate_mutex);

    // Either both should be specified (-reindex), or neither (-loadblock).
    assert(!dbp == !blocks_with_unknown_parent);

    const auto start{SteadyClock::now()};
    const CChainParams& params{m_chainman.GetParams()};

    int nLoaded = 0;
    try {
        // This takes over fileIn and calls fclose() on it in the CBufferedFile destructor
        CBufferedFile blkdat(fileIn, 2*MAX_BLOCK_SERIALIZED_SIZE, MAX_BLOCK_SERIALIZED_SIZE+8, SER_DISK, CLIENT_VERSION);
        // nRewind indicates where to resume scanning in case something goes wrong,
        // such as a block fails to deserialize.
        uint64_t nRewind = blkdat.GetPos();
        while (!blkdat.eof()) {
            if (ShutdownRequested()) return;

            blkdat.SetPos(nRewind);
            nRewind++; // start one byte further next time, in case of failure
            blkdat.SetLimit(); // remove former limit
            unsigned int nSize = 0;
            try {
                // locate a header
                unsigned char buf[CMessageHeader::MESSAGE_START_SIZE];
                blkdat.FindByte(params.MessageStart()[0]);
                nRewind = blkdat.GetPos() + 1;
                blkdat >> buf;
                if (memcmp(buf, params.MessageStart(), CMessageHeader::MESSAGE_START_SIZE)) {
                    continue;
                }
                // read size
                blkdat >> nSize;
                if (nSize < 80 || nSize > MAX_BLOCK_SERIALIZED_SIZE)
                    continue;
            } catch (const std::exception&) {
                // no valid block header found; don't complain
                // (this happens at the end of every blk.dat file)
                break;
            }
            try {
                // read block header
                const uint64_t nBlockPos{blkdat.GetPos()};
                if (dbp)
                    dbp->nPos = nBlockPos;
                blkdat.SetLimit(nBlockPos + nSize);
                CBlockHeader header;
                blkdat >> header;
                const uint256 hash{header.GetHash()};
                // Skip the rest of this block (this may read from disk into memory); position to the marker before the
                // next block, but it's still possible to rewind to the start of the current block (without a disk read).
                nRewind = nBlockPos + nSize;
                blkdat.SkipTo(nRewind);
                {
                    LOCK(cs_main);
                    // detect out of order blocks, and store them for later
                    if (hash != params.GetConsensus().hashGenesisBlock && !m_blockman.LookupBlockIndex(header.hashPrevBlock)) {
                        LogPrint(BCLog::REINDEX, "%s: Out of order block %s, parent %s not known\n", __func__, hash.ToString(),
                                 header.hashPrevBlock.ToString());
                        if (dbp && blocks_with_unknown_parent) {
                            blocks_with_unknown_parent->emplace(header.hashPrevBlock, *dbp);
                        }
                        continue;
                    }

                    // process in case the block isn't known yet
                    const CBlockIndex* pindex = m_blockman.LookupBlockIndex(hash);
                    if (!pindex || (pindex->nStatus & BLOCK_HAVE_DATA) == 0) {
                        // This block can be processed immediately; rewind to its start, read and deserialize it.
                        blkdat.SetPos(nBlockPos);
                        std::shared_ptr<CBlock> pblock{std::make_shared<CBlock>()};
                        blkdat >> *pblock;
                        nRewind = blkdat.GetPos();

                        BlockValidationState state;
                        if (AcceptBlock(pblock, state, nullptr, true, dbp, nullptr, true)) {
                            nLoaded++;
                        }
                        if (state.IsError()) {
                            break;
                        }
                    } else if (hash != params.GetConsensus().hashGenesisBlock && pindex->nHeight % 1000 == 0) {
                        LogPrint(BCLog::REINDEX, "Block Import: already had block %s at height %d\n", hash.ToString(), pindex->nHeight);
                    }
                }

                // Activate the genesis block so normal node progress can continue
                if (hash == params.GetConsensus().hashGenesisBlock) {
                    BlockValidationState state;
                    if (!ActivateBestChain(state, nullptr)) {
                        break;
                    }
                }

                NotifyHeaderTip(*this);

                if (!blocks_with_unknown_parent) continue;

                // Recursively process earlier encountered successors of this block
                std::deque<uint256> queue;
                queue.push_back(hash);
                while (!queue.empty()) {
                    uint256 head = queue.front();
                    queue.pop_front();
                    auto range = blocks_with_unknown_parent->equal_range(head);
                    while (range.first != range.second) {
                        std::multimap<uint256, FlatFilePos>::iterator it = range.first;
                        std::shared_ptr<CBlock> pblockrecursive = std::make_shared<CBlock>();
                        if (ReadBlockFromDisk(*pblockrecursive, it->second, params.GetConsensus())) {
                            LogPrint(BCLog::REINDEX, "%s: Processing out of order child %s of %s\n", __func__, pblockrecursive->GetHash().ToString(),
                                    head.ToString());
                            LOCK(cs_main);
                            BlockValidationState dummy;
                            if (AcceptBlock(pblockrecursive, dummy, nullptr, true, &it->second, nullptr, true)) {
                                nLoaded++;
                                queue.push_back(pblockrecursive->GetHash());
                            }
                        }
                        range.first++;
                        blocks_with_unknown_parent->erase(it);
                        NotifyHeaderTip(*this);
                    }
                }
            } catch (const std::exception& e) {
                // historical bugs added extra data to the block files that does not deserialize cleanly.
                // commonly this data is between readable blocks, but it does not really matter. such data is not fatal to the import process.
                // the code that reads the block files deals with invalid data by simply ignoring it.
                // it continues to search for the next {4 byte magic message start bytes + 4 byte length + block} that does deserialize cleanly
                // and passes all of the other block validation checks dealing with POW and the merkle root, etc...
                // we merely note with this informational log message when unexpected data is encountered.
                // we could also be experiencing a storage system read error, or a read of a previous bad write. these are possible, but
                // less likely scenarios. we don't have enough information to tell a difference here.
                // the reindex process is not the place to attempt to clean and/or compact the block files. if so desired, a studious node operator
                // may use knowledge of the fact that the block files are not entirely pristine in order to prepare a set of pristine, and
                // perhaps ordered, block files for later reindexing.
                LogPrint(BCLog::REINDEX, "%s: unexpected data at file offset 0x%x - %s. continuing\n", __func__, (nRewind - 1), e.what());
            }
        }
    } catch (const std::runtime_error& e) {
        AbortNode(std::string("System error: ") + e.what());
    }
    LogPrintf("Loaded %i blocks from external file in %dms\n", nLoaded, Ticks<std::chrono::milliseconds>(SteadyClock::now() - start));
}

void Chainstate::CheckBlockIndex()
{
    if (!m_chainman.ShouldCheckBlockIndex()) {
        return;
    }

    LOCK(cs_main);

    // During a reindex, we read the genesis block and call CheckBlockIndex before ActivateBestChain,
    // so we have the genesis block in m_blockman.m_block_index but no active chain. (A few of the
    // tests when iterating the block tree require that m_chain has been initialized.)
    if (m_chain.Height() < 0) {
        assert(m_blockman.m_block_index.size() <= 1);
        return;
    }

    // Build forward-pointing map of the entire block tree.
    std::multimap<CBlockIndex*,CBlockIndex*> forward;
    for (auto& [_, block_index] : m_blockman.m_block_index) {
        forward.emplace(block_index.pprev, &block_index);
    }

    assert(forward.size() == m_blockman.m_block_index.size());

    std::pair<std::multimap<CBlockIndex*,CBlockIndex*>::iterator,std::multimap<CBlockIndex*,CBlockIndex*>::iterator> rangeGenesis = forward.equal_range(nullptr);
    CBlockIndex *pindex = rangeGenesis.first->second;
    rangeGenesis.first++;
    assert(rangeGenesis.first == rangeGenesis.second); // There is only one index entry with parent nullptr.

    // Iterate over the entire block tree, using depth-first search.
    // Along the way, remember whether there are blocks on the path from genesis
    // block being explored which are the first to have certain properties.
    size_t nNodes = 0;
    int nHeight = 0;
    CBlockIndex* pindexFirstInvalid = nullptr; // Oldest ancestor of pindex which is invalid.
    CBlockIndex* pindexFirstMissing = nullptr; // Oldest ancestor of pindex which does not have BLOCK_HAVE_DATA.
    CBlockIndex* pindexFirstNeverProcessed = nullptr; // Oldest ancestor of pindex for which nTx == 0.
    CBlockIndex* pindexFirstNotTreeValid = nullptr; // Oldest ancestor of pindex which does not have BLOCK_VALID_TREE (regardless of being valid or not).
    CBlockIndex* pindexFirstNotTransactionsValid = nullptr; // Oldest ancestor of pindex which does not have BLOCK_VALID_TRANSACTIONS (regardless of being valid or not).
    CBlockIndex* pindexFirstNotChainValid = nullptr; // Oldest ancestor of pindex which does not have BLOCK_VALID_CHAIN (regardless of being valid or not).
    CBlockIndex* pindexFirstNotScriptsValid = nullptr; // Oldest ancestor of pindex which does not have BLOCK_VALID_SCRIPTS (regardless of being valid or not).
    while (pindex != nullptr) {
        nNodes++;
        if (pindexFirstInvalid == nullptr && pindex->nStatus & BLOCK_FAILED_VALID) pindexFirstInvalid = pindex;
        // Assumed-valid index entries will not have data since we haven't downloaded the
        // full block yet.
        if (pindexFirstMissing == nullptr && !(pindex->nStatus & BLOCK_HAVE_DATA) && !pindex->IsAssumedValid()) {
            pindexFirstMissing = pindex;
        }
        if (pindexFirstNeverProcessed == nullptr && pindex->nTx == 0) pindexFirstNeverProcessed = pindex;
        if (pindex->pprev != nullptr && pindexFirstNotTreeValid == nullptr && (pindex->nStatus & BLOCK_VALID_MASK) < BLOCK_VALID_TREE) pindexFirstNotTreeValid = pindex;

        if (pindex->pprev != nullptr && !pindex->IsAssumedValid()) {
            // Skip validity flag checks for BLOCK_ASSUMED_VALID index entries, since these
            // *_VALID_MASK flags will not be present for index entries we are temporarily assuming
            // valid.
            if (pindexFirstNotTransactionsValid == nullptr &&
                    (pindex->nStatus & BLOCK_VALID_MASK) < BLOCK_VALID_TRANSACTIONS) {
                pindexFirstNotTransactionsValid = pindex;
            }

            if (pindexFirstNotChainValid == nullptr &&
                    (pindex->nStatus & BLOCK_VALID_MASK) < BLOCK_VALID_CHAIN) {
                pindexFirstNotChainValid = pindex;
            }

            if (pindexFirstNotScriptsValid == nullptr &&
                    (pindex->nStatus & BLOCK_VALID_MASK) < BLOCK_VALID_SCRIPTS) {
                pindexFirstNotScriptsValid = pindex;
            }
        }

        // Begin: actual consistency checks.
        if (pindex->pprev == nullptr) {
            // Genesis block checks.
            assert(pindex->GetBlockHash() == m_chainman.GetConsensus().hashGenesisBlock); // Genesis block's hash must match.
            assert(pindex == m_chain.Genesis()); // The current active chain's genesis block must be this block.
        }
        if (!pindex->HaveTxsDownloaded()) assert(pindex->nSequenceId <= 0); // nSequenceId can't be set positive for blocks that aren't linked (negative is used for preciousblock)
        // VALID_TRANSACTIONS is equivalent to nTx > 0 for all nodes (whether or not pruning has occurred).
        // HAVE_DATA is only equivalent to nTx > 0 (or VALID_TRANSACTIONS) if no pruning has occurred.
        // Unless these indexes are assumed valid and pending block download on a
        // background chainstate.
        if (!m_blockman.m_have_pruned && !pindex->IsAssumedValid()) {
            // If we've never pruned, then HAVE_DATA should be equivalent to nTx > 0
            assert(!(pindex->nStatus & BLOCK_HAVE_DATA) == (pindex->nTx == 0));
            assert(pindexFirstMissing == pindexFirstNeverProcessed);
        } else {
            // If we have pruned, then we can only say that HAVE_DATA implies nTx > 0
            if (pindex->nStatus & BLOCK_HAVE_DATA) assert(pindex->nTx > 0);
        }
        if (pindex->nStatus & BLOCK_HAVE_UNDO) assert(pindex->nStatus & BLOCK_HAVE_DATA);
        if (pindex->IsAssumedValid()) {
            // Assumed-valid blocks should have some nTx value.
            assert(pindex->nTx > 0);
            // Assumed-valid blocks should connect to the main chain.
            assert((pindex->nStatus & BLOCK_VALID_MASK) >= BLOCK_VALID_TREE);
        } else {
            // Otherwise there should only be an nTx value if we have
            // actually seen a block's transactions.
            assert(((pindex->nStatus & BLOCK_VALID_MASK) >= BLOCK_VALID_TRANSACTIONS) == (pindex->nTx > 0)); // This is pruning-independent.
        }
        // All parents having had data (at some point) is equivalent to all parents being VALID_TRANSACTIONS, which is equivalent to HaveTxsDownloaded().
        assert((pindexFirstNeverProcessed == nullptr) == pindex->HaveTxsDownloaded());
        assert((pindexFirstNotTransactionsValid == nullptr) == pindex->HaveTxsDownloaded());
        assert(pindex->nHeight == nHeight); // nHeight must be consistent.
        assert(pindex->pprev == nullptr || pindex->nChainWork >= pindex->pprev->nChainWork); // For every block except the genesis block, the chainwork must be larger than the parent's.
        assert(nHeight < 2 || (pindex->pskip && (pindex->pskip->nHeight < nHeight))); // The pskip pointer must point back for all but the first 2 blocks.
        assert(pindexFirstNotTreeValid == nullptr); // All m_blockman.m_block_index entries must at least be TREE valid
        if ((pindex->nStatus & BLOCK_VALID_MASK) >= BLOCK_VALID_TREE) assert(pindexFirstNotTreeValid == nullptr); // TREE valid implies all parents are TREE valid
        if ((pindex->nStatus & BLOCK_VALID_MASK) >= BLOCK_VALID_CHAIN) assert(pindexFirstNotChainValid == nullptr); // CHAIN valid implies all parents are CHAIN valid
        if ((pindex->nStatus & BLOCK_VALID_MASK) >= BLOCK_VALID_SCRIPTS) assert(pindexFirstNotScriptsValid == nullptr); // SCRIPTS valid implies all parents are SCRIPTS valid
        if (pindexFirstInvalid == nullptr) {
            // Checks for not-invalid blocks.
            assert((pindex->nStatus & BLOCK_FAILED_MASK) == 0); // The failed mask cannot be set for blocks without invalid parents.
        }
        if (!CBlockIndexWorkComparator()(pindex, m_chain.Tip()) && pindexFirstNeverProcessed == nullptr) {
            if (pindexFirstInvalid == nullptr) {
                const bool is_active = this == &m_chainman.ActiveChainstate();

                // If this block sorts at least as good as the current tip and
                // is valid and we have all data for its parents, it must be in
                // setBlockIndexCandidates.  m_chain.Tip() must also be there
                // even if some data has been pruned.
                //
                // Don't perform this check for the background chainstate since
                // its setBlockIndexCandidates shouldn't have some entries (i.e. those past the
                // snapshot block) which do exist in the block index for the active chainstate.
                if (is_active && (pindexFirstMissing == nullptr || pindex == m_chain.Tip())) {
                    assert(setBlockIndexCandidates.count(pindex));
                }
                // If some parent is missing, then it could be that this block was in
                // setBlockIndexCandidates but had to be removed because of the missing data.
                // In this case it must be in m_blocks_unlinked -- see test below.
            }
        } else { // If this block sorts worse than the current tip or some ancestor's block has never been seen, it cannot be in setBlockIndexCandidates.
            assert(setBlockIndexCandidates.count(pindex) == 0);
        }
        // Check whether this block is in m_blocks_unlinked.
        std::pair<std::multimap<CBlockIndex*,CBlockIndex*>::iterator,std::multimap<CBlockIndex*,CBlockIndex*>::iterator> rangeUnlinked = m_blockman.m_blocks_unlinked.equal_range(pindex->pprev);
        bool foundInUnlinked = false;
        while (rangeUnlinked.first != rangeUnlinked.second) {
            assert(rangeUnlinked.first->first == pindex->pprev);
            if (rangeUnlinked.first->second == pindex) {
                foundInUnlinked = true;
                break;
            }
            rangeUnlinked.first++;
        }
        if (pindex->pprev && (pindex->nStatus & BLOCK_HAVE_DATA) && pindexFirstNeverProcessed != nullptr && pindexFirstInvalid == nullptr) {
            // If this block has block data available, some parent was never received, and has no invalid parents, it must be in m_blocks_unlinked.
            assert(foundInUnlinked);
        }
        if (!(pindex->nStatus & BLOCK_HAVE_DATA)) assert(!foundInUnlinked); // Can't be in m_blocks_unlinked if we don't HAVE_DATA
        if (pindexFirstMissing == nullptr) assert(!foundInUnlinked); // We aren't missing data for any parent -- cannot be in m_blocks_unlinked.
        if (pindex->pprev && (pindex->nStatus & BLOCK_HAVE_DATA) && pindexFirstNeverProcessed == nullptr && pindexFirstMissing != nullptr) {
            // We HAVE_DATA for this block, have received data for all parents at some point, but we're currently missing data for some parent.
            assert(m_blockman.m_have_pruned); // We must have pruned.
            // This block may have entered m_blocks_unlinked if:
            //  - it has a descendant that at some point had more work than the
            //    tip, and
            //  - we tried switching to that descendant but were missing
            //    data for some intermediate block between m_chain and the
            //    tip.
            // So if this block is itself better than m_chain.Tip() and it wasn't in
            // setBlockIndexCandidates, then it must be in m_blocks_unlinked.
            if (!CBlockIndexWorkComparator()(pindex, m_chain.Tip()) && setBlockIndexCandidates.count(pindex) == 0) {
                if (pindexFirstInvalid == nullptr) {
                    assert(foundInUnlinked);
                }
            }
        }
        // assert(pindex->GetBlockHash() == pindex->GetBlockHeader().GetHash()); // Perhaps too slow
        // End: actual consistency checks.

        // Try descending into the first subnode.
        std::pair<std::multimap<CBlockIndex*,CBlockIndex*>::iterator,std::multimap<CBlockIndex*,CBlockIndex*>::iterator> range = forward.equal_range(pindex);
        if (range.first != range.second) {
            // A subnode was found.
            pindex = range.first->second;
            nHeight++;
            continue;
        }
        // This is a leaf node.
        // Move upwards until we reach a node of which we have not yet visited the last child.
        while (pindex) {
            // We are going to either move to a parent or a sibling of pindex.
            // If pindex was the first with a certain property, unset the corresponding variable.
            if (pindex == pindexFirstInvalid) pindexFirstInvalid = nullptr;
            if (pindex == pindexFirstMissing) pindexFirstMissing = nullptr;
            if (pindex == pindexFirstNeverProcessed) pindexFirstNeverProcessed = nullptr;
            if (pindex == pindexFirstNotTreeValid) pindexFirstNotTreeValid = nullptr;
            if (pindex == pindexFirstNotTransactionsValid) pindexFirstNotTransactionsValid = nullptr;
            if (pindex == pindexFirstNotChainValid) pindexFirstNotChainValid = nullptr;
            if (pindex == pindexFirstNotScriptsValid) pindexFirstNotScriptsValid = nullptr;
            // Find our parent.
            CBlockIndex* pindexPar = pindex->pprev;
            // Find which child we just visited.
            std::pair<std::multimap<CBlockIndex*,CBlockIndex*>::iterator,std::multimap<CBlockIndex*,CBlockIndex*>::iterator> rangePar = forward.equal_range(pindexPar);
            while (rangePar.first->second != pindex) {
                assert(rangePar.first != rangePar.second); // Our parent must have at least the node we're coming from as child.
                rangePar.first++;
            }
            // Proceed to the next one.
            rangePar.first++;
            if (rangePar.first != rangePar.second) {
                // Move to the sibling.
                pindex = rangePar.first->second;
                break;
            } else {
                // Move up further.
                pindex = pindexPar;
                nHeight--;
                continue;
            }
        }
    }

    // Check that we actually traversed the entire map.
    assert(nNodes == forward.size());
}

std::string Chainstate::ToString()
{
    AssertLockHeld(::cs_main);
    CBlockIndex* tip = m_chain.Tip();
    return strprintf("Chainstate [%s] @ height %d (%s)",
                     m_from_snapshot_blockhash ? "snapshot" : "ibd",
                     tip ? tip->nHeight : -1, tip ? tip->GetBlockHash().ToString() : "null");
}

bool Chainstate::ResizeCoinsCaches(size_t coinstip_size, size_t coinsdb_size)
{
    AssertLockHeld(::cs_main);
    if (coinstip_size == m_coinstip_cache_size_bytes &&
            coinsdb_size == m_coinsdb_cache_size_bytes) {
        // Cache sizes are unchanged, no need to continue.
        return true;
    }
    size_t old_coinstip_size = m_coinstip_cache_size_bytes;
    m_coinstip_cache_size_bytes = coinstip_size;
    m_coinsdb_cache_size_bytes = coinsdb_size;
    CoinsDB().ResizeCache(coinsdb_size);

    LogPrintf("[%s] resized coinsdb cache to %.1f MiB\n",
        this->ToString(), coinsdb_size * (1.0 / 1024 / 1024));
    LogPrintf("[%s] resized coinstip cache to %.1f MiB\n",
        this->ToString(), coinstip_size * (1.0 / 1024 / 1024));

    BlockValidationState state;
    bool ret;

    if (coinstip_size > old_coinstip_size) {
        // Likely no need to flush if cache sizes have grown.
        ret = FlushStateToDisk(state, FlushStateMode::IF_NEEDED);
    } else {
        // Otherwise, flush state to disk and deallocate the in-memory coins map.
        ret = FlushStateToDisk(state, FlushStateMode::ALWAYS);
        CoinsTip().ReallocateCache();
    }
    return ret;
}

//! Guess how far we are in the verification process at the given block index
//! require cs_main if pindex has not been validated yet (because nChainTx might be unset)
double GuessVerificationProgress(const ChainTxData& data, const CBlockIndex *pindex) {
    if (pindex == nullptr)
        return 0.0;

    int64_t nNow = time(nullptr);

    double fTxTotal;

    if (pindex->nChainTx <= data.nTxCount) {
        fTxTotal = data.nTxCount + (nNow - data.nTime) * data.dTxRate;
    } else {
        fTxTotal = pindex->nChainTx + (nNow - pindex->GetBlockTime()) * data.dTxRate;
    }

    return std::min<double>(pindex->nChainTx / fTxTotal, 1.0);
}

std::optional<uint256> ChainstateManager::SnapshotBlockhash() const
{
    LOCK(::cs_main);
    if (m_active_chainstate && m_active_chainstate->m_from_snapshot_blockhash) {
        // If a snapshot chainstate exists, it will always be our active.
        return m_active_chainstate->m_from_snapshot_blockhash;
    }
    return std::nullopt;
}

std::vector<Chainstate*> ChainstateManager::GetAll()
{
    LOCK(::cs_main);
    std::vector<Chainstate*> out;

    if (!IsSnapshotValidated() && m_ibd_chainstate) {
        out.push_back(m_ibd_chainstate.get());
    }

    if (m_snapshot_chainstate) {
        out.push_back(m_snapshot_chainstate.get());
    }

    return out;
}

Chainstate& ChainstateManager::InitializeChainstate(CTxMemPool* mempool)
{
    AssertLockHeld(::cs_main);
    assert(!m_ibd_chainstate);
    assert(!m_active_chainstate);

    m_ibd_chainstate = std::make_unique<Chainstate>(mempool, m_blockman, *this);
    m_active_chainstate = m_ibd_chainstate.get();
    return *m_active_chainstate;
}

const AssumeutxoData* ExpectedAssumeutxo(
    const int height, const CChainParams& chainparams)
{
    const MapAssumeutxo& valid_assumeutxos_map = chainparams.Assumeutxo();
    const auto assumeutxo_found = valid_assumeutxos_map.find(height);

    if (assumeutxo_found != valid_assumeutxos_map.end()) {
        return &assumeutxo_found->second;
    }
    return nullptr;
}

static bool DeleteCoinsDBFromDisk(const fs::path db_path, bool is_snapshot)
    EXCLUSIVE_LOCKS_REQUIRED(::cs_main)
{
    AssertLockHeld(::cs_main);

    if (is_snapshot) {
        fs::path base_blockhash_path = db_path / node::SNAPSHOT_BLOCKHASH_FILENAME;

        if (fs::exists(base_blockhash_path)) {
            bool removed = fs::remove(base_blockhash_path);
            if (!removed) {
                LogPrintf("[snapshot] failed to remove file %s\n",
                          fs::PathToString(base_blockhash_path));
            }
        } else {
            LogPrintf("[snapshot] snapshot chainstate dir being removed lacks %s file\n",
                    fs::PathToString(node::SNAPSHOT_BLOCKHASH_FILENAME));
        }
    }

    std::string path_str = fs::PathToString(db_path);
    LogPrintf("Removing leveldb dir at %s\n", path_str);

    // We have to destruct before this call leveldb::DB in order to release the db
    // lock, otherwise `DestroyDB` will fail. See `leveldb::~DBImpl()`.
    const bool destroyed = dbwrapper::DestroyDB(path_str, {}).ok();

    if (!destroyed) {
        LogPrintf("error: leveldb DestroyDB call failed on %s\n", path_str);
    }

    // Datadir should be removed from filesystem; otherwise initialization may detect
    // it on subsequent statups and get confused.
    //
    // If the base_blockhash_path removal above fails in the case of snapshot
    // chainstates, this will return false since leveldb won't remove a non-empty
    // directory.
    return destroyed && !fs::exists(db_path);
}

bool ChainstateManager::ActivateSnapshot(
        AutoFile& coins_file,
        const SnapshotMetadata& metadata,
        bool in_memory)
{
    uint256 base_blockhash = metadata.m_base_blockhash;

    if (this->SnapshotBlockhash()) {
        LogPrintf("[snapshot] can't activate a snapshot-based chainstate more than once\n");
        return false;
    }

    int64_t current_coinsdb_cache_size{0};
    int64_t current_coinstip_cache_size{0};

    // Cache percentages to allocate to each chainstate.
    //
    // These particular percentages don't matter so much since they will only be
    // relevant during snapshot activation; caches are rebalanced at the conclusion of
    // this function. We want to give (essentially) all available cache capacity to the
    // snapshot to aid the bulk load later in this function.
    static constexpr double IBD_CACHE_PERC = 0.01;
    static constexpr double SNAPSHOT_CACHE_PERC = 0.99;

    {
        LOCK(::cs_main);
        // Resize the coins caches to ensure we're not exceeding memory limits.
        //
        // Allocate the majority of the cache to the incoming snapshot chainstate, since
        // (optimistically) getting to its tip will be the top priority. We'll need to call
        // `MaybeRebalanceCaches()` once we're done with this function to ensure
        // the right allocation (including the possibility that no snapshot was activated
        // and that we should restore the active chainstate caches to their original size).
        //
        current_coinsdb_cache_size = this->ActiveChainstate().m_coinsdb_cache_size_bytes;
        current_coinstip_cache_size = this->ActiveChainstate().m_coinstip_cache_size_bytes;

        // Temporarily resize the active coins cache to make room for the newly-created
        // snapshot chain.
        this->ActiveChainstate().ResizeCoinsCaches(
            static_cast<size_t>(current_coinstip_cache_size * IBD_CACHE_PERC),
            static_cast<size_t>(current_coinsdb_cache_size * IBD_CACHE_PERC));
    }

    auto snapshot_chainstate = WITH_LOCK(::cs_main,
        return std::make_unique<Chainstate>(
            /*mempool=*/nullptr, m_blockman, *this, base_blockhash));

    {
        LOCK(::cs_main);
        snapshot_chainstate->InitCoinsDB(
            static_cast<size_t>(current_coinsdb_cache_size * SNAPSHOT_CACHE_PERC),
            in_memory, false, "chainstate");
        snapshot_chainstate->InitCoinsCache(
            static_cast<size_t>(current_coinstip_cache_size * SNAPSHOT_CACHE_PERC));
    }

    bool snapshot_ok = this->PopulateAndValidateSnapshot(
        *snapshot_chainstate, coins_file, metadata);

    // If not in-memory, persist the base blockhash for use during subsequent
    // initialization.
    if (!in_memory) {
        LOCK(::cs_main);
        if (!node::WriteSnapshotBaseBlockhash(*snapshot_chainstate)) {
            snapshot_ok = false;
        }
    }
    if (!snapshot_ok) {
        LOCK(::cs_main);
        this->MaybeRebalanceCaches();

        // PopulateAndValidateSnapshot can return (in error) before the leveldb datadir
        // has been created, so only attempt removal if we got that far.
        if (auto snapshot_datadir = node::FindSnapshotChainstateDir()) {
            // We have to destruct leveldb::DB in order to release the db lock, otherwise
            // DestroyDB() (in DeleteCoinsDBFromDisk()) will fail. See `leveldb::~DBImpl()`.
            // Destructing the chainstate (and so resetting the coinsviews object) does this.
            snapshot_chainstate.reset();
            bool removed = DeleteCoinsDBFromDisk(*snapshot_datadir, /*is_snapshot=*/true);
            if (!removed) {
                AbortNode(strprintf("Failed to remove snapshot chainstate dir (%s). "
                    "Manually remove it before restarting.\n", fs::PathToString(*snapshot_datadir)));
            }
        }
        return false;
    }

    {
        LOCK(::cs_main);
        assert(!m_snapshot_chainstate);
        m_snapshot_chainstate.swap(snapshot_chainstate);
        const bool chaintip_loaded = m_snapshot_chainstate->LoadChainTip();
        assert(chaintip_loaded);

        m_active_chainstate = m_snapshot_chainstate.get();

        LogPrintf("[snapshot] successfully activated snapshot %s\n", base_blockhash.ToString());
        LogPrintf("[snapshot] (%.2f MB)\n",
            m_snapshot_chainstate->CoinsTip().DynamicMemoryUsage() / (1000 * 1000));

        this->MaybeRebalanceCaches();
    }
    return true;
}

static void FlushSnapshotToDisk(CCoinsViewCache& coins_cache, bool snapshot_loaded)
{
    LOG_TIME_MILLIS_WITH_CATEGORY_MSG_ONCE(
        strprintf("%s (%.2f MB)",
                  snapshot_loaded ? "saving snapshot chainstate" : "flushing coins cache",
                  coins_cache.DynamicMemoryUsage() / (1000 * 1000)),
        BCLog::LogFlags::ALL);

    coins_cache.Flush();
}

bool ChainstateManager::PopulateAndValidateSnapshot(
    Chainstate& snapshot_chainstate,
    AutoFile& coins_file,
    const SnapshotMetadata& metadata)
{
    // It's okay to release cs_main before we're done using `coins_cache` because we know
    // that nothing else will be referencing the newly created snapshot_chainstate yet.
    CCoinsViewCache& coins_cache = *WITH_LOCK(::cs_main, return &snapshot_chainstate.CoinsTip());

    uint256 base_blockhash = metadata.m_base_blockhash;

    CBlockIndex* snapshot_start_block = WITH_LOCK(::cs_main, return m_blockman.LookupBlockIndex(base_blockhash));

    if (!snapshot_start_block) {
        // Needed for ComputeUTXOStats and ExpectedAssumeutxo to determine the
        // height and to avoid a crash when base_blockhash.IsNull()
        LogPrintf("[snapshot] Did not find snapshot start blockheader %s\n",
                  base_blockhash.ToString());
        return false;
    }

    int base_height = snapshot_start_block->nHeight;
    auto maybe_au_data = ExpectedAssumeutxo(base_height, GetParams());

    if (!maybe_au_data) {
        LogPrintf("[snapshot] assumeutxo height in snapshot metadata not recognized " /* Continued */
                  "(%d) - refusing to load snapshot\n", base_height);
        return false;
    }

    const AssumeutxoData& au_data = *maybe_au_data;

    COutPoint outpoint;
    Coin coin;
    const uint64_t coins_count = metadata.m_coins_count;
    uint64_t coins_left = metadata.m_coins_count;

    LogPrintf("[snapshot] loading coins from snapshot %s\n", base_blockhash.ToString());
    int64_t coins_processed{0};

    while (coins_left > 0) {
        try {
            coins_file >> outpoint;
            coins_file >> coin;
        } catch (const std::ios_base::failure&) {
            LogPrintf("[snapshot] bad snapshot format or truncated snapshot after deserializing %d coins\n",
                      coins_count - coins_left);
            return false;
        }
        if (coin.nHeight > base_height ||
            outpoint.n >= std::numeric_limits<decltype(outpoint.n)>::max() // Avoid integer wrap-around in coinstats.cpp:ApplyHash
        ) {
            LogPrintf("[snapshot] bad snapshot data after deserializing %d coins\n",
                      coins_count - coins_left);
            return false;
        }

        coins_cache.EmplaceCoinInternalDANGER(std::move(outpoint), std::move(coin));

        --coins_left;
        ++coins_processed;

        if (coins_processed % 1000000 == 0) {
            LogPrintf("[snapshot] %d coins loaded (%.2f%%, %.2f MB)\n",
                coins_processed,
                static_cast<float>(coins_processed) * 100 / static_cast<float>(coins_count),
                coins_cache.DynamicMemoryUsage() / (1000 * 1000));
        }

        // Batch write and flush (if we need to) every so often.
        //
        // If our average Coin size is roughly 41 bytes, checking every 120,000 coins
        // means <5MB of memory imprecision.
        if (coins_processed % 120000 == 0) {
            if (ShutdownRequested()) {
                return false;
            }

            const auto snapshot_cache_state = WITH_LOCK(::cs_main,
                return snapshot_chainstate.GetCoinsCacheSizeState());

            if (snapshot_cache_state >= CoinsCacheSizeState::CRITICAL) {
                // This is a hack - we don't know what the actual best block is, but that
                // doesn't matter for the purposes of flushing the cache here. We'll set this
                // to its correct value (`base_blockhash`) below after the coins are loaded.
                coins_cache.SetBestBlock(GetRandHash());

                // No need to acquire cs_main since this chainstate isn't being used yet.
                FlushSnapshotToDisk(coins_cache, /*snapshot_loaded=*/false);
            }
        }
    }

    // Important that we set this. This and the coins_cache accesses above are
    // sort of a layer violation, but either we reach into the innards of
    // CCoinsViewCache here or we have to invert some of the Chainstate to
    // embed them in a snapshot-activation-specific CCoinsViewCache bulk load
    // method.
    coins_cache.SetBestBlock(base_blockhash);

    bool out_of_coins{false};
    try {
        coins_file >> outpoint;
    } catch (const std::ios_base::failure&) {
        // We expect an exception since we should be out of coins.
        out_of_coins = true;
    }
    if (!out_of_coins) {
        LogPrintf("[snapshot] bad snapshot - coins left over after deserializing %d coins\n",
            coins_count);
        return false;
    }

    LogPrintf("[snapshot] loaded %d (%.2f MB) coins from snapshot %s\n",
        coins_count,
        coins_cache.DynamicMemoryUsage() / (1000 * 1000),
        base_blockhash.ToString());

    // No need to acquire cs_main since this chainstate isn't being used yet.
    FlushSnapshotToDisk(coins_cache, /*snapshot_loaded=*/true);

    assert(coins_cache.GetBestBlock() == base_blockhash);

    auto breakpoint_fnc = [] { /* TODO insert breakpoint here? */ };

    // As above, okay to immediately release cs_main here since no other context knows
    // about the snapshot_chainstate.
    CCoinsViewDB* snapshot_coinsdb = WITH_LOCK(::cs_main, return &snapshot_chainstate.CoinsDB());

    const std::optional<CCoinsStats> maybe_stats = ComputeUTXOStats(CoinStatsHashType::HASH_SERIALIZED, snapshot_coinsdb, m_blockman, breakpoint_fnc);
    if (!maybe_stats.has_value()) {
        LogPrintf("[snapshot] failed to generate coins stats\n");
        return false;
    }

    // Assert that the deserialized chainstate contents match the expected assumeutxo value.
    if (AssumeutxoHash{maybe_stats->hashSerialized} != au_data.hash_serialized) {
        LogPrintf("[snapshot] bad snapshot content hash: expected %s, got %s\n",
            au_data.hash_serialized.ToString(), maybe_stats->hashSerialized.ToString());
        return false;
    }

    snapshot_chainstate.m_chain.SetTip(*snapshot_start_block);

    // The remainder of this function requires modifying data protected by cs_main.
    LOCK(::cs_main);

    // Fake various pieces of CBlockIndex state:
    CBlockIndex* index = nullptr;

    // Don't make any modifications to the genesis block.
    // This is especially important because we don't want to erroneously
    // apply BLOCK_ASSUMED_VALID to genesis, which would happen if we didn't skip
    // it here (since it apparently isn't BLOCK_VALID_SCRIPTS).
    constexpr int AFTER_GENESIS_START{1};

    for (int i = AFTER_GENESIS_START; i <= snapshot_chainstate.m_chain.Height(); ++i) {
        index = snapshot_chainstate.m_chain[i];

        // Fake nTx so that LoadBlockIndex() loads assumed-valid CBlockIndex
        // entries (among other things)
        if (!index->nTx) {
            index->nTx = 1;
        }
        // Fake nChainTx so that GuessVerificationProgress reports accurately
        index->nChainTx = index->pprev->nChainTx + index->nTx;

        // Mark unvalidated block index entries beneath the snapshot base block as assumed-valid.
        if (!index->IsValid(BLOCK_VALID_SCRIPTS)) {
            // This flag will be removed once the block is fully validated by a
            // background chainstate.
            index->nStatus |= BLOCK_ASSUMED_VALID;
        }

        // Fake BLOCK_OPT_WITNESS so that Chainstate::NeedsRedownload()
        // won't ask to rewind the entire assumed-valid chain on startup.
        if (DeploymentActiveAt(*index, *this, Consensus::DEPLOYMENT_SEGWIT)) {
            index->nStatus |= BLOCK_OPT_WITNESS;
        }

        m_blockman.m_dirty_blockindex.insert(index);
        // Changes to the block index will be flushed to disk after this call
        // returns in `ActivateSnapshot()`, when `MaybeRebalanceCaches()` is
        // called, since we've added a snapshot chainstate and therefore will
        // have to downsize the IBD chainstate, which will result in a call to
        // `FlushStateToDisk(ALWAYS)`.
    }

    assert(index);
    index->nChainTx = au_data.nChainTx;
    snapshot_chainstate.setBlockIndexCandidates.insert(snapshot_start_block);

    LogPrintf("[snapshot] validated snapshot (%.2f MB)\n",
        coins_cache.DynamicMemoryUsage() / (1000 * 1000));
    return true;
}

Chainstate& ChainstateManager::ActiveChainstate() const
{
    LOCK(::cs_main);
    assert(m_active_chainstate);
    return *m_active_chainstate;
}

bool ChainstateManager::IsSnapshotActive() const
{
    LOCK(::cs_main);
    return m_snapshot_chainstate && m_active_chainstate == m_snapshot_chainstate.get();
}

void ChainstateManager::MaybeRebalanceCaches()
{
    AssertLockHeld(::cs_main);
    if (m_ibd_chainstate && !m_snapshot_chainstate) {
        LogPrintf("[snapshot] allocating all cache to the IBD chainstate\n");
        // Allocate everything to the IBD chainstate.
        m_ibd_chainstate->ResizeCoinsCaches(m_total_coinstip_cache, m_total_coinsdb_cache);
    }
    else if (m_snapshot_chainstate && !m_ibd_chainstate) {
        LogPrintf("[snapshot] allocating all cache to the snapshot chainstate\n");
        // Allocate everything to the snapshot chainstate.
        m_snapshot_chainstate->ResizeCoinsCaches(m_total_coinstip_cache, m_total_coinsdb_cache);
    }
    else if (m_ibd_chainstate && m_snapshot_chainstate) {
        // If both chainstates exist, determine who needs more cache based on IBD status.
        //
        // Note: shrink caches first so that we don't inadvertently overwhelm available memory.
        if (m_snapshot_chainstate->IsInitialBlockDownload()) {
            m_ibd_chainstate->ResizeCoinsCaches(
                m_total_coinstip_cache * 0.05, m_total_coinsdb_cache * 0.05);
            m_snapshot_chainstate->ResizeCoinsCaches(
                m_total_coinstip_cache * 0.95, m_total_coinsdb_cache * 0.95);
        } else {
            m_snapshot_chainstate->ResizeCoinsCaches(
                m_total_coinstip_cache * 0.05, m_total_coinsdb_cache * 0.05);
            m_ibd_chainstate->ResizeCoinsCaches(
                m_total_coinstip_cache * 0.95, m_total_coinsdb_cache * 0.95);
        }
    }
}

void ChainstateManager::ResetChainstates()
{
    m_ibd_chainstate.reset();
    m_snapshot_chainstate.reset();
    m_active_chainstate = nullptr;
}

/**
 * Apply default chain params to nullopt members.
 * This helps to avoid coding errors around the accidental use of the compare
 * operators that accept nullopt, thus ignoring the intended default value.
 */
static ChainstateManager::Options&& Flatten(ChainstateManager::Options&& opts)
{
    if (!opts.check_block_index.has_value()) opts.check_block_index = opts.chainparams.DefaultConsistencyChecks();
    if (!opts.minimum_chain_work.has_value()) opts.minimum_chain_work = UintToArith256(opts.chainparams.GetConsensus().nMinimumChainWork);
    if (!opts.assumed_valid_block.has_value()) opts.assumed_valid_block = opts.chainparams.GetConsensus().defaultAssumeValid;
    Assert(opts.adjusted_time_callback);
    return std::move(opts);
}

ChainstateManager::ChainstateManager(Options options) : m_options{Flatten(std::move(options))} {}

ChainstateManager::~ChainstateManager()
{
    LOCK(::cs_main);

    m_versionbitscache.Clear();

    // TODO: The warning cache should probably become non-global
    for (auto& i : warningcache) {
        i.clear();
    }
}

bool ChainstateManager::DetectSnapshotChainstate(CTxMemPool* mempool)
{
    assert(!m_snapshot_chainstate);
    std::optional<fs::path> path = node::FindSnapshotChainstateDir();
    if (!path) {
        return false;
    }
    std::optional<uint256> base_blockhash = node::ReadSnapshotBaseBlockhash(*path);
    if (!base_blockhash) {
        return false;
    }
    LogPrintf("[snapshot] detected active snapshot chainstate (%s) - loading\n",
        fs::PathToString(*path));

    this->ActivateExistingSnapshot(mempool, *base_blockhash);
    return true;
}

Chainstate& ChainstateManager::ActivateExistingSnapshot(CTxMemPool* mempool, uint256 base_blockhash)
{
    assert(!m_snapshot_chainstate);
    m_snapshot_chainstate =
        std::make_unique<Chainstate>(mempool, m_blockman, *this, base_blockhash);
    LogPrintf("[snapshot] switching active chainstate to %s\n", m_snapshot_chainstate->ToString());
    m_active_chainstate = m_snapshot_chainstate.get();
    return *m_snapshot_chainstate;
}

bool IsBIP30Repeat(const CBlockIndex& block_index)
{
    return (block_index.nHeight==91842 && block_index.GetBlockHash() == uint256S("0x00000000000a4d0a398161ffc163c503763b1f4360639393e0e4c8e300e0caec")) ||
           (block_index.nHeight==91880 && block_index.GetBlockHash() == uint256S("0x00000000000743f190a18c5577a3c2d2a1f610ae9601ac046a38084ccb7cd721"));
}

bool IsBIP30Unspendable(const CBlockIndex& block_index)
{
    return (block_index.nHeight==91722 && block_index.GetBlockHash() == uint256S("0x00000000000271a2dc26e7667f8419f2e15416dc6955e5a6c6cdf3f2574dd08e")) ||
           (block_index.nHeight==91812 && block_index.GetBlockHash() == uint256S("0x00000000000af0aed4792b1acee3d966af36cf5def14935db8de83d6f9306f2f"));
}<|MERGE_RESOLUTION|>--- conflicted
+++ resolved
@@ -2178,73 +2178,14 @@
     // can be duplicated to remove the ability to spend the first instance -- even after
     // being sent to another address.
     // See BIP30, CVE-2012-1909, and http://r6.ca/blog/20120206T005236Z.html for more information.
-<<<<<<< HEAD
-    // FIXME: Enable strict check after appropriate fork.
-    bool fEnforceBIP30 = (!pindex->phashBlock) || // Enforce on CreateNewBlock invocations which don't have a hash.
-                          !(true);
-=======
     // This rule was originally applied to all blocks with a timestamp after March 15, 2012, 0:00 UTC.
     // Now that the whole chain is irreversibly beyond that time it is applied to all blocks except the
     // two in the chain that violate it. This prevents exploiting the issue against nodes during their
     // initial block download.
     bool fEnforceBIP30 = !IsBIP30Repeat(*pindex);
-
-    // Once BIP34 activated it was not possible to create new duplicate coinbases and thus other than starting
-    // with the 2 existing duplicate coinbase pairs, not possible to create overwriting txs.  But by the
-    // time BIP34 activated, in each of the existing pairs the duplicate coinbase had overwritten the first
-    // before the first had been spent.  Since those coinbases are sufficiently buried it's no longer possible to create further
-    // duplicate transactions descending from the known pairs either.
-    // If we're on the known chain at height greater than where BIP34 activated, we can save the db accesses needed for the BIP30 check.
-
-    // BIP34 requires that a block at height X (block X) has its coinbase
-    // scriptSig start with a CScriptNum of X (indicated height X).  The above
-    // logic of no longer requiring BIP30 once BIP34 activates is flawed in the
-    // case that there is a block X before the BIP34 height of 227,931 which has
-    // an indicated height Y where Y is greater than X.  The coinbase for block
-    // X would also be a valid coinbase for block Y, which could be a BIP30
-    // violation.  An exhaustive search of all mainnet coinbases before the
-    // BIP34 height which have an indicated height greater than the block height
-    // reveals many occurrences. The 3 lowest indicated heights found are
-    // 209,921, 490,897, and 1,983,702 and thus coinbases for blocks at these 3
-    // heights would be the first opportunity for BIP30 to be violated.
-
-    // The search reveals a great many blocks which have an indicated height
-    // greater than 1,983,702, so we simply remove the optimization to skip
-    // BIP30 checking for blocks at height 1,983,702 or higher.  Before we reach
-    // that block in another 25 years or so, we should take advantage of a
-    // future consensus change to do a new and improved version of BIP34 that
-    // will actually prevent ever creating any duplicate coinbases in the
-    // future.
-    static constexpr int BIP34_IMPLIES_BIP30_LIMIT = 1983702;
-
-    // There is no potential to create a duplicate coinbase at block 209,921
-    // because this is still before the BIP34 height and so explicit BIP30
-    // checking is still active.
-
-    // The final case is block 176,684 which has an indicated height of
-    // 490,897. Unfortunately, this issue was not discovered until about 2 weeks
-    // before block 490,897 so there was not much opportunity to address this
-    // case other than to carefully analyze it and determine it would not be a
-    // problem. Block 490,897 was, in fact, mined with a different coinbase than
-    // block 176,684, but it is important to note that even if it hadn't been or
-    // is remined on an alternate fork with a duplicate coinbase, we would still
-    // not run into a BIP30 violation.  This is because the coinbase for 176,684
-    // is spent in block 185,956 in transaction
-    // d4f7fbbf92f4a3014a230b2dc70b8058d02eb36ac06b4a0736d9d60eaa9e8781.  This
-    // spending transaction can't be duplicated because it also spends coinbase
-    // 0328dd85c331237f18e781d692c92de57649529bd5edf1d01036daea32ffde29.  This
-    // coinbase has an indicated height of over 4.2 billion, and wouldn't be
-    // duplicatable until that height, and it's currently impossible to create a
-    // chain that long. Nevertheless we may wish to consider a future soft fork
-    // which retroactively prevents block 490,897 from creating a duplicate
-    // coinbase. The two historical BIP30 violations often provide a confusing
-    // edge case when manipulating the UTXO and it would be simpler not to have
-    // another edge case to deal with.
-
-    // testnet3 has no blocks before the BIP34 height with indicated heights
-    // post BIP34 before approximately height 486,000,000. After block
-    // 1,983,702 testnet3 starts doing unnecessary BIP30 checking again.
->>>>>>> 6da7eb09
+    // FIXME: Enable strict check after appropriate fork.
+    fEnforceBIP30 = false;
+
     assert(pindex->pprev);
 
     if (fEnforceBIP30) {

--- conflicted
+++ resolved
@@ -962,13 +962,8 @@
     // invalid blocks (using TestBlockValidity), however allowing such
     // transactions into the mempool can be exploited as a DoS attack.
     unsigned int currentBlockScriptVerifyFlags = GetBlockScriptFlags(m_active_chainstate.m_chain.Tip(), chainparams.GetConsensus());
-<<<<<<< HEAD
-    if (!CheckInputsFromMempoolAndCache(tx, state, m_view, m_pool, currentBlockScriptVerifyFlags, txdata, m_active_chainstate.CoinsTip())) {
-=======
-    currentBlockScriptVerifyFlags |= SCRIPT_VERIFY_NAMES_MEMPOOL;
     if (!CheckInputsFromMempoolAndCache(tx, state, m_view, m_pool, currentBlockScriptVerifyFlags,
                                         ws.m_precomputed_txdata, m_active_chainstate.CoinsTip())) {
->>>>>>> c8b217f0
         return error("%s: BUG! PLEASE REPORT THIS! CheckInputScripts failed against latest-block but not STANDARD flags %s, %s",
                 __func__, hash.ToString(), state.ToString());
     }
@@ -1744,32 +1739,8 @@
     int64_t nTime1 = GetTimeMicros(); nTimeCheck += nTime1 - nTimeStart;
     LogPrint(BCLog::BENCH, "    - Sanity checks: %.2fms [%.2fs (%.2fms/blk)]\n", MILLI * (nTime1 - nTimeStart), nTimeCheck * MICRO, nTimeCheck * MILLI / nBlocksTotal);
 
-<<<<<<< HEAD
     // Xaya has BIP34 activated from the start, so there's no need for the
     // BIP30 checks.
-=======
-    // Do not allow blocks that contain transactions which 'overwrite' older transactions,
-    // unless those are already completely spent.
-    // If such overwrites are allowed, coinbases and transactions depending upon those
-    // can be duplicated to remove the ability to spend the first instance -- even after
-    // being sent to another address.
-    // See BIP30, CVE-2012-1909, and http://r6.ca/blog/20120206T005236Z.html for more information.
-    // FIXME: Enable strict check after appropriate fork.
-    bool fEnforceBIP30 = (!pindex->phashBlock) || // Enforce on CreateNewBlock invocations which don't have a hash.
-                          !(true);
-    assert(pindex->pprev);
-
-    if (fEnforceBIP30) {
-        for (const auto& tx : block.vtx) {
-            for (size_t o = 0; o < tx->vout.size(); o++) {
-                if (view.HaveCoin(COutPoint(tx->GetHash(), o))) {
-                    LogPrintf("ERROR: ConnectBlock(): tried to overwrite transaction\n");
-                    return state.Invalid(BlockValidationResult::BLOCK_CONSENSUS, "bad-txns-BIP30");
-                }
-            }
-        }
-    }
->>>>>>> c8b217f0
 
     // Enforce BIP68 (sequence locks)
     int nLockTimeFlags = 0;

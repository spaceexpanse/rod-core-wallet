// Copyright (c) 2009-2010 Satoshi Nakamoto
// Copyright (c) 2009-2020 The Bitcoin Core developers
// Distributed under the MIT software license, see the accompanying
// file COPYING or http://www.opensource.org/licenses/mit-license.php.

#include <validation.h>

#include <arith_uint256.h>
#include <chain.h>
#include <chainparams.h>
#include <checkqueue.h>
#include <consensus/consensus.h>
#include <consensus/merkle.h>
#include <consensus/tx_check.h>
#include <consensus/tx_verify.h>
#include <consensus/validation.h>
#include <cuckoocache.h>
#include <flatfile.h>
#include <hash.h>
#include <index/blockfilterindex.h>
#include <index/txindex.h>
#include <logging.h>
#include <logging/timer.h>
#include <names/main.h>
#include <names/mempool.h>
#include <node/coinstats.h>
#include <node/ui_interface.h>
#include <optional.h>
#include <policy/policy.h>
#include <policy/settings.h>
#include <pow.h>
#include <primitives/block.h>
#include <primitives/transaction.h>
#include <random.h>
#include <reverse_iterator.h>
#include <script/script.h>
#include <script/sigcache.h>
#include <shutdown.h>
#include <signet.h>
#include <timedata.h>
#include <tinyformat.h>
#include <txdb.h>
#include <txmempool.h>
#include <uint256.h>
#include <undo.h>
#include <util/check.h> // For NDEBUG compile time check
#include <util/moneystr.h>
#include <util/rbf.h>
#include <util/strencodings.h>
#include <util/system.h>
#include <util/translation.h>
#include <validationinterface.h>
#include <warnings.h>

#include <string>

#include <boost/algorithm/string/replace.hpp>

#define MICRO 0.000001
#define MILLI 0.001

/**
 * An extra transaction can be added to a package, as long as it only has one
 * ancestor and is no larger than this. Not really any reason to make this
 * configurable as it doesn't materially change DoS parameters.
 */
static const unsigned int EXTRA_DESCENDANT_TX_SIZE_LIMIT = 10000;
/** Maximum kilobytes for transactions to store for processing during reorg */
static const unsigned int MAX_DISCONNECTED_TX_POOL_SIZE = 20000;
/** The pre-allocation chunk size for blk?????.dat files (since 0.8) */
static const unsigned int BLOCKFILE_CHUNK_SIZE = 0x1000000; // 16 MiB
/** The pre-allocation chunk size for rev?????.dat files (since 0.8) */
static const unsigned int UNDOFILE_CHUNK_SIZE = 0x100000; // 1 MiB
/** Time to wait between writing blocks/block index to disk. */
static constexpr std::chrono::hours DATABASE_WRITE_INTERVAL{1};
/** Time to wait between flushing chainstate to disk. */
static constexpr std::chrono::hours DATABASE_FLUSH_INTERVAL{24};
/** Maximum age of our tip for us to be considered current for fee estimation */
static constexpr std::chrono::hours MAX_FEE_ESTIMATION_TIP_AGE{3};
const std::vector<std::string> CHECKLEVEL_DOC {
    "level 0 reads the blocks from disk",
    "level 1 verifies block validity",
    "level 2 verifies undo data",
    "level 3 checks disconnection of tip blocks",
    "level 4 tries to reconnect the blocks",
    "each level includes the checks of the previous levels",
};

bool CBlockIndexWorkComparator::operator()(const CBlockIndex *pa, const CBlockIndex *pb) const {
    // First sort by most total work, ...
    if (pa->nChainWork > pb->nChainWork) return false;
    if (pa->nChainWork < pb->nChainWork) return true;

    // ... then by earliest time received, ...
    if (pa->nSequenceId < pb->nSequenceId) return false;
    if (pa->nSequenceId > pb->nSequenceId) return true;

    // Use pointer address as tie breaker (should only happen with blocks
    // loaded from disk, as those all have id 0).
    if (pa < pb) return false;
    if (pa > pb) return true;

    // Identical blocks.
    return false;
}

ChainstateManager g_chainman;

CChainState& ChainstateActive()
{
    LOCK(::cs_main);
    assert(g_chainman.m_active_chainstate);
    return *g_chainman.m_active_chainstate;
}

CChain& ChainActive()
{
    LOCK(::cs_main);
    return ::ChainstateActive().m_chain;
}

/**
 * Mutex to guard access to validation specific variables, such as reading
 * or changing the chainstate.
 *
 * This may also need to be locked when updating the transaction pool, e.g. on
 * AcceptToMemoryPool. See CTxMemPool::cs comment for details.
 *
 * The transaction pool has a separate lock to allow reading from it and the
 * chainstate at the same time.
 */
RecursiveMutex cs_main;

CBlockIndex *pindexBestHeader = nullptr;
Mutex g_best_block_mutex;
std::condition_variable g_best_block_cv;
uint256 g_best_block;
bool g_parallel_script_checks{false};
std::atomic_bool fImporting(false);
std::atomic_bool fReindex(false);
bool fHavePruned = false;
bool fPruneMode = false;
bool fRequireStandard = true;
bool fCheckBlockIndex = false;
bool fCheckpointsEnabled = DEFAULT_CHECKPOINTS_ENABLED;
uint64_t nPruneTarget = 0;
int64_t nMaxTipAge = DEFAULT_MAX_TIP_AGE;

uint256 hashAssumeValid;
arith_uint256 nMinimumChainWork;

CFeeRate minRelayTxFee = CFeeRate(DEFAULT_MIN_RELAY_TX_FEE);

// Internal stuff
namespace {
    CBlockIndex* pindexBestInvalid = nullptr;

    RecursiveMutex cs_LastBlockFile;
    std::vector<CBlockFileInfo> vinfoBlockFile;
    int nLastBlockFile = 0;
    /** Global flag to indicate we should check to see if there are
     *  block/undo files that should be deleted.  Set on startup
     *  or if we allocate more file space when we're in prune mode
     */
    bool fCheckForPruning = false;

    /** Dirty block index entries. */
    std::set<CBlockIndex*> setDirtyBlockIndex;

    /** Dirty block file entries. */
    std::set<int> setDirtyFileInfo;
} // anon namespace

CBlockIndex* BlockManager::LookupBlockIndex(const uint256& hash)
{
    AssertLockHeld(cs_main);
    assert(std::addressof(g_chainman.BlockIndex()) == std::addressof(m_block_index));
    BlockMap::const_iterator it = m_block_index.find(hash);
    return it == m_block_index.end() ? nullptr : it->second;
}

CBlockIndex* BlockManager::FindForkInGlobalIndex(const CChain& chain, const CBlockLocator& locator)
{
    AssertLockHeld(cs_main);

    assert(std::addressof(g_chainman.m_blockman) == std::addressof(*this));
    // Find the latest block common to locator and chain - we expect that
    // locator.vHave is sorted descending by height.
    for (const uint256& hash : locator.vHave) {
        CBlockIndex* pindex = LookupBlockIndex(hash);
        if (pindex) {
            if (chain.Contains(pindex))
                return pindex;
            if (pindex->GetAncestor(chain.Height()) == chain.Tip()) {
                return chain.Tip();
            }
        }
    }
    return chain.Genesis();
}

std::unique_ptr<CBlockTreeDB> pblocktree;

bool CheckInputScripts(const CTransaction& tx, TxValidationState &state, const CCoinsViewCache &inputs, unsigned int flags, bool cacheSigStore, bool cacheFullScriptStore, PrecomputedTransactionData& txdata, std::vector<CScriptCheck> *pvChecks = nullptr);
static FILE* OpenUndoFile(const FlatFilePos &pos, bool fReadOnly = false);
static FlatFileSeq BlockFileSeq();
static FlatFileSeq UndoFileSeq();

bool CheckFinalTx(const CBlockIndex* active_chain_tip, const CTransaction &tx, int flags)
{
    AssertLockHeld(cs_main);
    assert(std::addressof(*::ChainActive().Tip()) == std::addressof(*active_chain_tip));

    // By convention a negative value for flags indicates that the
    // current network-enforced consensus rules should be used. In
    // a future soft-fork scenario that would mean checking which
    // rules would be enforced for the next block and setting the
    // appropriate flags. At the present time no soft-forks are
    // scheduled, so no flags are set.
    flags = std::max(flags, 0);

    // CheckFinalTx() uses ::ChainActive().Height()+1 to evaluate
    // nLockTime because when IsFinalTx() is called within
    // CBlock::AcceptBlock(), the height of the block *being*
    // evaluated is what is used. Thus if we want to know if a
    // transaction can be part of the *next* block, we need to call
    // IsFinalTx() with one more than ::ChainActive().Height().
    const int nBlockHeight = active_chain_tip->nHeight + 1;

    // BIP113 requires that time-locked transactions have nLockTime set to
    // less than the median time of the previous block they're contained in.
    // When the next block is created its previous block will be the current
    // chain tip, so we use that to calculate the median time passed to
    // IsFinalTx() if LOCKTIME_MEDIAN_TIME_PAST is set.
    const int64_t nBlockTime = (flags & LOCKTIME_MEDIAN_TIME_PAST)
                             ? active_chain_tip->GetMedianTimePast()
                             : GetAdjustedTime();

    return IsFinalTx(tx, nBlockHeight, nBlockTime);
}

bool TestLockPointValidity(CChain& active_chain, const LockPoints* lp)
{
    AssertLockHeld(cs_main);
    assert(lp);
    // If there are relative lock times then the maxInputBlock will be set
    // If there are no relative lock times, the LockPoints don't depend on the chain
    if (lp->maxInputBlock) {
        // Check whether ::ChainActive() is an extension of the block at which the LockPoints
        // calculation was valid.  If not LockPoints are no longer valid
        assert(std::addressof(::ChainActive()) == std::addressof(active_chain));
        if (!active_chain.Contains(lp->maxInputBlock)) {
            return false;
        }
    }

    // LockPoints still valid
    return true;
}

bool CheckSequenceLocks(CChainState& active_chainstate,
                        const CTxMemPool& pool,
                        const CTransaction& tx,
                        int flags,
                        LockPoints* lp,
                        bool useExistingLockPoints)
{
    AssertLockHeld(cs_main);
    AssertLockHeld(pool.cs);
    assert(std::addressof(::ChainstateActive()) == std::addressof(active_chainstate));

    CBlockIndex* tip = active_chainstate.m_chain.Tip();
    assert(tip != nullptr);

    CBlockIndex index;
    index.pprev = tip;
    // CheckSequenceLocks() uses active_chainstate.m_chain.Height()+1 to evaluate
    // height based locks because when SequenceLocks() is called within
    // ConnectBlock(), the height of the block *being*
    // evaluated is what is used.
    // Thus if we want to know if a transaction can be part of the
    // *next* block, we need to use one more than active_chainstate.m_chain.Height()
    index.nHeight = tip->nHeight + 1;

    std::pair<int, int64_t> lockPair;
    if (useExistingLockPoints) {
        assert(lp);
        lockPair.first = lp->height;
        lockPair.second = lp->time;
    }
    else {
        // CoinsTip() contains the UTXO set for active_chainstate.m_chain.Tip()
        CCoinsViewMemPool viewMemPool(&active_chainstate.CoinsTip(), pool);
        std::vector<int> prevheights;
        prevheights.resize(tx.vin.size());
        for (size_t txinIndex = 0; txinIndex < tx.vin.size(); txinIndex++) {
            const CTxIn& txin = tx.vin[txinIndex];
            Coin coin;
            if (!viewMemPool.GetCoin(txin.prevout, coin)) {
                return error("%s: Missing input", __func__);
            }
            if (coin.nHeight == MEMPOOL_HEIGHT) {
                // Assume all mempool transaction confirm in the next block
                prevheights[txinIndex] = tip->nHeight + 1;
            } else {
                prevheights[txinIndex] = coin.nHeight;
            }
        }
        lockPair = CalculateSequenceLocks(tx, flags, prevheights, index);
        if (lp) {
            lp->height = lockPair.first;
            lp->time = lockPair.second;
            // Also store the hash of the block with the highest height of
            // all the blocks which have sequence locked prevouts.
            // This hash needs to still be on the chain
            // for these LockPoint calculations to be valid
            // Note: It is impossible to correctly calculate a maxInputBlock
            // if any of the sequence locked inputs depend on unconfirmed txs,
            // except in the special case where the relative lock time/height
            // is 0, which is equivalent to no sequence lock. Since we assume
            // input height of tip+1 for mempool txs and test the resulting
            // lockPair from CalculateSequenceLocks against tip+1.  We know
            // EvaluateSequenceLocks will fail if there was a non-zero sequence
            // lock on a mempool input, so we can use the return value of
            // CheckSequenceLocks to indicate the LockPoints validity
            int maxInputHeight = 0;
            for (const int height : prevheights) {
                // Can ignore mempool inputs since we'll fail if they had non-zero locks
                if (height != tip->nHeight+1) {
                    maxInputHeight = std::max(maxInputHeight, height);
                }
            }
            lp->maxInputBlock = tip->GetAncestor(maxInputHeight);
        }
    }
    return EvaluateSequenceLocks(index, lockPair);
}

// Returns the script flags which should be checked for a given block
static unsigned int GetBlockScriptFlags(const CBlockIndex* pindex, const Consensus::Params& chainparams);

static void LimitMempoolSize(CTxMemPool& pool, CCoinsViewCache& coins_cache, size_t limit, std::chrono::seconds age)
    EXCLUSIVE_LOCKS_REQUIRED(pool.cs, ::cs_main)
{
    int expired = pool.Expire(GetTime<std::chrono::seconds>() - age);
    if (expired != 0) {
        LogPrint(BCLog::MEMPOOL, "Expired %i transactions from the memory pool\n", expired);
    }

    std::vector<COutPoint> vNoSpendsRemaining;
    pool.TrimToSize(limit, &vNoSpendsRemaining);
    assert(std::addressof(::ChainstateActive().CoinsTip()) == std::addressof(coins_cache));
    for (const COutPoint& removed : vNoSpendsRemaining)
        coins_cache.Uncache(removed);
}

static bool IsCurrentForFeeEstimation(CChainState& active_chainstate) EXCLUSIVE_LOCKS_REQUIRED(cs_main)
{
    AssertLockHeld(cs_main);
    assert(std::addressof(::ChainstateActive()) == std::addressof(active_chainstate));
    if (active_chainstate.IsInitialBlockDownload())
        return false;
    if (active_chainstate.m_chain.Tip()->GetBlockTime() < count_seconds(GetTime<std::chrono::seconds>() - MAX_FEE_ESTIMATION_TIP_AGE))
        return false;
    if (active_chainstate.m_chain.Height() < pindexBestHeader->nHeight - 1)
        return false;
    return true;
}

/* Make mempool consistent after a reorg, by re-adding or recursively erasing
 * disconnected block transactions from the mempool, and also removing any
 * other transactions from the mempool that are no longer valid given the new
 * tip/height.
 *
 * Note: we assume that disconnectpool only contains transactions that are NOT
 * confirmed in the current chain nor already in the mempool (otherwise,
 * in-mempool descendants of such transactions would be removed).
 *
 * Passing fAddToMempool=false will skip trying to add the transactions back,
 * and instead just erase from the mempool as needed.
 */

static void UpdateMempoolForReorg(CChainState& active_chainstate, CTxMemPool& mempool, DisconnectedBlockTransactions& disconnectpool, bool fAddToMempool) EXCLUSIVE_LOCKS_REQUIRED(cs_main, mempool.cs)
{
    AssertLockHeld(cs_main);
    AssertLockHeld(mempool.cs);
    assert(std::addressof(::ChainstateActive()) == std::addressof(active_chainstate));
    std::vector<uint256> vHashUpdate;
    // disconnectpool's insertion_order index sorts the entries from
    // oldest to newest, but the oldest entry will be the last tx from the
    // latest mined block that was disconnected.
    // Iterate disconnectpool in reverse, so that we add transactions
    // back to the mempool starting with the earliest transaction that had
    // been previously seen in a block.
    auto it = disconnectpool.queuedTx.get<insertion_order>().rbegin();
    while (it != disconnectpool.queuedTx.get<insertion_order>().rend()) {
        // ignore validation errors in resurrected transactions
        if (!fAddToMempool || (*it)->IsCoinBase() ||
            AcceptToMemoryPool(active_chainstate, mempool, *it, true /* bypass_limits */).m_result_type != MempoolAcceptResult::ResultType::VALID) {
            // If the transaction doesn't make it in to the mempool, remove any
            // transactions that depend on it (which would now be orphans).
            mempool.removeRecursive(**it, MemPoolRemovalReason::REORG);
        } else if (mempool.exists((*it)->GetHash())) {
            vHashUpdate.push_back((*it)->GetHash());
        }
        ++it;
    }
    disconnectpool.queuedTx.clear();
    // AcceptToMemoryPool/addUnchecked all assume that new mempool entries have
    // no in-mempool children, which is generally not true when adding
    // previously-confirmed transactions back to the mempool.
    // UpdateTransactionsFromBlock finds descendants of any transactions in
    // the disconnectpool that were added back and cleans up the mempool state.
    mempool.UpdateTransactionsFromBlock(vHashUpdate);

    // We also need to remove any now-immature transactions
    mempool.removeForReorg(active_chainstate, STANDARD_LOCKTIME_VERIFY_FLAGS);
    // Re-limit mempool size, in case we added any transactions
    LimitMempoolSize(mempool, active_chainstate.CoinsTip(), gArgs.GetArg("-maxmempool", DEFAULT_MAX_MEMPOOL_SIZE) * 1000000, std::chrono::hours{gArgs.GetArg("-mempoolexpiry", DEFAULT_MEMPOOL_EXPIRY)});
}

/**
* Checks to avoid mempool polluting consensus critical paths since cached
* signature and script validity results will be reused if we validate this
* transaction again during block validation.
* */
static bool CheckInputsFromMempoolAndCache(const CTransaction& tx, TxValidationState& state,
                const CCoinsViewCache& view, const CTxMemPool& pool,
                unsigned int flags, PrecomputedTransactionData& txdata, CCoinsViewCache& coins_tip)
                EXCLUSIVE_LOCKS_REQUIRED(cs_main, pool.cs)
{
    AssertLockHeld(cs_main);
    AssertLockHeld(pool.cs);

    assert(!tx.IsCoinBase());
    for (const CTxIn& txin : tx.vin) {
        const Coin& coin = view.AccessCoin(txin.prevout);

        // This coin was checked in PreChecks and MemPoolAccept
        // has been holding cs_main since then.
        Assume(!coin.IsSpent());
        if (coin.IsSpent()) return false;

        // If the Coin is available, there are 2 possibilities:
        // it is available in our current ChainstateActive UTXO set,
        // or it's a UTXO provided by a transaction in our mempool.
        // Ensure the scriptPubKeys in Coins from CoinsView are correct.
        const CTransactionRef& txFrom = pool.get(txin.prevout.hash);
        if (txFrom) {
            assert(txFrom->GetHash() == txin.prevout.hash);
            assert(txFrom->vout.size() > txin.prevout.n);
            assert(txFrom->vout[txin.prevout.n] == coin.out);
        } else {
            assert(std::addressof(::ChainstateActive().CoinsTip()) == std::addressof(coins_tip));
            const Coin& coinFromUTXOSet = coins_tip.AccessCoin(txin.prevout);
            assert(!coinFromUTXOSet.IsSpent());
            assert(coinFromUTXOSet.out == coin.out);
        }
    }

    // Call CheckInputScripts() to cache signature and script validity against current tip consensus rules.
    return CheckInputScripts(tx, state, view, flags, /* cacheSigStore = */ true, /* cacheFullSciptStore = */ true, txdata);
}

namespace {

class MemPoolAccept
{
public:
    explicit MemPoolAccept(CTxMemPool& mempool, CChainState& active_chainstate) : m_pool(mempool), m_view(&m_dummy), m_viewmempool(&active_chainstate.CoinsTip(), m_pool), m_active_chainstate(active_chainstate),
        m_limit_ancestors(gArgs.GetArg("-limitancestorcount", DEFAULT_ANCESTOR_LIMIT)),
        m_limit_ancestor_size(gArgs.GetArg("-limitancestorsize", DEFAULT_ANCESTOR_SIZE_LIMIT)*1000),
        m_limit_descendants(gArgs.GetArg("-limitdescendantcount", DEFAULT_DESCENDANT_LIMIT)),
        m_limit_descendant_size(gArgs.GetArg("-limitdescendantsize", DEFAULT_DESCENDANT_SIZE_LIMIT)*1000) {
        assert(std::addressof(::ChainstateActive()) == std::addressof(m_active_chainstate));
    }

    // We put the arguments we're handed into a struct, so we can pass them
    // around easier.
    struct ATMPArgs {
        const CChainParams& m_chainparams;
        const int64_t m_accept_time;
        const bool m_bypass_limits;
        /*
         * Return any outpoints which were not previously present in the coins
         * cache, but were added as a result of validating the tx for mempool
         * acceptance. This allows the caller to optionally remove the cache
         * additions if the associated transaction ends up being rejected by
         * the mempool.
         */
        std::vector<COutPoint>& m_coins_to_uncache;
        const bool m_test_accept;
    };

    // Single transaction acceptance
    MempoolAcceptResult AcceptSingleTransaction(const CTransactionRef& ptx, ATMPArgs& args) EXCLUSIVE_LOCKS_REQUIRED(cs_main);

private:
    // All the intermediate state that gets passed between the various levels
    // of checking a given transaction.
    struct Workspace {
        explicit Workspace(const CTransactionRef& ptx) : m_ptx(ptx), m_hash(ptx->GetHash()) {}
        std::set<uint256> m_conflicts;
        CTxMemPool::setEntries m_all_conflicting;
        CTxMemPool::setEntries m_ancestors;
        std::unique_ptr<CTxMemPoolEntry> m_entry;
        std::list<CTransactionRef> m_replaced_transactions;

        bool m_replacement_transaction;
        CAmount m_base_fees;
        CAmount m_modified_fees;
        CAmount m_conflicting_fees;
        size_t m_conflicting_size;

        const CTransactionRef& m_ptx;
        const uint256& m_hash;
        TxValidationState m_state;
    };

    // Run the policy checks on a given transaction, excluding any script checks.
    // Looks up inputs, calculates feerate, considers replacement, evaluates
    // package limits, etc. As this function can be invoked for "free" by a peer,
    // only tests that are fast should be done here (to avoid CPU DoS).
    bool PreChecks(ATMPArgs& args, Workspace& ws) EXCLUSIVE_LOCKS_REQUIRED(cs_main, m_pool.cs);

    // Run the script checks using our policy flags. As this can be slow, we should
    // only invoke this on transactions that have otherwise passed policy checks.
    bool PolicyScriptChecks(const ATMPArgs& args, Workspace& ws, PrecomputedTransactionData& txdata) EXCLUSIVE_LOCKS_REQUIRED(cs_main, m_pool.cs);

    // Re-run the script checks, using consensus flags, and try to cache the
    // result in the scriptcache. This should be done after
    // PolicyScriptChecks(). This requires that all inputs either be in our
    // utxo set or in the mempool.
    bool ConsensusScriptChecks(const ATMPArgs& args, Workspace& ws, PrecomputedTransactionData &txdata) EXCLUSIVE_LOCKS_REQUIRED(cs_main, m_pool.cs);

    // Try to add the transaction to the mempool, removing any conflicts first.
    // Returns true if the transaction is in the mempool after any size
    // limiting is performed, false otherwise.
    bool Finalize(const ATMPArgs& args, Workspace& ws) EXCLUSIVE_LOCKS_REQUIRED(cs_main, m_pool.cs);

    // Compare a package's feerate against minimum allowed.
    bool CheckFeeRate(size_t package_size, CAmount package_fee, TxValidationState& state) EXCLUSIVE_LOCKS_REQUIRED(cs_main, m_pool.cs)
    {
        CAmount mempoolRejectFee = m_pool.GetMinFee(gArgs.GetArg("-maxmempool", DEFAULT_MAX_MEMPOOL_SIZE) * 1000000).GetFee(package_size);
        if (mempoolRejectFee > 0 && package_fee < mempoolRejectFee) {
            return state.Invalid(TxValidationResult::TX_MEMPOOL_POLICY, "mempool min fee not met", strprintf("%d < %d", package_fee, mempoolRejectFee));
        }

        if (package_fee < ::minRelayTxFee.GetFee(package_size)) {
            return state.Invalid(TxValidationResult::TX_MEMPOOL_POLICY, "min relay fee not met", strprintf("%d < %d", package_fee, ::minRelayTxFee.GetFee(package_size)));
        }
        return true;
    }

private:
    CTxMemPool& m_pool;
    CCoinsViewCache m_view;
    CCoinsViewMemPool m_viewmempool;
    CCoinsView m_dummy;

    CChainState& m_active_chainstate;

    // The package limits in effect at the time of invocation.
    const size_t m_limit_ancestors;
    const size_t m_limit_ancestor_size;
    // These may be modified while evaluating a transaction (eg to account for
    // in-mempool conflicts; see below).
    size_t m_limit_descendants;
    size_t m_limit_descendant_size;
};

bool MemPoolAccept::PreChecks(ATMPArgs& args, Workspace& ws)
{
    const CTransactionRef& ptx = ws.m_ptx;
    const CTransaction& tx = *ws.m_ptx;
    const uint256& hash = ws.m_hash;

    // Copy/alias what we need out of args
    const int64_t nAcceptTime = args.m_accept_time;
    const bool bypass_limits = args.m_bypass_limits;
    std::vector<COutPoint>& coins_to_uncache = args.m_coins_to_uncache;

    // Alias what we need out of ws
    TxValidationState& state = ws.m_state;
    std::set<uint256>& setConflicts = ws.m_conflicts;
    CTxMemPool::setEntries& allConflicting = ws.m_all_conflicting;
    CTxMemPool::setEntries& setAncestors = ws.m_ancestors;
    std::unique_ptr<CTxMemPoolEntry>& entry = ws.m_entry;
    bool& fReplacementTransaction = ws.m_replacement_transaction;
    CAmount& nModifiedFees = ws.m_modified_fees;
    CAmount& nConflictingFees = ws.m_conflicting_fees;
    size_t& nConflictingSize = ws.m_conflicting_size;

    if (!CheckTransaction(tx, state)) {
        return false; // state filled in by CheckTransaction
    }

    // Coinbase is only valid in a block, not as a loose transaction
    if (tx.IsCoinBase())
        return state.Invalid(TxValidationResult::TX_CONSENSUS, "coinbase");

    // Rather not work on nonstandard transactions (unless -testnet/-regtest)
    std::string reason;
    if (fRequireStandard && !IsStandardTx(tx, reason))
        return state.Invalid(TxValidationResult::TX_NOT_STANDARD, reason);

    // Do not work on transactions that are too small.
    // A transaction with 1 segwit input and 1 P2WPHK output has non-witness size of 82 bytes.
    // Transactions smaller than this are not relayed to mitigate CVE-2017-12842 by not relaying
    // 64-byte transactions.
    if (::GetSerializeSize(tx, PROTOCOL_VERSION | SERIALIZE_TRANSACTION_NO_WITNESS) < MIN_STANDARD_TX_NONWITNESS_SIZE)
        return state.Invalid(TxValidationResult::TX_NOT_STANDARD, "tx-size-small");

    // Only accept nLockTime-using transactions that can be mined in the next
    // block; we don't want our mempool filled up with transactions that can't
    // be mined yet.
    assert(std::addressof(::ChainActive()) == std::addressof(m_active_chainstate.m_chain));
    if (!CheckFinalTx(m_active_chainstate.m_chain.Tip(), tx, STANDARD_LOCKTIME_VERIFY_FLAGS))
        return state.Invalid(TxValidationResult::TX_PREMATURE_SPEND, "non-final");

    // is it already in the memory pool?
    if (m_pool.exists(hash)) {
        return state.Invalid(TxValidationResult::TX_CONFLICT, "txn-already-in-mempool");
    }

    // Check for conflicts with in-memory transactions
    for (const CTxIn &txin : tx.vin)
    {
        const CTransaction* ptxConflicting = m_pool.GetConflictTx(txin.prevout);
        if (ptxConflicting) {
            if (!setConflicts.count(ptxConflicting->GetHash()))
            {
                // Allow opt-out of transaction replacement by setting
                // nSequence > MAX_BIP125_RBF_SEQUENCE (SEQUENCE_FINAL-2) on all inputs.
                //
                // SEQUENCE_FINAL-1 is picked to still allow use of nLockTime by
                // non-replaceable transactions. All inputs rather than just one
                // is for the sake of multi-party protocols, where we don't
                // want a single party to be able to disable replacement.
                //
                // The opt-out ignores descendants as anyone relying on
                // first-seen mempool behavior should be checking all
                // unconfirmed ancestors anyway; doing otherwise is hopelessly
                // insecure.
                bool fReplacementOptOut = true;
                for (const CTxIn &_txin : ptxConflicting->vin)
                {
                    if (_txin.nSequence <= MAX_BIP125_RBF_SEQUENCE)
                    {
                        fReplacementOptOut = false;
                        break;
                    }
                }
                if (fReplacementOptOut) {
                    return state.Invalid(TxValidationResult::TX_MEMPOOL_POLICY, "txn-mempool-conflict");
                }

                setConflicts.insert(ptxConflicting->GetHash());
            }
        }
    }

    if (!m_pool.checkNameOps(tx))
        return state.Invalid(TxValidationResult::TX_CONFLICT,
                             "txn-mempool-name-error");

    LockPoints lp;
    m_view.SetBackend(m_viewmempool);

    assert(std::addressof(::ChainstateActive().CoinsTip()) == std::addressof(m_active_chainstate.CoinsTip()));
    const CCoinsViewCache& coins_cache = m_active_chainstate.CoinsTip();
    // do all inputs exist?
    for (const CTxIn& txin : tx.vin) {
        if (!coins_cache.HaveCoinInCache(txin.prevout)) {
            coins_to_uncache.push_back(txin.prevout);
        }

        // Note: this call may add txin.prevout to the coins cache
        // (coins_cache.cacheCoins) by way of FetchCoin(). It should be removed
        // later (via coins_to_uncache) if this tx turns out to be invalid.
        if (!m_view.HaveCoin(txin.prevout)) {
            // Are inputs missing because we already have the tx?
            for (size_t out = 0; out < tx.vout.size(); out++) {
                // See if we have any output in the UTXO set.
                if (coins_cache.HaveCoin(COutPoint(hash, out))) {
                    return state.Invalid(TxValidationResult::TX_CONFLICT, "txn-already-known");
                }
            }
            // Otherwise assume this might be an orphan tx for which we just haven't seen parents yet
            return state.Invalid(TxValidationResult::TX_MISSING_INPUTS, "bad-txns-inputs-missingorspent");
        }
    }

    // Bring the best block into scope
    m_view.GetBestBlock();

    /* If this is a name update (or firstupdate), make sure that the
       existing name entry (if any) is in the dummy cache.  Otherwise
       tx validation done below (in CheckInputs) will not be correct.  */
    for (const auto& txout : tx.vout)
    {
        const CNameScript nameOp(txout.scriptPubKey);
        if (nameOp.isNameOp() && nameOp.isAnyUpdate())
        {
            const valtype& name = nameOp.getOpName();
            CNameData data;
            if (m_view.GetName(name, data))
                m_view.SetName(name, data, false);
        }
    }

    // we have all inputs cached now, so switch back to dummy (to protect
    // against bugs where we pull more inputs from disk that miss being added
    // to coins_to_uncache)
    m_view.SetBackend(m_dummy);

    // Only accept BIP68 sequence locked transactions that can be mined in the next
    // block; we don't want our mempool filled up with transactions that can't
    // be mined yet.
    // Must keep pool.cs for this unless we change CheckSequenceLocks to take a
    // CoinsViewCache instead of create its own
    assert(std::addressof(::ChainstateActive()) == std::addressof(m_active_chainstate));
    if (!CheckSequenceLocks(m_active_chainstate, m_pool, tx, STANDARD_LOCKTIME_VERIFY_FLAGS, &lp))
        return state.Invalid(TxValidationResult::TX_PREMATURE_SPEND, "non-BIP68-final");

<<<<<<< HEAD
    if (!Consensus::CheckTxInputs(tx, state, m_view, g_chainman.m_blockman.GetSpendHeight(m_view), ws.m_base_fees)) {
=======
    assert(std::addressof(g_chainman.m_blockman) == std::addressof(m_active_chainstate.m_blockman));
    if (!Consensus::CheckTxInputs(tx, state, m_view, m_active_chainstate.m_blockman.GetSpendHeight(m_view), SCRIPT_VERIFY_NAMES_MEMPOOL, ws.m_base_fees)) {
>>>>>>> ea3d84fb
        return false; // state filled in by CheckTxInputs
    }

    // Check for non-standard pay-to-script-hash in inputs
    const auto& params = args.m_chainparams.GetConsensus();
    assert(std::addressof(::ChainActive()) == std::addressof(m_active_chainstate.m_chain));
    auto taproot_state = VersionBitsState(m_active_chainstate.m_chain.Tip(), params, Consensus::DEPLOYMENT_TAPROOT, versionbitscache);
    if (fRequireStandard && !AreInputsStandard(tx, m_view, taproot_state == ThresholdState::ACTIVE)) {
        return state.Invalid(TxValidationResult::TX_INPUTS_NOT_STANDARD, "bad-txns-nonstandard-inputs");
    }

    // Check for non-standard witnesses.
    if (tx.HasWitness() && fRequireStandard && !IsWitnessStandard(tx, m_view))
        return state.Invalid(TxValidationResult::TX_WITNESS_MUTATED, "bad-witness-nonstandard");

    int64_t nSigOpsCost = GetTransactionSigOpCost(tx, m_view, STANDARD_SCRIPT_VERIFY_FLAGS);

    // nModifiedFees includes any fee deltas from PrioritiseTransaction
    nModifiedFees = ws.m_base_fees;
    m_pool.ApplyDelta(hash, nModifiedFees);

    // Keep track of transactions that spend a coinbase, which we re-scan
    // during reorgs to ensure COINBASE_MATURITY is still met.
    bool fSpendsCoinbase = false;
    for (const CTxIn &txin : tx.vin) {
        const Coin &coin = m_view.AccessCoin(txin.prevout);
        if (coin.IsCoinBase()) {
            fSpendsCoinbase = true;
            break;
        }
    }

    assert(std::addressof(::ChainActive()) == std::addressof(m_active_chainstate.m_chain));
    entry.reset(new CTxMemPoolEntry(ptx, ws.m_base_fees, nAcceptTime, m_active_chainstate.m_chain.Height(),
            fSpendsCoinbase, nSigOpsCost, lp));
    unsigned int nSize = entry->GetTxSize();

    if (nSigOpsCost > MAX_STANDARD_TX_SIGOPS_COST)
        return state.Invalid(TxValidationResult::TX_NOT_STANDARD, "bad-txns-too-many-sigops",
                strprintf("%d", nSigOpsCost));

    // No transactions are allowed below minRelayTxFee except from disconnected
    // blocks
    if (!bypass_limits && !CheckFeeRate(nSize, nModifiedFees, state)) return false;

    const CTxMemPool::setEntries setIterConflicting = m_pool.GetIterSet(setConflicts);
    // Calculate in-mempool ancestors, up to a limit.
    if (setConflicts.size() == 1) {
        // In general, when we receive an RBF transaction with mempool conflicts, we want to know whether we
        // would meet the chain limits after the conflicts have been removed. However, there isn't a practical
        // way to do this short of calculating the ancestor and descendant sets with an overlay cache of
        // changed mempool entries. Due to both implementation and runtime complexity concerns, this isn't
        // very realistic, thus we only ensure a limited set of transactions are RBF'able despite mempool
        // conflicts here. Importantly, we need to ensure that some transactions which were accepted using
        // the below carve-out are able to be RBF'ed, without impacting the security the carve-out provides
        // for off-chain contract systems (see link in the comment below).
        //
        // Specifically, the subset of RBF transactions which we allow despite chain limits are those which
        // conflict directly with exactly one other transaction (but may evict children of said transaction),
        // and which are not adding any new mempool dependencies. Note that the "no new mempool dependencies"
        // check is accomplished later, so we don't bother doing anything about it here, but if BIP 125 is
        // amended, we may need to move that check to here instead of removing it wholesale.
        //
        // Such transactions are clearly not merging any existing packages, so we are only concerned with
        // ensuring that (a) no package is growing past the package size (not count) limits and (b) we are
        // not allowing something to effectively use the (below) carve-out spot when it shouldn't be allowed
        // to.
        //
        // To check these we first check if we meet the RBF criteria, above, and increment the descendant
        // limits by the direct conflict and its descendants (as these are recalculated in
        // CalculateMempoolAncestors by assuming the new transaction being added is a new descendant, with no
        // removals, of each parent's existing dependent set). The ancestor count limits are unmodified (as
        // the ancestor limits should be the same for both our new transaction and any conflicts).
        // We don't bother incrementing m_limit_descendants by the full removal count as that limit never comes
        // into force here (as we're only adding a single transaction).
        assert(setIterConflicting.size() == 1);
        CTxMemPool::txiter conflict = *setIterConflicting.begin();

        m_limit_descendants += 1;
        m_limit_descendant_size += conflict->GetSizeWithDescendants();
    }

    std::string errString;
    if (!m_pool.CalculateMemPoolAncestors(*entry, setAncestors, m_limit_ancestors, m_limit_ancestor_size, m_limit_descendants, m_limit_descendant_size, errString)) {
        setAncestors.clear();
        // If CalculateMemPoolAncestors fails second time, we want the original error string.
        std::string dummy_err_string;
        // Contracting/payment channels CPFP carve-out:
        // If the new transaction is relatively small (up to 40k weight)
        // and has at most one ancestor (ie ancestor limit of 2, including
        // the new transaction), allow it if its parent has exactly the
        // descendant limit descendants.
        //
        // This allows protocols which rely on distrusting counterparties
        // being able to broadcast descendants of an unconfirmed transaction
        // to be secure by simply only having two immediately-spendable
        // outputs - one for each counterparty. For more info on the uses for
        // this, see https://lists.linuxfoundation.org/pipermail/bitcoin-dev/2018-November/016518.html
        if (nSize >  EXTRA_DESCENDANT_TX_SIZE_LIMIT ||
                !m_pool.CalculateMemPoolAncestors(*entry, setAncestors, 2, m_limit_ancestor_size, m_limit_descendants + 1, m_limit_descendant_size + EXTRA_DESCENDANT_TX_SIZE_LIMIT, dummy_err_string)) {
            return state.Invalid(TxValidationResult::TX_MEMPOOL_POLICY, "too-long-mempool-chain", errString);
        }
    }

    // A transaction that spends outputs that would be replaced by it is invalid. Now
    // that we have the set of all ancestors we can detect this
    // pathological case by making sure setConflicts and setAncestors don't
    // intersect.
    for (CTxMemPool::txiter ancestorIt : setAncestors)
    {
        const uint256 &hashAncestor = ancestorIt->GetTx().GetHash();
        if (setConflicts.count(hashAncestor))
        {
            return state.Invalid(TxValidationResult::TX_CONSENSUS, "bad-txns-spends-conflicting-tx",
                    strprintf("%s spends conflicting transaction %s",
                        hash.ToString(),
                        hashAncestor.ToString()));
        }
    }

    // Check if it's economically rational to mine this transaction rather
    // than the ones it replaces.
    nConflictingFees = 0;
    nConflictingSize = 0;
    uint64_t nConflictingCount = 0;

    // If we don't hold the lock allConflicting might be incomplete; the
    // subsequent RemoveStaged() and addUnchecked() calls don't guarantee
    // mempool consistency for us.
    fReplacementTransaction = setConflicts.size();
    if (fReplacementTransaction)
    {
        CFeeRate newFeeRate(nModifiedFees, nSize);
        std::set<uint256> setConflictsParents;
        const int maxDescendantsToVisit = 100;
        for (const auto& mi : setIterConflicting) {
            // Don't allow the replacement to reduce the feerate of the
            // mempool.
            //
            // We usually don't want to accept replacements with lower
            // feerates than what they replaced as that would lower the
            // feerate of the next block. Requiring that the feerate always
            // be increased is also an easy-to-reason about way to prevent
            // DoS attacks via replacements.
            //
            // We only consider the feerates of transactions being directly
            // replaced, not their indirect descendants. While that does
            // mean high feerate children are ignored when deciding whether
            // or not to replace, we do require the replacement to pay more
            // overall fees too, mitigating most cases.
            CFeeRate oldFeeRate(mi->GetModifiedFee(), mi->GetTxSize());
            if (newFeeRate <= oldFeeRate)
            {
                return state.Invalid(TxValidationResult::TX_MEMPOOL_POLICY, "insufficient fee",
                        strprintf("rejecting replacement %s; new feerate %s <= old feerate %s",
                            hash.ToString(),
                            newFeeRate.ToString(),
                            oldFeeRate.ToString()));
            }

            for (const CTxIn &txin : mi->GetTx().vin)
            {
                setConflictsParents.insert(txin.prevout.hash);
            }

            nConflictingCount += mi->GetCountWithDescendants();
        }
        // This potentially overestimates the number of actual descendants
        // but we just want to be conservative to avoid doing too much
        // work.
        if (nConflictingCount <= maxDescendantsToVisit) {
            // If not too many to replace, then calculate the set of
            // transactions that would have to be evicted
            for (CTxMemPool::txiter it : setIterConflicting) {
                m_pool.CalculateDescendants(it, allConflicting);
            }
            for (CTxMemPool::txiter it : allConflicting) {
                nConflictingFees += it->GetModifiedFee();
                nConflictingSize += it->GetTxSize();
            }
        } else {
            return state.Invalid(TxValidationResult::TX_MEMPOOL_POLICY, "too many potential replacements",
                    strprintf("rejecting replacement %s; too many potential replacements (%d > %d)\n",
                        hash.ToString(),
                        nConflictingCount,
                        maxDescendantsToVisit));
        }

        for (unsigned int j = 0; j < tx.vin.size(); j++)
        {
            // We don't want to accept replacements that require low
            // feerate junk to be mined first. Ideally we'd keep track of
            // the ancestor feerates and make the decision based on that,
            // but for now requiring all new inputs to be confirmed works.
            //
            // Note that if you relax this to make RBF a little more useful,
            // this may break the CalculateMempoolAncestors RBF relaxation,
            // above. See the comment above the first CalculateMempoolAncestors
            // call for more info.
            if (!setConflictsParents.count(tx.vin[j].prevout.hash))
            {
                // Rather than check the UTXO set - potentially expensive -
                // it's cheaper to just check if the new input refers to a
                // tx that's in the mempool.
                if (m_pool.exists(tx.vin[j].prevout.hash)) {
                    return state.Invalid(TxValidationResult::TX_MEMPOOL_POLICY, "replacement-adds-unconfirmed",
                            strprintf("replacement %s adds unconfirmed input, idx %d",
                                hash.ToString(), j));
                }
            }
        }

        // The replacement must pay greater fees than the transactions it
        // replaces - if we did the bandwidth used by those conflicting
        // transactions would not be paid for.
        if (nModifiedFees < nConflictingFees)
        {
            return state.Invalid(TxValidationResult::TX_MEMPOOL_POLICY, "insufficient fee",
                    strprintf("rejecting replacement %s, less fees than conflicting txs; %s < %s",
                        hash.ToString(), FormatMoney(nModifiedFees), FormatMoney(nConflictingFees)));
        }

        // Finally in addition to paying more fees than the conflicts the
        // new transaction must pay for its own bandwidth.
        CAmount nDeltaFees = nModifiedFees - nConflictingFees;
        if (nDeltaFees < ::incrementalRelayFee.GetFee(nSize))
        {
            return state.Invalid(TxValidationResult::TX_MEMPOOL_POLICY, "insufficient fee",
                    strprintf("rejecting replacement %s, not enough additional fees to relay; %s < %s",
                        hash.ToString(),
                        FormatMoney(nDeltaFees),
                        FormatMoney(::incrementalRelayFee.GetFee(nSize))));
        }
    }
    return true;
}

bool MemPoolAccept::PolicyScriptChecks(const ATMPArgs& args, Workspace& ws, PrecomputedTransactionData& txdata)
{
    const CTransaction& tx = *ws.m_ptx;
    TxValidationState& state = ws.m_state;

    constexpr unsigned int scriptVerifyFlags = STANDARD_SCRIPT_VERIFY_FLAGS;

    // Check input scripts and signatures.
    // This is done last to help prevent CPU exhaustion denial-of-service attacks.
    if (!CheckInputScripts(tx, state, m_view, scriptVerifyFlags, true, false, txdata)) {
        // SCRIPT_VERIFY_CLEANSTACK requires SCRIPT_VERIFY_WITNESS, so we
        // need to turn both off, and compare against just turning off CLEANSTACK
        // to see if the failure is specifically due to witness validation.
        TxValidationState state_dummy; // Want reported failures to be from first CheckInputScripts
        if (!tx.HasWitness() && CheckInputScripts(tx, state_dummy, m_view, scriptVerifyFlags & ~(SCRIPT_VERIFY_WITNESS | SCRIPT_VERIFY_CLEANSTACK), true, false, txdata) &&
                !CheckInputScripts(tx, state_dummy, m_view, scriptVerifyFlags & ~SCRIPT_VERIFY_CLEANSTACK, true, false, txdata)) {
            // Only the witness is missing, so the transaction itself may be fine.
            state.Invalid(TxValidationResult::TX_WITNESS_STRIPPED,
                    state.GetRejectReason(), state.GetDebugMessage());
        }
        return false; // state filled in by CheckInputScripts
    }

    return true;
}

bool MemPoolAccept::ConsensusScriptChecks(const ATMPArgs& args, Workspace& ws, PrecomputedTransactionData& txdata)
{
    const CTransaction& tx = *ws.m_ptx;
    const uint256& hash = ws.m_hash;
    TxValidationState& state = ws.m_state;
    const CChainParams& chainparams = args.m_chainparams;

    // Check again against the current block tip's script verification
    // flags to cache our script execution flags. This is, of course,
    // useless if the next block has different script flags from the
    // previous one, but because the cache tracks script flags for us it
    // will auto-invalidate and we'll just have a few blocks of extra
    // misses on soft-fork activation.
    //
    // This is also useful in case of bugs in the standard flags that cause
    // transactions to pass as valid when they're actually invalid. For
    // instance the STRICTENC flag was incorrectly allowing certain
    // CHECKSIG NOT scripts to pass, even though they were invalid.
    //
    // There is a similar check in CreateNewBlock() to prevent creating
    // invalid blocks (using TestBlockValidity), however allowing such
    // transactions into the mempool can be exploited as a DoS attack.
<<<<<<< HEAD
    unsigned int currentBlockScriptVerifyFlags = GetBlockScriptFlags(::ChainActive().Tip(), chainparams.GetConsensus());
    if (!CheckInputsFromMempoolAndCache(tx, state, m_view, m_pool, currentBlockScriptVerifyFlags, txdata)) {
=======
    //
    // Namecoin actually allows some scripts into the mempool that would
    // not (yet) be valid in a block, namely premature NAME_FIRSTUPDATE's.
    // Thus add the mempool-flag here.
    assert(std::addressof(::ChainActive()) == std::addressof(m_active_chainstate.m_chain));
    unsigned int currentBlockScriptVerifyFlags = GetBlockScriptFlags(m_active_chainstate.m_chain.Tip(), chainparams.GetConsensus());
    currentBlockScriptVerifyFlags |= SCRIPT_VERIFY_NAMES_MEMPOOL;
    assert(std::addressof(::ChainstateActive().CoinsTip()) == std::addressof(m_active_chainstate.CoinsTip()));
    if (!CheckInputsFromMempoolAndCache(tx, state, m_view, m_pool, currentBlockScriptVerifyFlags, txdata, m_active_chainstate.CoinsTip())) {
>>>>>>> ea3d84fb
        return error("%s: BUG! PLEASE REPORT THIS! CheckInputScripts failed against latest-block but not STANDARD flags %s, %s",
                __func__, hash.ToString(), state.ToString());
    }

    return true;
}

bool MemPoolAccept::Finalize(const ATMPArgs& args, Workspace& ws)
{
    const CTransaction& tx = *ws.m_ptx;
    const uint256& hash = ws.m_hash;
    TxValidationState& state = ws.m_state;
    const bool bypass_limits = args.m_bypass_limits;

    CTxMemPool::setEntries& allConflicting = ws.m_all_conflicting;
    CTxMemPool::setEntries& setAncestors = ws.m_ancestors;
    const CAmount& nModifiedFees = ws.m_modified_fees;
    const CAmount& nConflictingFees = ws.m_conflicting_fees;
    const size_t& nConflictingSize = ws.m_conflicting_size;
    const bool fReplacementTransaction = ws.m_replacement_transaction;
    std::unique_ptr<CTxMemPoolEntry>& entry = ws.m_entry;

    // Remove conflicting transactions from the mempool
    for (CTxMemPool::txiter it : allConflicting)
    {
        LogPrint(BCLog::MEMPOOL, "replacing tx %s with %s for %s additional fees, %d delta bytes\n",
                it->GetTx().GetHash().ToString(),
                hash.ToString(),
                FormatMoney(nModifiedFees - nConflictingFees),
                (int)entry->GetTxSize() - (int)nConflictingSize);
        ws.m_replaced_transactions.push_back(it->GetSharedTx());
    }
    m_pool.RemoveStaged(allConflicting, false, MemPoolRemovalReason::REPLACED);

    // This transaction should only count for fee estimation if:
    // - it isn't a BIP 125 replacement transaction (may not be widely supported)
    // - it's not being re-added during a reorg which bypasses typical mempool fee limits
    // - the node is not behind
    // - the transaction is not dependent on any other transactions in the mempool
    assert(std::addressof(::ChainstateActive()) == std::addressof(m_active_chainstate));
    bool validForFeeEstimation = !fReplacementTransaction && !bypass_limits && IsCurrentForFeeEstimation(m_active_chainstate) && m_pool.HasNoInputsOf(tx);

    // Store transaction in memory
    m_pool.addUnchecked(*entry, setAncestors, validForFeeEstimation);

    // trim mempool and check if tx was trimmed
    if (!bypass_limits) {
        assert(std::addressof(::ChainstateActive().CoinsTip()) == std::addressof(m_active_chainstate.CoinsTip()));
        LimitMempoolSize(m_pool, m_active_chainstate.CoinsTip(), gArgs.GetArg("-maxmempool", DEFAULT_MAX_MEMPOOL_SIZE) * 1000000, std::chrono::hours{gArgs.GetArg("-mempoolexpiry", DEFAULT_MEMPOOL_EXPIRY)});
        if (!m_pool.exists(hash))
            return state.Invalid(TxValidationResult::TX_MEMPOOL_POLICY, "mempool full");
    }
    return true;
}

MempoolAcceptResult MemPoolAccept::AcceptSingleTransaction(const CTransactionRef& ptx, ATMPArgs& args)
{
    AssertLockHeld(cs_main);
    LOCK(m_pool.cs); // mempool "read lock" (held through GetMainSignals().TransactionAddedToMempool())

    Workspace ws(ptx);

    if (!PreChecks(args, ws)) return MempoolAcceptResult(ws.m_state);

    // Only compute the precomputed transaction data if we need to verify
    // scripts (ie, other policy checks pass). We perform the inexpensive
    // checks first and avoid hashing and signature verification unless those
    // checks pass, to mitigate CPU exhaustion denial-of-service attacks.
    PrecomputedTransactionData txdata;

    if (!PolicyScriptChecks(args, ws, txdata)) return MempoolAcceptResult(ws.m_state);

    if (!ConsensusScriptChecks(args, ws, txdata)) return MempoolAcceptResult(ws.m_state);

    // Tx was accepted, but not added
    if (args.m_test_accept) {
        return MempoolAcceptResult(std::move(ws.m_replaced_transactions), ws.m_base_fees);
    }

    if (!Finalize(args, ws)) return MempoolAcceptResult(ws.m_state);

    GetMainSignals().TransactionAddedToMempool(ptx, m_pool.GetAndIncrementSequence());

    return MempoolAcceptResult(std::move(ws.m_replaced_transactions), ws.m_base_fees);
}

} // anon namespace

/** (try to) add transaction to memory pool with a specified acceptance time **/
static MempoolAcceptResult AcceptToMemoryPoolWithTime(const CChainParams& chainparams, CTxMemPool& pool,
                                                      CChainState& active_chainstate,
                                                      const CTransactionRef &tx, int64_t nAcceptTime,
                                                      bool bypass_limits, bool test_accept)
                                                      EXCLUSIVE_LOCKS_REQUIRED(cs_main)
{
    std::vector<COutPoint> coins_to_uncache;
    MemPoolAccept::ATMPArgs args { chainparams, nAcceptTime, bypass_limits, coins_to_uncache, test_accept };

    assert(std::addressof(::ChainstateActive()) == std::addressof(active_chainstate));
    const MempoolAcceptResult result = MemPoolAccept(pool, active_chainstate).AcceptSingleTransaction(tx, args);
    if (result.m_result_type != MempoolAcceptResult::ResultType::VALID) {
        // Remove coins that were not present in the coins cache before calling ATMPW;
        // this is to prevent memory DoS in case we receive a large number of
        // invalid transactions that attempt to overrun the in-memory coins cache
        // (`CCoinsViewCache::cacheCoins`).

        for (const COutPoint& hashTx : coins_to_uncache)
            active_chainstate.CoinsTip().Uncache(hashTx);
    }
    // After we've (potentially) uncached entries, ensure our coins cache is still within its size limits
    BlockValidationState state_dummy;
    active_chainstate.FlushStateToDisk(chainparams, state_dummy, FlushStateMode::PERIODIC);
    return result;
}

MempoolAcceptResult AcceptToMemoryPool(CChainState& active_chainstate, CTxMemPool& pool, const CTransactionRef& tx,
                                       bool bypass_limits, bool test_accept)
{
    assert(std::addressof(::ChainstateActive()) == std::addressof(active_chainstate));
    return AcceptToMemoryPoolWithTime(Params(), pool, active_chainstate, tx, GetTime(), bypass_limits, test_accept);
}

CTransactionRef GetTransaction(const CBlockIndex* const block_index, const CTxMemPool* const mempool, const uint256& hash, const Consensus::Params& consensusParams, uint256& hashBlock)
{
    LOCK(cs_main);

    if (block_index) {
        CBlock block;
        if (ReadBlockFromDisk(block, block_index, consensusParams)) {
            for (const auto& tx : block.vtx) {
                if (tx->GetHash() == hash) {
                    hashBlock = block_index->GetBlockHash();
                    return tx;
                }
            }
        }
        return nullptr;
    }
    if (mempool) {
        CTransactionRef ptx = mempool->get(hash);
        if (ptx) return ptx;
    }
    if (g_txindex) {
        CTransactionRef tx;
        if (g_txindex->FindTx(hash, hashBlock, tx)) return tx;
    }
    return nullptr;
}

//////////////////////////////////////////////////////////////////////////////
//
// CBlock and CBlockIndex
//

bool CheckProofOfWork(const CBlockHeader& block, const Consensus::Params& params)
{
    if (!block.pow.isValid (block.GetHash(), params))
        return error("%s : proof of work failed", __func__);
    return true;
}

static bool WriteBlockToDisk(const CBlock& block, FlatFilePos& pos, const CMessageHeader::MessageStartChars& messageStart)
{
    // Open history file to append
    CAutoFile fileout(OpenBlockFile(pos), SER_DISK, CLIENT_VERSION);
    if (fileout.IsNull())
        return error("WriteBlockToDisk: OpenBlockFile failed");

    // Write index header
    unsigned int nSize = GetSerializeSize(block, fileout.GetVersion());
    fileout << messageStart << nSize;

    // Write block
    long fileOutPos = ftell(fileout.Get());
    if (fileOutPos < 0)
        return error("WriteBlockToDisk: ftell failed");
    pos.nPos = (unsigned int)fileOutPos;
    fileout << block;

    return true;
}

/* Generic implementation of block reading that can handle
   both a block and its header.  */

template<typename T>
static bool ReadBlockOrHeader(T& block, const FlatFilePos& pos, const Consensus::Params& consensusParams)
{
    block.SetNull();

    // Open history file to read
    CAutoFile filein(OpenBlockFile(pos, true), SER_DISK, CLIENT_VERSION);
    if (filein.IsNull())
        return error("ReadBlockFromDisk: OpenBlockFile failed for %s", pos.ToString());

    // Read block
    try {
        filein >> block;
    }
    catch (const std::exception& e) {
        return error("%s: Deserialize or I/O error - %s at %s", __func__, e.what(), pos.ToString());
    }

    // Check the header
    if (!CheckProofOfWork(block, consensusParams))
        return error("ReadBlockFromDisk: Errors in block header at %s", pos.ToString());

    // Signet only: check block solution
    if (consensusParams.signet_blocks && !CheckSignetBlockSolution(block, consensusParams)) {
        return error("ReadBlockFromDisk: Errors in block solution at %s", pos.ToString());
    }

    return true;
}

template<typename T>
static bool ReadBlockOrHeader(T& block, const CBlockIndex* pindex, const Consensus::Params& consensusParams)
{
    FlatFilePos blockPos;
    {
        LOCK(cs_main);
        blockPos = pindex->GetBlockPos();
    }

    if (!ReadBlockOrHeader(block, blockPos, consensusParams))
        return false;
    if (block.GetHash() != pindex->GetBlockHash())
        return error("ReadBlockFromDisk(CBlock&, CBlockIndex*): GetHash() doesn't match index for %s at %s",
                pindex->ToString(), pindex->GetBlockPos().ToString());
    return true;
}

bool ReadBlockFromDisk(CBlock& block, const FlatFilePos& pos, const Consensus::Params& consensusParams)
{
    return ReadBlockOrHeader(block, pos, consensusParams);
}

bool ReadBlockFromDisk(CBlock& block, const CBlockIndex* pindex, const Consensus::Params& consensusParams)
{
    return ReadBlockOrHeader(block, pindex, consensusParams);
}

bool ReadBlockHeaderFromDisk(CBlockHeader& block, const CBlockIndex* pindex, const Consensus::Params& consensusParams)
{
    return ReadBlockOrHeader(block, pindex, consensusParams);
}

bool ReadRawBlockFromDisk(std::vector<uint8_t>& block, const FlatFilePos& pos, const CMessageHeader::MessageStartChars& message_start)
{
    FlatFilePos hpos = pos;
    hpos.nPos -= 8; // Seek back 8 bytes for meta header
    CAutoFile filein(OpenBlockFile(hpos, true), SER_DISK, CLIENT_VERSION);
    if (filein.IsNull()) {
        return error("%s: OpenBlockFile failed for %s", __func__, pos.ToString());
    }

    try {
        CMessageHeader::MessageStartChars blk_start;
        unsigned int blk_size;

        filein >> blk_start >> blk_size;

        if (memcmp(blk_start, message_start, CMessageHeader::MESSAGE_START_SIZE)) {
            return error("%s: Block magic mismatch for %s: %s versus expected %s", __func__, pos.ToString(),
                    HexStr(blk_start),
                    HexStr(message_start));
        }

        if (blk_size > MAX_SIZE) {
            return error("%s: Block data is larger than maximum deserialization size for %s: %s versus %s", __func__, pos.ToString(),
                    blk_size, MAX_SIZE);
        }

        block.resize(blk_size); // Zeroing of memory is intentional here
        filein.read((char*)block.data(), blk_size);
    } catch(const std::exception& e) {
        return error("%s: Read from block file failed: %s for %s", __func__, e.what(), pos.ToString());
    }

    return true;
}

bool ReadRawBlockFromDisk(std::vector<uint8_t>& block, const CBlockIndex* pindex, const CMessageHeader::MessageStartChars& message_start)
{
    FlatFilePos block_pos;
    {
        LOCK(cs_main);
        block_pos = pindex->GetBlockPos();
    }

    return ReadRawBlockFromDisk(block, block_pos, message_start);
}

CAmount GetBlockSubsidy(int nHeight, const Consensus::Params& consensusParams)
{
    /* Special rule:  Before the post-ICO fork, the block reward is always set
       to 1 CHI except for regtest net.  (The latter exception is so that
       we do not have to update many magic values in tests.)  */
    if (!consensusParams.fPowNoRetargeting
          && !consensusParams.rules->ForkInEffect (Consensus::Fork::POST_ICO,
                                                   nHeight))
        return COIN;

    int halvings = nHeight / consensusParams.nSubsidyHalvingInterval;
    // Force block reward to zero when right shift is undefined.
    if (halvings >= 64)
        return 0;

    CAmount nSubsidy = consensusParams.initialSubsidy;
    // Subsidy is cut in half every 2,100,000 blocks which will occur approximately every 4 years.
    nSubsidy >>= halvings;
    return nSubsidy;
}

CoinsViews::CoinsViews(
    std::string ldb_name,
    size_t cache_size_bytes,
    bool in_memory,
    bool should_wipe) : m_dbview(
                            GetDataDir() / ldb_name, cache_size_bytes, in_memory, should_wipe),
                        m_catcherview(&m_dbview) {}

void CoinsViews::InitCache()
{
    m_cacheview = MakeUnique<CCoinsViewCache>(&m_catcherview);
}

CChainState::CChainState(CTxMemPool& mempool, BlockManager& blockman, uint256 from_snapshot_blockhash)
    : m_mempool(mempool),
      m_blockman(blockman),
      m_from_snapshot_blockhash(from_snapshot_blockhash) {}

void CChainState::InitCoinsDB(
    size_t cache_size_bytes,
    bool in_memory,
    bool should_wipe,
    std::string leveldb_name)
{
    if (!m_from_snapshot_blockhash.IsNull()) {
        leveldb_name += "_" + m_from_snapshot_blockhash.ToString();
    }

    m_coins_views = MakeUnique<CoinsViews>(
        leveldb_name, cache_size_bytes, in_memory, should_wipe);
}

void CChainState::InitCoinsCache(size_t cache_size_bytes)
{
    assert(m_coins_views != nullptr);
    m_coinstip_cache_size_bytes = cache_size_bytes;
    m_coins_views->InitCache();
}

// Note that though this is marked const, we may end up modifying `m_cached_finished_ibd`, which
// is a performance-related implementation detail. This function must be marked
// `const` so that `CValidationInterface` clients (which are given a `const CChainState*`)
// can call it.
//
bool CChainState::IsInitialBlockDownload() const
{
    // Optimization: pre-test latch before taking the lock.
    if (m_cached_finished_ibd.load(std::memory_order_relaxed))
        return false;

    LOCK(cs_main);
    if (m_cached_finished_ibd.load(std::memory_order_relaxed))
        return false;
    if (fImporting || fReindex)
        return true;
    if (m_chain.Tip() == nullptr)
        return true;
    if (m_chain.Tip()->nChainWork < nMinimumChainWork)
        return true;
    if (m_chain.Tip()->GetBlockTime() < (GetTime() - nMaxTipAge))
        return true;
    LogPrintf("Leaving InitialBlockDownload (latching to false)\n");
    m_cached_finished_ibd.store(true, std::memory_order_relaxed);
    return false;
}

static void AlertNotify(const std::string& strMessage)
{
    uiInterface.NotifyAlertChanged();
#if HAVE_SYSTEM
    std::string strCmd = gArgs.GetArg("-alertnotify", "");
    if (strCmd.empty()) return;

    // Alert text should be plain ascii coming from a trusted source, but to
    // be safe we first strip anything not in safeChars, then add single quotes around
    // the whole string before passing it to the shell:
    std::string singleQuote("'");
    std::string safeStatus = SanitizeString(strMessage);
    safeStatus = singleQuote+safeStatus+singleQuote;
    boost::replace_all(strCmd, "%s", safeStatus);

    std::thread t(runCommand, strCmd);
    t.detach(); // thread runs free
#endif
}

static void CheckForkWarningConditions() EXCLUSIVE_LOCKS_REQUIRED(cs_main)
{
    AssertLockHeld(cs_main);
    // Before we get past initial download, we cannot reliably alert about forks
    // (we assume we don't get stuck on a fork before finishing our initial sync)
    if (::ChainstateActive().IsInitialBlockDownload()) {
        return;
    }

    if (pindexBestInvalid && pindexBestInvalid->nChainWork > ::ChainActive().Tip()->nChainWork + (GetBlockProof(*::ChainActive().Tip()) * 6)) {
        LogPrintf("%s: Warning: Found invalid chain at least ~6 blocks longer than our best chain.\nChain state database corruption likely.\n", __func__);
        SetfLargeWorkInvalidChainFound(true);
    } else {
        SetfLargeWorkInvalidChainFound(false);
    }
}

// Called both upon regular invalid block discovery *and* InvalidateBlock
void static InvalidChainFound(CBlockIndex* pindexNew) EXCLUSIVE_LOCKS_REQUIRED(cs_main)
{
    if (!pindexBestInvalid || pindexNew->nChainWork > pindexBestInvalid->nChainWork)
        pindexBestInvalid = pindexNew;
    if (pindexBestHeader != nullptr && pindexBestHeader->GetAncestor(pindexNew->nHeight) == pindexNew) {
        pindexBestHeader = ::ChainActive().Tip();
    }

    LogPrintf("%s: invalid block=%s  height=%d  log2_work=%f  date=%s\n", __func__,
      pindexNew->GetBlockHash().ToString(), pindexNew->nHeight,
      log(pindexNew->nChainWork.getdouble())/log(2.0), FormatISO8601DateTime(pindexNew->GetBlockTime()));
    CBlockIndex *tip = ::ChainActive().Tip();
    assert (tip);
    LogPrintf("%s:  current best=%s  height=%d  log2_work=%f  date=%s\n", __func__,
      tip->GetBlockHash().ToString(), ::ChainActive().Height(), log(tip->nChainWork.getdouble())/log(2.0),
      FormatISO8601DateTime(tip->GetBlockTime()));
    CheckForkWarningConditions();
}

// Same as InvalidChainFound, above, except not called directly from InvalidateBlock,
// which does its own setBlockIndexCandidates manageent.
void CChainState::InvalidBlockFound(CBlockIndex *pindex, const BlockValidationState &state) {
    if (state.GetResult() != BlockValidationResult::BLOCK_MUTATED) {
        pindex->nStatus |= BLOCK_FAILED_VALID;
        m_blockman.m_failed_blocks.insert(pindex);
        setDirtyBlockIndex.insert(pindex);
        setBlockIndexCandidates.erase(pindex);
        InvalidChainFound(pindex);
    }
}

void UpdateCoins(const CTransaction& tx, CCoinsViewCache& inputs, CTxUndo &txundo, int nHeight)
{
    // mark inputs spent
    if (!tx.IsCoinBase()) {
        txundo.vprevout.reserve(tx.vin.size());
        for (const CTxIn &txin : tx.vin) {
            txundo.vprevout.emplace_back();
            bool is_spent = inputs.SpendCoin(txin.prevout, &txundo.vprevout.back());
            assert(is_spent);
        }
    }
    // add outputs
    AddCoins(inputs, tx, nHeight);
}

void UpdateCoins(const CTransaction& tx, CCoinsViewCache& inputs, int nHeight)
{
    CTxUndo txundo;
    UpdateCoins(tx, inputs, txundo, nHeight);
}

bool CScriptCheck::operator()() {
    const CScript &scriptSig = ptxTo->vin[nIn].scriptSig;
    const CScriptWitness *witness = &ptxTo->vin[nIn].scriptWitness;
    return VerifyScript(scriptSig, m_tx_out.scriptPubKey, witness, nFlags, CachingTransactionSignatureChecker(ptxTo, nIn, m_tx_out.nValue, cacheStore, *txdata), &error);
}

int BlockManager::GetSpendHeight(const CCoinsViewCache& inputs)
{
    AssertLockHeld(cs_main);
    assert(std::addressof(g_chainman.m_blockman) == std::addressof(*this));
    CBlockIndex* pindexPrev = LookupBlockIndex(inputs.GetBestBlock());
    return pindexPrev->nHeight + 1;
}


static CuckooCache::cache<uint256, SignatureCacheHasher> g_scriptExecutionCache;
static CSHA256 g_scriptExecutionCacheHasher;

void InitScriptExecutionCache() {
    // Setup the salted hasher
    uint256 nonce = GetRandHash();
    // We want the nonce to be 64 bytes long to force the hasher to process
    // this chunk, which makes later hash computations more efficient. We
    // just write our 32-byte entropy twice to fill the 64 bytes.
    g_scriptExecutionCacheHasher.Write(nonce.begin(), 32);
    g_scriptExecutionCacheHasher.Write(nonce.begin(), 32);
    // nMaxCacheSize is unsigned. If -maxsigcachesize is set to zero,
    // setup_bytes creates the minimum possible cache (2 elements).
    size_t nMaxCacheSize = std::min(std::max((int64_t)0, gArgs.GetArg("-maxsigcachesize", DEFAULT_MAX_SIG_CACHE_SIZE) / 2), MAX_MAX_SIG_CACHE_SIZE) * ((size_t) 1 << 20);
    size_t nElems = g_scriptExecutionCache.setup_bytes(nMaxCacheSize);
    LogPrintf("Using %zu MiB out of %zu/2 requested for script execution cache, able to store %zu elements\n",
            (nElems*sizeof(uint256)) >>20, (nMaxCacheSize*2)>>20, nElems);
}

/**
 * Check whether all of this transaction's input scripts succeed.
 *
 * This involves ECDSA signature checks so can be computationally intensive. This function should
 * only be called after the cheap sanity checks in CheckTxInputs passed.
 *
 * If pvChecks is not nullptr, script checks are pushed onto it instead of being performed inline. Any
 * script checks which are not necessary (eg due to script execution cache hits) are, obviously,
 * not pushed onto pvChecks/run.
 *
 * Setting cacheSigStore/cacheFullScriptStore to false will remove elements from the corresponding cache
 * which are matched. This is useful for checking blocks where we will likely never need the cache
 * entry again.
 *
 * Note that we may set state.reason to NOT_STANDARD for extra soft-fork flags in flags, block-checking
 * callers should probably reset it to CONSENSUS in such cases.
 *
 * Non-static (and re-declared) in src/test/txvalidationcache_tests.cpp
 */
bool CheckInputScripts(const CTransaction& tx, TxValidationState &state, const CCoinsViewCache &inputs, unsigned int flags, bool cacheSigStore, bool cacheFullScriptStore, PrecomputedTransactionData& txdata, std::vector<CScriptCheck> *pvChecks) EXCLUSIVE_LOCKS_REQUIRED(cs_main)
{
    if (tx.IsCoinBase()) return true;

    if (pvChecks) {
        pvChecks->reserve(tx.vin.size());
    }

    // First check if script executions have been cached with the same
    // flags. Note that this assumes that the inputs provided are
    // correct (ie that the transaction hash which is in tx's prevouts
    // properly commits to the scriptPubKey in the inputs view of that
    // transaction).
    uint256 hashCacheEntry;
    CSHA256 hasher = g_scriptExecutionCacheHasher;
    hasher.Write(tx.GetWitnessHash().begin(), 32).Write((unsigned char*)&flags, sizeof(flags)).Finalize(hashCacheEntry.begin());
    AssertLockHeld(cs_main); //TODO: Remove this requirement by making CuckooCache not require external locks
    if (g_scriptExecutionCache.contains(hashCacheEntry, !cacheFullScriptStore)) {
        return true;
    }

    if (!txdata.m_spent_outputs_ready) {
        std::vector<CTxOut> spent_outputs;
        spent_outputs.reserve(tx.vin.size());

        for (const auto& txin : tx.vin) {
            const COutPoint& prevout = txin.prevout;
            const Coin& coin = inputs.AccessCoin(prevout);
            assert(!coin.IsSpent());
            spent_outputs.emplace_back(coin.out);
        }
        txdata.Init(tx, std::move(spent_outputs));
    }
    assert(txdata.m_spent_outputs.size() == tx.vin.size());

    for (unsigned int i = 0; i < tx.vin.size(); i++) {

        // We very carefully only pass in things to CScriptCheck which
        // are clearly committed to by tx' witness hash. This provides
        // a sanity check that our caching is not introducing consensus
        // failures through additional data in, eg, the coins being
        // spent being checked as a part of CScriptCheck.

        // Verify signature
        CScriptCheck check(txdata.m_spent_outputs[i], tx, i, flags, cacheSigStore, &txdata);
        if (pvChecks) {
            pvChecks->push_back(CScriptCheck());
            check.swap(pvChecks->back());
        } else if (!check()) {
            if (flags & STANDARD_NOT_MANDATORY_VERIFY_FLAGS) {
                // Check whether the failure was caused by a
                // non-mandatory script verification check, such as
                // non-standard DER encodings or non-null dummy
                // arguments; if so, ensure we return NOT_STANDARD
                // instead of CONSENSUS to avoid downstream users
                // splitting the network between upgraded and
                // non-upgraded nodes by banning CONSENSUS-failing
                // data providers.
                CScriptCheck check2(txdata.m_spent_outputs[i], tx, i,
                        flags & ~STANDARD_NOT_MANDATORY_VERIFY_FLAGS, cacheSigStore, &txdata);
                if (check2())
                    return state.Invalid(TxValidationResult::TX_NOT_STANDARD, strprintf("non-mandatory-script-verify-flag (%s)", ScriptErrorString(check.GetScriptError())));
            }
            // MANDATORY flag failures correspond to
            // TxValidationResult::TX_CONSENSUS. Because CONSENSUS
            // failures are the most serious case of validation
            // failures, we may need to consider using
            // RECENT_CONSENSUS_CHANGE for any script failure that
            // could be due to non-upgraded nodes which we may want to
            // support, to avoid splitting the network (but this
            // depends on the details of how net_processing handles
            // such errors).
            return state.Invalid(TxValidationResult::TX_CONSENSUS, strprintf("mandatory-script-verify-flag-failed (%s)", ScriptErrorString(check.GetScriptError())));
        }
    }

    if (cacheFullScriptStore && !pvChecks) {
        // We executed all of the provided scripts, and were told to
        // cache the result. Do so now.
        g_scriptExecutionCache.insert(hashCacheEntry);
    }

    return true;
}

static bool UndoWriteToDisk(const CBlockUndo& blockundo, FlatFilePos& pos, const uint256& hashBlock, const CMessageHeader::MessageStartChars& messageStart)
{
    // Open history file to append
    CAutoFile fileout(OpenUndoFile(pos), SER_DISK, CLIENT_VERSION);
    if (fileout.IsNull())
        return error("%s: OpenUndoFile failed", __func__);

    // Write index header
    unsigned int nSize = GetSerializeSize(blockundo, fileout.GetVersion());
    fileout << messageStart << nSize;

    // Write undo data
    long fileOutPos = ftell(fileout.Get());
    if (fileOutPos < 0)
        return error("%s: ftell failed", __func__);
    pos.nPos = (unsigned int)fileOutPos;
    fileout << blockundo;

    // calculate & write checksum
    CHashWriter hasher(SER_GETHASH, PROTOCOL_VERSION);
    hasher << hashBlock;
    hasher << blockundo;
    fileout << hasher.GetHash();

    return true;
}

bool UndoReadFromDisk(CBlockUndo& blockundo, const CBlockIndex* pindex)
{
    FlatFilePos pos = pindex->GetUndoPos();
    if (pos.IsNull()) {
        return error("%s: no undo data available", __func__);
    }

    // Open history file to read
    CAutoFile filein(OpenUndoFile(pos, true), SER_DISK, CLIENT_VERSION);
    if (filein.IsNull())
        return error("%s: OpenUndoFile failed", __func__);

    // Read block
    uint256 hashChecksum;
    CHashVerifier<CAutoFile> verifier(&filein); // We need a CHashVerifier as reserializing may lose data
    try {
        verifier << pindex->pprev->GetBlockHash();
        verifier >> blockundo;
        filein >> hashChecksum;
    }
    catch (const std::exception& e) {
        return error("%s: Deserialize or I/O error - %s", __func__, e.what());
    }

    // Verify checksum
    if (hashChecksum != verifier.GetHash())
        return error("%s: Checksum mismatch", __func__);

    return true;
}

/** Abort with a message */
static bool AbortNode(const std::string& strMessage, bilingual_str user_message = bilingual_str())
{
    SetMiscWarning(Untranslated(strMessage));
    LogPrintf("*** %s\n", strMessage);
    if (user_message.empty()) {
        user_message = _("A fatal internal error occurred, see debug.log for details");
    }
    AbortError(user_message);
    StartShutdown();
    return false;
}

static bool AbortNode(BlockValidationState& state, const std::string& strMessage, const bilingual_str& userMessage = bilingual_str())
{
    AbortNode(strMessage, userMessage);
    return state.Error(strMessage);
}

/**
 * Restore the UTXO in a Coin at a given COutPoint
 * @param undo The Coin to be restored.
 * @param view The coins view to which to apply the changes.
 * @param out The out point that corresponds to the tx input.
 * @return A DisconnectResult as an int
 */
int ApplyTxInUndo(Coin&& undo, CCoinsViewCache& view, const COutPoint& out)
{
    bool fClean = true;

    if (view.HaveCoin(out)) fClean = false; // overwriting transaction output

    // The potential_overwrite parameter to AddCoin is only allowed to be false if we know for
    // sure that the coin did not already exist in the cache. As we have queried for that above
    // using HaveCoin, we don't need to guess. When fClean is false, a coin already existed and
    // it is an overwrite.
    view.AddCoin(out, std::move(undo), !fClean);

    return fClean ? DISCONNECT_OK : DISCONNECT_UNCLEAN;
}

/** Undo the effects of this block (with given index) on the UTXO set represented by coins.
 *  When FAILED is returned, view is left in an indeterminate state. */
DisconnectResult CChainState::DisconnectBlock(const CBlock& block, const CBlockIndex* pindex, CCoinsViewCache& view)
{
    bool fClean = true;

    CBlockUndo blockUndo;
    if (!UndoReadFromDisk(blockUndo, pindex)) {
        error("DisconnectBlock(): failure reading undo data");
        return DISCONNECT_FAILED;
    }

    if (blockUndo.vtxundo.size() + 1 != block.vtx.size()) {
        error("DisconnectBlock(): block and undo data inconsistent");
        return DISCONNECT_FAILED;
    }

    // undo transactions in reverse order
    for (int i = block.vtx.size() - 1; i >= 0; i--) {
        const CTransaction &tx = *(block.vtx[i]);
        uint256 hash = tx.GetHash();
        bool is_coinbase = tx.IsCoinBase();

        // Check that all outputs are available and match the outputs in the block itself
        // exactly.
        for (size_t o = 0; o < tx.vout.size(); o++) {
            if (!tx.vout[o].scriptPubKey.IsUnspendable()) {
                COutPoint out(hash, o);
                Coin coin;
                bool is_spent = view.SpendCoin(out, &coin);
                if (!is_spent || tx.vout[o] != coin.out || pindex->nHeight != coin.nHeight || is_coinbase != coin.fCoinBase) {
                    fClean = false;
                }
            }
        }

        // restore inputs
        if (i > 0) { // not coinbases
            CTxUndo &txundo = blockUndo.vtxundo[i-1];
            if (txundo.vprevout.size() != tx.vin.size()) {
                error("DisconnectBlock(): transaction and undo data inconsistent");
                return DISCONNECT_FAILED;
            }
            for (unsigned int j = tx.vin.size(); j-- > 0;) {
                const COutPoint &out = tx.vin[j].prevout;
                int res = ApplyTxInUndo(std::move(txundo.vprevout[j]), view, out);
                if (res == DISCONNECT_FAILED) return DISCONNECT_FAILED;
                fClean = fClean && res != DISCONNECT_UNCLEAN;
            }
            // At this point, all of txundo.vprevout should have been moved out.
        }
    }

    // undo name operations in reverse order
    std::vector<CNameTxUndo>::const_reverse_iterator nameUndoIter;
    for (nameUndoIter = blockUndo.vnameundo.rbegin ();
         nameUndoIter != blockUndo.vnameundo.rend (); ++nameUndoIter)
      nameUndoIter->apply (view);

    // move best block pointer to prevout block
    view.SetBestBlock(pindex->pprev->GetBlockHash());

    return fClean ? DISCONNECT_OK : DISCONNECT_UNCLEAN;
}

static void FlushUndoFile(int block_file, bool finalize = false)
{
    FlatFilePos undo_pos_old(block_file, vinfoBlockFile[block_file].nUndoSize);
    if (!UndoFileSeq().Flush(undo_pos_old, finalize)) {
        AbortNode("Flushing undo file to disk failed. This is likely the result of an I/O error.");
    }
}

static void FlushBlockFile(bool fFinalize = false, bool finalize_undo = false)
{
    LOCK(cs_LastBlockFile);
    FlatFilePos block_pos_old(nLastBlockFile, vinfoBlockFile[nLastBlockFile].nSize);
    if (!BlockFileSeq().Flush(block_pos_old, fFinalize)) {
        AbortNode("Flushing block file to disk failed. This is likely the result of an I/O error.");
    }
    // we do not always flush the undo file, as the chain tip may be lagging behind the incoming blocks,
    // e.g. during IBD or a sync after a node going offline
    if (!fFinalize || finalize_undo) FlushUndoFile(nLastBlockFile, finalize_undo);
}

static bool FindUndoPos(BlockValidationState &state, int nFile, FlatFilePos &pos, unsigned int nAddSize);

static bool WriteUndoDataForBlock(const CBlockUndo& blockundo, BlockValidationState& state, CBlockIndex* pindex, const CChainParams& chainparams)
{
    // Write undo information to disk
    if (pindex->GetUndoPos().IsNull()) {
        FlatFilePos _pos;
        if (!FindUndoPos(state, pindex->nFile, _pos, ::GetSerializeSize(blockundo, CLIENT_VERSION) + 40))
            return error("ConnectBlock(): FindUndoPos failed");
        if (!UndoWriteToDisk(blockundo, _pos, pindex->pprev->GetBlockHash(), chainparams.MessageStart()))
            return AbortNode(state, "Failed to write undo data");
        // rev files are written in block height order, whereas blk files are written as blocks come in (often out of order)
        // we want to flush the rev (undo) file once we've written the last block, which is indicated by the last height
        // in the block file info as below; note that this does not catch the case where the undo writes are keeping up
        // with the block writes (usually when a synced up node is getting newly mined blocks) -- this case is caught in
        // the FindBlockPos function
        if (_pos.nFile < nLastBlockFile && static_cast<uint32_t>(pindex->nHeight) == vinfoBlockFile[_pos.nFile].nHeightLast) {
            FlushUndoFile(_pos.nFile, true);
        }

        // update nUndoPos in block index
        pindex->nUndoPos = _pos.nPos;
        pindex->nStatus |= BLOCK_HAVE_UNDO;
        setDirtyBlockIndex.insert(pindex);
    }

    return true;
}

static CCheckQueue<CScriptCheck> scriptcheckqueue(128);

void StartScriptCheckWorkerThreads(int threads_num)
{
    scriptcheckqueue.StartWorkerThreads(threads_num);
}

void StopScriptCheckWorkerThreads()
{
    scriptcheckqueue.StopWorkerThreads();
}

VersionBitsCache versionbitscache GUARDED_BY(cs_main);

int32_t ComputeBlockVersion(const CBlockIndex* pindexPrev, const Consensus::Params& params)
{
    LOCK(cs_main);
    int32_t nVersion = VERSIONBITS_TOP_BITS;

    for (int i = 0; i < (int)Consensus::MAX_VERSION_BITS_DEPLOYMENTS; i++) {
        ThresholdState state = VersionBitsState(pindexPrev, params, static_cast<Consensus::DeploymentPos>(i), versionbitscache);
        if (state == ThresholdState::LOCKED_IN || state == ThresholdState::STARTED) {
            nVersion |= VersionBitsMask(params, static_cast<Consensus::DeploymentPos>(i));
        }
    }

    return nVersion;
}

/**
 * Threshold condition checker that triggers when unknown versionbits are seen on the network.
 */
class WarningBitsConditionChecker : public AbstractThresholdConditionChecker
{
private:
    int bit;

public:
    explicit WarningBitsConditionChecker(int bitIn) : bit(bitIn) {}

    int64_t BeginTime(const Consensus::Params& params) const override { return 0; }
    int64_t EndTime(const Consensus::Params& params) const override { return std::numeric_limits<int64_t>::max(); }
    int Period(const Consensus::Params& params) const override { return params.nMinerConfirmationWindow; }
    int Threshold(const Consensus::Params& params) const override { return params.nRuleChangeActivationThreshold; }

    bool Condition(const CBlockIndex* pindex, const Consensus::Params& params) const override
    {
        return pindex->nHeight >= params.MinBIP9WarningHeight &&
               ((pindex->nVersion & VERSIONBITS_TOP_MASK) == VERSIONBITS_TOP_BITS) &&
               ((pindex->nVersion >> bit) & 1) != 0 &&
               ((ComputeBlockVersion(pindex->pprev, params) >> bit) & 1) == 0;
    }
};

static ThresholdConditionCache warningcache[VERSIONBITS_NUM_BITS] GUARDED_BY(cs_main);

static unsigned int GetBlockScriptFlags(const CBlockIndex* pindex, const Consensus::Params& consensusparams) EXCLUSIVE_LOCKS_REQUIRED(cs_main) {
    AssertLockHeld(cs_main);

    unsigned int flags = SCRIPT_VERIFY_NONE;

    if (pindex->nHeight >= consensusparams.BIP16Height) {
        flags |= SCRIPT_VERIFY_P2SH;
    }

    // Start enforcing the DERSIG (BIP66) rule
    if (pindex->nHeight >= consensusparams.BIP66Height) {
        flags |= SCRIPT_VERIFY_DERSIG;
    }

    // Start enforcing CHECKLOCKTIMEVERIFY (BIP65) rule
    if (pindex->nHeight >= consensusparams.BIP65Height) {
        flags |= SCRIPT_VERIFY_CHECKLOCKTIMEVERIFY;
    }

    // Start enforcing BIP112 (CHECKSEQUENCEVERIFY)
    if (pindex->nHeight >= consensusparams.CSVHeight) {
        flags |= SCRIPT_VERIFY_CHECKSEQUENCEVERIFY;
    }

    // Start enforcing Taproot using versionbits logic.
    if (VersionBitsState(pindex->pprev, consensusparams, Consensus::DEPLOYMENT_TAPROOT, versionbitscache) == ThresholdState::ACTIVE) {
        flags |= SCRIPT_VERIFY_TAPROOT;
    }

    // Start enforcing BIP147 NULLDUMMY (activated simultaneously with segwit)
    if (IsWitnessEnabled(pindex->pprev, consensusparams)) {
        flags |= SCRIPT_VERIFY_NULLDUMMY;
        flags |= SCRIPT_VERIFY_WITNESS;
    }

    return flags;
}



static int64_t nTimeCheck = 0;
static int64_t nTimeForks = 0;
static int64_t nTimeVerify = 0;
static int64_t nTimeConnect = 0;
static int64_t nTimeIndex = 0;
static int64_t nTimeCallbacks = 0;
static int64_t nTimeTotal = 0;
static int64_t nBlocksTotal = 0;

/** Apply the effects of this block (with given index) on the UTXO set represented by coins.
 *  Validity checks that depend on the UTXO set are also done; ConnectBlock()
 *  can fail if those validity checks fail (among other reasons). */
bool CChainState::ConnectBlock(const CBlock& block, BlockValidationState& state, CBlockIndex* pindex,
                  CCoinsViewCache& view,
                  const CChainParams& chainparams, bool fJustCheck)
{
    AssertLockHeld(cs_main);
    assert(pindex);
    assert(*pindex->phashBlock == block.GetHash());
    int64_t nTimeStart = GetTimeMicros();

    // Check it again in case a previous version let a bad block in
    // NOTE: We don't currently (re-)invoke ContextualCheckBlock() or
    // ContextualCheckBlockHeader() here. This means that if we add a new
    // consensus rule that is enforced in one of those two functions, then we
    // may have let in a block that violates the rule prior to updating the
    // software, and we would NOT be enforcing the rule here. Fully solving
    // upgrade from one software version to the next after a consensus rule
    // change is potentially tricky and issue-specific (see RewindBlockIndex()
    // for one general approach that was used for BIP 141 deployment).
    // Also, currently the rule against blocks more than 2 hours in the future
    // is enforced in ContextualCheckBlockHeader(); we wouldn't want to
    // re-enforce that rule here (at least until we make it impossible for
    // GetAdjustedTime() to go backward).
    if (!CheckBlock(block, state, chainparams.GetConsensus(), !fJustCheck, !fJustCheck)) {
        if (state.GetResult() == BlockValidationResult::BLOCK_MUTATED) {
            // We don't write down blocks to disk if they may have been
            // corrupted, so this should be impossible unless we're having hardware
            // problems.
            return AbortNode(state, "Corrupt block found indicating potential hardware failure; shutting down");
        }
        return error("%s: Consensus::CheckBlock: %s", __func__, state.ToString());
    }

    // verify that the view's current state corresponds to the previous block
    uint256 hashPrevBlock = pindex->pprev == nullptr ? uint256() : pindex->pprev->GetBlockHash();
    assert(hashPrevBlock == view.GetBestBlock());

    nBlocksTotal++;

    /* In Xaya, the genesis block tx is spendable (premine).  Thus no
       special rule is needed here (as in Bitcoin and Namecoin).  */

    bool fScriptChecks = true;
    if (!hashAssumeValid.IsNull()) {
        // We've been configured with the hash of a block which has been externally verified to have a valid history.
        // A suitable default value is included with the software and updated from time to time.  Because validity
        //  relative to a piece of software is an objective fact these defaults can be easily reviewed.
        // This setting doesn't force the selection of any particular chain but makes validating some faster by
        //  effectively caching the result of part of the verification.
        BlockMap::const_iterator  it = m_blockman.m_block_index.find(hashAssumeValid);
        if (it != m_blockman.m_block_index.end()) {
            if (it->second->GetAncestor(pindex->nHeight) == pindex &&
                pindexBestHeader->GetAncestor(pindex->nHeight) == pindex &&
                pindexBestHeader->nChainWork >= nMinimumChainWork) {
                // This block is a member of the assumed verified chain and an ancestor of the best header.
                // Script verification is skipped when connecting blocks under the
                // assumevalid block. Assuming the assumevalid block is valid this
                // is safe because block merkle hashes are still computed and checked,
                // Of course, if an assumed valid block is invalid due to false scriptSigs
                // this optimization would allow an invalid chain to be accepted.
                // The equivalent time check discourages hash power from extorting the network via DOS attack
                //  into accepting an invalid block through telling users they must manually set assumevalid.
                //  Requiring a software change or burying the invalid block, regardless of the setting, makes
                //  it hard to hide the implication of the demand.  This also avoids having release candidates
                //  that are hardly doing any signature verification at all in testing without having to
                //  artificially set the default assumed verified block further back.
                // The test against nMinimumChainWork prevents the skipping when denied access to any chain at
                //  least as good as the expected chain.
                fScriptChecks = (GetBlockProofEquivalentTime(*pindexBestHeader, *pindex, *pindexBestHeader, chainparams.GetConsensus()) <= 60 * 60 * 12);
            }
        }
    }

    int64_t nTime1 = GetTimeMicros(); nTimeCheck += nTime1 - nTimeStart;
    LogPrint(BCLog::BENCH, "    - Sanity checks: %.2fms [%.2fs (%.2fms/blk)]\n", MILLI * (nTime1 - nTimeStart), nTimeCheck * MICRO, nTimeCheck * MILLI / nBlocksTotal);

    // Xaya has BIP34 activated from the start, so there's no need for the
    // BIP30 checks.

    // Start enforcing BIP68 (sequence locks) and BIP112 (CHECKSEQUENCEVERIFY)
    // together with P2SH.
    int nLockTimeFlags = 0;
    if (pindex->nHeight >= chainparams.GetConsensus().CSVHeight) {
        nLockTimeFlags |= LOCKTIME_VERIFY_SEQUENCE;
    }

    // Get the script flags for this block
    unsigned int flags = GetBlockScriptFlags(pindex, chainparams.GetConsensus());

    int64_t nTime2 = GetTimeMicros(); nTimeForks += nTime2 - nTime1;
    LogPrint(BCLog::BENCH, "    - Fork checks: %.2fms [%.2fs (%.2fms/blk)]\n", MILLI * (nTime2 - nTime1), nTimeForks * MICRO, nTimeForks * MILLI / nBlocksTotal);

    CBlockUndo blockundo;

    // Precomputed transaction data pointers must not be invalidated
    // until after `control` has run the script checks (potentially
    // in multiple threads). Preallocate the vector size so a new allocation
    // doesn't invalidate pointers into the vector, and keep txsdata in scope
    // for as long as `control`.
    CCheckQueueControl<CScriptCheck> control(fScriptChecks && g_parallel_script_checks ? &scriptcheckqueue : nullptr);
    std::vector<PrecomputedTransactionData> txsdata(block.vtx.size());

    std::vector<int> prevheights;
    CAmount nFees = 0;
    int nInputs = 0;
    int64_t nSigOpsCost = 0;
    blockundo.vtxundo.reserve(block.vtx.size() - 1);
    for (unsigned int i = 0; i < block.vtx.size(); i++)
    {
        const CTransaction &tx = *(block.vtx[i]);

        nInputs += tx.vin.size();

        if (!tx.IsCoinBase())
        {
            CAmount txfee = 0;
            TxValidationState tx_state;
            if (!Consensus::CheckTxInputs(tx, tx_state, view, pindex->nHeight, txfee)) {
                // Any transaction validation failure in ConnectBlock is a block consensus failure
                state.Invalid(BlockValidationResult::BLOCK_CONSENSUS,
                            tx_state.GetRejectReason(), tx_state.GetDebugMessage());
                return error("%s: Consensus::CheckTxInputs: %s, %s", __func__, tx.GetHash().ToString(), state.ToString());
            }
            nFees += txfee;
            if (!MoneyRange(nFees)) {
                LogPrintf("ERROR: %s: accumulated fee in the block out of range.\n", __func__);
                return state.Invalid(BlockValidationResult::BLOCK_CONSENSUS, "bad-txns-accumulated-fee-outofrange");
            }

            // Check that transaction is BIP68 final
            // BIP68 lock checks (as opposed to nLockTime checks) must
            // be in ConnectBlock because they require the UTXO set
            prevheights.resize(tx.vin.size());
            for (size_t j = 0; j < tx.vin.size(); j++) {
                prevheights[j] = view.AccessCoin(tx.vin[j].prevout).nHeight;
            }

            if (!SequenceLocks(tx, nLockTimeFlags, prevheights, *pindex)) {
                LogPrintf("ERROR: %s: contains a non-BIP68-final transaction\n", __func__);
                return state.Invalid(BlockValidationResult::BLOCK_CONSENSUS, "bad-txns-nonfinal");
            }
        }

        // GetTransactionSigOpCost counts 3 types of sigops:
        // * legacy (always)
        // * p2sh (when P2SH enabled in flags and excludes coinbase)
        // * witness (when witness enabled in flags and excludes coinbase)
        nSigOpsCost += GetTransactionSigOpCost(tx, view, flags);
        if (nSigOpsCost > MAX_BLOCK_SIGOPS_COST) {
            LogPrintf("ERROR: ConnectBlock(): too many sigops\n");
            return state.Invalid(BlockValidationResult::BLOCK_CONSENSUS, "bad-blk-sigops");
        }

        if (!tx.IsCoinBase())
        {
            std::vector<CScriptCheck> vChecks;
            bool fCacheResults = fJustCheck; /* Don't cache results if we're actually connecting blocks (still consult the cache, though) */
            TxValidationState tx_state;
            if (fScriptChecks && !CheckInputScripts(tx, tx_state, view, flags, fCacheResults, fCacheResults, txsdata[i], g_parallel_script_checks ? &vChecks : nullptr)) {
                // Any transaction validation failure in ConnectBlock is a block consensus failure
                state.Invalid(BlockValidationResult::BLOCK_CONSENSUS,
                              tx_state.GetRejectReason(), tx_state.GetDebugMessage());
                return error("ConnectBlock(): CheckInputScripts on %s failed with %s",
                    tx.GetHash().ToString(), state.ToString());
            }
            control.Add(vChecks);
        }

        CTxUndo undoDummy;
        if (i > 0) {
            blockundo.vtxundo.push_back(CTxUndo());
        }
        UpdateCoins(tx, view, i == 0 ? undoDummy : blockundo.vtxundo.back(), pindex->nHeight);
        ApplyNameTransaction(tx, pindex->nHeight, view, blockundo);
    }
    int64_t nTime3 = GetTimeMicros(); nTimeConnect += nTime3 - nTime2;
    LogPrint(BCLog::BENCH, "      - Connect %u transactions: %.2fms (%.3fms/tx, %.3fms/txin) [%.2fs (%.2fms/blk)]\n", (unsigned)block.vtx.size(), MILLI * (nTime3 - nTime2), MILLI * (nTime3 - nTime2) / block.vtx.size(), nInputs <= 1 ? 0 : MILLI * (nTime3 - nTime2) / (nInputs-1), nTimeConnect * MICRO, nTimeConnect * MILLI / nBlocksTotal);

    /* Special rule:  Allow too high payout for genesis blocks.  They are used
       to add the premine coins.  */
    CAmount blockReward = nFees + GetBlockSubsidy(pindex->nHeight, chainparams.GetConsensus());
    const bool isGenesis = (block.GetHash () == chainparams.GetConsensus ().hashGenesisBlock);
    if (!isGenesis && block.vtx[0]->GetValueOut() > blockReward) {
        LogPrintf("ERROR: ConnectBlock(): coinbase pays too much (actual=%d vs limit=%d)\n", block.vtx[0]->GetValueOut(), blockReward);
        return state.Invalid(BlockValidationResult::BLOCK_CONSENSUS, "bad-cb-amount");
    }

    if (!control.Wait()) {
        LogPrintf("ERROR: %s: CheckQueue failed\n", __func__);
        return state.Invalid(BlockValidationResult::BLOCK_CONSENSUS, "block-validation-failed");
    }
    int64_t nTime4 = GetTimeMicros(); nTimeVerify += nTime4 - nTime2;
    LogPrint(BCLog::BENCH, "    - Verify %u txins: %.2fms (%.3fms/txin) [%.2fs (%.2fms/blk)]\n", nInputs - 1, MILLI * (nTime4 - nTime2), nInputs <= 1 ? 0 : MILLI * (nTime4 - nTime2) / (nInputs-1), nTimeVerify * MICRO, nTimeVerify * MILLI / nBlocksTotal);

    if (fJustCheck)
        return true;

    // Write undo information to disk
    /* Skip this step for the genesis block.  */
    if (!isGenesis && !WriteUndoDataForBlock(blockundo, state, pindex, chainparams))
        return false;

    if (!pindex->IsValid(BLOCK_VALID_SCRIPTS)) {
        pindex->RaiseValidity(BLOCK_VALID_SCRIPTS);
        setDirtyBlockIndex.insert(pindex);
    }

    assert(pindex->phashBlock);
    // add this block to the view's block chain
    view.SetBestBlock(pindex->GetBlockHash());

    int64_t nTime5 = GetTimeMicros(); nTimeIndex += nTime5 - nTime4;
    LogPrint(BCLog::BENCH, "    - Index writing: %.2fms [%.2fs (%.2fms/blk)]\n", MILLI * (nTime5 - nTime4), nTimeIndex * MICRO, nTimeIndex * MILLI / nBlocksTotal);

    int64_t nTime6 = GetTimeMicros(); nTimeCallbacks += nTime6 - nTime5;
    LogPrint(BCLog::BENCH, "    - Callbacks: %.2fms [%.2fs (%.2fms/blk)]\n", MILLI * (nTime6 - nTime5), nTimeCallbacks * MICRO, nTimeCallbacks * MILLI / nBlocksTotal);

    return true;
}

CoinsCacheSizeState CChainState::GetCoinsCacheSizeState(const CTxMemPool* tx_pool)
{
    return this->GetCoinsCacheSizeState(
        tx_pool,
        m_coinstip_cache_size_bytes,
        gArgs.GetArg("-maxmempool", DEFAULT_MAX_MEMPOOL_SIZE) * 1000000);
}

CoinsCacheSizeState CChainState::GetCoinsCacheSizeState(
    const CTxMemPool* tx_pool,
    size_t max_coins_cache_size_bytes,
    size_t max_mempool_size_bytes)
{
    const int64_t nMempoolUsage = tx_pool ? tx_pool->DynamicMemoryUsage() : 0;
    int64_t cacheSize = CoinsTip().DynamicMemoryUsage();
    int64_t nTotalSpace =
        max_coins_cache_size_bytes + std::max<int64_t>(max_mempool_size_bytes - nMempoolUsage, 0);

    //! No need to periodic flush if at least this much space still available.
    static constexpr int64_t MAX_BLOCK_COINSDB_USAGE_BYTES = 10 * 1024 * 1024;  // 10MB
    int64_t large_threshold =
        std::max((9 * nTotalSpace) / 10, nTotalSpace - MAX_BLOCK_COINSDB_USAGE_BYTES);

    if (cacheSize > nTotalSpace) {
        LogPrintf("Cache size (%s) exceeds total space (%s)\n", cacheSize, nTotalSpace);
        return CoinsCacheSizeState::CRITICAL;
    } else if (cacheSize > large_threshold) {
        return CoinsCacheSizeState::LARGE;
    }
    return CoinsCacheSizeState::OK;
}

bool CChainState::FlushStateToDisk(
    const CChainParams& chainparams,
    BlockValidationState &state,
    FlushStateMode mode,
    int nManualPruneHeight)
{
    LOCK(cs_main);
    assert(this->CanFlushToDisk());
    static std::chrono::microseconds nLastWrite{0};
    static std::chrono::microseconds nLastFlush{0};
    std::set<int> setFilesToPrune;
    bool full_flush_completed = false;

    const size_t coins_count = CoinsTip().GetCacheSize();
    const size_t coins_mem_usage = CoinsTip().DynamicMemoryUsage();

    try {
    {
        bool fFlushForPrune = false;
        bool fDoFullFlush = false;

        CoinsCacheSizeState cache_state = GetCoinsCacheSizeState(&m_mempool);
        LOCK(cs_LastBlockFile);
        if (fPruneMode && (fCheckForPruning || nManualPruneHeight > 0) && !fReindex) {
            // make sure we don't prune above the blockfilterindexes bestblocks
            // pruning is height-based
            int last_prune = m_chain.Height(); // last height we can prune
            ForEachBlockFilterIndex([&](BlockFilterIndex& index) {
               last_prune = std::max(1, std::min(last_prune, index.GetSummary().best_block_height));
            });

            if (nManualPruneHeight > 0) {
                LOG_TIME_MILLIS_WITH_CATEGORY("find files to prune (manual)", BCLog::BENCH);

                m_blockman.FindFilesToPruneManual(setFilesToPrune, std::min(last_prune, nManualPruneHeight), m_chain.Height());
            } else {
                LOG_TIME_MILLIS_WITH_CATEGORY("find files to prune", BCLog::BENCH);

                m_blockman.FindFilesToPrune(setFilesToPrune, chainparams.PruneAfterHeight(), m_chain.Height(), last_prune, IsInitialBlockDownload());
                fCheckForPruning = false;
            }
            if (!setFilesToPrune.empty()) {
                fFlushForPrune = true;
                if (!fHavePruned) {
                    pblocktree->WriteFlag("prunedblockfiles", true);
                    fHavePruned = true;
                }
            }
        }
        const auto nNow = GetTime<std::chrono::microseconds>();
        // Avoid writing/flushing immediately after startup.
        if (nLastWrite.count() == 0) {
            nLastWrite = nNow;
        }
        if (nLastFlush.count() == 0) {
            nLastFlush = nNow;
        }
        // The cache is large and we're within 10% and 10 MiB of the limit, but we have time now (not in the middle of a block processing).
        bool fCacheLarge = mode == FlushStateMode::PERIODIC && cache_state >= CoinsCacheSizeState::LARGE;
        // The cache is over the limit, we have to write now.
        bool fCacheCritical = mode == FlushStateMode::IF_NEEDED && cache_state >= CoinsCacheSizeState::CRITICAL;
        // It's been a while since we wrote the block index to disk. Do this frequently, so we don't need to redownload after a crash.
        bool fPeriodicWrite = mode == FlushStateMode::PERIODIC && nNow > nLastWrite + DATABASE_WRITE_INTERVAL;
        // It's been very long since we flushed the cache. Do this infrequently, to optimize cache usage.
        bool fPeriodicFlush = mode == FlushStateMode::PERIODIC && nNow > nLastFlush + DATABASE_FLUSH_INTERVAL;
        // Combine all conditions that result in a full cache flush.
        fDoFullFlush = (mode == FlushStateMode::ALWAYS) || fCacheLarge || fCacheCritical || fPeriodicFlush || fFlushForPrune;
        // Write blocks and block index to disk.
        if (fDoFullFlush || fPeriodicWrite) {
            // Depend on nMinDiskSpace to ensure we can write block index
            if (!CheckDiskSpace(GetBlocksDir())) {
                return AbortNode(state, "Disk space is too low!", _("Disk space is too low!"));
            }
            {
                LOG_TIME_MILLIS_WITH_CATEGORY("write block and undo data to disk", BCLog::BENCH);

                // First make sure all block and undo data is flushed to disk.
                FlushBlockFile();
            }

            // Then update all block file information (which may refer to block and undo files).
            {
                LOG_TIME_MILLIS_WITH_CATEGORY("write block index to disk", BCLog::BENCH);

                std::vector<std::pair<int, const CBlockFileInfo*> > vFiles;
                vFiles.reserve(setDirtyFileInfo.size());
                for (std::set<int>::iterator it = setDirtyFileInfo.begin(); it != setDirtyFileInfo.end(); ) {
                    vFiles.push_back(std::make_pair(*it, &vinfoBlockFile[*it]));
                    setDirtyFileInfo.erase(it++);
                }
                std::vector<const CBlockIndex*> vBlocks;
                vBlocks.reserve(setDirtyBlockIndex.size());
                for (std::set<CBlockIndex*>::iterator it = setDirtyBlockIndex.begin(); it != setDirtyBlockIndex.end(); ) {
                    vBlocks.push_back(*it);
                    setDirtyBlockIndex.erase(it++);
                }
                if (!pblocktree->WriteBatchSync(vFiles, nLastBlockFile, vBlocks)) {
                    return AbortNode(state, "Failed to write to block index database");
                }
            }
            // Finally remove any pruned files
            if (fFlushForPrune) {
                LOG_TIME_MILLIS_WITH_CATEGORY("unlink pruned files", BCLog::BENCH);

                UnlinkPrunedFiles(setFilesToPrune);
            }
            nLastWrite = nNow;
        }
        // Flush best chain related state. This can only be done if the blocks / block index write was also done.
        if (fDoFullFlush && !CoinsTip().GetBestBlock().IsNull()) {
            LOG_TIME_SECONDS(strprintf("write coins cache to disk (%d coins, %.2fkB)",
                coins_count, coins_mem_usage / 1000));

            // Typical Coin structures on disk are around 48 bytes in size.
            // Pushing a new one to the database can cause it to be written
            // twice (once in the log, and once in the tables). This is already
            // an overestimation, as most will delete an existing entry or
            // overwrite one. Still, use a conservative safety factor of 2.
            if (!CheckDiskSpace(GetDataDir(), 48 * 2 * 2 * CoinsTip().GetCacheSize())) {
                return AbortNode(state, "Disk space is too low!", _("Disk space is too low!"));
            }
            // Flush the chainstate (which may refer to block index entries).
            if (!CoinsTip().Flush())
                return AbortNode(state, "Failed to write to coin database");
            nLastFlush = nNow;
            full_flush_completed = true;
        }
    }
    if (full_flush_completed) {
        // Update best block in wallet (so we can detect restored wallets).
        GetMainSignals().ChainStateFlushed(m_chain.GetLocator());
    }
    } catch (const std::runtime_error& e) {
        return AbortNode(state, std::string("System error while flushing: ") + e.what());
    }
    return true;
}

void CChainState::ForceFlushStateToDisk() {
    BlockValidationState state;
    const CChainParams& chainparams = Params();
    if (!this->FlushStateToDisk(chainparams, state, FlushStateMode::ALWAYS)) {
        LogPrintf("%s: failed to flush state (%s)\n", __func__, state.ToString());
    }
}

void CChainState::PruneAndFlush() {
    BlockValidationState state;
    fCheckForPruning = true;
    const CChainParams& chainparams = Params();

    if (!this->FlushStateToDisk(chainparams, state, FlushStateMode::NONE)) {
        LogPrintf("%s: failed to flush state (%s)\n", __func__, state.ToString());
    }
}

static void DoWarning(const bilingual_str& warning)
{
    static bool fWarned = false;
    SetMiscWarning(warning);
    if (!fWarned) {
        AlertNotify(warning.original);
        fWarned = true;
    }
}

/** Private helper function that concatenates warning messages. */
static void AppendWarning(bilingual_str& res, const bilingual_str& warn)
{
    if (!res.empty()) res += Untranslated(", ");
    res += warn;
}

/** Check warning conditions and do some notifications on new chain tip set. */
static void UpdateTip(CTxMemPool& mempool, const CBlockIndex* pindexNew, const CChainParams& chainParams)
    EXCLUSIVE_LOCKS_REQUIRED(::cs_main)
{
    // New best block
    mempool.AddTransactionsUpdated(1);

    {
        LOCK(g_best_block_mutex);
        g_best_block = pindexNew->GetBlockHash();
        g_best_block_cv.notify_all();
    }

    bilingual_str warning_messages;
    if (!::ChainstateActive().IsInitialBlockDownload()) {
        const CBlockIndex* pindex = pindexNew;
        for (int bit = 0; bit < VERSIONBITS_NUM_BITS; bit++) {
            WarningBitsConditionChecker checker(bit);
            ThresholdState state = checker.GetStateFor(pindex, chainParams.GetConsensus(), warningcache[bit]);
            if (state == ThresholdState::ACTIVE || state == ThresholdState::LOCKED_IN) {
                const bilingual_str warning = strprintf(_("Warning: unknown new rules activated (versionbit %i)"), bit);
                if (state == ThresholdState::ACTIVE) {
                    DoWarning(warning);
                } else {
                    AppendWarning(warning_messages, warning);
                }
            }
        }
    }
    LogPrintf("%s: new best=%s height=%d version=0x%08x log2_work=%f tx=%lu date='%s' progress=%f cache=%.1fMiB(%utxo)%s\n", __func__,
      pindexNew->GetBlockHash().ToString(), pindexNew->nHeight, pindexNew->nVersion,
      log(pindexNew->nChainWork.getdouble())/log(2.0), (unsigned long)pindexNew->nChainTx,
      FormatISO8601DateTime(pindexNew->GetBlockTime()),
      GuessVerificationProgress(chainParams.TxData(), pindexNew), ::ChainstateActive().CoinsTip().DynamicMemoryUsage() * (1.0 / (1<<20)), ::ChainstateActive().CoinsTip().GetCacheSize(),
      !warning_messages.empty() ? strprintf(" warning='%s'", warning_messages.original) : "");
}

/** Disconnect m_chain's tip.
  * After calling, the mempool will be in an inconsistent state, with
  * transactions from disconnected blocks being added to disconnectpool.  You
  * should make the mempool consistent again by calling UpdateMempoolForReorg.
  * with cs_main held.
  *
  * If disconnectpool is nullptr, then no disconnected transactions are added to
  * disconnectpool (note that the caller is responsible for mempool consistency
  * in any case).
  */
bool CChainState::DisconnectTip(BlockValidationState& state, const CChainParams& chainparams, DisconnectedBlockTransactions* disconnectpool)
{
    AssertLockHeld(cs_main);
    AssertLockHeld(m_mempool.cs);

    CBlockIndex *pindexDelete = m_chain.Tip();
    assert(pindexDelete);
    CheckNameDB (g_chainman, true);
    // Read block from disk.
    std::shared_ptr<CBlock> pblock = std::make_shared<CBlock>();
    CBlock& block = *pblock;
    if (!ReadBlockFromDisk(block, pindexDelete, chainparams.GetConsensus()))
        return error("DisconnectTip(): Failed to read block");
    // Apply the block atomically to the chain state.
    int64_t nStart = GetTimeMicros();
    {
        CCoinsViewCache view(&CoinsTip());
        assert(view.GetBestBlock() == pindexDelete->GetBlockHash());
        if (DisconnectBlock(block, pindexDelete, view) != DISCONNECT_OK)
            return error("DisconnectTip(): DisconnectBlock %s failed", pindexDelete->GetBlockHash().ToString());
        bool flushed = view.Flush();
        assert(flushed);
    }
    LogPrint(BCLog::BENCH, "- Disconnect block: %.2fms\n", (GetTimeMicros() - nStart) * MILLI);
    // Write the chain state to disk, if necessary.
    if (!FlushStateToDisk(chainparams, state, FlushStateMode::IF_NEEDED))
        return false;

    AssertLockHeld(cs_main);

    if (disconnectpool) {
        // Save transactions to re-add to mempool at end of reorg
        for (auto it = block.vtx.rbegin(); it != block.vtx.rend(); ++it) {
            disconnectpool->addTransaction(*it);
        }
        while (disconnectpool->DynamicMemoryUsage() > MAX_DISCONNECTED_TX_POOL_SIZE * 1000) {
            // Drop the earliest entry, and remove its children from the mempool.
            auto it = disconnectpool->queuedTx.get<insertion_order>().begin();
            m_mempool.removeRecursive(**it, MemPoolRemovalReason::REORG);
            disconnectpool->removeEntry(it);
        }
    }

    m_chain.SetTip(pindexDelete->pprev);

    UpdateTip(m_mempool, pindexDelete->pprev, chainparams);
    CheckNameDB (g_chainman, true);
    // Let wallets know transactions went from 1-confirmed to
    // 0-confirmed or conflicted:
    GetMainSignals().BlockDisconnected(pblock, pindexDelete);
    return true;
}

static int64_t nTimeReadFromDisk = 0;
static int64_t nTimeConnectTotal = 0;
static int64_t nTimeFlush = 0;
static int64_t nTimeChainState = 0;
static int64_t nTimePostConnect = 0;

struct PerBlockConnectTrace {
    CBlockIndex* pindex = nullptr;
    std::shared_ptr<const CBlock> pblock;
    PerBlockConnectTrace() {}
};
/**
 * Used to track blocks whose transactions were applied to the UTXO state as a
 * part of a single ActivateBestChainStep call.
 *
 * This class is single-use, once you call GetBlocksConnected() you have to throw
 * it away and make a new one.
 */
class ConnectTrace {
private:
    std::vector<PerBlockConnectTrace> blocksConnected;

public:
    explicit ConnectTrace() : blocksConnected(1) {}

    void BlockConnected(CBlockIndex* pindex, std::shared_ptr<const CBlock> pblock) {
        assert(!blocksConnected.back().pindex);
        assert(pindex);
        assert(pblock);
        blocksConnected.back().pindex = pindex;
        blocksConnected.back().pblock = std::move(pblock);
        blocksConnected.emplace_back();
    }

    std::vector<PerBlockConnectTrace>& GetBlocksConnected() {
        // We always keep one extra block at the end of our list because
        // blocks are added after all the conflicted transactions have
        // been filled in. Thus, the last entry should always be an empty
        // one waiting for the transactions from the next block. We pop
        // the last entry here to make sure the list we return is sane.
        assert(!blocksConnected.back().pindex);
        blocksConnected.pop_back();
        return blocksConnected;
    }
};

/**
 * Connect a new block to m_chain. pblock is either nullptr or a pointer to a CBlock
 * corresponding to pindexNew, to bypass loading it again from disk.
 *
 * The block is added to connectTrace if connection succeeds.
 */
bool CChainState::ConnectTip(BlockValidationState& state, const CChainParams& chainparams, CBlockIndex* pindexNew, const std::shared_ptr<const CBlock>& pblock, ConnectTrace& connectTrace, DisconnectedBlockTransactions &disconnectpool)
{
    AssertLockHeld(cs_main);
    AssertLockHeld(m_mempool.cs);

    assert(pindexNew->pprev == m_chain.Tip());
    CheckNameDB (g_chainman, true);
    // Read block from disk.
    int64_t nTime1 = GetTimeMicros();
    std::shared_ptr<const CBlock> pthisBlock;
    if (!pblock) {
        std::shared_ptr<CBlock> pblockNew = std::make_shared<CBlock>();
        if (!ReadBlockFromDisk(*pblockNew, pindexNew, chainparams.GetConsensus()))
            return AbortNode(state, "Failed to read block");
        pthisBlock = pblockNew;
    } else {
        pthisBlock = pblock;
    }
    const CBlock& blockConnecting = *pthisBlock;
    // Apply the block atomically to the chain state.
    int64_t nTime2 = GetTimeMicros(); nTimeReadFromDisk += nTime2 - nTime1;
    int64_t nTime3;
    LogPrint(BCLog::BENCH, "  - Load block from disk: %.2fms [%.2fs]\n", (nTime2 - nTime1) * MILLI, nTimeReadFromDisk * MICRO);
    {
        CCoinsViewCache view(&CoinsTip());
        bool rv = ConnectBlock(blockConnecting, state, pindexNew, view, chainparams);
        GetMainSignals().BlockChecked(blockConnecting, state);
        if (!rv) {
            if (state.IsInvalid())
                InvalidBlockFound(pindexNew, state);
            return error("%s: ConnectBlock %s failed, %s", __func__, pindexNew->GetBlockHash().ToString(), state.ToString());
        }
        nTime3 = GetTimeMicros(); nTimeConnectTotal += nTime3 - nTime2;
        assert(nBlocksTotal > 0);
        LogPrint(BCLog::BENCH, "  - Connect total: %.2fms [%.2fs (%.2fms/blk)]\n", (nTime3 - nTime2) * MILLI, nTimeConnectTotal * MICRO, nTimeConnectTotal * MILLI / nBlocksTotal);
        bool flushed = view.Flush();
        assert(flushed);
    }
    int64_t nTime4 = GetTimeMicros(); nTimeFlush += nTime4 - nTime3;
    LogPrint(BCLog::BENCH, "  - Flush: %.2fms [%.2fs (%.2fms/blk)]\n", (nTime4 - nTime3) * MILLI, nTimeFlush * MICRO, nTimeFlush * MILLI / nBlocksTotal);
    // Write the chain state to disk, if necessary.
    if (!FlushStateToDisk(chainparams, state, FlushStateMode::IF_NEEDED))
        return false;
    int64_t nTime5 = GetTimeMicros(); nTimeChainState += nTime5 - nTime4;
    LogPrint(BCLog::BENCH, "  - Writing chainstate: %.2fms [%.2fs (%.2fms/blk)]\n", (nTime5 - nTime4) * MILLI, nTimeChainState * MICRO, nTimeChainState * MILLI / nBlocksTotal);
    // Remove conflicting transactions from the mempool.;
    m_mempool.removeForBlock(blockConnecting.vtx, pindexNew->nHeight);
    disconnectpool.removeForBlock(blockConnecting.vtx);
    // Update m_chain & related variables.
    m_chain.SetTip(pindexNew);
    UpdateTip(m_mempool, pindexNew, chainparams);
    CheckNameDB (g_chainman, false);

    int64_t nTime6 = GetTimeMicros(); nTimePostConnect += nTime6 - nTime5; nTimeTotal += nTime6 - nTime1;
    LogPrint(BCLog::BENCH, "  - Connect postprocess: %.2fms [%.2fs (%.2fms/blk)]\n", (nTime6 - nTime5) * MILLI, nTimePostConnect * MICRO, nTimePostConnect * MILLI / nBlocksTotal);
    LogPrint(BCLog::BENCH, "- Connect block: %.2fms [%.2fs (%.2fms/blk)]\n", (nTime6 - nTime1) * MILLI, nTimeTotal * MICRO, nTimeTotal * MILLI / nBlocksTotal);

    connectTrace.BlockConnected(pindexNew, std::move(pthisBlock));
    return true;
}

/**
 * Return the tip of the chain with the most work in it, that isn't
 * known to be invalid (it's however far from certain to be valid).
 */
CBlockIndex* CChainState::FindMostWorkChain() {
    do {
        CBlockIndex *pindexNew = nullptr;

        // Find the best candidate header.
        {
            std::set<CBlockIndex*, CBlockIndexWorkComparator>::reverse_iterator it = setBlockIndexCandidates.rbegin();
            if (it == setBlockIndexCandidates.rend())
                return nullptr;
            pindexNew = *it;
        }

        // Check whether all blocks on the path between the currently active chain and the candidate are valid.
        // Just going until the active chain is an optimization, as we know all blocks in it are valid already.
        CBlockIndex *pindexTest = pindexNew;
        bool fInvalidAncestor = false;
        while (pindexTest && !m_chain.Contains(pindexTest)) {
            assert(pindexTest->HaveTxsDownloaded() || pindexTest->nHeight == 0);

            // Pruned nodes may have entries in setBlockIndexCandidates for
            // which block files have been deleted.  Remove those as candidates
            // for the most work chain if we come across them; we can't switch
            // to a chain unless we have all the non-active-chain parent blocks.
            bool fFailedChain = pindexTest->nStatus & BLOCK_FAILED_MASK;
            bool fMissingData = !(pindexTest->nStatus & BLOCK_HAVE_DATA);
            if (fFailedChain || fMissingData) {
                // Candidate chain is not usable (either invalid or missing data)
                if (fFailedChain && (pindexBestInvalid == nullptr || pindexNew->nChainWork > pindexBestInvalid->nChainWork))
                    pindexBestInvalid = pindexNew;
                CBlockIndex *pindexFailed = pindexNew;
                // Remove the entire chain from the set.
                while (pindexTest != pindexFailed) {
                    if (fFailedChain) {
                        pindexFailed->nStatus |= BLOCK_FAILED_CHILD;
                    } else if (fMissingData) {
                        // If we're missing data, then add back to m_blocks_unlinked,
                        // so that if the block arrives in the future we can try adding
                        // to setBlockIndexCandidates again.
                        m_blockman.m_blocks_unlinked.insert(
                            std::make_pair(pindexFailed->pprev, pindexFailed));
                    }
                    setBlockIndexCandidates.erase(pindexFailed);
                    pindexFailed = pindexFailed->pprev;
                }
                setBlockIndexCandidates.erase(pindexTest);
                fInvalidAncestor = true;
                break;
            }
            pindexTest = pindexTest->pprev;
        }
        if (!fInvalidAncestor)
            return pindexNew;
    } while(true);
}

/** Delete all entries in setBlockIndexCandidates that are worse than the current tip. */
void CChainState::PruneBlockIndexCandidates() {
    // Note that we can't delete the current block itself, as we may need to return to it later in case a
    // reorganization to a better block fails.
    std::set<CBlockIndex*, CBlockIndexWorkComparator>::iterator it = setBlockIndexCandidates.begin();
    while (it != setBlockIndexCandidates.end() && setBlockIndexCandidates.value_comp()(*it, m_chain.Tip())) {
        setBlockIndexCandidates.erase(it++);
    }
    // Either the current tip or a successor of it we're working towards is left in setBlockIndexCandidates.
    assert(!setBlockIndexCandidates.empty());
}

/**
 * Try to make some progress towards making pindexMostWork the active block.
 * pblock is either nullptr or a pointer to a CBlock corresponding to pindexMostWork.
 *
 * @returns true unless a system error occurred
 */
bool CChainState::ActivateBestChainStep(BlockValidationState& state, const CChainParams& chainparams, CBlockIndex* pindexMostWork, const std::shared_ptr<const CBlock>& pblock, bool& fInvalidFound, ConnectTrace& connectTrace)
{
    AssertLockHeld(cs_main);
    AssertLockHeld(m_mempool.cs);

    const CBlockIndex* pindexOldTip = m_chain.Tip();
    const CBlockIndex* pindexFork = m_chain.FindFork(pindexMostWork);

    // Disconnect active blocks which are no longer in the best chain.
    bool fBlocksDisconnected = false;
    DisconnectedBlockTransactions disconnectpool;
    while (m_chain.Tip() && m_chain.Tip() != pindexFork) {
        if (!DisconnectTip(state, chainparams, &disconnectpool)) {
            // This is likely a fatal error, but keep the mempool consistent,
            // just in case. Only remove from the mempool in this case.
            UpdateMempoolForReorg(::ChainstateActive(), m_mempool, disconnectpool, false);

            // If we're unable to disconnect a block during normal operation,
            // then that is a failure of our local system -- we should abort
            // rather than stay on a less work chain.
            AbortNode(state, "Failed to disconnect block; see debug.log for details");
            return false;
        }
        fBlocksDisconnected = true;
    }

    // Build list of new blocks to connect (in descending height order).
    std::vector<CBlockIndex*> vpindexToConnect;
    bool fContinue = true;
    int nHeight = pindexFork ? pindexFork->nHeight : -1;
    while (fContinue && nHeight != pindexMostWork->nHeight) {
        // Don't iterate the entire list of potential improvements toward the best tip, as we likely only need
        // a few blocks along the way.
        int nTargetHeight = std::min(nHeight + 32, pindexMostWork->nHeight);
        vpindexToConnect.clear();
        vpindexToConnect.reserve(nTargetHeight - nHeight);
        CBlockIndex* pindexIter = pindexMostWork->GetAncestor(nTargetHeight);
        while (pindexIter && pindexIter->nHeight != nHeight) {
            vpindexToConnect.push_back(pindexIter);
            pindexIter = pindexIter->pprev;
        }
        nHeight = nTargetHeight;

        // Connect new blocks.
        for (CBlockIndex* pindexConnect : reverse_iterate(vpindexToConnect)) {
            if (!ConnectTip(state, chainparams, pindexConnect, pindexConnect == pindexMostWork ? pblock : std::shared_ptr<const CBlock>(), connectTrace, disconnectpool)) {
                if (state.IsInvalid()) {
                    // The block violates a consensus rule.
                    if (state.GetResult() != BlockValidationResult::BLOCK_MUTATED) {
                        InvalidChainFound(vpindexToConnect.front());
                    }
                    state = BlockValidationState();
                    fInvalidFound = true;
                    fContinue = false;
                    break;
                } else {
                    // A system error occurred (disk space, database error, ...).
                    // Make the mempool consistent with the current tip, just in case
                    // any observers try to use it before shutdown.
                    UpdateMempoolForReorg(::ChainstateActive(), m_mempool, disconnectpool, false);
                    return false;
                }
            } else {
                PruneBlockIndexCandidates();
                if (!pindexOldTip || m_chain.Tip()->nChainWork > pindexOldTip->nChainWork) {
                    // We're in a better position than we were. Return temporarily to release the lock.
                    fContinue = false;
                    break;
                }
            }
        }
    }

    if (fBlocksDisconnected) {
        // If any blocks were disconnected, disconnectpool may be non empty.  Add
        // any disconnected transactions back to the mempool.
        UpdateMempoolForReorg(::ChainstateActive(), m_mempool, disconnectpool, true);
    }
    m_mempool.check(g_chainman, &CoinsTip());

    CheckForkWarningConditions();

    return true;
}

static SynchronizationState GetSynchronizationState(bool init)
{
    if (!init) return SynchronizationState::POST_INIT;
    if (::fReindex) return SynchronizationState::INIT_REINDEX;
    return SynchronizationState::INIT_DOWNLOAD;
}

static bool NotifyHeaderTip(CChainState& chainstate) LOCKS_EXCLUDED(cs_main) {
    bool fNotify = false;
    bool fInitialBlockDownload = false;
    static CBlockIndex* pindexHeaderOld = nullptr;
    CBlockIndex* pindexHeader = nullptr;
    {
        LOCK(cs_main);
        pindexHeader = pindexBestHeader;

        if (pindexHeader != pindexHeaderOld) {
            fNotify = true;
            assert(std::addressof(::ChainstateActive()) == std::addressof(chainstate));
            fInitialBlockDownload = chainstate.IsInitialBlockDownload();
            pindexHeaderOld = pindexHeader;
        }
    }
    // Send block tip changed notifications without cs_main
    if (fNotify) {
        uiInterface.NotifyHeaderTip(GetSynchronizationState(fInitialBlockDownload), pindexHeader);
    }
    return fNotify;
}

static void LimitValidationInterfaceQueue() LOCKS_EXCLUDED(cs_main) {
    AssertLockNotHeld(cs_main);

    if (GetMainSignals().CallbacksPending() > 10) {
        SyncWithValidationInterfaceQueue();
    }
}

bool CChainState::ActivateBestChain(BlockValidationState &state, const CChainParams& chainparams, std::shared_ptr<const CBlock> pblock) {
    // Note that while we're often called here from ProcessNewBlock, this is
    // far from a guarantee. Things in the P2P/RPC will often end up calling
    // us in the middle of ProcessNewBlock - do not assume pblock is set
    // sanely for performance or correctness!
    AssertLockNotHeld(cs_main);

    // ABC maintains a fair degree of expensive-to-calculate internal state
    // because this function periodically releases cs_main so that it does not lock up other threads for too long
    // during large connects - and to allow for e.g. the callback queue to drain
    // we use m_cs_chainstate to enforce mutual exclusion so that only one caller may execute this function at a time
    LOCK(m_cs_chainstate);

    CBlockIndex *pindexMostWork = nullptr;
    CBlockIndex *pindexNewTip = nullptr;
    int nStopAtHeight = gArgs.GetArg("-stopatheight", DEFAULT_STOPATHEIGHT);
    do {
        // Block until the validation queue drains. This should largely
        // never happen in normal operation, however may happen during
        // reindex, causing memory blowup if we run too far ahead.
        // Note that if a validationinterface callback ends up calling
        // ActivateBestChain this may lead to a deadlock! We should
        // probably have a DEBUG_LOCKORDER test for this in the future.
        LimitValidationInterfaceQueue();

        {
            LOCK(cs_main);
            LOCK(m_mempool.cs); // Lock transaction pool for at least as long as it takes for connectTrace to be consumed
            CBlockIndex* starting_tip = m_chain.Tip();
            bool blocks_connected = false;
            do {
                // We absolutely may not unlock cs_main until we've made forward progress
                // (with the exception of shutdown due to hardware issues, low disk space, etc).
                ConnectTrace connectTrace; // Destructed before cs_main is unlocked

                if (pindexMostWork == nullptr) {
                    pindexMostWork = FindMostWorkChain();
                }

                // Whether we have anything to do at all.
                if (pindexMostWork == nullptr || pindexMostWork == m_chain.Tip()) {
                    break;
                }

                bool fInvalidFound = false;
                std::shared_ptr<const CBlock> nullBlockPtr;
                if (!ActivateBestChainStep(state, chainparams, pindexMostWork, pblock && pblock->GetHash() == pindexMostWork->GetBlockHash() ? pblock : nullBlockPtr, fInvalidFound, connectTrace)) {
                    // A system error occurred
                    return false;
                }
                blocks_connected = true;

                if (fInvalidFound) {
                    // Wipe cache, we may need another branch now.
                    pindexMostWork = nullptr;
                }
                pindexNewTip = m_chain.Tip();

                for (const PerBlockConnectTrace& trace : connectTrace.GetBlocksConnected()) {
                    assert(trace.pblock && trace.pindex);
                    GetMainSignals().BlockConnected(trace.pblock, trace.pindex);
                }
            } while (!m_chain.Tip() || (starting_tip && CBlockIndexWorkComparator()(m_chain.Tip(), starting_tip)));
            if (!blocks_connected) return true;

            const CBlockIndex* pindexFork = m_chain.FindFork(starting_tip);
            bool fInitialDownload = IsInitialBlockDownload();

            // Notify external listeners about the new tip.
            // Enqueue while holding cs_main to ensure that UpdatedBlockTip is called in the order in which blocks are connected
            if (pindexFork != pindexNewTip) {
                // Notify ValidationInterface subscribers
                GetMainSignals().UpdatedBlockTip(pindexNewTip, pindexFork, fInitialDownload);

                // Always notify the UI if a new block tip was connected
                uiInterface.NotifyBlockTip(GetSynchronizationState(fInitialDownload), pindexNewTip);
            }
        }
        // When we reach this point, we switched to a new tip (stored in pindexNewTip).

        if (nStopAtHeight && pindexNewTip && pindexNewTip->nHeight >= nStopAtHeight) StartShutdown();

        // We check shutdown only after giving ActivateBestChainStep a chance to run once so that we
        // never shutdown before connecting the genesis block during LoadChainTip(). Previously this
        // caused an assert() failure during shutdown in such cases as the UTXO DB flushing checks
        // that the best block hash is non-null.
        if (ShutdownRequested()) break;
    } while (pindexNewTip != pindexMostWork);
    CheckBlockIndex(chainparams.GetConsensus());

    // Write changes periodically to disk, after relay.
    if (!FlushStateToDisk(chainparams, state, FlushStateMode::PERIODIC)) {
        return false;
    }

    return true;
}

bool CChainState::PreciousBlock(BlockValidationState& state, const CChainParams& params, CBlockIndex *pindex)
{
    {
        LOCK(cs_main);
        if (pindex->nChainWork < m_chain.Tip()->nChainWork) {
            // Nothing to do, this block is not at the tip.
            return true;
        }
        if (m_chain.Tip()->nChainWork > nLastPreciousChainwork) {
            // The chain has been extended since the last call, reset the counter.
            nBlockReverseSequenceId = -1;
        }
        nLastPreciousChainwork = m_chain.Tip()->nChainWork;
        setBlockIndexCandidates.erase(pindex);
        pindex->nSequenceId = nBlockReverseSequenceId;
        if (nBlockReverseSequenceId > std::numeric_limits<int32_t>::min()) {
            // We can't keep reducing the counter if somebody really wants to
            // call preciousblock 2**31-1 times on the same set of tips...
            nBlockReverseSequenceId--;
        }
        if (pindex->IsValid(BLOCK_VALID_TRANSACTIONS) && pindex->HaveTxsDownloaded()) {
            setBlockIndexCandidates.insert(pindex);
            PruneBlockIndexCandidates();
        }
    }

    return ActivateBestChain(state, params, std::shared_ptr<const CBlock>());
}
bool PreciousBlock(BlockValidationState& state, const CChainParams& params, CBlockIndex *pindex) {
    return ::ChainstateActive().PreciousBlock(state, params, pindex);
}

bool CChainState::InvalidateBlock(BlockValidationState& state, const CChainParams& chainparams, CBlockIndex *pindex)
{
    CBlockIndex* to_mark_failed = pindex;
    bool pindex_was_in_chain = false;
    int disconnected = 0;

    // We do not allow ActivateBestChain() to run while InvalidateBlock() is
    // running, as that could cause the tip to change while we disconnect
    // blocks.
    LOCK(m_cs_chainstate);

    // We'll be acquiring and releasing cs_main below, to allow the validation
    // callbacks to run. However, we should keep the block index in a
    // consistent state as we disconnect blocks -- in particular we need to
    // add equal-work blocks to setBlockIndexCandidates as we disconnect.
    // To avoid walking the block index repeatedly in search of candidates,
    // build a map once so that we can look up candidate blocks by chain
    // work as we go.
    std::multimap<const arith_uint256, CBlockIndex *> candidate_blocks_by_work;

    {
        LOCK(cs_main);
        for (const auto& entry : m_blockman.m_block_index) {
            CBlockIndex *candidate = entry.second;
            // We don't need to put anything in our active chain into the
            // multimap, because those candidates will be found and considered
            // as we disconnect.
            // Instead, consider only non-active-chain blocks that have at
            // least as much work as where we expect the new tip to end up.
            if (!m_chain.Contains(candidate) &&
                    !CBlockIndexWorkComparator()(candidate, pindex->pprev) &&
                    candidate->IsValid(BLOCK_VALID_TRANSACTIONS) &&
                    candidate->HaveTxsDownloaded()) {
                candidate_blocks_by_work.insert(std::make_pair(candidate->nChainWork, candidate));
            }
        }
    }

    // Disconnect (descendants of) pindex, and mark them invalid.
    while (true) {
        if (ShutdownRequested()) break;

        // Make sure the queue of validation callbacks doesn't grow unboundedly.
        LimitValidationInterfaceQueue();

        LOCK(cs_main);
        LOCK(m_mempool.cs); // Lock for as long as disconnectpool is in scope to make sure UpdateMempoolForReorg is called after DisconnectTip without unlocking in between
        if (!m_chain.Contains(pindex)) break;
        pindex_was_in_chain = true;
        CBlockIndex *invalid_walk_tip = m_chain.Tip();

        // ActivateBestChain considers blocks already in m_chain
        // unconditionally valid already, so force disconnect away from it.
        DisconnectedBlockTransactions disconnectpool;
        bool ret = DisconnectTip(state, chainparams, &disconnectpool);
        // DisconnectTip will add transactions to disconnectpool.
        // Adjust the mempool to be consistent with the new tip, adding
        // transactions back to the mempool if disconnecting was successful,
        // and we're not doing a very deep invalidation (in which case
        // keeping the mempool up to date is probably futile anyway).
        UpdateMempoolForReorg(::ChainstateActive(), m_mempool, disconnectpool, /* fAddToMempool = */ (++disconnected <= 10) && ret);
        if (!ret) return false;
        assert(invalid_walk_tip->pprev == m_chain.Tip());

        // We immediately mark the disconnected blocks as invalid.
        // This prevents a case where pruned nodes may fail to invalidateblock
        // and be left unable to start as they have no tip candidates (as there
        // are no blocks that meet the "have data and are not invalid per
        // nStatus" criteria for inclusion in setBlockIndexCandidates).
        invalid_walk_tip->nStatus |= BLOCK_FAILED_VALID;
        setDirtyBlockIndex.insert(invalid_walk_tip);
        setBlockIndexCandidates.erase(invalid_walk_tip);
        setBlockIndexCandidates.insert(invalid_walk_tip->pprev);
        if (invalid_walk_tip->pprev == to_mark_failed && (to_mark_failed->nStatus & BLOCK_FAILED_VALID)) {
            // We only want to mark the last disconnected block as BLOCK_FAILED_VALID; its children
            // need to be BLOCK_FAILED_CHILD instead.
            to_mark_failed->nStatus = (to_mark_failed->nStatus ^ BLOCK_FAILED_VALID) | BLOCK_FAILED_CHILD;
            setDirtyBlockIndex.insert(to_mark_failed);
        }

        // Add any equal or more work headers to setBlockIndexCandidates
        auto candidate_it = candidate_blocks_by_work.lower_bound(invalid_walk_tip->pprev->nChainWork);
        while (candidate_it != candidate_blocks_by_work.end()) {
            if (!CBlockIndexWorkComparator()(candidate_it->second, invalid_walk_tip->pprev)) {
                setBlockIndexCandidates.insert(candidate_it->second);
                candidate_it = candidate_blocks_by_work.erase(candidate_it);
            } else {
                ++candidate_it;
            }
        }

        // Track the last disconnected block, so we can correct its BLOCK_FAILED_CHILD status in future
        // iterations, or, if it's the last one, call InvalidChainFound on it.
        to_mark_failed = invalid_walk_tip;
    }

    CheckBlockIndex(chainparams.GetConsensus());

    {
        LOCK(cs_main);
        if (m_chain.Contains(to_mark_failed)) {
            // If the to-be-marked invalid block is in the active chain, something is interfering and we can't proceed.
            return false;
        }

        // Mark pindex (or the last disconnected block) as invalid, even when it never was in the main chain
        to_mark_failed->nStatus |= BLOCK_FAILED_VALID;
        setDirtyBlockIndex.insert(to_mark_failed);
        setBlockIndexCandidates.erase(to_mark_failed);
        m_blockman.m_failed_blocks.insert(to_mark_failed);

        // If any new blocks somehow arrived while we were disconnecting
        // (above), then the pre-calculation of what should go into
        // setBlockIndexCandidates may have missed entries. This would
        // technically be an inconsistency in the block index, but if we clean
        // it up here, this should be an essentially unobservable error.
        // Loop back over all block index entries and add any missing entries
        // to setBlockIndexCandidates.
        BlockMap::iterator it = m_blockman.m_block_index.begin();
        while (it != m_blockman.m_block_index.end()) {
            if (it->second->IsValid(BLOCK_VALID_TRANSACTIONS) && it->second->HaveTxsDownloaded() && !setBlockIndexCandidates.value_comp()(it->second, m_chain.Tip())) {
                setBlockIndexCandidates.insert(it->second);
            }
            it++;
        }

        InvalidChainFound(to_mark_failed);
    }

    // Only notify about a new block tip if the active chain was modified.
    if (pindex_was_in_chain) {
        uiInterface.NotifyBlockTip(GetSynchronizationState(IsInitialBlockDownload()), to_mark_failed->pprev);
    }
    return true;
}

bool InvalidateBlock(BlockValidationState& state, const CChainParams& chainparams, CBlockIndex *pindex) {
    return ::ChainstateActive().InvalidateBlock(state, chainparams, pindex);
}

void CChainState::ResetBlockFailureFlags(CBlockIndex *pindex) {
    AssertLockHeld(cs_main);

    int nHeight = pindex->nHeight;

    // Remove the invalidity flag from this block and all its descendants.
    BlockMap::iterator it = m_blockman.m_block_index.begin();
    while (it != m_blockman.m_block_index.end()) {
        if (!it->second->IsValid() && it->second->GetAncestor(nHeight) == pindex) {
            it->second->nStatus &= ~BLOCK_FAILED_MASK;
            setDirtyBlockIndex.insert(it->second);
            if (it->second->IsValid(BLOCK_VALID_TRANSACTIONS) && it->second->HaveTxsDownloaded() && setBlockIndexCandidates.value_comp()(m_chain.Tip(), it->second)) {
                setBlockIndexCandidates.insert(it->second);
            }
            if (it->second == pindexBestInvalid) {
                // Reset invalid block marker if it was pointing to one of those.
                pindexBestInvalid = nullptr;
            }
            m_blockman.m_failed_blocks.erase(it->second);
        }
        it++;
    }

    // Remove the invalidity flag from all ancestors too.
    while (pindex != nullptr) {
        if (pindex->nStatus & BLOCK_FAILED_MASK) {
            pindex->nStatus &= ~BLOCK_FAILED_MASK;
            setDirtyBlockIndex.insert(pindex);
            m_blockman.m_failed_blocks.erase(pindex);
        }
        pindex = pindex->pprev;
    }
}

void ResetBlockFailureFlags(CBlockIndex *pindex) {
    return ::ChainstateActive().ResetBlockFailureFlags(pindex);
}

CBlockIndex* BlockManager::AddToBlockIndex(const CBlockHeader& block)
{
    AssertLockHeld(cs_main);

    // Check for duplicate
    uint256 hash = block.GetHash();
    BlockMap::iterator it = m_block_index.find(hash);
    if (it != m_block_index.end())
        return it->second;

    // Construct new block index object
    CBlockIndex* pindexNew = new CBlockIndex(block);
    // We assign the sequence id to blocks only when the full data is available,
    // to avoid miners withholding blocks but broadcasting headers, to get a
    // competitive advantage.
    pindexNew->nSequenceId = 0;
    BlockMap::iterator mi = m_block_index.insert(std::make_pair(hash, pindexNew)).first;
    pindexNew->phashBlock = &((*mi).first);
    BlockMap::iterator miPrev = m_block_index.find(block.hashPrevBlock);
    if (miPrev != m_block_index.end())
    {
        pindexNew->pprev = (*miPrev).second;
        pindexNew->nHeight = pindexNew->pprev->nHeight + 1;
        pindexNew->BuildSkip();
    }
    pindexNew->nTimeMax = (pindexNew->pprev ? std::max(pindexNew->pprev->nTimeMax, pindexNew->nTime) : pindexNew->nTime);
    pindexNew->nChainWork = (pindexNew->pprev ? pindexNew->pprev->nChainWork : 0) + GetBlockProof(*pindexNew);
    pindexNew->RaiseValidity(BLOCK_VALID_TREE);
    if (pindexBestHeader == nullptr || pindexBestHeader->nChainWork < pindexNew->nChainWork)
        pindexBestHeader = pindexNew;

    setDirtyBlockIndex.insert(pindexNew);

    return pindexNew;
}

/** Mark a block as having its data received and checked (up to BLOCK_VALID_TRANSACTIONS). */
void CChainState::ReceivedBlockTransactions(const CBlock& block, CBlockIndex* pindexNew, const FlatFilePos& pos, const Consensus::Params& consensusParams)
{
    pindexNew->nTx = block.vtx.size();
    pindexNew->nChainTx = 0;
    pindexNew->nFile = pos.nFile;
    pindexNew->nDataPos = pos.nPos;
    pindexNew->nUndoPos = 0;
    pindexNew->nStatus |= BLOCK_HAVE_DATA;
    if (IsWitnessEnabled(pindexNew->pprev, consensusParams)) {
        pindexNew->nStatus |= BLOCK_OPT_WITNESS;
    }
    pindexNew->RaiseValidity(BLOCK_VALID_TRANSACTIONS);
    setDirtyBlockIndex.insert(pindexNew);

    if (pindexNew->pprev == nullptr || pindexNew->pprev->HaveTxsDownloaded()) {
        // If pindexNew is the genesis block or all parents are BLOCK_VALID_TRANSACTIONS.
        std::deque<CBlockIndex*> queue;
        queue.push_back(pindexNew);

        // Recursively process any descendant blocks that now may be eligible to be connected.
        while (!queue.empty()) {
            CBlockIndex *pindex = queue.front();
            queue.pop_front();
            pindex->nChainTx = (pindex->pprev ? pindex->pprev->nChainTx : 0) + pindex->nTx;
            {
                LOCK(cs_nBlockSequenceId);
                pindex->nSequenceId = nBlockSequenceId++;
            }
            if (m_chain.Tip() == nullptr || !setBlockIndexCandidates.value_comp()(pindex, m_chain.Tip())) {
                setBlockIndexCandidates.insert(pindex);
            }
            std::pair<std::multimap<CBlockIndex*, CBlockIndex*>::iterator, std::multimap<CBlockIndex*, CBlockIndex*>::iterator> range = m_blockman.m_blocks_unlinked.equal_range(pindex);
            while (range.first != range.second) {
                std::multimap<CBlockIndex*, CBlockIndex*>::iterator it = range.first;
                queue.push_back(it->second);
                range.first++;
                m_blockman.m_blocks_unlinked.erase(it);
            }
        }
    } else {
        if (pindexNew->pprev && pindexNew->pprev->IsValid(BLOCK_VALID_TREE)) {
            m_blockman.m_blocks_unlinked.insert(std::make_pair(pindexNew->pprev, pindexNew));
        }
    }
}

static bool FindBlockPos(FlatFilePos &pos, unsigned int nAddSize, unsigned int nHeight, uint64_t nTime, bool fKnown = false)
{
    LOCK(cs_LastBlockFile);

    unsigned int nFile = fKnown ? pos.nFile : nLastBlockFile;
    if (vinfoBlockFile.size() <= nFile) {
        vinfoBlockFile.resize(nFile + 1);
    }

    bool finalize_undo = false;
    if (!fKnown) {
        while (vinfoBlockFile[nFile].nSize + nAddSize >= (gArgs.GetBoolArg("-fastprune", false) ? 0x10000 /* 64kb */ : MAX_BLOCKFILE_SIZE)) {
            // when the undo file is keeping up with the block file, we want to flush it explicitly
            // when it is lagging behind (more blocks arrive than are being connected), we let the
            // undo block write case handle it
            finalize_undo = (vinfoBlockFile[nFile].nHeightLast == (unsigned int)ChainActive().Tip()->nHeight);
            nFile++;
            if (vinfoBlockFile.size() <= nFile) {
                vinfoBlockFile.resize(nFile + 1);
            }
        }
        pos.nFile = nFile;
        pos.nPos = vinfoBlockFile[nFile].nSize;
    }

    if ((int)nFile != nLastBlockFile) {
        if (!fKnown) {
            LogPrint(BCLog::VALIDATION, "Leaving block file %i: %s\n", nLastBlockFile, vinfoBlockFile[nLastBlockFile].ToString());
        }
        FlushBlockFile(!fKnown, finalize_undo);
        nLastBlockFile = nFile;
    }

    vinfoBlockFile[nFile].AddBlock(nHeight, nTime);
    if (fKnown)
        vinfoBlockFile[nFile].nSize = std::max(pos.nPos + nAddSize, vinfoBlockFile[nFile].nSize);
    else
        vinfoBlockFile[nFile].nSize += nAddSize;

    if (!fKnown) {
        bool out_of_space;
        size_t bytes_allocated = BlockFileSeq().Allocate(pos, nAddSize, out_of_space);
        if (out_of_space) {
            return AbortNode("Disk space is too low!", _("Disk space is too low!"));
        }
        if (bytes_allocated != 0 && fPruneMode) {
            fCheckForPruning = true;
        }
    }

    setDirtyFileInfo.insert(nFile);
    return true;
}

static bool FindUndoPos(BlockValidationState &state, int nFile, FlatFilePos &pos, unsigned int nAddSize)
{
    pos.nFile = nFile;

    LOCK(cs_LastBlockFile);

    pos.nPos = vinfoBlockFile[nFile].nUndoSize;
    vinfoBlockFile[nFile].nUndoSize += nAddSize;
    setDirtyFileInfo.insert(nFile);

    bool out_of_space;
    size_t bytes_allocated = UndoFileSeq().Allocate(pos, nAddSize, out_of_space);
    if (out_of_space) {
        return AbortNode(state, "Disk space is too low!", _("Disk space is too low!"));
    }
    if (bytes_allocated != 0 && fPruneMode) {
        fCheckForPruning = true;
    }

    return true;
}

static bool CheckBlockHeader(const CBlockHeader& block, BlockValidationState& state, const Consensus::Params& consensusParams, bool fCheckPOW = true)
{
    // Check proof of work matches claimed amount
    if (fCheckPOW && !CheckProofOfWork(block, consensusParams))
        return state.Invalid(BlockValidationResult::BLOCK_INVALID_HEADER, "high-hash", "proof of work failed");

    return true;
}

bool CheckBlock(const CBlock& block, BlockValidationState& state, const Consensus::Params& consensusParams, bool fCheckPOW, bool fCheckMerkleRoot)
{
    // These are checks that are independent of context.

    if (block.fChecked)
        return true;

    // Check that the header is valid (particularly PoW).  This is mostly
    // redundant with the call in AcceptBlockHeader.
    if (!CheckBlockHeader(block, state, consensusParams, fCheckPOW))
        return false;

    // Signet only: check block solution
    if (consensusParams.signet_blocks && fCheckPOW && !CheckSignetBlockSolution(block, consensusParams)) {
        return state.Invalid(BlockValidationResult::BLOCK_CONSENSUS, "bad-signet-blksig", "signet block signature validation failure");
    }

    // Check the merkle root.
    if (fCheckMerkleRoot) {
        bool mutated;
        uint256 hashMerkleRoot2 = BlockMerkleRoot(block, &mutated);
        if (block.hashMerkleRoot != hashMerkleRoot2)
            return state.Invalid(BlockValidationResult::BLOCK_MUTATED, "bad-txnmrklroot", "hashMerkleRoot mismatch");

        // Check for merkle tree malleability (CVE-2012-2459): repeating sequences
        // of transactions in a block without affecting the merkle root of a block,
        // while still invalidating it.
        if (mutated)
            return state.Invalid(BlockValidationResult::BLOCK_MUTATED, "bad-txns-duplicate", "duplicate transaction");
    }

    // All potential-corruption validation must be done before we do any
    // transaction validation, as otherwise we may mark the header as invalid
    // because we receive the wrong transactions for it.
    // Note that witness malleability is checked in ContextualCheckBlock, so no
    // checks that use witness data may be performed here.

    // Size limits
    if (block.vtx.empty() || block.vtx.size() * WITNESS_SCALE_FACTOR > MAX_BLOCK_WEIGHT || ::GetSerializeSize(block, PROTOCOL_VERSION | SERIALIZE_TRANSACTION_NO_WITNESS) * WITNESS_SCALE_FACTOR > MAX_BLOCK_WEIGHT)
        return state.Invalid(BlockValidationResult::BLOCK_CONSENSUS, "bad-blk-length", "size limits failed");

    // First transaction must be coinbase, the rest must not be
    if (block.vtx.empty() || !block.vtx[0]->IsCoinBase())
        return state.Invalid(BlockValidationResult::BLOCK_CONSENSUS, "bad-cb-missing", "first tx is not coinbase");
    for (unsigned int i = 1; i < block.vtx.size(); i++)
        if (block.vtx[i]->IsCoinBase())
            return state.Invalid(BlockValidationResult::BLOCK_CONSENSUS, "bad-cb-multiple", "more than one coinbase");

    // Check transactions
    // Must check for duplicate inputs (see CVE-2018-17144)
    for (const auto& tx : block.vtx) {
        TxValidationState tx_state;
        if (!CheckTransaction(*tx, tx_state)) {
            // CheckBlock() does context-free validation checks. The only
            // possible failures are consensus failures.
            assert(tx_state.GetResult() == TxValidationResult::TX_CONSENSUS);
            return state.Invalid(BlockValidationResult::BLOCK_CONSENSUS, tx_state.GetRejectReason(),
                                 strprintf("Transaction check failed (tx hash %s) %s", tx->GetHash().ToString(), tx_state.GetDebugMessage()));
        }
    }
    unsigned int nSigOps = 0;
    for (const auto& tx : block.vtx)
    {
        nSigOps += GetLegacySigOpCount(*tx);
    }
    if (nSigOps * WITNESS_SCALE_FACTOR > MAX_BLOCK_SIGOPS_COST)
        return state.Invalid(BlockValidationResult::BLOCK_CONSENSUS, "bad-blk-sigops", "out-of-bounds SigOpCount");

    if (fCheckPOW && fCheckMerkleRoot)
        block.fChecked = true;

    return true;
}

bool IsWitnessEnabled(const CBlockIndex* pindexPrev, const Consensus::Params& params)
{
    int height = pindexPrev == nullptr ? 0 : pindexPrev->nHeight + 1;
    return (height >= params.SegwitHeight);
}

void UpdateUncommittedBlockStructures(CBlock& block, const CBlockIndex* pindexPrev, const Consensus::Params& consensusParams)
{
    int commitpos = GetWitnessCommitmentIndex(block);
    static const std::vector<unsigned char> nonce(32, 0x00);
    if (commitpos != NO_WITNESS_COMMITMENT && IsWitnessEnabled(pindexPrev, consensusParams) && !block.vtx[0]->HasWitness()) {
        CMutableTransaction tx(*block.vtx[0]);
        tx.vin[0].scriptWitness.stack.resize(1);
        tx.vin[0].scriptWitness.stack[0] = nonce;
        block.vtx[0] = MakeTransactionRef(std::move(tx));
    }
}

std::vector<unsigned char> GenerateCoinbaseCommitment(CBlock& block, const CBlockIndex* pindexPrev, const Consensus::Params& consensusParams)
{
    std::vector<unsigned char> commitment;
    int commitpos = GetWitnessCommitmentIndex(block);
    std::vector<unsigned char> ret(32, 0x00);
    if (consensusParams.SegwitHeight != std::numeric_limits<int>::max()) {
        if (commitpos == NO_WITNESS_COMMITMENT) {
            uint256 witnessroot = BlockWitnessMerkleRoot(block, nullptr);
            CHash256().Write(witnessroot).Write(ret).Finalize(witnessroot);
            CTxOut out;
            out.nValue = 0;
            out.scriptPubKey.resize(MINIMUM_WITNESS_COMMITMENT);
            out.scriptPubKey[0] = OP_RETURN;
            out.scriptPubKey[1] = 0x24;
            out.scriptPubKey[2] = 0xaa;
            out.scriptPubKey[3] = 0x21;
            out.scriptPubKey[4] = 0xa9;
            out.scriptPubKey[5] = 0xed;
            memcpy(&out.scriptPubKey[6], witnessroot.begin(), 32);
            commitment = std::vector<unsigned char>(out.scriptPubKey.begin(), out.scriptPubKey.end());
            CMutableTransaction tx(*block.vtx[0]);
            tx.vout.push_back(out);
            block.vtx[0] = MakeTransactionRef(std::move(tx));
        }
    }
    UpdateUncommittedBlockStructures(block, pindexPrev, consensusParams);
    return commitment;
}

CBlockIndex* BlockManager::GetLastCheckpoint(const CCheckpointData& data)
{
    const MapCheckpoints& checkpoints = data.mapCheckpoints;

    for (const MapCheckpoints::value_type& i : reverse_iterate(checkpoints))
    {
        const uint256& hash = i.second;
        assert(std::addressof(g_chainman.m_blockman) == std::addressof(*this));
        CBlockIndex* pindex = LookupBlockIndex(hash);
        if (pindex) {
            return pindex;
        }
    }
    return nullptr;
}

/** Context-dependent validity checks.
 *  By "context", we mean only the previous block headers, but not the UTXO
 *  set; UTXO-related validity checks are done in ConnectBlock().
 *  NOTE: This function is not currently invoked by ConnectBlock(), so we
 *  should consider upgrade issues if we change which consensus rules are
 *  enforced in this function (eg by adding a new consensus rule). See comment
 *  in ConnectBlock().
 *  Note that -reindex-chainstate skips the validation that happens here!
 */
static bool ContextualCheckBlockHeader(const CBlockHeader& block, BlockValidationState& state, BlockManager& blockman, const CChainParams& params, const CBlockIndex* pindexPrev, int64_t nAdjustedTime, const bool fCheckBits) EXCLUSIVE_LOCKS_REQUIRED(cs_main)
{
    assert(pindexPrev != nullptr);
    const int nHeight = pindexPrev->nHeight + 1;

    /* Verify Xaya's requirement that the main block header must have zero bits
       (the difficulty is in the powdata instead).  */
    if (block.nBits != 0)
        return state.Invalid(BlockValidationResult::BLOCK_INVALID_HEADER,
                             "nonzero-bits",
                             "block header has non-zero nonce");

    // Check proof of work
    const Consensus::Params& consensusParams = params.GetConsensus();
    if (fCheckBits && block.pow.getBits() != GetNextWorkRequired(block.pow.getCoreAlgo(), pindexPrev, consensusParams))
        return state.Invalid(BlockValidationResult::BLOCK_INVALID_HEADER, "bad-diffbits", "incorrect proof of work");

    // Check against checkpoints
    if (fCheckpointsEnabled) {
        // Don't accept any forks from the main chain prior to last checkpoint.
        // GetLastCheckpoint finds the last checkpoint in MapCheckpoints that's in our
        // BlockIndex().
        assert(std::addressof(g_chainman.m_blockman) == std::addressof(blockman));
        CBlockIndex* pcheckpoint = blockman.GetLastCheckpoint(params.Checkpoints());
        if (pcheckpoint && nHeight < pcheckpoint->nHeight) {
            LogPrintf("ERROR: %s: forked chain older than last checkpoint (height %d)\n", __func__, nHeight);
            return state.Invalid(BlockValidationResult::BLOCK_CHECKPOINT, "bad-fork-prior-to-checkpoint");
        }
    }

    // Check timestamp against prev
    if (block.GetBlockTime() <= pindexPrev->GetMedianTimePast())
        return state.Invalid(BlockValidationResult::BLOCK_INVALID_HEADER, "time-too-old", "block's timestamp is too early");

    // Check timestamp
    if (block.GetBlockTime() > nAdjustedTime + MAX_FUTURE_BLOCK_TIME)
        return state.Invalid(BlockValidationResult::BLOCK_TIME_FUTURE, "time-too-new", "block timestamp too far in the future");

    // Reject outdated version blocks when 95% (75% on testnet) of the network has upgraded:
    // check for version 2, 3 and 4 upgrades
    if((block.nVersion < 2 && nHeight >= consensusParams.BIP34Height) ||
       (block.nVersion < 3 && nHeight >= consensusParams.BIP66Height) ||
       (block.nVersion < 4 && nHeight >= consensusParams.BIP65Height))
            return state.Invalid(BlockValidationResult::BLOCK_INVALID_HEADER, strprintf("bad-version(0x%08x)", block.nVersion),
                                 strprintf("rejected nVersion=0x%08x block", block.nVersion));

    return true;
}

/** NOTE: This function is not currently invoked by ConnectBlock(), so we
 *  should consider upgrade issues if we change which consensus rules are
 *  enforced in this function (eg by adding a new consensus rule). See comment
 *  in ConnectBlock().
 *  Note that -reindex-chainstate skips the validation that happens here!
 */
static bool ContextualCheckBlock(const CBlock& block, BlockValidationState& state, const Consensus::Params& consensusParams, const CBlockIndex* pindexPrev)
{
    const int nHeight = pindexPrev == nullptr ? 0 : pindexPrev->nHeight + 1;

    // Start enforcing BIP113 (Median Time Past).
    int nLockTimeFlags = 0;
    if (nHeight >= consensusParams.CSVHeight) {
        assert(pindexPrev != nullptr);
        nLockTimeFlags |= LOCKTIME_MEDIAN_TIME_PAST;
    }

    int64_t nLockTimeCutoff = (nLockTimeFlags & LOCKTIME_MEDIAN_TIME_PAST)
                              ? pindexPrev->GetMedianTimePast()
                              : block.GetBlockTime();

    // Check that all transactions are finalized
    for (const auto& tx : block.vtx) {
        if (!IsFinalTx(*tx, nHeight, nLockTimeCutoff)) {
            return state.Invalid(BlockValidationResult::BLOCK_CONSENSUS, "bad-txns-nonfinal", "non-final transaction");
        }
    }

    // Enforce rule that the coinbase starts with serialized block height
    if (nHeight >= consensusParams.BIP34Height)
    {
        CScript expect = CScript() << nHeight;
        if (block.vtx[0]->vin[0].scriptSig.size() < expect.size() ||
            !std::equal(expect.begin(), expect.end(), block.vtx[0]->vin[0].scriptSig.begin())) {
            return state.Invalid(BlockValidationResult::BLOCK_CONSENSUS, "bad-cb-height", "block height mismatch in coinbase");
        }
    }

    // Validation for witness commitments.
    // * We compute the witness hash (which is the hash including witnesses) of all the block's transactions, except the
    //   coinbase (where 0x0000....0000 is used instead).
    // * The coinbase scriptWitness is a stack of a single 32-byte vector, containing a witness reserved value (unconstrained).
    // * We build a merkle tree with all those witness hashes as leaves (similar to the hashMerkleRoot in the block header).
    // * There must be at least one output whose scriptPubKey is a single 36-byte push, the first 4 bytes of which are
    //   {0xaa, 0x21, 0xa9, 0xed}, and the following 32 bytes are SHA256^2(witness root, witness reserved value). In case there are
    //   multiple, the last one is used.
    bool fHaveWitness = false;
    if (nHeight >= consensusParams.SegwitHeight) {
        int commitpos = GetWitnessCommitmentIndex(block);
        if (commitpos != NO_WITNESS_COMMITMENT) {
            bool malleated = false;
            uint256 hashWitness = BlockWitnessMerkleRoot(block, &malleated);
            // The malleation check is ignored; as the transaction tree itself
            // already does not permit it, it is impossible to trigger in the
            // witness tree.
            if (block.vtx[0]->vin[0].scriptWitness.stack.size() != 1 || block.vtx[0]->vin[0].scriptWitness.stack[0].size() != 32) {
                return state.Invalid(BlockValidationResult::BLOCK_MUTATED, "bad-witness-nonce-size", strprintf("%s : invalid witness reserved value size", __func__));
            }
            CHash256().Write(hashWitness).Write(block.vtx[0]->vin[0].scriptWitness.stack[0]).Finalize(hashWitness);
            if (memcmp(hashWitness.begin(), &block.vtx[0]->vout[commitpos].scriptPubKey[6], 32)) {
                return state.Invalid(BlockValidationResult::BLOCK_MUTATED, "bad-witness-merkle-match", strprintf("%s : witness merkle commitment mismatch", __func__));
            }
            fHaveWitness = true;
        }
    }

    // No witness data is allowed in blocks that don't commit to witness data, as this would otherwise leave room for spam
    if (!fHaveWitness) {
      for (const auto& tx : block.vtx) {
            if (tx->HasWitness()) {
                return state.Invalid(BlockValidationResult::BLOCK_MUTATED, "unexpected-witness", strprintf("%s : unexpected witness data found", __func__));
            }
        }
    }

    // After the coinbase witness reserved value and commitment are verified,
    // we can check if the block weight passes (before we've checked the
    // coinbase witness, it would be possible for the weight to be too
    // large by filling up the coinbase witness, which doesn't change
    // the block hash, so we couldn't mark the block as permanently
    // failed).
    if (GetBlockWeight(block) > MAX_BLOCK_WEIGHT) {
        return state.Invalid(BlockValidationResult::BLOCK_CONSENSUS, "bad-blk-weight", strprintf("%s : weight limit failed", __func__));
    }

    return true;
}

bool BlockManager::AcceptBlockHeader(const CBlockHeader& block, BlockValidationState& state, const CChainParams& chainparams, CBlockIndex** ppindex)
{
    AssertLockHeld(cs_main);
    // Check for duplicate
    uint256 hash = block.GetHash();
    BlockMap::iterator miSelf = m_block_index.find(hash);
    if (hash != chainparams.GetConsensus().hashGenesisBlock) {
        if (miSelf != m_block_index.end()) {
            // Block header is already known.
            CBlockIndex* pindex = miSelf->second;
            if (ppindex)
                *ppindex = pindex;
            if (pindex->nStatus & BLOCK_FAILED_MASK) {
                LogPrintf("ERROR: %s: block %s is marked invalid\n", __func__, hash.ToString());
                return state.Invalid(BlockValidationResult::BLOCK_CACHED_INVALID, "duplicate");
            }
            return true;
        }

        if (!CheckBlockHeader(block, state, chainparams.GetConsensus())) {
            LogPrint(BCLog::VALIDATION, "%s: Consensus::CheckBlockHeader: %s, %s\n", __func__, hash.ToString(), state.ToString());
            return false;
        }

        // Get prev block index
        CBlockIndex* pindexPrev = nullptr;
        BlockMap::iterator mi = m_block_index.find(block.hashPrevBlock);
        if (mi == m_block_index.end()) {
            LogPrintf("ERROR: %s: prev block not found\n", __func__);
            return state.Invalid(BlockValidationResult::BLOCK_MISSING_PREV, "prev-blk-not-found");
        }
        pindexPrev = (*mi).second;
        if (pindexPrev->nStatus & BLOCK_FAILED_MASK) {
            LogPrintf("ERROR: %s: prev block invalid\n", __func__);
            return state.Invalid(BlockValidationResult::BLOCK_INVALID_PREV, "bad-prevblk");
        }
        if (!ContextualCheckBlockHeader(block, state, *this, chainparams, pindexPrev, GetAdjustedTime(), true))
            return error("%s: Consensus::ContextualCheckBlockHeader: %s, %s", __func__, hash.ToString(), state.ToString());

        /* Determine if this block descends from any block which has been found
         * invalid (m_failed_blocks), then mark pindexPrev and any blocks between
         * them as failed. For example:
         *
         *                D3
         *              /
         *      B2 - C2
         *    /         \
         *  A             D2 - E2 - F2
         *    \
         *      B1 - C1 - D1 - E1
         *
         * In the case that we attempted to reorg from E1 to F2, only to find
         * C2 to be invalid, we would mark D2, E2, and F2 as BLOCK_FAILED_CHILD
         * but NOT D3 (it was not in any of our candidate sets at the time).
         *
         * In any case D3 will also be marked as BLOCK_FAILED_CHILD at restart
         * in LoadBlockIndex.
         */
        if (!pindexPrev->IsValid(BLOCK_VALID_SCRIPTS)) {
            // The above does not mean "invalid": it checks if the previous block
            // hasn't been validated up to BLOCK_VALID_SCRIPTS. This is a performance
            // optimization, in the common case of adding a new block to the tip,
            // we don't need to iterate over the failed blocks list.
            for (const CBlockIndex* failedit : m_failed_blocks) {
                if (pindexPrev->GetAncestor(failedit->nHeight) == failedit) {
                    assert(failedit->nStatus & BLOCK_FAILED_VALID);
                    CBlockIndex* invalid_walk = pindexPrev;
                    while (invalid_walk != failedit) {
                        invalid_walk->nStatus |= BLOCK_FAILED_CHILD;
                        setDirtyBlockIndex.insert(invalid_walk);
                        invalid_walk = invalid_walk->pprev;
                    }
                    LogPrintf("ERROR: %s: prev block invalid\n", __func__);
                    return state.Invalid(BlockValidationResult::BLOCK_INVALID_PREV, "bad-prevblk");
                }
            }
        }
    }
    CBlockIndex* pindex = AddToBlockIndex(block);

    if (ppindex)
        *ppindex = pindex;

    return true;
}

// Exposed wrapper for AcceptBlockHeader
bool ChainstateManager::ProcessNewBlockHeaders(const std::vector<CBlockHeader>& headers, BlockValidationState& state, const CChainParams& chainparams, const CBlockIndex** ppindex)
{
    assert(std::addressof(::ChainstateActive()) == std::addressof(ActiveChainstate()));
    AssertLockNotHeld(cs_main);
    {
        LOCK(cs_main);
        for (const CBlockHeader& header : headers) {
            CBlockIndex *pindex = nullptr; // Use a temp pindex instead of ppindex to avoid a const_cast
            bool accepted = m_blockman.AcceptBlockHeader(
                header, state, chainparams, &pindex);
            ActiveChainstate().CheckBlockIndex(chainparams.GetConsensus());

            if (!accepted) {
                return false;
            }
            if (ppindex) {
                *ppindex = pindex;
            }
        }
    }
    if (NotifyHeaderTip(ActiveChainstate())) {
        if (ActiveChainstate().IsInitialBlockDownload() && ppindex && *ppindex) {
            LogPrintf("Synchronizing blockheaders, height: %d (~%.2f%%)\n", (*ppindex)->nHeight, 100.0/((*ppindex)->nHeight+(GetAdjustedTime() - (*ppindex)->GetBlockTime()) / AvgTargetSpacing(Params().GetConsensus(), (*ppindex)->nHeight)) * (*ppindex)->nHeight);
        }
    }
    return true;
}

/** Store block on disk. If dbp is non-nullptr, the file is known to already reside on disk */
static FlatFilePos SaveBlockToDisk(const CBlock& block, int nHeight, const CChainParams& chainparams, const FlatFilePos* dbp) {
    unsigned int nBlockSize = ::GetSerializeSize(block, CLIENT_VERSION);
    FlatFilePos blockPos;
    if (dbp != nullptr)
        blockPos = *dbp;
    if (!FindBlockPos(blockPos, nBlockSize+8, nHeight, block.GetBlockTime(), dbp != nullptr)) {
        error("%s: FindBlockPos failed", __func__);
        return FlatFilePos();
    }
    if (dbp == nullptr) {
        if (!WriteBlockToDisk(block, blockPos, chainparams.MessageStart())) {
            AbortNode("Failed to write block");
            return FlatFilePos();
        }
    }
    return blockPos;
}

/** Store block on disk. If dbp is non-nullptr, the file is known to already reside on disk */
bool CChainState::AcceptBlock(const std::shared_ptr<const CBlock>& pblock, BlockValidationState& state, const CChainParams& chainparams, CBlockIndex** ppindex, bool fRequested, const FlatFilePos* dbp, bool* fNewBlock)
{
    const CBlock& block = *pblock;

    if (fNewBlock) *fNewBlock = false;
    AssertLockHeld(cs_main);

    CBlockIndex *pindexDummy = nullptr;
    CBlockIndex *&pindex = ppindex ? *ppindex : pindexDummy;

    bool accepted_header = m_blockman.AcceptBlockHeader(block, state, chainparams, &pindex);
    CheckBlockIndex(chainparams.GetConsensus());

    if (!accepted_header)
        return false;

    // Try to process all requested blocks that we don't have, but only
    // process an unrequested block if it's new and has enough work to
    // advance our tip, and isn't too many blocks ahead.
    bool fAlreadyHave = pindex->nStatus & BLOCK_HAVE_DATA;
    bool fHasMoreOrSameWork = (m_chain.Tip() ? pindex->nChainWork >= m_chain.Tip()->nChainWork : true);
    // Blocks that are too out-of-order needlessly limit the effectiveness of
    // pruning, because pruning will not delete block files that contain any
    // blocks which are too close in height to the tip.  Apply this test
    // regardless of whether pruning is enabled; it should generally be safe to
    // not process unrequested blocks.
    bool fTooFarAhead = (pindex->nHeight > int(m_chain.Height() + MIN_BLOCKS_TO_KEEP));

    // TODO: Decouple this function from the block download logic by removing fRequested
    // This requires some new chain data structure to efficiently look up if a
    // block is in a chain leading to a candidate for best tip, despite not
    // being such a candidate itself.

    // TODO: deal better with return value and error conditions for duplicate
    // and unrequested blocks.
    if (fAlreadyHave) return true;
    if (!fRequested) {  // If we didn't ask for it:
        if (pindex->nTx != 0) return true;    // This is a previously-processed block that was pruned
        if (!fHasMoreOrSameWork) return true; // Don't process less-work chains
        if (fTooFarAhead) return true;        // Block height is too high

        // Protect against DoS attacks from low-work chains.
        // If our tip is behind, a peer could try to send us
        // low-work blocks on a fake chain that we would never
        // request; don't process these.
        if (pindex->nChainWork < nMinimumChainWork) return true;
    }

    if (!CheckBlock(block, state, chainparams.GetConsensus()) ||
        !ContextualCheckBlock(block, state, chainparams.GetConsensus(), pindex->pprev)) {
        if (state.IsInvalid() && state.GetResult() != BlockValidationResult::BLOCK_MUTATED) {
            pindex->nStatus |= BLOCK_FAILED_VALID;
            setDirtyBlockIndex.insert(pindex);
        }
        return error("%s: %s", __func__, state.ToString());
    }

    // Header is valid/has work, merkle tree and segwit merkle tree are good...RELAY NOW
    // (but if it does not build on our best tip, let the SendMessages loop relay it)
    if (!IsInitialBlockDownload() && m_chain.Tip() == pindex->pprev)
        GetMainSignals().NewPoWValidBlock(pindex, pblock);

    // Write block to history file
    if (fNewBlock) *fNewBlock = true;
    try {
        FlatFilePos blockPos = SaveBlockToDisk(block, pindex->nHeight, chainparams, dbp);
        if (blockPos.IsNull()) {
            state.Error(strprintf("%s: Failed to find position to write new block to disk", __func__));
            return false;
        }
        ReceivedBlockTransactions(block, pindex, blockPos, chainparams.GetConsensus());
    } catch (const std::runtime_error& e) {
        return AbortNode(state, std::string("System error: ") + e.what());
    }

    FlushStateToDisk(chainparams, state, FlushStateMode::NONE);

    CheckBlockIndex(chainparams.GetConsensus());

    return true;
}

bool ChainstateManager::ProcessNewBlock(const CChainParams& chainparams, const std::shared_ptr<const CBlock> pblock, bool fForceProcessing, bool* fNewBlock)
{
    AssertLockNotHeld(cs_main);
    assert(std::addressof(::ChainstateActive()) == std::addressof(ActiveChainstate()));

    {
        CBlockIndex *pindex = nullptr;
        if (fNewBlock) *fNewBlock = false;
        BlockValidationState state;

        // CheckBlock() does not support multi-threaded block validation because CBlock::fChecked can cause data race.
        // Therefore, the following critical section must include the CheckBlock() call as well.
        LOCK(cs_main);

        // Ensure that CheckBlock() passes before calling AcceptBlock, as
        // belt-and-suspenders.
        bool ret = CheckBlock(*pblock, state, chainparams.GetConsensus());
        if (ret) {
            // Store to disk
            ret = ActiveChainstate().AcceptBlock(pblock, state, chainparams, &pindex, fForceProcessing, nullptr, fNewBlock);
        }
        if (!ret) {
            GetMainSignals().BlockChecked(*pblock, state);
            return error("%s: AcceptBlock FAILED (%s)", __func__, state.ToString());
        }
    }

    NotifyHeaderTip(ActiveChainstate());

    BlockValidationState state; // Only used to report errors, not invalidity - ignore it
    if (!ActiveChainstate().ActivateBestChain(state, chainparams, pblock))
        return error("%s: ActivateBestChain failed (%s)", __func__, state.ToString());

    return true;
}

bool TestBlockValidity(BlockValidationState& state,
                       const CChainParams& chainparams,
                       CChainState& chainstate,
                       const CBlock& block,
                       CBlockIndex* pindexPrev,
                       bool fCheckPOW,
                       bool fCheckBits,
                       bool fCheckMerkleRoot)
{
    AssertLockHeld(cs_main);
    assert(std::addressof(::ChainstateActive()) == std::addressof(chainstate));
    assert(pindexPrev && pindexPrev == chainstate.m_chain.Tip());
    CCoinsViewCache viewNew(&chainstate.CoinsTip());
    uint256 block_hash(block.GetHash());
    CBlockIndex indexDummy(block);
    indexDummy.pprev = pindexPrev;
    indexDummy.nHeight = pindexPrev->nHeight + 1;
    indexDummy.phashBlock = &block_hash;

    // NOTE: CheckBlockHeader is called by CheckBlock
    assert(std::addressof(g_chainman.m_blockman) == std::addressof(chainstate.m_blockman));
    if (!ContextualCheckBlockHeader(block, state, chainstate.m_blockman, chainparams, pindexPrev, GetAdjustedTime(), fCheckBits))
        return error("%s: Consensus::ContextualCheckBlockHeader: %s", __func__, state.ToString());
    if (!CheckBlock(block, state, chainparams.GetConsensus(), fCheckPOW, fCheckMerkleRoot))
        return error("%s: Consensus::CheckBlock: %s", __func__, state.ToString());
    if (!ContextualCheckBlock(block, state, chainparams.GetConsensus(), pindexPrev))
        return error("%s: Consensus::ContextualCheckBlock: %s", __func__, state.ToString());
    if (!chainstate.ConnectBlock(block, state, &indexDummy, viewNew, chainparams, true))
        return false;
    assert(state.IsValid());

    return true;
}

/**
 * BLOCK PRUNING CODE
 */

/* Calculate the amount of disk space the block & undo files currently use */
uint64_t CalculateCurrentUsage()
{
    LOCK(cs_LastBlockFile);

    uint64_t retval = 0;
    for (const CBlockFileInfo &file : vinfoBlockFile) {
        retval += file.nSize + file.nUndoSize;
    }
    return retval;
}

void BlockManager::PruneOneBlockFile(const int fileNumber)
{
    AssertLockHeld(cs_main);
    LOCK(cs_LastBlockFile);

    for (const auto& entry : m_block_index) {
        CBlockIndex* pindex = entry.second;
        if (pindex->nFile == fileNumber) {
            pindex->nStatus &= ~BLOCK_HAVE_DATA;
            pindex->nStatus &= ~BLOCK_HAVE_UNDO;
            pindex->nFile = 0;
            pindex->nDataPos = 0;
            pindex->nUndoPos = 0;
            setDirtyBlockIndex.insert(pindex);

            // Prune from m_blocks_unlinked -- any block we prune would have
            // to be downloaded again in order to consider its chain, at which
            // point it would be considered as a candidate for
            // m_blocks_unlinked or setBlockIndexCandidates.
            auto range = m_blocks_unlinked.equal_range(pindex->pprev);
            while (range.first != range.second) {
                std::multimap<CBlockIndex *, CBlockIndex *>::iterator _it = range.first;
                range.first++;
                if (_it->second == pindex) {
                    m_blocks_unlinked.erase(_it);
                }
            }
        }
    }

    vinfoBlockFile[fileNumber].SetNull();
    setDirtyFileInfo.insert(fileNumber);
}


void UnlinkPrunedFiles(const std::set<int>& setFilesToPrune)
{
    for (std::set<int>::iterator it = setFilesToPrune.begin(); it != setFilesToPrune.end(); ++it) {
        FlatFilePos pos(*it, 0);
        fs::remove(BlockFileSeq().FileName(pos));
        fs::remove(UndoFileSeq().FileName(pos));
        LogPrintf("Prune: %s deleted blk/rev (%05u)\n", __func__, *it);
    }
}

void BlockManager::FindFilesToPruneManual(std::set<int>& setFilesToPrune, int nManualPruneHeight, int chain_tip_height)
{
    assert(fPruneMode && nManualPruneHeight > 0);

    LOCK2(cs_main, cs_LastBlockFile);
    if (chain_tip_height < 0) {
        return;
    }

    // last block to prune is the lesser of (user-specified height, MIN_BLOCKS_TO_KEEP from the tip)
    unsigned int nLastBlockWeCanPrune = std::min((unsigned)nManualPruneHeight, chain_tip_height - MIN_BLOCKS_TO_KEEP);
    int count = 0;
    for (int fileNumber = 0; fileNumber < nLastBlockFile; fileNumber++) {
        if (vinfoBlockFile[fileNumber].nSize == 0 || vinfoBlockFile[fileNumber].nHeightLast > nLastBlockWeCanPrune) {
            continue;
        }
        PruneOneBlockFile(fileNumber);
        setFilesToPrune.insert(fileNumber);
        count++;
    }
    LogPrintf("Prune (Manual): prune_height=%d removed %d blk/rev pairs\n", nLastBlockWeCanPrune, count);
}

/* This function is called from the RPC code for pruneblockchain */
void PruneBlockFilesManual(int nManualPruneHeight)
{
    BlockValidationState state;
    const CChainParams& chainparams = Params();
    if (!::ChainstateActive().FlushStateToDisk(
            chainparams, state, FlushStateMode::NONE, nManualPruneHeight)) {
        LogPrintf("%s: failed to flush state (%s)\n", __func__, state.ToString());
    }
}

void BlockManager::FindFilesToPrune(std::set<int>& setFilesToPrune, uint64_t nPruneAfterHeight, int chain_tip_height, int prune_height, bool is_ibd)
{
    LOCK2(cs_main, cs_LastBlockFile);
    if (chain_tip_height < 0 || nPruneTarget == 0) {
        return;
    }
    if ((uint64_t)chain_tip_height <= nPruneAfterHeight) {
        return;
    }

    unsigned int nLastBlockWeCanPrune = std::min(prune_height, chain_tip_height - static_cast<int>(MIN_BLOCKS_TO_KEEP));
    uint64_t nCurrentUsage = CalculateCurrentUsage();
    // We don't check to prune until after we've allocated new space for files
    // So we should leave a buffer under our target to account for another allocation
    // before the next pruning.
    uint64_t nBuffer = BLOCKFILE_CHUNK_SIZE + UNDOFILE_CHUNK_SIZE;
    uint64_t nBytesToPrune;
    int count = 0;

    if (nCurrentUsage + nBuffer >= nPruneTarget) {
        // On a prune event, the chainstate DB is flushed.
        // To avoid excessive prune events negating the benefit of high dbcache
        // values, we should not prune too rapidly.
        // So when pruning in IBD, increase the buffer a bit to avoid a re-prune too soon.
        if (is_ibd) {
            // Since this is only relevant during IBD, we use a fixed 10%
            nBuffer += nPruneTarget / 10;
        }

        for (int fileNumber = 0; fileNumber < nLastBlockFile; fileNumber++) {
            nBytesToPrune = vinfoBlockFile[fileNumber].nSize + vinfoBlockFile[fileNumber].nUndoSize;

            if (vinfoBlockFile[fileNumber].nSize == 0) {
                continue;
            }

            if (nCurrentUsage + nBuffer < nPruneTarget) { // are we below our target?
                break;
            }

            // don't prune files that could have a block within MIN_BLOCKS_TO_KEEP of the main chain's tip but keep scanning
            if (vinfoBlockFile[fileNumber].nHeightLast > nLastBlockWeCanPrune) {
                continue;
            }

            PruneOneBlockFile(fileNumber);
            // Queue up the files for removal
            setFilesToPrune.insert(fileNumber);
            nCurrentUsage -= nBytesToPrune;
            count++;
        }
    }

    LogPrint(BCLog::PRUNE, "Prune: target=%dMiB actual=%dMiB diff=%dMiB max_prune_height=%d removed %d blk/rev pairs\n",
           nPruneTarget/1024/1024, nCurrentUsage/1024/1024,
           ((int64_t)nPruneTarget - (int64_t)nCurrentUsage)/1024/1024,
           nLastBlockWeCanPrune, count);
}

static FlatFileSeq BlockFileSeq()
{
    return FlatFileSeq(GetBlocksDir(), "blk", gArgs.GetBoolArg("-fastprune", false) ? 0x4000 /* 16kb */ : BLOCKFILE_CHUNK_SIZE);
}

static FlatFileSeq UndoFileSeq()
{
    return FlatFileSeq(GetBlocksDir(), "rev", UNDOFILE_CHUNK_SIZE);
}

FILE* OpenBlockFile(const FlatFilePos &pos, bool fReadOnly) {
    return BlockFileSeq().Open(pos, fReadOnly);
}

/** Open an undo file (rev?????.dat) */
static FILE* OpenUndoFile(const FlatFilePos &pos, bool fReadOnly) {
    return UndoFileSeq().Open(pos, fReadOnly);
}

fs::path GetBlockPosFilename(const FlatFilePos &pos)
{
    return BlockFileSeq().FileName(pos);
}

CBlockIndex * BlockManager::InsertBlockIndex(const uint256& hash)
{
    AssertLockHeld(cs_main);

    if (hash.IsNull())
        return nullptr;

    // Return existing
    BlockMap::iterator mi = m_block_index.find(hash);
    if (mi != m_block_index.end())
        return (*mi).second;

    // Create new
    CBlockIndex* pindexNew = new CBlockIndex();
    mi = m_block_index.insert(std::make_pair(hash, pindexNew)).first;
    pindexNew->phashBlock = &((*mi).first);

    return pindexNew;
}

bool BlockManager::LoadBlockIndex(
    const Consensus::Params& consensus_params,
    CBlockTreeDB& blocktree,
    std::set<CBlockIndex*, CBlockIndexWorkComparator>& block_index_candidates)
{
    if (!blocktree.LoadBlockIndexGuts(consensus_params, [this](const uint256& hash) EXCLUSIVE_LOCKS_REQUIRED(cs_main) { return this->InsertBlockIndex(hash); }))
        return false;

    // Calculate nChainWork
    std::vector<std::pair<int, CBlockIndex*> > vSortedByHeight;
    vSortedByHeight.reserve(m_block_index.size());
    for (const std::pair<const uint256, CBlockIndex*>& item : m_block_index)
    {
        CBlockIndex* pindex = item.second;
        vSortedByHeight.push_back(std::make_pair(pindex->nHeight, pindex));
    }
    sort(vSortedByHeight.begin(), vSortedByHeight.end());
    for (const std::pair<int, CBlockIndex*>& item : vSortedByHeight)
    {
        if (ShutdownRequested()) return false;
        CBlockIndex* pindex = item.second;
        pindex->nChainWork = (pindex->pprev ? pindex->pprev->nChainWork : 0) + GetBlockProof(*pindex);
        pindex->nTimeMax = (pindex->pprev ? std::max(pindex->pprev->nTimeMax, pindex->nTime) : pindex->nTime);
        // We can link the chain of blocks for which we've received transactions at some point.
        // Pruned nodes may have deleted the block.
        if (pindex->nTx > 0) {
            if (pindex->pprev) {
                if (pindex->pprev->HaveTxsDownloaded()) {
                    pindex->nChainTx = pindex->pprev->nChainTx + pindex->nTx;
                } else {
                    pindex->nChainTx = 0;
                    m_blocks_unlinked.insert(std::make_pair(pindex->pprev, pindex));
                }
            } else {
                pindex->nChainTx = pindex->nTx;
            }
        }
        if (!(pindex->nStatus & BLOCK_FAILED_MASK) && pindex->pprev && (pindex->pprev->nStatus & BLOCK_FAILED_MASK)) {
            pindex->nStatus |= BLOCK_FAILED_CHILD;
            setDirtyBlockIndex.insert(pindex);
        }
        if (pindex->IsValid(BLOCK_VALID_TRANSACTIONS) && (pindex->HaveTxsDownloaded() || pindex->pprev == nullptr)) {
            block_index_candidates.insert(pindex);
        }
        if (pindex->nStatus & BLOCK_FAILED_MASK && (!pindexBestInvalid || pindex->nChainWork > pindexBestInvalid->nChainWork))
            pindexBestInvalid = pindex;
        if (pindex->pprev)
            pindex->BuildSkip();
        if (pindex->IsValid(BLOCK_VALID_TREE) && (pindexBestHeader == nullptr || CBlockIndexWorkComparator()(pindexBestHeader, pindex)))
            pindexBestHeader = pindex;
    }

    return true;
}

void BlockManager::Unload() {
    m_failed_blocks.clear();
    m_blocks_unlinked.clear();

    for (const BlockMap::value_type& entry : m_block_index) {
        delete entry.second;
    }

    m_block_index.clear();
}

bool static LoadBlockIndexDB(ChainstateManager& chainman, const CChainParams& chainparams) EXCLUSIVE_LOCKS_REQUIRED(cs_main)
{
    if (!chainman.m_blockman.LoadBlockIndex(
            chainparams.GetConsensus(), *pblocktree,
            ::ChainstateActive().setBlockIndexCandidates)) {
        return false;
    }

    // Load block file info
    pblocktree->ReadLastBlockFile(nLastBlockFile);
    vinfoBlockFile.resize(nLastBlockFile + 1);
    LogPrintf("%s: last block file = %i\n", __func__, nLastBlockFile);
    for (int nFile = 0; nFile <= nLastBlockFile; nFile++) {
        pblocktree->ReadBlockFileInfo(nFile, vinfoBlockFile[nFile]);
    }
    LogPrintf("%s: last block file info: %s\n", __func__, vinfoBlockFile[nLastBlockFile].ToString());
    for (int nFile = nLastBlockFile + 1; true; nFile++) {
        CBlockFileInfo info;
        if (pblocktree->ReadBlockFileInfo(nFile, info)) {
            vinfoBlockFile.push_back(info);
        } else {
            break;
        }
    }

    // Check presence of blk files
    LogPrintf("Checking all blk files are present...\n");
    std::set<int> setBlkDataFiles;
    for (const std::pair<const uint256, CBlockIndex*>& item : chainman.BlockIndex()) {
        CBlockIndex* pindex = item.second;
        if (pindex->nStatus & BLOCK_HAVE_DATA) {
            setBlkDataFiles.insert(pindex->nFile);
        }
    }
    for (std::set<int>::iterator it = setBlkDataFiles.begin(); it != setBlkDataFiles.end(); it++)
    {
        FlatFilePos pos(*it, 0);
        if (CAutoFile(OpenBlockFile(pos, true), SER_DISK, CLIENT_VERSION).IsNull()) {
            return false;
        }
    }

    // Check whether we have ever pruned block & undo files
    pblocktree->ReadFlag("prunedblockfiles", fHavePruned);
    if (fHavePruned)
        LogPrintf("LoadBlockIndexDB(): Block files have previously been pruned\n");

    // Check whether we need to continue reindexing
    bool fReindexing = false;
    pblocktree->ReadReindexing(fReindexing);
    if(fReindexing) fReindex = true;

    // Check whether we have the name history
    pblocktree->ReadFlag("namehistory", fNameHistory);
    LogPrintf("LoadBlockIndexDB(): name history %s\n", fNameHistory ? "enabled" : "disabled");

    return true;
}

void CChainState::LoadMempool(const ArgsManager& args)
{
    if (args.GetArg("-persistmempool", DEFAULT_PERSIST_MEMPOOL)) {
        assert(std::addressof(::ChainstateActive()) == std::addressof(*this));
        ::LoadMempool(m_mempool, *this);
    }
    m_mempool.SetIsLoaded(!ShutdownRequested());
}

bool CChainState::LoadChainTip(const CChainParams& chainparams)
{
    AssertLockHeld(cs_main);
    const CCoinsViewCache& coins_cache = CoinsTip();
    assert(!coins_cache.GetBestBlock().IsNull()); // Never called when the coins view is empty
    const CBlockIndex* tip = m_chain.Tip();

    if (tip && tip->GetBlockHash() == coins_cache.GetBestBlock()) {
        return true;
    }

    // Load pointer to end of best chain
    CBlockIndex* pindex = m_blockman.LookupBlockIndex(coins_cache.GetBestBlock());
    if (!pindex) {
        return false;
    }
    m_chain.SetTip(pindex);
    PruneBlockIndexCandidates();

    tip = m_chain.Tip();
    LogPrintf("Loaded best chain: hashBestChain=%s height=%d date=%s progress=%f\n",
        tip->GetBlockHash().ToString(),
        m_chain.Height(),
        FormatISO8601DateTime(tip->GetBlockTime()),
        GuessVerificationProgress(chainparams.TxData(), tip));
    return true;
}

CVerifyDB::CVerifyDB()
{
    uiInterface.ShowProgress(_("Verifying blocks...").translated, 0, false);
}

CVerifyDB::~CVerifyDB()
{
    uiInterface.ShowProgress("", 100, false);
}

bool CVerifyDB::VerifyDB(const CChainParams& chainparams, CCoinsView *coinsview, int nCheckLevel, int nCheckDepth)
{
    LOCK(cs_main);
    if (::ChainActive().Tip() == nullptr || ::ChainActive().Tip()->pprev == nullptr)
        return true;

    // Verify blocks in the best chain
    if (nCheckDepth <= 0 || nCheckDepth > ::ChainActive().Height())
        nCheckDepth = ::ChainActive().Height();
    nCheckLevel = std::max(0, std::min(4, nCheckLevel));
    LogPrintf("Verifying last %i blocks at level %i\n", nCheckDepth, nCheckLevel);
    CCoinsViewCache coins(coinsview);
    CBlockIndex* pindex;
    CBlockIndex* pindexFailure = nullptr;
    int nGoodTransactions = 0;
    BlockValidationState state;
    int reportDone = 0;
    LogPrintf("[0%%]..."); /* Continued */
    for (pindex = ::ChainActive().Tip(); pindex && pindex->pprev; pindex = pindex->pprev) {
        const int percentageDone = std::max(1, std::min(99, (int)(((double)(::ChainActive().Height() - pindex->nHeight)) / (double)nCheckDepth * (nCheckLevel >= 4 ? 50 : 100))));
        if (reportDone < percentageDone/10) {
            // report every 10% step
            LogPrintf("[%d%%]...", percentageDone); /* Continued */
            reportDone = percentageDone/10;
        }
        uiInterface.ShowProgress(_("Verifying blocks...").translated, percentageDone, false);
        if (pindex->nHeight <= ::ChainActive().Height()-nCheckDepth)
            break;
        if (fPruneMode && !(pindex->nStatus & BLOCK_HAVE_DATA)) {
            // If pruning, only go back as far as we have data.
            LogPrintf("VerifyDB(): block verification stopping at height %d (pruning, no data)\n", pindex->nHeight);
            break;
        }
        CBlock block;
        // check level 0: read from disk
        if (!ReadBlockFromDisk(block, pindex, chainparams.GetConsensus()))
            return error("VerifyDB(): *** ReadBlockFromDisk failed at %d, hash=%s", pindex->nHeight, pindex->GetBlockHash().ToString());
        // check level 1: verify block validity
        if (nCheckLevel >= 1 && !CheckBlock(block, state, chainparams.GetConsensus()))
            return error("%s: *** found bad block at %d, hash=%s (%s)\n", __func__,
                         pindex->nHeight, pindex->GetBlockHash().ToString(), state.ToString());
        // check level 2: verify undo validity
        if (nCheckLevel >= 2 && pindex) {
            CBlockUndo undo;
            if (!pindex->GetUndoPos().IsNull()) {
                if (!UndoReadFromDisk(undo, pindex)) {
                    return error("VerifyDB(): *** found bad undo data at %d, hash=%s\n", pindex->nHeight, pindex->GetBlockHash().ToString());
                }
            }
        }
        // check level 3: check for inconsistencies during memory-only disconnect of tip blocks
        if (nCheckLevel >= 3 && (coins.DynamicMemoryUsage() + ::ChainstateActive().CoinsTip().DynamicMemoryUsage()) <= ::ChainstateActive().m_coinstip_cache_size_bytes) {
            assert(coins.GetBestBlock() == pindex->GetBlockHash());
            DisconnectResult res = ::ChainstateActive().DisconnectBlock(block, pindex, coins);
            if (res == DISCONNECT_FAILED) {
                return error("VerifyDB(): *** irrecoverable inconsistency in block data at %d, hash=%s", pindex->nHeight, pindex->GetBlockHash().ToString());
            }
            if (res == DISCONNECT_UNCLEAN) {
                nGoodTransactions = 0;
                pindexFailure = pindex;
            } else {
                nGoodTransactions += block.vtx.size();
            }
        }
        if (ShutdownRequested()) return true;
    }
    if (pindexFailure)
        return error("VerifyDB(): *** coin database inconsistencies found (last %i blocks, %i good transactions before that)\n", ::ChainActive().Height() - pindexFailure->nHeight + 1, nGoodTransactions);

    // store block count as we move pindex at check level >= 4
    int block_count = ::ChainActive().Height() - pindex->nHeight;

    // check level 4: try reconnecting blocks
    if (nCheckLevel >= 4) {
        while (pindex != ::ChainActive().Tip()) {
            const int percentageDone = std::max(1, std::min(99, 100 - (int)(((double)(::ChainActive().Height() - pindex->nHeight)) / (double)nCheckDepth * 50)));
            if (reportDone < percentageDone/10) {
                // report every 10% step
                LogPrintf("[%d%%]...", percentageDone); /* Continued */
                reportDone = percentageDone/10;
            }
            uiInterface.ShowProgress(_("Verifying blocks...").translated, percentageDone, false);
            pindex = ::ChainActive().Next(pindex);
            CBlock block;
            if (!ReadBlockFromDisk(block, pindex, chainparams.GetConsensus()))
                return error("VerifyDB(): *** ReadBlockFromDisk failed at %d, hash=%s", pindex->nHeight, pindex->GetBlockHash().ToString());
            if (!::ChainstateActive().ConnectBlock(block, state, pindex, coins, chainparams))
                return error("VerifyDB(): *** found unconnectable block at %d, hash=%s (%s)", pindex->nHeight, pindex->GetBlockHash().ToString(), state.ToString());
            if (ShutdownRequested()) return true;
        }
    }

    LogPrintf("[DONE].\n");
    LogPrintf("No coin database inconsistencies in last %i blocks (%i transactions)\n", block_count, nGoodTransactions);

    return true;
}

/** Apply the effects of a block on the utxo cache, ignoring that it may already have been applied. */
bool CChainState::RollforwardBlock(const CBlockIndex* pindex, CCoinsViewCache& inputs, const CChainParams& params)
{
    // TODO: merge with ConnectBlock
    CBlock block;
    if (!ReadBlockFromDisk(block, pindex, params.GetConsensus())) {
        return error("ReplayBlock(): ReadBlockFromDisk failed at %d, hash=%s", pindex->nHeight, pindex->GetBlockHash().ToString());
    }

    for (const CTransactionRef& tx : block.vtx) {
        if (!tx->IsCoinBase()) {
            for (const CTxIn &txin : tx->vin) {
                inputs.SpendCoin(txin.prevout);
            }
        }
        // Pass check = true as every addition may be an overwrite.
        AddCoins(inputs, *tx, pindex->nHeight, true);
    }
    return true;
}

bool CChainState::ReplayBlocks(const CChainParams& params)
{
    LOCK(cs_main);

    CCoinsView& db = this->CoinsDB();
    CCoinsViewCache cache(&db);

    std::vector<uint256> hashHeads = db.GetHeadBlocks();
    if (hashHeads.empty()) return true; // We're already in a consistent state.
    if (hashHeads.size() != 2) return error("ReplayBlocks(): unknown inconsistent state");

    uiInterface.ShowProgress(_("Replaying blocks...").translated, 0, false);
    LogPrintf("Replaying blocks\n");

    const CBlockIndex* pindexOld = nullptr;  // Old tip during the interrupted flush.
    const CBlockIndex* pindexNew;            // New tip during the interrupted flush.
    const CBlockIndex* pindexFork = nullptr; // Latest block common to both the old and the new tip.

    if (m_blockman.m_block_index.count(hashHeads[0]) == 0) {
        return error("ReplayBlocks(): reorganization to unknown block requested");
    }
    pindexNew = m_blockman.m_block_index[hashHeads[0]];

    if (!hashHeads[1].IsNull()) { // The old tip is allowed to be 0, indicating it's the first flush.
        if (m_blockman.m_block_index.count(hashHeads[1]) == 0) {
            return error("ReplayBlocks(): reorganization from unknown block requested");
        }
        pindexOld = m_blockman.m_block_index[hashHeads[1]];
        pindexFork = LastCommonAncestor(pindexOld, pindexNew);
        assert(pindexFork != nullptr);
    }

    // Rollback along the old branch.
    while (pindexOld != pindexFork) {
        if (pindexOld->nHeight > 0) { // Never disconnect the genesis block.
            CBlock block;
            if (!ReadBlockFromDisk(block, pindexOld, params.GetConsensus())) {
                return error("RollbackBlock(): ReadBlockFromDisk() failed at %d, hash=%s", pindexOld->nHeight, pindexOld->GetBlockHash().ToString());
            }
            LogPrintf("Rolling back %s (%i)\n", pindexOld->GetBlockHash().ToString(), pindexOld->nHeight);
            DisconnectResult res = DisconnectBlock(block, pindexOld, cache);
            if (res == DISCONNECT_FAILED) {
                return error("RollbackBlock(): DisconnectBlock failed at %d, hash=%s", pindexOld->nHeight, pindexOld->GetBlockHash().ToString());
            }
            // If DISCONNECT_UNCLEAN is returned, it means a non-existing UTXO was deleted, or an existing UTXO was
            // overwritten. It corresponds to cases where the block-to-be-disconnect never had all its operations
            // applied to the UTXO set. However, as both writing a UTXO and deleting a UTXO are idempotent operations,
            // the result is still a version of the UTXO set with the effects of that block undone.
        }
        pindexOld = pindexOld->pprev;
    }

    // Roll forward from the forking point to the new tip.
    int nForkHeight = pindexFork ? pindexFork->nHeight : 0;
    for (int nHeight = nForkHeight + 1; nHeight <= pindexNew->nHeight; ++nHeight) {
        const CBlockIndex* pindex = pindexNew->GetAncestor(nHeight);
        LogPrintf("Rolling forward %s (%i)\n", pindex->GetBlockHash().ToString(), nHeight);
        uiInterface.ShowProgress(_("Replaying blocks...").translated, (int) ((nHeight - nForkHeight) * 100.0 / (pindexNew->nHeight - nForkHeight)) , false);
        if (!RollforwardBlock(pindex, cache, params)) return false;
    }

    cache.SetBestBlock(pindexNew->GetBlockHash());
    cache.Flush();
    uiInterface.ShowProgress("", 100, false);
    return true;
}

//! Helper for CChainState::RewindBlockIndex
void CChainState::EraseBlockData(CBlockIndex* index)
{
    AssertLockHeld(cs_main);
    assert(!m_chain.Contains(index)); // Make sure this block isn't active

    // Reduce validity
    index->nStatus = std::min<unsigned int>(index->nStatus & BLOCK_VALID_MASK, BLOCK_VALID_TREE) | (index->nStatus & ~BLOCK_VALID_MASK);
    // Remove have-data flags.
    index->nStatus &= ~(BLOCK_HAVE_DATA | BLOCK_HAVE_UNDO);
    // Remove storage location.
    index->nFile = 0;
    index->nDataPos = 0;
    index->nUndoPos = 0;
    // Remove various other things
    index->nTx = 0;
    index->nChainTx = 0;
    index->nSequenceId = 0;
    // Make sure it gets written.
    setDirtyBlockIndex.insert(index);
    // Update indexes
    setBlockIndexCandidates.erase(index);
    auto ret = m_blockman.m_blocks_unlinked.equal_range(index->pprev);
    while (ret.first != ret.second) {
        if (ret.first->second == index) {
            m_blockman.m_blocks_unlinked.erase(ret.first++);
        } else {
            ++ret.first;
        }
    }
    // Mark parent as eligible for main chain again
    if (index->pprev && index->pprev->IsValid(BLOCK_VALID_TRANSACTIONS) && index->pprev->HaveTxsDownloaded()) {
        setBlockIndexCandidates.insert(index->pprev);
    }
}

bool CChainState::RewindBlockIndex(const CChainParams& params)
{
    // Note that during -reindex-chainstate we are called with an empty m_chain!

    // First erase all post-segwit blocks without witness not in the main chain,
    // as this can we done without costly DisconnectTip calls. Active
    // blocks will be dealt with below (releasing cs_main in between).
    {
        LOCK(cs_main);
        for (const auto& entry : m_blockman.m_block_index) {
            if (IsWitnessEnabled(entry.second->pprev, params.GetConsensus()) && !(entry.second->nStatus & BLOCK_OPT_WITNESS) && !m_chain.Contains(entry.second)) {
                EraseBlockData(entry.second);
            }
        }
    }

    // Find what height we need to reorganize to.
    CBlockIndex *tip;
    int nHeight = 1;
    {
        LOCK(cs_main);
        while (nHeight <= m_chain.Height()) {
            // Although SCRIPT_VERIFY_WITNESS is now generally enforced on all
            // blocks in ConnectBlock, we don't need to go back and
            // re-download/re-verify blocks from before segwit actually activated.
            if (IsWitnessEnabled(m_chain[nHeight - 1], params.GetConsensus()) && !(m_chain[nHeight]->nStatus & BLOCK_OPT_WITNESS)) {
                break;
            }
            nHeight++;
        }

        tip = m_chain.Tip();
    }
    // nHeight is now the height of the first insufficiently-validated block, or tipheight + 1

    BlockValidationState state;
    // Loop until the tip is below nHeight, or we reach a pruned block.
    while (!ShutdownRequested()) {
        {
            LOCK(cs_main);
            LOCK(m_mempool.cs);
            // Make sure nothing changed from under us (this won't happen because RewindBlockIndex runs before importing/network are active)
            assert(tip == m_chain.Tip());
            if (tip == nullptr || tip->nHeight < nHeight) break;
            if (fPruneMode && !(tip->nStatus & BLOCK_HAVE_DATA)) {
                // If pruning, don't try rewinding past the HAVE_DATA point;
                // since older blocks can't be served anyway, there's
                // no need to walk further, and trying to DisconnectTip()
                // will fail (and require a needless reindex/redownload
                // of the blockchain).
                break;
            }

            // Disconnect block
            if (!DisconnectTip(state, params, nullptr)) {
                return error("RewindBlockIndex: unable to disconnect block at height %i (%s)", tip->nHeight, state.ToString());
            }

            // Reduce validity flag and have-data flags.
            // We do this after actual disconnecting, otherwise we'll end up writing the lack of data
            // to disk before writing the chainstate, resulting in a failure to continue if interrupted.
            // Note: If we encounter an insufficiently validated block that
            // is on m_chain, it must be because we are a pruning node, and
            // this block or some successor doesn't HAVE_DATA, so we were unable to
            // rewind all the way.  Blocks remaining on m_chain at this point
            // must not have their validity reduced.
            EraseBlockData(tip);

            tip = tip->pprev;
        }
        // Make sure the queue of validation callbacks doesn't grow unboundedly.
        LimitValidationInterfaceQueue();

        // Occasionally flush state to disk.
        if (!FlushStateToDisk(params, state, FlushStateMode::PERIODIC)) {
            LogPrintf("RewindBlockIndex: unable to flush state to disk (%s)\n", state.ToString());
            return false;
        }
    }

    {
        LOCK(cs_main);
        if (m_chain.Tip() != nullptr) {
            // We can't prune block index candidates based on our tip if we have
            // no tip due to m_chain being empty!
            PruneBlockIndexCandidates();

            CheckBlockIndex(params.GetConsensus());

            // FlushStateToDisk can possibly read ::ChainActive(). Be conservative
            // and skip it here, we're about to -reindex-chainstate anyway, so
            // it'll get called a bunch real soon.
            BlockValidationState state;
            if (!FlushStateToDisk(params, state, FlushStateMode::ALWAYS)) {
                LogPrintf("RewindBlockIndex: unable to flush state to disk (%s)\n", state.ToString());
                return false;
            }
        }
    }

    return true;
}

void CChainState::UnloadBlockIndex() {
    nBlockSequenceId = 1;
    setBlockIndexCandidates.clear();
}

// May NOT be used after any connections are up as much
// of the peer-processing logic assumes a consistent
// block index state
void UnloadBlockIndex(CTxMemPool* mempool, ChainstateManager& chainman)
{
    LOCK(cs_main);
    chainman.Unload();
    pindexBestInvalid = nullptr;
    pindexBestHeader = nullptr;
    if (mempool) mempool->clear();
    vinfoBlockFile.clear();
    nLastBlockFile = 0;
    setDirtyBlockIndex.clear();
    setDirtyFileInfo.clear();
    versionbitscache.Clear();
    for (int b = 0; b < VERSIONBITS_NUM_BITS; b++) {
        warningcache[b].clear();
    }
    fHavePruned = false;
}

bool ChainstateManager::LoadBlockIndex(const CChainParams& chainparams)
{
    AssertLockHeld(cs_main);
    // Load block index from databases
    bool needs_init = fReindex;
    if (!fReindex) {
        bool ret = LoadBlockIndexDB(*this, chainparams);
        if (!ret) return false;
        needs_init = m_blockman.m_block_index.empty();
    }

    if (needs_init) {
        // Everything here is for *new* reindex/DBs. Thus, though
        // LoadBlockIndexDB may have set fReindex if we shut down
        // mid-reindex previously, we don't check fReindex and
        // instead only check it prior to LoadBlockIndexDB to set
        // needs_init.

        LogPrintf("Initializing databases...\n");
        fNameHistory = gArgs.GetBoolArg("-namehistory", false);
        pblocktree->WriteFlag("namehistory", fNameHistory);
    }
    return true;
}

bool CChainState::LoadGenesisBlock(const CChainParams& chainparams)
{
    LOCK(cs_main);

    // Check whether we're already initialized by checking for genesis in
    // m_blockman.m_block_index. Note that we can't use m_chain here, since it is
    // set based on the coins db, not the block index db, which is the only
    // thing loaded at this point.
    if (m_blockman.m_block_index.count(chainparams.GenesisBlock().GetHash()))
        return true;

    try {
        const CBlock& block = chainparams.GenesisBlock();
        FlatFilePos blockPos = SaveBlockToDisk(block, 0, chainparams, nullptr);
        if (blockPos.IsNull())
            return error("%s: writing genesis block to disk failed", __func__);
        CBlockIndex *pindex = m_blockman.AddToBlockIndex(block);
        ReceivedBlockTransactions(block, pindex, blockPos, chainparams.GetConsensus());
    } catch (const std::runtime_error& e) {
        return error("%s: failed to write genesis block: %s", __func__, e.what());
    }

    return true;
}

bool LoadGenesisBlock(const CChainParams& chainparams)
{
    return ::ChainstateActive().LoadGenesisBlock(chainparams);
}

void CChainState::LoadExternalBlockFile(const CChainParams& chainparams, FILE* fileIn, FlatFilePos* dbp)
{
    // Map of disk positions for blocks with unknown parent (only used for reindex)
    static std::multimap<uint256, FlatFilePos> mapBlocksUnknownParent;
    int64_t nStart = GetTimeMillis();

    int nLoaded = 0;
    try {
        // This takes over fileIn and calls fclose() on it in the CBufferedFile destructor
        CBufferedFile blkdat(fileIn, 2*MAX_BLOCK_SERIALIZED_SIZE, MAX_BLOCK_SERIALIZED_SIZE+8, SER_DISK, CLIENT_VERSION);
        uint64_t nRewind = blkdat.GetPos();
        while (!blkdat.eof()) {
            if (ShutdownRequested()) return;

            blkdat.SetPos(nRewind);
            nRewind++; // start one byte further next time, in case of failure
            blkdat.SetLimit(); // remove former limit
            unsigned int nSize = 0;
            try {
                // locate a header
                unsigned char buf[CMessageHeader::MESSAGE_START_SIZE];
                blkdat.FindByte(chainparams.MessageStart()[0]);
                nRewind = blkdat.GetPos()+1;
                blkdat >> buf;
                if (memcmp(buf, chainparams.MessageStart(), CMessageHeader::MESSAGE_START_SIZE))
                    continue;
                // read size
                blkdat >> nSize;
                if (nSize < 80 || nSize > MAX_BLOCK_SERIALIZED_SIZE)
                    continue;
            } catch (const std::exception&) {
                // no valid block header found; don't complain
                break;
            }
            try {
                // read block
                uint64_t nBlockPos = blkdat.GetPos();
                if (dbp)
                    dbp->nPos = nBlockPos;
                blkdat.SetLimit(nBlockPos + nSize);
                std::shared_ptr<CBlock> pblock = std::make_shared<CBlock>();
                CBlock& block = *pblock;
                blkdat >> block;
                nRewind = blkdat.GetPos();

                uint256 hash = block.GetHash();
                {
                    LOCK(cs_main);
                    // detect out of order blocks, and store them for later
                    assert(std::addressof(g_chainman.m_blockman) == std::addressof(m_blockman));
                    if (hash != chainparams.GetConsensus().hashGenesisBlock && !m_blockman.LookupBlockIndex(block.hashPrevBlock)) {
                        LogPrint(BCLog::REINDEX, "%s: Out of order block %s, parent %s not known\n", __func__, hash.ToString(),
                                block.hashPrevBlock.ToString());
                        if (dbp)
                            mapBlocksUnknownParent.insert(std::make_pair(block.hashPrevBlock, *dbp));
                        continue;
                    }

                    // process in case the block isn't known yet
                    assert(std::addressof(g_chainman.m_blockman) == std::addressof(m_blockman));
                    CBlockIndex* pindex = m_blockman.LookupBlockIndex(hash);
                    if (!pindex || (pindex->nStatus & BLOCK_HAVE_DATA) == 0) {
                      BlockValidationState state;
                      assert(std::addressof(::ChainstateActive()) == std::addressof(*this));
                      if (AcceptBlock(pblock, state, chainparams, nullptr, true, dbp, nullptr)) {
                          nLoaded++;
                      }
                      if (state.IsError()) {
                          break;
                      }
                    } else if (hash != chainparams.GetConsensus().hashGenesisBlock && pindex->nHeight % 1000 == 0) {
                      LogPrint(BCLog::REINDEX, "Block Import: already had block %s at height %d\n", hash.ToString(), pindex->nHeight);
                    }
                }

                // Activate the genesis block so normal node progress can continue
                if (hash == chainparams.GetConsensus().hashGenesisBlock) {
                    BlockValidationState state;
                    assert(std::addressof(::ChainstateActive()) == std::addressof(*this));
                    if (!ActivateBestChain(state, chainparams, nullptr)) {
                        break;
                    }
                }

                assert(std::addressof(::ChainstateActive()) == std::addressof(*this));
                NotifyHeaderTip(*this);

                // Recursively process earlier encountered successors of this block
                std::deque<uint256> queue;
                queue.push_back(hash);
                while (!queue.empty()) {
                    uint256 head = queue.front();
                    queue.pop_front();
                    std::pair<std::multimap<uint256, FlatFilePos>::iterator, std::multimap<uint256, FlatFilePos>::iterator> range = mapBlocksUnknownParent.equal_range(head);
                    while (range.first != range.second) {
                        std::multimap<uint256, FlatFilePos>::iterator it = range.first;
                        std::shared_ptr<CBlock> pblockrecursive = std::make_shared<CBlock>();
                        if (ReadBlockFromDisk(*pblockrecursive, it->second, chainparams.GetConsensus()))
                        {
                            LogPrint(BCLog::REINDEX, "%s: Processing out of order child %s of %s\n", __func__, pblockrecursive->GetHash().ToString(),
                                    head.ToString());
                            LOCK(cs_main);
                            BlockValidationState dummy;
                            assert(std::addressof(::ChainstateActive()) == std::addressof(*this));
                            if (AcceptBlock(pblockrecursive, dummy, chainparams, nullptr, true, &it->second, nullptr))
                            {
                                nLoaded++;
                                queue.push_back(pblockrecursive->GetHash());
                            }
                        }
                        range.first++;
                        mapBlocksUnknownParent.erase(it);
                        assert(std::addressof(::ChainstateActive()) == std::addressof(*this));
                        NotifyHeaderTip(*this);
                    }
                }
            } catch (const std::exception& e) {
                LogPrintf("%s: Deserialize or I/O error - %s\n", __func__, e.what());
            }
        }
    } catch (const std::runtime_error& e) {
        AbortNode(std::string("System error: ") + e.what());
    }
    LogPrintf("Loaded %i blocks from external file in %dms\n", nLoaded, GetTimeMillis() - nStart);
}

void CChainState::CheckBlockIndex(const Consensus::Params& consensusParams)
{
    if (!fCheckBlockIndex) {
        return;
    }

    LOCK(cs_main);

    // During a reindex, we read the genesis block and call CheckBlockIndex before ActivateBestChain,
    // so we have the genesis block in m_blockman.m_block_index but no active chain. (A few of the
    // tests when iterating the block tree require that m_chain has been initialized.)
    if (m_chain.Height() < 0) {
        assert(m_blockman.m_block_index.size() <= 1);
        return;
    }

    // Build forward-pointing map of the entire block tree.
    std::multimap<CBlockIndex*,CBlockIndex*> forward;
    for (const std::pair<const uint256, CBlockIndex*>& entry : m_blockman.m_block_index) {
        forward.insert(std::make_pair(entry.second->pprev, entry.second));
    }

    assert(forward.size() == m_blockman.m_block_index.size());

    std::pair<std::multimap<CBlockIndex*,CBlockIndex*>::iterator,std::multimap<CBlockIndex*,CBlockIndex*>::iterator> rangeGenesis = forward.equal_range(nullptr);
    CBlockIndex *pindex = rangeGenesis.first->second;
    rangeGenesis.first++;
    assert(rangeGenesis.first == rangeGenesis.second); // There is only one index entry with parent nullptr.

    // Iterate over the entire block tree, using depth-first search.
    // Along the way, remember whether there are blocks on the path from genesis
    // block being explored which are the first to have certain properties.
    size_t nNodes = 0;
    int nHeight = 0;
    CBlockIndex* pindexFirstInvalid = nullptr; // Oldest ancestor of pindex which is invalid.
    CBlockIndex* pindexFirstMissing = nullptr; // Oldest ancestor of pindex which does not have BLOCK_HAVE_DATA.
    CBlockIndex* pindexFirstNeverProcessed = nullptr; // Oldest ancestor of pindex for which nTx == 0.
    CBlockIndex* pindexFirstNotTreeValid = nullptr; // Oldest ancestor of pindex which does not have BLOCK_VALID_TREE (regardless of being valid or not).
    CBlockIndex* pindexFirstNotTransactionsValid = nullptr; // Oldest ancestor of pindex which does not have BLOCK_VALID_TRANSACTIONS (regardless of being valid or not).
    CBlockIndex* pindexFirstNotChainValid = nullptr; // Oldest ancestor of pindex which does not have BLOCK_VALID_CHAIN (regardless of being valid or not).
    CBlockIndex* pindexFirstNotScriptsValid = nullptr; // Oldest ancestor of pindex which does not have BLOCK_VALID_SCRIPTS (regardless of being valid or not).
    while (pindex != nullptr) {
        nNodes++;
        if (pindexFirstInvalid == nullptr && pindex->nStatus & BLOCK_FAILED_VALID) pindexFirstInvalid = pindex;
        if (pindexFirstMissing == nullptr && !(pindex->nStatus & BLOCK_HAVE_DATA)) pindexFirstMissing = pindex;
        if (pindexFirstNeverProcessed == nullptr && pindex->nTx == 0) pindexFirstNeverProcessed = pindex;
        if (pindex->pprev != nullptr && pindexFirstNotTreeValid == nullptr && (pindex->nStatus & BLOCK_VALID_MASK) < BLOCK_VALID_TREE) pindexFirstNotTreeValid = pindex;
        if (pindex->pprev != nullptr && pindexFirstNotTransactionsValid == nullptr && (pindex->nStatus & BLOCK_VALID_MASK) < BLOCK_VALID_TRANSACTIONS) pindexFirstNotTransactionsValid = pindex;
        if (pindex->pprev != nullptr && pindexFirstNotChainValid == nullptr && (pindex->nStatus & BLOCK_VALID_MASK) < BLOCK_VALID_CHAIN) pindexFirstNotChainValid = pindex;
        if (pindex->pprev != nullptr && pindexFirstNotScriptsValid == nullptr && (pindex->nStatus & BLOCK_VALID_MASK) < BLOCK_VALID_SCRIPTS) pindexFirstNotScriptsValid = pindex;

        // Begin: actual consistency checks.
        if (pindex->pprev == nullptr) {
            // Genesis block checks.
            assert(pindex->GetBlockHash() == consensusParams.hashGenesisBlock); // Genesis block's hash must match.
            assert(pindex == m_chain.Genesis()); // The current active chain's genesis block must be this block.
        }
        if (!pindex->HaveTxsDownloaded()) assert(pindex->nSequenceId <= 0); // nSequenceId can't be set positive for blocks that aren't linked (negative is used for preciousblock)
        // VALID_TRANSACTIONS is equivalent to nTx > 0 for all nodes (whether or not pruning has occurred).
        // HAVE_DATA is only equivalent to nTx > 0 (or VALID_TRANSACTIONS) if no pruning has occurred.
        if (!fHavePruned) {
            // If we've never pruned, then HAVE_DATA should be equivalent to nTx > 0
            assert(!(pindex->nStatus & BLOCK_HAVE_DATA) == (pindex->nTx == 0));
            assert(pindexFirstMissing == pindexFirstNeverProcessed);
        } else {
            // If we have pruned, then we can only say that HAVE_DATA implies nTx > 0
            if (pindex->nStatus & BLOCK_HAVE_DATA) assert(pindex->nTx > 0);
        }
        if (pindex->nStatus & BLOCK_HAVE_UNDO) assert(pindex->nStatus & BLOCK_HAVE_DATA);
        assert(((pindex->nStatus & BLOCK_VALID_MASK) >= BLOCK_VALID_TRANSACTIONS) == (pindex->nTx > 0)); // This is pruning-independent.
        // All parents having had data (at some point) is equivalent to all parents being VALID_TRANSACTIONS, which is equivalent to HaveTxsDownloaded().
        assert((pindexFirstNeverProcessed == nullptr) == pindex->HaveTxsDownloaded());
        assert((pindexFirstNotTransactionsValid == nullptr) == pindex->HaveTxsDownloaded());
        assert(pindex->nHeight == nHeight); // nHeight must be consistent.
        assert(pindex->pprev == nullptr || pindex->nChainWork >= pindex->pprev->nChainWork); // For every block except the genesis block, the chainwork must be larger than the parent's.
        assert(nHeight < 2 || (pindex->pskip && (pindex->pskip->nHeight < nHeight))); // The pskip pointer must point back for all but the first 2 blocks.
        assert(pindexFirstNotTreeValid == nullptr); // All m_blockman.m_block_index entries must at least be TREE valid
        if ((pindex->nStatus & BLOCK_VALID_MASK) >= BLOCK_VALID_TREE) assert(pindexFirstNotTreeValid == nullptr); // TREE valid implies all parents are TREE valid
        if ((pindex->nStatus & BLOCK_VALID_MASK) >= BLOCK_VALID_CHAIN) assert(pindexFirstNotChainValid == nullptr); // CHAIN valid implies all parents are CHAIN valid
        if ((pindex->nStatus & BLOCK_VALID_MASK) >= BLOCK_VALID_SCRIPTS) assert(pindexFirstNotScriptsValid == nullptr); // SCRIPTS valid implies all parents are SCRIPTS valid
        if (pindexFirstInvalid == nullptr) {
            // Checks for not-invalid blocks.
            assert((pindex->nStatus & BLOCK_FAILED_MASK) == 0); // The failed mask cannot be set for blocks without invalid parents.
        }
        if (!CBlockIndexWorkComparator()(pindex, m_chain.Tip()) && pindexFirstNeverProcessed == nullptr) {
            if (pindexFirstInvalid == nullptr) {
                // If this block sorts at least as good as the current tip and
                // is valid and we have all data for its parents, it must be in
                // setBlockIndexCandidates.  m_chain.Tip() must also be there
                // even if some data has been pruned.
                if (pindexFirstMissing == nullptr || pindex == m_chain.Tip()) {
                    assert(setBlockIndexCandidates.count(pindex));
                }
                // If some parent is missing, then it could be that this block was in
                // setBlockIndexCandidates but had to be removed because of the missing data.
                // In this case it must be in m_blocks_unlinked -- see test below.
            }
        } else { // If this block sorts worse than the current tip or some ancestor's block has never been seen, it cannot be in setBlockIndexCandidates.
            assert(setBlockIndexCandidates.count(pindex) == 0);
        }
        // Check whether this block is in m_blocks_unlinked.
        std::pair<std::multimap<CBlockIndex*,CBlockIndex*>::iterator,std::multimap<CBlockIndex*,CBlockIndex*>::iterator> rangeUnlinked = m_blockman.m_blocks_unlinked.equal_range(pindex->pprev);
        bool foundInUnlinked = false;
        while (rangeUnlinked.first != rangeUnlinked.second) {
            assert(rangeUnlinked.first->first == pindex->pprev);
            if (rangeUnlinked.first->second == pindex) {
                foundInUnlinked = true;
                break;
            }
            rangeUnlinked.first++;
        }
        if (pindex->pprev && (pindex->nStatus & BLOCK_HAVE_DATA) && pindexFirstNeverProcessed != nullptr && pindexFirstInvalid == nullptr) {
            // If this block has block data available, some parent was never received, and has no invalid parents, it must be in m_blocks_unlinked.
            assert(foundInUnlinked);
        }
        if (!(pindex->nStatus & BLOCK_HAVE_DATA)) assert(!foundInUnlinked); // Can't be in m_blocks_unlinked if we don't HAVE_DATA
        if (pindexFirstMissing == nullptr) assert(!foundInUnlinked); // We aren't missing data for any parent -- cannot be in m_blocks_unlinked.
        if (pindex->pprev && (pindex->nStatus & BLOCK_HAVE_DATA) && pindexFirstNeverProcessed == nullptr && pindexFirstMissing != nullptr) {
            // We HAVE_DATA for this block, have received data for all parents at some point, but we're currently missing data for some parent.
            assert(fHavePruned); // We must have pruned.
            // This block may have entered m_blocks_unlinked if:
            //  - it has a descendant that at some point had more work than the
            //    tip, and
            //  - we tried switching to that descendant but were missing
            //    data for some intermediate block between m_chain and the
            //    tip.
            // So if this block is itself better than m_chain.Tip() and it wasn't in
            // setBlockIndexCandidates, then it must be in m_blocks_unlinked.
            if (!CBlockIndexWorkComparator()(pindex, m_chain.Tip()) && setBlockIndexCandidates.count(pindex) == 0) {
                if (pindexFirstInvalid == nullptr) {
                    assert(foundInUnlinked);
                }
            }
        }
        // assert(pindex->GetBlockHash() == pindex->GetBlockHeader().GetHash()); // Perhaps too slow
        // End: actual consistency checks.

        // Try descending into the first subnode.
        std::pair<std::multimap<CBlockIndex*,CBlockIndex*>::iterator,std::multimap<CBlockIndex*,CBlockIndex*>::iterator> range = forward.equal_range(pindex);
        if (range.first != range.second) {
            // A subnode was found.
            pindex = range.first->second;
            nHeight++;
            continue;
        }
        // This is a leaf node.
        // Move upwards until we reach a node of which we have not yet visited the last child.
        while (pindex) {
            // We are going to either move to a parent or a sibling of pindex.
            // If pindex was the first with a certain property, unset the corresponding variable.
            if (pindex == pindexFirstInvalid) pindexFirstInvalid = nullptr;
            if (pindex == pindexFirstMissing) pindexFirstMissing = nullptr;
            if (pindex == pindexFirstNeverProcessed) pindexFirstNeverProcessed = nullptr;
            if (pindex == pindexFirstNotTreeValid) pindexFirstNotTreeValid = nullptr;
            if (pindex == pindexFirstNotTransactionsValid) pindexFirstNotTransactionsValid = nullptr;
            if (pindex == pindexFirstNotChainValid) pindexFirstNotChainValid = nullptr;
            if (pindex == pindexFirstNotScriptsValid) pindexFirstNotScriptsValid = nullptr;
            // Find our parent.
            CBlockIndex* pindexPar = pindex->pprev;
            // Find which child we just visited.
            std::pair<std::multimap<CBlockIndex*,CBlockIndex*>::iterator,std::multimap<CBlockIndex*,CBlockIndex*>::iterator> rangePar = forward.equal_range(pindexPar);
            while (rangePar.first->second != pindex) {
                assert(rangePar.first != rangePar.second); // Our parent must have at least the node we're coming from as child.
                rangePar.first++;
            }
            // Proceed to the next one.
            rangePar.first++;
            if (rangePar.first != rangePar.second) {
                // Move to the sibling.
                pindex = rangePar.first->second;
                break;
            } else {
                // Move up further.
                pindex = pindexPar;
                nHeight--;
                continue;
            }
        }
    }

    // Check that we actually traversed the entire map.
    assert(nNodes == forward.size());
}

std::string CChainState::ToString()
{
    CBlockIndex* tip = m_chain.Tip();
    return strprintf("Chainstate [%s] @ height %d (%s)",
        m_from_snapshot_blockhash.IsNull() ? "ibd" : "snapshot",
        tip ? tip->nHeight : -1, tip ? tip->GetBlockHash().ToString() : "null");
}

bool CChainState::ResizeCoinsCaches(size_t coinstip_size, size_t coinsdb_size)
{
    if (coinstip_size == m_coinstip_cache_size_bytes &&
            coinsdb_size == m_coinsdb_cache_size_bytes) {
        // Cache sizes are unchanged, no need to continue.
        return true;
    }
    size_t old_coinstip_size = m_coinstip_cache_size_bytes;
    m_coinstip_cache_size_bytes = coinstip_size;
    m_coinsdb_cache_size_bytes = coinsdb_size;
    CoinsDB().ResizeCache(coinsdb_size);

    LogPrintf("[%s] resized coinsdb cache to %.1f MiB\n",
        this->ToString(), coinsdb_size * (1.0 / 1024 / 1024));
    LogPrintf("[%s] resized coinstip cache to %.1f MiB\n",
        this->ToString(), coinstip_size * (1.0 / 1024 / 1024));

    BlockValidationState state;
    const CChainParams& chainparams = Params();

    bool ret;

    if (coinstip_size > old_coinstip_size) {
        // Likely no need to flush if cache sizes have grown.
        ret = FlushStateToDisk(chainparams, state, FlushStateMode::IF_NEEDED);
    } else {
        // Otherwise, flush state to disk and deallocate the in-memory coins map.
        ret = FlushStateToDisk(chainparams, state, FlushStateMode::ALWAYS);
        CoinsTip().ReallocateCache();
    }
    return ret;
}

std::string CBlockFileInfo::ToString() const
{
    return strprintf("CBlockFileInfo(blocks=%u, size=%u, heights=%u...%u, time=%s...%s)", nBlocks, nSize, nHeightFirst, nHeightLast, FormatISO8601Date(nTimeFirst), FormatISO8601Date(nTimeLast));
}

CBlockFileInfo* GetBlockFileInfo(size_t n)
{
    LOCK(cs_LastBlockFile);

    return &vinfoBlockFile.at(n);
}

ThresholdState VersionBitsTipState(const Consensus::Params& params, Consensus::DeploymentPos pos)
{
    LOCK(cs_main);
    return VersionBitsState(::ChainActive().Tip(), params, pos, versionbitscache);
}

BIP9Stats VersionBitsTipStatistics(const Consensus::Params& params, Consensus::DeploymentPos pos)
{
    LOCK(cs_main);
    return VersionBitsStatistics(::ChainActive().Tip(), params, pos);
}

int VersionBitsTipStateSinceHeight(const Consensus::Params& params, Consensus::DeploymentPos pos)
{
    LOCK(cs_main);
    return VersionBitsStateSinceHeight(::ChainActive().Tip(), params, pos, versionbitscache);
}

static const uint64_t MEMPOOL_DUMP_VERSION = 1;

bool LoadMempool(CTxMemPool& pool, CChainState& active_chainstate)
{
    const CChainParams& chainparams = Params();
    int64_t nExpiryTimeout = gArgs.GetArg("-mempoolexpiry", DEFAULT_MEMPOOL_EXPIRY) * 60 * 60;
    FILE* filestr = fsbridge::fopen(GetDataDir() / "mempool.dat", "rb");
    CAutoFile file(filestr, SER_DISK, CLIENT_VERSION);
    if (file.IsNull()) {
        LogPrintf("Failed to open mempool file from disk. Continuing anyway.\n");
        return false;
    }

    int64_t count = 0;
    int64_t expired = 0;
    int64_t failed = 0;
    int64_t already_there = 0;
    int64_t unbroadcast = 0;
    int64_t nNow = GetTime();

    try {
        uint64_t version;
        file >> version;
        if (version != MEMPOOL_DUMP_VERSION) {
            return false;
        }
        uint64_t num;
        file >> num;
        while (num--) {
            CTransactionRef tx;
            int64_t nTime;
            int64_t nFeeDelta;
            file >> tx;
            file >> nTime;
            file >> nFeeDelta;

            CAmount amountdelta = nFeeDelta;
            if (amountdelta) {
                pool.PrioritiseTransaction(tx->GetHash(), amountdelta);
            }
            if (nTime > nNow - nExpiryTimeout) {
                LOCK(cs_main);
                assert(std::addressof(::ChainstateActive()) == std::addressof(active_chainstate));
                if (AcceptToMemoryPoolWithTime(chainparams, pool, active_chainstate, tx, nTime, false /* bypass_limits */,
                                               false /* test_accept */).m_result_type == MempoolAcceptResult::ResultType::VALID) {
                    ++count;
                } else {
                    // mempool may contain the transaction already, e.g. from
                    // wallet(s) having loaded it while we were processing
                    // mempool transactions; consider these as valid, instead of
                    // failed, but mark them as 'already there'
                    if (pool.exists(tx->GetHash())) {
                        ++already_there;
                    } else {
                        ++failed;
                    }
                }
            } else {
                ++expired;
            }
            if (ShutdownRequested())
                return false;
        }
        std::map<uint256, CAmount> mapDeltas;
        file >> mapDeltas;

        for (const auto& i : mapDeltas) {
            pool.PrioritiseTransaction(i.first, i.second);
        }

        std::set<uint256> unbroadcast_txids;
        file >> unbroadcast_txids;
        unbroadcast = unbroadcast_txids.size();
        for (const auto& txid : unbroadcast_txids) {
            // Ensure transactions were accepted to mempool then add to
            // unbroadcast set.
            if (pool.get(txid) != nullptr) pool.AddUnbroadcastTx(txid);
        }
    } catch (const std::exception& e) {
        LogPrintf("Failed to deserialize mempool data on disk: %s. Continuing anyway.\n", e.what());
        return false;
    }

    LogPrintf("Imported mempool transactions from disk: %i succeeded, %i failed, %i expired, %i already there, %i waiting for initial broadcast\n", count, failed, expired, already_there, unbroadcast);
    return true;
}

bool DumpMempool(const CTxMemPool& pool)
{
    int64_t start = GetTimeMicros();

    std::map<uint256, CAmount> mapDeltas;
    std::vector<TxMempoolInfo> vinfo;
    std::set<uint256> unbroadcast_txids;

    static Mutex dump_mutex;
    LOCK(dump_mutex);

    {
        LOCK(pool.cs);
        for (const auto &i : pool.mapDeltas) {
            mapDeltas[i.first] = i.second;
        }
        vinfo = pool.infoAll();
        unbroadcast_txids = pool.GetUnbroadcastTxs();
    }

    int64_t mid = GetTimeMicros();

    try {
        FILE* filestr = fsbridge::fopen(GetDataDir() / "mempool.dat.new", "wb");
        if (!filestr) {
            return false;
        }

        CAutoFile file(filestr, SER_DISK, CLIENT_VERSION);

        uint64_t version = MEMPOOL_DUMP_VERSION;
        file << version;

        file << (uint64_t)vinfo.size();
        for (const auto& i : vinfo) {
            file << *(i.tx);
            file << int64_t{count_seconds(i.m_time)};
            file << int64_t{i.nFeeDelta};
            mapDeltas.erase(i.tx->GetHash());
        }

        file << mapDeltas;

        LogPrintf("Writing %d unbroadcast transactions to disk.\n", unbroadcast_txids.size());
        file << unbroadcast_txids;

        if (!FileCommit(file.Get()))
            throw std::runtime_error("FileCommit failed");
        file.fclose();
        if (!RenameOver(GetDataDir() / "mempool.dat.new", GetDataDir() / "mempool.dat")) {
            throw std::runtime_error("Rename failed");
        }
        int64_t last = GetTimeMicros();
        LogPrintf("Dumped mempool: %gs to copy, %gs to dump\n", (mid-start)*MICRO, (last-mid)*MICRO);
    } catch (const std::exception& e) {
        LogPrintf("Failed to dump mempool: %s. Continuing anyway.\n", e.what());
        return false;
    }
    return true;
}

//! Guess how far we are in the verification process at the given block index
//! require cs_main if pindex has not been validated yet (because nChainTx might be unset)
double GuessVerificationProgress(const ChainTxData& data, const CBlockIndex *pindex) {
    if (pindex == nullptr)
        return 0.0;

    int64_t nNow = time(nullptr);

    double fTxTotal;

    if (pindex->nChainTx <= data.nTxCount) {
        fTxTotal = data.nTxCount + (nNow - data.nTime) * data.dTxRate;
    } else {
        fTxTotal = pindex->nChainTx + (nNow - pindex->GetBlockTime()) * data.dTxRate;
    }

    return std::min<double>(pindex->nChainTx / fTxTotal, 1.0);
}

Optional<uint256> ChainstateManager::SnapshotBlockhash() const {
    LOCK(::cs_main);
    if (m_active_chainstate != nullptr &&
            !m_active_chainstate->m_from_snapshot_blockhash.IsNull()) {
        // If a snapshot chainstate exists, it will always be our active.
        return m_active_chainstate->m_from_snapshot_blockhash;
    }
    return {};
}

std::vector<CChainState*> ChainstateManager::GetAll()
{
    LOCK(::cs_main);
    std::vector<CChainState*> out;

    if (!IsSnapshotValidated() && m_ibd_chainstate) {
        out.push_back(m_ibd_chainstate.get());
    }

    if (m_snapshot_chainstate) {
        out.push_back(m_snapshot_chainstate.get());
    }

    return out;
}

CChainState& ChainstateManager::InitializeChainstate(CTxMemPool& mempool, const uint256& snapshot_blockhash)
{
    bool is_snapshot = !snapshot_blockhash.IsNull();
    std::unique_ptr<CChainState>& to_modify =
        is_snapshot ? m_snapshot_chainstate : m_ibd_chainstate;

    if (to_modify) {
        throw std::logic_error("should not be overwriting a chainstate");
    }
    to_modify.reset(new CChainState(mempool, m_blockman, snapshot_blockhash));

    // Snapshot chainstates and initial IBD chaintates always become active.
    if (is_snapshot || (!is_snapshot && !m_active_chainstate)) {
        LogPrintf("Switching active chainstate to %s\n", to_modify->ToString());
        m_active_chainstate = to_modify.get();
    } else {
        throw std::logic_error("unexpected chainstate activation");
    }

    return *to_modify;
}

const AssumeutxoData* ExpectedAssumeutxo(
    const int height, const CChainParams& chainparams)
{
    const MapAssumeutxo& valid_assumeutxos_map = chainparams.Assumeutxo();
    const auto assumeutxo_found = valid_assumeutxos_map.find(height);

    if (assumeutxo_found != valid_assumeutxos_map.end()) {
        return &assumeutxo_found->second;
    }
    return nullptr;
}

bool ChainstateManager::ActivateSnapshot(
        CAutoFile& coins_file,
        const SnapshotMetadata& metadata,
        bool in_memory)
{
    uint256 base_blockhash = metadata.m_base_blockhash;

    if (this->SnapshotBlockhash()) {
        LogPrintf("[snapshot] can't activate a snapshot-based chainstate more than once\n");
        return false;
    }

    int64_t current_coinsdb_cache_size{0};
    int64_t current_coinstip_cache_size{0};

    // Cache percentages to allocate to each chainstate.
    //
    // These particular percentages don't matter so much since they will only be
    // relevant during snapshot activation; caches are rebalanced at the conclusion of
    // this function. We want to give (essentially) all available cache capacity to the
    // snapshot to aid the bulk load later in this function.
    static constexpr double IBD_CACHE_PERC = 0.01;
    static constexpr double SNAPSHOT_CACHE_PERC = 0.99;

    {
        LOCK(::cs_main);
        // Resize the coins caches to ensure we're not exceeding memory limits.
        //
        // Allocate the majority of the cache to the incoming snapshot chainstate, since
        // (optimistically) getting to its tip will be the top priority. We'll need to call
        // `MaybeRebalanceCaches()` once we're done with this function to ensure
        // the right allocation (including the possibility that no snapshot was activated
        // and that we should restore the active chainstate caches to their original size).
        //
        current_coinsdb_cache_size = this->ActiveChainstate().m_coinsdb_cache_size_bytes;
        current_coinstip_cache_size = this->ActiveChainstate().m_coinstip_cache_size_bytes;

        // Temporarily resize the active coins cache to make room for the newly-created
        // snapshot chain.
        this->ActiveChainstate().ResizeCoinsCaches(
            static_cast<size_t>(current_coinstip_cache_size * IBD_CACHE_PERC),
            static_cast<size_t>(current_coinsdb_cache_size * IBD_CACHE_PERC));
    }

    auto snapshot_chainstate = WITH_LOCK(::cs_main, return MakeUnique<CChainState>(
            this->ActiveChainstate().m_mempool, m_blockman, base_blockhash));

    {
        LOCK(::cs_main);
        snapshot_chainstate->InitCoinsDB(
            static_cast<size_t>(current_coinsdb_cache_size * SNAPSHOT_CACHE_PERC),
            in_memory, false, "chainstate");
        snapshot_chainstate->InitCoinsCache(
            static_cast<size_t>(current_coinstip_cache_size * SNAPSHOT_CACHE_PERC));
    }

    const bool snapshot_ok = this->PopulateAndValidateSnapshot(
        *snapshot_chainstate, coins_file, metadata);

    if (!snapshot_ok) {
        WITH_LOCK(::cs_main, this->MaybeRebalanceCaches());
        return false;
    }

    {
        LOCK(::cs_main);
        assert(!m_snapshot_chainstate);
        m_snapshot_chainstate.swap(snapshot_chainstate);
        const bool chaintip_loaded = m_snapshot_chainstate->LoadChainTip(::Params());
        assert(chaintip_loaded);

        m_active_chainstate = m_snapshot_chainstate.get();

        LogPrintf("[snapshot] successfully activated snapshot %s\n", base_blockhash.ToString());
        LogPrintf("[snapshot] (%.2f MB)\n",
            m_snapshot_chainstate->CoinsTip().DynamicMemoryUsage() / (1000 * 1000));

        this->MaybeRebalanceCaches();
    }
    return true;
}

bool ChainstateManager::PopulateAndValidateSnapshot(
    CChainState& snapshot_chainstate,
    CAutoFile& coins_file,
    const SnapshotMetadata& metadata)
{
    // It's okay to release cs_main before we're done using `coins_cache` because we know
    // that nothing else will be referencing the newly created snapshot_chainstate yet.
    CCoinsViewCache& coins_cache = *WITH_LOCK(::cs_main, return &snapshot_chainstate.CoinsTip());

    uint256 base_blockhash = metadata.m_base_blockhash;

    COutPoint outpoint;
    Coin coin;
    const uint64_t coins_count = metadata.m_coins_count;
    uint64_t coins_left = metadata.m_coins_count;

    LogPrintf("[snapshot] loading coins from snapshot %s\n", base_blockhash.ToString());
    int64_t flush_now{0};
    int64_t coins_processed{0};

    while (coins_left > 0) {
        try {
            coins_file >> outpoint;
        } catch (const std::ios_base::failure&) {
            LogPrintf("[snapshot] bad snapshot - no coins left after deserializing %d coins\n",
                coins_count - coins_left);
            return false;
        }
        coins_file >> coin;
        coins_cache.EmplaceCoinInternalDANGER(std::move(outpoint), std::move(coin));

        --coins_left;
        ++coins_processed;

        if (coins_processed % 1000000 == 0) {
            LogPrintf("[snapshot] %d coins loaded (%.2f%%, %.2f MB)\n",
                coins_processed,
                static_cast<float>(coins_processed) * 100 / static_cast<float>(coins_count),
                coins_cache.DynamicMemoryUsage() / (1000 * 1000));
        }

        // Batch write and flush (if we need to) every so often.
        //
        // If our average Coin size is roughly 41 bytes, checking every 120,000 coins
        // means <5MB of memory imprecision.
        if (coins_processed % 120000 == 0) {
            if (ShutdownRequested()) {
                return false;
            }

            const auto snapshot_cache_state = WITH_LOCK(::cs_main,
                return snapshot_chainstate.GetCoinsCacheSizeState(&snapshot_chainstate.m_mempool));

            if (snapshot_cache_state >=
                    CoinsCacheSizeState::CRITICAL) {
                LogPrintf("[snapshot] flushing coins cache (%.2f MB)... ", /* Continued */
                    coins_cache.DynamicMemoryUsage() / (1000 * 1000));
                flush_now = GetTimeMillis();

                // This is a hack - we don't know what the actual best block is, but that
                // doesn't matter for the purposes of flushing the cache here. We'll set this
                // to its correct value (`base_blockhash`) below after the coins are loaded.
                coins_cache.SetBestBlock(GetRandHash());

                coins_cache.Flush();
                LogPrintf("done (%.2fms)\n", GetTimeMillis() - flush_now);
            }
        }
    }

    // Important that we set this. This and the coins_cache accesses above are
    // sort of a layer violation, but either we reach into the innards of
    // CCoinsViewCache here or we have to invert some of the CChainState to
    // embed them in a snapshot-activation-specific CCoinsViewCache bulk load
    // method.
    coins_cache.SetBestBlock(base_blockhash);

    bool out_of_coins{false};
    try {
        coins_file >> outpoint;
    } catch (const std::ios_base::failure&) {
        // We expect an exception since we should be out of coins.
        out_of_coins = true;
    }
    if (!out_of_coins) {
        LogPrintf("[snapshot] bad snapshot - coins left over after deserializing %d coins\n",
            coins_count);
        return false;
    }

    LogPrintf("[snapshot] loaded %d (%.2f MB) coins from snapshot %s\n",
        coins_count,
        coins_cache.DynamicMemoryUsage() / (1000 * 1000),
        base_blockhash.ToString());

    LogPrintf("[snapshot] flushing snapshot chainstate to disk\n");
    // No need to acquire cs_main since this chainstate isn't being used yet.
    coins_cache.Flush(); // TODO: if #17487 is merged, add erase=false here for better performance.

    assert(coins_cache.GetBestBlock() == base_blockhash);

    CCoinsStats stats;
    auto breakpoint_fnc = [] { /* TODO insert breakpoint here? */ };

    // As above, okay to immediately release cs_main here since no other context knows
    // about the snapshot_chainstate.
    CCoinsViewDB* snapshot_coinsdb = WITH_LOCK(::cs_main, return &snapshot_chainstate.CoinsDB());

    if (!GetUTXOStats(snapshot_coinsdb, stats, CoinStatsHashType::HASH_SERIALIZED, breakpoint_fnc)) {
        LogPrintf("[snapshot] failed to generate coins stats\n");
        return false;
    }

    // Ensure that the base blockhash appears in the known chain of valid headers. We're willing to
    // wait a bit here because the snapshot may have been loaded on startup, before we've
    // received headers from the network.

    int max_secs_to_wait_for_headers = 60 * 10;
    CBlockIndex* snapshot_start_block = nullptr;

    while (max_secs_to_wait_for_headers > 0) {
        snapshot_start_block = WITH_LOCK(::cs_main,
            return m_blockman.LookupBlockIndex(base_blockhash));
        --max_secs_to_wait_for_headers;

        if (!snapshot_start_block) {
            std::this_thread::sleep_for(std::chrono::seconds(1));
        } else {
            break;
        }
    }

    if (snapshot_start_block == nullptr) {
        LogPrintf("[snapshot] timed out waiting for snapshot start blockheader %s\n",
            base_blockhash.ToString());
        return false;
    }

    // Assert that the deserialized chainstate contents match the expected assumeutxo value.

    int base_height = snapshot_start_block->nHeight;
    auto maybe_au_data = ExpectedAssumeutxo(base_height, ::Params());

    if (!maybe_au_data) {
        LogPrintf("[snapshot] assumeutxo height in snapshot metadata not recognized " /* Continued */
            "(%d) - refusing to load snapshot\n", base_height);
        return false;
    }

    const AssumeutxoData& au_data = *maybe_au_data;

    if (stats.hashSerialized != au_data.hash_serialized) {
        LogPrintf("[snapshot] bad snapshot content hash: expected %s, got %s\n",
            au_data.hash_serialized.ToString(), stats.hashSerialized.ToString());
        return false;
    }

    snapshot_chainstate.m_chain.SetTip(snapshot_start_block);

    // The remainder of this function requires modifying data protected by cs_main.
    LOCK(::cs_main);

    // Fake various pieces of CBlockIndex state:
    //
    //   - nChainTx: so that we accurately report IBD-to-tip progress
    //   - nTx: so that LoadBlockIndex() loads assumed-valid CBlockIndex entries
    //       (among other things)
    //   - nStatus & BLOCK_OPT_WITNESS: so that RewindBlockIndex() doesn't zealously
    //       unwind the assumed-valid chain.
    //
    CBlockIndex* index = nullptr;
    for (int i = 0; i <= snapshot_chainstate.m_chain.Height(); ++i) {
        index = snapshot_chainstate.m_chain[i];

        if (!index->nTx) {
            index->nTx = 1;
        }
        index->nChainTx = index->pprev ? index->pprev->nChainTx + index->nTx : 1;

        // We need to fake this flag so that CChainState::RewindBlockIndex()
        // won't try to rewind the entire assumed-valid chain on startup.
        if (index->pprev && ::IsWitnessEnabled(index->pprev, ::Params().GetConsensus())) {
            index->nStatus |= BLOCK_OPT_WITNESS;
        }
    }

    assert(index);
    index->nChainTx = metadata.m_nchaintx;
    snapshot_chainstate.setBlockIndexCandidates.insert(snapshot_start_block);

    LogPrintf("[snapshot] validated snapshot (%.2f MB)\n",
        coins_cache.DynamicMemoryUsage() / (1000 * 1000));
    return true;
}

CChainState& ChainstateManager::ActiveChainstate() const
{
    LOCK(::cs_main);
    assert(m_active_chainstate);
    return *m_active_chainstate;
}

bool ChainstateManager::IsSnapshotActive() const
{
    LOCK(::cs_main);
    return m_snapshot_chainstate && m_active_chainstate == m_snapshot_chainstate.get();
}

CChainState& ChainstateManager::ValidatedChainstate() const
{
    LOCK(::cs_main);
    if (m_snapshot_chainstate && IsSnapshotValidated()) {
        return *m_snapshot_chainstate.get();
    }
    assert(m_ibd_chainstate);
    return *m_ibd_chainstate.get();
}

bool ChainstateManager::IsBackgroundIBD(CChainState* chainstate) const
{
    LOCK(::cs_main);
    return (m_snapshot_chainstate && chainstate == m_ibd_chainstate.get());
}

void ChainstateManager::Unload()
{
    for (CChainState* chainstate : this->GetAll()) {
        chainstate->m_chain.SetTip(nullptr);
        chainstate->UnloadBlockIndex();
    }

    m_blockman.Unload();
}

void ChainstateManager::Reset()
{
    LOCK(::cs_main);
    m_ibd_chainstate.reset();
    m_snapshot_chainstate.reset();
    m_active_chainstate = nullptr;
    m_snapshot_validated = false;
}

void ChainstateManager::MaybeRebalanceCaches()
{
    if (m_ibd_chainstate && !m_snapshot_chainstate) {
        LogPrintf("[snapshot] allocating all cache to the IBD chainstate\n");
        // Allocate everything to the IBD chainstate.
        m_ibd_chainstate->ResizeCoinsCaches(m_total_coinstip_cache, m_total_coinsdb_cache);
    }
    else if (m_snapshot_chainstate && !m_ibd_chainstate) {
        LogPrintf("[snapshot] allocating all cache to the snapshot chainstate\n");
        // Allocate everything to the snapshot chainstate.
        m_snapshot_chainstate->ResizeCoinsCaches(m_total_coinstip_cache, m_total_coinsdb_cache);
    }
    else if (m_ibd_chainstate && m_snapshot_chainstate) {
        // If both chainstates exist, determine who needs more cache based on IBD status.
        //
        // Note: shrink caches first so that we don't inadvertently overwhelm available memory.
        if (m_snapshot_chainstate->IsInitialBlockDownload()) {
            m_ibd_chainstate->ResizeCoinsCaches(
                m_total_coinstip_cache * 0.05, m_total_coinsdb_cache * 0.05);
            m_snapshot_chainstate->ResizeCoinsCaches(
                m_total_coinstip_cache * 0.95, m_total_coinsdb_cache * 0.95);
        } else {
            m_snapshot_chainstate->ResizeCoinsCaches(
                m_total_coinstip_cache * 0.05, m_total_coinsdb_cache * 0.05);
            m_ibd_chainstate->ResizeCoinsCaches(
                m_total_coinstip_cache * 0.95, m_total_coinsdb_cache * 0.95);
        }
    }
}<|MERGE_RESOLUTION|>--- conflicted
+++ resolved
@@ -723,12 +723,8 @@
     if (!CheckSequenceLocks(m_active_chainstate, m_pool, tx, STANDARD_LOCKTIME_VERIFY_FLAGS, &lp))
         return state.Invalid(TxValidationResult::TX_PREMATURE_SPEND, "non-BIP68-final");
 
-<<<<<<< HEAD
-    if (!Consensus::CheckTxInputs(tx, state, m_view, g_chainman.m_blockman.GetSpendHeight(m_view), ws.m_base_fees)) {
-=======
     assert(std::addressof(g_chainman.m_blockman) == std::addressof(m_active_chainstate.m_blockman));
-    if (!Consensus::CheckTxInputs(tx, state, m_view, m_active_chainstate.m_blockman.GetSpendHeight(m_view), SCRIPT_VERIFY_NAMES_MEMPOOL, ws.m_base_fees)) {
->>>>>>> ea3d84fb
+    if (!Consensus::CheckTxInputs(tx, state, m_view, m_active_chainstate.m_blockman.GetSpendHeight(m_view), ws.m_base_fees)) {
         return false; // state filled in by CheckTxInputs
     }
 
@@ -1014,20 +1010,10 @@
     // There is a similar check in CreateNewBlock() to prevent creating
     // invalid blocks (using TestBlockValidity), however allowing such
     // transactions into the mempool can be exploited as a DoS attack.
-<<<<<<< HEAD
-    unsigned int currentBlockScriptVerifyFlags = GetBlockScriptFlags(::ChainActive().Tip(), chainparams.GetConsensus());
-    if (!CheckInputsFromMempoolAndCache(tx, state, m_view, m_pool, currentBlockScriptVerifyFlags, txdata)) {
-=======
-    //
-    // Namecoin actually allows some scripts into the mempool that would
-    // not (yet) be valid in a block, namely premature NAME_FIRSTUPDATE's.
-    // Thus add the mempool-flag here.
     assert(std::addressof(::ChainActive()) == std::addressof(m_active_chainstate.m_chain));
     unsigned int currentBlockScriptVerifyFlags = GetBlockScriptFlags(m_active_chainstate.m_chain.Tip(), chainparams.GetConsensus());
-    currentBlockScriptVerifyFlags |= SCRIPT_VERIFY_NAMES_MEMPOOL;
     assert(std::addressof(::ChainstateActive().CoinsTip()) == std::addressof(m_active_chainstate.CoinsTip()));
     if (!CheckInputsFromMempoolAndCache(tx, state, m_view, m_pool, currentBlockScriptVerifyFlags, txdata, m_active_chainstate.CoinsTip())) {
->>>>>>> ea3d84fb
         return error("%s: BUG! PLEASE REPORT THIS! CheckInputScripts failed against latest-block but not STANDARD flags %s, %s",
                 __func__, hash.ToString(), state.ToString());
     }

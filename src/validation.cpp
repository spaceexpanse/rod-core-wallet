--- conflicted
+++ resolved
@@ -693,17 +693,10 @@
     if (!CheckSequenceLocks(m_pool, tx, STANDARD_LOCKTIME_VERIFY_FLAGS, &lp))
         return state.Invalid(ValidationInvalidReason::TX_PREMATURE_SPEND, false, REJECT_NONSTANDARD, "non-BIP68-final");
 
-<<<<<<< HEAD
-        CAmount nFees = 0;
-        if (!Consensus::CheckTxInputs(tx, state, view, GetSpendHeight(view), nFees)) {
-            return error("%s: Consensus::CheckTxInputs: %s, %s", __func__, tx.GetHash().ToString(), FormatStateMessage(state));
-        }
-=======
     CAmount nFees = 0;
-    if (!Consensus::CheckTxInputs(tx, state, m_view, GetSpendHeight(m_view), SCRIPT_VERIFY_NAMES_MEMPOOL, nFees)) {
+    if (!Consensus::CheckTxInputs(tx, state, m_view, GetSpendHeight(m_view), nFees)) {
         return error("%s: Consensus::CheckTxInputs: %s, %s", __func__, tx.GetHash().ToString(), FormatStateMessage(state));
     }
->>>>>>> eaa69e89
 
     // Check for non-standard pay-to-script-hash in inputs
     if (fRequireStandard && !AreInputsStandard(tx, m_view))
@@ -890,25 +883,6 @@
                         maxDescendantsToVisit));
         }
 
-<<<<<<< HEAD
-        constexpr unsigned int scriptVerifyFlags = STANDARD_SCRIPT_VERIFY_FLAGS;
-
-        // Check against previous transactions
-        // The first loop above does all the inexpensive checks.
-        // Only if ALL inputs pass do we perform expensive ECDSA signature checks.
-        // Helps prevent CPU exhaustion denial-of-service attacks.
-        PrecomputedTransactionData txdata(tx);
-        if (!CheckInputs(tx, state, view, scriptVerifyFlags, true, false, txdata)) {
-            // SCRIPT_VERIFY_CLEANSTACK requires SCRIPT_VERIFY_WITNESS, so we
-            // need to turn both off, and compare against just turning off CLEANSTACK
-            // to see if the failure is specifically due to witness validation.
-            CValidationState stateDummy; // Want reported failures to be from first CheckInputs
-            if (!tx.HasWitness() && CheckInputs(tx, stateDummy, view, scriptVerifyFlags & ~(SCRIPT_VERIFY_WITNESS | SCRIPT_VERIFY_CLEANSTACK), true, false, txdata) &&
-                !CheckInputs(tx, stateDummy, view, scriptVerifyFlags & ~SCRIPT_VERIFY_CLEANSTACK, true, false, txdata)) {
-                // Only the witness is missing, so the transaction itself may be fine.
-                state.Invalid(ValidationInvalidReason::TX_WITNESS_MUTATED, false,
-                        state.GetRejectCode(), state.GetRejectReason(), state.GetDebugMessage());
-=======
         for (unsigned int j = 0; j < tx.vin.size(); j++)
         {
             // We don't want to accept replacements that require low
@@ -930,36 +904,9 @@
                             strprintf("replacement %s adds unconfirmed input, idx %d",
                                 hash.ToString(), j));
                 }
->>>>>>> eaa69e89
-            }
-        }
-
-<<<<<<< HEAD
-        // Check again against the current block tip's script verification
-        // flags to cache our script execution flags. This is, of course,
-        // useless if the next block has different script flags from the
-        // previous one, but because the cache tracks script flags for us it
-        // will auto-invalidate and we'll just have a few blocks of extra
-        // misses on soft-fork activation.
-        //
-        // This is also useful in case of bugs in the standard flags that cause
-        // transactions to pass as valid when they're actually invalid. For
-        // instance the STRICTENC flag was incorrectly allowing certain
-        // CHECKSIG NOT scripts to pass, even though they were invalid.
-        //
-        // There is a similar check in CreateNewBlock() to prevent creating
-        // invalid blocks (using TestBlockValidity), however allowing such
-        // transactions into the mempool can be exploited as a DoS attack.
-        unsigned int currentBlockScriptVerifyFlags = GetBlockScriptFlags(::ChainActive().Tip(), chainparams.GetConsensus());
-        if (!CheckInputsFromMempoolAndCache(tx, state, view, pool, currentBlockScriptVerifyFlags, true, txdata)) {
-            return error("%s: BUG! PLEASE REPORT THIS! CheckInputs failed against latest-block but not STANDARD flags %s, %s",
-                    __func__, hash.ToString(), FormatStateMessage(state));
-        }
-
-        if (test_accept) {
-            // Tx was accepted, but not added
-            return true;
-=======
+            }
+        }
+
         // The replacement must pay greater fees than the transactions it
         // replaces - if we did the bandwidth used by those conflicting
         // transactions would not be paid for.
@@ -968,7 +915,6 @@
             return state.Invalid(ValidationInvalidReason::TX_MEMPOOL_POLICY, false, REJECT_INSUFFICIENTFEE, "insufficient fee",
                     strprintf("rejecting replacement %s, less fees than conflicting txs; %s < %s",
                         hash.ToString(), FormatMoney(nModifiedFees), FormatMoney(nConflictingFees)));
->>>>>>> eaa69e89
         }
 
         // Finally in addition to paying more fees than the conflicts the
@@ -992,7 +938,7 @@
 
     CValidationState &state = args.m_state;
 
-    constexpr unsigned int scriptVerifyFlags = STANDARD_SCRIPT_VERIFY_FLAGS | SCRIPT_VERIFY_NAMES_MEMPOOL;
+    constexpr unsigned int scriptVerifyFlags = STANDARD_SCRIPT_VERIFY_FLAGS;
 
     // Check against previous transactions
     // This is done last to help prevent CPU exhaustion denial-of-service attacks.
@@ -1037,12 +983,7 @@
     // There is a similar check in CreateNewBlock() to prevent creating
     // invalid blocks (using TestBlockValidity), however allowing such
     // transactions into the mempool can be exploited as a DoS attack.
-    //
-    // Namecoin actually allows some scripts into the mempool that would
-    // not (yet) be valid in a block, namely premature NAME_FIRSTUPDATE's.
-    // Thus add the mempool-flag here.
     unsigned int currentBlockScriptVerifyFlags = GetBlockScriptFlags(::ChainActive().Tip(), chainparams.GetConsensus());
-    currentBlockScriptVerifyFlags |= SCRIPT_VERIFY_NAMES_MEMPOOL;
     if (!CheckInputsFromMempoolAndCache(tx, state, m_view, m_pool, currentBlockScriptVerifyFlags, true, txdata)) {
         return error("%s: BUG! PLEASE REPORT THIS! CheckInputs failed against latest-block but not STANDARD flags %s, %s",
                 __func__, hash.ToString(), FormatStateMessage(state));
@@ -2060,34 +2001,8 @@
     int64_t nTime1 = GetTimeMicros(); nTimeCheck += nTime1 - nTimeStart;
     LogPrint(BCLog::BENCH, "    - Sanity checks: %.2fms [%.2fs (%.2fms/blk)]\n", MILLI * (nTime1 - nTimeStart), nTimeCheck * MICRO, nTimeCheck * MILLI / nBlocksTotal);
 
-<<<<<<< HEAD
     // Xaya has BIP34 activated from the start, so there's no need for the
     // BIP30 checks.
-=======
-    // Do not allow blocks that contain transactions which 'overwrite' older transactions,
-    // unless those are already completely spent.
-    // If such overwrites are allowed, coinbases and transactions depending upon those
-    // can be duplicated to remove the ability to spend the first instance -- even after
-    // being sent to another address.
-    // See BIP30, CVE-2012-1909, and http://r6.ca/blog/20120206T005236Z.html for more information.
-    // This logic is not necessary for memory pool transactions, as AcceptToMemoryPool
-    // already refuses previously-known transaction ids entirely.
-    // FIXME: Enable strict check after appropriate fork.
-    bool fEnforceBIP30 = (!pindex->phashBlock) || // Enforce on CreateNewBlock invocations which don't have a hash.
-                          !(true);
-    assert(pindex->pprev);
-
-    if (fEnforceBIP30) {
-        for (const auto& tx : block.vtx) {
-            for (size_t o = 0; o < tx->vout.size(); o++) {
-                if (view.HaveCoin(COutPoint(tx->GetHash(), o))) {
-                    return state.Invalid(ValidationInvalidReason::CONSENSUS, error("ConnectBlock(): tried to overwrite transaction"),
-                                     REJECT_INVALID, "bad-txns-BIP30");
-                }
-            }
-        }
-    }
->>>>>>> eaa69e89
 
     // Start enforcing BIP68 (sequence locks) and BIP112 (CHECKSEQUENCEVERIFY)
     // together with P2SH.

--- conflicted
+++ resolved
@@ -930,16 +930,7 @@
         // There is a similar check in CreateNewBlock() to prevent creating
         // invalid blocks (using TestBlockValidity), however allowing such
         // transactions into the mempool can be exploited as a DoS attack.
-<<<<<<< HEAD
-        unsigned int currentBlockScriptVerifyFlags = GetBlockScriptFlags(chainActive.Tip(), Params().GetConsensus());
-=======
-        //
-        // Namecoin actually allows some scripts into the mempool that would
-        // not (yet) be valid in a block, namely premature NAME_FIRSTUPDATE's.
-        // Thus add the mempool-flag here.
         unsigned int currentBlockScriptVerifyFlags = GetBlockScriptFlags(chainActive.Tip(), chainparams.GetConsensus());
-        currentBlockScriptVerifyFlags |= SCRIPT_VERIFY_NAMES_MEMPOOL;
->>>>>>> e4e4ad6e
         if (!CheckInputsFromMempoolAndCache(tx, state, view, pool, currentBlockScriptVerifyFlags, true, txdata)) {
             return error("%s: BUG! PLEASE REPORT THIS! CheckInputs failed against latest-block but not STANDARD flags %s, %s",
                     __func__, hash.ToString(), FormatStateMessage(state));

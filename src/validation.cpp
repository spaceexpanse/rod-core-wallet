--- conflicted
+++ resolved
@@ -1793,20 +1793,7 @@
 // Protected by cs_main
 static ThresholdConditionCache warningcache[VERSIONBITS_NUM_BITS];
 
-<<<<<<< HEAD
-static unsigned int GetBlockScriptFlags(const CBlockIndex* pindex, const Consensus::Params& consensusparams) {
-=======
-// 0.13.0 was shipped with a segwit deployment defined for testnet, but not for
-// mainnet. We no longer need to support disabling the segwit deployment
-// except for testing purposes, due to limitations of the functional test
-// environment. See test/functional/p2p-segwit.py.
-static bool IsScriptWitnessEnabled(const Consensus::Params& params)
-{
-    return params.vDeployments[Consensus::DEPLOYMENT_SEGWIT].nTimeout != 0;
-}
-
 static unsigned int GetBlockScriptFlags(const CBlockIndex* pindex, const Consensus::Params& consensusparams) EXCLUSIVE_LOCKS_REQUIRED(cs_main) {
->>>>>>> e8061831
     AssertLockHeld(cs_main);
 
     unsigned int flags = SCRIPT_VERIFY_NONE;

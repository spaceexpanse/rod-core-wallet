// Copyright (c) 2009-2010 Satoshi Nakamoto
// Copyright (c) 2009-2018 The Bitcoin Core developers
// Distributed under the MIT software license, see the accompanying
// file COPYING or http://www.opensource.org/licenses/mit-license.php.

#include <validation.h>

#include <arith_uint256.h>
#include <auxpow.h>
#include <chain.h>
#include <chainparams.h>
#include <checkqueue.h>
#include <consensus/consensus.h>
#include <consensus/merkle.h>
#include <consensus/tx_check.h>
#include <consensus/tx_verify.h>
#include <consensus/validation.h>
#include <cuckoocache.h>
#include <flatfile.h>
#include <hash.h>
#include <index/txindex.h>
#include <names/main.h>
#include <names/mempool.h>
#include <policy/fees.h>
#include <policy/policy.h>
#include <policy/settings.h>
#include <pow.h>
#include <primitives/block.h>
#include <primitives/transaction.h>
#include <random.h>
#include <reverse_iterator.h>
#include <script/script.h>
#include <script/sigcache.h>
#include <shutdown.h>
#include <timedata.h>
#include <tinyformat.h>
#include <txdb.h>
#include <txmempool.h>
#include <ui_interface.h>
#include <uint256.h>
#include <undo.h>
#include <util/moneystr.h>
#include <util/rbf.h>
#include <util/strencodings.h>
#include <util/system.h>
#include <util/translation.h>
#include <util/validation.h>
#include <validationinterface.h>
#include <warnings.h>

#include <string>

#include <boost/algorithm/string/replace.hpp>
#include <boost/thread.hpp>

#if defined(NDEBUG)
# error "Bitcoin cannot be compiled without assertions."
#endif

#define MICRO 0.000001
#define MILLI 0.001

bool CBlockIndexWorkComparator::operator()(const CBlockIndex *pa, const CBlockIndex *pb) const {
    // First sort by most total work, ...
    if (pa->nChainWork > pb->nChainWork) return false;
    if (pa->nChainWork < pb->nChainWork) return true;

    // ... then by earliest time received, ...
    if (pa->nSequenceId < pb->nSequenceId) return false;
    if (pa->nSequenceId > pb->nSequenceId) return true;

    // Use pointer address as tie breaker (should only happen with blocks
    // loaded from disk, as those all have id 0).
    if (pa < pb) return false;
    if (pa > pb) return true;

    // Identical blocks.
    return false;
}

namespace {
BlockManager g_blockman;
} // anon namespace

std::unique_ptr<CChainState> g_chainstate;

CChainState& ChainstateActive() {
    assert(g_chainstate);
    return *g_chainstate;
}

CChain& ChainActive() {
    assert(g_chainstate);
    return g_chainstate->m_chain;
}

/**
 * Mutex to guard access to validation specific variables, such as reading
 * or changing the chainstate.
 *
 * This may also need to be locked when updating the transaction pool, e.g. on
 * AcceptToMemoryPool. See CTxMemPool::cs comment for details.
 *
 * The transaction pool has a separate lock to allow reading from it and the
 * chainstate at the same time.
 */
RecursiveMutex cs_main;

CBlockIndex *pindexBestHeader = nullptr;
Mutex g_best_block_mutex;
std::condition_variable g_best_block_cv;
uint256 g_best_block;
int nScriptCheckThreads = 0;
std::atomic_bool fImporting(false);
std::atomic_bool fReindex(false);
bool fHavePruned = false;
bool fPruneMode = false;
bool fRequireStandard = true;
bool fCheckBlockIndex = false;
bool fCheckpointsEnabled = DEFAULT_CHECKPOINTS_ENABLED;
size_t nCoinCacheUsage = 5000 * 300;
uint64_t nPruneTarget = 0;
int64_t nMaxTipAge = DEFAULT_MAX_TIP_AGE;

uint256 hashAssumeValid;
arith_uint256 nMinimumChainWork;

CFeeRate minRelayTxFee = CFeeRate(DEFAULT_MIN_RELAY_TX_FEE);

CBlockPolicyEstimator feeEstimator;
CTxMemPool mempool(&feeEstimator);

/** Constant stuff for coinbase transactions we create: */
CScript COINBASE_FLAGS;

// Internal stuff
namespace {
    CBlockIndex* pindexBestInvalid = nullptr;

    CCriticalSection cs_LastBlockFile;
    std::vector<CBlockFileInfo> vinfoBlockFile;
    int nLastBlockFile = 0;
    /** Global flag to indicate we should check to see if there are
     *  block/undo files that should be deleted.  Set on startup
     *  or if we allocate more file space when we're in prune mode
     */
    bool fCheckForPruning = false;

    /** Dirty block index entries. */
    std::set<CBlockIndex*> setDirtyBlockIndex;

    /** Dirty block file entries. */
    std::set<int> setDirtyFileInfo;
} // anon namespace

CBlockIndex* LookupBlockIndex(const uint256& hash)
{
    AssertLockHeld(cs_main);
    BlockMap::const_iterator it = g_blockman.m_block_index.find(hash);
    return it == g_blockman.m_block_index.end() ? nullptr : it->second;
}

CBlockIndex* FindForkInGlobalIndex(const CChain& chain, const CBlockLocator& locator)
{
    AssertLockHeld(cs_main);

    // Find the latest block common to locator and chain - we expect that
    // locator.vHave is sorted descending by height.
    for (const uint256& hash : locator.vHave) {
        CBlockIndex* pindex = LookupBlockIndex(hash);
        if (pindex) {
            if (chain.Contains(pindex))
                return pindex;
            if (pindex->GetAncestor(chain.Height()) == chain.Tip()) {
                return chain.Tip();
            }
        }
    }
    return chain.Genesis();
}

std::unique_ptr<CBlockTreeDB> pblocktree;

// See definition for documentation
static void FindFilesToPruneManual(std::set<int>& setFilesToPrune, int nManualPruneHeight);
static void FindFilesToPrune(std::set<int>& setFilesToPrune, uint64_t nPruneAfterHeight);
bool CheckInputs(const CTransaction& tx, TxValidationState &state, const CCoinsViewCache &inputs, unsigned int flags, bool cacheSigStore, bool cacheFullScriptStore, PrecomputedTransactionData& txdata, std::vector<CScriptCheck> *pvChecks = nullptr);
static FILE* OpenUndoFile(const FlatFilePos &pos, bool fReadOnly = false);
static FlatFileSeq BlockFileSeq();
static FlatFileSeq UndoFileSeq();

bool CheckFinalTx(const CTransaction &tx, int flags)
{
    AssertLockHeld(cs_main);

    // By convention a negative value for flags indicates that the
    // current network-enforced consensus rules should be used. In
    // a future soft-fork scenario that would mean checking which
    // rules would be enforced for the next block and setting the
    // appropriate flags. At the present time no soft-forks are
    // scheduled, so no flags are set.
    flags = std::max(flags, 0);

    // CheckFinalTx() uses ::ChainActive().Height()+1 to evaluate
    // nLockTime because when IsFinalTx() is called within
    // CBlock::AcceptBlock(), the height of the block *being*
    // evaluated is what is used. Thus if we want to know if a
    // transaction can be part of the *next* block, we need to call
    // IsFinalTx() with one more than ::ChainActive().Height().
    const int nBlockHeight = ::ChainActive().Height() + 1;

    // BIP113 requires that time-locked transactions have nLockTime set to
    // less than the median time of the previous block they're contained in.
    // When the next block is created its previous block will be the current
    // chain tip, so we use that to calculate the median time passed to
    // IsFinalTx() if LOCKTIME_MEDIAN_TIME_PAST is set.
    const int64_t nBlockTime = (flags & LOCKTIME_MEDIAN_TIME_PAST)
                             ? ::ChainActive().Tip()->GetMedianTimePast()
                             : GetAdjustedTime();

    return IsFinalTx(tx, nBlockHeight, nBlockTime);
}

bool TestLockPointValidity(const LockPoints* lp)
{
    AssertLockHeld(cs_main);
    assert(lp);
    // If there are relative lock times then the maxInputBlock will be set
    // If there are no relative lock times, the LockPoints don't depend on the chain
    if (lp->maxInputBlock) {
        // Check whether ::ChainActive() is an extension of the block at which the LockPoints
        // calculation was valid.  If not LockPoints are no longer valid
        if (!::ChainActive().Contains(lp->maxInputBlock)) {
            return false;
        }
    }

    // LockPoints still valid
    return true;
}

bool CheckSequenceLocks(const CTxMemPool& pool, const CTransaction& tx, int flags, LockPoints* lp, bool useExistingLockPoints)
{
    AssertLockHeld(cs_main);
    AssertLockHeld(pool.cs);

    CBlockIndex* tip = ::ChainActive().Tip();
    assert(tip != nullptr);

    CBlockIndex index;
    index.pprev = tip;
    // CheckSequenceLocks() uses ::ChainActive().Height()+1 to evaluate
    // height based locks because when SequenceLocks() is called within
    // ConnectBlock(), the height of the block *being*
    // evaluated is what is used.
    // Thus if we want to know if a transaction can be part of the
    // *next* block, we need to use one more than ::ChainActive().Height()
    index.nHeight = tip->nHeight + 1;

    std::pair<int, int64_t> lockPair;
    if (useExistingLockPoints) {
        assert(lp);
        lockPair.first = lp->height;
        lockPair.second = lp->time;
    }
    else {
        // CoinsTip() contains the UTXO set for ::ChainActive().Tip()
        CCoinsViewMemPool viewMemPool(&::ChainstateActive().CoinsTip(), pool);
        std::vector<int> prevheights;
        prevheights.resize(tx.vin.size());
        for (size_t txinIndex = 0; txinIndex < tx.vin.size(); txinIndex++) {
            const CTxIn& txin = tx.vin[txinIndex];
            Coin coin;
            if (!viewMemPool.GetCoin(txin.prevout, coin)) {
                return error("%s: Missing input", __func__);
            }
            if (coin.nHeight == MEMPOOL_HEIGHT) {
                // Assume all mempool transaction confirm in the next block
                prevheights[txinIndex] = tip->nHeight + 1;
            } else {
                prevheights[txinIndex] = coin.nHeight;
            }
        }
        lockPair = CalculateSequenceLocks(tx, flags, &prevheights, index);
        if (lp) {
            lp->height = lockPair.first;
            lp->time = lockPair.second;
            // Also store the hash of the block with the highest height of
            // all the blocks which have sequence locked prevouts.
            // This hash needs to still be on the chain
            // for these LockPoint calculations to be valid
            // Note: It is impossible to correctly calculate a maxInputBlock
            // if any of the sequence locked inputs depend on unconfirmed txs,
            // except in the special case where the relative lock time/height
            // is 0, which is equivalent to no sequence lock. Since we assume
            // input height of tip+1 for mempool txs and test the resulting
            // lockPair from CalculateSequenceLocks against tip+1.  We know
            // EvaluateSequenceLocks will fail if there was a non-zero sequence
            // lock on a mempool input, so we can use the return value of
            // CheckSequenceLocks to indicate the LockPoints validity
            int maxInputHeight = 0;
            for (const int height : prevheights) {
                // Can ignore mempool inputs since we'll fail if they had non-zero locks
                if (height != tip->nHeight+1) {
                    maxInputHeight = std::max(maxInputHeight, height);
                }
            }
            lp->maxInputBlock = tip->GetAncestor(maxInputHeight);
        }
    }
    return EvaluateSequenceLocks(index, lockPair);
}

// Returns the script flags which should be checked for a given block
static unsigned int GetBlockScriptFlags(const CBlockIndex* pindex, const Consensus::Params& chainparams);

static void LimitMempoolSize(CTxMemPool& pool, size_t limit, std::chrono::seconds age)
    EXCLUSIVE_LOCKS_REQUIRED(pool.cs, ::cs_main)
{
    int expired = pool.Expire(GetTime<std::chrono::seconds>() - age);
    if (expired != 0) {
        LogPrint(BCLog::MEMPOOL, "Expired %i transactions from the memory pool\n", expired);
    }

    std::vector<COutPoint> vNoSpendsRemaining;
    pool.TrimToSize(limit, &vNoSpendsRemaining);
    for (const COutPoint& removed : vNoSpendsRemaining)
        ::ChainstateActive().CoinsTip().Uncache(removed);
}

static bool IsCurrentForFeeEstimation() EXCLUSIVE_LOCKS_REQUIRED(cs_main)
{
    AssertLockHeld(cs_main);
    if (::ChainstateActive().IsInitialBlockDownload())
        return false;
    if (::ChainActive().Tip()->GetBlockTime() < (GetTime() - MAX_FEE_ESTIMATION_TIP_AGE))
        return false;
    if (::ChainActive().Height() < pindexBestHeader->nHeight - 1)
        return false;
    return true;
}

/* Make mempool consistent after a reorg, by re-adding or recursively erasing
 * disconnected block transactions from the mempool, and also removing any
 * other transactions from the mempool that are no longer valid given the new
 * tip/height.
 *
 * Note: we assume that disconnectpool only contains transactions that are NOT
 * confirmed in the current chain nor already in the mempool (otherwise,
 * in-mempool descendants of such transactions would be removed).
 *
 * Passing fAddToMempool=false will skip trying to add the transactions back,
 * and instead just erase from the mempool as needed.
 */

static void UpdateMempoolForReorg(DisconnectedBlockTransactions& disconnectpool, bool fAddToMempool) EXCLUSIVE_LOCKS_REQUIRED(cs_main, ::mempool.cs)
{
    AssertLockHeld(cs_main);
    std::vector<uint256> vHashUpdate;
    // disconnectpool's insertion_order index sorts the entries from
    // oldest to newest, but the oldest entry will be the last tx from the
    // latest mined block that was disconnected.
    // Iterate disconnectpool in reverse, so that we add transactions
    // back to the mempool starting with the earliest transaction that had
    // been previously seen in a block.
    auto it = disconnectpool.queuedTx.get<insertion_order>().rbegin();
    while (it != disconnectpool.queuedTx.get<insertion_order>().rend()) {
        // ignore validation errors in resurrected transactions
        TxValidationState stateDummy;
        if (!fAddToMempool || (*it)->IsCoinBase() ||
            !AcceptToMemoryPool(mempool, stateDummy, *it,
                                nullptr /* plTxnReplaced */, true /* bypass_limits */, 0 /* nAbsurdFee */)) {
            // If the transaction doesn't make it in to the mempool, remove any
            // transactions that depend on it (which would now be orphans).
            mempool.removeRecursive(**it, MemPoolRemovalReason::REORG);
        } else if (mempool.exists((*it)->GetHash())) {
            vHashUpdate.push_back((*it)->GetHash());
        }
        ++it;
    }
    disconnectpool.queuedTx.clear();
    // AcceptToMemoryPool/addUnchecked all assume that new mempool entries have
    // no in-mempool children, which is generally not true when adding
    // previously-confirmed transactions back to the mempool.
    // UpdateTransactionsFromBlock finds descendants of any transactions in
    // the disconnectpool that were added back and cleans up the mempool state.
    mempool.UpdateTransactionsFromBlock(vHashUpdate);

    // We also need to remove any now-immature transactions
    mempool.removeForReorg(&::ChainstateActive().CoinsTip(), ::ChainActive().Tip()->nHeight + 1, STANDARD_LOCKTIME_VERIFY_FLAGS);
    // Re-limit mempool size, in case we added any transactions
    LimitMempoolSize(mempool, gArgs.GetArg("-maxmempool", DEFAULT_MAX_MEMPOOL_SIZE) * 1000000, std::chrono::hours{gArgs.GetArg("-mempoolexpiry", DEFAULT_MEMPOOL_EXPIRY)});
}

// Used to avoid mempool polluting consensus critical paths if CCoinsViewMempool
// were somehow broken and returning the wrong scriptPubKeys
static bool CheckInputsFromMempoolAndCache(const CTransaction& tx, TxValidationState& state, const CCoinsViewCache& view, const CTxMemPool& pool,
                 unsigned int flags, PrecomputedTransactionData& txdata) EXCLUSIVE_LOCKS_REQUIRED(cs_main) {
    AssertLockHeld(cs_main);

    // pool.cs should be locked already, but go ahead and re-take the lock here
    // to enforce that mempool doesn't change between when we check the view
    // and when we actually call through to CheckInputs
    LOCK(pool.cs);

    assert(!tx.IsCoinBase());
    for (const CTxIn& txin : tx.vin) {
        const Coin& coin = view.AccessCoin(txin.prevout);

        // At this point we haven't actually checked if the coins are all
        // available (or shouldn't assume we have, since CheckInputs does).
        // So we just return failure if the inputs are not available here,
        // and then only have to check equivalence for available inputs.
        if (coin.IsSpent()) return false;

        const CTransactionRef& txFrom = pool.get(txin.prevout.hash);
        if (txFrom) {
            assert(txFrom->GetHash() == txin.prevout.hash);
            assert(txFrom->vout.size() > txin.prevout.n);
            assert(txFrom->vout[txin.prevout.n] == coin.out);
        } else {
            const Coin& coinFromDisk = ::ChainstateActive().CoinsTip().AccessCoin(txin.prevout);
            assert(!coinFromDisk.IsSpent());
            assert(coinFromDisk.out == coin.out);
        }
    }

    // Call CheckInputs() to cache signature and script validity against current tip consensus rules.
    return CheckInputs(tx, state, view, flags, /* cacheSigStore = */ true, /* cacheFullSciptStore = */ true, txdata);
}

namespace {

class MemPoolAccept
{
public:
    MemPoolAccept(CTxMemPool& mempool) : m_pool(mempool), m_view(&m_dummy), m_viewmempool(&::ChainstateActive().CoinsTip(), m_pool),
        m_limit_ancestors(gArgs.GetArg("-limitancestorcount", DEFAULT_ANCESTOR_LIMIT)),
        m_limit_ancestor_size(gArgs.GetArg("-limitancestorsize", DEFAULT_ANCESTOR_SIZE_LIMIT)*1000),
        m_limit_descendants(gArgs.GetArg("-limitdescendantcount", DEFAULT_DESCENDANT_LIMIT)),
        m_limit_descendant_size(gArgs.GetArg("-limitdescendantsize", DEFAULT_DESCENDANT_SIZE_LIMIT)*1000) {}

    // We put the arguments we're handed into a struct, so we can pass them
    // around easier.
    struct ATMPArgs {
        const CChainParams& m_chainparams;
        TxValidationState &m_state;
        const int64_t m_accept_time;
        std::list<CTransactionRef>* m_replaced_transactions;
        const bool m_bypass_limits;
        const CAmount& m_absurd_fee;
        /*
         * Return any outpoints which were not previously present in the coins
         * cache, but were added as a result of validating the tx for mempool
         * acceptance. This allows the caller to optionally remove the cache
         * additions if the associated transaction ends up being rejected by
         * the mempool.
         */
        std::vector<COutPoint>& m_coins_to_uncache;
        const bool m_test_accept;
    };

    // Single transaction acceptance
    bool AcceptSingleTransaction(const CTransactionRef& ptx, ATMPArgs& args) EXCLUSIVE_LOCKS_REQUIRED(cs_main);

private:
    // All the intermediate state that gets passed between the various levels
    // of checking a given transaction.
    struct Workspace {
        Workspace(const CTransactionRef& ptx) : m_ptx(ptx), m_hash(ptx->GetHash()) {}
        std::set<uint256> m_conflicts;
        CTxMemPool::setEntries m_all_conflicting;
        CTxMemPool::setEntries m_ancestors;
        std::unique_ptr<CTxMemPoolEntry> m_entry;

        bool m_replacement_transaction;
        CAmount m_modified_fees;
        CAmount m_conflicting_fees;
        size_t m_conflicting_size;

        const CTransactionRef& m_ptx;
        const uint256& m_hash;
    };

    // Run the policy checks on a given transaction, excluding any script checks.
    // Looks up inputs, calculates feerate, considers replacement, evaluates
    // package limits, etc. As this function can be invoked for "free" by a peer,
    // only tests that are fast should be done here (to avoid CPU DoS).
    bool PreChecks(ATMPArgs& args, Workspace& ws) EXCLUSIVE_LOCKS_REQUIRED(cs_main, m_pool.cs);

    // Run the script checks using our policy flags. As this can be slow, we should
    // only invoke this on transactions that have otherwise passed policy checks.
    bool PolicyScriptChecks(ATMPArgs& args, Workspace& ws, PrecomputedTransactionData& txdata) EXCLUSIVE_LOCKS_REQUIRED(cs_main);

    // Re-run the script checks, using consensus flags, and try to cache the
    // result in the scriptcache. This should be done after
    // PolicyScriptChecks(). This requires that all inputs either be in our
    // utxo set or in the mempool.
    bool ConsensusScriptChecks(ATMPArgs& args, Workspace& ws, PrecomputedTransactionData &txdata) EXCLUSIVE_LOCKS_REQUIRED(cs_main);

    // Try to add the transaction to the mempool, removing any conflicts first.
    // Returns true if the transaction is in the mempool after any size
    // limiting is performed, false otherwise.
    bool Finalize(ATMPArgs& args, Workspace& ws) EXCLUSIVE_LOCKS_REQUIRED(cs_main, m_pool.cs);

    // Compare a package's feerate against minimum allowed.
    bool CheckFeeRate(size_t package_size, CAmount package_fee, TxValidationState& state)
    {
        CAmount mempoolRejectFee = m_pool.GetMinFee(gArgs.GetArg("-maxmempool", DEFAULT_MAX_MEMPOOL_SIZE) * 1000000).GetFee(package_size);
        if (mempoolRejectFee > 0 && package_fee < mempoolRejectFee) {
            return state.Invalid(TxValidationResult::TX_MEMPOOL_POLICY, "mempool min fee not met", strprintf("%d < %d", package_fee, mempoolRejectFee));
        }

        if (package_fee < ::minRelayTxFee.GetFee(package_size)) {
            return state.Invalid(TxValidationResult::TX_MEMPOOL_POLICY, "min relay fee not met", strprintf("%d < %d", package_fee, ::minRelayTxFee.GetFee(package_size)));
        }
        return true;
    }

private:
    CTxMemPool& m_pool;
    CCoinsViewCache m_view;
    CCoinsViewMemPool m_viewmempool;
    CCoinsView m_dummy;

    // The package limits in effect at the time of invocation.
    const size_t m_limit_ancestors;
    const size_t m_limit_ancestor_size;
    // These may be modified while evaluating a transaction (eg to account for
    // in-mempool conflicts; see below).
    size_t m_limit_descendants;
    size_t m_limit_descendant_size;
};

bool MemPoolAccept::PreChecks(ATMPArgs& args, Workspace& ws)
{
    const CTransactionRef& ptx = ws.m_ptx;
    const CTransaction& tx = *ws.m_ptx;
    const uint256& hash = ws.m_hash;

    // Copy/alias what we need out of args
    TxValidationState &state = args.m_state;
    const int64_t nAcceptTime = args.m_accept_time;
    const bool bypass_limits = args.m_bypass_limits;
    const CAmount& nAbsurdFee = args.m_absurd_fee;
    std::vector<COutPoint>& coins_to_uncache = args.m_coins_to_uncache;

    // Alias what we need out of ws
    std::set<uint256>& setConflicts = ws.m_conflicts;
    CTxMemPool::setEntries& allConflicting = ws.m_all_conflicting;
    CTxMemPool::setEntries& setAncestors = ws.m_ancestors;
    std::unique_ptr<CTxMemPoolEntry>& entry = ws.m_entry;
    bool& fReplacementTransaction = ws.m_replacement_transaction;
    CAmount& nModifiedFees = ws.m_modified_fees;
    CAmount& nConflictingFees = ws.m_conflicting_fees;
    size_t& nConflictingSize = ws.m_conflicting_size;

    if (!CheckTransaction(tx, state))
        return false; // state filled in by CheckTransaction

    // Coinbase is only valid in a block, not as a loose transaction
    if (tx.IsCoinBase())
        return state.Invalid(TxValidationResult::TX_CONSENSUS, "coinbase");

    // Rather not work on nonstandard transactions (unless -testnet/-regtest)
    std::string reason;
    if (fRequireStandard && !IsStandardTx(tx, reason))
        return state.Invalid(TxValidationResult::TX_NOT_STANDARD, reason);

    // Do not work on transactions that are too small.
    // A transaction with 1 segwit input and 1 P2WPHK output has non-witness size of 82 bytes.
    // Transactions smaller than this are not relayed to mitigate CVE-2017-12842 by not relaying
    // 64-byte transactions.
    if (::GetSerializeSize(tx, PROTOCOL_VERSION | SERIALIZE_TRANSACTION_NO_WITNESS) < MIN_STANDARD_TX_NONWITNESS_SIZE)
        return state.Invalid(TxValidationResult::TX_NOT_STANDARD, "tx-size-small");

    // Only accept nLockTime-using transactions that can be mined in the next
    // block; we don't want our mempool filled up with transactions that can't
    // be mined yet.
    if (!CheckFinalTx(tx, STANDARD_LOCKTIME_VERIFY_FLAGS))
        return state.Invalid(TxValidationResult::TX_PREMATURE_SPEND, "non-final");

    // is it already in the memory pool?
    if (m_pool.exists(hash)) {
        return state.Invalid(TxValidationResult::TX_CONFLICT, "txn-already-in-mempool");
    }

    // Check for conflicts with in-memory transactions
    for (const CTxIn &txin : tx.vin)
    {
        const CTransaction* ptxConflicting = m_pool.GetConflictTx(txin.prevout);
        if (ptxConflicting) {
            if (!setConflicts.count(ptxConflicting->GetHash()))
            {
                // Allow opt-out of transaction replacement by setting
                // nSequence > MAX_BIP125_RBF_SEQUENCE (SEQUENCE_FINAL-2) on all inputs.
                //
                // SEQUENCE_FINAL-1 is picked to still allow use of nLockTime by
                // non-replaceable transactions. All inputs rather than just one
                // is for the sake of multi-party protocols, where we don't
                // want a single party to be able to disable replacement.
                //
                // The opt-out ignores descendants as anyone relying on
                // first-seen mempool behavior should be checking all
                // unconfirmed ancestors anyway; doing otherwise is hopelessly
                // insecure.
                bool fReplacementOptOut = true;
                for (const CTxIn &_txin : ptxConflicting->vin)
                {
                    if (_txin.nSequence <= MAX_BIP125_RBF_SEQUENCE)
                    {
                        fReplacementOptOut = false;
                        break;
                    }
                }
                if (fReplacementOptOut) {
                    return state.Invalid(TxValidationResult::TX_MEMPOOL_POLICY, "txn-mempool-conflict");
                }

                setConflicts.insert(ptxConflicting->GetHash());
            }
        }
    }

    if (!m_pool.checkNameOps(tx))
        return state.Invalid(ValidationInvalidReason::TX_CONFLICT,
                             false, "txn-mempool-name-error");

    LockPoints lp;
    m_view.SetBackend(m_viewmempool);

    CCoinsViewCache& coins_cache = ::ChainstateActive().CoinsTip();
    // do all inputs exist?
    for (const CTxIn& txin : tx.vin) {
        if (!coins_cache.HaveCoinInCache(txin.prevout)) {
            coins_to_uncache.push_back(txin.prevout);
        }

        // Note: this call may add txin.prevout to the coins cache
        // (coins_cache.cacheCoins) by way of FetchCoin(). It should be removed
        // later (via coins_to_uncache) if this tx turns out to be invalid.
        if (!m_view.HaveCoin(txin.prevout)) {
            // Are inputs missing because we already have the tx?
            for (size_t out = 0; out < tx.vout.size(); out++) {
<<<<<<< HEAD
                // See if we have any output in the UTXO set.
                if (coins_cache.HaveCoin(COutPoint(hash, out))) {
                    return state.Invalid(ValidationInvalidReason::TX_CONFLICT, false, "txn-already-known");
=======
                // Optimistically just do efficient check of cache for outputs
                if (coins_cache.HaveCoinInCache(COutPoint(hash, out))) {
                    return state.Invalid(TxValidationResult::TX_CONFLICT, "txn-already-known");
>>>>>>> b42c91c4
                }
            }
            // Otherwise assume this might be an orphan tx for which we just haven't seen parents yet
            return state.Invalid(TxValidationResult::TX_MISSING_INPUTS, "bad-txns-inputs-missingorspent");
        }
    }

    // Bring the best block into scope
    m_view.GetBestBlock();

    /* If this is a name update (or firstupdate), make sure that the
       existing name entry (if any) is in the dummy cache.  Otherwise
       tx validation done below (in CheckInputs) will not be correct.  */
    for (const auto& txout : tx.vout)
    {
        const CNameScript nameOp(txout.scriptPubKey);
        if (nameOp.isNameOp() && nameOp.isAnyUpdate())
        {
            const valtype& name = nameOp.getOpName();
            CNameData data;
            if (m_view.GetName(name, data))
                m_view.SetName(name, data, false);
        }
    }

    // we have all inputs cached now, so switch back to dummy (to protect
    // against bugs where we pull more inputs from disk that miss being added
    // to coins_to_uncache)
    m_view.SetBackend(m_dummy);

    // Only accept BIP68 sequence locked transactions that can be mined in the next
    // block; we don't want our mempool filled up with transactions that can't
    // be mined yet.
    // Must keep pool.cs for this unless we change CheckSequenceLocks to take a
    // CoinsViewCache instead of create its own
    if (!CheckSequenceLocks(m_pool, tx, STANDARD_LOCKTIME_VERIFY_FLAGS, &lp))
        return state.Invalid(TxValidationResult::TX_PREMATURE_SPEND, "non-BIP68-final");

    CAmount nFees = 0;
    if (!Consensus::CheckTxInputs(tx, state, m_view, GetSpendHeight(m_view), SCRIPT_VERIFY_NAMES_MEMPOOL, nFees)) {
        return error("%s: Consensus::CheckTxInputs: %s, %s", __func__, tx.GetHash().ToString(), FormatStateMessage(state));
    }

    // Check for non-standard pay-to-script-hash in inputs
    if (fRequireStandard && !AreInputsStandard(tx, m_view))
        return state.Invalid(TxValidationResult::TX_NOT_STANDARD, "bad-txns-nonstandard-inputs");

    // Check for non-standard witness in P2WSH
    if (tx.HasWitness() && fRequireStandard && !IsWitnessStandard(tx, m_view))
        return state.Invalid(TxValidationResult::TX_WITNESS_MUTATED, "bad-witness-nonstandard");

    int64_t nSigOpsCost = GetTransactionSigOpCost(tx, m_view, STANDARD_SCRIPT_VERIFY_FLAGS);

    // nModifiedFees includes any fee deltas from PrioritiseTransaction
    nModifiedFees = nFees;
    m_pool.ApplyDelta(hash, nModifiedFees);

    // Keep track of transactions that spend a coinbase, which we re-scan
    // during reorgs to ensure COINBASE_MATURITY is still met.
    bool fSpendsCoinbase = false;
    for (const CTxIn &txin : tx.vin) {
        const Coin &coin = m_view.AccessCoin(txin.prevout);
        if (coin.IsCoinBase()) {
            fSpendsCoinbase = true;
            break;
        }
    }

    entry.reset(new CTxMemPoolEntry(ptx, nFees, nAcceptTime, ::ChainActive().Height(),
            fSpendsCoinbase, nSigOpsCost, lp));
    unsigned int nSize = entry->GetTxSize();

    if (nSigOpsCost > MAX_STANDARD_TX_SIGOPS_COST)
        return state.Invalid(TxValidationResult::TX_NOT_STANDARD, "bad-txns-too-many-sigops",
                strprintf("%d", nSigOpsCost));

    // No transactions are allowed below minRelayTxFee except from disconnected
    // blocks
    if (!bypass_limits && !CheckFeeRate(nSize, nModifiedFees, state)) return false;

    if (nAbsurdFee && nFees > nAbsurdFee)
        return state.Invalid(TxValidationResult::TX_NOT_STANDARD,
                "absurdly-high-fee", strprintf("%d > %d", nFees, nAbsurdFee));

    const CTxMemPool::setEntries setIterConflicting = m_pool.GetIterSet(setConflicts);
    // Calculate in-mempool ancestors, up to a limit.
    if (setConflicts.size() == 1) {
        // In general, when we receive an RBF transaction with mempool conflicts, we want to know whether we
        // would meet the chain limits after the conflicts have been removed. However, there isn't a practical
        // way to do this short of calculating the ancestor and descendant sets with an overlay cache of
        // changed mempool entries. Due to both implementation and runtime complexity concerns, this isn't
        // very realistic, thus we only ensure a limited set of transactions are RBF'able despite mempool
        // conflicts here. Importantly, we need to ensure that some transactions which were accepted using
        // the below carve-out are able to be RBF'ed, without impacting the security the carve-out provides
        // for off-chain contract systems (see link in the comment below).
        //
        // Specifically, the subset of RBF transactions which we allow despite chain limits are those which
        // conflict directly with exactly one other transaction (but may evict children of said transaction),
        // and which are not adding any new mempool dependencies. Note that the "no new mempool dependencies"
        // check is accomplished later, so we don't bother doing anything about it here, but if BIP 125 is
        // amended, we may need to move that check to here instead of removing it wholesale.
        //
        // Such transactions are clearly not merging any existing packages, so we are only concerned with
        // ensuring that (a) no package is growing past the package size (not count) limits and (b) we are
        // not allowing something to effectively use the (below) carve-out spot when it shouldn't be allowed
        // to.
        //
        // To check these we first check if we meet the RBF criteria, above, and increment the descendant
        // limits by the direct conflict and its descendants (as these are recalculated in
        // CalculateMempoolAncestors by assuming the new transaction being added is a new descendant, with no
        // removals, of each parent's existing dependant set). The ancestor count limits are unmodified (as
        // the ancestor limits should be the same for both our new transaction and any conflicts).
        // We don't bother incrementing m_limit_descendants by the full removal count as that limit never comes
        // into force here (as we're only adding a single transaction).
        assert(setIterConflicting.size() == 1);
        CTxMemPool::txiter conflict = *setIterConflicting.begin();

        m_limit_descendants += 1;
        m_limit_descendant_size += conflict->GetSizeWithDescendants();
    }

    std::string errString;
    if (!m_pool.CalculateMemPoolAncestors(*entry, setAncestors, m_limit_ancestors, m_limit_ancestor_size, m_limit_descendants, m_limit_descendant_size, errString)) {
        setAncestors.clear();
        // If CalculateMemPoolAncestors fails second time, we want the original error string.
        std::string dummy_err_string;
        // Contracting/payment channels CPFP carve-out:
        // If the new transaction is relatively small (up to 40k weight)
        // and has at most one ancestor (ie ancestor limit of 2, including
        // the new transaction), allow it if its parent has exactly the
        // descendant limit descendants.
        //
        // This allows protocols which rely on distrusting counterparties
        // being able to broadcast descendants of an unconfirmed transaction
        // to be secure by simply only having two immediately-spendable
        // outputs - one for each counterparty. For more info on the uses for
        // this, see https://lists.linuxfoundation.org/pipermail/bitcoin-dev/2018-November/016518.html
        if (nSize >  EXTRA_DESCENDANT_TX_SIZE_LIMIT ||
                !m_pool.CalculateMemPoolAncestors(*entry, setAncestors, 2, m_limit_ancestor_size, m_limit_descendants + 1, m_limit_descendant_size + EXTRA_DESCENDANT_TX_SIZE_LIMIT, dummy_err_string)) {
            return state.Invalid(TxValidationResult::TX_MEMPOOL_POLICY, "too-long-mempool-chain", errString);
        }
    }

    // A transaction that spends outputs that would be replaced by it is invalid. Now
    // that we have the set of all ancestors we can detect this
    // pathological case by making sure setConflicts and setAncestors don't
    // intersect.
    for (CTxMemPool::txiter ancestorIt : setAncestors)
    {
        const uint256 &hashAncestor = ancestorIt->GetTx().GetHash();
        if (setConflicts.count(hashAncestor))
        {
            return state.Invalid(TxValidationResult::TX_CONSENSUS, "bad-txns-spends-conflicting-tx",
                    strprintf("%s spends conflicting transaction %s",
                        hash.ToString(),
                        hashAncestor.ToString()));
        }
    }

    // Check if it's economically rational to mine this transaction rather
    // than the ones it replaces.
    nConflictingFees = 0;
    nConflictingSize = 0;
    uint64_t nConflictingCount = 0;

    // If we don't hold the lock allConflicting might be incomplete; the
    // subsequent RemoveStaged() and addUnchecked() calls don't guarantee
    // mempool consistency for us.
    fReplacementTransaction = setConflicts.size();
    if (fReplacementTransaction)
    {
        CFeeRate newFeeRate(nModifiedFees, nSize);
        std::set<uint256> setConflictsParents;
        const int maxDescendantsToVisit = 100;
        for (const auto& mi : setIterConflicting) {
            // Don't allow the replacement to reduce the feerate of the
            // mempool.
            //
            // We usually don't want to accept replacements with lower
            // feerates than what they replaced as that would lower the
            // feerate of the next block. Requiring that the feerate always
            // be increased is also an easy-to-reason about way to prevent
            // DoS attacks via replacements.
            //
            // We only consider the feerates of transactions being directly
            // replaced, not their indirect descendants. While that does
            // mean high feerate children are ignored when deciding whether
            // or not to replace, we do require the replacement to pay more
            // overall fees too, mitigating most cases.
            CFeeRate oldFeeRate(mi->GetModifiedFee(), mi->GetTxSize());
            if (newFeeRate <= oldFeeRate)
            {
                return state.Invalid(TxValidationResult::TX_MEMPOOL_POLICY, "insufficient fee",
                        strprintf("rejecting replacement %s; new feerate %s <= old feerate %s",
                            hash.ToString(),
                            newFeeRate.ToString(),
                            oldFeeRate.ToString()));
            }

            for (const CTxIn &txin : mi->GetTx().vin)
            {
                setConflictsParents.insert(txin.prevout.hash);
            }

            nConflictingCount += mi->GetCountWithDescendants();
        }
        // This potentially overestimates the number of actual descendants
        // but we just want to be conservative to avoid doing too much
        // work.
        if (nConflictingCount <= maxDescendantsToVisit) {
            // If not too many to replace, then calculate the set of
            // transactions that would have to be evicted
            for (CTxMemPool::txiter it : setIterConflicting) {
                m_pool.CalculateDescendants(it, allConflicting);
            }
            for (CTxMemPool::txiter it : allConflicting) {
                nConflictingFees += it->GetModifiedFee();
                nConflictingSize += it->GetTxSize();
            }
        } else {
            return state.Invalid(TxValidationResult::TX_MEMPOOL_POLICY, "too many potential replacements",
                    strprintf("rejecting replacement %s; too many potential replacements (%d > %d)\n",
                        hash.ToString(),
                        nConflictingCount,
                        maxDescendantsToVisit));
        }

        for (unsigned int j = 0; j < tx.vin.size(); j++)
        {
            // We don't want to accept replacements that require low
            // feerate junk to be mined first. Ideally we'd keep track of
            // the ancestor feerates and make the decision based on that,
            // but for now requiring all new inputs to be confirmed works.
            //
            // Note that if you relax this to make RBF a little more useful,
            // this may break the CalculateMempoolAncestors RBF relaxation,
            // above. See the comment above the first CalculateMempoolAncestors
            // call for more info.
            if (!setConflictsParents.count(tx.vin[j].prevout.hash))
            {
                // Rather than check the UTXO set - potentially expensive -
                // it's cheaper to just check if the new input refers to a
                // tx that's in the mempool.
                if (m_pool.exists(tx.vin[j].prevout.hash)) {
                    return state.Invalid(TxValidationResult::TX_MEMPOOL_POLICY, "replacement-adds-unconfirmed",
                            strprintf("replacement %s adds unconfirmed input, idx %d",
                                hash.ToString(), j));
                }
            }
        }

        // The replacement must pay greater fees than the transactions it
        // replaces - if we did the bandwidth used by those conflicting
        // transactions would not be paid for.
        if (nModifiedFees < nConflictingFees)
        {
            return state.Invalid(TxValidationResult::TX_MEMPOOL_POLICY, "insufficient fee",
                    strprintf("rejecting replacement %s, less fees than conflicting txs; %s < %s",
                        hash.ToString(), FormatMoney(nModifiedFees), FormatMoney(nConflictingFees)));
        }

        // Finally in addition to paying more fees than the conflicts the
        // new transaction must pay for its own bandwidth.
        CAmount nDeltaFees = nModifiedFees - nConflictingFees;
        if (nDeltaFees < ::incrementalRelayFee.GetFee(nSize))
        {
            return state.Invalid(TxValidationResult::TX_MEMPOOL_POLICY, "insufficient fee",
                    strprintf("rejecting replacement %s, not enough additional fees to relay; %s < %s",
                        hash.ToString(),
                        FormatMoney(nDeltaFees),
                        FormatMoney(::incrementalRelayFee.GetFee(nSize))));
        }
    }
    return true;
}

bool MemPoolAccept::PolicyScriptChecks(ATMPArgs& args, Workspace& ws, PrecomputedTransactionData& txdata)
{
    const CTransaction& tx = *ws.m_ptx;

    TxValidationState &state = args.m_state;

    constexpr unsigned int scriptVerifyFlags = STANDARD_SCRIPT_VERIFY_FLAGS | SCRIPT_VERIFY_NAMES_MEMPOOL;

    // Check against previous transactions
    // This is done last to help prevent CPU exhaustion denial-of-service attacks.
    if (!CheckInputs(tx, state, m_view, scriptVerifyFlags, true, false, txdata)) {
        // SCRIPT_VERIFY_CLEANSTACK requires SCRIPT_VERIFY_WITNESS, so we
        // need to turn both off, and compare against just turning off CLEANSTACK
        // to see if the failure is specifically due to witness validation.
        TxValidationState state_dummy; // Want reported failures to be from first CheckInputs
        if (!tx.HasWitness() && CheckInputs(tx, state_dummy, m_view, scriptVerifyFlags & ~(SCRIPT_VERIFY_WITNESS | SCRIPT_VERIFY_CLEANSTACK), true, false, txdata) &&
                !CheckInputs(tx, state_dummy, m_view, scriptVerifyFlags & ~SCRIPT_VERIFY_CLEANSTACK, true, false, txdata)) {
            // Only the witness is missing, so the transaction itself may be fine.
            state.Invalid(TxValidationResult::TX_WITNESS_MUTATED,
                    state.GetRejectReason(), state.GetDebugMessage());
        }
        return false; // state filled in by CheckInputs
    }

    return true;
}

bool MemPoolAccept::ConsensusScriptChecks(ATMPArgs& args, Workspace& ws, PrecomputedTransactionData& txdata)
{
    const CTransaction& tx = *ws.m_ptx;
    const uint256& hash = ws.m_hash;

    TxValidationState &state = args.m_state;
    const CChainParams& chainparams = args.m_chainparams;

    // Check again against the current block tip's script verification
    // flags to cache our script execution flags. This is, of course,
    // useless if the next block has different script flags from the
    // previous one, but because the cache tracks script flags for us it
    // will auto-invalidate and we'll just have a few blocks of extra
    // misses on soft-fork activation.
    //
    // This is also useful in case of bugs in the standard flags that cause
    // transactions to pass as valid when they're actually invalid. For
    // instance the STRICTENC flag was incorrectly allowing certain
    // CHECKSIG NOT scripts to pass, even though they were invalid.
    //
    // There is a similar check in CreateNewBlock() to prevent creating
    // invalid blocks (using TestBlockValidity), however allowing such
    // transactions into the mempool can be exploited as a DoS attack.
    //
    // Namecoin actually allows some scripts into the mempool that would
    // not (yet) be valid in a block, namely premature NAME_FIRSTUPDATE's.
    // Thus add the mempool-flag here.
    unsigned int currentBlockScriptVerifyFlags = GetBlockScriptFlags(::ChainActive().Tip(), chainparams.GetConsensus());
    currentBlockScriptVerifyFlags |= SCRIPT_VERIFY_NAMES_MEMPOOL;
    if (!CheckInputsFromMempoolAndCache(tx, state, m_view, m_pool, currentBlockScriptVerifyFlags, txdata)) {
        return error("%s: BUG! PLEASE REPORT THIS! CheckInputs failed against latest-block but not STANDARD flags %s, %s",
                __func__, hash.ToString(), FormatStateMessage(state));
    }

    return true;
}

bool MemPoolAccept::Finalize(ATMPArgs& args, Workspace& ws)
{
    const CTransaction& tx = *ws.m_ptx;
    const uint256& hash = ws.m_hash;
    TxValidationState &state = args.m_state;
    const bool bypass_limits = args.m_bypass_limits;

    CTxMemPool::setEntries& allConflicting = ws.m_all_conflicting;
    CTxMemPool::setEntries& setAncestors = ws.m_ancestors;
    const CAmount& nModifiedFees = ws.m_modified_fees;
    const CAmount& nConflictingFees = ws.m_conflicting_fees;
    const size_t& nConflictingSize = ws.m_conflicting_size;
    const bool fReplacementTransaction = ws.m_replacement_transaction;
    std::unique_ptr<CTxMemPoolEntry>& entry = ws.m_entry;

    // Remove conflicting transactions from the mempool
    for (CTxMemPool::txiter it : allConflicting)
    {
        LogPrint(BCLog::MEMPOOL, "replacing tx %s with %s for %s BTC additional fees, %d delta bytes\n",
                it->GetTx().GetHash().ToString(),
                hash.ToString(),
                FormatMoney(nModifiedFees - nConflictingFees),
                (int)entry->GetTxSize() - (int)nConflictingSize);
        if (args.m_replaced_transactions)
            args.m_replaced_transactions->push_back(it->GetSharedTx());
    }
    m_pool.RemoveStaged(allConflicting, false, MemPoolRemovalReason::REPLACED);

    // This transaction should only count for fee estimation if:
    // - it isn't a BIP 125 replacement transaction (may not be widely supported)
    // - it's not being re-added during a reorg which bypasses typical mempool fee limits
    // - the node is not behind
    // - the transaction is not dependent on any other transactions in the mempool
    bool validForFeeEstimation = !fReplacementTransaction && !bypass_limits && IsCurrentForFeeEstimation() && m_pool.HasNoInputsOf(tx);

    // Store transaction in memory
    m_pool.addUnchecked(*entry, setAncestors, validForFeeEstimation);

    // trim mempool and check if tx was trimmed
    if (!bypass_limits) {
        LimitMempoolSize(m_pool, gArgs.GetArg("-maxmempool", DEFAULT_MAX_MEMPOOL_SIZE) * 1000000, std::chrono::hours{gArgs.GetArg("-mempoolexpiry", DEFAULT_MEMPOOL_EXPIRY)});
        if (!m_pool.exists(hash))
            return state.Invalid(TxValidationResult::TX_MEMPOOL_POLICY, "mempool full");
    }
    return true;
}

bool MemPoolAccept::AcceptSingleTransaction(const CTransactionRef& ptx, ATMPArgs& args)
{
    AssertLockHeld(cs_main);
    LOCK(m_pool.cs); // mempool "read lock" (held through GetMainSignals().TransactionAddedToMempool())

    Workspace workspace(ptx);

    if (!PreChecks(args, workspace)) return false;

    // Only compute the precomputed transaction data if we need to verify
    // scripts (ie, other policy checks pass). We perform the inexpensive
    // checks first and avoid hashing and signature verification unless those
    // checks pass, to mitigate CPU exhaustion denial-of-service attacks.
    PrecomputedTransactionData txdata(*ptx);

    if (!PolicyScriptChecks(args, workspace, txdata)) return false;

    if (!ConsensusScriptChecks(args, workspace, txdata)) return false;

    // Tx was accepted, but not added
    if (args.m_test_accept) return true;

    if (!Finalize(args, workspace)) return false;

    GetMainSignals().TransactionAddedToMempool(ptx);

    return true;
}

} // anon namespace

/** (try to) add transaction to memory pool with a specified acceptance time **/
static bool AcceptToMemoryPoolWithTime(const CChainParams& chainparams, CTxMemPool& pool, TxValidationState &state, const CTransactionRef &tx,
                        int64_t nAcceptTime, std::list<CTransactionRef>* plTxnReplaced,
                        bool bypass_limits, const CAmount nAbsurdFee, bool test_accept) EXCLUSIVE_LOCKS_REQUIRED(cs_main)
{
    std::vector<COutPoint> coins_to_uncache;
    MemPoolAccept::ATMPArgs args { chainparams, state, nAcceptTime, plTxnReplaced, bypass_limits, nAbsurdFee, coins_to_uncache, test_accept };
    bool res = MemPoolAccept(pool).AcceptSingleTransaction(tx, args);
    if (!res) {
        // Remove coins that were not present in the coins cache before calling ATMPW;
        // this is to prevent memory DoS in case we receive a large number of
        // invalid transactions that attempt to overrun the in-memory coins cache
        // (`CCoinsViewCache::cacheCoins`).

        for (const COutPoint& hashTx : coins_to_uncache)
            ::ChainstateActive().CoinsTip().Uncache(hashTx);
    }
    // After we've (potentially) uncached entries, ensure our coins cache is still within its size limits
    BlockValidationState state_dummy;
    ::ChainstateActive().FlushStateToDisk(chainparams, state_dummy, FlushStateMode::PERIODIC);
    return res;
}

bool AcceptToMemoryPool(CTxMemPool& pool, TxValidationState &state, const CTransactionRef &tx,
                        std::list<CTransactionRef>* plTxnReplaced,
                        bool bypass_limits, const CAmount nAbsurdFee, bool test_accept)
{
    const CChainParams& chainparams = Params();
    return AcceptToMemoryPoolWithTime(chainparams, pool, state, tx, GetTime(), plTxnReplaced, bypass_limits, nAbsurdFee, test_accept);
}

/**
 * Return transaction in txOut, and if it was found inside a block, its hash is placed in hashBlock.
 * If blockIndex is provided, the transaction is fetched from the corresponding block.
 */
bool GetTransaction(const uint256& hash, CTransactionRef& txOut, const Consensus::Params& consensusParams, uint256& hashBlock, const CBlockIndex* const block_index)
{
    LOCK(cs_main);

    if (!block_index) {
        CTransactionRef ptx = mempool.get(hash);
        if (ptx) {
            txOut = ptx;
            return true;
        }

        if (g_txindex) {
            return g_txindex->FindTx(hash, hashBlock, txOut);
        }
    } else {
        CBlock block;
        if (ReadBlockFromDisk(block, block_index, consensusParams)) {
            for (const auto& tx : block.vtx) {
                if (tx->GetHash() == hash) {
                    txOut = tx;
                    hashBlock = block_index->GetBlockHash();
                    return true;
                }
            }
        }
    }

    return false;
}






//////////////////////////////////////////////////////////////////////////////
//
// CBlock and CBlockIndex
//

bool CheckProofOfWork(const CBlockHeader& block, const Consensus::Params& params)
{
    /* Except for legacy blocks with full version 1, ensure that
       the chain ID is correct.  Legacy blocks are not allowed since
       the merge-mining start, which is checked in AcceptBlockHeader
       where the height is known.  */
    if (!block.IsLegacy() && params.fStrictChainId
        && block.GetChainId() != params.nAuxpowChainId)
        return error("%s : block does not have our chain ID"
                     " (got %d, expected %d, full nVersion %d)",
                     __func__, block.GetChainId(),
                     params.nAuxpowChainId, block.nVersion);

    /* If there is no auxpow, just check the block hash.  */
    if (!block.auxpow)
    {
        if (block.IsAuxpow())
            return error("%s : no auxpow on block with auxpow version",
                         __func__);

        if (!CheckProofOfWork(block.GetHash(), block.nBits, params))
            return error("%s : non-AUX proof of work failed", __func__);

        return true;
    }

    /* We have auxpow.  Check it.  */

    if (!block.IsAuxpow())
        return error("%s : auxpow on block with non-auxpow version", __func__);

    /* Temporary check:  Disallow parent blocks with auxpow version.  This is
       for compatibility with the old client.  */
    /* FIXME: Remove this check with a hardfork later on.  */
    if (block.auxpow->getParentBlock().IsAuxpow())
        return error("%s : auxpow parent block has auxpow version", __func__);

    if (!CheckProofOfWork(block.auxpow->getParentBlockHash(), block.nBits, params))
        return error("%s : AUX proof of work failed", __func__);
    if (!block.auxpow->check(block.GetHash(), block.GetChainId(), params))
        return error("%s : AUX POW is not valid", __func__);

    return true;
}

static bool WriteBlockToDisk(const CBlock& block, FlatFilePos& pos, const CMessageHeader::MessageStartChars& messageStart)
{
    // Open history file to append
    CAutoFile fileout(OpenBlockFile(pos), SER_DISK, CLIENT_VERSION);
    if (fileout.IsNull())
        return error("WriteBlockToDisk: OpenBlockFile failed");

    // Write index header
    unsigned int nSize = GetSerializeSize(block, fileout.GetVersion());
    fileout << messageStart << nSize;

    // Write block
    long fileOutPos = ftell(fileout.Get());
    if (fileOutPos < 0)
        return error("WriteBlockToDisk: ftell failed");
    pos.nPos = (unsigned int)fileOutPos;
    fileout << block;

    return true;
}

/* Generic implementation of block reading that can handle
   both a block and its header.  */

template<typename T>
static bool ReadBlockOrHeader(T& block, const FlatFilePos& pos, const Consensus::Params& consensusParams)
{
    block.SetNull();

    // Open history file to read
    CAutoFile filein(OpenBlockFile(pos, true), SER_DISK, CLIENT_VERSION);
    if (filein.IsNull())
        return error("ReadBlockFromDisk: OpenBlockFile failed for %s", pos.ToString());

    // Read block
    try {
        filein >> block;
    }
    catch (const std::exception& e) {
        return error("%s: Deserialize or I/O error - %s at %s", __func__, e.what(), pos.ToString());
    }

    // Check the header
    if (!CheckProofOfWork(block, consensusParams))
        return error("ReadBlockFromDisk: Errors in block header at %s", pos.ToString());

    return true;
}

template<typename T>
static bool ReadBlockOrHeader(T& block, const CBlockIndex* pindex, const Consensus::Params& consensusParams)
{
    FlatFilePos blockPos;
    {
        LOCK(cs_main);
        blockPos = pindex->GetBlockPos();
    }

    if (!ReadBlockOrHeader(block, blockPos, consensusParams))
        return false;
    if (block.GetHash() != pindex->GetBlockHash())
        return error("ReadBlockFromDisk(CBlock&, CBlockIndex*): GetHash() doesn't match index for %s at %s",
                pindex->ToString(), pindex->GetBlockPos().ToString());
    return true;
}

bool ReadBlockFromDisk(CBlock& block, const FlatFilePos& pos, const Consensus::Params& consensusParams)
{
    return ReadBlockOrHeader(block, pos, consensusParams);
}

bool ReadBlockFromDisk(CBlock& block, const CBlockIndex* pindex, const Consensus::Params& consensusParams)
{
    return ReadBlockOrHeader(block, pindex, consensusParams);
}

bool ReadBlockHeaderFromDisk(CBlockHeader& block, const CBlockIndex* pindex, const Consensus::Params& consensusParams)
{
    return ReadBlockOrHeader(block, pindex, consensusParams);
}

bool ReadRawBlockFromDisk(std::vector<uint8_t>& block, const FlatFilePos& pos, const CMessageHeader::MessageStartChars& message_start)
{
    FlatFilePos hpos = pos;
    hpos.nPos -= 8; // Seek back 8 bytes for meta header
    CAutoFile filein(OpenBlockFile(hpos, true), SER_DISK, CLIENT_VERSION);
    if (filein.IsNull()) {
        return error("%s: OpenBlockFile failed for %s", __func__, pos.ToString());
    }

    try {
        CMessageHeader::MessageStartChars blk_start;
        unsigned int blk_size;

        filein >> blk_start >> blk_size;

        if (memcmp(blk_start, message_start, CMessageHeader::MESSAGE_START_SIZE)) {
            return error("%s: Block magic mismatch for %s: %s versus expected %s", __func__, pos.ToString(),
                    HexStr(blk_start, blk_start + CMessageHeader::MESSAGE_START_SIZE),
                    HexStr(message_start, message_start + CMessageHeader::MESSAGE_START_SIZE));
        }

        if (blk_size > MAX_SIZE) {
            return error("%s: Block data is larger than maximum deserialization size for %s: %s versus %s", __func__, pos.ToString(),
                    blk_size, MAX_SIZE);
        }

        block.resize(blk_size); // Zeroing of memory is intentional here
        filein.read((char*)block.data(), blk_size);
    } catch(const std::exception& e) {
        return error("%s: Read from block file failed: %s for %s", __func__, e.what(), pos.ToString());
    }

    return true;
}

bool ReadRawBlockFromDisk(std::vector<uint8_t>& block, const CBlockIndex* pindex, const CMessageHeader::MessageStartChars& message_start)
{
    FlatFilePos block_pos;
    {
        LOCK(cs_main);
        block_pos = pindex->GetBlockPos();
    }

    return ReadRawBlockFromDisk(block, block_pos, message_start);
}

CAmount GetBlockSubsidy(int nHeight, const Consensus::Params& consensusParams)
{
    int halvings = nHeight / consensusParams.nSubsidyHalvingInterval;
    // Force block reward to zero when right shift is undefined.
    if (halvings >= 64)
        return 0;

    CAmount nSubsidy = 50 * COIN;
    // Subsidy is cut in half every 210,000 blocks which will occur approximately every 4 years.
    nSubsidy >>= halvings;
    return nSubsidy;
}

CoinsViews::CoinsViews(
    std::string ldb_name,
    size_t cache_size_bytes,
    bool in_memory,
    bool should_wipe) : m_dbview(
                            GetDataDir() / ldb_name, cache_size_bytes, in_memory, should_wipe),
                        m_catcherview(&m_dbview) {}

void CoinsViews::InitCache()
{
    m_cacheview = MakeUnique<CCoinsViewCache>(&m_catcherview);
}

// NOTE: for now m_blockman is set to a global, but this will be changed
// in a future commit.
CChainState::CChainState() : m_blockman(g_blockman) {}


void CChainState::InitCoinsDB(
    size_t cache_size_bytes,
    bool in_memory,
    bool should_wipe,
    std::string leveldb_name)
{
    m_coins_views = MakeUnique<CoinsViews>(
        leveldb_name, cache_size_bytes, in_memory, should_wipe);
}

void CChainState::InitCoinsCache()
{
    assert(m_coins_views != nullptr);
    m_coins_views->InitCache();
}

// Note that though this is marked const, we may end up modifying `m_cached_finished_ibd`, which
// is a performance-related implementation detail. This function must be marked
// `const` so that `CValidationInterface` clients (which are given a `const CChainState*`)
// can call it.
//
bool CChainState::IsInitialBlockDownload() const
{
    // Optimization: pre-test latch before taking the lock.
    if (m_cached_finished_ibd.load(std::memory_order_relaxed))
        return false;

    LOCK(cs_main);
    if (m_cached_finished_ibd.load(std::memory_order_relaxed))
        return false;
    if (fImporting || fReindex)
        return true;
    if (m_chain.Tip() == nullptr)
        return true;
    if (m_chain.Tip()->nChainWork < nMinimumChainWork)
        return true;
    if (m_chain.Tip()->GetBlockTime() < (GetTime() - nMaxTipAge))
        return true;
    LogPrintf("Leaving InitialBlockDownload (latching to false)\n");
    m_cached_finished_ibd.store(true, std::memory_order_relaxed);
    return false;
}

static CBlockIndex *pindexBestForkTip = nullptr, *pindexBestForkBase = nullptr;

BlockMap& BlockIndex()
{
    return g_blockman.m_block_index;
}

static void AlertNotify(const std::string& strMessage)
{
    uiInterface.NotifyAlertChanged();
#if HAVE_SYSTEM
    std::string strCmd = gArgs.GetArg("-alertnotify", "");
    if (strCmd.empty()) return;

    // Alert text should be plain ascii coming from a trusted source, but to
    // be safe we first strip anything not in safeChars, then add single quotes around
    // the whole string before passing it to the shell:
    std::string singleQuote("'");
    std::string safeStatus = SanitizeString(strMessage);
    safeStatus = singleQuote+safeStatus+singleQuote;
    boost::replace_all(strCmd, "%s", safeStatus);

    std::thread t(runCommand, strCmd);
    t.detach(); // thread runs free
#endif
}

static void CheckForkWarningConditions() EXCLUSIVE_LOCKS_REQUIRED(cs_main)
{
    AssertLockHeld(cs_main);
    // Before we get past initial download, we cannot reliably alert about forks
    // (we assume we don't get stuck on a fork before finishing our initial sync)
    if (::ChainstateActive().IsInitialBlockDownload())
        return;

    // If our best fork is no longer within 72 blocks (+/- 12 hours if no one mines it)
    // of our head, drop it
    if (pindexBestForkTip && ::ChainActive().Height() - pindexBestForkTip->nHeight >= 72)
        pindexBestForkTip = nullptr;

    if (pindexBestForkTip || (pindexBestInvalid && pindexBestInvalid->nChainWork > ::ChainActive().Tip()->nChainWork + (GetBlockProof(*::ChainActive().Tip()) * 6)))
    {
        if (!GetfLargeWorkForkFound() && pindexBestForkBase)
        {
            std::string warning = std::string("'Warning: Large-work fork detected, forking after block ") +
                pindexBestForkBase->phashBlock->ToString() + std::string("'");
            AlertNotify(warning);
        }
        if (pindexBestForkTip && pindexBestForkBase)
        {
            LogPrintf("%s: Warning: Large valid fork found\n  forking the chain at height %d (%s)\n  lasting to height %d (%s).\nChain state database corruption likely.\n", __func__,
                   pindexBestForkBase->nHeight, pindexBestForkBase->phashBlock->ToString(),
                   pindexBestForkTip->nHeight, pindexBestForkTip->phashBlock->ToString());
            SetfLargeWorkForkFound(true);
        }
        else
        {
            LogPrintf("%s: Warning: Found invalid chain at least ~6 blocks longer than our best chain.\nChain state database corruption likely.\n", __func__);
            SetfLargeWorkInvalidChainFound(true);
        }
    }
    else
    {
        SetfLargeWorkForkFound(false);
        SetfLargeWorkInvalidChainFound(false);
    }
}

static void CheckForkWarningConditionsOnNewFork(CBlockIndex* pindexNewForkTip) EXCLUSIVE_LOCKS_REQUIRED(cs_main)
{
    AssertLockHeld(cs_main);
    // If we are on a fork that is sufficiently large, set a warning flag
    CBlockIndex* pfork = pindexNewForkTip;
    CBlockIndex* plonger = ::ChainActive().Tip();
    while (pfork && pfork != plonger)
    {
        while (plonger && plonger->nHeight > pfork->nHeight)
            plonger = plonger->pprev;
        if (pfork == plonger)
            break;
        pfork = pfork->pprev;
    }

    // We define a condition where we should warn the user about as a fork of at least 7 blocks
    // with a tip within 72 blocks (+/- 12 hours if no one mines it) of ours
    // We use 7 blocks rather arbitrarily as it represents just under 10% of sustained network
    // hash rate operating on the fork.
    // or a chain that is entirely longer than ours and invalid (note that this should be detected by both)
    // We define it this way because it allows us to only store the highest fork tip (+ base) which meets
    // the 7-block condition and from this always have the most-likely-to-cause-warning fork
    if (pfork && (!pindexBestForkTip || pindexNewForkTip->nHeight > pindexBestForkTip->nHeight) &&
            pindexNewForkTip->nChainWork - pfork->nChainWork > (GetBlockProof(*pfork) * 7) &&
            ::ChainActive().Height() - pindexNewForkTip->nHeight < 72)
    {
        pindexBestForkTip = pindexNewForkTip;
        pindexBestForkBase = pfork;
    }

    CheckForkWarningConditions();
}

void static InvalidChainFound(CBlockIndex* pindexNew) EXCLUSIVE_LOCKS_REQUIRED(cs_main)
{
    if (!pindexBestInvalid || pindexNew->nChainWork > pindexBestInvalid->nChainWork)
        pindexBestInvalid = pindexNew;

    LogPrintf("%s: invalid block=%s  height=%d  log2_work=%.8g  date=%s\n", __func__,
      pindexNew->GetBlockHash().ToString(), pindexNew->nHeight,
      log(pindexNew->nChainWork.getdouble())/log(2.0), FormatISO8601DateTime(pindexNew->GetBlockTime()));
    CBlockIndex *tip = ::ChainActive().Tip();
    assert (tip);
    LogPrintf("%s:  current best=%s  height=%d  log2_work=%.8g  date=%s\n", __func__,
      tip->GetBlockHash().ToString(), ::ChainActive().Height(), log(tip->nChainWork.getdouble())/log(2.0),
      FormatISO8601DateTime(tip->GetBlockTime()));
    CheckForkWarningConditions();
}

void CChainState::InvalidBlockFound(CBlockIndex *pindex, const BlockValidationState &state) {
    if (state.GetResult() != BlockValidationResult::BLOCK_MUTATED) {
        pindex->nStatus |= BLOCK_FAILED_VALID;
        m_blockman.m_failed_blocks.insert(pindex);
        setDirtyBlockIndex.insert(pindex);
        setBlockIndexCandidates.erase(pindex);
        InvalidChainFound(pindex);
    }
}

void UpdateCoins(const CTransaction& tx, CCoinsViewCache& inputs, CTxUndo &txundo, int nHeight)
{
    // mark inputs spent
    if (!tx.IsCoinBase()) {
        txundo.vprevout.reserve(tx.vin.size());
        for (const CTxIn &txin : tx.vin) {
            txundo.vprevout.emplace_back();
            bool is_spent = inputs.SpendCoin(txin.prevout, &txundo.vprevout.back());
            assert(is_spent);
        }
    }
    // add outputs
    AddCoins(inputs, tx, nHeight);
}

void UpdateCoins(const CTransaction& tx, CCoinsViewCache& inputs, int nHeight)
{
    CTxUndo txundo;
    UpdateCoins(tx, inputs, txundo, nHeight);
}

bool CScriptCheck::operator()() {
    const CScript &scriptSig = ptxTo->vin[nIn].scriptSig;
    const CScriptWitness *witness = &ptxTo->vin[nIn].scriptWitness;
    return VerifyScript(scriptSig, m_tx_out.scriptPubKey, witness, nFlags, CachingTransactionSignatureChecker(ptxTo, nIn, m_tx_out.nValue, cacheStore, *txdata), &error);
}

int GetSpendHeight(const CCoinsViewCache& inputs)
{
    LOCK(cs_main);
    CBlockIndex* pindexPrev = LookupBlockIndex(inputs.GetBestBlock());
    return pindexPrev->nHeight + 1;
}


static CuckooCache::cache<uint256, SignatureCacheHasher> scriptExecutionCache;
static uint256 scriptExecutionCacheNonce(GetRandHash());

void InitScriptExecutionCache() {
    // nMaxCacheSize is unsigned. If -maxsigcachesize is set to zero,
    // setup_bytes creates the minimum possible cache (2 elements).
    size_t nMaxCacheSize = std::min(std::max((int64_t)0, gArgs.GetArg("-maxsigcachesize", DEFAULT_MAX_SIG_CACHE_SIZE) / 2), MAX_MAX_SIG_CACHE_SIZE) * ((size_t) 1 << 20);
    size_t nElems = scriptExecutionCache.setup_bytes(nMaxCacheSize);
    LogPrintf("Using %zu MiB out of %zu/2 requested for script execution cache, able to store %zu elements\n",
            (nElems*sizeof(uint256)) >>20, (nMaxCacheSize*2)>>20, nElems);
}

/**
 * Check whether all inputs of this transaction are valid (no double spends, scripts & sigs, amounts)
 * This does not modify the UTXO set.
 *
 * If pvChecks is not nullptr, script checks are pushed onto it instead of being performed inline. Any
 * script checks which are not necessary (eg due to script execution cache hits) are, obviously,
 * not pushed onto pvChecks/run.
 *
 * Setting cacheSigStore/cacheFullScriptStore to false will remove elements from the corresponding cache
 * which are matched. This is useful for checking blocks where we will likely never need the cache
 * entry again.
 *
 * Note that we may set state.reason to NOT_STANDARD for extra soft-fork flags in flags, block-checking
 * callers should probably reset it to CONSENSUS in such cases.
 *
 * Non-static (and re-declared) in src/test/txvalidationcache_tests.cpp
 */
bool CheckInputs(const CTransaction& tx, TxValidationState &state, const CCoinsViewCache &inputs, unsigned int flags, bool cacheSigStore, bool cacheFullScriptStore, PrecomputedTransactionData& txdata, std::vector<CScriptCheck> *pvChecks) EXCLUSIVE_LOCKS_REQUIRED(cs_main)
{
    if (tx.IsCoinBase()) return true;

    if (pvChecks) {
        pvChecks->reserve(tx.vin.size());
    }

    // First check if script executions have been cached with the same
    // flags. Note that this assumes that the inputs provided are
    // correct (ie that the transaction hash which is in tx's prevouts
    // properly commits to the scriptPubKey in the inputs view of that
    // transaction).
    uint256 hashCacheEntry;
    // We only use the first 19 bytes of nonce to avoid a second SHA
    // round - giving us 19 + 32 + 4 = 55 bytes (+ 8 + 1 = 64)
    static_assert(55 - sizeof(flags) - 32 >= 128/8, "Want at least 128 bits of nonce for script execution cache");
    CSHA256().Write(scriptExecutionCacheNonce.begin(), 55 - sizeof(flags) - 32).Write(tx.GetWitnessHash().begin(), 32).Write((unsigned char*)&flags, sizeof(flags)).Finalize(hashCacheEntry.begin());
    AssertLockHeld(cs_main); //TODO: Remove this requirement by making CuckooCache not require external locks
    if (scriptExecutionCache.contains(hashCacheEntry, !cacheFullScriptStore)) {
        return true;
    }

    for (unsigned int i = 0; i < tx.vin.size(); i++) {
        const COutPoint &prevout = tx.vin[i].prevout;
        const Coin& coin = inputs.AccessCoin(prevout);
        assert(!coin.IsSpent());

        // We very carefully only pass in things to CScriptCheck which
        // are clearly committed to by tx' witness hash. This provides
        // a sanity check that our caching is not introducing consensus
        // failures through additional data in, eg, the coins being
        // spent being checked as a part of CScriptCheck.

        // Verify signature
        CScriptCheck check(coin.out, tx, i, flags, cacheSigStore, &txdata);
        if (pvChecks) {
            pvChecks->push_back(CScriptCheck());
            check.swap(pvChecks->back());
        } else if (!check()) {
            if (flags & STANDARD_NOT_MANDATORY_VERIFY_FLAGS) {
                // Check whether the failure was caused by a
                // non-mandatory script verification check, such as
                // non-standard DER encodings or non-null dummy
                // arguments; if so, ensure we return NOT_STANDARD
                // instead of CONSENSUS to avoid downstream users
                // splitting the network between upgraded and
                // non-upgraded nodes by banning CONSENSUS-failing
                // data providers.
                CScriptCheck check2(coin.out, tx, i,
                        flags & ~STANDARD_NOT_MANDATORY_VERIFY_FLAGS, cacheSigStore, &txdata);
                if (check2())
                    return state.Invalid(TxValidationResult::TX_NOT_STANDARD, strprintf("non-mandatory-script-verify-flag (%s)", ScriptErrorString(check.GetScriptError())));
            }
            // MANDATORY flag failures correspond to
            // TxValidationResult::TX_CONSENSUS. Because CONSENSUS
            // failures are the most serious case of validation
            // failures, we may need to consider using
            // RECENT_CONSENSUS_CHANGE for any script failure that
            // could be due to non-upgraded nodes which we may want to
            // support, to avoid splitting the network (but this
            // depends on the details of how net_processing handles
            // such errors).
            return state.Invalid(TxValidationResult::TX_CONSENSUS, strprintf("mandatory-script-verify-flag-failed (%s)", ScriptErrorString(check.GetScriptError())));
        }
    }

    if (cacheFullScriptStore && !pvChecks) {
        // We executed all of the provided scripts, and were told to
        // cache the result. Do so now.
        scriptExecutionCache.insert(hashCacheEntry);
    }

    return true;
}

static bool UndoWriteToDisk(const CBlockUndo& blockundo, FlatFilePos& pos, const uint256& hashBlock, const CMessageHeader::MessageStartChars& messageStart)
{
    // Open history file to append
    CAutoFile fileout(OpenUndoFile(pos), SER_DISK, CLIENT_VERSION);
    if (fileout.IsNull())
        return error("%s: OpenUndoFile failed", __func__);

    // Write index header
    unsigned int nSize = GetSerializeSize(blockundo, fileout.GetVersion());
    fileout << messageStart << nSize;

    // Write undo data
    long fileOutPos = ftell(fileout.Get());
    if (fileOutPos < 0)
        return error("%s: ftell failed", __func__);
    pos.nPos = (unsigned int)fileOutPos;
    fileout << blockundo;

    // calculate & write checksum
    CHashWriter hasher(SER_GETHASH, PROTOCOL_VERSION);
    hasher << hashBlock;
    hasher << blockundo;
    fileout << hasher.GetHash();

    return true;
}

bool UndoReadFromDisk(CBlockUndo& blockundo, const CBlockIndex* pindex)
{
    FlatFilePos pos = pindex->GetUndoPos();
    if (pos.IsNull()) {
        return error("%s: no undo data available", __func__);
    }

    // Open history file to read
    CAutoFile filein(OpenUndoFile(pos, true), SER_DISK, CLIENT_VERSION);
    if (filein.IsNull())
        return error("%s: OpenUndoFile failed", __func__);

    // Read block
    uint256 hashChecksum;
    CHashVerifier<CAutoFile> verifier(&filein); // We need a CHashVerifier as reserializing may lose data
    try {
        verifier << pindex->pprev->GetBlockHash();
        verifier >> blockundo;
        filein >> hashChecksum;
    }
    catch (const std::exception& e) {
        return error("%s: Deserialize or I/O error - %s", __func__, e.what());
    }

    // Verify checksum
    if (hashChecksum != verifier.GetHash())
        return error("%s: Checksum mismatch", __func__);

    return true;
}

/** Abort with a message */
static bool AbortNode(const std::string& strMessage, const std::string& userMessage = "", unsigned int prefix = 0)
{
    SetMiscWarning(strMessage);
    LogPrintf("*** %s\n", strMessage);
    if (!userMessage.empty()) {
        uiInterface.ThreadSafeMessageBox(userMessage, "", CClientUIInterface::MSG_ERROR | prefix);
    } else {
        uiInterface.ThreadSafeMessageBox(_("Error: A fatal internal error occurred, see debug.log for details").translated, "", CClientUIInterface::MSG_ERROR | CClientUIInterface::MSG_NOPREFIX);
    }
    StartShutdown();
    return false;
}

static bool AbortNode(BlockValidationState& state, const std::string& strMessage, const std::string& userMessage = "", unsigned int prefix = 0)
{
    AbortNode(strMessage, userMessage, prefix);
    return state.Error(strMessage);
}

/**
 * Restore the UTXO in a Coin at a given COutPoint
 * @param undo The Coin to be restored.
 * @param view The coins view to which to apply the changes.
 * @param out The out point that corresponds to the tx input.
 * @return A DisconnectResult as an int
 */
int ApplyTxInUndo(Coin&& undo, CCoinsViewCache& view, const COutPoint& out)
{
    bool fClean = true;

    if (view.HaveCoin(out)) fClean = false; // overwriting transaction output

    if (undo.nHeight == 0) {
        // Missing undo metadata (height and coinbase). Older versions included this
        // information only in undo records for the last spend of a transactions'
        // outputs. This implies that it must be present for some other output of the same tx.
        const Coin& alternate = AccessByTxid(view, out.hash);
        if (!alternate.IsSpent()) {
            undo.nHeight = alternate.nHeight;
            undo.fCoinBase = alternate.fCoinBase;
        } else {
            return DISCONNECT_FAILED; // adding output for transaction without known metadata
        }
    }
    // The potential_overwrite parameter to AddCoin is only allowed to be false if we know for
    // sure that the coin did not already exist in the cache. As we have queried for that above
    // using HaveCoin, we don't need to guess. When fClean is false, a coin already existed and
    // it is an overwrite.
    view.AddCoin(out, std::move(undo), !fClean);

    return fClean ? DISCONNECT_OK : DISCONNECT_UNCLEAN;
}

/** Undo the effects of this block (with given index) on the UTXO set represented by coins.
 *  When FAILED is returned, view is left in an indeterminate state. */
DisconnectResult CChainState::DisconnectBlock(const CBlock& block, const CBlockIndex* pindex, CCoinsViewCache& view, std::set<valtype>& unexpiredNames)
{
    bool fClean = true;

    CBlockUndo blockUndo;
    if (!UndoReadFromDisk(blockUndo, pindex)) {
        error("DisconnectBlock(): failure reading undo data");
        return DISCONNECT_FAILED;
    }

    if (blockUndo.vtxundo.size() + 1 != block.vtx.size()) {
        error("DisconnectBlock(): block and undo data inconsistent");
        return DISCONNECT_FAILED;
    }

    /* Undo name expirations.  We use nHeight+1 here in sync with
       the call to ExpireNames, because that's the height at which a
       possible name_update could be (thus it counts for spendability
       of the name).  This is done first to match the order
       in which names are expired when connecting blocks.  */
    if (!UnexpireNames (pindex->nHeight + 1, blockUndo, view, unexpiredNames))
      fClean = false;

    // undo transactions in reverse order
    for (int i = block.vtx.size() - 1; i >= 0; i--) {
        const CTransaction &tx = *(block.vtx[i]);
        uint256 hash = tx.GetHash();
        bool is_coinbase = tx.IsCoinBase();

        // Check that all outputs are available and match the outputs in the block itself
        // exactly.
        for (size_t o = 0; o < tx.vout.size(); o++) {
            if (!tx.vout[o].scriptPubKey.IsUnspendable()) {
                COutPoint out(hash, o);
                Coin coin;
                bool is_spent = view.SpendCoin(out, &coin);
                if (!is_spent || tx.vout[o] != coin.out || pindex->nHeight != coin.nHeight || is_coinbase != coin.fCoinBase) {
                    /* This may be due to a historic bug.  For them, some names
                       are marked immediately as unspendable.  They fail this check
                       when undoing, thus ignore them here.  */
                    CChainParams::BugType type;
                    if (!Params ().IsHistoricBug (tx.GetHash (), pindex->nHeight, type) || type != CChainParams::BUG_FULLY_IGNORE) {
                        fClean = false; // transaction output mismatch
                    }
                }
            }
        }

        // restore inputs
        if (i > 0) { // not coinbases
            CTxUndo &txundo = blockUndo.vtxundo[i-1];
            if (txundo.vprevout.size() != tx.vin.size()) {
                error("DisconnectBlock(): transaction and undo data inconsistent");
                return DISCONNECT_FAILED;
            }
            for (unsigned int j = tx.vin.size(); j-- > 0;) {
                const COutPoint &out = tx.vin[j].prevout;
                int res = ApplyTxInUndo(std::move(txundo.vprevout[j]), view, out);
                if (res == DISCONNECT_FAILED) return DISCONNECT_FAILED;
                fClean = fClean && res != DISCONNECT_UNCLEAN;
            }
            // At this point, all of txundo.vprevout should have been moved out.
        }
    }

    // undo name operations in reverse order
    std::vector<CNameTxUndo>::const_reverse_iterator nameUndoIter;
    for (nameUndoIter = blockUndo.vnameundo.rbegin ();
         nameUndoIter != blockUndo.vnameundo.rend (); ++nameUndoIter)
      nameUndoIter->apply (view);

    // move best block pointer to prevout block
    view.SetBestBlock(pindex->pprev->GetBlockHash());

    return fClean ? DISCONNECT_OK : DISCONNECT_UNCLEAN;
}

void static FlushBlockFile(bool fFinalize = false)
{
    LOCK(cs_LastBlockFile);

    FlatFilePos block_pos_old(nLastBlockFile, vinfoBlockFile[nLastBlockFile].nSize);
    FlatFilePos undo_pos_old(nLastBlockFile, vinfoBlockFile[nLastBlockFile].nUndoSize);

    bool status = true;
    status &= BlockFileSeq().Flush(block_pos_old, fFinalize);
    status &= UndoFileSeq().Flush(undo_pos_old, fFinalize);
    if (!status) {
        AbortNode("Flushing block file to disk failed. This is likely the result of an I/O error.");
    }
}

static bool FindUndoPos(BlockValidationState &state, int nFile, FlatFilePos &pos, unsigned int nAddSize);

static bool WriteUndoDataForBlock(const CBlockUndo& blockundo, BlockValidationState& state, CBlockIndex* pindex, const CChainParams& chainparams)
{
    // Write undo information to disk
    if (pindex->GetUndoPos().IsNull()) {
        FlatFilePos _pos;
        if (!FindUndoPos(state, pindex->nFile, _pos, ::GetSerializeSize(blockundo, CLIENT_VERSION) + 40))
            return error("ConnectBlock(): FindUndoPos failed");
        if (!UndoWriteToDisk(blockundo, _pos, pindex->pprev->GetBlockHash(), chainparams.MessageStart()))
            return AbortNode(state, "Failed to write undo data");

        // update nUndoPos in block index
        pindex->nUndoPos = _pos.nPos;
        pindex->nStatus |= BLOCK_HAVE_UNDO;
        setDirtyBlockIndex.insert(pindex);
    }

    return true;
}

static CCheckQueue<CScriptCheck> scriptcheckqueue(128);

void ThreadScriptCheck(int worker_num) {
    util::ThreadRename(strprintf("scriptch.%i", worker_num));
    scriptcheckqueue.Thread();
}

VersionBitsCache versionbitscache GUARDED_BY(cs_main);

int32_t ComputeBlockVersion(const CBlockIndex* pindexPrev, const Consensus::Params& params)
{
    LOCK(cs_main);
    int32_t nVersion = VERSIONBITS_TOP_BITS;

    for (int i = 0; i < (int)Consensus::MAX_VERSION_BITS_DEPLOYMENTS; i++) {
        ThresholdState state = VersionBitsState(pindexPrev, params, static_cast<Consensus::DeploymentPos>(i), versionbitscache);
        if (state == ThresholdState::LOCKED_IN || state == ThresholdState::STARTED) {
            nVersion |= VersionBitsMask(params, static_cast<Consensus::DeploymentPos>(i));
        }
    }

    return nVersion;
}

/**
 * Threshold condition checker that triggers when unknown versionbits are seen on the network.
 */
class WarningBitsConditionChecker : public AbstractThresholdConditionChecker
{
private:
    int bit;

public:
    explicit WarningBitsConditionChecker(int bitIn) : bit(bitIn) {}

    int64_t BeginTime(const Consensus::Params& params) const override { return 0; }
    int64_t EndTime(const Consensus::Params& params) const override { return std::numeric_limits<int64_t>::max(); }
    int Period(const Consensus::Params& params) const override { return params.nMinerConfirmationWindow; }
    int Threshold(const Consensus::Params& params) const override { return params.nRuleChangeActivationThreshold; }

    bool Condition(const CBlockIndex* pindex, const Consensus::Params& params) const override
    {
        return pindex->nHeight >= params.MinBIP9WarningHeight &&
               ((pindex->nVersion & VERSIONBITS_TOP_MASK) == VERSIONBITS_TOP_BITS) &&
               ((pindex->nVersion >> bit) & 1) != 0 &&
               ((ComputeBlockVersion(pindex->pprev, params) >> bit) & 1) == 0;
    }
};

static ThresholdConditionCache warningcache[VERSIONBITS_NUM_BITS] GUARDED_BY(cs_main);

static unsigned int GetBlockScriptFlags(const CBlockIndex* pindex, const Consensus::Params& consensusparams) EXCLUSIVE_LOCKS_REQUIRED(cs_main) {
    AssertLockHeld(cs_main);

    unsigned int flags = SCRIPT_VERIFY_NONE;

    if (pindex->nHeight >= consensusparams.BIP16Height) {
        flags |= SCRIPT_VERIFY_P2SH;
    }

    // Start enforcing the DERSIG (BIP66) rule
    if (pindex->nHeight >= consensusparams.BIP66Height) {
        flags |= SCRIPT_VERIFY_DERSIG;
    }

    // Start enforcing CHECKLOCKTIMEVERIFY (BIP65) rule
    if (pindex->nHeight >= consensusparams.BIP65Height) {
        flags |= SCRIPT_VERIFY_CHECKLOCKTIMEVERIFY;
    }

    // Start enforcing BIP112 (CHECKSEQUENCEVERIFY)
    if (pindex->nHeight >= consensusparams.CSVHeight) {
        flags |= SCRIPT_VERIFY_CHECKSEQUENCEVERIFY;
    }

    // Start enforcing BIP147 NULLDUMMY (activated simultaneously with segwit)
    if (IsWitnessEnabled(pindex->pprev, consensusparams)) {
        flags |= SCRIPT_VERIFY_NULLDUMMY;
        flags |= SCRIPT_VERIFY_WITNESS;
    }

    return flags;
}



static int64_t nTimeCheck = 0;
static int64_t nTimeForks = 0;
static int64_t nTimeVerify = 0;
static int64_t nTimeConnect = 0;
static int64_t nTimeIndex = 0;
static int64_t nTimeCallbacks = 0;
static int64_t nTimeTotal = 0;
static int64_t nBlocksTotal = 0;

/** Apply the effects of this block (with given index) on the UTXO set represented by coins.
 *  Validity checks that depend on the UTXO set are also done; ConnectBlock()
 *  can fail if those validity checks fail (among other reasons). */
<<<<<<< HEAD
bool CChainState::ConnectBlock(const CBlock& block, CValidationState& state, CBlockIndex* pindex,
                  CCoinsViewCache& view,
                  std::set<valtype>& expiredNames,
                  const CChainParams& chainparams, bool fJustCheck)
=======
bool CChainState::ConnectBlock(const CBlock& block, BlockValidationState& state, CBlockIndex* pindex,
                  CCoinsViewCache& view, const CChainParams& chainparams, bool fJustCheck)
>>>>>>> b42c91c4
{
    AssertLockHeld(cs_main);
    assert(pindex);
    assert(*pindex->phashBlock == block.GetHash());
    int64_t nTimeStart = GetTimeMicros();

    // Check it again in case a previous version let a bad block in
    // NOTE: We don't currently (re-)invoke ContextualCheckBlock() or
    // ContextualCheckBlockHeader() here. This means that if we add a new
    // consensus rule that is enforced in one of those two functions, then we
    // may have let in a block that violates the rule prior to updating the
    // software, and we would NOT be enforcing the rule here. Fully solving
    // upgrade from one software version to the next after a consensus rule
    // change is potentially tricky and issue-specific (see RewindBlockIndex()
    // for one general approach that was used for BIP 141 deployment).
    // Also, currently the rule against blocks more than 2 hours in the future
    // is enforced in ContextualCheckBlockHeader(); we wouldn't want to
    // re-enforce that rule here (at least until we make it impossible for
    // GetAdjustedTime() to go backward).
    if (!CheckBlock(block, state, chainparams.GetConsensus(), !fJustCheck, !fJustCheck)) {
        if (state.GetResult() == BlockValidationResult::BLOCK_MUTATED) {
            // We don't write down blocks to disk if they may have been
            // corrupted, so this should be impossible unless we're having hardware
            // problems.
            return AbortNode(state, "Corrupt block found indicating potential hardware failure; shutting down");
        }
        return error("%s: Consensus::CheckBlock: %s", __func__, FormatStateMessage(state));
    }

    // verify that the view's current state corresponds to the previous block
    uint256 hashPrevBlock = pindex->pprev == nullptr ? uint256() : pindex->pprev->GetBlockHash();
    assert(hashPrevBlock == view.GetBestBlock());

    // Special case for the genesis block, skipping connection of its transactions
    // (its coinbase is unspendable)
    if (block.GetHash() == chainparams.GetConsensus().hashGenesisBlock) {
        if (!fJustCheck)
            view.SetBestBlock(pindex->GetBlockHash());
        return true;
    }

    nBlocksTotal++;

    bool fScriptChecks = true;
    if (!hashAssumeValid.IsNull()) {
        // We've been configured with the hash of a block which has been externally verified to have a valid history.
        // A suitable default value is included with the software and updated from time to time.  Because validity
        //  relative to a piece of software is an objective fact these defaults can be easily reviewed.
        // This setting doesn't force the selection of any particular chain but makes validating some faster by
        //  effectively caching the result of part of the verification.
        BlockMap::const_iterator  it = m_blockman.m_block_index.find(hashAssumeValid);
        if (it != m_blockman.m_block_index.end()) {
            if (it->second->GetAncestor(pindex->nHeight) == pindex &&
                pindexBestHeader->GetAncestor(pindex->nHeight) == pindex &&
                pindexBestHeader->nChainWork >= nMinimumChainWork) {
                // This block is a member of the assumed verified chain and an ancestor of the best header.
                // Script verification is skipped when connecting blocks under the
                // assumevalid block. Assuming the assumevalid block is valid this
                // is safe because block merkle hashes are still computed and checked,
                // Of course, if an assumed valid block is invalid due to false scriptSigs
                // this optimization would allow an invalid chain to be accepted.
                // The equivalent time check discourages hash power from extorting the network via DOS attack
                //  into accepting an invalid block through telling users they must manually set assumevalid.
                //  Requiring a software change or burying the invalid block, regardless of the setting, makes
                //  it hard to hide the implication of the demand.  This also avoids having release candidates
                //  that are hardly doing any signature verification at all in testing without having to
                //  artificially set the default assumed verified block further back.
                // The test against nMinimumChainWork prevents the skipping when denied access to any chain at
                //  least as good as the expected chain.
                fScriptChecks = (GetBlockProofEquivalentTime(*pindexBestHeader, *pindex, *pindexBestHeader, chainparams.GetConsensus()) <= 60 * 60 * 24 * 7 * 2);
            }
        }
    }

    int64_t nTime1 = GetTimeMicros(); nTimeCheck += nTime1 - nTimeStart;
    LogPrint(BCLog::BENCH, "    - Sanity checks: %.2fms [%.2fs (%.2fms/blk)]\n", MILLI * (nTime1 - nTimeStart), nTimeCheck * MICRO, nTimeCheck * MILLI / nBlocksTotal);

    // Do not allow blocks that contain transactions which 'overwrite' older transactions,
    // unless those are already completely spent.
    // If such overwrites are allowed, coinbases and transactions depending upon those
    // can be duplicated to remove the ability to spend the first instance -- even after
    // being sent to another address.
    // See BIP30, CVE-2012-1909, and http://r6.ca/blog/20120206T005236Z.html for more information.
    // This logic is not necessary for memory pool transactions, as AcceptToMemoryPool
    // already refuses previously-known transaction ids entirely.
    // FIXME: Enable strict check after appropriate fork.
    bool fEnforceBIP30 = (!pindex->phashBlock) || // Enforce on CreateNewBlock invocations which don't have a hash.
                          !(true);
    assert(pindex->pprev);

    if (fEnforceBIP30) {
        for (const auto& tx : block.vtx) {
            for (size_t o = 0; o < tx->vout.size(); o++) {
                if (view.HaveCoin(COutPoint(tx->GetHash(), o))) {
                    LogPrintf("ERROR: ConnectBlock(): tried to overwrite transaction\n");
                    return state.Invalid(BlockValidationResult::BLOCK_CONSENSUS, "bad-txns-BIP30");
                }
            }
        }
    }

    // Start enforcing BIP68 (sequence locks)
    int nLockTimeFlags = 0;
    if (pindex->nHeight >= chainparams.GetConsensus().CSVHeight) {
        nLockTimeFlags |= LOCKTIME_VERIFY_SEQUENCE;
    }

    // Get the script flags for this block
    unsigned int flags = GetBlockScriptFlags(pindex, chainparams.GetConsensus());

    int64_t nTime2 = GetTimeMicros(); nTimeForks += nTime2 - nTime1;
    LogPrint(BCLog::BENCH, "    - Fork checks: %.2fms [%.2fs (%.2fms/blk)]\n", MILLI * (nTime2 - nTime1), nTimeForks * MICRO, nTimeForks * MILLI / nBlocksTotal);

    CBlockUndo blockundo;

    CCheckQueueControl<CScriptCheck> control(fScriptChecks && nScriptCheckThreads ? &scriptcheckqueue : nullptr);

    std::vector<int> prevheights;
    CAmount nFees = 0;
    int nInputs = 0;
    int64_t nSigOpsCost = 0;
    blockundo.vtxundo.reserve(block.vtx.size() - 1);
    std::vector<PrecomputedTransactionData> txdata;
    txdata.reserve(block.vtx.size()); // Required so that pointers to individual PrecomputedTransactionData don't get invalidated
    for (unsigned int i = 0; i < block.vtx.size(); i++)
    {
        const CTransaction &tx = *(block.vtx[i]);

        nInputs += tx.vin.size();

        if (!tx.IsCoinBase())
        {
            CAmount txfee = 0;
<<<<<<< HEAD
            if (!Consensus::CheckTxInputs(tx, state, view, pindex->nHeight, flags, txfee)) {
                if (!IsBlockReason(state.GetReason())) {
                    // CheckTxInputs may return MISSING_INPUTS or
                    // PREMATURE_SPEND but we can't return that, as it's not
                    // defined for a block, so we reset the reason flag to
                    // CONSENSUS here.
                    state.Invalid(ValidationInvalidReason::CONSENSUS, false,
                            state.GetRejectReason(), state.GetDebugMessage());
                }
=======
            TxValidationState tx_state;
            if (!Consensus::CheckTxInputs(tx, tx_state, view, pindex->nHeight, txfee)) {
                // Any transaction validation failure in ConnectBlock is a block consensus failure
                state.Invalid(BlockValidationResult::BLOCK_CONSENSUS,
                            tx_state.GetRejectReason(), tx_state.GetDebugMessage());
>>>>>>> b42c91c4
                return error("%s: Consensus::CheckTxInputs: %s, %s", __func__, tx.GetHash().ToString(), FormatStateMessage(state));
            }
            nFees += txfee;
            if (!MoneyRange(nFees)) {
                LogPrintf("ERROR: %s: accumulated fee in the block out of range.\n", __func__);
                return state.Invalid(BlockValidationResult::BLOCK_CONSENSUS, "bad-txns-accumulated-fee-outofrange");
            }

            // Check that transaction is BIP68 final
            // BIP68 lock checks (as opposed to nLockTime checks) must
            // be in ConnectBlock because they require the UTXO set
            prevheights.resize(tx.vin.size());
            for (size_t j = 0; j < tx.vin.size(); j++) {
                prevheights[j] = view.AccessCoin(tx.vin[j].prevout).nHeight;
            }

            if (!SequenceLocks(tx, nLockTimeFlags, &prevheights, *pindex)) {
                LogPrintf("ERROR: %s: contains a non-BIP68-final transaction\n", __func__);
                return state.Invalid(BlockValidationResult::BLOCK_CONSENSUS, "bad-txns-nonfinal");
            }
        }

        // GetTransactionSigOpCost counts 3 types of sigops:
        // * legacy (always)
        // * p2sh (when P2SH enabled in flags and excludes coinbase)
        // * witness (when witness enabled in flags and excludes coinbase)
        nSigOpsCost += GetTransactionSigOpCost(tx, view, flags);
        if (nSigOpsCost > MAX_BLOCK_SIGOPS_COST) {
            LogPrintf("ERROR: ConnectBlock(): too many sigops\n");
            return state.Invalid(BlockValidationResult::BLOCK_CONSENSUS, "bad-blk-sigops");
        }

        txdata.emplace_back(tx);
        if (!tx.IsCoinBase())
        {
            std::vector<CScriptCheck> vChecks;
            bool fCacheResults = fJustCheck; /* Don't cache results if we're actually connecting blocks (still consult the cache, though) */
            TxValidationState tx_state;
            if (fScriptChecks && !CheckInputs(tx, tx_state, view, flags, fCacheResults, fCacheResults, txdata[i], nScriptCheckThreads ? &vChecks : nullptr)) {
                // Any transaction validation failure in ConnectBlock is a block consensus failure
                state.Invalid(BlockValidationResult::BLOCK_CONSENSUS,
                              tx_state.GetRejectReason(), tx_state.GetDebugMessage());
                return error("ConnectBlock(): CheckInputs on %s failed with %s",
                    tx.GetHash().ToString(), FormatStateMessage(state));
            }
            control.Add(vChecks);
        }

        CTxUndo undoDummy;
        if (i > 0) {
            blockundo.vtxundo.push_back(CTxUndo());
        }
        UpdateCoins(tx, view, i == 0 ? undoDummy : blockundo.vtxundo.back(), pindex->nHeight);
        ApplyNameTransaction(tx, pindex->nHeight, view, blockundo);
    }
    int64_t nTime3 = GetTimeMicros(); nTimeConnect += nTime3 - nTime2;
    LogPrint(BCLog::BENCH, "      - Connect %u transactions: %.2fms (%.3fms/tx, %.3fms/txin) [%.2fs (%.2fms/blk)]\n", (unsigned)block.vtx.size(), MILLI * (nTime3 - nTime2), MILLI * (nTime3 - nTime2) / block.vtx.size(), nInputs <= 1 ? 0 : MILLI * (nTime3 - nTime2) / (nInputs-1), nTimeConnect * MICRO, nTimeConnect * MILLI / nBlocksTotal);

    CAmount blockReward = nFees + GetBlockSubsidy(pindex->nHeight, chainparams.GetConsensus());
    if (block.vtx[0]->GetValueOut() > blockReward) {
        LogPrintf("ERROR: ConnectBlock(): coinbase pays too much (actual=%d vs limit=%d)\n", block.vtx[0]->GetValueOut(), blockReward);
        return state.Invalid(BlockValidationResult::BLOCK_CONSENSUS, "bad-cb-amount");
    }

    if (!control.Wait()) {
        LogPrintf("ERROR: %s: CheckQueue failed\n", __func__);
        return state.Invalid(BlockValidationResult::BLOCK_CONSENSUS, "block-validation-failed");
    }
    int64_t nTime4 = GetTimeMicros(); nTimeVerify += nTime4 - nTime2;
    LogPrint(BCLog::BENCH, "    - Verify %u txins: %.2fms (%.3fms/txin) [%.2fs (%.2fms/blk)]\n", nInputs - 1, MILLI * (nTime4 - nTime2), nInputs <= 1 ? 0 : MILLI * (nTime4 - nTime2) / (nInputs-1), nTimeVerify * MICRO, nTimeVerify * MILLI / nBlocksTotal);

    if (fJustCheck)
        return true;

    /* Remove expired names from the UTXO set.  They become permanently
       unspendable.  Note that we use nHeight+1 here because a possible
       spending transaction would be at least at that height.  This has
       to be done after checking the transactions themselves, because
       spending a name would still be valid in the current block.  */
    if (!ExpireNames(pindex->nHeight + 1, view, blockundo, expiredNames))
        return error("%s : ExpireNames failed", __func__);

    if (!WriteUndoDataForBlock(blockundo, state, pindex, chainparams))
        return false;

    if (!pindex->IsValid(BLOCK_VALID_SCRIPTS)) {
        pindex->RaiseValidity(BLOCK_VALID_SCRIPTS);
        setDirtyBlockIndex.insert(pindex);
    }

    assert(pindex->phashBlock);
    // add this block to the view's block chain
    view.SetBestBlock(pindex->GetBlockHash());

    int64_t nTime5 = GetTimeMicros(); nTimeIndex += nTime5 - nTime4;
    LogPrint(BCLog::BENCH, "    - Index writing: %.2fms [%.2fs (%.2fms/blk)]\n", MILLI * (nTime5 - nTime4), nTimeIndex * MICRO, nTimeIndex * MILLI / nBlocksTotal);

    int64_t nTime6 = GetTimeMicros(); nTimeCallbacks += nTime6 - nTime5;
    LogPrint(BCLog::BENCH, "    - Callbacks: %.2fms [%.2fs (%.2fms/blk)]\n", MILLI * (nTime6 - nTime5), nTimeCallbacks * MICRO, nTimeCallbacks * MILLI / nBlocksTotal);

    return true;
}

bool CChainState::FlushStateToDisk(
    const CChainParams& chainparams,
    BlockValidationState &state,
    FlushStateMode mode,
    int nManualPruneHeight)
{
    int64_t nMempoolUsage = mempool.DynamicMemoryUsage();
    LOCK(cs_main);
    assert(this->CanFlushToDisk());
    static int64_t nLastWrite = 0;
    static int64_t nLastFlush = 0;
    std::set<int> setFilesToPrune;
    bool full_flush_completed = false;
    try {
    {
        bool fFlushForPrune = false;
        bool fDoFullFlush = false;
        LOCK(cs_LastBlockFile);
        if (fPruneMode && (fCheckForPruning || nManualPruneHeight > 0) && !fReindex) {
            if (nManualPruneHeight > 0) {
                FindFilesToPruneManual(setFilesToPrune, nManualPruneHeight);
            } else {
                FindFilesToPrune(setFilesToPrune, chainparams.PruneAfterHeight());
                fCheckForPruning = false;
            }
            if (!setFilesToPrune.empty()) {
                fFlushForPrune = true;
                if (!fHavePruned) {
                    pblocktree->WriteFlag("prunedblockfiles", true);
                    fHavePruned = true;
                }
            }
        }
        int64_t nNow = GetTimeMicros();
        // Avoid writing/flushing immediately after startup.
        if (nLastWrite == 0) {
            nLastWrite = nNow;
        }
        if (nLastFlush == 0) {
            nLastFlush = nNow;
        }
        int64_t nMempoolSizeMax = gArgs.GetArg("-maxmempool", DEFAULT_MAX_MEMPOOL_SIZE) * 1000000;
        int64_t cacheSize = CoinsTip().DynamicMemoryUsage();
        int64_t nTotalSpace = nCoinCacheUsage + std::max<int64_t>(nMempoolSizeMax - nMempoolUsage, 0);
        // The cache is large and we're within 10% and 10 MiB of the limit, but we have time now (not in the middle of a block processing).
        bool fCacheLarge = mode == FlushStateMode::PERIODIC && cacheSize > std::max((9 * nTotalSpace) / 10, nTotalSpace - MAX_BLOCK_COINSDB_USAGE * 1024 * 1024);
        // The cache is over the limit, we have to write now.
        bool fCacheCritical = mode == FlushStateMode::IF_NEEDED && cacheSize > nTotalSpace;
        // It's been a while since we wrote the block index to disk. Do this frequently, so we don't need to redownload after a crash.
        bool fPeriodicWrite = mode == FlushStateMode::PERIODIC && nNow > nLastWrite + (int64_t)DATABASE_WRITE_INTERVAL * 1000000;
        // It's been very long since we flushed the cache. Do this infrequently, to optimize cache usage.
        bool fPeriodicFlush = mode == FlushStateMode::PERIODIC && nNow > nLastFlush + (int64_t)DATABASE_FLUSH_INTERVAL * 1000000;
        // Combine all conditions that result in a full cache flush.
        fDoFullFlush = (mode == FlushStateMode::ALWAYS) || fCacheLarge || fCacheCritical || fPeriodicFlush || fFlushForPrune;
        // Write blocks and block index to disk.
        if (fDoFullFlush || fPeriodicWrite) {
            // Depend on nMinDiskSpace to ensure we can write block index
            if (!CheckDiskSpace(GetBlocksDir())) {
                return AbortNode(state, "Disk space is too low!", _("Error: Disk space is too low!").translated, CClientUIInterface::MSG_NOPREFIX);
            }
            // First make sure all block and undo data is flushed to disk.
            FlushBlockFile();
            // Then update all block file information (which may refer to block and undo files).
            {
                std::vector<std::pair<int, const CBlockFileInfo*> > vFiles;
                vFiles.reserve(setDirtyFileInfo.size());
                for (std::set<int>::iterator it = setDirtyFileInfo.begin(); it != setDirtyFileInfo.end(); ) {
                    vFiles.push_back(std::make_pair(*it, &vinfoBlockFile[*it]));
                    setDirtyFileInfo.erase(it++);
                }
                std::vector<const CBlockIndex*> vBlocks;
                vBlocks.reserve(setDirtyBlockIndex.size());
                for (std::set<CBlockIndex*>::iterator it = setDirtyBlockIndex.begin(); it != setDirtyBlockIndex.end(); ) {
                    vBlocks.push_back(*it);
                    setDirtyBlockIndex.erase(it++);
                }
                if (!pblocktree->WriteBatchSync(vFiles, nLastBlockFile, vBlocks)) {
                    return AbortNode(state, "Failed to write to block index database");
                }
            }
            // Finally remove any pruned files
            if (fFlushForPrune)
                UnlinkPrunedFiles(setFilesToPrune);
            nLastWrite = nNow;
        }
        // Flush best chain related state. This can only be done if the blocks / block index write was also done.
        if (fDoFullFlush && !CoinsTip().GetBestBlock().IsNull()) {
            // Typical Coin structures on disk are around 48 bytes in size.
            // Pushing a new one to the database can cause it to be written
            // twice (once in the log, and once in the tables). This is already
            // an overestimation, as most will delete an existing entry or
            // overwrite one. Still, use a conservative safety factor of 2.
            if (!CheckDiskSpace(GetDataDir(), 48 * 2 * 2 * CoinsTip().GetCacheSize())) {
                return AbortNode(state, "Disk space is too low!", _("Error: Disk space is too low!").translated, CClientUIInterface::MSG_NOPREFIX);
            }
            // Flush the chainstate (which may refer to block index entries).
            if (!CoinsTip().Flush())
                return AbortNode(state, "Failed to write to coin database");
            nLastFlush = nNow;
            full_flush_completed = true;
        }
    }
    if (full_flush_completed) {
        // Update best block in wallet (so we can detect restored wallets).
        GetMainSignals().ChainStateFlushed(m_chain.GetLocator());
    }
    } catch (const std::runtime_error& e) {
        return AbortNode(state, std::string("System error while flushing: ") + e.what());
    }
    return true;
}

void CChainState::ForceFlushStateToDisk() {
    BlockValidationState state;
    const CChainParams& chainparams = Params();
    if (!this->FlushStateToDisk(chainparams, state, FlushStateMode::ALWAYS)) {
        LogPrintf("%s: failed to flush state (%s)\n", __func__, FormatStateMessage(state));
    }
}

void CChainState::PruneAndFlush() {
    BlockValidationState state;
    fCheckForPruning = true;
    const CChainParams& chainparams = Params();

    if (!this->FlushStateToDisk(chainparams, state, FlushStateMode::NONE)) {
        LogPrintf("%s: failed to flush state (%s)\n", __func__, FormatStateMessage(state));
    }
}

static void DoWarning(const std::string& strWarning)
{
    static bool fWarned = false;
    SetMiscWarning(strWarning);
    if (!fWarned) {
        AlertNotify(strWarning);
        fWarned = true;
    }
}

/** Private helper function that concatenates warning messages. */
static void AppendWarning(std::string& res, const std::string& warn)
{
    if (!res.empty()) res += ", ";
    res += warn;
}

/** Check warning conditions and do some notifications on new chain tip set. */
void static UpdateTip(const CBlockIndex* pindexNew, const CChainParams& chainParams)
    EXCLUSIVE_LOCKS_REQUIRED(::cs_main)
{
    // New best block
    mempool.AddTransactionsUpdated(1);

    {
        LOCK(g_best_block_mutex);
        g_best_block = pindexNew->GetBlockHash();
        g_best_block_cv.notify_all();
    }

    std::string warningMessages;
    if (!::ChainstateActive().IsInitialBlockDownload())
    {
        int nUpgraded = 0;
        const CBlockIndex* pindex = pindexNew;
        for (int bit = 0; bit < VERSIONBITS_NUM_BITS; bit++) {
            WarningBitsConditionChecker checker(bit);
            ThresholdState state = checker.GetStateFor(pindex, chainParams.GetConsensus(), warningcache[bit]);
            if (state == ThresholdState::ACTIVE || state == ThresholdState::LOCKED_IN) {
                const std::string strWarning = strprintf(_("Warning: unknown new rules activated (versionbit %i)").translated, bit);
                if (state == ThresholdState::ACTIVE) {
                    DoWarning(strWarning);
                } else {
                    AppendWarning(warningMessages, strWarning);
                }
            }
        }
        // Check the version of the last 100 blocks to see if we need to upgrade:
        for (int i = 0; i < 100 && pindex != nullptr; i++)
        {
            int32_t nExpectedVersion = ComputeBlockVersion(pindex->pprev, chainParams.GetConsensus());
            if (pindex->GetBaseVersion() > VERSIONBITS_LAST_OLD_BLOCK_VERSION && (pindex->GetBaseVersion() & ~nExpectedVersion) != 0)
                ++nUpgraded;
            pindex = pindex->pprev;
        }
        if (nUpgraded > 0)
            AppendWarning(warningMessages, strprintf(_("%d of last 100 blocks have unexpected version").translated, nUpgraded));
    }
    LogPrintf("%s: new best=%s height=%d version=0x%08x log2_work=%.8g tx=%lu date='%s' progress=%f cache=%.1fMiB(%utxo)%s\n", __func__,
      pindexNew->GetBlockHash().ToString(), pindexNew->nHeight, pindexNew->nVersion,
      log(pindexNew->nChainWork.getdouble())/log(2.0), (unsigned long)pindexNew->nChainTx,
      FormatISO8601DateTime(pindexNew->GetBlockTime()),
      GuessVerificationProgress(chainParams.TxData(), pindexNew), ::ChainstateActive().CoinsTip().DynamicMemoryUsage() * (1.0 / (1<<20)), ::ChainstateActive().CoinsTip().GetCacheSize(),
      !warningMessages.empty() ? strprintf(" warning='%s'", warningMessages) : "");

}

/** Disconnect m_chain's tip.
  * After calling, the mempool will be in an inconsistent state, with
  * transactions from disconnected blocks being added to disconnectpool.  You
  * should make the mempool consistent again by calling UpdateMempoolForReorg.
  * with cs_main held.
  *
  * If disconnectpool is nullptr, then no disconnected transactions are added to
  * disconnectpool (note that the caller is responsible for mempool consistency
  * in any case).
  */
bool CChainState::DisconnectTip(BlockValidationState& state, const CChainParams& chainparams, DisconnectedBlockTransactions *disconnectpool)
{
    CBlockIndex *pindexDelete = m_chain.Tip();
    assert(pindexDelete);
    CheckNameDB (true);
    // Read block from disk.
    std::shared_ptr<CBlock> pblock = std::make_shared<CBlock>();
    CBlock& block = *pblock;
    if (!ReadBlockFromDisk(block, pindexDelete, chainparams.GetConsensus()))
        return error("DisconnectTip(): Failed to read block");
    // Apply the block atomically to the chain state.
    std::set<valtype> unexpiredNames;
    int64_t nStart = GetTimeMicros();
    {
        CCoinsViewCache view(&CoinsTip());
        assert(view.GetBestBlock() == pindexDelete->GetBlockHash());
        if (DisconnectBlock(block, pindexDelete, view, unexpiredNames) != DISCONNECT_OK)
            return error("DisconnectTip(): DisconnectBlock %s failed", pindexDelete->GetBlockHash().ToString());
        bool flushed = view.Flush();
        assert(flushed);
    }
    LogPrint(BCLog::BENCH, "- Disconnect block: %.2fms\n", (GetTimeMicros() - nStart) * MILLI);
    // Write the chain state to disk, if necessary.
    if (!FlushStateToDisk(chainparams, state, FlushStateMode::IF_NEEDED))
        return false;

    AssertLockHeld(cs_main);
    CNameConflictTracker nameConflicts(mempool);

    // Fix the memool for conflicts due to unexpired names.
    mempool.removeUnexpireConflicts(unexpiredNames);

    if (disconnectpool) {
        // Save transactions to re-add to mempool at end of reorg
        for (auto it = block.vtx.rbegin(); it != block.vtx.rend(); ++it) {
            disconnectpool->addTransaction(*it);
        }
        while (disconnectpool->DynamicMemoryUsage() > MAX_DISCONNECTED_TX_POOL_SIZE * 1000) {
            // Drop the earliest entry, and remove its children from the mempool.
            auto it = disconnectpool->queuedTx.get<insertion_order>().begin();
            mempool.removeRecursive(**it, MemPoolRemovalReason::REORG);
            disconnectpool->removeEntry(it);
        }
    }

    m_chain.SetTip(pindexDelete->pprev);

    UpdateTip(pindexDelete->pprev, chainparams);
    CheckNameDB (true);
    // Let wallets know transactions went from 1-confirmed to
    // 0-confirmed or conflicted:
    GetMainSignals().BlockDisconnected(pblock, nameConflicts.GetNameConflicts());
    return true;
}

static int64_t nTimeReadFromDisk = 0;
static int64_t nTimeConnectTotal = 0;
static int64_t nTimeFlush = 0;
static int64_t nTimeChainState = 0;
static int64_t nTimePostConnect = 0;

struct PerBlockConnectTrace {
    CBlockIndex* pindex = nullptr;
    std::shared_ptr<const CBlock> pblock;
    std::shared_ptr<std::vector<CTransactionRef>> conflictedTxs;
    std::shared_ptr<std::vector<CTransactionRef>> txNameConflicts;
    PerBlockConnectTrace() : conflictedTxs(std::make_shared<std::vector<CTransactionRef>>()),
                             txNameConflicts(std::make_shared<std::vector<CTransactionRef>>()) {}
};
/**
 * Used to track blocks whose transactions were applied to the UTXO state as a
 * part of a single ActivateBestChainStep call.
 *
 * This class also tracks transactions that are removed from the mempool as
 * conflicts (per block) and can be used to pass all those transactions
 * through SyncTransaction.
 *
 * This class assumes (and asserts) that the conflicted transactions for a given
 * block are added via mempool callbacks prior to the BlockConnected() associated
 * with those transactions. If any transactions are marked conflicted, it is
 * assumed that an associated block will always be added.
 *
 * This class is single-use, once you call GetBlocksConnected() you have to throw
 * it away and make a new one.
 */
class ConnectTrace {
private:
    std::vector<PerBlockConnectTrace> blocksConnected;
    CTxMemPool &pool;
    boost::signals2::scoped_connection m_connNotifyEntryRemoved;

public:
    explicit ConnectTrace(CTxMemPool &_pool) : blocksConnected(1), pool(_pool) {
        m_connNotifyEntryRemoved = pool.NotifyEntryRemoved.connect(std::bind(&ConnectTrace::NotifyEntryRemoved, this, std::placeholders::_1, std::placeholders::_2));
    }

    void BlockConnected(CBlockIndex* pindex, std::shared_ptr<const CBlock> pblock) {
        assert(!blocksConnected.back().pindex);
        assert(pindex);
        assert(pblock);
        blocksConnected.back().pindex = pindex;
        blocksConnected.back().pblock = std::move(pblock);
        blocksConnected.emplace_back();
    }

    std::vector<PerBlockConnectTrace>& GetBlocksConnected() {
        // We always keep one extra block at the end of our list because
        // blocks are added after all the conflicted transactions have
        // been filled in. Thus, the last entry should always be an empty
        // one waiting for the transactions from the next block. We pop
        // the last entry here to make sure the list we return is sane.
        assert(!blocksConnected.back().pindex);
        assert(blocksConnected.back().conflictedTxs->empty());
        assert(blocksConnected.back().txNameConflicts->empty());
        blocksConnected.pop_back();
        return blocksConnected;
    }

    void NotifyEntryRemoved(CTransactionRef txRemoved, MemPoolRemovalReason reason) {
        assert(!blocksConnected.back().pindex);
        switch (reason) {
          case MemPoolRemovalReason::CONFLICT:
            blocksConnected.back().conflictedTxs->emplace_back(std::move(txRemoved));
            break;
          case MemPoolRemovalReason::NAME_CONFLICT:
            blocksConnected.back().txNameConflicts->emplace_back(std::move(txRemoved));
            break;
          default:
            break;
        }
    }
};

/**
 * Connect a new block to m_chain. pblock is either nullptr or a pointer to a CBlock
 * corresponding to pindexNew, to bypass loading it again from disk.
 *
 * The block is added to connectTrace if connection succeeds.
 */
bool CChainState::ConnectTip(BlockValidationState& state, const CChainParams& chainparams, CBlockIndex* pindexNew, const std::shared_ptr<const CBlock>& pblock, ConnectTrace& connectTrace, DisconnectedBlockTransactions &disconnectpool)
{
    assert(pindexNew->pprev == m_chain.Tip());
    CheckNameDB (true);
    // Read block from disk.
    int64_t nTime1 = GetTimeMicros();
    std::shared_ptr<const CBlock> pthisBlock;
    if (!pblock) {
        std::shared_ptr<CBlock> pblockNew = std::make_shared<CBlock>();
        if (!ReadBlockFromDisk(*pblockNew, pindexNew, chainparams.GetConsensus()))
            return AbortNode(state, "Failed to read block");
        pthisBlock = pblockNew;
    } else {
        pthisBlock = pblock;
    }
    const CBlock& blockConnecting = *pthisBlock;
    // Apply the block atomically to the chain state.
    std::set<valtype> expiredNames;
    int64_t nTime2 = GetTimeMicros(); nTimeReadFromDisk += nTime2 - nTime1;
    int64_t nTime3;
    LogPrint(BCLog::BENCH, "  - Load block from disk: %.2fms [%.2fs]\n", (nTime2 - nTime1) * MILLI, nTimeReadFromDisk * MICRO);
    {
        CCoinsViewCache view(&CoinsTip());
        bool rv = ConnectBlock(blockConnecting, state, pindexNew, view, expiredNames, chainparams);
        GetMainSignals().BlockChecked(blockConnecting, state);
        if (!rv) {
            if (state.IsInvalid())
                InvalidBlockFound(pindexNew, state);
            return error("%s: ConnectBlock %s failed, %s", __func__, pindexNew->GetBlockHash().ToString(), FormatStateMessage(state));
        }
        nTime3 = GetTimeMicros(); nTimeConnectTotal += nTime3 - nTime2;
        LogPrint(BCLog::BENCH, "  - Connect total: %.2fms [%.2fs (%.2fms/blk)]\n", (nTime3 - nTime2) * MILLI, nTimeConnectTotal * MICRO, nTimeConnectTotal * MILLI / nBlocksTotal);
        bool flushed = view.Flush();
        assert(flushed);
    }
    int64_t nTime4 = GetTimeMicros(); nTimeFlush += nTime4 - nTime3;
    LogPrint(BCLog::BENCH, "  - Flush: %.2fms [%.2fs (%.2fms/blk)]\n", (nTime4 - nTime3) * MILLI, nTimeFlush * MICRO, nTimeFlush * MILLI / nBlocksTotal);
    // Write the chain state to disk, if necessary.
    if (!FlushStateToDisk(chainparams, state, FlushStateMode::IF_NEEDED))
        return false;
    int64_t nTime5 = GetTimeMicros(); nTimeChainState += nTime5 - nTime4;
    LogPrint(BCLog::BENCH, "  - Writing chainstate: %.2fms [%.2fs (%.2fms/blk)]\n", (nTime5 - nTime4) * MILLI, nTimeChainState * MICRO, nTimeChainState * MILLI / nBlocksTotal);
    // Remove conflicting transactions from the mempool.;
    mempool.removeForBlock(blockConnecting.vtx, pindexNew->nHeight);
    mempool.removeExpireConflicts(expiredNames);
    disconnectpool.removeForBlock(blockConnecting.vtx);
    // Update m_chain & related variables.
    m_chain.SetTip(pindexNew);
    UpdateTip(pindexNew, chainparams);
    CheckNameDB (false);

    int64_t nTime6 = GetTimeMicros(); nTimePostConnect += nTime6 - nTime5; nTimeTotal += nTime6 - nTime1;
    LogPrint(BCLog::BENCH, "  - Connect postprocess: %.2fms [%.2fs (%.2fms/blk)]\n", (nTime6 - nTime5) * MILLI, nTimePostConnect * MICRO, nTimePostConnect * MILLI / nBlocksTotal);
    LogPrint(BCLog::BENCH, "- Connect block: %.2fms [%.2fs (%.2fms/blk)]\n", (nTime6 - nTime1) * MILLI, nTimeTotal * MICRO, nTimeTotal * MILLI / nBlocksTotal);

    connectTrace.BlockConnected(pindexNew, std::move(pthisBlock));
    return true;
}

/**
 * Return the tip of the chain with the most work in it, that isn't
 * known to be invalid (it's however far from certain to be valid).
 */
CBlockIndex* CChainState::FindMostWorkChain() {
    do {
        CBlockIndex *pindexNew = nullptr;

        // Find the best candidate header.
        {
            std::set<CBlockIndex*, CBlockIndexWorkComparator>::reverse_iterator it = setBlockIndexCandidates.rbegin();
            if (it == setBlockIndexCandidates.rend())
                return nullptr;
            pindexNew = *it;
        }

        // Check whether all blocks on the path between the currently active chain and the candidate are valid.
        // Just going until the active chain is an optimization, as we know all blocks in it are valid already.
        CBlockIndex *pindexTest = pindexNew;
        bool fInvalidAncestor = false;
        while (pindexTest && !m_chain.Contains(pindexTest)) {
            assert(pindexTest->HaveTxsDownloaded() || pindexTest->nHeight == 0);

            // Pruned nodes may have entries in setBlockIndexCandidates for
            // which block files have been deleted.  Remove those as candidates
            // for the most work chain if we come across them; we can't switch
            // to a chain unless we have all the non-active-chain parent blocks.
            bool fFailedChain = pindexTest->nStatus & BLOCK_FAILED_MASK;
            bool fMissingData = !(pindexTest->nStatus & BLOCK_HAVE_DATA);
            if (fFailedChain || fMissingData) {
                // Candidate chain is not usable (either invalid or missing data)
                if (fFailedChain && (pindexBestInvalid == nullptr || pindexNew->nChainWork > pindexBestInvalid->nChainWork))
                    pindexBestInvalid = pindexNew;
                CBlockIndex *pindexFailed = pindexNew;
                // Remove the entire chain from the set.
                while (pindexTest != pindexFailed) {
                    if (fFailedChain) {
                        pindexFailed->nStatus |= BLOCK_FAILED_CHILD;
                    } else if (fMissingData) {
                        // If we're missing data, then add back to m_blocks_unlinked,
                        // so that if the block arrives in the future we can try adding
                        // to setBlockIndexCandidates again.
                        m_blockman.m_blocks_unlinked.insert(
                            std::make_pair(pindexFailed->pprev, pindexFailed));
                    }
                    setBlockIndexCandidates.erase(pindexFailed);
                    pindexFailed = pindexFailed->pprev;
                }
                setBlockIndexCandidates.erase(pindexTest);
                fInvalidAncestor = true;
                break;
            }
            pindexTest = pindexTest->pprev;
        }
        if (!fInvalidAncestor)
            return pindexNew;
    } while(true);
}

/** Delete all entries in setBlockIndexCandidates that are worse than the current tip. */
void CChainState::PruneBlockIndexCandidates() {
    // Note that we can't delete the current block itself, as we may need to return to it later in case a
    // reorganization to a better block fails.
    std::set<CBlockIndex*, CBlockIndexWorkComparator>::iterator it = setBlockIndexCandidates.begin();
    while (it != setBlockIndexCandidates.end() && setBlockIndexCandidates.value_comp()(*it, m_chain.Tip())) {
        setBlockIndexCandidates.erase(it++);
    }
    // Either the current tip or a successor of it we're working towards is left in setBlockIndexCandidates.
    assert(!setBlockIndexCandidates.empty());
}

/**
 * Try to make some progress towards making pindexMostWork the active block.
 * pblock is either nullptr or a pointer to a CBlock corresponding to pindexMostWork.
 *
 * @returns true unless a system error occurred
 */
bool CChainState::ActivateBestChainStep(BlockValidationState& state, const CChainParams& chainparams, CBlockIndex* pindexMostWork, const std::shared_ptr<const CBlock>& pblock, bool& fInvalidFound, ConnectTrace& connectTrace)
{
    AssertLockHeld(cs_main);

    const CBlockIndex *pindexOldTip = m_chain.Tip();
    const CBlockIndex *pindexFork = m_chain.FindFork(pindexMostWork);

    // Disconnect active blocks which are no longer in the best chain.
    bool fBlocksDisconnected = false;
    DisconnectedBlockTransactions disconnectpool;
    while (m_chain.Tip() && m_chain.Tip() != pindexFork) {
        if (!DisconnectTip(state, chainparams, &disconnectpool)) {
            // This is likely a fatal error, but keep the mempool consistent,
            // just in case. Only remove from the mempool in this case.
            UpdateMempoolForReorg(disconnectpool, false);

            // If we're unable to disconnect a block during normal operation,
            // then that is a failure of our local system -- we should abort
            // rather than stay on a less work chain.
            AbortNode(state, "Failed to disconnect block; see debug.log for details");
            return false;
        }
        fBlocksDisconnected = true;
    }

    // Build list of new blocks to connect.
    std::vector<CBlockIndex*> vpindexToConnect;
    bool fContinue = true;
    int nHeight = pindexFork ? pindexFork->nHeight : -1;
    while (fContinue && nHeight != pindexMostWork->nHeight) {
        // Don't iterate the entire list of potential improvements toward the best tip, as we likely only need
        // a few blocks along the way.
        int nTargetHeight = std::min(nHeight + 32, pindexMostWork->nHeight);
        vpindexToConnect.clear();
        vpindexToConnect.reserve(nTargetHeight - nHeight);
        CBlockIndex *pindexIter = pindexMostWork->GetAncestor(nTargetHeight);
        while (pindexIter && pindexIter->nHeight != nHeight) {
            vpindexToConnect.push_back(pindexIter);
            pindexIter = pindexIter->pprev;
        }
        nHeight = nTargetHeight;

        // Connect new blocks.
        for (CBlockIndex *pindexConnect : reverse_iterate(vpindexToConnect)) {
            if (!ConnectTip(state, chainparams, pindexConnect, pindexConnect == pindexMostWork ? pblock : std::shared_ptr<const CBlock>(), connectTrace, disconnectpool)) {
                if (state.IsInvalid()) {
                    // The block violates a consensus rule.
                    if (state.GetResult() != BlockValidationResult::BLOCK_MUTATED) {
                        InvalidChainFound(vpindexToConnect.front());
                    }
                    state = BlockValidationState();
                    fInvalidFound = true;
                    fContinue = false;
                    break;
                } else {
                    // A system error occurred (disk space, database error, ...).
                    // Make the mempool consistent with the current tip, just in case
                    // any observers try to use it before shutdown.
                    UpdateMempoolForReorg(disconnectpool, false);
                    return false;
                }
            } else {
                PruneBlockIndexCandidates();
                if (!pindexOldTip || m_chain.Tip()->nChainWork > pindexOldTip->nChainWork) {
                    // We're in a better position than we were. Return temporarily to release the lock.
                    fContinue = false;
                    break;
                }
            }
        }
    }

    if (fBlocksDisconnected) {
        // If any blocks were disconnected, disconnectpool may be non empty.  Add
        // any disconnected transactions back to the mempool.
        UpdateMempoolForReorg(disconnectpool, true);
    }
    mempool.check(&CoinsTip());

    // Callbacks/notifications for a new best chain.
    if (fInvalidFound)
        CheckForkWarningConditionsOnNewFork(vpindexToConnect.back());
    else
        CheckForkWarningConditions();

    return true;
}

static bool NotifyHeaderTip() LOCKS_EXCLUDED(cs_main) {
    bool fNotify = false;
    bool fInitialBlockDownload = false;
    static CBlockIndex* pindexHeaderOld = nullptr;
    CBlockIndex* pindexHeader = nullptr;
    {
        LOCK(cs_main);
        pindexHeader = pindexBestHeader;

        if (pindexHeader != pindexHeaderOld) {
            fNotify = true;
            fInitialBlockDownload = ::ChainstateActive().IsInitialBlockDownload();
            pindexHeaderOld = pindexHeader;
        }
    }
    // Send block tip changed notifications without cs_main
    if (fNotify) {
        uiInterface.NotifyHeaderTip(fInitialBlockDownload, pindexHeader);
    }
    return fNotify;
}

static void LimitValidationInterfaceQueue() LOCKS_EXCLUDED(cs_main) {
    AssertLockNotHeld(cs_main);

    if (GetMainSignals().CallbacksPending() > 10) {
        SyncWithValidationInterfaceQueue();
    }
}

bool CChainState::ActivateBestChain(BlockValidationState &state, const CChainParams& chainparams, std::shared_ptr<const CBlock> pblock) {
    // Note that while we're often called here from ProcessNewBlock, this is
    // far from a guarantee. Things in the P2P/RPC will often end up calling
    // us in the middle of ProcessNewBlock - do not assume pblock is set
    // sanely for performance or correctness!
    AssertLockNotHeld(cs_main);

    // ABC maintains a fair degree of expensive-to-calculate internal state
    // because this function periodically releases cs_main so that it does not lock up other threads for too long
    // during large connects - and to allow for e.g. the callback queue to drain
    // we use m_cs_chainstate to enforce mutual exclusion so that only one caller may execute this function at a time
    LOCK(m_cs_chainstate);

    CBlockIndex *pindexMostWork = nullptr;
    CBlockIndex *pindexNewTip = nullptr;
    int nStopAtHeight = gArgs.GetArg("-stopatheight", DEFAULT_STOPATHEIGHT);
    do {
        boost::this_thread::interruption_point();

        // Block until the validation queue drains. This should largely
        // never happen in normal operation, however may happen during
        // reindex, causing memory blowup if we run too far ahead.
        // Note that if a validationinterface callback ends up calling
        // ActivateBestChain this may lead to a deadlock! We should
        // probably have a DEBUG_LOCKORDER test for this in the future.
        LimitValidationInterfaceQueue();

        {
            LOCK2(cs_main, ::mempool.cs); // Lock transaction pool for at least as long as it takes for connectTrace to be consumed
            CBlockIndex* starting_tip = m_chain.Tip();
            bool blocks_connected = false;
            do {
                // We absolutely may not unlock cs_main until we've made forward progress
                // (with the exception of shutdown due to hardware issues, low disk space, etc).
                ConnectTrace connectTrace(mempool); // Destructed before cs_main is unlocked

                if (pindexMostWork == nullptr) {
                    pindexMostWork = FindMostWorkChain();
                }

                // Whether we have anything to do at all.
                if (pindexMostWork == nullptr || pindexMostWork == m_chain.Tip()) {
                    break;
                }

                bool fInvalidFound = false;
                std::shared_ptr<const CBlock> nullBlockPtr;
                if (!ActivateBestChainStep(state, chainparams, pindexMostWork, pblock && pblock->GetHash() == pindexMostWork->GetBlockHash() ? pblock : nullBlockPtr, fInvalidFound, connectTrace)) {
                    // A system error occurred
                    return false;
                }
                blocks_connected = true;

                if (fInvalidFound) {
                    // Wipe cache, we may need another branch now.
                    pindexMostWork = nullptr;
                }
                pindexNewTip = m_chain.Tip();

                for (const PerBlockConnectTrace& trace : connectTrace.GetBlocksConnected()) {
                    assert(trace.pblock && trace.pindex);
                    GetMainSignals().BlockConnected(trace.pblock, trace.pindex, trace.conflictedTxs, trace.txNameConflicts);
                }
            } while (!m_chain.Tip() || (starting_tip && CBlockIndexWorkComparator()(m_chain.Tip(), starting_tip)));
            if (!blocks_connected) return true;

            const CBlockIndex* pindexFork = m_chain.FindFork(starting_tip);
            bool fInitialDownload = IsInitialBlockDownload();

            // Notify external listeners about the new tip.
            // Enqueue while holding cs_main to ensure that UpdatedBlockTip is called in the order in which blocks are connected
            if (pindexFork != pindexNewTip) {
                // Notify ValidationInterface subscribers
                GetMainSignals().UpdatedBlockTip(pindexNewTip, pindexFork, fInitialDownload);

                // Always notify the UI if a new block tip was connected
                uiInterface.NotifyBlockTip(fInitialDownload, pindexNewTip);
            }
        }
        // When we reach this point, we switched to a new tip (stored in pindexNewTip).

        if (nStopAtHeight && pindexNewTip && pindexNewTip->nHeight >= nStopAtHeight) StartShutdown();

        // We check shutdown only after giving ActivateBestChainStep a chance to run once so that we
        // never shutdown before connecting the genesis block during LoadChainTip(). Previously this
        // caused an assert() failure during shutdown in such cases as the UTXO DB flushing checks
        // that the best block hash is non-null.
        if (ShutdownRequested())
            break;
    } while (pindexNewTip != pindexMostWork);
    CheckBlockIndex(chainparams.GetConsensus());

    // Write changes periodically to disk, after relay.
    if (!FlushStateToDisk(chainparams, state, FlushStateMode::PERIODIC)) {
        return false;
    }

    return true;
}

bool ActivateBestChain(BlockValidationState &state, const CChainParams& chainparams, std::shared_ptr<const CBlock> pblock) {
    return ::ChainstateActive().ActivateBestChain(state, chainparams, std::move(pblock));
}

bool CChainState::PreciousBlock(BlockValidationState& state, const CChainParams& params, CBlockIndex *pindex)
{
    {
        LOCK(cs_main);
        if (pindex->nChainWork < m_chain.Tip()->nChainWork) {
            // Nothing to do, this block is not at the tip.
            return true;
        }
        if (m_chain.Tip()->nChainWork > nLastPreciousChainwork) {
            // The chain has been extended since the last call, reset the counter.
            nBlockReverseSequenceId = -1;
        }
        nLastPreciousChainwork = m_chain.Tip()->nChainWork;
        setBlockIndexCandidates.erase(pindex);
        pindex->nSequenceId = nBlockReverseSequenceId;
        if (nBlockReverseSequenceId > std::numeric_limits<int32_t>::min()) {
            // We can't keep reducing the counter if somebody really wants to
            // call preciousblock 2**31-1 times on the same set of tips...
            nBlockReverseSequenceId--;
        }
        if (pindex->IsValid(BLOCK_VALID_TRANSACTIONS) && pindex->HaveTxsDownloaded()) {
            setBlockIndexCandidates.insert(pindex);
            PruneBlockIndexCandidates();
        }
    }

    return ActivateBestChain(state, params, std::shared_ptr<const CBlock>());
}
bool PreciousBlock(BlockValidationState& state, const CChainParams& params, CBlockIndex *pindex) {
    return ::ChainstateActive().PreciousBlock(state, params, pindex);
}

bool CChainState::InvalidateBlock(BlockValidationState& state, const CChainParams& chainparams, CBlockIndex *pindex)
{
    CBlockIndex* to_mark_failed = pindex;
    bool pindex_was_in_chain = false;
    int disconnected = 0;

    // We do not allow ActivateBestChain() to run while InvalidateBlock() is
    // running, as that could cause the tip to change while we disconnect
    // blocks.
    LOCK(m_cs_chainstate);

    // We'll be acquiring and releasing cs_main below, to allow the validation
    // callbacks to run. However, we should keep the block index in a
    // consistent state as we disconnect blocks -- in particular we need to
    // add equal-work blocks to setBlockIndexCandidates as we disconnect.
    // To avoid walking the block index repeatedly in search of candidates,
    // build a map once so that we can look up candidate blocks by chain
    // work as we go.
    std::multimap<const arith_uint256, CBlockIndex *> candidate_blocks_by_work;

    {
        LOCK(cs_main);
        for (const auto& entry : m_blockman.m_block_index) {
            CBlockIndex *candidate = entry.second;
            // We don't need to put anything in our active chain into the
            // multimap, because those candidates will be found and considered
            // as we disconnect.
            // Instead, consider only non-active-chain blocks that have at
            // least as much work as where we expect the new tip to end up.
            if (!m_chain.Contains(candidate) &&
                    !CBlockIndexWorkComparator()(candidate, pindex->pprev) &&
                    candidate->IsValid(BLOCK_VALID_TRANSACTIONS) &&
                    candidate->HaveTxsDownloaded()) {
                candidate_blocks_by_work.insert(std::make_pair(candidate->nChainWork, candidate));
            }
        }
    }

    // Disconnect (descendants of) pindex, and mark them invalid.
    while (true) {
        if (ShutdownRequested()) break;

        // Make sure the queue of validation callbacks doesn't grow unboundedly.
        LimitValidationInterfaceQueue();

        LOCK(cs_main);
        LOCK(::mempool.cs); // Lock for as long as disconnectpool is in scope to make sure UpdateMempoolForReorg is called after DisconnectTip without unlocking in between
        if (!m_chain.Contains(pindex)) break;
        pindex_was_in_chain = true;
        CBlockIndex *invalid_walk_tip = m_chain.Tip();

        // ActivateBestChain considers blocks already in m_chain
        // unconditionally valid already, so force disconnect away from it.
        DisconnectedBlockTransactions disconnectpool;
        bool ret = DisconnectTip(state, chainparams, &disconnectpool);
        // DisconnectTip will add transactions to disconnectpool.
        // Adjust the mempool to be consistent with the new tip, adding
        // transactions back to the mempool if disconnecting was successful,
        // and we're not doing a very deep invalidation (in which case
        // keeping the mempool up to date is probably futile anyway).
        UpdateMempoolForReorg(disconnectpool, /* fAddToMempool = */ (++disconnected <= 10) && ret);
        if (!ret) return false;
        assert(invalid_walk_tip->pprev == m_chain.Tip());

        // We immediately mark the disconnected blocks as invalid.
        // This prevents a case where pruned nodes may fail to invalidateblock
        // and be left unable to start as they have no tip candidates (as there
        // are no blocks that meet the "have data and are not invalid per
        // nStatus" criteria for inclusion in setBlockIndexCandidates).
        invalid_walk_tip->nStatus |= BLOCK_FAILED_VALID;
        setDirtyBlockIndex.insert(invalid_walk_tip);
        setBlockIndexCandidates.erase(invalid_walk_tip);
        setBlockIndexCandidates.insert(invalid_walk_tip->pprev);
        if (invalid_walk_tip->pprev == to_mark_failed && (to_mark_failed->nStatus & BLOCK_FAILED_VALID)) {
            // We only want to mark the last disconnected block as BLOCK_FAILED_VALID; its children
            // need to be BLOCK_FAILED_CHILD instead.
            to_mark_failed->nStatus = (to_mark_failed->nStatus ^ BLOCK_FAILED_VALID) | BLOCK_FAILED_CHILD;
            setDirtyBlockIndex.insert(to_mark_failed);
        }

        // Add any equal or more work headers to setBlockIndexCandidates
        auto candidate_it = candidate_blocks_by_work.lower_bound(invalid_walk_tip->pprev->nChainWork);
        while (candidate_it != candidate_blocks_by_work.end()) {
            if (!CBlockIndexWorkComparator()(candidate_it->second, invalid_walk_tip->pprev)) {
                setBlockIndexCandidates.insert(candidate_it->second);
                candidate_it = candidate_blocks_by_work.erase(candidate_it);
            } else {
                ++candidate_it;
            }
        }

        // Track the last disconnected block, so we can correct its BLOCK_FAILED_CHILD status in future
        // iterations, or, if it's the last one, call InvalidChainFound on it.
        to_mark_failed = invalid_walk_tip;
    }

    CheckBlockIndex(chainparams.GetConsensus());

    {
        LOCK(cs_main);
        if (m_chain.Contains(to_mark_failed)) {
            // If the to-be-marked invalid block is in the active chain, something is interfering and we can't proceed.
            return false;
        }

        // Mark pindex (or the last disconnected block) as invalid, even when it never was in the main chain
        to_mark_failed->nStatus |= BLOCK_FAILED_VALID;
        setDirtyBlockIndex.insert(to_mark_failed);
        setBlockIndexCandidates.erase(to_mark_failed);
        m_blockman.m_failed_blocks.insert(to_mark_failed);

        // If any new blocks somehow arrived while we were disconnecting
        // (above), then the pre-calculation of what should go into
        // setBlockIndexCandidates may have missed entries. This would
        // technically be an inconsistency in the block index, but if we clean
        // it up here, this should be an essentially unobservable error.
        // Loop back over all block index entries and add any missing entries
        // to setBlockIndexCandidates.
        BlockMap::iterator it = m_blockman.m_block_index.begin();
        while (it != m_blockman.m_block_index.end()) {
            if (it->second->IsValid(BLOCK_VALID_TRANSACTIONS) && it->second->HaveTxsDownloaded() && !setBlockIndexCandidates.value_comp()(it->second, m_chain.Tip())) {
                setBlockIndexCandidates.insert(it->second);
            }
            it++;
        }

        InvalidChainFound(to_mark_failed);
    }

    // Only notify about a new block tip if the active chain was modified.
    if (pindex_was_in_chain) {
        uiInterface.NotifyBlockTip(IsInitialBlockDownload(), to_mark_failed->pprev);
    }
    return true;
}

bool InvalidateBlock(BlockValidationState& state, const CChainParams& chainparams, CBlockIndex *pindex) {
    return ::ChainstateActive().InvalidateBlock(state, chainparams, pindex);
}

void CChainState::ResetBlockFailureFlags(CBlockIndex *pindex) {
    AssertLockHeld(cs_main);

    int nHeight = pindex->nHeight;

    // Remove the invalidity flag from this block and all its descendants.
    BlockMap::iterator it = m_blockman.m_block_index.begin();
    while (it != m_blockman.m_block_index.end()) {
        if (!it->second->IsValid() && it->second->GetAncestor(nHeight) == pindex) {
            it->second->nStatus &= ~BLOCK_FAILED_MASK;
            setDirtyBlockIndex.insert(it->second);
            if (it->second->IsValid(BLOCK_VALID_TRANSACTIONS) && it->second->HaveTxsDownloaded() && setBlockIndexCandidates.value_comp()(m_chain.Tip(), it->second)) {
                setBlockIndexCandidates.insert(it->second);
            }
            if (it->second == pindexBestInvalid) {
                // Reset invalid block marker if it was pointing to one of those.
                pindexBestInvalid = nullptr;
            }
            m_blockman.m_failed_blocks.erase(it->second);
        }
        it++;
    }

    // Remove the invalidity flag from all ancestors too.
    while (pindex != nullptr) {
        if (pindex->nStatus & BLOCK_FAILED_MASK) {
            pindex->nStatus &= ~BLOCK_FAILED_MASK;
            setDirtyBlockIndex.insert(pindex);
            m_blockman.m_failed_blocks.erase(pindex);
        }
        pindex = pindex->pprev;
    }
}

void ResetBlockFailureFlags(CBlockIndex *pindex) {
    return ::ChainstateActive().ResetBlockFailureFlags(pindex);
}

CBlockIndex* BlockManager::AddToBlockIndex(const CBlockHeader& block)
{
    AssertLockHeld(cs_main);

    // Check for duplicate
    uint256 hash = block.GetHash();
    BlockMap::iterator it = m_block_index.find(hash);
    if (it != m_block_index.end())
        return it->second;

    // Construct new block index object
    CBlockIndex* pindexNew = new CBlockIndex(block);
    // We assign the sequence id to blocks only when the full data is available,
    // to avoid miners withholding blocks but broadcasting headers, to get a
    // competitive advantage.
    pindexNew->nSequenceId = 0;
    BlockMap::iterator mi = m_block_index.insert(std::make_pair(hash, pindexNew)).first;
    pindexNew->phashBlock = &((*mi).first);
    BlockMap::iterator miPrev = m_block_index.find(block.hashPrevBlock);
    if (miPrev != m_block_index.end())
    {
        pindexNew->pprev = (*miPrev).second;
        pindexNew->nHeight = pindexNew->pprev->nHeight + 1;
        pindexNew->BuildSkip();
    }
    pindexNew->nTimeMax = (pindexNew->pprev ? std::max(pindexNew->pprev->nTimeMax, pindexNew->nTime) : pindexNew->nTime);
    pindexNew->nChainWork = (pindexNew->pprev ? pindexNew->pprev->nChainWork : 0) + GetBlockProof(*pindexNew);
    pindexNew->RaiseValidity(BLOCK_VALID_TREE);
    if (pindexBestHeader == nullptr || pindexBestHeader->nChainWork < pindexNew->nChainWork)
        pindexBestHeader = pindexNew;

    setDirtyBlockIndex.insert(pindexNew);

    return pindexNew;
}

/** Mark a block as having its data received and checked (up to BLOCK_VALID_TRANSACTIONS). */
void CChainState::ReceivedBlockTransactions(const CBlock& block, CBlockIndex* pindexNew, const FlatFilePos& pos, const Consensus::Params& consensusParams)
{
    pindexNew->nTx = block.vtx.size();
    pindexNew->nChainTx = 0;
    pindexNew->nFile = pos.nFile;
    pindexNew->nDataPos = pos.nPos;
    pindexNew->nUndoPos = 0;
    pindexNew->nStatus |= BLOCK_HAVE_DATA;
    if (IsWitnessEnabled(pindexNew->pprev, consensusParams)) {
        pindexNew->nStatus |= BLOCK_OPT_WITNESS;
    }
    pindexNew->RaiseValidity(BLOCK_VALID_TRANSACTIONS);
    setDirtyBlockIndex.insert(pindexNew);

    if (pindexNew->pprev == nullptr || pindexNew->pprev->HaveTxsDownloaded()) {
        // If pindexNew is the genesis block or all parents are BLOCK_VALID_TRANSACTIONS.
        std::deque<CBlockIndex*> queue;
        queue.push_back(pindexNew);

        // Recursively process any descendant blocks that now may be eligible to be connected.
        while (!queue.empty()) {
            CBlockIndex *pindex = queue.front();
            queue.pop_front();
            pindex->nChainTx = (pindex->pprev ? pindex->pprev->nChainTx : 0) + pindex->nTx;
            {
                LOCK(cs_nBlockSequenceId);
                pindex->nSequenceId = nBlockSequenceId++;
            }
            if (m_chain.Tip() == nullptr || !setBlockIndexCandidates.value_comp()(pindex, m_chain.Tip())) {
                setBlockIndexCandidates.insert(pindex);
            }
            std::pair<std::multimap<CBlockIndex*, CBlockIndex*>::iterator, std::multimap<CBlockIndex*, CBlockIndex*>::iterator> range = m_blockman.m_blocks_unlinked.equal_range(pindex);
            while (range.first != range.second) {
                std::multimap<CBlockIndex*, CBlockIndex*>::iterator it = range.first;
                queue.push_back(it->second);
                range.first++;
                m_blockman.m_blocks_unlinked.erase(it);
            }
        }
    } else {
        if (pindexNew->pprev && pindexNew->pprev->IsValid(BLOCK_VALID_TREE)) {
            m_blockman.m_blocks_unlinked.insert(std::make_pair(pindexNew->pprev, pindexNew));
        }
    }
}

static bool FindBlockPos(FlatFilePos &pos, unsigned int nAddSize, unsigned int nHeight, uint64_t nTime, bool fKnown = false)
{
    LOCK(cs_LastBlockFile);

    unsigned int nFile = fKnown ? pos.nFile : nLastBlockFile;
    if (vinfoBlockFile.size() <= nFile) {
        vinfoBlockFile.resize(nFile + 1);
    }

    if (!fKnown) {
        while (vinfoBlockFile[nFile].nSize + nAddSize >= MAX_BLOCKFILE_SIZE) {
            nFile++;
            if (vinfoBlockFile.size() <= nFile) {
                vinfoBlockFile.resize(nFile + 1);
            }
        }
        pos.nFile = nFile;
        pos.nPos = vinfoBlockFile[nFile].nSize;
    }

    if ((int)nFile != nLastBlockFile) {
        if (!fKnown) {
            LogPrintf("Leaving block file %i: %s\n", nLastBlockFile, vinfoBlockFile[nLastBlockFile].ToString());
        }
        FlushBlockFile(!fKnown);
        nLastBlockFile = nFile;
    }

    vinfoBlockFile[nFile].AddBlock(nHeight, nTime);
    if (fKnown)
        vinfoBlockFile[nFile].nSize = std::max(pos.nPos + nAddSize, vinfoBlockFile[nFile].nSize);
    else
        vinfoBlockFile[nFile].nSize += nAddSize;

    if (!fKnown) {
        bool out_of_space;
        size_t bytes_allocated = BlockFileSeq().Allocate(pos, nAddSize, out_of_space);
        if (out_of_space) {
            return AbortNode("Disk space is too low!", _("Error: Disk space is too low!").translated, CClientUIInterface::MSG_NOPREFIX);
        }
        if (bytes_allocated != 0 && fPruneMode) {
            fCheckForPruning = true;
        }
    }

    setDirtyFileInfo.insert(nFile);
    return true;
}

static bool FindUndoPos(BlockValidationState &state, int nFile, FlatFilePos &pos, unsigned int nAddSize)
{
    pos.nFile = nFile;

    LOCK(cs_LastBlockFile);

    pos.nPos = vinfoBlockFile[nFile].nUndoSize;
    vinfoBlockFile[nFile].nUndoSize += nAddSize;
    setDirtyFileInfo.insert(nFile);

    bool out_of_space;
    size_t bytes_allocated = UndoFileSeq().Allocate(pos, nAddSize, out_of_space);
    if (out_of_space) {
        return AbortNode(state, "Disk space is too low!", _("Error: Disk space is too low!").translated, CClientUIInterface::MSG_NOPREFIX);
    }
    if (bytes_allocated != 0 && fPruneMode) {
        fCheckForPruning = true;
    }

    return true;
}

<<<<<<< HEAD
/* Temporary check that blocks are compatible with BDB's 10,000 lock limit.
   This is based on Bitcoin's commit 8c222dca4f961ad13ec64d690134a40d09b20813.
   Each "object" touched in the DB may cause two locks (one read and one
   write lock).  Objects are transaction IDs and names.  Thus, count the
   total number of transaction IDs (tx themselves plus all distinct inputs).
   In addition, each Namecoin transaction could touch at most one name,
   so add them as well.  */
bool CheckDbLockLimit(const std::vector<CTransactionRef>& vtx)
{
    std::set<uint256> setTxIds;
    unsigned nNames = 0;
    for (const auto& tx : vtx)
    {
        setTxIds.insert(tx->GetHash());
        if (tx->IsNamecoin())
            ++nNames;

        for (const auto& txIn : tx->vin)
            setTxIds.insert(txIn.prevout.hash);
    }

    const unsigned nTotalIds = setTxIds.size() + nNames;
    if (nTotalIds > 4500)
        return error("%s : %u locks estimated, that is too much for BDB",
                     __func__, nTotalIds);

    //LogPrintf ("%s : need %u locks\n", __func__, nTotalIds);
    return true;
}

static bool CheckBlockHeader(const CBlockHeader& block, CValidationState& state, const Consensus::Params& consensusParams, bool fCheckPOW = true)
=======
static bool CheckBlockHeader(const CBlockHeader& block, BlockValidationState& state, const Consensus::Params& consensusParams, bool fCheckPOW = true)
>>>>>>> b42c91c4
{
    // Check proof of work matches claimed amount
    if (fCheckPOW && !CheckProofOfWork(block, consensusParams))
        return state.Invalid(BlockValidationResult::BLOCK_INVALID_HEADER, "high-hash", "proof of work failed");

    return true;
}

bool CheckBlock(const CBlock& block, BlockValidationState& state, const Consensus::Params& consensusParams, bool fCheckPOW, bool fCheckMerkleRoot)
{
    // These are checks that are independent of context.

    if (block.fChecked)
        return true;

    // Check that the header is valid (particularly PoW).  This is mostly
    // redundant with the call in AcceptBlockHeader.
    if (!CheckBlockHeader(block, state, consensusParams, fCheckPOW))
        return false;

    // Check the merkle root.
    if (fCheckMerkleRoot) {
        bool mutated;
        uint256 hashMerkleRoot2 = BlockMerkleRoot(block, &mutated);
        if (block.hashMerkleRoot != hashMerkleRoot2)
            return state.Invalid(BlockValidationResult::BLOCK_MUTATED, "bad-txnmrklroot", "hashMerkleRoot mismatch");

        // Check for merkle tree malleability (CVE-2012-2459): repeating sequences
        // of transactions in a block without affecting the merkle root of a block,
        // while still invalidating it.
        if (mutated)
            return state.Invalid(BlockValidationResult::BLOCK_MUTATED, "bad-txns-duplicate", "duplicate transaction");
    }

    // All potential-corruption validation must be done before we do any
    // transaction validation, as otherwise we may mark the header as invalid
    // because we receive the wrong transactions for it.
    // Note that witness malleability is checked in ContextualCheckBlock, so no
    // checks that use witness data may be performed here.

    // Size limits
    if (block.vtx.empty() || block.vtx.size() * WITNESS_SCALE_FACTOR > MAX_BLOCK_WEIGHT || ::GetSerializeSize(block, PROTOCOL_VERSION | SERIALIZE_TRANSACTION_NO_WITNESS) * WITNESS_SCALE_FACTOR > MAX_BLOCK_WEIGHT)
        return state.Invalid(BlockValidationResult::BLOCK_CONSENSUS, "bad-blk-length", "size limits failed");

    // Enforce the temporary DB lock limit.
    // TODO: Remove with a hardfork in the future.
    if (!CheckDbLockLimit(block.vtx))
        return state.Invalid(ValidationInvalidReason::CONSENSUS, false,
                             "bad-db-locks",
                             "DB lock limit exceeded");

    // First transaction must be coinbase, the rest must not be
    if (block.vtx.empty() || !block.vtx[0]->IsCoinBase())
        return state.Invalid(BlockValidationResult::BLOCK_CONSENSUS, "bad-cb-missing", "first tx is not coinbase");
    for (unsigned int i = 1; i < block.vtx.size(); i++)
        if (block.vtx[i]->IsCoinBase())
            return state.Invalid(BlockValidationResult::BLOCK_CONSENSUS, "bad-cb-multiple", "more than one coinbase");

    // Check transactions
    // Must check for duplicate inputs (see CVE-2018-17144)
    for (const auto& tx : block.vtx) {
        TxValidationState tx_state;
        if (!CheckTransaction(*tx, tx_state)) {
            // CheckBlock() does context-free validation checks. The only
            // possible failures are consensus failures.
            assert(tx_state.GetResult() == TxValidationResult::TX_CONSENSUS);
            return state.Invalid(BlockValidationResult::BLOCK_CONSENSUS, tx_state.GetRejectReason(),
                                 strprintf("Transaction check failed (tx hash %s) %s", tx->GetHash().ToString(), tx_state.GetDebugMessage()));
        }
    }
    unsigned int nSigOps = 0;
    for (const auto& tx : block.vtx)
    {
        nSigOps += GetLegacySigOpCount(*tx);
    }
    if (nSigOps * WITNESS_SCALE_FACTOR > MAX_BLOCK_SIGOPS_COST)
        return state.Invalid(BlockValidationResult::BLOCK_CONSENSUS, "bad-blk-sigops", "out-of-bounds SigOpCount");

    if (fCheckPOW && fCheckMerkleRoot)
        block.fChecked = true;

    return true;
}

bool IsWitnessEnabled(const CBlockIndex* pindexPrev, const Consensus::Params& params)
{
    int height = pindexPrev == nullptr ? 0 : pindexPrev->nHeight + 1;
    return (height >= params.SegwitHeight);
}

int GetWitnessCommitmentIndex(const CBlock& block)
{
    int commitpos = -1;
    if (!block.vtx.empty()) {
        for (size_t o = 0; o < block.vtx[0]->vout.size(); o++) {
            if (block.vtx[0]->vout[o].scriptPubKey.size() >= 38 && block.vtx[0]->vout[o].scriptPubKey[0] == OP_RETURN && block.vtx[0]->vout[o].scriptPubKey[1] == 0x24 && block.vtx[0]->vout[o].scriptPubKey[2] == 0xaa && block.vtx[0]->vout[o].scriptPubKey[3] == 0x21 && block.vtx[0]->vout[o].scriptPubKey[4] == 0xa9 && block.vtx[0]->vout[o].scriptPubKey[5] == 0xed) {
                commitpos = o;
            }
        }
    }
    return commitpos;
}

void UpdateUncommittedBlockStructures(CBlock& block, const CBlockIndex* pindexPrev, const Consensus::Params& consensusParams)
{
    int commitpos = GetWitnessCommitmentIndex(block);
    static const std::vector<unsigned char> nonce(32, 0x00);
    if (commitpos != -1 && IsWitnessEnabled(pindexPrev, consensusParams) && !block.vtx[0]->HasWitness()) {
        CMutableTransaction tx(*block.vtx[0]);
        tx.vin[0].scriptWitness.stack.resize(1);
        tx.vin[0].scriptWitness.stack[0] = nonce;
        block.vtx[0] = MakeTransactionRef(std::move(tx));
    }
}

std::vector<unsigned char> GenerateCoinbaseCommitment(CBlock& block, const CBlockIndex* pindexPrev, const Consensus::Params& consensusParams)
{
    std::vector<unsigned char> commitment;
    int commitpos = GetWitnessCommitmentIndex(block);
    std::vector<unsigned char> ret(32, 0x00);
    if (consensusParams.SegwitHeight != std::numeric_limits<int>::max()) {
        if (commitpos == -1) {
            uint256 witnessroot = BlockWitnessMerkleRoot(block, nullptr);
            CHash256().Write(witnessroot.begin(), 32).Write(ret.data(), 32).Finalize(witnessroot.begin());
            CTxOut out;
            out.nValue = 0;
            out.scriptPubKey.resize(38);
            out.scriptPubKey[0] = OP_RETURN;
            out.scriptPubKey[1] = 0x24;
            out.scriptPubKey[2] = 0xaa;
            out.scriptPubKey[3] = 0x21;
            out.scriptPubKey[4] = 0xa9;
            out.scriptPubKey[5] = 0xed;
            memcpy(&out.scriptPubKey[6], witnessroot.begin(), 32);
            commitment = std::vector<unsigned char>(out.scriptPubKey.begin(), out.scriptPubKey.end());
            CMutableTransaction tx(*block.vtx[0]);
            tx.vout.push_back(out);
            block.vtx[0] = MakeTransactionRef(std::move(tx));
        }
    }
    UpdateUncommittedBlockStructures(block, pindexPrev, consensusParams);
    return commitment;
}

//! Returns last CBlockIndex* that is a checkpoint
static CBlockIndex* GetLastCheckpoint(const CCheckpointData& data) EXCLUSIVE_LOCKS_REQUIRED(cs_main)
{
    const MapCheckpoints& checkpoints = data.mapCheckpoints;

    for (const MapCheckpoints::value_type& i : reverse_iterate(checkpoints))
    {
        const uint256& hash = i.second;
        CBlockIndex* pindex = LookupBlockIndex(hash);
        if (pindex) {
            return pindex;
        }
    }
    return nullptr;
}

/** Context-dependent validity checks.
 *  By "context", we mean only the previous block headers, but not the UTXO
 *  set; UTXO-related validity checks are done in ConnectBlock().
 *  NOTE: This function is not currently invoked by ConnectBlock(), so we
 *  should consider upgrade issues if we change which consensus rules are
 *  enforced in this function (eg by adding a new consensus rule). See comment
 *  in ConnectBlock().
 *  Note that -reindex-chainstate skips the validation that happens here!
 */
static bool ContextualCheckBlockHeader(const CBlockHeader& block, BlockValidationState& state, const CChainParams& params, const CBlockIndex* pindexPrev, int64_t nAdjustedTime) EXCLUSIVE_LOCKS_REQUIRED(cs_main)
{
    assert(pindexPrev != nullptr);
    const int nHeight = pindexPrev->nHeight + 1;

    // Disallow legacy blocks after merge-mining start.
    const Consensus::Params& consensusParams = params.GetConsensus();
    if (!consensusParams.AllowLegacyBlocks(nHeight) && block.IsLegacy())
        return state.Invalid(BlockValidationResult::BLOCK_INVALID_HEADER,
                             "late-legacy-block",
                             "legacy block after auxpow start");

    // Check proof of work
    if (block.nBits != GetNextWorkRequired(pindexPrev, &block, consensusParams))
        return state.Invalid(BlockValidationResult::BLOCK_INVALID_HEADER, "bad-diffbits", "incorrect proof of work");

    // Check against checkpoints
    if (fCheckpointsEnabled) {
        // Don't accept any forks from the main chain prior to last checkpoint.
        // GetLastCheckpoint finds the last checkpoint in MapCheckpoints that's in our
        // g_blockman.m_block_index.
        CBlockIndex* pcheckpoint = GetLastCheckpoint(params.Checkpoints());
        if (pcheckpoint && nHeight < pcheckpoint->nHeight) {
            LogPrintf("ERROR: %s: forked chain older than last checkpoint (height %d)\n", __func__, nHeight);
            return state.Invalid(BlockValidationResult::BLOCK_CHECKPOINT, "bad-fork-prior-to-checkpoint");
        }
    }

    // Check timestamp against prev
    if (block.GetBlockTime() <= pindexPrev->GetMedianTimePast())
        return state.Invalid(BlockValidationResult::BLOCK_INVALID_HEADER, "time-too-old", "block's timestamp is too early");

    // Check timestamp
    if (block.GetBlockTime() > nAdjustedTime + MAX_FUTURE_BLOCK_TIME)
        return state.Invalid(BlockValidationResult::BLOCK_TIME_FUTURE, "time-too-new", "block timestamp too far in the future");

    // Reject outdated version blocks when 95% (75% on testnet) of the network has upgraded:
    // check for version 2, 3 and 4 upgrades
    if((block.GetBaseVersion() < 2 && nHeight >= consensusParams.BIP34Height) ||
       (block.GetBaseVersion() < 3 && nHeight >= consensusParams.BIP66Height) ||
       (block.GetBaseVersion() < 4 && nHeight >= consensusParams.BIP65Height))
            return state.Invalid(BlockValidationResult::BLOCK_INVALID_HEADER, strprintf("bad-version(0x%08x)", block.nVersion),
                                 strprintf("rejected nVersion=0x%08x block", block.nVersion));

    return true;
}

/** NOTE: This function is not currently invoked by ConnectBlock(), so we
 *  should consider upgrade issues if we change which consensus rules are
 *  enforced in this function (eg by adding a new consensus rule). See comment
 *  in ConnectBlock().
 *  Note that -reindex-chainstate skips the validation that happens here!
 */
static bool ContextualCheckBlock(const CBlock& block, BlockValidationState& state, const Consensus::Params& consensusParams, const CBlockIndex* pindexPrev)
{
    const int nHeight = pindexPrev == nullptr ? 0 : pindexPrev->nHeight + 1;

    // Start enforcing BIP113 (Median Time Past).
    int nLockTimeFlags = 0;
    if (nHeight >= consensusParams.CSVHeight) {
        assert(pindexPrev != nullptr);
        nLockTimeFlags |= LOCKTIME_MEDIAN_TIME_PAST;
    }

    int64_t nLockTimeCutoff = (nLockTimeFlags & LOCKTIME_MEDIAN_TIME_PAST)
                              ? pindexPrev->GetMedianTimePast()
                              : block.GetBlockTime();

    // Check that all transactions are finalized
    for (const auto& tx : block.vtx) {
        if (!IsFinalTx(*tx, nHeight, nLockTimeCutoff)) {
            return state.Invalid(BlockValidationResult::BLOCK_CONSENSUS, "bad-txns-nonfinal", "non-final transaction");
        }
    }

    // Enforce rule that the coinbase starts with serialized block height
    if (nHeight >= consensusParams.BIP34Height)
    {
        CScript expect = CScript() << nHeight;
        if (block.vtx[0]->vin[0].scriptSig.size() < expect.size() ||
            !std::equal(expect.begin(), expect.end(), block.vtx[0]->vin[0].scriptSig.begin())) {
            return state.Invalid(BlockValidationResult::BLOCK_CONSENSUS, "bad-cb-height", "block height mismatch in coinbase");
        }
    }

    // Validation for witness commitments.
    // * We compute the witness hash (which is the hash including witnesses) of all the block's transactions, except the
    //   coinbase (where 0x0000....0000 is used instead).
    // * The coinbase scriptWitness is a stack of a single 32-byte vector, containing a witness reserved value (unconstrained).
    // * We build a merkle tree with all those witness hashes as leaves (similar to the hashMerkleRoot in the block header).
    // * There must be at least one output whose scriptPubKey is a single 36-byte push, the first 4 bytes of which are
    //   {0xaa, 0x21, 0xa9, 0xed}, and the following 32 bytes are SHA256^2(witness root, witness reserved value). In case there are
    //   multiple, the last one is used.
    bool fHaveWitness = false;
    if (nHeight >= consensusParams.SegwitHeight) {
        int commitpos = GetWitnessCommitmentIndex(block);
        if (commitpos != -1) {
            bool malleated = false;
            uint256 hashWitness = BlockWitnessMerkleRoot(block, &malleated);
            // The malleation check is ignored; as the transaction tree itself
            // already does not permit it, it is impossible to trigger in the
            // witness tree.
            if (block.vtx[0]->vin[0].scriptWitness.stack.size() != 1 || block.vtx[0]->vin[0].scriptWitness.stack[0].size() != 32) {
                return state.Invalid(BlockValidationResult::BLOCK_MUTATED, "bad-witness-nonce-size", strprintf("%s : invalid witness reserved value size", __func__));
            }
            CHash256().Write(hashWitness.begin(), 32).Write(&block.vtx[0]->vin[0].scriptWitness.stack[0][0], 32).Finalize(hashWitness.begin());
            if (memcmp(hashWitness.begin(), &block.vtx[0]->vout[commitpos].scriptPubKey[6], 32)) {
                return state.Invalid(BlockValidationResult::BLOCK_MUTATED, "bad-witness-merkle-match", strprintf("%s : witness merkle commitment mismatch", __func__));
            }
            fHaveWitness = true;
        }
    }

    // No witness data is allowed in blocks that don't commit to witness data, as this would otherwise leave room for spam
    if (!fHaveWitness) {
      for (const auto& tx : block.vtx) {
            if (tx->HasWitness()) {
                return state.Invalid(BlockValidationResult::BLOCK_MUTATED, "unexpected-witness", strprintf("%s : unexpected witness data found", __func__));
            }
        }
    }

    // After the coinbase witness reserved value and commitment are verified,
    // we can check if the block weight passes (before we've checked the
    // coinbase witness, it would be possible for the weight to be too
    // large by filling up the coinbase witness, which doesn't change
    // the block hash, so we couldn't mark the block as permanently
    // failed).
    if (GetBlockWeight(block) > MAX_BLOCK_WEIGHT) {
        return state.Invalid(BlockValidationResult::BLOCK_CONSENSUS, "bad-blk-weight", strprintf("%s : weight limit failed", __func__));
    }

    return true;
}

bool BlockManager::AcceptBlockHeader(const CBlockHeader& block, BlockValidationState& state, const CChainParams& chainparams, CBlockIndex** ppindex)
{
    AssertLockHeld(cs_main);
    // Check for duplicate
    uint256 hash = block.GetHash();
    BlockMap::iterator miSelf = m_block_index.find(hash);
    CBlockIndex *pindex = nullptr;
    if (hash != chainparams.GetConsensus().hashGenesisBlock) {
        if (miSelf != m_block_index.end()) {
            // Block header is already known.
            pindex = miSelf->second;
            if (ppindex)
                *ppindex = pindex;
            if (pindex->nStatus & BLOCK_FAILED_MASK) {
                LogPrintf("ERROR: %s: block %s is marked invalid\n", __func__, hash.ToString());
                return state.Invalid(BlockValidationResult::BLOCK_CACHED_INVALID, "duplicate");
            }
            return true;
        }

        if (!CheckBlockHeader(block, state, chainparams.GetConsensus()))
            return error("%s: Consensus::CheckBlockHeader: %s, %s", __func__, hash.ToString(), FormatStateMessage(state));

        // Get prev block index
        CBlockIndex* pindexPrev = nullptr;
        BlockMap::iterator mi = m_block_index.find(block.hashPrevBlock);
        if (mi == m_block_index.end()) {
            LogPrintf("ERROR: %s: prev block not found\n", __func__);
            return state.Invalid(BlockValidationResult::BLOCK_MISSING_PREV, "prev-blk-not-found");
        }
        pindexPrev = (*mi).second;
        if (pindexPrev->nStatus & BLOCK_FAILED_MASK) {
            LogPrintf("ERROR: %s: prev block invalid\n", __func__);
            return state.Invalid(BlockValidationResult::BLOCK_INVALID_PREV, "bad-prevblk");
        }
        if (!ContextualCheckBlockHeader(block, state, chainparams, pindexPrev, GetAdjustedTime()))
            return error("%s: Consensus::ContextualCheckBlockHeader: %s, %s", __func__, hash.ToString(), FormatStateMessage(state));

        /* Determine if this block descends from any block which has been found
         * invalid (m_failed_blocks), then mark pindexPrev and any blocks between
         * them as failed. For example:
         *
         *                D3
         *              /
         *      B2 - C2
         *    /         \
         *  A             D2 - E2 - F2
         *    \
         *      B1 - C1 - D1 - E1
         *
         * In the case that we attempted to reorg from E1 to F2, only to find
         * C2 to be invalid, we would mark D2, E2, and F2 as BLOCK_FAILED_CHILD
         * but NOT D3 (it was not in any of our candidate sets at the time).
         *
         * In any case D3 will also be marked as BLOCK_FAILED_CHILD at restart
         * in LoadBlockIndex.
         */
        if (!pindexPrev->IsValid(BLOCK_VALID_SCRIPTS)) {
            // The above does not mean "invalid": it checks if the previous block
            // hasn't been validated up to BLOCK_VALID_SCRIPTS. This is a performance
            // optimization, in the common case of adding a new block to the tip,
            // we don't need to iterate over the failed blocks list.
            for (const CBlockIndex* failedit : m_failed_blocks) {
                if (pindexPrev->GetAncestor(failedit->nHeight) == failedit) {
                    assert(failedit->nStatus & BLOCK_FAILED_VALID);
                    CBlockIndex* invalid_walk = pindexPrev;
                    while (invalid_walk != failedit) {
                        invalid_walk->nStatus |= BLOCK_FAILED_CHILD;
                        setDirtyBlockIndex.insert(invalid_walk);
                        invalid_walk = invalid_walk->pprev;
                    }
                    LogPrintf("ERROR: %s: prev block invalid\n", __func__);
                    return state.Invalid(BlockValidationResult::BLOCK_INVALID_PREV, "bad-prevblk");
                }
            }
        }
    }
    if (pindex == nullptr)
        pindex = AddToBlockIndex(block);

    if (ppindex)
        *ppindex = pindex;

    return true;
}

// Exposed wrapper for AcceptBlockHeader
bool ProcessNewBlockHeaders(const std::vector<CBlockHeader>& headers, BlockValidationState& state, const CChainParams& chainparams, const CBlockIndex** ppindex)
{
    {
        LOCK(cs_main);
        for (const CBlockHeader& header : headers) {
            CBlockIndex *pindex = nullptr; // Use a temp pindex instead of ppindex to avoid a const_cast
            bool accepted = g_blockman.AcceptBlockHeader(header, state, chainparams, &pindex);
            ::ChainstateActive().CheckBlockIndex(chainparams.GetConsensus());

            if (!accepted) {
                return false;
            }
            if (ppindex) {
                *ppindex = pindex;
            }
        }
    }
    if (NotifyHeaderTip()) {
        if (::ChainstateActive().IsInitialBlockDownload() && ppindex && *ppindex) {
            LogPrintf("Synchronizing blockheaders, height: %d (~%.2f%%)\n", (*ppindex)->nHeight, 100.0/((*ppindex)->nHeight+(GetAdjustedTime() - (*ppindex)->GetBlockTime()) / Params().GetConsensus().nPowTargetSpacing) * (*ppindex)->nHeight);
        }
    }
    return true;
}

/** Store block on disk. If dbp is non-nullptr, the file is known to already reside on disk */
static FlatFilePos SaveBlockToDisk(const CBlock& block, int nHeight, const CChainParams& chainparams, const FlatFilePos* dbp) {
    unsigned int nBlockSize = ::GetSerializeSize(block, CLIENT_VERSION);
    FlatFilePos blockPos;
    if (dbp != nullptr)
        blockPos = *dbp;
    if (!FindBlockPos(blockPos, nBlockSize+8, nHeight, block.GetBlockTime(), dbp != nullptr)) {
        error("%s: FindBlockPos failed", __func__);
        return FlatFilePos();
    }
    if (dbp == nullptr) {
        if (!WriteBlockToDisk(block, blockPos, chainparams.MessageStart())) {
            AbortNode("Failed to write block");
            return FlatFilePos();
        }
    }
    return blockPos;
}

/** Store block on disk. If dbp is non-nullptr, the file is known to already reside on disk */
bool CChainState::AcceptBlock(const std::shared_ptr<const CBlock>& pblock, BlockValidationState& state, const CChainParams& chainparams, CBlockIndex** ppindex, bool fRequested, const FlatFilePos* dbp, bool* fNewBlock)
{
    const CBlock& block = *pblock;

    if (fNewBlock) *fNewBlock = false;
    AssertLockHeld(cs_main);

    CBlockIndex *pindexDummy = nullptr;
    CBlockIndex *&pindex = ppindex ? *ppindex : pindexDummy;

    bool accepted_header = m_blockman.AcceptBlockHeader(block, state, chainparams, &pindex);
    CheckBlockIndex(chainparams.GetConsensus());

    if (!accepted_header)
        return false;

    // Try to process all requested blocks that we don't have, but only
    // process an unrequested block if it's new and has enough work to
    // advance our tip, and isn't too many blocks ahead.
    bool fAlreadyHave = pindex->nStatus & BLOCK_HAVE_DATA;
    bool fHasMoreOrSameWork = (m_chain.Tip() ? pindex->nChainWork >= m_chain.Tip()->nChainWork : true);
    // Blocks that are too out-of-order needlessly limit the effectiveness of
    // pruning, because pruning will not delete block files that contain any
    // blocks which are too close in height to the tip.  Apply this test
    // regardless of whether pruning is enabled; it should generally be safe to
    // not process unrequested blocks.
    bool fTooFarAhead = (pindex->nHeight > int(m_chain.Height() + MIN_BLOCKS_TO_KEEP));

    // TODO: Decouple this function from the block download logic by removing fRequested
    // This requires some new chain data structure to efficiently look up if a
    // block is in a chain leading to a candidate for best tip, despite not
    // being such a candidate itself.

    // TODO: deal better with return value and error conditions for duplicate
    // and unrequested blocks.
    if (fAlreadyHave) return true;
    if (!fRequested) {  // If we didn't ask for it:
        if (pindex->nTx != 0) return true;    // This is a previously-processed block that was pruned
        if (!fHasMoreOrSameWork) return true; // Don't process less-work chains
        if (fTooFarAhead) return true;        // Block height is too high

        // Protect against DoS attacks from low-work chains.
        // If our tip is behind, a peer could try to send us
        // low-work blocks on a fake chain that we would never
        // request; don't process these.
        if (pindex->nChainWork < nMinimumChainWork) return true;
    }

    if (!CheckBlock(block, state, chainparams.GetConsensus()) ||
        !ContextualCheckBlock(block, state, chainparams.GetConsensus(), pindex->pprev)) {
        if (state.IsInvalid() && state.GetResult() != BlockValidationResult::BLOCK_MUTATED) {
            pindex->nStatus |= BLOCK_FAILED_VALID;
            setDirtyBlockIndex.insert(pindex);
        }
        return error("%s: %s", __func__, FormatStateMessage(state));
    }

    // Header is valid/has work, merkle tree and segwit merkle tree are good...RELAY NOW
    // (but if it does not build on our best tip, let the SendMessages loop relay it)
    if (!IsInitialBlockDownload() && m_chain.Tip() == pindex->pprev)
        GetMainSignals().NewPoWValidBlock(pindex, pblock);

    // Write block to history file
    if (fNewBlock) *fNewBlock = true;
    try {
        FlatFilePos blockPos = SaveBlockToDisk(block, pindex->nHeight, chainparams, dbp);
        if (blockPos.IsNull()) {
            state.Error(strprintf("%s: Failed to find position to write new block to disk", __func__));
            return false;
        }
        ReceivedBlockTransactions(block, pindex, blockPos, chainparams.GetConsensus());
    } catch (const std::runtime_error& e) {
        return AbortNode(state, std::string("System error: ") + e.what());
    }

    FlushStateToDisk(chainparams, state, FlushStateMode::NONE);

    CheckBlockIndex(chainparams.GetConsensus());

    return true;
}

bool ProcessNewBlock(const CChainParams& chainparams, const std::shared_ptr<const CBlock> pblock, bool fForceProcessing, bool *fNewBlock)
{
    AssertLockNotHeld(cs_main);

    {
        CBlockIndex *pindex = nullptr;
        if (fNewBlock) *fNewBlock = false;
        BlockValidationState state;

        // CheckBlock() does not support multi-threaded block validation because CBlock::fChecked can cause data race.
        // Therefore, the following critical section must include the CheckBlock() call as well.
        LOCK(cs_main);

        // Ensure that CheckBlock() passes before calling AcceptBlock, as
        // belt-and-suspenders.
        bool ret = CheckBlock(*pblock, state, chainparams.GetConsensus());
        if (ret) {
            // Store to disk
            ret = ::ChainstateActive().AcceptBlock(pblock, state, chainparams, &pindex, fForceProcessing, nullptr, fNewBlock);
        }
        if (!ret) {
            GetMainSignals().BlockChecked(*pblock, state);
            return error("%s: AcceptBlock FAILED (%s)", __func__, FormatStateMessage(state));
        }
    }

    NotifyHeaderTip();

    BlockValidationState state; // Only used to report errors, not invalidity - ignore it
    if (!::ChainstateActive().ActivateBestChain(state, chainparams, pblock))
        return error("%s: ActivateBestChain failed (%s)", __func__, FormatStateMessage(state));

    return true;
}

bool TestBlockValidity(BlockValidationState& state, const CChainParams& chainparams, const CBlock& block, CBlockIndex* pindexPrev, bool fCheckPOW, bool fCheckMerkleRoot)
{
    AssertLockHeld(cs_main);
    assert(pindexPrev && pindexPrev == ::ChainActive().Tip());
    std::set<valtype> namesDummy;
    CCoinsViewCache viewNew(&::ChainstateActive().CoinsTip());
    uint256 block_hash(block.GetHash());
    CBlockIndex indexDummy(block);
    indexDummy.pprev = pindexPrev;
    indexDummy.nHeight = pindexPrev->nHeight + 1;
    indexDummy.phashBlock = &block_hash;

    // NOTE: CheckBlockHeader is called by CheckBlock
    if (!ContextualCheckBlockHeader(block, state, chainparams, pindexPrev, GetAdjustedTime()))
        return error("%s: Consensus::ContextualCheckBlockHeader: %s", __func__, FormatStateMessage(state));
    if (!CheckBlock(block, state, chainparams.GetConsensus(), fCheckPOW, fCheckMerkleRoot))
        return error("%s: Consensus::CheckBlock: %s", __func__, FormatStateMessage(state));
    if (!ContextualCheckBlock(block, state, chainparams.GetConsensus(), pindexPrev))
        return error("%s: Consensus::ContextualCheckBlock: %s", __func__, FormatStateMessage(state));
    if (!::ChainstateActive().ConnectBlock(block, state, &indexDummy, viewNew, namesDummy, chainparams, true))
        return false;
    assert(state.IsValid());

    return true;
}

/**
 * BLOCK PRUNING CODE
 */

/* Calculate the amount of disk space the block & undo files currently use */
uint64_t CalculateCurrentUsage()
{
    LOCK(cs_LastBlockFile);

    uint64_t retval = 0;
    for (const CBlockFileInfo &file : vinfoBlockFile) {
        retval += file.nSize + file.nUndoSize;
    }
    return retval;
}

/* Prune a block file (modify associated database entries)*/
void PruneOneBlockFile(const int fileNumber)
{
    LOCK(cs_LastBlockFile);

    for (const auto& entry : g_blockman.m_block_index) {
        CBlockIndex* pindex = entry.second;
        if (pindex->nFile == fileNumber) {
            pindex->nStatus &= ~BLOCK_HAVE_DATA;
            pindex->nStatus &= ~BLOCK_HAVE_UNDO;
            pindex->nFile = 0;
            pindex->nDataPos = 0;
            pindex->nUndoPos = 0;
            setDirtyBlockIndex.insert(pindex);

            // Prune from m_blocks_unlinked -- any block we prune would have
            // to be downloaded again in order to consider its chain, at which
            // point it would be considered as a candidate for
            // m_blocks_unlinked or setBlockIndexCandidates.
            auto range = g_blockman.m_blocks_unlinked.equal_range(pindex->pprev);
            while (range.first != range.second) {
                std::multimap<CBlockIndex *, CBlockIndex *>::iterator _it = range.first;
                range.first++;
                if (_it->second == pindex) {
                    g_blockman.m_blocks_unlinked.erase(_it);
                }
            }
        }
    }

    vinfoBlockFile[fileNumber].SetNull();
    setDirtyFileInfo.insert(fileNumber);
}


void UnlinkPrunedFiles(const std::set<int>& setFilesToPrune)
{
    for (std::set<int>::iterator it = setFilesToPrune.begin(); it != setFilesToPrune.end(); ++it) {
        FlatFilePos pos(*it, 0);
        fs::remove(BlockFileSeq().FileName(pos));
        fs::remove(UndoFileSeq().FileName(pos));
        LogPrintf("Prune: %s deleted blk/rev (%05u)\n", __func__, *it);
    }
}

/* Calculate the block/rev files to delete based on height specified by user with RPC command pruneblockchain */
static void FindFilesToPruneManual(std::set<int>& setFilesToPrune, int nManualPruneHeight)
{
    assert(fPruneMode && nManualPruneHeight > 0);

    LOCK2(cs_main, cs_LastBlockFile);
    if (::ChainActive().Tip() == nullptr)
        return;

    // last block to prune is the lesser of (user-specified height, MIN_BLOCKS_TO_KEEP from the tip)
    unsigned int nLastBlockWeCanPrune = std::min((unsigned)nManualPruneHeight, ::ChainActive().Tip()->nHeight - MIN_BLOCKS_TO_KEEP);
    int count=0;
    for (int fileNumber = 0; fileNumber < nLastBlockFile; fileNumber++) {
        if (vinfoBlockFile[fileNumber].nSize == 0 || vinfoBlockFile[fileNumber].nHeightLast > nLastBlockWeCanPrune)
            continue;
        PruneOneBlockFile(fileNumber);
        setFilesToPrune.insert(fileNumber);
        count++;
    }
    LogPrintf("Prune (Manual): prune_height=%d removed %d blk/rev pairs\n", nLastBlockWeCanPrune, count);
}

/* This function is called from the RPC code for pruneblockchain */
void PruneBlockFilesManual(int nManualPruneHeight)
{
    BlockValidationState state;
    const CChainParams& chainparams = Params();
    if (!::ChainstateActive().FlushStateToDisk(
            chainparams, state, FlushStateMode::NONE, nManualPruneHeight)) {
        LogPrintf("%s: failed to flush state (%s)\n", __func__, FormatStateMessage(state));
    }
}

/**
 * Prune block and undo files (blk???.dat and undo???.dat) so that the disk space used is less than a user-defined target.
 * The user sets the target (in MB) on the command line or in config file.  This will be run on startup and whenever new
 * space is allocated in a block or undo file, staying below the target. Changing back to unpruned requires a reindex
 * (which in this case means the blockchain must be re-downloaded.)
 *
 * Pruning functions are called from FlushStateToDisk when the global fCheckForPruning flag has been set.
 * Block and undo files are deleted in lock-step (when blk00003.dat is deleted, so is rev00003.dat.)
 * Pruning cannot take place until the longest chain is at least a certain length (100000 on mainnet, 1000 on testnet, 1000 on regtest).
 * Pruning will never delete a block within a defined distance (currently 288) from the active chain's tip.
 * The block index is updated by unsetting HAVE_DATA and HAVE_UNDO for any blocks that were stored in the deleted files.
 * A db flag records the fact that at least some block files have been pruned.
 *
 * @param[out]   setFilesToPrune   The set of file indices that can be unlinked will be returned
 */
static void FindFilesToPrune(std::set<int>& setFilesToPrune, uint64_t nPruneAfterHeight)
{
    LOCK2(cs_main, cs_LastBlockFile);
    if (::ChainActive().Tip() == nullptr || nPruneTarget == 0) {
        return;
    }
    if ((uint64_t)::ChainActive().Tip()->nHeight <= nPruneAfterHeight) {
        return;
    }

    unsigned int nLastBlockWeCanPrune = ::ChainActive().Tip()->nHeight - MIN_BLOCKS_TO_KEEP;
    uint64_t nCurrentUsage = CalculateCurrentUsage();
    // We don't check to prune until after we've allocated new space for files
    // So we should leave a buffer under our target to account for another allocation
    // before the next pruning.
    uint64_t nBuffer = BLOCKFILE_CHUNK_SIZE + UNDOFILE_CHUNK_SIZE;
    uint64_t nBytesToPrune;
    int count=0;

    if (nCurrentUsage + nBuffer >= nPruneTarget) {
        // On a prune event, the chainstate DB is flushed.
        // To avoid excessive prune events negating the benefit of high dbcache
        // values, we should not prune too rapidly.
        // So when pruning in IBD, increase the buffer a bit to avoid a re-prune too soon.
        if (::ChainstateActive().IsInitialBlockDownload()) {
            // Since this is only relevant during IBD, we use a fixed 10%
            nBuffer += nPruneTarget / 10;
        }

        for (int fileNumber = 0; fileNumber < nLastBlockFile; fileNumber++) {
            nBytesToPrune = vinfoBlockFile[fileNumber].nSize + vinfoBlockFile[fileNumber].nUndoSize;

            if (vinfoBlockFile[fileNumber].nSize == 0)
                continue;

            if (nCurrentUsage + nBuffer < nPruneTarget)  // are we below our target?
                break;

            // don't prune files that could have a block within MIN_BLOCKS_TO_KEEP of the main chain's tip but keep scanning
            if (vinfoBlockFile[fileNumber].nHeightLast > nLastBlockWeCanPrune)
                continue;

            PruneOneBlockFile(fileNumber);
            // Queue up the files for removal
            setFilesToPrune.insert(fileNumber);
            nCurrentUsage -= nBytesToPrune;
            count++;
        }
    }

    LogPrint(BCLog::PRUNE, "Prune: target=%dMiB actual=%dMiB diff=%dMiB max_prune_height=%d removed %d blk/rev pairs\n",
           nPruneTarget/1024/1024, nCurrentUsage/1024/1024,
           ((int64_t)nPruneTarget - (int64_t)nCurrentUsage)/1024/1024,
           nLastBlockWeCanPrune, count);
}

static FlatFileSeq BlockFileSeq()
{
    return FlatFileSeq(GetBlocksDir(), "blk", BLOCKFILE_CHUNK_SIZE);
}

static FlatFileSeq UndoFileSeq()
{
    return FlatFileSeq(GetBlocksDir(), "rev", UNDOFILE_CHUNK_SIZE);
}

FILE* OpenBlockFile(const FlatFilePos &pos, bool fReadOnly) {
    return BlockFileSeq().Open(pos, fReadOnly);
}

/** Open an undo file (rev?????.dat) */
static FILE* OpenUndoFile(const FlatFilePos &pos, bool fReadOnly) {
    return UndoFileSeq().Open(pos, fReadOnly);
}

fs::path GetBlockPosFilename(const FlatFilePos &pos)
{
    return BlockFileSeq().FileName(pos);
}

CBlockIndex * BlockManager::InsertBlockIndex(const uint256& hash)
{
    AssertLockHeld(cs_main);

    if (hash.IsNull())
        return nullptr;

    // Return existing
    BlockMap::iterator mi = m_block_index.find(hash);
    if (mi != m_block_index.end())
        return (*mi).second;

    // Create new
    CBlockIndex* pindexNew = new CBlockIndex();
    mi = m_block_index.insert(std::make_pair(hash, pindexNew)).first;
    pindexNew->phashBlock = &((*mi).first);

    return pindexNew;
}

bool BlockManager::LoadBlockIndex(
    const Consensus::Params& consensus_params,
    CBlockTreeDB& blocktree,
    std::set<CBlockIndex*, CBlockIndexWorkComparator>& block_index_candidates)
{
    if (!blocktree.LoadBlockIndexGuts(consensus_params, [this](const uint256& hash) EXCLUSIVE_LOCKS_REQUIRED(cs_main) { return this->InsertBlockIndex(hash); }))
        return false;

    // Calculate nChainWork
    std::vector<std::pair<int, CBlockIndex*> > vSortedByHeight;
    vSortedByHeight.reserve(m_block_index.size());
    for (const std::pair<const uint256, CBlockIndex*>& item : m_block_index)
    {
        CBlockIndex* pindex = item.second;
        vSortedByHeight.push_back(std::make_pair(pindex->nHeight, pindex));
    }
    sort(vSortedByHeight.begin(), vSortedByHeight.end());
    for (const std::pair<int, CBlockIndex*>& item : vSortedByHeight)
    {
        if (ShutdownRequested()) return false;
        CBlockIndex* pindex = item.second;
        pindex->nChainWork = (pindex->pprev ? pindex->pprev->nChainWork : 0) + GetBlockProof(*pindex);
        pindex->nTimeMax = (pindex->pprev ? std::max(pindex->pprev->nTimeMax, pindex->nTime) : pindex->nTime);
        // We can link the chain of blocks for which we've received transactions at some point.
        // Pruned nodes may have deleted the block.
        if (pindex->nTx > 0) {
            if (pindex->pprev) {
                if (pindex->pprev->HaveTxsDownloaded()) {
                    pindex->nChainTx = pindex->pprev->nChainTx + pindex->nTx;
                } else {
                    pindex->nChainTx = 0;
                    m_blocks_unlinked.insert(std::make_pair(pindex->pprev, pindex));
                }
            } else {
                pindex->nChainTx = pindex->nTx;
            }
        }
        if (!(pindex->nStatus & BLOCK_FAILED_MASK) && pindex->pprev && (pindex->pprev->nStatus & BLOCK_FAILED_MASK)) {
            pindex->nStatus |= BLOCK_FAILED_CHILD;
            setDirtyBlockIndex.insert(pindex);
        }
        if (pindex->IsValid(BLOCK_VALID_TRANSACTIONS) && (pindex->HaveTxsDownloaded() || pindex->pprev == nullptr)) {
            block_index_candidates.insert(pindex);
        }
        if (pindex->nStatus & BLOCK_FAILED_MASK && (!pindexBestInvalid || pindex->nChainWork > pindexBestInvalid->nChainWork))
            pindexBestInvalid = pindex;
        if (pindex->pprev)
            pindex->BuildSkip();
        if (pindex->IsValid(BLOCK_VALID_TREE) && (pindexBestHeader == nullptr || CBlockIndexWorkComparator()(pindexBestHeader, pindex)))
            pindexBestHeader = pindex;
    }

    return true;
}

void BlockManager::Unload() {
    m_failed_blocks.clear();
    m_blocks_unlinked.clear();

    for (const BlockMap::value_type& entry : m_block_index) {
        delete entry.second;
    }

    m_block_index.clear();
}

bool static LoadBlockIndexDB(const CChainParams& chainparams) EXCLUSIVE_LOCKS_REQUIRED(cs_main)
{
    if (!g_blockman.LoadBlockIndex(
            chainparams.GetConsensus(), *pblocktree, ::ChainstateActive().setBlockIndexCandidates))
        return false;

    // Load block file info
    pblocktree->ReadLastBlockFile(nLastBlockFile);
    vinfoBlockFile.resize(nLastBlockFile + 1);
    LogPrintf("%s: last block file = %i\n", __func__, nLastBlockFile);
    for (int nFile = 0; nFile <= nLastBlockFile; nFile++) {
        pblocktree->ReadBlockFileInfo(nFile, vinfoBlockFile[nFile]);
    }
    LogPrintf("%s: last block file info: %s\n", __func__, vinfoBlockFile[nLastBlockFile].ToString());
    for (int nFile = nLastBlockFile + 1; true; nFile++) {
        CBlockFileInfo info;
        if (pblocktree->ReadBlockFileInfo(nFile, info)) {
            vinfoBlockFile.push_back(info);
        } else {
            break;
        }
    }

    // Check presence of blk files
    LogPrintf("Checking all blk files are present...\n");
    std::set<int> setBlkDataFiles;
    for (const std::pair<const uint256, CBlockIndex*>& item : g_blockman.m_block_index)
    {
        CBlockIndex* pindex = item.second;
        if (pindex->nStatus & BLOCK_HAVE_DATA) {
            setBlkDataFiles.insert(pindex->nFile);
        }
    }
    for (std::set<int>::iterator it = setBlkDataFiles.begin(); it != setBlkDataFiles.end(); it++)
    {
        FlatFilePos pos(*it, 0);
        if (CAutoFile(OpenBlockFile(pos, true), SER_DISK, CLIENT_VERSION).IsNull()) {
            return false;
        }
    }

    // Check whether we have ever pruned block & undo files
    pblocktree->ReadFlag("prunedblockfiles", fHavePruned);
    if (fHavePruned)
        LogPrintf("LoadBlockIndexDB(): Block files have previously been pruned\n");

    // Check whether we need to continue reindexing
    bool fReindexing = false;
    pblocktree->ReadReindexing(fReindexing);
    if(fReindexing) fReindex = true;

    // Check whether we have the name history
    pblocktree->ReadFlag("namehistory", fNameHistory);
    LogPrintf("LoadBlockIndexDB(): name history %s\n", fNameHistory ? "enabled" : "disabled");

    return true;
}

bool CChainState::LoadChainTip(const CChainParams& chainparams)
{
    AssertLockHeld(cs_main);
    const CCoinsViewCache& coins_cache = CoinsTip();
    assert(!coins_cache.GetBestBlock().IsNull()); // Never called when the coins view is empty
    const CBlockIndex* tip = m_chain.Tip();

    if (tip && tip->GetBlockHash() == coins_cache.GetBestBlock()) {
        return true;
    }

    // Load pointer to end of best chain
    CBlockIndex* pindex = LookupBlockIndex(coins_cache.GetBestBlock());
    if (!pindex) {
        return false;
    }
    m_chain.SetTip(pindex);
    PruneBlockIndexCandidates();

    tip = m_chain.Tip();
    LogPrintf("Loaded best chain: hashBestChain=%s height=%d date=%s progress=%f\n",
        tip->GetBlockHash().ToString(),
        m_chain.Height(),
        FormatISO8601DateTime(tip->GetBlockTime()),
        GuessVerificationProgress(chainparams.TxData(), tip));
    return true;
}

CVerifyDB::CVerifyDB()
{
    uiInterface.ShowProgress(_("Verifying blocks...").translated, 0, false);
}

CVerifyDB::~CVerifyDB()
{
    uiInterface.ShowProgress("", 100, false);
}

bool CVerifyDB::VerifyDB(const CChainParams& chainparams, CCoinsView *coinsview, int nCheckLevel, int nCheckDepth)
{
    LOCK(cs_main);
    if (::ChainActive().Tip() == nullptr || ::ChainActive().Tip()->pprev == nullptr)
        return true;

    // Verify blocks in the best chain
    if (nCheckDepth <= 0 || nCheckDepth > ::ChainActive().Height())
        nCheckDepth = ::ChainActive().Height();
    nCheckLevel = std::max(0, std::min(4, nCheckLevel));
    LogPrintf("Verifying last %i blocks at level %i\n", nCheckDepth, nCheckLevel);
    CCoinsViewCache coins(coinsview);
    std::set<valtype> dummyNames;
    CBlockIndex* pindex;
    CBlockIndex* pindexFailure = nullptr;
    int nGoodTransactions = 0;
    BlockValidationState state;
    int reportDone = 0;
    LogPrintf("[0%%]..."); /* Continued */
    for (pindex = ::ChainActive().Tip(); pindex && pindex->pprev; pindex = pindex->pprev) {
        boost::this_thread::interruption_point();
        const int percentageDone = std::max(1, std::min(99, (int)(((double)(::ChainActive().Height() - pindex->nHeight)) / (double)nCheckDepth * (nCheckLevel >= 4 ? 50 : 100))));
        if (reportDone < percentageDone/10) {
            // report every 10% step
            LogPrintf("[%d%%]...", percentageDone); /* Continued */
            reportDone = percentageDone/10;
        }
        uiInterface.ShowProgress(_("Verifying blocks...").translated, percentageDone, false);
        if (pindex->nHeight <= ::ChainActive().Height()-nCheckDepth)
            break;
        if (fPruneMode && !(pindex->nStatus & BLOCK_HAVE_DATA)) {
            // If pruning, only go back as far as we have data.
            LogPrintf("VerifyDB(): block verification stopping at height %d (pruning, no data)\n", pindex->nHeight);
            break;
        }
        CBlock block;
        // check level 0: read from disk
        if (!ReadBlockFromDisk(block, pindex, chainparams.GetConsensus()))
            return error("VerifyDB(): *** ReadBlockFromDisk failed at %d, hash=%s", pindex->nHeight, pindex->GetBlockHash().ToString());
        // check level 1: verify block validity
        if (nCheckLevel >= 1 && !CheckBlock(block, state, chainparams.GetConsensus()))
            return error("%s: *** found bad block at %d, hash=%s (%s)\n", __func__,
                         pindex->nHeight, pindex->GetBlockHash().ToString(), FormatStateMessage(state));
        // check level 2: verify undo validity
        if (nCheckLevel >= 2 && pindex) {
            CBlockUndo undo;
            if (!pindex->GetUndoPos().IsNull()) {
                if (!UndoReadFromDisk(undo, pindex)) {
                    return error("VerifyDB(): *** found bad undo data at %d, hash=%s\n", pindex->nHeight, pindex->GetBlockHash().ToString());
                }
            }
        }
        // check level 3: check for inconsistencies during memory-only disconnect of tip blocks
        if (nCheckLevel >= 3 && (coins.DynamicMemoryUsage() + ::ChainstateActive().CoinsTip().DynamicMemoryUsage()) <= nCoinCacheUsage) {
            assert(coins.GetBestBlock() == pindex->GetBlockHash());
            DisconnectResult res = ::ChainstateActive().DisconnectBlock(block, pindex, coins, dummyNames);
            if (res == DISCONNECT_FAILED) {
                return error("VerifyDB(): *** irrecoverable inconsistency in block data at %d, hash=%s", pindex->nHeight, pindex->GetBlockHash().ToString());
            }
            if (res == DISCONNECT_UNCLEAN) {
                nGoodTransactions = 0;
                pindexFailure = pindex;
            } else {
                nGoodTransactions += block.vtx.size();
            }
        }
        if (ShutdownRequested())
            return true;
    }
    if (pindexFailure)
        return error("VerifyDB(): *** coin database inconsistencies found (last %i blocks, %i good transactions before that)\n", ::ChainActive().Height() - pindexFailure->nHeight + 1, nGoodTransactions);

    // store block count as we move pindex at check level >= 4
    int block_count = ::ChainActive().Height() - pindex->nHeight;

    // check level 4: try reconnecting blocks
    if (nCheckLevel >= 4) {
        while (pindex != ::ChainActive().Tip()) {
            boost::this_thread::interruption_point();
            const int percentageDone = std::max(1, std::min(99, 100 - (int)(((double)(::ChainActive().Height() - pindex->nHeight)) / (double)nCheckDepth * 50)));
            if (reportDone < percentageDone/10) {
                // report every 10% step
                LogPrintf("[%d%%]...", percentageDone); /* Continued */
                reportDone = percentageDone/10;
            }
            uiInterface.ShowProgress(_("Verifying blocks...").translated, percentageDone, false);
            pindex = ::ChainActive().Next(pindex);
            CBlock block;
            if (!ReadBlockFromDisk(block, pindex, chainparams.GetConsensus()))
                return error("VerifyDB(): *** ReadBlockFromDisk failed at %d, hash=%s", pindex->nHeight, pindex->GetBlockHash().ToString());
            if (!::ChainstateActive().ConnectBlock(block, state, pindex, coins, dummyNames, chainparams))
                return error("VerifyDB(): *** found unconnectable block at %d, hash=%s (%s)", pindex->nHeight, pindex->GetBlockHash().ToString(), FormatStateMessage(state));
        }
    }

    LogPrintf("[DONE].\n");
    LogPrintf("No coin database inconsistencies in last %i blocks (%i transactions)\n", block_count, nGoodTransactions);

    return true;
}

/** Apply the effects of a block on the utxo cache, ignoring that it may already have been applied. */
bool CChainState::RollforwardBlock(const CBlockIndex* pindex, CCoinsViewCache& inputs, const CChainParams& params)
{
    // TODO: merge with ConnectBlock
    CBlock block;
    if (!ReadBlockFromDisk(block, pindex, params.GetConsensus())) {
        return error("ReplayBlock(): ReadBlockFromDisk failed at %d, hash=%s", pindex->nHeight, pindex->GetBlockHash().ToString());
    }

    for (const CTransactionRef& tx : block.vtx) {
        if (!tx->IsCoinBase()) {
            for (const CTxIn &txin : tx->vin) {
                inputs.SpendCoin(txin.prevout);
            }
        }
        // Pass check = true as every addition may be an overwrite.
        AddCoins(inputs, *tx, pindex->nHeight, true);
    }
    return true;
}

bool CChainState::ReplayBlocks(const CChainParams& params)
{
    LOCK(cs_main);

    CCoinsView& db = this->CoinsDB();
    CCoinsViewCache cache(&db);

    std::vector<uint256> hashHeads = db.GetHeadBlocks();
    if (hashHeads.empty()) return true; // We're already in a consistent state.
    if (hashHeads.size() != 2) return error("ReplayBlocks(): unknown inconsistent state");

    uiInterface.ShowProgress(_("Replaying blocks...").translated, 0, false);
    LogPrintf("Replaying blocks\n");

    const CBlockIndex* pindexOld = nullptr;  // Old tip during the interrupted flush.
    const CBlockIndex* pindexNew;            // New tip during the interrupted flush.
    const CBlockIndex* pindexFork = nullptr; // Latest block common to both the old and the new tip.

    if (m_blockman.m_block_index.count(hashHeads[0]) == 0) {
        return error("ReplayBlocks(): reorganization to unknown block requested");
    }
    pindexNew = m_blockman.m_block_index[hashHeads[0]];

    if (!hashHeads[1].IsNull()) { // The old tip is allowed to be 0, indicating it's the first flush.
        if (m_blockman.m_block_index.count(hashHeads[1]) == 0) {
            return error("ReplayBlocks(): reorganization from unknown block requested");
        }
        pindexOld = m_blockman.m_block_index[hashHeads[1]];
        pindexFork = LastCommonAncestor(pindexOld, pindexNew);
        assert(pindexFork != nullptr);
    }

    // Rollback along the old branch.
    while (pindexOld != pindexFork) {
        if (pindexOld->nHeight > 0) { // Never disconnect the genesis block.
            CBlock block;
            if (!ReadBlockFromDisk(block, pindexOld, params.GetConsensus())) {
                return error("RollbackBlock(): ReadBlockFromDisk() failed at %d, hash=%s", pindexOld->nHeight, pindexOld->GetBlockHash().ToString());
            }
            LogPrintf("Rolling back %s (%i)\n", pindexOld->GetBlockHash().ToString(), pindexOld->nHeight);
            std::set<valtype> dummyNames;
            DisconnectResult res = DisconnectBlock(block, pindexOld, cache, dummyNames);
            if (res == DISCONNECT_FAILED) {
                return error("RollbackBlock(): DisconnectBlock failed at %d, hash=%s", pindexOld->nHeight, pindexOld->GetBlockHash().ToString());
            }
            // If DISCONNECT_UNCLEAN is returned, it means a non-existing UTXO was deleted, or an existing UTXO was
            // overwritten. It corresponds to cases where the block-to-be-disconnect never had all its operations
            // applied to the UTXO set. However, as both writing a UTXO and deleting a UTXO are idempotent operations,
            // the result is still a version of the UTXO set with the effects of that block undone.
        }
        pindexOld = pindexOld->pprev;
    }

    // Roll forward from the forking point to the new tip.
    int nForkHeight = pindexFork ? pindexFork->nHeight : 0;
    for (int nHeight = nForkHeight + 1; nHeight <= pindexNew->nHeight; ++nHeight) {
        const CBlockIndex* pindex = pindexNew->GetAncestor(nHeight);
        LogPrintf("Rolling forward %s (%i)\n", pindex->GetBlockHash().ToString(), nHeight);
        uiInterface.ShowProgress(_("Replaying blocks...").translated, (int) ((nHeight - nForkHeight) * 100.0 / (pindexNew->nHeight - nForkHeight)) , false);
        if (!RollforwardBlock(pindex, cache, params)) return false;
    }

    cache.SetBestBlock(pindexNew->GetBlockHash());
    cache.Flush();
    uiInterface.ShowProgress("", 100, false);
    return true;
}

//! Helper for CChainState::RewindBlockIndex
void CChainState::EraseBlockData(CBlockIndex* index)
{
    AssertLockHeld(cs_main);
    assert(!m_chain.Contains(index)); // Make sure this block isn't active

    // Reduce validity
    index->nStatus = std::min<unsigned int>(index->nStatus & BLOCK_VALID_MASK, BLOCK_VALID_TREE) | (index->nStatus & ~BLOCK_VALID_MASK);
    // Remove have-data flags.
    index->nStatus &= ~(BLOCK_HAVE_DATA | BLOCK_HAVE_UNDO);
    // Remove storage location.
    index->nFile = 0;
    index->nDataPos = 0;
    index->nUndoPos = 0;
    // Remove various other things
    index->nTx = 0;
    index->nChainTx = 0;
    index->nSequenceId = 0;
    // Make sure it gets written.
    setDirtyBlockIndex.insert(index);
    // Update indexes
    setBlockIndexCandidates.erase(index);
    auto ret = m_blockman.m_blocks_unlinked.equal_range(index->pprev);
    while (ret.first != ret.second) {
        if (ret.first->second == index) {
            m_blockman.m_blocks_unlinked.erase(ret.first++);
        } else {
            ++ret.first;
        }
    }
    // Mark parent as eligible for main chain again
    if (index->pprev && index->pprev->IsValid(BLOCK_VALID_TRANSACTIONS) && index->pprev->HaveTxsDownloaded()) {
        setBlockIndexCandidates.insert(index->pprev);
    }
}

bool CChainState::RewindBlockIndex(const CChainParams& params)
{
    // Note that during -reindex-chainstate we are called with an empty m_chain!

    // First erase all post-segwit blocks without witness not in the main chain,
    // as this can we done without costly DisconnectTip calls. Active
    // blocks will be dealt with below (releasing cs_main in between).
    {
        LOCK(cs_main);
        for (const auto& entry : m_blockman.m_block_index) {
            if (IsWitnessEnabled(entry.second->pprev, params.GetConsensus()) && !(entry.second->nStatus & BLOCK_OPT_WITNESS) && !m_chain.Contains(entry.second)) {
                EraseBlockData(entry.second);
            }
        }
    }

    // Find what height we need to reorganize to.
    CBlockIndex *tip;
    int nHeight = 1;
    {
        LOCK(cs_main);
        while (nHeight <= m_chain.Height()) {
            // Although SCRIPT_VERIFY_WITNESS is now generally enforced on all
            // blocks in ConnectBlock, we don't need to go back and
            // re-download/re-verify blocks from before segwit actually activated.
            if (IsWitnessEnabled(m_chain[nHeight - 1], params.GetConsensus()) && !(m_chain[nHeight]->nStatus & BLOCK_OPT_WITNESS)) {
                break;
            }
            nHeight++;
        }

        tip = m_chain.Tip();
    }
    // nHeight is now the height of the first insufficiently-validated block, or tipheight + 1

    BlockValidationState state;
    // Loop until the tip is below nHeight, or we reach a pruned block.
    while (!ShutdownRequested()) {
        {
            LOCK2(cs_main, ::mempool.cs);
            // Make sure nothing changed from under us (this won't happen because RewindBlockIndex runs before importing/network are active)
            assert(tip == m_chain.Tip());
            if (tip == nullptr || tip->nHeight < nHeight) break;
            if (fPruneMode && !(tip->nStatus & BLOCK_HAVE_DATA)) {
                // If pruning, don't try rewinding past the HAVE_DATA point;
                // since older blocks can't be served anyway, there's
                // no need to walk further, and trying to DisconnectTip()
                // will fail (and require a needless reindex/redownload
                // of the blockchain).
                break;
            }

            // Disconnect block
            if (!DisconnectTip(state, params, nullptr)) {
                return error("RewindBlockIndex: unable to disconnect block at height %i (%s)", tip->nHeight, FormatStateMessage(state));
            }

            // Reduce validity flag and have-data flags.
            // We do this after actual disconnecting, otherwise we'll end up writing the lack of data
            // to disk before writing the chainstate, resulting in a failure to continue if interrupted.
            // Note: If we encounter an insufficiently validated block that
            // is on m_chain, it must be because we are a pruning node, and
            // this block or some successor doesn't HAVE_DATA, so we were unable to
            // rewind all the way.  Blocks remaining on m_chain at this point
            // must not have their validity reduced.
            EraseBlockData(tip);

            tip = tip->pprev;
        }
        // Make sure the queue of validation callbacks doesn't grow unboundedly.
        LimitValidationInterfaceQueue();

        // Occasionally flush state to disk.
        if (!FlushStateToDisk(params, state, FlushStateMode::PERIODIC)) {
            LogPrintf("RewindBlockIndex: unable to flush state to disk (%s)\n", FormatStateMessage(state));
            return false;
        }
    }

    {
        LOCK(cs_main);
        if (m_chain.Tip() != nullptr) {
            // We can't prune block index candidates based on our tip if we have
            // no tip due to m_chain being empty!
            PruneBlockIndexCandidates();

            CheckBlockIndex(params.GetConsensus());
        }
    }

    return true;
}

bool RewindBlockIndex(const CChainParams& params) {
    if (!::ChainstateActive().RewindBlockIndex(params)) {
        return false;
    }

    LOCK(cs_main);
    if (::ChainActive().Tip() != nullptr) {
        // FlushStateToDisk can possibly read ::ChainActive(). Be conservative
        // and skip it here, we're about to -reindex-chainstate anyway, so
        // it'll get called a bunch real soon.
        BlockValidationState state;
        if (!::ChainstateActive().FlushStateToDisk(params, state, FlushStateMode::ALWAYS)) {
            LogPrintf("RewindBlockIndex: unable to flush state to disk (%s)\n", FormatStateMessage(state));
            return false;
        }
    }

    return true;
}

void CChainState::UnloadBlockIndex() {
    nBlockSequenceId = 1;
    setBlockIndexCandidates.clear();
}

// May NOT be used after any connections are up as much
// of the peer-processing logic assumes a consistent
// block index state
void UnloadBlockIndex()
{
    LOCK(cs_main);
    ::ChainActive().SetTip(nullptr);
    g_blockman.Unload();
    pindexBestInvalid = nullptr;
    pindexBestHeader = nullptr;
    mempool.clear();
    vinfoBlockFile.clear();
    nLastBlockFile = 0;
    setDirtyBlockIndex.clear();
    setDirtyFileInfo.clear();
    versionbitscache.Clear();
    for (int b = 0; b < VERSIONBITS_NUM_BITS; b++) {
        warningcache[b].clear();
    }
    fHavePruned = false;

    ::ChainstateActive().UnloadBlockIndex();
}

bool LoadBlockIndex(const CChainParams& chainparams)
{
    // Load block index from databases
    bool needs_init = fReindex;
    if (!fReindex) {
        bool ret = LoadBlockIndexDB(chainparams);
        if (!ret) return false;
        needs_init = g_blockman.m_block_index.empty();
    }

    if (needs_init) {
        // Everything here is for *new* reindex/DBs. Thus, though
        // LoadBlockIndexDB may have set fReindex if we shut down
        // mid-reindex previously, we don't check fReindex and
        // instead only check it prior to LoadBlockIndexDB to set
        // needs_init.

        LogPrintf("Initializing databases...\n");
        fNameHistory = gArgs.GetBoolArg("-namehistory", false);
        pblocktree->WriteFlag("namehistory", fNameHistory);
    }
    return true;
}

bool CChainState::LoadGenesisBlock(const CChainParams& chainparams)
{
    LOCK(cs_main);

    // Check whether we're already initialized by checking for genesis in
    // m_blockman.m_block_index. Note that we can't use m_chain here, since it is
    // set based on the coins db, not the block index db, which is the only
    // thing loaded at this point.
    if (m_blockman.m_block_index.count(chainparams.GenesisBlock().GetHash()))
        return true;

    try {
        const CBlock& block = chainparams.GenesisBlock();
        FlatFilePos blockPos = SaveBlockToDisk(block, 0, chainparams, nullptr);
        if (blockPos.IsNull())
            return error("%s: writing genesis block to disk failed", __func__);
        CBlockIndex *pindex = m_blockman.AddToBlockIndex(block);
        ReceivedBlockTransactions(block, pindex, blockPos, chainparams.GetConsensus());
    } catch (const std::runtime_error& e) {
        return error("%s: failed to write genesis block: %s", __func__, e.what());
    }

    return true;
}

bool LoadGenesisBlock(const CChainParams& chainparams)
{
    return ::ChainstateActive().LoadGenesisBlock(chainparams);
}

bool LoadExternalBlockFile(const CChainParams& chainparams, FILE* fileIn, FlatFilePos *dbp)
{
    // Map of disk positions for blocks with unknown parent (only used for reindex)
    static std::multimap<uint256, FlatFilePos> mapBlocksUnknownParent;
    int64_t nStart = GetTimeMillis();

    int nLoaded = 0;
    try {
        // This takes over fileIn and calls fclose() on it in the CBufferedFile destructor
        CBufferedFile blkdat(fileIn, 2*MAX_BLOCK_SERIALIZED_SIZE, MAX_BLOCK_SERIALIZED_SIZE+8, SER_DISK, CLIENT_VERSION);
        uint64_t nRewind = blkdat.GetPos();
        while (!blkdat.eof()) {
            boost::this_thread::interruption_point();

            blkdat.SetPos(nRewind);
            nRewind++; // start one byte further next time, in case of failure
            blkdat.SetLimit(); // remove former limit
            unsigned int nSize = 0;
            try {
                // locate a header
                unsigned char buf[CMessageHeader::MESSAGE_START_SIZE];
                blkdat.FindByte(chainparams.MessageStart()[0]);
                nRewind = blkdat.GetPos()+1;
                blkdat >> buf;
                if (memcmp(buf, chainparams.MessageStart(), CMessageHeader::MESSAGE_START_SIZE))
                    continue;
                // read size
                blkdat >> nSize;
                if (nSize < 80 || nSize > MAX_BLOCK_SERIALIZED_SIZE)
                    continue;
            } catch (const std::exception&) {
                // no valid block header found; don't complain
                break;
            }
            try {
                // read block
                uint64_t nBlockPos = blkdat.GetPos();
                if (dbp)
                    dbp->nPos = nBlockPos;
                blkdat.SetLimit(nBlockPos + nSize);
                blkdat.SetPos(nBlockPos);
                std::shared_ptr<CBlock> pblock = std::make_shared<CBlock>();
                CBlock& block = *pblock;
                blkdat >> block;
                nRewind = blkdat.GetPos();

                uint256 hash = block.GetHash();
                {
                    LOCK(cs_main);
                    // detect out of order blocks, and store them for later
                    if (hash != chainparams.GetConsensus().hashGenesisBlock && !LookupBlockIndex(block.hashPrevBlock)) {
                        LogPrint(BCLog::REINDEX, "%s: Out of order block %s, parent %s not known\n", __func__, hash.ToString(),
                                block.hashPrevBlock.ToString());
                        if (dbp)
                            mapBlocksUnknownParent.insert(std::make_pair(block.hashPrevBlock, *dbp));
                        continue;
                    }

                    // process in case the block isn't known yet
                    CBlockIndex* pindex = LookupBlockIndex(hash);
                    if (!pindex || (pindex->nStatus & BLOCK_HAVE_DATA) == 0) {
                      BlockValidationState state;
                      if (::ChainstateActive().AcceptBlock(pblock, state, chainparams, nullptr, true, dbp, nullptr)) {
                          nLoaded++;
                      }
                      if (state.IsError()) {
                          break;
                      }
                    } else if (hash != chainparams.GetConsensus().hashGenesisBlock && pindex->nHeight % 1000 == 0) {
                      LogPrint(BCLog::REINDEX, "Block Import: already had block %s at height %d\n", hash.ToString(), pindex->nHeight);
                    }
                }

                // Activate the genesis block so normal node progress can continue
                if (hash == chainparams.GetConsensus().hashGenesisBlock) {
                    BlockValidationState state;
                    if (!ActivateBestChain(state, chainparams)) {
                        break;
                    }
                }

                NotifyHeaderTip();

                // Recursively process earlier encountered successors of this block
                std::deque<uint256> queue;
                queue.push_back(hash);
                while (!queue.empty()) {
                    uint256 head = queue.front();
                    queue.pop_front();
                    std::pair<std::multimap<uint256, FlatFilePos>::iterator, std::multimap<uint256, FlatFilePos>::iterator> range = mapBlocksUnknownParent.equal_range(head);
                    while (range.first != range.second) {
                        std::multimap<uint256, FlatFilePos>::iterator it = range.first;
                        std::shared_ptr<CBlock> pblockrecursive = std::make_shared<CBlock>();
                        if (ReadBlockFromDisk(*pblockrecursive, it->second, chainparams.GetConsensus()))
                        {
                            LogPrint(BCLog::REINDEX, "%s: Processing out of order child %s of %s\n", __func__, pblockrecursive->GetHash().ToString(),
                                    head.ToString());
                            LOCK(cs_main);
                            BlockValidationState dummy;
                            if (::ChainstateActive().AcceptBlock(pblockrecursive, dummy, chainparams, nullptr, true, &it->second, nullptr))
                            {
                                nLoaded++;
                                queue.push_back(pblockrecursive->GetHash());
                            }
                        }
                        range.first++;
                        mapBlocksUnknownParent.erase(it);
                        NotifyHeaderTip();
                    }
                }
            } catch (const std::exception& e) {
                LogPrintf("%s: Deserialize or I/O error - %s\n", __func__, e.what());
            }
        }
    } catch (const std::runtime_error& e) {
        AbortNode(std::string("System error: ") + e.what());
    }
    if (nLoaded > 0)
        LogPrintf("Loaded %i blocks from external file in %dms\n", nLoaded, GetTimeMillis() - nStart);
    return nLoaded > 0;
}

void CChainState::CheckBlockIndex(const Consensus::Params& consensusParams)
{
    if (!fCheckBlockIndex) {
        return;
    }

    LOCK(cs_main);

    // During a reindex, we read the genesis block and call CheckBlockIndex before ActivateBestChain,
    // so we have the genesis block in m_blockman.m_block_index but no active chain. (A few of the
    // tests when iterating the block tree require that m_chain has been initialized.)
    if (m_chain.Height() < 0) {
        assert(m_blockman.m_block_index.size() <= 1);
        return;
    }

    // Build forward-pointing map of the entire block tree.
    std::multimap<CBlockIndex*,CBlockIndex*> forward;
    for (const std::pair<const uint256, CBlockIndex*>& entry : m_blockman.m_block_index) {
        forward.insert(std::make_pair(entry.second->pprev, entry.second));
    }

    assert(forward.size() == m_blockman.m_block_index.size());

    std::pair<std::multimap<CBlockIndex*,CBlockIndex*>::iterator,std::multimap<CBlockIndex*,CBlockIndex*>::iterator> rangeGenesis = forward.equal_range(nullptr);
    CBlockIndex *pindex = rangeGenesis.first->second;
    rangeGenesis.first++;
    assert(rangeGenesis.first == rangeGenesis.second); // There is only one index entry with parent nullptr.

    // Iterate over the entire block tree, using depth-first search.
    // Along the way, remember whether there are blocks on the path from genesis
    // block being explored which are the first to have certain properties.
    size_t nNodes = 0;
    int nHeight = 0;
    CBlockIndex* pindexFirstInvalid = nullptr; // Oldest ancestor of pindex which is invalid.
    CBlockIndex* pindexFirstMissing = nullptr; // Oldest ancestor of pindex which does not have BLOCK_HAVE_DATA.
    CBlockIndex* pindexFirstNeverProcessed = nullptr; // Oldest ancestor of pindex for which nTx == 0.
    CBlockIndex* pindexFirstNotTreeValid = nullptr; // Oldest ancestor of pindex which does not have BLOCK_VALID_TREE (regardless of being valid or not).
    CBlockIndex* pindexFirstNotTransactionsValid = nullptr; // Oldest ancestor of pindex which does not have BLOCK_VALID_TRANSACTIONS (regardless of being valid or not).
    CBlockIndex* pindexFirstNotChainValid = nullptr; // Oldest ancestor of pindex which does not have BLOCK_VALID_CHAIN (regardless of being valid or not).
    CBlockIndex* pindexFirstNotScriptsValid = nullptr; // Oldest ancestor of pindex which does not have BLOCK_VALID_SCRIPTS (regardless of being valid or not).
    while (pindex != nullptr) {
        nNodes++;
        if (pindexFirstInvalid == nullptr && pindex->nStatus & BLOCK_FAILED_VALID) pindexFirstInvalid = pindex;
        if (pindexFirstMissing == nullptr && !(pindex->nStatus & BLOCK_HAVE_DATA)) pindexFirstMissing = pindex;
        if (pindexFirstNeverProcessed == nullptr && pindex->nTx == 0) pindexFirstNeverProcessed = pindex;
        if (pindex->pprev != nullptr && pindexFirstNotTreeValid == nullptr && (pindex->nStatus & BLOCK_VALID_MASK) < BLOCK_VALID_TREE) pindexFirstNotTreeValid = pindex;
        if (pindex->pprev != nullptr && pindexFirstNotTransactionsValid == nullptr && (pindex->nStatus & BLOCK_VALID_MASK) < BLOCK_VALID_TRANSACTIONS) pindexFirstNotTransactionsValid = pindex;
        if (pindex->pprev != nullptr && pindexFirstNotChainValid == nullptr && (pindex->nStatus & BLOCK_VALID_MASK) < BLOCK_VALID_CHAIN) pindexFirstNotChainValid = pindex;
        if (pindex->pprev != nullptr && pindexFirstNotScriptsValid == nullptr && (pindex->nStatus & BLOCK_VALID_MASK) < BLOCK_VALID_SCRIPTS) pindexFirstNotScriptsValid = pindex;

        // Begin: actual consistency checks.
        if (pindex->pprev == nullptr) {
            // Genesis block checks.
            assert(pindex->GetBlockHash() == consensusParams.hashGenesisBlock); // Genesis block's hash must match.
            assert(pindex == m_chain.Genesis()); // The current active chain's genesis block must be this block.
        }
        if (!pindex->HaveTxsDownloaded()) assert(pindex->nSequenceId <= 0); // nSequenceId can't be set positive for blocks that aren't linked (negative is used for preciousblock)
        // VALID_TRANSACTIONS is equivalent to nTx > 0 for all nodes (whether or not pruning has occurred).
        // HAVE_DATA is only equivalent to nTx > 0 (or VALID_TRANSACTIONS) if no pruning has occurred.
        if (!fHavePruned) {
            // If we've never pruned, then HAVE_DATA should be equivalent to nTx > 0
            assert(!(pindex->nStatus & BLOCK_HAVE_DATA) == (pindex->nTx == 0));
            assert(pindexFirstMissing == pindexFirstNeverProcessed);
        } else {
            // If we have pruned, then we can only say that HAVE_DATA implies nTx > 0
            if (pindex->nStatus & BLOCK_HAVE_DATA) assert(pindex->nTx > 0);
        }
        if (pindex->nStatus & BLOCK_HAVE_UNDO) assert(pindex->nStatus & BLOCK_HAVE_DATA);
        assert(((pindex->nStatus & BLOCK_VALID_MASK) >= BLOCK_VALID_TRANSACTIONS) == (pindex->nTx > 0)); // This is pruning-independent.
        // All parents having had data (at some point) is equivalent to all parents being VALID_TRANSACTIONS, which is equivalent to HaveTxsDownloaded().
        assert((pindexFirstNeverProcessed == nullptr) == pindex->HaveTxsDownloaded());
        assert((pindexFirstNotTransactionsValid == nullptr) == pindex->HaveTxsDownloaded());
        assert(pindex->nHeight == nHeight); // nHeight must be consistent.
        assert(pindex->pprev == nullptr || pindex->nChainWork >= pindex->pprev->nChainWork); // For every block except the genesis block, the chainwork must be larger than the parent's.
        assert(nHeight < 2 || (pindex->pskip && (pindex->pskip->nHeight < nHeight))); // The pskip pointer must point back for all but the first 2 blocks.
        assert(pindexFirstNotTreeValid == nullptr); // All m_blockman.m_block_index entries must at least be TREE valid
        if ((pindex->nStatus & BLOCK_VALID_MASK) >= BLOCK_VALID_TREE) assert(pindexFirstNotTreeValid == nullptr); // TREE valid implies all parents are TREE valid
        if ((pindex->nStatus & BLOCK_VALID_MASK) >= BLOCK_VALID_CHAIN) assert(pindexFirstNotChainValid == nullptr); // CHAIN valid implies all parents are CHAIN valid
        if ((pindex->nStatus & BLOCK_VALID_MASK) >= BLOCK_VALID_SCRIPTS) assert(pindexFirstNotScriptsValid == nullptr); // SCRIPTS valid implies all parents are SCRIPTS valid
        if (pindexFirstInvalid == nullptr) {
            // Checks for not-invalid blocks.
            assert((pindex->nStatus & BLOCK_FAILED_MASK) == 0); // The failed mask cannot be set for blocks without invalid parents.
        }
        if (!CBlockIndexWorkComparator()(pindex, m_chain.Tip()) && pindexFirstNeverProcessed == nullptr) {
            if (pindexFirstInvalid == nullptr) {
                // If this block sorts at least as good as the current tip and
                // is valid and we have all data for its parents, it must be in
                // setBlockIndexCandidates.  m_chain.Tip() must also be there
                // even if some data has been pruned.
                if (pindexFirstMissing == nullptr || pindex == m_chain.Tip()) {
                    assert(setBlockIndexCandidates.count(pindex));
                }
                // If some parent is missing, then it could be that this block was in
                // setBlockIndexCandidates but had to be removed because of the missing data.
                // In this case it must be in m_blocks_unlinked -- see test below.
            }
        } else { // If this block sorts worse than the current tip or some ancestor's block has never been seen, it cannot be in setBlockIndexCandidates.
            assert(setBlockIndexCandidates.count(pindex) == 0);
        }
        // Check whether this block is in m_blocks_unlinked.
        std::pair<std::multimap<CBlockIndex*,CBlockIndex*>::iterator,std::multimap<CBlockIndex*,CBlockIndex*>::iterator> rangeUnlinked = m_blockman.m_blocks_unlinked.equal_range(pindex->pprev);
        bool foundInUnlinked = false;
        while (rangeUnlinked.first != rangeUnlinked.second) {
            assert(rangeUnlinked.first->first == pindex->pprev);
            if (rangeUnlinked.first->second == pindex) {
                foundInUnlinked = true;
                break;
            }
            rangeUnlinked.first++;
        }
        if (pindex->pprev && (pindex->nStatus & BLOCK_HAVE_DATA) && pindexFirstNeverProcessed != nullptr && pindexFirstInvalid == nullptr) {
            // If this block has block data available, some parent was never received, and has no invalid parents, it must be in m_blocks_unlinked.
            assert(foundInUnlinked);
        }
        if (!(pindex->nStatus & BLOCK_HAVE_DATA)) assert(!foundInUnlinked); // Can't be in m_blocks_unlinked if we don't HAVE_DATA
        if (pindexFirstMissing == nullptr) assert(!foundInUnlinked); // We aren't missing data for any parent -- cannot be in m_blocks_unlinked.
        if (pindex->pprev && (pindex->nStatus & BLOCK_HAVE_DATA) && pindexFirstNeverProcessed == nullptr && pindexFirstMissing != nullptr) {
            // We HAVE_DATA for this block, have received data for all parents at some point, but we're currently missing data for some parent.
            assert(fHavePruned); // We must have pruned.
            // This block may have entered m_blocks_unlinked if:
            //  - it has a descendant that at some point had more work than the
            //    tip, and
            //  - we tried switching to that descendant but were missing
            //    data for some intermediate block between m_chain and the
            //    tip.
            // So if this block is itself better than m_chain.Tip() and it wasn't in
            // setBlockIndexCandidates, then it must be in m_blocks_unlinked.
            if (!CBlockIndexWorkComparator()(pindex, m_chain.Tip()) && setBlockIndexCandidates.count(pindex) == 0) {
                if (pindexFirstInvalid == nullptr) {
                    assert(foundInUnlinked);
                }
            }
        }
        // assert(pindex->GetBlockHash() == pindex->GetBlockHeader().GetHash()); // Perhaps too slow
        // End: actual consistency checks.

        // Try descending into the first subnode.
        std::pair<std::multimap<CBlockIndex*,CBlockIndex*>::iterator,std::multimap<CBlockIndex*,CBlockIndex*>::iterator> range = forward.equal_range(pindex);
        if (range.first != range.second) {
            // A subnode was found.
            pindex = range.first->second;
            nHeight++;
            continue;
        }
        // This is a leaf node.
        // Move upwards until we reach a node of which we have not yet visited the last child.
        while (pindex) {
            // We are going to either move to a parent or a sibling of pindex.
            // If pindex was the first with a certain property, unset the corresponding variable.
            if (pindex == pindexFirstInvalid) pindexFirstInvalid = nullptr;
            if (pindex == pindexFirstMissing) pindexFirstMissing = nullptr;
            if (pindex == pindexFirstNeverProcessed) pindexFirstNeverProcessed = nullptr;
            if (pindex == pindexFirstNotTreeValid) pindexFirstNotTreeValid = nullptr;
            if (pindex == pindexFirstNotTransactionsValid) pindexFirstNotTransactionsValid = nullptr;
            if (pindex == pindexFirstNotChainValid) pindexFirstNotChainValid = nullptr;
            if (pindex == pindexFirstNotScriptsValid) pindexFirstNotScriptsValid = nullptr;
            // Find our parent.
            CBlockIndex* pindexPar = pindex->pprev;
            // Find which child we just visited.
            std::pair<std::multimap<CBlockIndex*,CBlockIndex*>::iterator,std::multimap<CBlockIndex*,CBlockIndex*>::iterator> rangePar = forward.equal_range(pindexPar);
            while (rangePar.first->second != pindex) {
                assert(rangePar.first != rangePar.second); // Our parent must have at least the node we're coming from as child.
                rangePar.first++;
            }
            // Proceed to the next one.
            rangePar.first++;
            if (rangePar.first != rangePar.second) {
                // Move to the sibling.
                pindex = rangePar.first->second;
                break;
            } else {
                // Move up further.
                pindex = pindexPar;
                nHeight--;
                continue;
            }
        }
    }

    // Check that we actually traversed the entire map.
    assert(nNodes == forward.size());
}

std::string CBlockFileInfo::ToString() const
{
    return strprintf("CBlockFileInfo(blocks=%u, size=%u, heights=%u...%u, time=%s...%s)", nBlocks, nSize, nHeightFirst, nHeightLast, FormatISO8601Date(nTimeFirst), FormatISO8601Date(nTimeLast));
}

CBlockFileInfo* GetBlockFileInfo(size_t n)
{
    LOCK(cs_LastBlockFile);

    return &vinfoBlockFile.at(n);
}

ThresholdState VersionBitsTipState(const Consensus::Params& params, Consensus::DeploymentPos pos)
{
    LOCK(cs_main);
    return VersionBitsState(::ChainActive().Tip(), params, pos, versionbitscache);
}

BIP9Stats VersionBitsTipStatistics(const Consensus::Params& params, Consensus::DeploymentPos pos)
{
    LOCK(cs_main);
    return VersionBitsStatistics(::ChainActive().Tip(), params, pos);
}

int VersionBitsTipStateSinceHeight(const Consensus::Params& params, Consensus::DeploymentPos pos)
{
    LOCK(cs_main);
    return VersionBitsStateSinceHeight(::ChainActive().Tip(), params, pos, versionbitscache);
}

static const uint64_t MEMPOOL_DUMP_VERSION = 1;

bool LoadMempool(CTxMemPool& pool)
{
    const CChainParams& chainparams = Params();
    int64_t nExpiryTimeout = gArgs.GetArg("-mempoolexpiry", DEFAULT_MEMPOOL_EXPIRY) * 60 * 60;
    FILE* filestr = fsbridge::fopen(GetDataDir() / "mempool.dat", "rb");
    CAutoFile file(filestr, SER_DISK, CLIENT_VERSION);
    if (file.IsNull()) {
        LogPrintf("Failed to open mempool file from disk. Continuing anyway.\n");
        return false;
    }

    int64_t count = 0;
    int64_t expired = 0;
    int64_t failed = 0;
    int64_t already_there = 0;
    int64_t nNow = GetTime();

    try {
        uint64_t version;
        file >> version;
        if (version != MEMPOOL_DUMP_VERSION) {
            return false;
        }
        uint64_t num;
        file >> num;
        while (num--) {
            CTransactionRef tx;
            int64_t nTime;
            int64_t nFeeDelta;
            file >> tx;
            file >> nTime;
            file >> nFeeDelta;

            CAmount amountdelta = nFeeDelta;
            if (amountdelta) {
                pool.PrioritiseTransaction(tx->GetHash(), amountdelta);
            }
            TxValidationState state;
            if (nTime + nExpiryTimeout > nNow) {
                LOCK(cs_main);
                AcceptToMemoryPoolWithTime(chainparams, pool, state, tx, nTime,
                                           nullptr /* plTxnReplaced */, false /* bypass_limits */, 0 /* nAbsurdFee */,
                                           false /* test_accept */);
                if (state.IsValid()) {
                    ++count;
                } else {
                    // mempool may contain the transaction already, e.g. from
                    // wallet(s) having loaded it while we were processing
                    // mempool transactions; consider these as valid, instead of
                    // failed, but mark them as 'already there'
                    if (pool.exists(tx->GetHash())) {
                        ++already_there;
                    } else {
                        ++failed;
                    }
                }
            } else {
                ++expired;
            }
            if (ShutdownRequested())
                return false;
        }
        std::map<uint256, CAmount> mapDeltas;
        file >> mapDeltas;

        for (const auto& i : mapDeltas) {
            pool.PrioritiseTransaction(i.first, i.second);
        }
    } catch (const std::exception& e) {
        LogPrintf("Failed to deserialize mempool data on disk: %s. Continuing anyway.\n", e.what());
        return false;
    }

    LogPrintf("Imported mempool transactions from disk: %i succeeded, %i failed, %i expired, %i already there\n", count, failed, expired, already_there);
    return true;
}

bool DumpMempool(const CTxMemPool& pool)
{
    int64_t start = GetTimeMicros();

    std::map<uint256, CAmount> mapDeltas;
    std::vector<TxMempoolInfo> vinfo;

    static Mutex dump_mutex;
    LOCK(dump_mutex);

    {
        LOCK(pool.cs);
        for (const auto &i : pool.mapDeltas) {
            mapDeltas[i.first] = i.second;
        }
        vinfo = pool.infoAll();
    }

    int64_t mid = GetTimeMicros();

    try {
        FILE* filestr = fsbridge::fopen(GetDataDir() / "mempool.dat.new", "wb");
        if (!filestr) {
            return false;
        }

        CAutoFile file(filestr, SER_DISK, CLIENT_VERSION);

        uint64_t version = MEMPOOL_DUMP_VERSION;
        file << version;

        file << (uint64_t)vinfo.size();
        for (const auto& i : vinfo) {
            file << *(i.tx);
            file << int64_t{count_seconds(i.m_time)};
            file << int64_t{i.nFeeDelta};
            mapDeltas.erase(i.tx->GetHash());
        }

        file << mapDeltas;
        if (!FileCommit(file.Get()))
            throw std::runtime_error("FileCommit failed");
        file.fclose();
        RenameOver(GetDataDir() / "mempool.dat.new", GetDataDir() / "mempool.dat");
        int64_t last = GetTimeMicros();
        LogPrintf("Dumped mempool: %gs to copy, %gs to dump\n", (mid-start)*MICRO, (last-mid)*MICRO);
    } catch (const std::exception& e) {
        LogPrintf("Failed to dump mempool: %s. Continuing anyway.\n", e.what());
        return false;
    }
    return true;
}

//! Guess how far we are in the verification process at the given block index
//! require cs_main if pindex has not been validated yet (because nChainTx might be unset)
double GuessVerificationProgress(const ChainTxData& data, const CBlockIndex *pindex) {
    if (pindex == nullptr)
        return 0.0;

    int64_t nNow = time(nullptr);

    double fTxTotal;

    if (pindex->nChainTx <= data.nTxCount) {
        fTxTotal = data.nTxCount + (nNow - data.nTime) * data.dTxRate;
    } else {
        fTxTotal = pindex->nChainTx + (nNow - pindex->GetBlockTime()) * data.dTxRate;
    }

    return pindex->nChainTx / fTxTotal;
}

class CMainCleanup
{
public:
    CMainCleanup() {}
    ~CMainCleanup() {
        // block headers
        BlockMap::iterator it1 = g_blockman.m_block_index.begin();
        for (; it1 != g_blockman.m_block_index.end(); it1++)
            delete (*it1).second;
        g_blockman.m_block_index.clear();
    }
};
static CMainCleanup instance_of_cmaincleanup;<|MERGE_RESOLUTION|>--- conflicted
+++ resolved
@@ -623,8 +623,8 @@
     }
 
     if (!m_pool.checkNameOps(tx))
-        return state.Invalid(ValidationInvalidReason::TX_CONFLICT,
-                             false, "txn-mempool-name-error");
+        return state.Invalid(TxValidationResult::TX_CONFLICT,
+                             "txn-mempool-name-error");
 
     LockPoints lp;
     m_view.SetBackend(m_viewmempool);
@@ -642,15 +642,9 @@
         if (!m_view.HaveCoin(txin.prevout)) {
             // Are inputs missing because we already have the tx?
             for (size_t out = 0; out < tx.vout.size(); out++) {
-<<<<<<< HEAD
                 // See if we have any output in the UTXO set.
                 if (coins_cache.HaveCoin(COutPoint(hash, out))) {
-                    return state.Invalid(ValidationInvalidReason::TX_CONFLICT, false, "txn-already-known");
-=======
-                // Optimistically just do efficient check of cache for outputs
-                if (coins_cache.HaveCoinInCache(COutPoint(hash, out))) {
                     return state.Invalid(TxValidationResult::TX_CONFLICT, "txn-already-known");
->>>>>>> b42c91c4
                 }
             }
             // Otherwise assume this might be an orphan tx for which we just haven't seen parents yet
@@ -1982,15 +1976,10 @@
 /** Apply the effects of this block (with given index) on the UTXO set represented by coins.
  *  Validity checks that depend on the UTXO set are also done; ConnectBlock()
  *  can fail if those validity checks fail (among other reasons). */
-<<<<<<< HEAD
-bool CChainState::ConnectBlock(const CBlock& block, CValidationState& state, CBlockIndex* pindex,
+bool CChainState::ConnectBlock(const CBlock& block, BlockValidationState& state, CBlockIndex* pindex,
                   CCoinsViewCache& view,
                   std::set<valtype>& expiredNames,
                   const CChainParams& chainparams, bool fJustCheck)
-=======
-bool CChainState::ConnectBlock(const CBlock& block, BlockValidationState& state, CBlockIndex* pindex,
-                  CCoinsViewCache& view, const CChainParams& chainparams, bool fJustCheck)
->>>>>>> b42c91c4
 {
     AssertLockHeld(cs_main);
     assert(pindex);
@@ -2124,23 +2113,11 @@
         if (!tx.IsCoinBase())
         {
             CAmount txfee = 0;
-<<<<<<< HEAD
-            if (!Consensus::CheckTxInputs(tx, state, view, pindex->nHeight, flags, txfee)) {
-                if (!IsBlockReason(state.GetReason())) {
-                    // CheckTxInputs may return MISSING_INPUTS or
-                    // PREMATURE_SPEND but we can't return that, as it's not
-                    // defined for a block, so we reset the reason flag to
-                    // CONSENSUS here.
-                    state.Invalid(ValidationInvalidReason::CONSENSUS, false,
-                            state.GetRejectReason(), state.GetDebugMessage());
-                }
-=======
             TxValidationState tx_state;
-            if (!Consensus::CheckTxInputs(tx, tx_state, view, pindex->nHeight, txfee)) {
+            if (!Consensus::CheckTxInputs(tx, tx_state, view, pindex->nHeight, flags, txfee)) {
                 // Any transaction validation failure in ConnectBlock is a block consensus failure
                 state.Invalid(BlockValidationResult::BLOCK_CONSENSUS,
                             tx_state.GetRejectReason(), tx_state.GetDebugMessage());
->>>>>>> b42c91c4
                 return error("%s: Consensus::CheckTxInputs: %s, %s", __func__, tx.GetHash().ToString(), FormatStateMessage(state));
             }
             nFees += txfee;
@@ -3312,7 +3289,6 @@
     return true;
 }
 
-<<<<<<< HEAD
 /* Temporary check that blocks are compatible with BDB's 10,000 lock limit.
    This is based on Bitcoin's commit 8c222dca4f961ad13ec64d690134a40d09b20813.
    Each "object" touched in the DB may cause two locks (one read and one
@@ -3343,10 +3319,7 @@
     return true;
 }
 
-static bool CheckBlockHeader(const CBlockHeader& block, CValidationState& state, const Consensus::Params& consensusParams, bool fCheckPOW = true)
-=======
 static bool CheckBlockHeader(const CBlockHeader& block, BlockValidationState& state, const Consensus::Params& consensusParams, bool fCheckPOW = true)
->>>>>>> b42c91c4
 {
     // Check proof of work matches claimed amount
     if (fCheckPOW && !CheckProofOfWork(block, consensusParams))
@@ -3394,7 +3367,7 @@
     // Enforce the temporary DB lock limit.
     // TODO: Remove with a hardfork in the future.
     if (!CheckDbLockLimit(block.vtx))
-        return state.Invalid(ValidationInvalidReason::CONSENSUS, false,
+        return state.Invalid(BlockValidationResult::BLOCK_CONSENSUS,
                              "bad-db-locks",
                              "DB lock limit exceeded");
 

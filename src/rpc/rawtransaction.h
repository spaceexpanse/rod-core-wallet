// Copyright (c) 2017 The Bitcoin Core developers
// Distributed under the MIT software license, see the accompanying
// file COPYING or http://www.opensource.org/licenses/mit-license.php.

#ifndef BITCOIN_RPC_RAWTRANSACTION_H
#define BITCOIN_RPC_RAWTRANSACTION_H

class CBasicKeyStore;
class CTransaction;
struct CMutableTransaction;
class UniValue;
class uint256;

/** Sign a transaction with the given keystore and previous transactions */
UniValue SignTransaction(CMutableTransaction& mtx, const UniValue& prevTxs, CBasicKeyStore *keystore, bool tempKeystore, const UniValue& hashType);

<<<<<<< HEAD
void TxToJSON(const CTransaction& tx, const uint256 hashBlock, UniValue& entry);
=======
/** Create a transaction from univalue parameters */
CMutableTransaction ConstructTransaction(const UniValue& inputs_in, const UniValue& outputs_in, const UniValue& locktime, const UniValue& rbf);
>>>>>>> 0a34593d

#endif // BITCOIN_RPC_RAWTRANSACTION_H<|MERGE_RESOLUTION|>--- conflicted
+++ resolved
@@ -14,11 +14,9 @@
 /** Sign a transaction with the given keystore and previous transactions */
 UniValue SignTransaction(CMutableTransaction& mtx, const UniValue& prevTxs, CBasicKeyStore *keystore, bool tempKeystore, const UniValue& hashType);
 
-<<<<<<< HEAD
-void TxToJSON(const CTransaction& tx, const uint256 hashBlock, UniValue& entry);
-=======
 /** Create a transaction from univalue parameters */
 CMutableTransaction ConstructTransaction(const UniValue& inputs_in, const UniValue& outputs_in, const UniValue& locktime, const UniValue& rbf);
->>>>>>> 0a34593d
+
+void TxToJSON(const CTransaction& tx, const uint256 hashBlock, UniValue& entry);
 
 #endif // BITCOIN_RPC_RAWTRANSACTION_H
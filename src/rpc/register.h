--- conflicted
+++ resolved
@@ -39,11 +39,8 @@
 #ifdef ENABLE_EXTERNAL_SIGNER
     RegisterSignerRPCCommands(t);
 #endif // ENABLE_EXTERNAL_SIGNER
-<<<<<<< HEAD
+    RegisterTxoutProofRPCCommands(t);
     RegisterGameRPCCommands(t);
-=======
-    RegisterTxoutProofRPCCommands(t);
->>>>>>> a8b7ac7a
 }
 
 #endif // BITCOIN_RPC_REGISTER_H
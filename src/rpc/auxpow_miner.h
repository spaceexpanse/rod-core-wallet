--- conflicted
+++ resolved
@@ -65,14 +65,9 @@
    * that should be returned to a miner for working on at the moment.  Also
    * fills in the difficulty target value.
    */
-<<<<<<< HEAD
   const CBlock* getCurrentBlock (PowAlgo algo, const CTxMemPool& mempool,
-                                 const CScript& scriptPubKey, uint256& target);
-=======
-  const CBlock* getCurrentBlock (const CTxMemPool& mempool,
                                  const CScript& scriptPubKey, uint256& target)
       EXCLUSIVE_LOCKS_REQUIRED (cs);
->>>>>>> 532f6c7f
 
   /**
    * Looks up a previously constructed block by its (hex-encoded) hash.  If the

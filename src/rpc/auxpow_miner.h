--- conflicted
+++ resolved
@@ -46,18 +46,12 @@
   /** All currently "active" blocks.  */
   std::vector<std::unique_ptr<CBlock>> blocks;
   /** Maps block hashes to pointers in vTemplates.  Does not own the memory.  */
-<<<<<<< HEAD
-  std::map<uint256, const CBlock*> blocks;
+  std::map<uint256, const CBlock*> mapBlocks;
   /**
    * Maps coinbase script hashes and PoW algorithms to pointers in vTemplates.
    * Does not own the memory.
    */
   std::map<std::pair<PowAlgo, CScriptID>, const CBlock*> curBlocks;
-=======
-  std::map<uint256, const CBlock*> mapBlocks;
-  /** Maps coinbase script hashes to pointers in vTemplates.  Does not own the memory.  */
-  std::map<CScriptID, const CBlock*> curBlocks;
->>>>>>> 1b283f67
 
   /** The current extra nonce for block creation.  */
   unsigned extraNonce = 0;

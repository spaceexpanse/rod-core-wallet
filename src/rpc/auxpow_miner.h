--- conflicted
+++ resolved
@@ -93,7 +93,6 @@
                        const std::string& auxpowHex) const;
 
   /**
-<<<<<<< HEAD
    * Performs the main logic needed for the "create" form of the "getwork" RPC.
    */
   UniValue createWork (const CScript& scriptPubKey);
@@ -103,11 +102,11 @@
    */
   bool submitWork (const std::string& hashHex,
                    const std::string& dataHex) const;
-=======
+
+  /**
    * Returns the singleton instance of AuxpowMiner that is used for RPCs.
    */
   static AuxpowMiner& get ();
->>>>>>> b8496e8f
 
 };
 

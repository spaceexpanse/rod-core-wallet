// Copyright (c) 2018-2020 Daniel Kraft
// Distributed under the MIT software license, see the accompanying
// file COPYING or http://www.opensource.org/licenses/mit-license.php.

#ifndef BITCOIN_RPC_AUXPOW_MINER_H
#define BITCOIN_RPC_AUXPOW_MINER_H

#include <miner.h>
#include <powdata.h>
#include <script/script.h>
#include <script/standard.h>
#include <sync.h>
#include <txmempool.h>
#include <uint256.h>
#include <univalue.h>

#include <map>
#include <memory>
#include <string>
#include <utility>
#include <vector>

namespace auxpow_tests
{
class AuxpowMinerForTest;
}

/**
 * This class holds "global" state used to construct blocks for the auxpow
 * mining RPCs and the map of already constructed blocks to look them up
 * in the submitauxblock RPC.
 *
 * It is used as a singleton that is initialised during startup, taking the
 * place of the previously real global and static variables.
 */
class AuxpowMiner
{

private:

  /** The lock used for state in this object.  */
  mutable CCriticalSection cs;
  /** All currently "active" block templates.  */
  std::vector<std::unique_ptr<CBlockTemplate>> templates;
  /** Maps block hashes to pointers in vTemplates.  Does not own the memory.  */
  std::map<uint256, const CBlock*> blocks;
  /**
   * Maps coinbase script hashes and PoW algorithms to pointers in vTemplates.
   * Does not own the memory.
   */
  std::map<std::pair<PowAlgo, CScriptID>, const CBlock*> curBlocks;

  /** The current extra nonce for block creation.  */
  unsigned extraNonce = 0;

  /* Some data about when the current block (pblock) was constructed.  */
  unsigned txUpdatedLast;
  const CBlockIndex* pindexPrev = nullptr;
  uint64_t startTime;

  /**
   * Constructs a new current block if necessary (checking the current state to
   * see if "enough changed" for this), and returns a pointer to the block
   * that should be returned to a miner for working on at the moment.  Also
   * fills in the difficulty target value.
   */
<<<<<<< HEAD
  const CBlock* getCurrentBlock (PowAlgo algo, const CScript& scriptPubKey,
                                 uint256& target);
=======
  const CBlock* getCurrentBlock (const CTxMemPool& mempool,
                                 const CScript& scriptPubKey, uint256& target);
>>>>>>> 76c04069

  /**
   * Looks up a previously constructed block by its (hex-encoded) hash.  If the
   * block is found, it is returned.  Otherwise, a JSONRPCError is thrown.
   */
  const CBlock* lookupSavedBlock (const std::string& hashHex) const;

  friend class auxpow_tests::AuxpowMinerForTest;

public:

  AuxpowMiner () = default;

  /**
   * Performs the main work for the "createauxblock" RPC:  Construct a new block
   * to work on with the given address for the block reward and return the
   * necessary information for the miner to construct an auxpow for it.
   */
  UniValue createAuxBlock (const CScript& scriptPubKey);

  /**
   * Performs the main work for the "submitauxblock" RPC:  Look up the block
   * previously created for the given hash, attach the given auxpow to it
   * and try to submit it.  Returns true if all was successful and the block
   * was accepted.
   */
  bool submitAuxBlock (const std::string& hashHex,
                       const std::string& auxpowHex) const;

  /**
   * Performs the main logic needed for the "create" form of the "getwork" RPC.
   */
  UniValue createWork (const CScript& scriptPubKey);

  /**
   * Performs the "submit" form of the "getwork" RPC.
   */
  bool submitWork (const std::string& hashHex,
                   const std::string& dataHex) const;

  /**
   * Returns the singleton instance of AuxpowMiner that is used for RPCs.
   */
  static AuxpowMiner& get ();

};

#endif // BITCOIN_RPC_AUXPOW_MINER_H<|MERGE_RESOLUTION|>--- conflicted
+++ resolved
@@ -64,13 +64,8 @@
    * that should be returned to a miner for working on at the moment.  Also
    * fills in the difficulty target value.
    */
-<<<<<<< HEAD
-  const CBlock* getCurrentBlock (PowAlgo algo, const CScript& scriptPubKey,
-                                 uint256& target);
-=======
-  const CBlock* getCurrentBlock (const CTxMemPool& mempool,
+  const CBlock* getCurrentBlock (PowAlgo algo, const CTxMemPool& mempool,
                                  const CScript& scriptPubKey, uint256& target);
->>>>>>> 76c04069
 
   /**
    * Looks up a previously constructed block by its (hex-encoded) hash.  If the

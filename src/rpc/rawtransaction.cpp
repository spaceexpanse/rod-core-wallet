--- conflicted
+++ resolved
@@ -221,14 +221,6 @@
     uint256 hash = ParseHashV(request.params[0], "parameter 1");
     const CBlockIndex* blockindex = nullptr;
 
-<<<<<<< HEAD
-=======
-    if (hash == chainman.GetParams().GenesisBlock().hashMerkleRoot) {
-        // Special exception for the genesis block coinbase transaction
-        throw JSONRPCError(RPC_INVALID_ADDRESS_OR_KEY, "The genesis block coinbase is not considered an ordinary transaction and cannot be retrieved");
-    }
-
->>>>>>> 693a194e
     // Accept either a bool (true) or a num (>=1) to indicate verbose output.
     bool fVerbose = false;
     if (!request.params[1].isNull()) {

--- conflicted
+++ resolved
@@ -172,11 +172,7 @@
                                          {RPCResult::Type::STR, "asm", "the asm"},
                                          {RPCResult::Type::STR, "hex", "the hex"},
                                          {RPCResult::Type::STR, "type", "The type, eg 'pubkeyhash'"},
-<<<<<<< HEAD
-                                         {RPCResult::Type::STR, "address", /* optional */ true, "The address (only if a well-defined address exists)"},
-=======
-                                         {RPCResult::Type::STR, "address", /*optional=*/true, "The Bitcoin address (only if a well-defined address exists)"},
->>>>>>> f84d9fb7
+                                         {RPCResult::Type::STR, "address", /*optional=*/true, "The address (only if a well-defined address exists)"},
                                      }},
                                  }},
                              }},
@@ -503,11 +499,7 @@
                                     {RPCResult::Type::STR, "asm", "the asm"},
                                     {RPCResult::Type::STR_HEX, "hex", "the hex"},
                                     {RPCResult::Type::STR, "type", "The type, eg 'pubkeyhash'"},
-<<<<<<< HEAD
-                                    {RPCResult::Type::STR, "address", /* optional */ true, "The address (only if a well-defined address exists)"},
-=======
-                                    {RPCResult::Type::STR, "address", /*optional=*/true, "The Bitcoin address (only if a well-defined address exists)"},
->>>>>>> f84d9fb7
+                                    {RPCResult::Type::STR, "address", /*optional=*/true, "The address (only if a well-defined address exists)"},
                                 }},
                             }},
                         }},
@@ -561,26 +553,16 @@
             {
                 {RPCResult::Type::STR, "asm", "Script public key"},
                 {RPCResult::Type::STR, "type", "The output type (e.g. " + GetAllOutputTypes() + ")"},
-<<<<<<< HEAD
-                {RPCResult::Type::STR, "address", /* optional */ true, "The address (only if a well-defined address exists)"},
-                {RPCResult::Type::STR, "p2sh", /* optional */ true, "address of P2SH script wrapping this redeem script (not returned if the script is already a P2SH)"},
-                {RPCResult::Type::OBJ, "segwit", /* optional */ true, "Result of a witness script public key wrapping this redeem script (not returned if the script is a P2SH or witness)",
-=======
-                {RPCResult::Type::STR, "address", /*optional=*/true, "The Bitcoin address (only if a well-defined address exists)"},
+                {RPCResult::Type::STR, "address", /*optional=*/true, "The address (only if a well-defined address exists)"},
                 {RPCResult::Type::STR, "p2sh", /*optional=*/true,
                  "address of P2SH script wrapping this redeem script (not returned for types that should not be wrapped)"},
                 {RPCResult::Type::OBJ, "segwit", /*optional=*/true,
                  "Result of a witness script public key wrapping this redeem script (not returned for types that should not be wrapped)",
->>>>>>> f84d9fb7
                  {
                      {RPCResult::Type::STR, "asm", "String representation of the script public key"},
                      {RPCResult::Type::STR_HEX, "hex", "Hex string of the script public key"},
                      {RPCResult::Type::STR, "type", "The type of the script public key (e.g. witness_v0_keyhash or witness_v0_scripthash)"},
-<<<<<<< HEAD
-                     {RPCResult::Type::STR, "address", /* optional */ true, "The address (only if a well-defined address exists)"},
-=======
-                     {RPCResult::Type::STR, "address", /*optional=*/true, "The Bitcoin address (only if a well-defined address exists)"},
->>>>>>> f84d9fb7
+                     {RPCResult::Type::STR, "address", /*optional=*/true, "The address (only if a well-defined address exists)"},
                      {RPCResult::Type::STR, "p2sh-segwit", "address of the P2SH script wrapping this witness redeem script"},
                  }},
             },
@@ -1134,11 +1116,7 @@
                                         {RPCResult::Type::STR, "asm", "The asm"},
                                         {RPCResult::Type::STR_HEX, "hex", "The hex"},
                                         {RPCResult::Type::STR, "type", "The type, eg 'pubkeyhash'"},
-<<<<<<< HEAD
-                                        {RPCResult::Type::STR, "address", /* optional */ true, "The address (only if a well-defined address exists)"},
-=======
-                                        {RPCResult::Type::STR, "address", /*optional=*/true, "The Bitcoin address (only if a well-defined address exists)"},
->>>>>>> f84d9fb7
+                                        {RPCResult::Type::STR, "address", /*optional=*/true, "The address (only if a well-defined address exists)"},
                                     }},
                                 }},
                                 {RPCResult::Type::OBJ_DYN, "partial_signatures", /*optional=*/true, "",

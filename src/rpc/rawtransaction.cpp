// Copyright (c) 2010 Satoshi Nakamoto
// Copyright (c) 2009-2021 The Bitcoin Core developers
// Distributed under the MIT software license, see the accompanying
// file COPYING or http://www.opensource.org/licenses/mit-license.php.

#include <base58.h>
#include <chain.h>
#include <coins.h>
#include <consensus/amount.h>
#include <consensus/validation.h>
#include <core_io.h>
#include <index/txindex.h>
#include <key_io.h>
#include <node/blockstorage.h>
#include <node/coin.h>
#include <node/context.h>
#include <node/psbt.h>
#include <node/transaction.h>
#include <policy/packages.h>
#include <policy/policy.h>
#include <policy/rbf.h>
#include <primitives/transaction.h>
#include <psbt.h>
#include <random.h>
#include <rpc/blockchain.h>
#include <rpc/rawtransaction_util.h>
#include <rpc/server.h>
#include <rpc/server_util.h>
#include <rpc/util.h>
#include <script/script.h>
#include <script/sign.h>
#include <script/signingprovider.h>
#include <script/standard.h>
#include <uint256.h>
#include <util/bip32.h>
#include <util/check.h>
#include <util/strencodings.h>
#include <util/string.h>
#include <util/vector.h>
#include <validation.h>
#include <validationinterface.h>

#include <numeric>
#include <stdint.h>

#include <univalue.h>

using node::AnalyzePSBT;
using node::FindCoins;
using node::GetTransaction;
using node::NodeContext;
using node::PSBTAnalysis;

<<<<<<< HEAD
void TxToJSON(const CTransaction& tx, const uint256 hashBlock, UniValue& entry, CChainState& active_chainstate)
=======
static void TxToJSON(const CTransaction& tx, const uint256 hashBlock, UniValue& entry, Chainstate& active_chainstate)
>>>>>>> a9ffebdd
{
    // Call into TxToUniv() in bitcoin-common to decode the transaction hex.
    //
    // Blockchain contextual information (confirmations and blocktime) is not
    // available to code in bitcoin-common, so we query them here and push the
    // data into the returned UniValue.
    TxToUniv(tx, /*block_hash=*/uint256(), entry, /*include_hex=*/true, RPCSerializationFlags());

    if (!hashBlock.IsNull()) {
        LOCK(cs_main);

        entry.pushKV("blockhash", hashBlock.GetHex());
        const CBlockIndex* pindex = active_chainstate.m_blockman.LookupBlockIndex(hashBlock);
        if (pindex) {
            if (active_chainstate.m_chain.Contains(pindex)) {
                entry.pushKV("confirmations", 1 + active_chainstate.m_chain.Height() - pindex->nHeight);
                entry.pushKV("time", pindex->GetBlockTime());
                entry.pushKV("blocktime", pindex->GetBlockTime());
            }
            else
                entry.pushKV("confirmations", 0);
        }
    }
}

static std::vector<RPCResult> DecodeTxDoc(const std::string& txid_field_doc)
{
    return {
        {RPCResult::Type::STR_HEX, "txid", txid_field_doc},
        {RPCResult::Type::STR_HEX, "hash", "The transaction hash (differs from txid for witness transactions)"},
        {RPCResult::Type::NUM, "size", "The serialized transaction size"},
        {RPCResult::Type::NUM, "vsize", "The virtual transaction size (differs from size for witness transactions)"},
        {RPCResult::Type::NUM, "weight", "The transaction's weight (between vsize*4-3 and vsize*4)"},
        {RPCResult::Type::NUM, "version", "The version"},
        {RPCResult::Type::NUM_TIME, "locktime", "The lock time"},
        {RPCResult::Type::ARR, "vin", "",
        {
            {RPCResult::Type::OBJ, "", "",
            {
                {RPCResult::Type::STR_HEX, "coinbase", /*optional=*/true, "The coinbase value (only if coinbase transaction)"},
                {RPCResult::Type::STR_HEX, "txid", /*optional=*/true, "The transaction id (if not coinbase transaction)"},
                {RPCResult::Type::NUM, "vout", /*optional=*/true, "The output number (if not coinbase transaction)"},
                {RPCResult::Type::OBJ, "scriptSig", /*optional=*/true, "The script (if not coinbase transaction)",
                {
                    {RPCResult::Type::STR, "asm", "Disassembly of the signature script"},
                    {RPCResult::Type::STR_HEX, "hex", "The raw signature script bytes, hex-encoded"},
                }},
                {RPCResult::Type::ARR, "txinwitness", /*optional=*/true, "",
                {
                    {RPCResult::Type::STR_HEX, "hex", "hex-encoded witness data (if any)"},
                }},
                {RPCResult::Type::NUM, "sequence", "The script sequence number"},
            }},
        }},
        {RPCResult::Type::ARR, "vout", "",
        {
            {RPCResult::Type::OBJ, "", "",
            {
                {RPCResult::Type::STR_AMOUNT, "value", "The value in " + CURRENCY_UNIT},
                {RPCResult::Type::NUM, "n", "index"},
                {RPCResult::Type::OBJ, "scriptPubKey", "",
                {
                    {RPCResult::Type::STR, "asm", "Disassembly of the public key script"},
                    {RPCResult::Type::STR, "desc", "Inferred descriptor for the output"},
                    {RPCResult::Type::STR_HEX, "hex", "The raw public key script bytes, hex-encoded"},
                    {RPCResult::Type::STR, "type", "The type, eg 'pubkeyhash'"},
                    {RPCResult::Type::STR, "address", /*optional=*/true, "The Bitcoin address (only if a well-defined address exists)"},
                }},
            }},
        }},
    };
}

static std::vector<RPCArg> CreateTxDoc()
{
    return {
        {"inputs", RPCArg::Type::ARR, RPCArg::Optional::NO, "The inputs",
            {
                {"", RPCArg::Type::OBJ, RPCArg::Optional::OMITTED, "",
                    {
                        {"txid", RPCArg::Type::STR_HEX, RPCArg::Optional::NO, "The transaction id"},
                        {"vout", RPCArg::Type::NUM, RPCArg::Optional::NO, "The output number"},
                        {"sequence", RPCArg::Type::NUM, RPCArg::DefaultHint{"depends on the value of the 'replaceable' and 'locktime' arguments"}, "The sequence number"},
                    },
                },
            },
        },
        {"outputs", RPCArg::Type::ARR, RPCArg::Optional::NO, "The outputs (key-value pairs), where none of the keys are duplicated.\n"
                "That is, each address can only appear once and there can only be one 'data' object.\n"
                "For compatibility reasons, a dictionary, which holds the key-value pairs directly, is also\n"
                "                             accepted as second parameter.",
            {
                {"", RPCArg::Type::OBJ_USER_KEYS, RPCArg::Optional::OMITTED, "",
                    {
                        {"address", RPCArg::Type::AMOUNT, RPCArg::Optional::NO, "A key-value pair. The key (string) is the bitcoin address, the value (float or string) is the amount in " + CURRENCY_UNIT},
                    },
                },
                {"", RPCArg::Type::OBJ, RPCArg::Optional::OMITTED, "",
                    {
                        {"data", RPCArg::Type::STR_HEX, RPCArg::Optional::NO, "A key-value pair. The key must be \"data\", the value is hex-encoded data"},
                    },
                },
            },
        },
        {"locktime", RPCArg::Type::NUM, RPCArg::Default{0}, "Raw locktime. Non-0 value also locktime-activates inputs"},
        {"replaceable", RPCArg::Type::BOOL, RPCArg::Default{true}, "Marks this transaction as BIP125-replaceable.\n"
                "Allows this transaction to be replaced by a transaction with higher fees. If provided, it is an error if explicit sequence numbers are incompatible."},
    };
}

static RPCHelpMan getrawtransaction()
{
    return RPCHelpMan{
                "getrawtransaction",
                "Return the raw transaction data.\n"

                "\nBy default, this call only returns a transaction if it is in the mempool. If -txindex is enabled\n"
                "and no blockhash argument is passed, it will return the transaction if it is in the mempool or any block.\n"
                "If a blockhash argument is passed, it will return the transaction if\n"
                "the specified block is available and the transaction is in that block.\n"
                "\nHint: Use gettransaction for wallet transactions.\n"

                "\nIf verbose is 'true', returns an Object with information about 'txid'.\n"
                "If verbose is 'false' or omitted, returns a string that is serialized, hex-encoded data for 'txid'.",
                {
                    {"txid", RPCArg::Type::STR_HEX, RPCArg::Optional::NO, "The transaction id"},
                    {"verbose", RPCArg::Type::BOOL, RPCArg::Default{false}, "If false, return a string, otherwise return a json object"},
                    {"blockhash", RPCArg::Type::STR_HEX, RPCArg::Optional::OMITTED_NAMED_ARG, "The block in which to look for the transaction"},
                },
                {
                    RPCResult{"if verbose is not set or set to false",
                         RPCResult::Type::STR, "data", "The serialized, hex-encoded data for 'txid'"
                     },
                     RPCResult{"if verbose is set to true",
                         RPCResult::Type::OBJ, "", "",
                         Cat<std::vector<RPCResult>>(
                         {
                             {RPCResult::Type::BOOL, "in_active_chain", /*optional=*/true, "Whether specified block is in the active chain or not (only present with explicit \"blockhash\" argument)"},
                             {RPCResult::Type::STR_HEX, "blockhash", /*optional=*/true, "the block hash"},
                             {RPCResult::Type::NUM, "confirmations", /*optional=*/true, "The confirmations"},
                             {RPCResult::Type::NUM_TIME, "blocktime", /*optional=*/true, "The block time expressed in " + UNIX_EPOCH_TIME},
                             {RPCResult::Type::NUM, "time", /*optional=*/true, "Same as \"blocktime\""},
                             {RPCResult::Type::STR_HEX, "hex", "The serialized, hex-encoded data for 'txid'"},
                         },
                         DecodeTxDoc(/*txid_field_doc=*/"The transaction id (same as provided)")),
                    },
                },
                RPCExamples{
                    HelpExampleCli("getrawtransaction", "\"mytxid\"")
            + HelpExampleCli("getrawtransaction", "\"mytxid\" true")
            + HelpExampleRpc("getrawtransaction", "\"mytxid\", true")
            + HelpExampleCli("getrawtransaction", "\"mytxid\" false \"myblockhash\"")
            + HelpExampleCli("getrawtransaction", "\"mytxid\" true \"myblockhash\"")
                },
        [&](const RPCHelpMan& self, const JSONRPCRequest& request) -> UniValue
{
    const NodeContext& node = EnsureAnyNodeContext(request.context);
    ChainstateManager& chainman = EnsureChainman(node);

    bool in_active_chain = true;
    uint256 hash = ParseHashV(request.params[0], "parameter 1");
    const CBlockIndex* blockindex = nullptr;

    if (hash == chainman.GetParams().GenesisBlock().hashMerkleRoot) {
        // Special exception for the genesis block coinbase transaction
        throw JSONRPCError(RPC_INVALID_ADDRESS_OR_KEY, "The genesis block coinbase is not considered an ordinary transaction and cannot be retrieved");
    }

    // Accept either a bool (true) or a num (>=1) to indicate verbose output.
    bool fVerbose = false;
    if (!request.params[1].isNull()) {
        fVerbose = request.params[1].isNum() ? (request.params[1].getInt<int>() != 0) : request.params[1].get_bool();
    }

    if (!request.params[2].isNull()) {
        LOCK(cs_main);

        uint256 blockhash = ParseHashV(request.params[2], "parameter 3");
        blockindex = chainman.m_blockman.LookupBlockIndex(blockhash);
        if (!blockindex) {
            throw JSONRPCError(RPC_INVALID_ADDRESS_OR_KEY, "Block hash not found");
        }
        in_active_chain = chainman.ActiveChain().Contains(blockindex);
    }

    bool f_txindex_ready = false;
    if (g_txindex && !blockindex) {
        f_txindex_ready = g_txindex->BlockUntilSyncedToCurrentChain();
    }

    uint256 hash_block;
    const CTransactionRef tx = GetTransaction(blockindex, node.mempool.get(), hash, chainman.GetConsensus(), hash_block);
    if (!tx) {
        std::string errmsg;
        if (blockindex) {
            const bool block_has_data = WITH_LOCK(::cs_main, return blockindex->nStatus & BLOCK_HAVE_DATA);
            if (!block_has_data) {
                throw JSONRPCError(RPC_MISC_ERROR, "Block not available");
            }
            errmsg = "No such transaction found in the provided block";
        } else if (!g_txindex) {
            errmsg = "No such mempool transaction. Use -txindex or provide a block hash to enable blockchain transaction queries";
        } else if (!f_txindex_ready) {
            errmsg = "No such mempool transaction. Blockchain transactions are still in the process of being indexed";
        } else {
            errmsg = "No such mempool or blockchain transaction";
        }
        throw JSONRPCError(RPC_INVALID_ADDRESS_OR_KEY, errmsg + ". Use gettransaction for wallet transactions.");
    }

    if (!fVerbose) {
        return EncodeHexTx(*tx, RPCSerializationFlags());
    }

    UniValue result(UniValue::VOBJ);
    if (blockindex) result.pushKV("in_active_chain", in_active_chain);
    TxToJSON(*tx, hash_block, result, chainman.ActiveChainstate());
    return result;
},
    };
}

static RPCHelpMan createrawtransaction()
{
    return RPCHelpMan{"createrawtransaction",
                "\nCreate a transaction spending the given inputs and creating new outputs.\n"
                "Outputs can be addresses or data.\n"
                "Returns hex-encoded raw transaction.\n"
                "Note that the transaction's inputs are not signed, and\n"
                "it is not stored in the wallet or transmitted to the network.\n",
                CreateTxDoc(),
                RPCResult{
                    RPCResult::Type::STR_HEX, "transaction", "hex string of the transaction"
                },
                RPCExamples{
                    HelpExampleCli("createrawtransaction", "\"[{\\\"txid\\\":\\\"myid\\\",\\\"vout\\\":0}]\" \"[{\\\"address\\\":0.01}]\"")
            + HelpExampleCli("createrawtransaction", "\"[{\\\"txid\\\":\\\"myid\\\",\\\"vout\\\":0}]\" \"[{\\\"data\\\":\\\"00010203\\\"}]\"")
            + HelpExampleRpc("createrawtransaction", "\"[{\\\"txid\\\":\\\"myid\\\",\\\"vout\\\":0}]\", \"[{\\\"address\\\":0.01}]\"")
            + HelpExampleRpc("createrawtransaction", "\"[{\\\"txid\\\":\\\"myid\\\",\\\"vout\\\":0}]\", \"[{\\\"data\\\":\\\"00010203\\\"}]\"")
                },
        [&](const RPCHelpMan& self, const JSONRPCRequest& request) -> UniValue
{
    RPCTypeCheck(request.params, {
        UniValue::VARR,
        UniValueType(), // ARR or OBJ, checked later
        UniValue::VNUM,
        UniValue::VBOOL
        }, true
    );

    std::optional<bool> rbf;
    if (!request.params[3].isNull()) {
        rbf = request.params[3].isTrue();
    }
    CMutableTransaction rawTx = ConstructTransaction(request.params[0], request.params[1], request.params[2], rbf);

    return EncodeHexTx(CTransaction(rawTx));
},
    };
}

static RPCHelpMan decoderawtransaction()
{
    return RPCHelpMan{"decoderawtransaction",
                "Return a JSON object representing the serialized, hex-encoded transaction.",
                {
                    {"hexstring", RPCArg::Type::STR_HEX, RPCArg::Optional::NO, "The transaction hex string"},
                    {"iswitness", RPCArg::Type::BOOL, RPCArg::DefaultHint{"depends on heuristic tests"}, "Whether the transaction hex is a serialized witness transaction.\n"
                        "If iswitness is not present, heuristic tests will be used in decoding.\n"
                        "If true, only witness deserialization will be tried.\n"
                        "If false, only non-witness deserialization will be tried.\n"
                        "This boolean should reflect whether the transaction has inputs\n"
                        "(e.g. fully valid, or on-chain transactions), if known by the caller."
                    },
                },
                RPCResult{
                    RPCResult::Type::OBJ, "", "",
                    DecodeTxDoc(/*txid_field_doc=*/"The transaction id"),
                },
                RPCExamples{
                    HelpExampleCli("decoderawtransaction", "\"hexstring\"")
            + HelpExampleRpc("decoderawtransaction", "\"hexstring\"")
                },
        [&](const RPCHelpMan& self, const JSONRPCRequest& request) -> UniValue
{
    RPCTypeCheck(request.params, {UniValue::VSTR, UniValue::VBOOL});

    CMutableTransaction mtx;

    bool try_witness = request.params[1].isNull() ? true : request.params[1].get_bool();
    bool try_no_witness = request.params[1].isNull() ? true : !request.params[1].get_bool();

    if (!DecodeHexTx(mtx, request.params[0].get_str(), try_no_witness, try_witness)) {
        throw JSONRPCError(RPC_DESERIALIZATION_ERROR, "TX decode failed");
    }

    UniValue result(UniValue::VOBJ);
    TxToUniv(CTransaction(std::move(mtx)), /*block_hash=*/uint256(), /*entry=*/result, /*include_hex=*/false);

    return result;
},
    };
}

static RPCHelpMan decodescript()
{
    return RPCHelpMan{
        "decodescript",
        "\nDecode a hex-encoded script.\n",
        {
            {"hexstring", RPCArg::Type::STR_HEX, RPCArg::Optional::NO, "the hex-encoded script"},
        },
        RPCResult{
            RPCResult::Type::OBJ, "", "",
            {
                {RPCResult::Type::STR, "asm", "Script public key"},
                {RPCResult::Type::STR, "desc", "Inferred descriptor for the script"},
                {RPCResult::Type::STR, "type", "The output type (e.g. " + GetAllOutputTypes() + ")"},
                {RPCResult::Type::STR, "address", /*optional=*/true, "The Bitcoin address (only if a well-defined address exists)"},
                {RPCResult::Type::STR, "p2sh", /*optional=*/true,
                 "address of P2SH script wrapping this redeem script (not returned for types that should not be wrapped)"},
                {RPCResult::Type::OBJ, "segwit", /*optional=*/true,
                 "Result of a witness script public key wrapping this redeem script (not returned for types that should not be wrapped)",
                 {
                     {RPCResult::Type::STR, "asm", "String representation of the script public key"},
                     {RPCResult::Type::STR_HEX, "hex", "Hex string of the script public key"},
                     {RPCResult::Type::STR, "type", "The type of the script public key (e.g. witness_v0_keyhash or witness_v0_scripthash)"},
                     {RPCResult::Type::STR, "address", /*optional=*/true, "The Bitcoin address (only if a well-defined address exists)"},
                     {RPCResult::Type::STR, "desc", "Inferred descriptor for the script"},
                     {RPCResult::Type::STR, "p2sh-segwit", "address of the P2SH script wrapping this witness redeem script"},
                 }},
            },
        },
        RPCExamples{
            HelpExampleCli("decodescript", "\"hexstring\"")
          + HelpExampleRpc("decodescript", "\"hexstring\"")
        },
        [&](const RPCHelpMan& self, const JSONRPCRequest& request) -> UniValue
{
    RPCTypeCheck(request.params, {UniValue::VSTR});

    UniValue r(UniValue::VOBJ);
    CScript script;
    if (request.params[0].get_str().size() > 0){
        std::vector<unsigned char> scriptData(ParseHexV(request.params[0], "argument"));
        script = CScript(scriptData.begin(), scriptData.end());
    } else {
        // Empty scripts are valid
    }
    ScriptToUniv(script, /*out=*/r, /*include_hex=*/false, /*include_address=*/true);

    std::vector<std::vector<unsigned char>> solutions_data;
    const TxoutType which_type{Solver(script, solutions_data)};

    const bool can_wrap{[&] {
        switch (which_type) {
        case TxoutType::MULTISIG:
        case TxoutType::NONSTANDARD:
        case TxoutType::PUBKEY:
        case TxoutType::PUBKEYHASH:
        case TxoutType::WITNESS_V0_KEYHASH:
        case TxoutType::WITNESS_V0_SCRIPTHASH:
            // Can be wrapped if the checks below pass
            break;
        case TxoutType::NULL_DATA:
        case TxoutType::SCRIPTHASH:
        case TxoutType::WITNESS_UNKNOWN:
        case TxoutType::WITNESS_V1_TAPROOT:
            // Should not be wrapped
            return false;
        } // no default case, so the compiler can warn about missing cases
        if (!script.HasValidOps() || script.IsUnspendable()) {
            return false;
        }
        for (CScript::const_iterator it{script.begin()}; it != script.end();) {
            opcodetype op;
            CHECK_NONFATAL(script.GetOp(it, op));
            if (op == OP_CHECKSIGADD || IsOpSuccess(op)) {
                return false;
            }
        }
        return true;
    }()};

    if (can_wrap) {
        r.pushKV("p2sh", EncodeDestination(ScriptHash(script)));
        // P2SH and witness programs cannot be wrapped in P2WSH, if this script
        // is a witness program, don't return addresses for a segwit programs.
        const bool can_wrap_P2WSH{[&] {
            switch (which_type) {
            case TxoutType::MULTISIG:
            case TxoutType::PUBKEY:
            // Uncompressed pubkeys cannot be used with segwit checksigs.
            // If the script contains an uncompressed pubkey, skip encoding of a segwit program.
                for (const auto& solution : solutions_data) {
                    if ((solution.size() != 1) && !CPubKey(solution).IsCompressed()) {
                        return false;
                    }
                }
                return true;
            case TxoutType::NONSTANDARD:
            case TxoutType::PUBKEYHASH:
                // Can be P2WSH wrapped
                return true;
            case TxoutType::NULL_DATA:
            case TxoutType::SCRIPTHASH:
            case TxoutType::WITNESS_UNKNOWN:
            case TxoutType::WITNESS_V0_KEYHASH:
            case TxoutType::WITNESS_V0_SCRIPTHASH:
            case TxoutType::WITNESS_V1_TAPROOT:
                // Should not be wrapped
                return false;
            } // no default case, so the compiler can warn about missing cases
            NONFATAL_UNREACHABLE();
        }()};
        if (can_wrap_P2WSH) {
            UniValue sr(UniValue::VOBJ);
            CScript segwitScr;
            if (which_type == TxoutType::PUBKEY) {
                segwitScr = GetScriptForDestination(WitnessV0KeyHash(Hash160(solutions_data[0])));
            } else if (which_type == TxoutType::PUBKEYHASH) {
                segwitScr = GetScriptForDestination(WitnessV0KeyHash(uint160{solutions_data[0]}));
            } else {
                // Scripts that are not fit for P2WPKH are encoded as P2WSH.
                segwitScr = GetScriptForDestination(WitnessV0ScriptHash(script));
            }
            ScriptToUniv(segwitScr, /*out=*/sr, /*include_hex=*/true, /*include_address=*/true);
            sr.pushKV("p2sh-segwit", EncodeDestination(ScriptHash(segwitScr)));
            r.pushKV("segwit", sr);
        }
    }

    return r;
},
    };
}

static RPCHelpMan combinerawtransaction()
{
    return RPCHelpMan{"combinerawtransaction",
                "\nCombine multiple partially signed transactions into one transaction.\n"
                "The combined transaction may be another partially signed transaction or a \n"
                "fully signed transaction.",
                {
                    {"txs", RPCArg::Type::ARR, RPCArg::Optional::NO, "The hex strings of partially signed transactions",
                        {
                            {"hexstring", RPCArg::Type::STR_HEX, RPCArg::Optional::OMITTED, "A hex-encoded raw transaction"},
                        },
                        },
                },
                RPCResult{
                    RPCResult::Type::STR, "", "The hex-encoded raw transaction with signature(s)"
                },
                RPCExamples{
                    HelpExampleCli("combinerawtransaction", R"('["myhex1", "myhex2", "myhex3"]')")
                },
        [&](const RPCHelpMan& self, const JSONRPCRequest& request) -> UniValue
{

    UniValue txs = request.params[0].get_array();
    std::vector<CMutableTransaction> txVariants(txs.size());

    for (unsigned int idx = 0; idx < txs.size(); idx++) {
        if (!DecodeHexTx(txVariants[idx], txs[idx].get_str())) {
            throw JSONRPCError(RPC_DESERIALIZATION_ERROR, strprintf("TX decode failed for tx %d. Make sure the tx has at least one input.", idx));
        }
    }

    if (txVariants.empty()) {
        throw JSONRPCError(RPC_DESERIALIZATION_ERROR, "Missing transactions");
    }

    // mergedTx will end up with all the signatures; it
    // starts as a clone of the rawtx:
    CMutableTransaction mergedTx(txVariants[0]);

    // Fetch previous transactions (inputs):
    CCoinsView viewDummy;
    CCoinsViewCache view(&viewDummy);
    {
        NodeContext& node = EnsureAnyNodeContext(request.context);
        const CTxMemPool& mempool = EnsureMemPool(node);
        ChainstateManager& chainman = EnsureChainman(node);
        LOCK2(cs_main, mempool.cs);
        CCoinsViewCache &viewChain = chainman.ActiveChainstate().CoinsTip();
        CCoinsViewMemPool viewMempool(&viewChain, mempool);
        view.SetBackend(viewMempool); // temporarily switch cache backend to db+mempool view

        for (const CTxIn& txin : mergedTx.vin) {
            view.AccessCoin(txin.prevout); // Load entries from viewChain into view; can fail.
        }

        view.SetBackend(viewDummy); // switch back to avoid locking mempool for too long
    }

    // Use CTransaction for the constant parts of the
    // transaction to avoid rehashing.
    const CTransaction txConst(mergedTx);
    // Sign what we can:
    for (unsigned int i = 0; i < mergedTx.vin.size(); i++) {
        CTxIn& txin = mergedTx.vin[i];
        const Coin& coin = view.AccessCoin(txin.prevout);
        if (coin.IsSpent()) {
            throw JSONRPCError(RPC_VERIFY_ERROR, "Input not found or already spent");
        }
        SignatureData sigdata;

        // ... and merge in other signatures:
        for (const CMutableTransaction& txv : txVariants) {
            if (txv.vin.size() > i) {
                sigdata.MergeSignatureData(DataFromTransaction(txv, i, coin.out));
            }
        }
        ProduceSignature(DUMMY_SIGNING_PROVIDER, MutableTransactionSignatureCreator(mergedTx, i, coin.out.nValue, 1), coin.out.scriptPubKey, sigdata);

        UpdateInput(txin, sigdata);
    }

    return EncodeHexTx(CTransaction(mergedTx));
},
    };
}

static RPCHelpMan signrawtransactionwithkey()
{
    return RPCHelpMan{"signrawtransactionwithkey",
                "\nSign inputs for raw transaction (serialized, hex-encoded).\n"
                "The second argument is an array of base58-encoded private\n"
                "keys that will be the only keys used to sign the transaction.\n"
                "The third optional argument (may be null) is an array of previous transaction outputs that\n"
                "this transaction depends on but may not yet be in the block chain.\n",
                {
                    {"hexstring", RPCArg::Type::STR, RPCArg::Optional::NO, "The transaction hex string"},
                    {"privkeys", RPCArg::Type::ARR, RPCArg::Optional::NO, "The base58-encoded private keys for signing",
                        {
                            {"privatekey", RPCArg::Type::STR_HEX, RPCArg::Optional::OMITTED, "private key in base58-encoding"},
                        },
                        },
                    {"prevtxs", RPCArg::Type::ARR, RPCArg::Optional::OMITTED_NAMED_ARG, "The previous dependent transaction outputs",
                        {
                            {"", RPCArg::Type::OBJ, RPCArg::Optional::OMITTED, "",
                                {
                                    {"txid", RPCArg::Type::STR_HEX, RPCArg::Optional::NO, "The transaction id"},
                                    {"vout", RPCArg::Type::NUM, RPCArg::Optional::NO, "The output number"},
                                    {"scriptPubKey", RPCArg::Type::STR_HEX, RPCArg::Optional::NO, "script key"},
                                    {"redeemScript", RPCArg::Type::STR_HEX, RPCArg::Optional::OMITTED, "(required for P2SH) redeem script"},
                                    {"witnessScript", RPCArg::Type::STR_HEX, RPCArg::Optional::OMITTED, "(required for P2WSH or P2SH-P2WSH) witness script"},
                                    {"amount", RPCArg::Type::AMOUNT, RPCArg::Optional::OMITTED, "(required for Segwit inputs) the amount spent"},
                                },
                                },
                        },
                        },
                    {"sighashtype", RPCArg::Type::STR, RPCArg::Default{"DEFAULT for Taproot, ALL otherwise"}, "The signature hash type. Must be one of:\n"
            "       \"DEFAULT\"\n"
            "       \"ALL\"\n"
            "       \"NONE\"\n"
            "       \"SINGLE\"\n"
            "       \"ALL|ANYONECANPAY\"\n"
            "       \"NONE|ANYONECANPAY\"\n"
            "       \"SINGLE|ANYONECANPAY\"\n"
                    },
                },
                RPCResult{
                    RPCResult::Type::OBJ, "", "",
                    {
                        {RPCResult::Type::STR_HEX, "hex", "The hex-encoded raw transaction with signature(s)"},
                        {RPCResult::Type::BOOL, "complete", "If the transaction has a complete set of signatures"},
                        {RPCResult::Type::ARR, "errors", /*optional=*/true, "Script verification errors (if there are any)",
                        {
                            {RPCResult::Type::OBJ, "", "",
                            {
                                {RPCResult::Type::STR_HEX, "txid", "The hash of the referenced, previous transaction"},
                                {RPCResult::Type::NUM, "vout", "The index of the output to spent and used as input"},
                                {RPCResult::Type::ARR, "witness", "",
                                {
                                    {RPCResult::Type::STR_HEX, "witness", ""},
                                }},
                                {RPCResult::Type::STR_HEX, "scriptSig", "The hex-encoded signature script"},
                                {RPCResult::Type::NUM, "sequence", "Script sequence number"},
                                {RPCResult::Type::STR, "error", "Verification or signing error related to the input"},
                            }},
                        }},
                    }
                },
                RPCExamples{
                    HelpExampleCli("signrawtransactionwithkey", "\"myhex\" \"[\\\"key1\\\",\\\"key2\\\"]\"")
            + HelpExampleRpc("signrawtransactionwithkey", "\"myhex\", \"[\\\"key1\\\",\\\"key2\\\"]\"")
                },
        [&](const RPCHelpMan& self, const JSONRPCRequest& request) -> UniValue
{
    RPCTypeCheck(request.params, {UniValue::VSTR, UniValue::VARR, UniValue::VARR, UniValue::VSTR}, true);

    CMutableTransaction mtx;
    if (!DecodeHexTx(mtx, request.params[0].get_str())) {
        throw JSONRPCError(RPC_DESERIALIZATION_ERROR, "TX decode failed. Make sure the tx has at least one input.");
    }

    FillableSigningProvider keystore;
    const UniValue& keys = request.params[1].get_array();
    for (unsigned int idx = 0; idx < keys.size(); ++idx) {
        UniValue k = keys[idx];
        CKey key = DecodeSecret(k.get_str());
        if (!key.IsValid()) {
            throw JSONRPCError(RPC_INVALID_ADDRESS_OR_KEY, "Invalid private key");
        }
        keystore.AddKey(key);
    }

    // Fetch previous transactions (inputs):
    std::map<COutPoint, Coin> coins;
    for (const CTxIn& txin : mtx.vin) {
        coins[txin.prevout]; // Create empty map entry keyed by prevout.
    }
    NodeContext& node = EnsureAnyNodeContext(request.context);
    FindCoins(node, coins);

    // Parse the prevtxs array
    ParsePrevouts(request.params[2], &keystore, coins);

    UniValue result(UniValue::VOBJ);
    SignTransaction(mtx, &keystore, coins, request.params[3], result);
    return result;
},
    };
}

const RPCResult decodepsbt_inputs{
    RPCResult::Type::ARR, "inputs", "",
    {
        {RPCResult::Type::OBJ, "", "",
        {
            {RPCResult::Type::OBJ, "non_witness_utxo", /*optional=*/true, "Decoded network transaction for non-witness UTXOs",
            {
                {RPCResult::Type::ELISION, "",""},
            }},
            {RPCResult::Type::OBJ, "witness_utxo", /*optional=*/true, "Transaction output for witness UTXOs",
            {
                {RPCResult::Type::NUM, "amount", "The value in " + CURRENCY_UNIT},
                {RPCResult::Type::OBJ, "scriptPubKey", "",
                {
                    {RPCResult::Type::STR, "asm", "Disassembly of the public key script"},
                    {RPCResult::Type::STR, "desc", "Inferred descriptor for the output"},
                    {RPCResult::Type::STR_HEX, "hex", "The raw public key script bytes, hex-encoded"},
                    {RPCResult::Type::STR, "type", "The type, eg 'pubkeyhash'"},
                    {RPCResult::Type::STR, "address", /*optional=*/true, "The Bitcoin address (only if a well-defined address exists)"},
                }},
            }},
            {RPCResult::Type::OBJ_DYN, "partial_signatures", /*optional=*/true, "",
            {
                {RPCResult::Type::STR, "pubkey", "The public key and signature that corresponds to it."},
            }},
            {RPCResult::Type::STR, "sighash", /*optional=*/true, "The sighash type to be used"},
            {RPCResult::Type::OBJ, "redeem_script", /*optional=*/true, "",
            {
                {RPCResult::Type::STR, "asm", "Disassembly of the redeem script"},
                {RPCResult::Type::STR_HEX, "hex", "The raw redeem script bytes, hex-encoded"},
                {RPCResult::Type::STR, "type", "The type, eg 'pubkeyhash'"},
            }},
            {RPCResult::Type::OBJ, "witness_script", /*optional=*/true, "",
            {
                {RPCResult::Type::STR, "asm", "Disassembly of the witness script"},
                {RPCResult::Type::STR_HEX, "hex", "The raw witness script bytes, hex-encoded"},
                {RPCResult::Type::STR, "type", "The type, eg 'pubkeyhash'"},
            }},
            {RPCResult::Type::ARR, "bip32_derivs", /*optional=*/true, "",
            {
                {RPCResult::Type::OBJ, "", "",
                {
                    {RPCResult::Type::STR, "pubkey", "The public key with the derivation path as the value."},
                    {RPCResult::Type::STR, "master_fingerprint", "The fingerprint of the master key"},
                    {RPCResult::Type::STR, "path", "The path"},
                }},
            }},
            {RPCResult::Type::OBJ, "final_scriptSig", /*optional=*/true, "",
            {
                {RPCResult::Type::STR, "asm", "Disassembly of the final signature script"},
                {RPCResult::Type::STR_HEX, "hex", "The raw final signature script bytes, hex-encoded"},
            }},
            {RPCResult::Type::ARR, "final_scriptwitness", /*optional=*/true, "",
            {
                {RPCResult::Type::STR_HEX, "", "hex-encoded witness data (if any)"},
            }},
            {RPCResult::Type::OBJ_DYN, "ripemd160_preimages", /*optional=*/ true, "",
            {
                {RPCResult::Type::STR, "hash", "The hash and preimage that corresponds to it."},
            }},
            {RPCResult::Type::OBJ_DYN, "sha256_preimages", /*optional=*/ true, "",
            {
                {RPCResult::Type::STR, "hash", "The hash and preimage that corresponds to it."},
            }},
            {RPCResult::Type::OBJ_DYN, "hash160_preimages", /*optional=*/ true, "",
            {
                {RPCResult::Type::STR, "hash", "The hash and preimage that corresponds to it."},
            }},
            {RPCResult::Type::OBJ_DYN, "hash256_preimages", /*optional=*/ true, "",
            {
                {RPCResult::Type::STR, "hash", "The hash and preimage that corresponds to it."},
            }},
            {RPCResult::Type::STR_HEX, "taproot_key_path_sig", /*optional=*/ true, "hex-encoded signature for the Taproot key path spend"},
            {RPCResult::Type::ARR, "taproot_script_path_sigs", /*optional=*/ true, "",
            {
                {RPCResult::Type::OBJ, "signature", /*optional=*/ true, "The signature for the pubkey and leaf hash combination",
                {
                    {RPCResult::Type::STR, "pubkey", "The x-only pubkey for this signature"},
                    {RPCResult::Type::STR, "leaf_hash", "The leaf hash for this signature"},
                    {RPCResult::Type::STR, "sig", "The signature itself"},
                }},
            }},
            {RPCResult::Type::ARR, "taproot_scripts", /*optional=*/ true, "",
            {
                {RPCResult::Type::OBJ, "", "",
                {
                    {RPCResult::Type::STR_HEX, "script", "A leaf script"},
                    {RPCResult::Type::NUM, "leaf_ver", "The version number for the leaf script"},
                    {RPCResult::Type::ARR, "control_blocks", "The control blocks for this script",
                    {
                        {RPCResult::Type::STR_HEX, "control_block", "A hex-encoded control block for this script"},
                    }},
                }},
            }},
            {RPCResult::Type::ARR, "taproot_bip32_derivs", /*optional=*/ true, "",
            {
                {RPCResult::Type::OBJ, "", "",
                {
                    {RPCResult::Type::STR, "pubkey", "The x-only public key this path corresponds to"},
                    {RPCResult::Type::STR, "master_fingerprint", "The fingerprint of the master key"},
                    {RPCResult::Type::STR, "path", "The path"},
                    {RPCResult::Type::ARR, "leaf_hashes", "The hashes of the leaves this pubkey appears in",
                    {
                        {RPCResult::Type::STR_HEX, "hash", "The hash of a leaf this pubkey appears in"},
                    }},
                }},
            }},
            {RPCResult::Type::STR_HEX, "taproot_internal_key", /*optional=*/ true, "The hex-encoded Taproot x-only internal key"},
            {RPCResult::Type::STR_HEX, "taproot_merkle_root", /*optional=*/ true, "The hex-encoded Taproot merkle root"},
            {RPCResult::Type::OBJ_DYN, "unknown", /*optional=*/ true, "The unknown input fields",
            {
                {RPCResult::Type::STR_HEX, "key", "(key-value pair) An unknown key-value pair"},
            }},
            {RPCResult::Type::ARR, "proprietary", /*optional=*/true, "The input proprietary map",
            {
                {RPCResult::Type::OBJ, "", "",
                {
                    {RPCResult::Type::STR_HEX, "identifier", "The hex string for the proprietary identifier"},
                    {RPCResult::Type::NUM, "subtype", "The number for the subtype"},
                    {RPCResult::Type::STR_HEX, "key", "The hex for the key"},
                    {RPCResult::Type::STR_HEX, "value", "The hex for the value"},
                }},
            }},
        }},
    }
};

const RPCResult decodepsbt_outputs{
    RPCResult::Type::ARR, "outputs", "",
    {
        {RPCResult::Type::OBJ, "", "",
        {
            {RPCResult::Type::OBJ, "redeem_script", /*optional=*/true, "",
            {
                {RPCResult::Type::STR, "asm", "Disassembly of the redeem script"},
                {RPCResult::Type::STR_HEX, "hex", "The raw redeem script bytes, hex-encoded"},
                {RPCResult::Type::STR, "type", "The type, eg 'pubkeyhash'"},
            }},
            {RPCResult::Type::OBJ, "witness_script", /*optional=*/true, "",
            {
                {RPCResult::Type::STR, "asm", "Disassembly of the witness script"},
                {RPCResult::Type::STR_HEX, "hex", "The raw witness script bytes, hex-encoded"},
                {RPCResult::Type::STR, "type", "The type, eg 'pubkeyhash'"},
            }},
            {RPCResult::Type::ARR, "bip32_derivs", /*optional=*/true, "",
            {
                {RPCResult::Type::OBJ, "", "",
                {
                    {RPCResult::Type::STR, "pubkey", "The public key this path corresponds to"},
                    {RPCResult::Type::STR, "master_fingerprint", "The fingerprint of the master key"},
                    {RPCResult::Type::STR, "path", "The path"},
                }},
            }},
            {RPCResult::Type::STR_HEX, "taproot_internal_key", /*optional=*/ true, "The hex-encoded Taproot x-only internal key"},
            {RPCResult::Type::ARR, "taproot_tree", /*optional=*/ true, "The tuples that make up the Taproot tree, in depth first search order",
            {
                {RPCResult::Type::OBJ, "tuple", /*optional=*/ true, "A single leaf script in the taproot tree",
                {
                    {RPCResult::Type::NUM, "depth", "The depth of this element in the tree"},
                    {RPCResult::Type::NUM, "leaf_ver", "The version of this leaf"},
                    {RPCResult::Type::STR, "script", "The hex-encoded script itself"},
                }},
            }},
            {RPCResult::Type::ARR, "taproot_bip32_derivs", /*optional=*/ true, "",
            {
                {RPCResult::Type::OBJ, "", "",
                {
                    {RPCResult::Type::STR, "pubkey", "The x-only public key this path corresponds to"},
                    {RPCResult::Type::STR, "master_fingerprint", "The fingerprint of the master key"},
                    {RPCResult::Type::STR, "path", "The path"},
                    {RPCResult::Type::ARR, "leaf_hashes", "The hashes of the leaves this pubkey appears in",
                    {
                        {RPCResult::Type::STR_HEX, "hash", "The hash of a leaf this pubkey appears in"},
                    }},
                }},
            }},
            {RPCResult::Type::OBJ_DYN, "unknown", /*optional=*/true, "The unknown output fields",
            {
                {RPCResult::Type::STR_HEX, "key", "(key-value pair) An unknown key-value pair"},
            }},
            {RPCResult::Type::ARR, "proprietary", /*optional=*/true, "The output proprietary map",
            {
                {RPCResult::Type::OBJ, "", "",
                {
                    {RPCResult::Type::STR_HEX, "identifier", "The hex string for the proprietary identifier"},
                    {RPCResult::Type::NUM, "subtype", "The number for the subtype"},
                    {RPCResult::Type::STR_HEX, "key", "The hex for the key"},
                    {RPCResult::Type::STR_HEX, "value", "The hex for the value"},
                }},
            }},
        }},
    }
};

static RPCHelpMan decodepsbt()
{
    return RPCHelpMan{
        "decodepsbt",
        "Return a JSON object representing the serialized, base64-encoded partially signed Bitcoin transaction.",
                {
                    {"psbt", RPCArg::Type::STR, RPCArg::Optional::NO, "The PSBT base64 string"},
                },
                RPCResult{
                    RPCResult::Type::OBJ, "", "",
                    {
                        {RPCResult::Type::OBJ, "tx", "The decoded network-serialized unsigned transaction.",
                        {
                            {RPCResult::Type::ELISION, "", "The layout is the same as the output of decoderawtransaction."},
                        }},
                        {RPCResult::Type::ARR, "global_xpubs", "",
                        {
                            {RPCResult::Type::OBJ, "", "",
                            {
                                {RPCResult::Type::STR, "xpub", "The extended public key this path corresponds to"},
                                {RPCResult::Type::STR_HEX, "master_fingerprint", "The fingerprint of the master key"},
                                {RPCResult::Type::STR, "path", "The path"},
                            }},
                        }},
                        {RPCResult::Type::NUM, "psbt_version", "The PSBT version number. Not to be confused with the unsigned transaction version"},
                        {RPCResult::Type::ARR, "proprietary", "The global proprietary map",
                        {
                            {RPCResult::Type::OBJ, "", "",
                            {
                                {RPCResult::Type::STR_HEX, "identifier", "The hex string for the proprietary identifier"},
                                {RPCResult::Type::NUM, "subtype", "The number for the subtype"},
                                {RPCResult::Type::STR_HEX, "key", "The hex for the key"},
                                {RPCResult::Type::STR_HEX, "value", "The hex for the value"},
                            }},
                        }},
                        {RPCResult::Type::OBJ_DYN, "unknown", "The unknown global fields",
                        {
                             {RPCResult::Type::STR_HEX, "key", "(key-value pair) An unknown key-value pair"},
                        }},
                        decodepsbt_inputs,
                        decodepsbt_outputs,
                        {RPCResult::Type::STR_AMOUNT, "fee", /*optional=*/true, "The transaction fee paid if all UTXOs slots in the PSBT have been filled."},
                    }
                },
                RPCExamples{
                    HelpExampleCli("decodepsbt", "\"psbt\"")
                },
        [&](const RPCHelpMan& self, const JSONRPCRequest& request) -> UniValue
{
    RPCTypeCheck(request.params, {UniValue::VSTR});

    // Unserialize the transactions
    PartiallySignedTransaction psbtx;
    std::string error;
    if (!DecodeBase64PSBT(psbtx, request.params[0].get_str(), error)) {
        throw JSONRPCError(RPC_DESERIALIZATION_ERROR, strprintf("TX decode failed %s", error));
    }

    UniValue result(UniValue::VOBJ);

    // Add the decoded tx
    UniValue tx_univ(UniValue::VOBJ);
    TxToUniv(CTransaction(*psbtx.tx), /*block_hash=*/uint256(), /*entry=*/tx_univ, /*include_hex=*/false);
    result.pushKV("tx", tx_univ);

    // Add the global xpubs
    UniValue global_xpubs(UniValue::VARR);
    for (std::pair<KeyOriginInfo, std::set<CExtPubKey>> xpub_pair : psbtx.m_xpubs) {
        for (auto& xpub : xpub_pair.second) {
            std::vector<unsigned char> ser_xpub;
            ser_xpub.assign(BIP32_EXTKEY_WITH_VERSION_SIZE, 0);
            xpub.EncodeWithVersion(ser_xpub.data());

            UniValue keypath(UniValue::VOBJ);
            keypath.pushKV("xpub", EncodeBase58Check(ser_xpub));
            keypath.pushKV("master_fingerprint", HexStr(Span<unsigned char>(xpub_pair.first.fingerprint, xpub_pair.first.fingerprint + 4)));
            keypath.pushKV("path", WriteHDKeypath(xpub_pair.first.path));
            global_xpubs.push_back(keypath);
        }
    }
    result.pushKV("global_xpubs", global_xpubs);

    // PSBT version
    result.pushKV("psbt_version", static_cast<uint64_t>(psbtx.GetVersion()));

    // Proprietary
    UniValue proprietary(UniValue::VARR);
    for (const auto& entry : psbtx.m_proprietary) {
        UniValue this_prop(UniValue::VOBJ);
        this_prop.pushKV("identifier", HexStr(entry.identifier));
        this_prop.pushKV("subtype", entry.subtype);
        this_prop.pushKV("key", HexStr(entry.key));
        this_prop.pushKV("value", HexStr(entry.value));
        proprietary.push_back(this_prop);
    }
    result.pushKV("proprietary", proprietary);

    // Unknown data
    UniValue unknowns(UniValue::VOBJ);
    for (auto entry : psbtx.unknown) {
        unknowns.pushKV(HexStr(entry.first), HexStr(entry.second));
    }
    result.pushKV("unknown", unknowns);

    // inputs
    CAmount total_in = 0;
    bool have_all_utxos = true;
    UniValue inputs(UniValue::VARR);
    for (unsigned int i = 0; i < psbtx.inputs.size(); ++i) {
        const PSBTInput& input = psbtx.inputs[i];
        UniValue in(UniValue::VOBJ);
        // UTXOs
        bool have_a_utxo = false;
        CTxOut txout;
        if (!input.witness_utxo.IsNull()) {
            txout = input.witness_utxo;

            UniValue o(UniValue::VOBJ);
            ScriptToUniv(txout.scriptPubKey, /*out=*/o, /*include_hex=*/true, /*include_address=*/true);

            UniValue out(UniValue::VOBJ);
            out.pushKV("amount", ValueFromAmount(txout.nValue));
            out.pushKV("scriptPubKey", o);

            in.pushKV("witness_utxo", out);

            have_a_utxo = true;
        }
        if (input.non_witness_utxo) {
            txout = input.non_witness_utxo->vout[psbtx.tx->vin[i].prevout.n];

            UniValue non_wit(UniValue::VOBJ);
            TxToUniv(*input.non_witness_utxo, /*block_hash=*/uint256(), /*entry=*/non_wit, /*include_hex=*/false);
            in.pushKV("non_witness_utxo", non_wit);

            have_a_utxo = true;
        }
        if (have_a_utxo) {
            if (MoneyRange(txout.nValue) && MoneyRange(total_in + txout.nValue)) {
                total_in += txout.nValue;
            } else {
                // Hack to just not show fee later
                have_all_utxos = false;
            }
        } else {
            have_all_utxos = false;
        }

        // Partial sigs
        if (!input.partial_sigs.empty()) {
            UniValue partial_sigs(UniValue::VOBJ);
            for (const auto& sig : input.partial_sigs) {
                partial_sigs.pushKV(HexStr(sig.second.first), HexStr(sig.second.second));
            }
            in.pushKV("partial_signatures", partial_sigs);
        }

        // Sighash
        if (input.sighash_type != std::nullopt) {
            in.pushKV("sighash", SighashToStr((unsigned char)*input.sighash_type));
        }

        // Redeem script and witness script
        if (!input.redeem_script.empty()) {
            UniValue r(UniValue::VOBJ);
            ScriptToUniv(input.redeem_script, /*out=*/r);
            in.pushKV("redeem_script", r);
        }
        if (!input.witness_script.empty()) {
            UniValue r(UniValue::VOBJ);
            ScriptToUniv(input.witness_script, /*out=*/r);
            in.pushKV("witness_script", r);
        }

        // keypaths
        if (!input.hd_keypaths.empty()) {
            UniValue keypaths(UniValue::VARR);
            for (auto entry : input.hd_keypaths) {
                UniValue keypath(UniValue::VOBJ);
                keypath.pushKV("pubkey", HexStr(entry.first));

                keypath.pushKV("master_fingerprint", strprintf("%08x", ReadBE32(entry.second.fingerprint)));
                keypath.pushKV("path", WriteHDKeypath(entry.second.path));
                keypaths.push_back(keypath);
            }
            in.pushKV("bip32_derivs", keypaths);
        }

        // Final scriptSig and scriptwitness
        if (!input.final_script_sig.empty()) {
            UniValue scriptsig(UniValue::VOBJ);
            scriptsig.pushKV("asm", ScriptToAsmStr(input.final_script_sig, true));
            scriptsig.pushKV("hex", HexStr(input.final_script_sig));
            in.pushKV("final_scriptSig", scriptsig);
        }
        if (!input.final_script_witness.IsNull()) {
            UniValue txinwitness(UniValue::VARR);
            for (const auto& item : input.final_script_witness.stack) {
                txinwitness.push_back(HexStr(item));
            }
            in.pushKV("final_scriptwitness", txinwitness);
        }

        // Ripemd160 hash preimages
        if (!input.ripemd160_preimages.empty()) {
            UniValue ripemd160_preimages(UniValue::VOBJ);
            for (const auto& [hash, preimage] : input.ripemd160_preimages) {
                ripemd160_preimages.pushKV(HexStr(hash), HexStr(preimage));
            }
            in.pushKV("ripemd160_preimages", ripemd160_preimages);
        }

        // Sha256 hash preimages
        if (!input.sha256_preimages.empty()) {
            UniValue sha256_preimages(UniValue::VOBJ);
            for (const auto& [hash, preimage] : input.sha256_preimages) {
                sha256_preimages.pushKV(HexStr(hash), HexStr(preimage));
            }
            in.pushKV("sha256_preimages", sha256_preimages);
        }

        // Hash160 hash preimages
        if (!input.hash160_preimages.empty()) {
            UniValue hash160_preimages(UniValue::VOBJ);
            for (const auto& [hash, preimage] : input.hash160_preimages) {
                hash160_preimages.pushKV(HexStr(hash), HexStr(preimage));
            }
            in.pushKV("hash160_preimages", hash160_preimages);
        }

        // Hash256 hash preimages
        if (!input.hash256_preimages.empty()) {
            UniValue hash256_preimages(UniValue::VOBJ);
            for (const auto& [hash, preimage] : input.hash256_preimages) {
                hash256_preimages.pushKV(HexStr(hash), HexStr(preimage));
            }
            in.pushKV("hash256_preimages", hash256_preimages);
        }

        // Taproot key path signature
        if (!input.m_tap_key_sig.empty()) {
            in.pushKV("taproot_key_path_sig", HexStr(input.m_tap_key_sig));
        }

        // Taproot script path signatures
        if (!input.m_tap_script_sigs.empty()) {
            UniValue script_sigs(UniValue::VARR);
            for (const auto& [pubkey_leaf, sig] : input.m_tap_script_sigs) {
                const auto& [xonly, leaf_hash] = pubkey_leaf;
                UniValue sigobj(UniValue::VOBJ);
                sigobj.pushKV("pubkey", HexStr(xonly));
                sigobj.pushKV("leaf_hash", HexStr(leaf_hash));
                sigobj.pushKV("sig", HexStr(sig));
                script_sigs.push_back(sigobj);
            }
            in.pushKV("taproot_script_path_sigs", script_sigs);
        }

        // Taproot leaf scripts
        if (!input.m_tap_scripts.empty()) {
            UniValue tap_scripts(UniValue::VARR);
            for (const auto& [leaf, control_blocks] : input.m_tap_scripts) {
                const auto& [script, leaf_ver] = leaf;
                UniValue script_info(UniValue::VOBJ);
                script_info.pushKV("script", HexStr(script));
                script_info.pushKV("leaf_ver", leaf_ver);
                UniValue control_blocks_univ(UniValue::VARR);
                for (const auto& control_block : control_blocks) {
                    control_blocks_univ.push_back(HexStr(control_block));
                }
                script_info.pushKV("control_blocks", control_blocks_univ);
                tap_scripts.push_back(script_info);
            }
            in.pushKV("taproot_scripts", tap_scripts);
        }

        // Taproot bip32 keypaths
        if (!input.m_tap_bip32_paths.empty()) {
            UniValue keypaths(UniValue::VARR);
            for (const auto& [xonly, leaf_origin] : input.m_tap_bip32_paths) {
                const auto& [leaf_hashes, origin] = leaf_origin;
                UniValue path_obj(UniValue::VOBJ);
                path_obj.pushKV("pubkey", HexStr(xonly));
                path_obj.pushKV("master_fingerprint", strprintf("%08x", ReadBE32(origin.fingerprint)));
                path_obj.pushKV("path", WriteHDKeypath(origin.path));
                UniValue leaf_hashes_arr(UniValue::VARR);
                for (const auto& leaf_hash : leaf_hashes) {
                    leaf_hashes_arr.push_back(HexStr(leaf_hash));
                }
                path_obj.pushKV("leaf_hashes", leaf_hashes_arr);
                keypaths.push_back(path_obj);
            }
            in.pushKV("taproot_bip32_derivs", keypaths);
        }

        // Taproot internal key
        if (!input.m_tap_internal_key.IsNull()) {
            in.pushKV("taproot_internal_key", HexStr(input.m_tap_internal_key));
        }

        // Write taproot merkle root
        if (!input.m_tap_merkle_root.IsNull()) {
            in.pushKV("taproot_merkle_root", HexStr(input.m_tap_merkle_root));
        }

        // Proprietary
        if (!input.m_proprietary.empty()) {
            UniValue proprietary(UniValue::VARR);
            for (const auto& entry : input.m_proprietary) {
                UniValue this_prop(UniValue::VOBJ);
                this_prop.pushKV("identifier", HexStr(entry.identifier));
                this_prop.pushKV("subtype", entry.subtype);
                this_prop.pushKV("key", HexStr(entry.key));
                this_prop.pushKV("value", HexStr(entry.value));
                proprietary.push_back(this_prop);
            }
            in.pushKV("proprietary", proprietary);
        }

        // Unknown data
        if (input.unknown.size() > 0) {
            UniValue unknowns(UniValue::VOBJ);
            for (auto entry : input.unknown) {
                unknowns.pushKV(HexStr(entry.first), HexStr(entry.second));
            }
            in.pushKV("unknown", unknowns);
        }

        inputs.push_back(in);
    }
    result.pushKV("inputs", inputs);

    // outputs
    CAmount output_value = 0;
    UniValue outputs(UniValue::VARR);
    for (unsigned int i = 0; i < psbtx.outputs.size(); ++i) {
        const PSBTOutput& output = psbtx.outputs[i];
        UniValue out(UniValue::VOBJ);
        // Redeem script and witness script
        if (!output.redeem_script.empty()) {
            UniValue r(UniValue::VOBJ);
            ScriptToUniv(output.redeem_script, /*out=*/r);
            out.pushKV("redeem_script", r);
        }
        if (!output.witness_script.empty()) {
            UniValue r(UniValue::VOBJ);
            ScriptToUniv(output.witness_script, /*out=*/r);
            out.pushKV("witness_script", r);
        }

        // keypaths
        if (!output.hd_keypaths.empty()) {
            UniValue keypaths(UniValue::VARR);
            for (auto entry : output.hd_keypaths) {
                UniValue keypath(UniValue::VOBJ);
                keypath.pushKV("pubkey", HexStr(entry.first));
                keypath.pushKV("master_fingerprint", strprintf("%08x", ReadBE32(entry.second.fingerprint)));
                keypath.pushKV("path", WriteHDKeypath(entry.second.path));
                keypaths.push_back(keypath);
            }
            out.pushKV("bip32_derivs", keypaths);
        }

        // Taproot internal key
        if (!output.m_tap_internal_key.IsNull()) {
            out.pushKV("taproot_internal_key", HexStr(output.m_tap_internal_key));
        }

        // Taproot tree
        if (output.m_tap_tree.has_value()) {
            UniValue tree(UniValue::VARR);
            const auto& tuples = output.m_tap_tree->GetTreeTuples();
            for (const auto& tuple : tuples) {
                uint8_t depth = std::get<0>(tuple);
                uint8_t leaf_ver = std::get<1>(tuple);
                CScript script = std::get<2>(tuple);
                UniValue elem(UniValue::VOBJ);
                elem.pushKV("depth", (int)depth);
                elem.pushKV("leaf_ver", (int)leaf_ver);
                elem.pushKV("script", HexStr(script));
                tree.push_back(elem);
            }
            out.pushKV("taproot_tree", tree);
        }

        // Taproot bip32 keypaths
        if (!output.m_tap_bip32_paths.empty()) {
            UniValue keypaths(UniValue::VARR);
            for (const auto& [xonly, leaf_origin] : output.m_tap_bip32_paths) {
                const auto& [leaf_hashes, origin] = leaf_origin;
                UniValue path_obj(UniValue::VOBJ);
                path_obj.pushKV("pubkey", HexStr(xonly));
                path_obj.pushKV("master_fingerprint", strprintf("%08x", ReadBE32(origin.fingerprint)));
                path_obj.pushKV("path", WriteHDKeypath(origin.path));
                UniValue leaf_hashes_arr(UniValue::VARR);
                for (const auto& leaf_hash : leaf_hashes) {
                    leaf_hashes_arr.push_back(HexStr(leaf_hash));
                }
                path_obj.pushKV("leaf_hashes", leaf_hashes_arr);
                keypaths.push_back(path_obj);
            }
            out.pushKV("taproot_bip32_derivs", keypaths);
        }

        // Proprietary
        if (!output.m_proprietary.empty()) {
            UniValue proprietary(UniValue::VARR);
            for (const auto& entry : output.m_proprietary) {
                UniValue this_prop(UniValue::VOBJ);
                this_prop.pushKV("identifier", HexStr(entry.identifier));
                this_prop.pushKV("subtype", entry.subtype);
                this_prop.pushKV("key", HexStr(entry.key));
                this_prop.pushKV("value", HexStr(entry.value));
                proprietary.push_back(this_prop);
            }
            out.pushKV("proprietary", proprietary);
        }

        // Unknown data
        if (output.unknown.size() > 0) {
            UniValue unknowns(UniValue::VOBJ);
            for (auto entry : output.unknown) {
                unknowns.pushKV(HexStr(entry.first), HexStr(entry.second));
            }
            out.pushKV("unknown", unknowns);
        }

        outputs.push_back(out);

        // Fee calculation
        if (MoneyRange(psbtx.tx->vout[i].nValue) && MoneyRange(output_value + psbtx.tx->vout[i].nValue)) {
            output_value += psbtx.tx->vout[i].nValue;
        } else {
            // Hack to just not show fee later
            have_all_utxos = false;
        }
    }
    result.pushKV("outputs", outputs);
    if (have_all_utxos) {
        result.pushKV("fee", ValueFromAmount(total_in - output_value));
    }

    return result;
},
    };
}

static RPCHelpMan combinepsbt()
{
    return RPCHelpMan{"combinepsbt",
                "\nCombine multiple partially signed Bitcoin transactions into one transaction.\n"
                "Implements the Combiner role.\n",
                {
                    {"txs", RPCArg::Type::ARR, RPCArg::Optional::NO, "The base64 strings of partially signed transactions",
                        {
                            {"psbt", RPCArg::Type::STR, RPCArg::Optional::OMITTED, "A base64 string of a PSBT"},
                        },
                        },
                },
                RPCResult{
                    RPCResult::Type::STR, "", "The base64-encoded partially signed transaction"
                },
                RPCExamples{
                    HelpExampleCli("combinepsbt", R"('["mybase64_1", "mybase64_2", "mybase64_3"]')")
                },
        [&](const RPCHelpMan& self, const JSONRPCRequest& request) -> UniValue
{
    RPCTypeCheck(request.params, {UniValue::VARR}, true);

    // Unserialize the transactions
    std::vector<PartiallySignedTransaction> psbtxs;
    UniValue txs = request.params[0].get_array();
    if (txs.empty()) {
        throw JSONRPCError(RPC_INVALID_PARAMETER, "Parameter 'txs' cannot be empty");
    }
    for (unsigned int i = 0; i < txs.size(); ++i) {
        PartiallySignedTransaction psbtx;
        std::string error;
        if (!DecodeBase64PSBT(psbtx, txs[i].get_str(), error)) {
            throw JSONRPCError(RPC_DESERIALIZATION_ERROR, strprintf("TX decode failed %s", error));
        }
        psbtxs.push_back(psbtx);
    }

    PartiallySignedTransaction merged_psbt;
    const TransactionError error = CombinePSBTs(merged_psbt, psbtxs);
    if (error != TransactionError::OK) {
        throw JSONRPCTransactionError(error);
    }

    CDataStream ssTx(SER_NETWORK, PROTOCOL_VERSION);
    ssTx << merged_psbt;
    return EncodeBase64(ssTx);
},
    };
}

static RPCHelpMan finalizepsbt()
{
    return RPCHelpMan{"finalizepsbt",
                "Finalize the inputs of a PSBT. If the transaction is fully signed, it will produce a\n"
                "network serialized transaction which can be broadcast with sendrawtransaction. Otherwise a PSBT will be\n"
                "created which has the final_scriptSig and final_scriptWitness fields filled for inputs that are complete.\n"
                "Implements the Finalizer and Extractor roles.\n",
                {
                    {"psbt", RPCArg::Type::STR, RPCArg::Optional::NO, "A base64 string of a PSBT"},
                    {"extract", RPCArg::Type::BOOL, RPCArg::Default{true}, "If true and the transaction is complete,\n"
            "                             extract and return the complete transaction in normal network serialization instead of the PSBT."},
                },
                RPCResult{
                    RPCResult::Type::OBJ, "", "",
                    {
                        {RPCResult::Type::STR, "psbt", /*optional=*/true, "The base64-encoded partially signed transaction if not extracted"},
                        {RPCResult::Type::STR_HEX, "hex", /*optional=*/true, "The hex-encoded network transaction if extracted"},
                        {RPCResult::Type::BOOL, "complete", "If the transaction has a complete set of signatures"},
                    }
                },
                RPCExamples{
                    HelpExampleCli("finalizepsbt", "\"psbt\"")
                },
        [&](const RPCHelpMan& self, const JSONRPCRequest& request) -> UniValue
{
    RPCTypeCheck(request.params, {UniValue::VSTR, UniValue::VBOOL}, true);

    // Unserialize the transactions
    PartiallySignedTransaction psbtx;
    std::string error;
    if (!DecodeBase64PSBT(psbtx, request.params[0].get_str(), error)) {
        throw JSONRPCError(RPC_DESERIALIZATION_ERROR, strprintf("TX decode failed %s", error));
    }

    bool extract = request.params[1].isNull() || (!request.params[1].isNull() && request.params[1].get_bool());

    CMutableTransaction mtx;
    bool complete = FinalizeAndExtractPSBT(psbtx, mtx);

    UniValue result(UniValue::VOBJ);
    CDataStream ssTx(SER_NETWORK, PROTOCOL_VERSION);
    std::string result_str;

    if (complete && extract) {
        ssTx << mtx;
        result_str = HexStr(ssTx);
        result.pushKV("hex", result_str);
    } else {
        ssTx << psbtx;
        result_str = EncodeBase64(ssTx.str());
        result.pushKV("psbt", result_str);
    }
    result.pushKV("complete", complete);

    return result;
},
    };
}

static RPCHelpMan createpsbt()
{
    return RPCHelpMan{"createpsbt",
                "\nCreates a transaction in the Partially Signed Transaction format.\n"
                "Implements the Creator role.\n",
                CreateTxDoc(),
                RPCResult{
                    RPCResult::Type::STR, "", "The resulting raw transaction (base64-encoded string)"
                },
                RPCExamples{
                    HelpExampleCli("createpsbt", "\"[{\\\"txid\\\":\\\"myid\\\",\\\"vout\\\":0}]\" \"[{\\\"data\\\":\\\"00010203\\\"}]\"")
                },
        [&](const RPCHelpMan& self, const JSONRPCRequest& request) -> UniValue
{

    RPCTypeCheck(request.params, {
        UniValue::VARR,
        UniValueType(), // ARR or OBJ, checked later
        UniValue::VNUM,
        UniValue::VBOOL,
        }, true
    );

    std::optional<bool> rbf;
    if (!request.params[3].isNull()) {
        rbf = request.params[3].isTrue();
    }
    CMutableTransaction rawTx = ConstructTransaction(request.params[0], request.params[1], request.params[2], rbf);

    // Make a blank psbt
    PartiallySignedTransaction psbtx;
    psbtx.tx = rawTx;
    for (unsigned int i = 0; i < rawTx.vin.size(); ++i) {
        psbtx.inputs.push_back(PSBTInput());
    }
    for (unsigned int i = 0; i < rawTx.vout.size(); ++i) {
        psbtx.outputs.push_back(PSBTOutput());
    }

    // Serialize the PSBT
    CDataStream ssTx(SER_NETWORK, PROTOCOL_VERSION);
    ssTx << psbtx;

    return EncodeBase64(ssTx);
},
    };
}

static RPCHelpMan converttopsbt()
{
    return RPCHelpMan{"converttopsbt",
                "\nConverts a network serialized transaction to a PSBT. This should be used only with createrawtransaction and fundrawtransaction\n"
                "createpsbt and walletcreatefundedpsbt should be used for new applications.\n",
                {
                    {"hexstring", RPCArg::Type::STR_HEX, RPCArg::Optional::NO, "The hex string of a raw transaction"},
                    {"permitsigdata", RPCArg::Type::BOOL, RPCArg::Default{false}, "If true, any signatures in the input will be discarded and conversion\n"
                            "                              will continue. If false, RPC will fail if any signatures are present."},
                    {"iswitness", RPCArg::Type::BOOL, RPCArg::DefaultHint{"depends on heuristic tests"}, "Whether the transaction hex is a serialized witness transaction.\n"
                        "If iswitness is not present, heuristic tests will be used in decoding.\n"
                        "If true, only witness deserialization will be tried.\n"
                        "If false, only non-witness deserialization will be tried.\n"
                        "This boolean should reflect whether the transaction has inputs\n"
                        "(e.g. fully valid, or on-chain transactions), if known by the caller."
                    },
                },
                RPCResult{
                    RPCResult::Type::STR, "", "The resulting raw transaction (base64-encoded string)"
                },
                RPCExamples{
                            "\nCreate a transaction\n"
                            + HelpExampleCli("createrawtransaction", "\"[{\\\"txid\\\":\\\"myid\\\",\\\"vout\\\":0}]\" \"[{\\\"data\\\":\\\"00010203\\\"}]\"") +
                            "\nConvert the transaction to a PSBT\n"
                            + HelpExampleCli("converttopsbt", "\"rawtransaction\"")
                },
        [&](const RPCHelpMan& self, const JSONRPCRequest& request) -> UniValue
{
    RPCTypeCheck(request.params, {UniValue::VSTR, UniValue::VBOOL, UniValue::VBOOL}, true);

    // parse hex string from parameter
    CMutableTransaction tx;
    bool permitsigdata = request.params[1].isNull() ? false : request.params[1].get_bool();
    bool witness_specified = !request.params[2].isNull();
    bool iswitness = witness_specified ? request.params[2].get_bool() : false;
    const bool try_witness = witness_specified ? iswitness : true;
    const bool try_no_witness = witness_specified ? !iswitness : true;
    if (!DecodeHexTx(tx, request.params[0].get_str(), try_no_witness, try_witness)) {
        throw JSONRPCError(RPC_DESERIALIZATION_ERROR, "TX decode failed");
    }

    // Remove all scriptSigs and scriptWitnesses from inputs
    for (CTxIn& input : tx.vin) {
        if ((!input.scriptSig.empty() || !input.scriptWitness.IsNull()) && !permitsigdata) {
            throw JSONRPCError(RPC_DESERIALIZATION_ERROR, "Inputs must not have scriptSigs and scriptWitnesses");
        }
        input.scriptSig.clear();
        input.scriptWitness.SetNull();
    }

    // Make a blank psbt
    PartiallySignedTransaction psbtx;
    psbtx.tx = tx;
    for (unsigned int i = 0; i < tx.vin.size(); ++i) {
        psbtx.inputs.push_back(PSBTInput());
    }
    for (unsigned int i = 0; i < tx.vout.size(); ++i) {
        psbtx.outputs.push_back(PSBTOutput());
    }

    // Serialize the PSBT
    CDataStream ssTx(SER_NETWORK, PROTOCOL_VERSION);
    ssTx << psbtx;

    return EncodeBase64(ssTx);
},
    };
}

static RPCHelpMan utxoupdatepsbt()
{
    return RPCHelpMan{"utxoupdatepsbt",
            "\nUpdates all segwit inputs and outputs in a PSBT with data from output descriptors, the UTXO set or the mempool.\n",
            {
                {"psbt", RPCArg::Type::STR, RPCArg::Optional::NO, "A base64 string of a PSBT"},
                {"descriptors", RPCArg::Type::ARR, RPCArg::Optional::OMITTED_NAMED_ARG, "An array of either strings or objects", {
                    {"", RPCArg::Type::STR, RPCArg::Optional::OMITTED, "An output descriptor"},
                    {"", RPCArg::Type::OBJ, RPCArg::Optional::OMITTED, "An object with an output descriptor and extra information", {
                         {"desc", RPCArg::Type::STR, RPCArg::Optional::NO, "An output descriptor"},
                         {"range", RPCArg::Type::RANGE, RPCArg::Default{1000}, "Up to what index HD chains should be explored (either end or [begin,end])"},
                    }},
                }},
            },
            RPCResult {
                    RPCResult::Type::STR, "", "The base64-encoded partially signed transaction with inputs updated"
            },
            RPCExamples {
                HelpExampleCli("utxoupdatepsbt", "\"psbt\"")
            },
        [&](const RPCHelpMan& self, const JSONRPCRequest& request) -> UniValue
{
    RPCTypeCheck(request.params, {UniValue::VSTR, UniValue::VARR}, true);

    // Unserialize the transactions
    PartiallySignedTransaction psbtx;
    std::string error;
    if (!DecodeBase64PSBT(psbtx, request.params[0].get_str(), error)) {
        throw JSONRPCError(RPC_DESERIALIZATION_ERROR, strprintf("TX decode failed %s", error));
    }

    // Parse descriptors, if any.
    FlatSigningProvider provider;
    if (!request.params[1].isNull()) {
        auto descs = request.params[1].get_array();
        for (size_t i = 0; i < descs.size(); ++i) {
            EvalDescriptorStringOrObject(descs[i], provider);
        }
    }
    // We don't actually need private keys further on; hide them as a precaution.
    HidingSigningProvider public_provider(&provider, /*hide_secret=*/true, /*hide_origin=*/false);

    // Fetch previous transactions (inputs):
    CCoinsView viewDummy;
    CCoinsViewCache view(&viewDummy);
    {
        NodeContext& node = EnsureAnyNodeContext(request.context);
        const CTxMemPool& mempool = EnsureMemPool(node);
        ChainstateManager& chainman = EnsureChainman(node);
        LOCK2(cs_main, mempool.cs);
        CCoinsViewCache &viewChain = chainman.ActiveChainstate().CoinsTip();
        CCoinsViewMemPool viewMempool(&viewChain, mempool);
        view.SetBackend(viewMempool); // temporarily switch cache backend to db+mempool view

        for (const CTxIn& txin : psbtx.tx->vin) {
            view.AccessCoin(txin.prevout); // Load entries from viewChain into view; can fail.
        }

        view.SetBackend(viewDummy); // switch back to avoid locking mempool for too long
    }

    // Fill the inputs
    const PrecomputedTransactionData txdata = PrecomputePSBTData(psbtx);
    for (unsigned int i = 0; i < psbtx.tx->vin.size(); ++i) {
        PSBTInput& input = psbtx.inputs.at(i);

        if (input.non_witness_utxo || !input.witness_utxo.IsNull()) {
            continue;
        }

        const Coin& coin = view.AccessCoin(psbtx.tx->vin[i].prevout);

        if (IsSegWitOutput(provider, coin.out.scriptPubKey)) {
            input.witness_utxo = coin.out;
        }

        // Update script/keypath information using descriptor data.
        // Note that SignPSBTInput does a lot more than just constructing ECDSA signatures
        // we don't actually care about those here, in fact.
        SignPSBTInput(public_provider, psbtx, i, &txdata, /*sighash=*/1);
    }

    // Update script/keypath information using descriptor data.
    for (unsigned int i = 0; i < psbtx.tx->vout.size(); ++i) {
        UpdatePSBTOutput(public_provider, psbtx, i);
    }

    CDataStream ssTx(SER_NETWORK, PROTOCOL_VERSION);
    ssTx << psbtx;
    return EncodeBase64(ssTx);
},
    };
}

static RPCHelpMan joinpsbts()
{
    return RPCHelpMan{"joinpsbts",
            "\nJoins multiple distinct PSBTs with different inputs and outputs into one PSBT with inputs and outputs from all of the PSBTs\n"
            "No input in any of the PSBTs can be in more than one of the PSBTs.\n",
            {
                {"txs", RPCArg::Type::ARR, RPCArg::Optional::NO, "The base64 strings of partially signed transactions",
                    {
                        {"psbt", RPCArg::Type::STR, RPCArg::Optional::NO, "A base64 string of a PSBT"}
                    }}
            },
            RPCResult {
                    RPCResult::Type::STR, "", "The base64-encoded partially signed transaction"
            },
            RPCExamples {
                HelpExampleCli("joinpsbts", "\"psbt\"")
            },
        [&](const RPCHelpMan& self, const JSONRPCRequest& request) -> UniValue
{
    RPCTypeCheck(request.params, {UniValue::VARR}, true);

    // Unserialize the transactions
    std::vector<PartiallySignedTransaction> psbtxs;
    UniValue txs = request.params[0].get_array();

    if (txs.size() <= 1) {
        throw JSONRPCError(RPC_INVALID_PARAMETER, "At least two PSBTs are required to join PSBTs.");
    }

    uint32_t best_version = 1;
    uint32_t best_locktime = 0xffffffff;
    for (unsigned int i = 0; i < txs.size(); ++i) {
        PartiallySignedTransaction psbtx;
        std::string error;
        if (!DecodeBase64PSBT(psbtx, txs[i].get_str(), error)) {
            throw JSONRPCError(RPC_DESERIALIZATION_ERROR, strprintf("TX decode failed %s", error));
        }
        psbtxs.push_back(psbtx);
        // Choose the highest version number
        if (static_cast<uint32_t>(psbtx.tx->nVersion) > best_version) {
            best_version = static_cast<uint32_t>(psbtx.tx->nVersion);
        }
        // Choose the lowest lock time
        if (psbtx.tx->nLockTime < best_locktime) {
            best_locktime = psbtx.tx->nLockTime;
        }
    }

    // Create a blank psbt where everything will be added
    PartiallySignedTransaction merged_psbt;
    merged_psbt.tx = CMutableTransaction();
    merged_psbt.tx->nVersion = static_cast<int32_t>(best_version);
    merged_psbt.tx->nLockTime = best_locktime;

    // Merge
    for (auto& psbt : psbtxs) {
        for (unsigned int i = 0; i < psbt.tx->vin.size(); ++i) {
            if (!merged_psbt.AddInput(psbt.tx->vin[i], psbt.inputs[i])) {
                throw JSONRPCError(RPC_INVALID_PARAMETER, strprintf("Input %s:%d exists in multiple PSBTs", psbt.tx->vin[i].prevout.hash.ToString(), psbt.tx->vin[i].prevout.n));
            }
        }
        for (unsigned int i = 0; i < psbt.tx->vout.size(); ++i) {
            merged_psbt.AddOutput(psbt.tx->vout[i], psbt.outputs[i]);
        }
        for (auto& xpub_pair : psbt.m_xpubs) {
            if (merged_psbt.m_xpubs.count(xpub_pair.first) == 0) {
                merged_psbt.m_xpubs[xpub_pair.first] = xpub_pair.second;
            } else {
                merged_psbt.m_xpubs[xpub_pair.first].insert(xpub_pair.second.begin(), xpub_pair.second.end());
            }
        }
        merged_psbt.unknown.insert(psbt.unknown.begin(), psbt.unknown.end());
    }

    // Generate list of shuffled indices for shuffling inputs and outputs of the merged PSBT
    std::vector<int> input_indices(merged_psbt.inputs.size());
    std::iota(input_indices.begin(), input_indices.end(), 0);
    std::vector<int> output_indices(merged_psbt.outputs.size());
    std::iota(output_indices.begin(), output_indices.end(), 0);

    // Shuffle input and output indices lists
    Shuffle(input_indices.begin(), input_indices.end(), FastRandomContext());
    Shuffle(output_indices.begin(), output_indices.end(), FastRandomContext());

    PartiallySignedTransaction shuffled_psbt;
    shuffled_psbt.tx = CMutableTransaction();
    shuffled_psbt.tx->nVersion = merged_psbt.tx->nVersion;
    shuffled_psbt.tx->nLockTime = merged_psbt.tx->nLockTime;
    for (int i : input_indices) {
        shuffled_psbt.AddInput(merged_psbt.tx->vin[i], merged_psbt.inputs[i]);
    }
    for (int i : output_indices) {
        shuffled_psbt.AddOutput(merged_psbt.tx->vout[i], merged_psbt.outputs[i]);
    }
    shuffled_psbt.unknown.insert(merged_psbt.unknown.begin(), merged_psbt.unknown.end());

    CDataStream ssTx(SER_NETWORK, PROTOCOL_VERSION);
    ssTx << shuffled_psbt;
    return EncodeBase64(ssTx);
},
    };
}

static RPCHelpMan analyzepsbt()
{
    return RPCHelpMan{"analyzepsbt",
            "\nAnalyzes and provides information about the current status of a PSBT and its inputs\n",
            {
                {"psbt", RPCArg::Type::STR, RPCArg::Optional::NO, "A base64 string of a PSBT"}
            },
            RPCResult {
                RPCResult::Type::OBJ, "", "",
                {
                    {RPCResult::Type::ARR, "inputs", /*optional=*/true, "",
                    {
                        {RPCResult::Type::OBJ, "", "",
                        {
                            {RPCResult::Type::BOOL, "has_utxo", "Whether a UTXO is provided"},
                            {RPCResult::Type::BOOL, "is_final", "Whether the input is finalized"},
                            {RPCResult::Type::OBJ, "missing", /*optional=*/true, "Things that are missing that are required to complete this input",
                            {
                                {RPCResult::Type::ARR, "pubkeys", /*optional=*/true, "",
                                {
                                    {RPCResult::Type::STR_HEX, "keyid", "Public key ID, hash160 of the public key, of a public key whose BIP 32 derivation path is missing"},
                                }},
                                {RPCResult::Type::ARR, "signatures", /*optional=*/true, "",
                                {
                                    {RPCResult::Type::STR_HEX, "keyid", "Public key ID, hash160 of the public key, of a public key whose signature is missing"},
                                }},
                                {RPCResult::Type::STR_HEX, "redeemscript", /*optional=*/true, "Hash160 of the redeemScript that is missing"},
                                {RPCResult::Type::STR_HEX, "witnessscript", /*optional=*/true, "SHA256 of the witnessScript that is missing"},
                            }},
                            {RPCResult::Type::STR, "next", /*optional=*/true, "Role of the next person that this input needs to go to"},
                        }},
                    }},
                    {RPCResult::Type::NUM, "estimated_vsize", /*optional=*/true, "Estimated vsize of the final signed transaction"},
                    {RPCResult::Type::STR_AMOUNT, "estimated_feerate", /*optional=*/true, "Estimated feerate of the final signed transaction in " + CURRENCY_UNIT + "/kvB. Shown only if all UTXO slots in the PSBT have been filled"},
                    {RPCResult::Type::STR_AMOUNT, "fee", /*optional=*/true, "The transaction fee paid. Shown only if all UTXO slots in the PSBT have been filled"},
                    {RPCResult::Type::STR, "next", "Role of the next person that this psbt needs to go to"},
                    {RPCResult::Type::STR, "error", /*optional=*/true, "Error message (if there is one)"},
                }
            },
            RPCExamples {
                HelpExampleCli("analyzepsbt", "\"psbt\"")
            },
        [&](const RPCHelpMan& self, const JSONRPCRequest& request) -> UniValue
{
    RPCTypeCheck(request.params, {UniValue::VSTR});

    // Unserialize the transaction
    PartiallySignedTransaction psbtx;
    std::string error;
    if (!DecodeBase64PSBT(psbtx, request.params[0].get_str(), error)) {
        throw JSONRPCError(RPC_DESERIALIZATION_ERROR, strprintf("TX decode failed %s", error));
    }

    PSBTAnalysis psbta = AnalyzePSBT(psbtx);

    UniValue result(UniValue::VOBJ);
    UniValue inputs_result(UniValue::VARR);
    for (const auto& input : psbta.inputs) {
        UniValue input_univ(UniValue::VOBJ);
        UniValue missing(UniValue::VOBJ);

        input_univ.pushKV("has_utxo", input.has_utxo);
        input_univ.pushKV("is_final", input.is_final);
        input_univ.pushKV("next", PSBTRoleName(input.next));

        if (!input.missing_pubkeys.empty()) {
            UniValue missing_pubkeys_univ(UniValue::VARR);
            for (const CKeyID& pubkey : input.missing_pubkeys) {
                missing_pubkeys_univ.push_back(HexStr(pubkey));
            }
            missing.pushKV("pubkeys", missing_pubkeys_univ);
        }
        if (!input.missing_redeem_script.IsNull()) {
            missing.pushKV("redeemscript", HexStr(input.missing_redeem_script));
        }
        if (!input.missing_witness_script.IsNull()) {
            missing.pushKV("witnessscript", HexStr(input.missing_witness_script));
        }
        if (!input.missing_sigs.empty()) {
            UniValue missing_sigs_univ(UniValue::VARR);
            for (const CKeyID& pubkey : input.missing_sigs) {
                missing_sigs_univ.push_back(HexStr(pubkey));
            }
            missing.pushKV("signatures", missing_sigs_univ);
        }
        if (!missing.getKeys().empty()) {
            input_univ.pushKV("missing", missing);
        }
        inputs_result.push_back(input_univ);
    }
    if (!inputs_result.empty()) result.pushKV("inputs", inputs_result);

    if (psbta.estimated_vsize != std::nullopt) {
        result.pushKV("estimated_vsize", (int)*psbta.estimated_vsize);
    }
    if (psbta.estimated_feerate != std::nullopt) {
        result.pushKV("estimated_feerate", ValueFromAmount(psbta.estimated_feerate->GetFeePerK()));
    }
    if (psbta.fee != std::nullopt) {
        result.pushKV("fee", ValueFromAmount(*psbta.fee));
    }
    result.pushKV("next", PSBTRoleName(psbta.next));
    if (!psbta.error.empty()) {
        result.pushKV("error", psbta.error);
    }

    return result;
},
    };
}

void RegisterRawTransactionRPCCommands(CRPCTable& t)
{
    static const CRPCCommand commands[]{
        {"rawtransactions", &getrawtransaction},
        {"rawtransactions", &createrawtransaction},
        {"rawtransactions", &decoderawtransaction},
        {"rawtransactions", &decodescript},
        {"rawtransactions", &combinerawtransaction},
        {"rawtransactions", &signrawtransactionwithkey},
        {"rawtransactions", &decodepsbt},
        {"rawtransactions", &combinepsbt},
        {"rawtransactions", &finalizepsbt},
        {"rawtransactions", &createpsbt},
        {"rawtransactions", &converttopsbt},
        {"rawtransactions", &utxoupdatepsbt},
        {"rawtransactions", &joinpsbts},
        {"rawtransactions", &analyzepsbt},
    };
    for (const auto& c : commands) {
        t.appendCommand(c.name, &c);
    }
}<|MERGE_RESOLUTION|>--- conflicted
+++ resolved
@@ -51,11 +51,7 @@
 using node::NodeContext;
 using node::PSBTAnalysis;
 
-<<<<<<< HEAD
-void TxToJSON(const CTransaction& tx, const uint256 hashBlock, UniValue& entry, CChainState& active_chainstate)
-=======
-static void TxToJSON(const CTransaction& tx, const uint256 hashBlock, UniValue& entry, Chainstate& active_chainstate)
->>>>>>> a9ffebdd
+void TxToJSON(const CTransaction& tx, const uint256 hashBlock, UniValue& entry, Chainstate& active_chainstate)
 {
     // Call into TxToUniv() in bitcoin-common to decode the transaction hex.
     //

// Copyright (c) 2010 Satoshi Nakamoto
// Copyright (c) 2009-2022 The Bitcoin Core developers
// Distributed under the MIT software license, see the accompanying
// file COPYING or http://www.opensource.org/licenses/mit-license.php.

#include <rpc/rawtransaction.h>

#include <base58.h>
#include <chain.h>
#include <coins.h>
#include <consensus/amount.h>
#include <consensus/validation.h>
#include <index/txindex.h>
#include <key_io.h>
#include <node/blockstorage.h>
#include <node/coin.h>
#include <node/context.h>
#include <node/psbt.h>
#include <node/transaction.h>
#include <policy/packages.h>
#include <policy/policy.h>
#include <policy/rbf.h>
#include <primitives/transaction.h>
#include <psbt.h>
#include <random.h>
#include <rpc/blockchain.h>
#include <rpc/rawtransaction_util.h>
#include <rpc/server.h>
#include <rpc/server_util.h>
#include <rpc/util.h>
#include <script/script.h>
#include <script/sign.h>
#include <script/signingprovider.h>
#include <script/standard.h>
#include <uint256.h>
#include <undo.h>
#include <util/bip32.h>
#include <util/check.h>
#include <util/strencodings.h>
#include <util/string.h>
#include <util/vector.h>
#include <validation.h>
#include <validationinterface.h>

#include <numeric>
#include <stdint.h>

#include <univalue.h>

using node::AnalyzePSBT;
using node::FindCoins;
using node::GetTransaction;
using node::NodeContext;
using node::PSBTAnalysis;
using node::ReadBlockFromDisk;
using node::UndoReadFromDisk;

<<<<<<< HEAD
void TxToJSON(const CTransaction& tx, const uint256 hashBlock, UniValue& entry, Chainstate& active_chainstate, const CTxUndo* txundo, TxVerbosity verbosity)
=======
static void TxToJSON(const CTransaction& tx, const uint256 hashBlock, UniValue& entry,
                     Chainstate& active_chainstate, const CTxUndo* txundo = nullptr,
                     TxVerbosity verbosity = TxVerbosity::SHOW_DETAILS)
>>>>>>> d8f98260
{
    CHECK_NONFATAL(verbosity >= TxVerbosity::SHOW_DETAILS);
    // Call into TxToUniv() in bitcoin-common to decode the transaction hex.
    //
    // Blockchain contextual information (confirmations and blocktime) is not
    // available to code in bitcoin-common, so we query them here and push the
    // data into the returned UniValue.
    TxToUniv(tx, /*block_hash=*/uint256(), entry, /*include_hex=*/true, RPCSerializationFlags(), txundo, verbosity);

    if (!hashBlock.IsNull()) {
        LOCK(cs_main);

        entry.pushKV("blockhash", hashBlock.GetHex());
        const CBlockIndex* pindex = active_chainstate.m_blockman.LookupBlockIndex(hashBlock);
        if (pindex) {
            if (active_chainstate.m_chain.Contains(pindex)) {
                entry.pushKV("confirmations", 1 + active_chainstate.m_chain.Height() - pindex->nHeight);
                entry.pushKV("time", pindex->GetBlockTime());
                entry.pushKV("blocktime", pindex->GetBlockTime());
            }
            else
                entry.pushKV("confirmations", 0);
        }
    }
}

static std::vector<RPCResult> ScriptPubKeyDoc() {
    return
         {
             {RPCResult::Type::STR, "asm", "Disassembly of the public key script"},
             {RPCResult::Type::STR, "desc", "Inferred descriptor for the output"},
             {RPCResult::Type::STR_HEX, "hex", "The raw public key script bytes, hex-encoded"},
             {RPCResult::Type::STR, "address", /*optional=*/true, "The Bitcoin address (only if a well-defined address exists)"},
             {RPCResult::Type::STR, "type", "The type (one of: " + GetAllOutputTypes() + ")"},
         };
}

static std::vector<RPCResult> DecodeTxDoc(const std::string& txid_field_doc)
{
    return {
        {RPCResult::Type::STR_HEX, "txid", txid_field_doc},
        {RPCResult::Type::STR_HEX, "hash", "The transaction hash (differs from txid for witness transactions)"},
        {RPCResult::Type::NUM, "size", "The serialized transaction size"},
        {RPCResult::Type::NUM, "vsize", "The virtual transaction size (differs from size for witness transactions)"},
        {RPCResult::Type::NUM, "weight", "The transaction's weight (between vsize*4-3 and vsize*4)"},
        {RPCResult::Type::NUM, "version", "The version"},
        {RPCResult::Type::NUM_TIME, "locktime", "The lock time"},
        {RPCResult::Type::ARR, "vin", "",
        {
            {RPCResult::Type::OBJ, "", "",
            {
                {RPCResult::Type::STR_HEX, "coinbase", /*optional=*/true, "The coinbase value (only if coinbase transaction)"},
                {RPCResult::Type::STR_HEX, "txid", /*optional=*/true, "The transaction id (if not coinbase transaction)"},
                {RPCResult::Type::NUM, "vout", /*optional=*/true, "The output number (if not coinbase transaction)"},
                {RPCResult::Type::OBJ, "scriptSig", /*optional=*/true, "The script (if not coinbase transaction)",
                {
                    {RPCResult::Type::STR, "asm", "Disassembly of the signature script"},
                    {RPCResult::Type::STR_HEX, "hex", "The raw signature script bytes, hex-encoded"},
                }},
                {RPCResult::Type::ARR, "txinwitness", /*optional=*/true, "",
                {
                    {RPCResult::Type::STR_HEX, "hex", "hex-encoded witness data (if any)"},
                }},
                {RPCResult::Type::NUM, "sequence", "The script sequence number"},
            }},
        }},
        {RPCResult::Type::ARR, "vout", "",
        {
            {RPCResult::Type::OBJ, "", "",
            {
                {RPCResult::Type::STR_AMOUNT, "value", "The value in " + CURRENCY_UNIT},
                {RPCResult::Type::NUM, "n", "index"},
                {RPCResult::Type::OBJ, "scriptPubKey", "", ScriptPubKeyDoc()},
            }},
        }},
    };
}

static std::vector<RPCArg> CreateTxDoc()
{
    return {
        {"inputs", RPCArg::Type::ARR, RPCArg::Optional::NO, "The inputs",
            {
                {"", RPCArg::Type::OBJ, RPCArg::Optional::OMITTED, "",
                    {
                        {"txid", RPCArg::Type::STR_HEX, RPCArg::Optional::NO, "The transaction id"},
                        {"vout", RPCArg::Type::NUM, RPCArg::Optional::NO, "The output number"},
                        {"sequence", RPCArg::Type::NUM, RPCArg::DefaultHint{"depends on the value of the 'replaceable' and 'locktime' arguments"}, "The sequence number"},
                    },
                },
            },
        },
        {"outputs", RPCArg::Type::ARR, RPCArg::Optional::NO, "The outputs (key-value pairs), where none of the keys are duplicated.\n"
                "That is, each address can only appear once and there can only be one 'data' object.\n"
                "For compatibility reasons, a dictionary, which holds the key-value pairs directly, is also\n"
                "                             accepted as second parameter.",
            {
                {"", RPCArg::Type::OBJ_USER_KEYS, RPCArg::Optional::OMITTED, "",
                    {
                        {"address", RPCArg::Type::AMOUNT, RPCArg::Optional::NO, "A key-value pair. The key (string) is the bitcoin address, the value (float or string) is the amount in " + CURRENCY_UNIT},
                    },
                },
                {"", RPCArg::Type::OBJ, RPCArg::Optional::OMITTED, "",
                    {
                        {"data", RPCArg::Type::STR_HEX, RPCArg::Optional::NO, "A key-value pair. The key must be \"data\", the value is hex-encoded data"},
                    },
                },
            },
         RPCArgOptions{.skip_type_check = true}},
        {"locktime", RPCArg::Type::NUM, RPCArg::Default{0}, "Raw locktime. Non-0 value also locktime-activates inputs"},
        {"replaceable", RPCArg::Type::BOOL, RPCArg::Default{true}, "Marks this transaction as BIP125-replaceable.\n"
                "Allows this transaction to be replaced by a transaction with higher fees. If provided, it is an error if explicit sequence numbers are incompatible."},
    };
}

static RPCHelpMan getrawtransaction()
{
    return RPCHelpMan{
                "getrawtransaction",

                "By default, this call only returns a transaction if it is in the mempool. If -txindex is enabled\n"
                "and no blockhash argument is passed, it will return the transaction if it is in the mempool or any block.\n"
                "If a blockhash argument is passed, it will return the transaction if\n"
                "the specified block is available and the transaction is in that block.\n\n"
                "Hint: Use gettransaction for wallet transactions.\n\n"

                "If verbosity is 0 or omitted, returns the serialized transaction as a hex-encoded string.\n"
                "If verbosity is 1, returns a JSON Object with information about the transaction.\n"
                "If verbosity is 2, returns a JSON Object with information about the transaction, including fee and prevout information.",
                {
                    {"txid", RPCArg::Type::STR_HEX, RPCArg::Optional::NO, "The transaction id"},
                    {"verbosity|verbose", RPCArg::Type::NUM, RPCArg::Default{0}, "0 for hex-encoded data, 1 for a JSON object, and 2 for JSON object with fee and prevout",
                     RPCArgOptions{.skip_type_check = true}},
                    {"blockhash", RPCArg::Type::STR_HEX, RPCArg::Optional::OMITTED, "The block in which to look for the transaction"},
                },
                {
                    RPCResult{"if verbosity is not set or set to 0",
                         RPCResult::Type::STR, "data", "The serialized transaction as a hex-encoded string for 'txid'"
                     },
                     RPCResult{"if verbosity is set to 1",
                         RPCResult::Type::OBJ, "", "",
                         Cat<std::vector<RPCResult>>(
                         {
                             {RPCResult::Type::BOOL, "in_active_chain", /*optional=*/true, "Whether specified block is in the active chain or not (only present with explicit \"blockhash\" argument)"},
                             {RPCResult::Type::STR_HEX, "blockhash", /*optional=*/true, "the block hash"},
                             {RPCResult::Type::NUM, "confirmations", /*optional=*/true, "The confirmations"},
                             {RPCResult::Type::NUM_TIME, "blocktime", /*optional=*/true, "The block time expressed in " + UNIX_EPOCH_TIME},
                             {RPCResult::Type::NUM, "time", /*optional=*/true, "Same as \"blocktime\""},
                             {RPCResult::Type::STR_HEX, "hex", "The serialized, hex-encoded data for 'txid'"},
                         },
                         DecodeTxDoc(/*txid_field_doc=*/"The transaction id (same as provided)")),
                    },
                    RPCResult{"for verbosity = 2",
                        RPCResult::Type::OBJ, "", "",
                        {
                            {RPCResult::Type::ELISION, "", "Same output as verbosity = 1"},
                            {RPCResult::Type::NUM, "fee", /*optional=*/true, "transaction fee in " + CURRENCY_UNIT + ", omitted if block undo data is not available"},
                            {RPCResult::Type::ARR, "vin", "",
                            {
                                {RPCResult::Type::OBJ, "", "utxo being spent, omitted if block undo data is not available",
                                {
                                    {RPCResult::Type::ELISION, "", "Same output as verbosity = 1"},
                                    {RPCResult::Type::OBJ, "prevout", /*optional=*/true, "Only if undo information is available)",
                                    {
                                        {RPCResult::Type::BOOL, "generated", "Coinbase or not"},
                                        {RPCResult::Type::NUM, "height", "The height of the prevout"},
                                        {RPCResult::Type::STR_AMOUNT, "value", "The value in " + CURRENCY_UNIT},
                                        {RPCResult::Type::OBJ, "scriptPubKey", "", ScriptPubKeyDoc()},
                                    }},
                                }},
                            }},
                        }},
                },
                RPCExamples{
                    HelpExampleCli("getrawtransaction", "\"mytxid\"")
            + HelpExampleCli("getrawtransaction", "\"mytxid\" 1")
            + HelpExampleRpc("getrawtransaction", "\"mytxid\", 1")
            + HelpExampleCli("getrawtransaction", "\"mytxid\" 0 \"myblockhash\"")
            + HelpExampleCli("getrawtransaction", "\"mytxid\" 1 \"myblockhash\"")
            + HelpExampleCli("getrawtransaction", "\"mytxid\" 2 \"myblockhash\"")
                },
        [&](const RPCHelpMan& self, const JSONRPCRequest& request) -> UniValue
{
    const NodeContext& node = EnsureAnyNodeContext(request.context);
    ChainstateManager& chainman = EnsureChainman(node);

    uint256 hash = ParseHashV(request.params[0], "parameter 1");
    const CBlockIndex* blockindex = nullptr;

    if (hash == chainman.GetParams().GenesisBlock().hashMerkleRoot) {
        // Special exception for the genesis block coinbase transaction
        throw JSONRPCError(RPC_INVALID_ADDRESS_OR_KEY, "The genesis block coinbase is not considered an ordinary transaction and cannot be retrieved");
    }

    // Accept either a bool (true) or a num (>=0) to indicate verbosity.
    int verbosity{0};
    if (!request.params[1].isNull()) {
        if (request.params[1].isBool()) {
            verbosity = request.params[1].get_bool();
        } else {
            verbosity = request.params[1].getInt<int>();
        }
    }

    if (!request.params[2].isNull()) {
        LOCK(cs_main);

        uint256 blockhash = ParseHashV(request.params[2], "parameter 3");
        blockindex = chainman.m_blockman.LookupBlockIndex(blockhash);
        if (!blockindex) {
            throw JSONRPCError(RPC_INVALID_ADDRESS_OR_KEY, "Block hash not found");
        }
    }

    bool f_txindex_ready = false;
    if (g_txindex && !blockindex) {
        f_txindex_ready = g_txindex->BlockUntilSyncedToCurrentChain();
    }

    uint256 hash_block;
    const CTransactionRef tx = GetTransaction(blockindex, node.mempool.get(), hash, chainman.GetConsensus(), hash_block);
    if (!tx) {
        std::string errmsg;
        if (blockindex) {
            const bool block_has_data = WITH_LOCK(::cs_main, return blockindex->nStatus & BLOCK_HAVE_DATA);
            if (!block_has_data) {
                throw JSONRPCError(RPC_MISC_ERROR, "Block not available");
            }
            errmsg = "No such transaction found in the provided block";
        } else if (!g_txindex) {
            errmsg = "No such mempool transaction. Use -txindex or provide a block hash to enable blockchain transaction queries";
        } else if (!f_txindex_ready) {
            errmsg = "No such mempool transaction. Blockchain transactions are still in the process of being indexed";
        } else {
            errmsg = "No such mempool or blockchain transaction";
        }
        throw JSONRPCError(RPC_INVALID_ADDRESS_OR_KEY, errmsg + ". Use gettransaction for wallet transactions.");
    }

    if (verbosity <= 0) {
        return EncodeHexTx(*tx, RPCSerializationFlags());
    }

    UniValue result(UniValue::VOBJ);
    if (blockindex) {
        LOCK(cs_main);
        result.pushKV("in_active_chain", chainman.ActiveChain().Contains(blockindex));
    }
    // If request is verbosity >= 1 but no blockhash was given, then look up the blockindex
    if (request.params[2].isNull()) {
        LOCK(cs_main);
        blockindex = chainman.m_blockman.LookupBlockIndex(hash_block);
    }
    if (verbosity == 1) {
        TxToJSON(*tx, hash_block, result, chainman.ActiveChainstate());
        return result;
    }

    CBlockUndo blockUndo;
    CBlock block;
    const bool is_block_pruned{WITH_LOCK(cs_main, return chainman.m_blockman.IsBlockPruned(blockindex))};

    if (tx->IsCoinBase() ||
        !blockindex || is_block_pruned ||
        !(UndoReadFromDisk(blockUndo, blockindex) && ReadBlockFromDisk(block, blockindex, Params().GetConsensus()))) {
        TxToJSON(*tx, hash_block, result, chainman.ActiveChainstate());
        return result;
    }

    CTxUndo* undoTX {nullptr};
    auto it = std::find_if(block.vtx.begin(), block.vtx.end(), [tx](CTransactionRef t){ return *t == *tx; });
    if (it != block.vtx.end()) {
        // -1 as blockundo does not have coinbase tx
        undoTX = &blockUndo.vtxundo.at(it - block.vtx.begin() - 1);
    }
    TxToJSON(*tx, hash_block, result, chainman.ActiveChainstate(), undoTX, TxVerbosity::SHOW_DETAILS_AND_PREVOUT);
    return result;
},
    };
}

static RPCHelpMan createrawtransaction()
{
    return RPCHelpMan{"createrawtransaction",
                "\nCreate a transaction spending the given inputs and creating new outputs.\n"
                "Outputs can be addresses or data.\n"
                "Returns hex-encoded raw transaction.\n"
                "Note that the transaction's inputs are not signed, and\n"
                "it is not stored in the wallet or transmitted to the network.\n",
                CreateTxDoc(),
                RPCResult{
                    RPCResult::Type::STR_HEX, "transaction", "hex string of the transaction"
                },
                RPCExamples{
                    HelpExampleCli("createrawtransaction", "\"[{\\\"txid\\\":\\\"myid\\\",\\\"vout\\\":0}]\" \"[{\\\"address\\\":0.01}]\"")
            + HelpExampleCli("createrawtransaction", "\"[{\\\"txid\\\":\\\"myid\\\",\\\"vout\\\":0}]\" \"[{\\\"data\\\":\\\"00010203\\\"}]\"")
            + HelpExampleRpc("createrawtransaction", "\"[{\\\"txid\\\":\\\"myid\\\",\\\"vout\\\":0}]\", \"[{\\\"address\\\":0.01}]\"")
            + HelpExampleRpc("createrawtransaction", "\"[{\\\"txid\\\":\\\"myid\\\",\\\"vout\\\":0}]\", \"[{\\\"data\\\":\\\"00010203\\\"}]\"")
                },
        [&](const RPCHelpMan& self, const JSONRPCRequest& request) -> UniValue
{
    std::optional<bool> rbf;
    if (!request.params[3].isNull()) {
        rbf = request.params[3].get_bool();
    }
    CMutableTransaction rawTx = ConstructTransaction(request.params[0], request.params[1], request.params[2], rbf);

    return EncodeHexTx(CTransaction(rawTx));
},
    };
}

static RPCHelpMan decoderawtransaction()
{
    return RPCHelpMan{"decoderawtransaction",
                "Return a JSON object representing the serialized, hex-encoded transaction.",
                {
                    {"hexstring", RPCArg::Type::STR_HEX, RPCArg::Optional::NO, "The transaction hex string"},
                    {"iswitness", RPCArg::Type::BOOL, RPCArg::DefaultHint{"depends on heuristic tests"}, "Whether the transaction hex is a serialized witness transaction.\n"
                        "If iswitness is not present, heuristic tests will be used in decoding.\n"
                        "If true, only witness deserialization will be tried.\n"
                        "If false, only non-witness deserialization will be tried.\n"
                        "This boolean should reflect whether the transaction has inputs\n"
                        "(e.g. fully valid, or on-chain transactions), if known by the caller."
                    },
                },
                RPCResult{
                    RPCResult::Type::OBJ, "", "",
                    DecodeTxDoc(/*txid_field_doc=*/"The transaction id"),
                },
                RPCExamples{
                    HelpExampleCli("decoderawtransaction", "\"hexstring\"")
            + HelpExampleRpc("decoderawtransaction", "\"hexstring\"")
                },
        [&](const RPCHelpMan& self, const JSONRPCRequest& request) -> UniValue
{
    CMutableTransaction mtx;

    bool try_witness = request.params[1].isNull() ? true : request.params[1].get_bool();
    bool try_no_witness = request.params[1].isNull() ? true : !request.params[1].get_bool();

    if (!DecodeHexTx(mtx, request.params[0].get_str(), try_no_witness, try_witness)) {
        throw JSONRPCError(RPC_DESERIALIZATION_ERROR, "TX decode failed");
    }

    UniValue result(UniValue::VOBJ);
    TxToUniv(CTransaction(std::move(mtx)), /*block_hash=*/uint256(), /*entry=*/result, /*include_hex=*/false);

    return result;
},
    };
}

static RPCHelpMan decodescript()
{
    return RPCHelpMan{
        "decodescript",
        "\nDecode a hex-encoded script.\n",
        {
            {"hexstring", RPCArg::Type::STR_HEX, RPCArg::Optional::NO, "the hex-encoded script"},
        },
        RPCResult{
            RPCResult::Type::OBJ, "", "",
            {
                {RPCResult::Type::STR, "asm", "Script public key"},
                {RPCResult::Type::STR, "desc", "Inferred descriptor for the script"},
                {RPCResult::Type::STR, "type", "The output type (e.g. " + GetAllOutputTypes() + ")"},
                {RPCResult::Type::STR, "address", /*optional=*/true, "The Bitcoin address (only if a well-defined address exists)"},
                {RPCResult::Type::STR, "p2sh", /*optional=*/true,
                 "address of P2SH script wrapping this redeem script (not returned for types that should not be wrapped)"},
                {RPCResult::Type::OBJ, "segwit", /*optional=*/true,
                 "Result of a witness script public key wrapping this redeem script (not returned for types that should not be wrapped)",
                 {
                     {RPCResult::Type::STR, "asm", "String representation of the script public key"},
                     {RPCResult::Type::STR_HEX, "hex", "Hex string of the script public key"},
                     {RPCResult::Type::STR, "type", "The type of the script public key (e.g. witness_v0_keyhash or witness_v0_scripthash)"},
                     {RPCResult::Type::STR, "address", /*optional=*/true, "The Bitcoin address (only if a well-defined address exists)"},
                     {RPCResult::Type::STR, "desc", "Inferred descriptor for the script"},
                     {RPCResult::Type::STR, "p2sh-segwit", "address of the P2SH script wrapping this witness redeem script"},
                 }},
            },
        },
        RPCExamples{
            HelpExampleCli("decodescript", "\"hexstring\"")
          + HelpExampleRpc("decodescript", "\"hexstring\"")
        },
        [&](const RPCHelpMan& self, const JSONRPCRequest& request) -> UniValue
{
    UniValue r(UniValue::VOBJ);
    CScript script;
    if (request.params[0].get_str().size() > 0){
        std::vector<unsigned char> scriptData(ParseHexV(request.params[0], "argument"));
        script = CScript(scriptData.begin(), scriptData.end());
    } else {
        // Empty scripts are valid
    }
    ScriptToUniv(script, /*out=*/r, /*include_hex=*/false, /*include_address=*/true);

    std::vector<std::vector<unsigned char>> solutions_data;
    const TxoutType which_type{Solver(script, solutions_data)};

    const bool can_wrap{[&] {
        switch (which_type) {
        case TxoutType::MULTISIG:
        case TxoutType::NONSTANDARD:
        case TxoutType::PUBKEY:
        case TxoutType::PUBKEYHASH:
        case TxoutType::WITNESS_V0_KEYHASH:
        case TxoutType::WITNESS_V0_SCRIPTHASH:
            // Can be wrapped if the checks below pass
            break;
        case TxoutType::NULL_DATA:
        case TxoutType::SCRIPTHASH:
        case TxoutType::WITNESS_UNKNOWN:
        case TxoutType::WITNESS_V1_TAPROOT:
            // Should not be wrapped
            return false;
        } // no default case, so the compiler can warn about missing cases
        if (!script.HasValidOps() || script.IsUnspendable()) {
            return false;
        }
        for (CScript::const_iterator it{script.begin()}; it != script.end();) {
            opcodetype op;
            CHECK_NONFATAL(script.GetOp(it, op));
            if (op == OP_CHECKSIGADD || IsOpSuccess(op)) {
                return false;
            }
        }
        return true;
    }()};

    if (can_wrap) {
        r.pushKV("p2sh", EncodeDestination(ScriptHash(script)));
        // P2SH and witness programs cannot be wrapped in P2WSH, if this script
        // is a witness program, don't return addresses for a segwit programs.
        const bool can_wrap_P2WSH{[&] {
            switch (which_type) {
            case TxoutType::MULTISIG:
            case TxoutType::PUBKEY:
            // Uncompressed pubkeys cannot be used with segwit checksigs.
            // If the script contains an uncompressed pubkey, skip encoding of a segwit program.
                for (const auto& solution : solutions_data) {
                    if ((solution.size() != 1) && !CPubKey(solution).IsCompressed()) {
                        return false;
                    }
                }
                return true;
            case TxoutType::NONSTANDARD:
            case TxoutType::PUBKEYHASH:
                // Can be P2WSH wrapped
                return true;
            case TxoutType::NULL_DATA:
            case TxoutType::SCRIPTHASH:
            case TxoutType::WITNESS_UNKNOWN:
            case TxoutType::WITNESS_V0_KEYHASH:
            case TxoutType::WITNESS_V0_SCRIPTHASH:
            case TxoutType::WITNESS_V1_TAPROOT:
                // Should not be wrapped
                return false;
            } // no default case, so the compiler can warn about missing cases
            NONFATAL_UNREACHABLE();
        }()};
        if (can_wrap_P2WSH) {
            UniValue sr(UniValue::VOBJ);
            CScript segwitScr;
            FillableSigningProvider provider;
            if (which_type == TxoutType::PUBKEY) {
                segwitScr = GetScriptForDestination(WitnessV0KeyHash(Hash160(solutions_data[0])));
            } else if (which_type == TxoutType::PUBKEYHASH) {
                segwitScr = GetScriptForDestination(WitnessV0KeyHash(uint160{solutions_data[0]}));
            } else {
                // Scripts that are not fit for P2WPKH are encoded as P2WSH.
                provider.AddCScript(script);
                segwitScr = GetScriptForDestination(WitnessV0ScriptHash(script));
            }
            ScriptToUniv(segwitScr, /*out=*/sr, /*include_hex=*/true, /*include_address=*/true, /*provider=*/&provider);
            sr.pushKV("p2sh-segwit", EncodeDestination(ScriptHash(segwitScr)));
            r.pushKV("segwit", sr);
        }
    }

    return r;
},
    };
}

static RPCHelpMan combinerawtransaction()
{
    return RPCHelpMan{"combinerawtransaction",
                "\nCombine multiple partially signed transactions into one transaction.\n"
                "The combined transaction may be another partially signed transaction or a \n"
                "fully signed transaction.",
                {
                    {"txs", RPCArg::Type::ARR, RPCArg::Optional::NO, "The hex strings of partially signed transactions",
                        {
                            {"hexstring", RPCArg::Type::STR_HEX, RPCArg::Optional::OMITTED, "A hex-encoded raw transaction"},
                        },
                        },
                },
                RPCResult{
                    RPCResult::Type::STR, "", "The hex-encoded raw transaction with signature(s)"
                },
                RPCExamples{
                    HelpExampleCli("combinerawtransaction", R"('["myhex1", "myhex2", "myhex3"]')")
                },
        [&](const RPCHelpMan& self, const JSONRPCRequest& request) -> UniValue
{

    UniValue txs = request.params[0].get_array();
    std::vector<CMutableTransaction> txVariants(txs.size());

    for (unsigned int idx = 0; idx < txs.size(); idx++) {
        if (!DecodeHexTx(txVariants[idx], txs[idx].get_str())) {
            throw JSONRPCError(RPC_DESERIALIZATION_ERROR, strprintf("TX decode failed for tx %d. Make sure the tx has at least one input.", idx));
        }
    }

    if (txVariants.empty()) {
        throw JSONRPCError(RPC_DESERIALIZATION_ERROR, "Missing transactions");
    }

    // mergedTx will end up with all the signatures; it
    // starts as a clone of the rawtx:
    CMutableTransaction mergedTx(txVariants[0]);

    // Fetch previous transactions (inputs):
    CCoinsView viewDummy;
    CCoinsViewCache view(&viewDummy);
    {
        NodeContext& node = EnsureAnyNodeContext(request.context);
        const CTxMemPool& mempool = EnsureMemPool(node);
        ChainstateManager& chainman = EnsureChainman(node);
        LOCK2(cs_main, mempool.cs);
        CCoinsViewCache &viewChain = chainman.ActiveChainstate().CoinsTip();
        CCoinsViewMemPool viewMempool(&viewChain, mempool);
        view.SetBackend(viewMempool); // temporarily switch cache backend to db+mempool view

        for (const CTxIn& txin : mergedTx.vin) {
            view.AccessCoin(txin.prevout); // Load entries from viewChain into view; can fail.
        }

        view.SetBackend(viewDummy); // switch back to avoid locking mempool for too long
    }

    // Use CTransaction for the constant parts of the
    // transaction to avoid rehashing.
    const CTransaction txConst(mergedTx);
    // Sign what we can:
    for (unsigned int i = 0; i < mergedTx.vin.size(); i++) {
        CTxIn& txin = mergedTx.vin[i];
        const Coin& coin = view.AccessCoin(txin.prevout);
        if (coin.IsSpent()) {
            throw JSONRPCError(RPC_VERIFY_ERROR, "Input not found or already spent");
        }
        SignatureData sigdata;

        // ... and merge in other signatures:
        for (const CMutableTransaction& txv : txVariants) {
            if (txv.vin.size() > i) {
                sigdata.MergeSignatureData(DataFromTransaction(txv, i, coin.out));
            }
        }
        ProduceSignature(DUMMY_SIGNING_PROVIDER, MutableTransactionSignatureCreator(mergedTx, i, coin.out.nValue, 1), coin.out.scriptPubKey, sigdata);

        UpdateInput(txin, sigdata);
    }

    return EncodeHexTx(CTransaction(mergedTx));
},
    };
}

static RPCHelpMan signrawtransactionwithkey()
{
    return RPCHelpMan{"signrawtransactionwithkey",
                "\nSign inputs for raw transaction (serialized, hex-encoded).\n"
                "The second argument is an array of base58-encoded private\n"
                "keys that will be the only keys used to sign the transaction.\n"
                "The third optional argument (may be null) is an array of previous transaction outputs that\n"
                "this transaction depends on but may not yet be in the block chain.\n",
                {
                    {"hexstring", RPCArg::Type::STR, RPCArg::Optional::NO, "The transaction hex string"},
                    {"privkeys", RPCArg::Type::ARR, RPCArg::Optional::NO, "The base58-encoded private keys for signing",
                        {
                            {"privatekey", RPCArg::Type::STR_HEX, RPCArg::Optional::OMITTED, "private key in base58-encoding"},
                        },
                        },
                    {"prevtxs", RPCArg::Type::ARR, RPCArg::Optional::OMITTED, "The previous dependent transaction outputs",
                        {
                            {"", RPCArg::Type::OBJ, RPCArg::Optional::OMITTED, "",
                                {
                                    {"txid", RPCArg::Type::STR_HEX, RPCArg::Optional::NO, "The transaction id"},
                                    {"vout", RPCArg::Type::NUM, RPCArg::Optional::NO, "The output number"},
                                    {"scriptPubKey", RPCArg::Type::STR_HEX, RPCArg::Optional::NO, "script key"},
                                    {"redeemScript", RPCArg::Type::STR_HEX, RPCArg::Optional::OMITTED, "(required for P2SH) redeem script"},
                                    {"witnessScript", RPCArg::Type::STR_HEX, RPCArg::Optional::OMITTED, "(required for P2WSH or P2SH-P2WSH) witness script"},
                                    {"amount", RPCArg::Type::AMOUNT, RPCArg::Optional::OMITTED, "(required for Segwit inputs) the amount spent"},
                                },
                                },
                        },
                        },
                    {"sighashtype", RPCArg::Type::STR, RPCArg::Default{"DEFAULT for Taproot, ALL otherwise"}, "The signature hash type. Must be one of:\n"
            "       \"DEFAULT\"\n"
            "       \"ALL\"\n"
            "       \"NONE\"\n"
            "       \"SINGLE\"\n"
            "       \"ALL|ANYONECANPAY\"\n"
            "       \"NONE|ANYONECANPAY\"\n"
            "       \"SINGLE|ANYONECANPAY\"\n"
                    },
                },
                RPCResult{
                    RPCResult::Type::OBJ, "", "",
                    {
                        {RPCResult::Type::STR_HEX, "hex", "The hex-encoded raw transaction with signature(s)"},
                        {RPCResult::Type::BOOL, "complete", "If the transaction has a complete set of signatures"},
                        {RPCResult::Type::ARR, "errors", /*optional=*/true, "Script verification errors (if there are any)",
                        {
                            {RPCResult::Type::OBJ, "", "",
                            {
                                {RPCResult::Type::STR_HEX, "txid", "The hash of the referenced, previous transaction"},
                                {RPCResult::Type::NUM, "vout", "The index of the output to spent and used as input"},
                                {RPCResult::Type::ARR, "witness", "",
                                {
                                    {RPCResult::Type::STR_HEX, "witness", ""},
                                }},
                                {RPCResult::Type::STR_HEX, "scriptSig", "The hex-encoded signature script"},
                                {RPCResult::Type::NUM, "sequence", "Script sequence number"},
                                {RPCResult::Type::STR, "error", "Verification or signing error related to the input"},
                            }},
                        }},
                    }
                },
                RPCExamples{
                    HelpExampleCli("signrawtransactionwithkey", "\"myhex\" \"[\\\"key1\\\",\\\"key2\\\"]\"")
            + HelpExampleRpc("signrawtransactionwithkey", "\"myhex\", \"[\\\"key1\\\",\\\"key2\\\"]\"")
                },
        [&](const RPCHelpMan& self, const JSONRPCRequest& request) -> UniValue
{
    CMutableTransaction mtx;
    if (!DecodeHexTx(mtx, request.params[0].get_str())) {
        throw JSONRPCError(RPC_DESERIALIZATION_ERROR, "TX decode failed. Make sure the tx has at least one input.");
    }

    FillableSigningProvider keystore;
    const UniValue& keys = request.params[1].get_array();
    for (unsigned int idx = 0; idx < keys.size(); ++idx) {
        UniValue k = keys[idx];
        CKey key = DecodeSecret(k.get_str());
        if (!key.IsValid()) {
            throw JSONRPCError(RPC_INVALID_ADDRESS_OR_KEY, "Invalid private key");
        }
        keystore.AddKey(key);
    }

    // Fetch previous transactions (inputs):
    std::map<COutPoint, Coin> coins;
    for (const CTxIn& txin : mtx.vin) {
        coins[txin.prevout]; // Create empty map entry keyed by prevout.
    }
    NodeContext& node = EnsureAnyNodeContext(request.context);
    FindCoins(node, coins);

    // Parse the prevtxs array
    ParsePrevouts(request.params[2], &keystore, coins);

    UniValue result(UniValue::VOBJ);
    SignTransaction(mtx, &keystore, coins, request.params[3], result);
    return result;
},
    };
}

const RPCResult decodepsbt_inputs{
    RPCResult::Type::ARR, "inputs", "",
    {
        {RPCResult::Type::OBJ, "", "",
        {
            {RPCResult::Type::OBJ, "non_witness_utxo", /*optional=*/true, "Decoded network transaction for non-witness UTXOs",
            {
                {RPCResult::Type::ELISION, "",""},
            }},
            {RPCResult::Type::OBJ, "witness_utxo", /*optional=*/true, "Transaction output for witness UTXOs",
            {
                {RPCResult::Type::NUM, "amount", "The value in " + CURRENCY_UNIT},
                {RPCResult::Type::OBJ, "scriptPubKey", "",
                {
                    {RPCResult::Type::STR, "asm", "Disassembly of the public key script"},
                    {RPCResult::Type::STR, "desc", "Inferred descriptor for the output"},
                    {RPCResult::Type::STR_HEX, "hex", "The raw public key script bytes, hex-encoded"},
                    {RPCResult::Type::STR, "type", "The type, eg 'pubkeyhash'"},
                    {RPCResult::Type::STR, "address", /*optional=*/true, "The Bitcoin address (only if a well-defined address exists)"},
                }},
            }},
            {RPCResult::Type::OBJ_DYN, "partial_signatures", /*optional=*/true, "",
            {
                {RPCResult::Type::STR, "pubkey", "The public key and signature that corresponds to it."},
            }},
            {RPCResult::Type::STR, "sighash", /*optional=*/true, "The sighash type to be used"},
            {RPCResult::Type::OBJ, "redeem_script", /*optional=*/true, "",
            {
                {RPCResult::Type::STR, "asm", "Disassembly of the redeem script"},
                {RPCResult::Type::STR_HEX, "hex", "The raw redeem script bytes, hex-encoded"},
                {RPCResult::Type::STR, "type", "The type, eg 'pubkeyhash'"},
            }},
            {RPCResult::Type::OBJ, "witness_script", /*optional=*/true, "",
            {
                {RPCResult::Type::STR, "asm", "Disassembly of the witness script"},
                {RPCResult::Type::STR_HEX, "hex", "The raw witness script bytes, hex-encoded"},
                {RPCResult::Type::STR, "type", "The type, eg 'pubkeyhash'"},
            }},
            {RPCResult::Type::ARR, "bip32_derivs", /*optional=*/true, "",
            {
                {RPCResult::Type::OBJ, "", "",
                {
                    {RPCResult::Type::STR, "pubkey", "The public key with the derivation path as the value."},
                    {RPCResult::Type::STR, "master_fingerprint", "The fingerprint of the master key"},
                    {RPCResult::Type::STR, "path", "The path"},
                }},
            }},
            {RPCResult::Type::OBJ, "final_scriptSig", /*optional=*/true, "",
            {
                {RPCResult::Type::STR, "asm", "Disassembly of the final signature script"},
                {RPCResult::Type::STR_HEX, "hex", "The raw final signature script bytes, hex-encoded"},
            }},
            {RPCResult::Type::ARR, "final_scriptwitness", /*optional=*/true, "",
            {
                {RPCResult::Type::STR_HEX, "", "hex-encoded witness data (if any)"},
            }},
            {RPCResult::Type::OBJ_DYN, "ripemd160_preimages", /*optional=*/ true, "",
            {
                {RPCResult::Type::STR, "hash", "The hash and preimage that corresponds to it."},
            }},
            {RPCResult::Type::OBJ_DYN, "sha256_preimages", /*optional=*/ true, "",
            {
                {RPCResult::Type::STR, "hash", "The hash and preimage that corresponds to it."},
            }},
            {RPCResult::Type::OBJ_DYN, "hash160_preimages", /*optional=*/ true, "",
            {
                {RPCResult::Type::STR, "hash", "The hash and preimage that corresponds to it."},
            }},
            {RPCResult::Type::OBJ_DYN, "hash256_preimages", /*optional=*/ true, "",
            {
                {RPCResult::Type::STR, "hash", "The hash and preimage that corresponds to it."},
            }},
            {RPCResult::Type::STR_HEX, "taproot_key_path_sig", /*optional=*/ true, "hex-encoded signature for the Taproot key path spend"},
            {RPCResult::Type::ARR, "taproot_script_path_sigs", /*optional=*/ true, "",
            {
                {RPCResult::Type::OBJ, "signature", /*optional=*/ true, "The signature for the pubkey and leaf hash combination",
                {
                    {RPCResult::Type::STR, "pubkey", "The x-only pubkey for this signature"},
                    {RPCResult::Type::STR, "leaf_hash", "The leaf hash for this signature"},
                    {RPCResult::Type::STR, "sig", "The signature itself"},
                }},
            }},
            {RPCResult::Type::ARR, "taproot_scripts", /*optional=*/ true, "",
            {
                {RPCResult::Type::OBJ, "", "",
                {
                    {RPCResult::Type::STR_HEX, "script", "A leaf script"},
                    {RPCResult::Type::NUM, "leaf_ver", "The version number for the leaf script"},
                    {RPCResult::Type::ARR, "control_blocks", "The control blocks for this script",
                    {
                        {RPCResult::Type::STR_HEX, "control_block", "A hex-encoded control block for this script"},
                    }},
                }},
            }},
            {RPCResult::Type::ARR, "taproot_bip32_derivs", /*optional=*/ true, "",
            {
                {RPCResult::Type::OBJ, "", "",
                {
                    {RPCResult::Type::STR, "pubkey", "The x-only public key this path corresponds to"},
                    {RPCResult::Type::STR, "master_fingerprint", "The fingerprint of the master key"},
                    {RPCResult::Type::STR, "path", "The path"},
                    {RPCResult::Type::ARR, "leaf_hashes", "The hashes of the leaves this pubkey appears in",
                    {
                        {RPCResult::Type::STR_HEX, "hash", "The hash of a leaf this pubkey appears in"},
                    }},
                }},
            }},
            {RPCResult::Type::STR_HEX, "taproot_internal_key", /*optional=*/ true, "The hex-encoded Taproot x-only internal key"},
            {RPCResult::Type::STR_HEX, "taproot_merkle_root", /*optional=*/ true, "The hex-encoded Taproot merkle root"},
            {RPCResult::Type::OBJ_DYN, "unknown", /*optional=*/ true, "The unknown input fields",
            {
                {RPCResult::Type::STR_HEX, "key", "(key-value pair) An unknown key-value pair"},
            }},
            {RPCResult::Type::ARR, "proprietary", /*optional=*/true, "The input proprietary map",
            {
                {RPCResult::Type::OBJ, "", "",
                {
                    {RPCResult::Type::STR_HEX, "identifier", "The hex string for the proprietary identifier"},
                    {RPCResult::Type::NUM, "subtype", "The number for the subtype"},
                    {RPCResult::Type::STR_HEX, "key", "The hex for the key"},
                    {RPCResult::Type::STR_HEX, "value", "The hex for the value"},
                }},
            }},
        }},
    }
};

const RPCResult decodepsbt_outputs{
    RPCResult::Type::ARR, "outputs", "",
    {
        {RPCResult::Type::OBJ, "", "",
        {
            {RPCResult::Type::OBJ, "redeem_script", /*optional=*/true, "",
            {
                {RPCResult::Type::STR, "asm", "Disassembly of the redeem script"},
                {RPCResult::Type::STR_HEX, "hex", "The raw redeem script bytes, hex-encoded"},
                {RPCResult::Type::STR, "type", "The type, eg 'pubkeyhash'"},
            }},
            {RPCResult::Type::OBJ, "witness_script", /*optional=*/true, "",
            {
                {RPCResult::Type::STR, "asm", "Disassembly of the witness script"},
                {RPCResult::Type::STR_HEX, "hex", "The raw witness script bytes, hex-encoded"},
                {RPCResult::Type::STR, "type", "The type, eg 'pubkeyhash'"},
            }},
            {RPCResult::Type::ARR, "bip32_derivs", /*optional=*/true, "",
            {
                {RPCResult::Type::OBJ, "", "",
                {
                    {RPCResult::Type::STR, "pubkey", "The public key this path corresponds to"},
                    {RPCResult::Type::STR, "master_fingerprint", "The fingerprint of the master key"},
                    {RPCResult::Type::STR, "path", "The path"},
                }},
            }},
            {RPCResult::Type::STR_HEX, "taproot_internal_key", /*optional=*/ true, "The hex-encoded Taproot x-only internal key"},
            {RPCResult::Type::ARR, "taproot_tree", /*optional=*/ true, "The tuples that make up the Taproot tree, in depth first search order",
            {
                {RPCResult::Type::OBJ, "tuple", /*optional=*/ true, "A single leaf script in the taproot tree",
                {
                    {RPCResult::Type::NUM, "depth", "The depth of this element in the tree"},
                    {RPCResult::Type::NUM, "leaf_ver", "The version of this leaf"},
                    {RPCResult::Type::STR, "script", "The hex-encoded script itself"},
                }},
            }},
            {RPCResult::Type::ARR, "taproot_bip32_derivs", /*optional=*/ true, "",
            {
                {RPCResult::Type::OBJ, "", "",
                {
                    {RPCResult::Type::STR, "pubkey", "The x-only public key this path corresponds to"},
                    {RPCResult::Type::STR, "master_fingerprint", "The fingerprint of the master key"},
                    {RPCResult::Type::STR, "path", "The path"},
                    {RPCResult::Type::ARR, "leaf_hashes", "The hashes of the leaves this pubkey appears in",
                    {
                        {RPCResult::Type::STR_HEX, "hash", "The hash of a leaf this pubkey appears in"},
                    }},
                }},
            }},
            {RPCResult::Type::OBJ_DYN, "unknown", /*optional=*/true, "The unknown output fields",
            {
                {RPCResult::Type::STR_HEX, "key", "(key-value pair) An unknown key-value pair"},
            }},
            {RPCResult::Type::ARR, "proprietary", /*optional=*/true, "The output proprietary map",
            {
                {RPCResult::Type::OBJ, "", "",
                {
                    {RPCResult::Type::STR_HEX, "identifier", "The hex string for the proprietary identifier"},
                    {RPCResult::Type::NUM, "subtype", "The number for the subtype"},
                    {RPCResult::Type::STR_HEX, "key", "The hex for the key"},
                    {RPCResult::Type::STR_HEX, "value", "The hex for the value"},
                }},
            }},
        }},
    }
};

static RPCHelpMan decodepsbt()
{
    return RPCHelpMan{
        "decodepsbt",
        "Return a JSON object representing the serialized, base64-encoded partially signed Bitcoin transaction.",
                {
                    {"psbt", RPCArg::Type::STR, RPCArg::Optional::NO, "The PSBT base64 string"},
                },
                RPCResult{
                    RPCResult::Type::OBJ, "", "",
                    {
                        {RPCResult::Type::OBJ, "tx", "The decoded network-serialized unsigned transaction.",
                        {
                            {RPCResult::Type::ELISION, "", "The layout is the same as the output of decoderawtransaction."},
                        }},
                        {RPCResult::Type::ARR, "global_xpubs", "",
                        {
                            {RPCResult::Type::OBJ, "", "",
                            {
                                {RPCResult::Type::STR, "xpub", "The extended public key this path corresponds to"},
                                {RPCResult::Type::STR_HEX, "master_fingerprint", "The fingerprint of the master key"},
                                {RPCResult::Type::STR, "path", "The path"},
                            }},
                        }},
                        {RPCResult::Type::NUM, "psbt_version", "The PSBT version number. Not to be confused with the unsigned transaction version"},
                        {RPCResult::Type::ARR, "proprietary", "The global proprietary map",
                        {
                            {RPCResult::Type::OBJ, "", "",
                            {
                                {RPCResult::Type::STR_HEX, "identifier", "The hex string for the proprietary identifier"},
                                {RPCResult::Type::NUM, "subtype", "The number for the subtype"},
                                {RPCResult::Type::STR_HEX, "key", "The hex for the key"},
                                {RPCResult::Type::STR_HEX, "value", "The hex for the value"},
                            }},
                        }},
                        {RPCResult::Type::OBJ_DYN, "unknown", "The unknown global fields",
                        {
                             {RPCResult::Type::STR_HEX, "key", "(key-value pair) An unknown key-value pair"},
                        }},
                        decodepsbt_inputs,
                        decodepsbt_outputs,
                        {RPCResult::Type::STR_AMOUNT, "fee", /*optional=*/true, "The transaction fee paid if all UTXOs slots in the PSBT have been filled."},
                    }
                },
                RPCExamples{
                    HelpExampleCli("decodepsbt", "\"psbt\"")
                },
        [&](const RPCHelpMan& self, const JSONRPCRequest& request) -> UniValue
{
    // Unserialize the transactions
    PartiallySignedTransaction psbtx;
    std::string error;
    if (!DecodeBase64PSBT(psbtx, request.params[0].get_str(), error)) {
        throw JSONRPCError(RPC_DESERIALIZATION_ERROR, strprintf("TX decode failed %s", error));
    }

    UniValue result(UniValue::VOBJ);

    // Add the decoded tx
    UniValue tx_univ(UniValue::VOBJ);
    TxToUniv(CTransaction(*psbtx.tx), /*block_hash=*/uint256(), /*entry=*/tx_univ, /*include_hex=*/false);
    result.pushKV("tx", tx_univ);

    // Add the global xpubs
    UniValue global_xpubs(UniValue::VARR);
    for (std::pair<KeyOriginInfo, std::set<CExtPubKey>> xpub_pair : psbtx.m_xpubs) {
        for (auto& xpub : xpub_pair.second) {
            std::vector<unsigned char> ser_xpub;
            ser_xpub.assign(BIP32_EXTKEY_WITH_VERSION_SIZE, 0);
            xpub.EncodeWithVersion(ser_xpub.data());

            UniValue keypath(UniValue::VOBJ);
            keypath.pushKV("xpub", EncodeBase58Check(ser_xpub));
            keypath.pushKV("master_fingerprint", HexStr(Span<unsigned char>(xpub_pair.first.fingerprint, xpub_pair.first.fingerprint + 4)));
            keypath.pushKV("path", WriteHDKeypath(xpub_pair.first.path));
            global_xpubs.push_back(keypath);
        }
    }
    result.pushKV("global_xpubs", global_xpubs);

    // PSBT version
    result.pushKV("psbt_version", static_cast<uint64_t>(psbtx.GetVersion()));

    // Proprietary
    UniValue proprietary(UniValue::VARR);
    for (const auto& entry : psbtx.m_proprietary) {
        UniValue this_prop(UniValue::VOBJ);
        this_prop.pushKV("identifier", HexStr(entry.identifier));
        this_prop.pushKV("subtype", entry.subtype);
        this_prop.pushKV("key", HexStr(entry.key));
        this_prop.pushKV("value", HexStr(entry.value));
        proprietary.push_back(this_prop);
    }
    result.pushKV("proprietary", proprietary);

    // Unknown data
    UniValue unknowns(UniValue::VOBJ);
    for (auto entry : psbtx.unknown) {
        unknowns.pushKV(HexStr(entry.first), HexStr(entry.second));
    }
    result.pushKV("unknown", unknowns);

    // inputs
    CAmount total_in = 0;
    bool have_all_utxos = true;
    UniValue inputs(UniValue::VARR);
    for (unsigned int i = 0; i < psbtx.inputs.size(); ++i) {
        const PSBTInput& input = psbtx.inputs[i];
        UniValue in(UniValue::VOBJ);
        // UTXOs
        bool have_a_utxo = false;
        CTxOut txout;
        if (!input.witness_utxo.IsNull()) {
            txout = input.witness_utxo;

            UniValue o(UniValue::VOBJ);
            ScriptToUniv(txout.scriptPubKey, /*out=*/o, /*include_hex=*/true, /*include_address=*/true);

            UniValue out(UniValue::VOBJ);
            out.pushKV("amount", ValueFromAmount(txout.nValue));
            out.pushKV("scriptPubKey", o);

            in.pushKV("witness_utxo", out);

            have_a_utxo = true;
        }
        if (input.non_witness_utxo) {
            txout = input.non_witness_utxo->vout[psbtx.tx->vin[i].prevout.n];

            UniValue non_wit(UniValue::VOBJ);
            TxToUniv(*input.non_witness_utxo, /*block_hash=*/uint256(), /*entry=*/non_wit, /*include_hex=*/false);
            in.pushKV("non_witness_utxo", non_wit);

            have_a_utxo = true;
        }
        if (have_a_utxo) {
            if (MoneyRange(txout.nValue) && MoneyRange(total_in + txout.nValue)) {
                total_in += txout.nValue;
            } else {
                // Hack to just not show fee later
                have_all_utxos = false;
            }
        } else {
            have_all_utxos = false;
        }

        // Partial sigs
        if (!input.partial_sigs.empty()) {
            UniValue partial_sigs(UniValue::VOBJ);
            for (const auto& sig : input.partial_sigs) {
                partial_sigs.pushKV(HexStr(sig.second.first), HexStr(sig.second.second));
            }
            in.pushKV("partial_signatures", partial_sigs);
        }

        // Sighash
        if (input.sighash_type != std::nullopt) {
            in.pushKV("sighash", SighashToStr((unsigned char)*input.sighash_type));
        }

        // Redeem script and witness script
        if (!input.redeem_script.empty()) {
            UniValue r(UniValue::VOBJ);
            ScriptToUniv(input.redeem_script, /*out=*/r);
            in.pushKV("redeem_script", r);
        }
        if (!input.witness_script.empty()) {
            UniValue r(UniValue::VOBJ);
            ScriptToUniv(input.witness_script, /*out=*/r);
            in.pushKV("witness_script", r);
        }

        // keypaths
        if (!input.hd_keypaths.empty()) {
            UniValue keypaths(UniValue::VARR);
            for (auto entry : input.hd_keypaths) {
                UniValue keypath(UniValue::VOBJ);
                keypath.pushKV("pubkey", HexStr(entry.first));

                keypath.pushKV("master_fingerprint", strprintf("%08x", ReadBE32(entry.second.fingerprint)));
                keypath.pushKV("path", WriteHDKeypath(entry.second.path));
                keypaths.push_back(keypath);
            }
            in.pushKV("bip32_derivs", keypaths);
        }

        // Final scriptSig and scriptwitness
        if (!input.final_script_sig.empty()) {
            UniValue scriptsig(UniValue::VOBJ);
            scriptsig.pushKV("asm", ScriptToAsmStr(input.final_script_sig, true));
            scriptsig.pushKV("hex", HexStr(input.final_script_sig));
            in.pushKV("final_scriptSig", scriptsig);
        }
        if (!input.final_script_witness.IsNull()) {
            UniValue txinwitness(UniValue::VARR);
            for (const auto& item : input.final_script_witness.stack) {
                txinwitness.push_back(HexStr(item));
            }
            in.pushKV("final_scriptwitness", txinwitness);
        }

        // Ripemd160 hash preimages
        if (!input.ripemd160_preimages.empty()) {
            UniValue ripemd160_preimages(UniValue::VOBJ);
            for (const auto& [hash, preimage] : input.ripemd160_preimages) {
                ripemd160_preimages.pushKV(HexStr(hash), HexStr(preimage));
            }
            in.pushKV("ripemd160_preimages", ripemd160_preimages);
        }

        // Sha256 hash preimages
        if (!input.sha256_preimages.empty()) {
            UniValue sha256_preimages(UniValue::VOBJ);
            for (const auto& [hash, preimage] : input.sha256_preimages) {
                sha256_preimages.pushKV(HexStr(hash), HexStr(preimage));
            }
            in.pushKV("sha256_preimages", sha256_preimages);
        }

        // Hash160 hash preimages
        if (!input.hash160_preimages.empty()) {
            UniValue hash160_preimages(UniValue::VOBJ);
            for (const auto& [hash, preimage] : input.hash160_preimages) {
                hash160_preimages.pushKV(HexStr(hash), HexStr(preimage));
            }
            in.pushKV("hash160_preimages", hash160_preimages);
        }

        // Hash256 hash preimages
        if (!input.hash256_preimages.empty()) {
            UniValue hash256_preimages(UniValue::VOBJ);
            for (const auto& [hash, preimage] : input.hash256_preimages) {
                hash256_preimages.pushKV(HexStr(hash), HexStr(preimage));
            }
            in.pushKV("hash256_preimages", hash256_preimages);
        }

        // Taproot key path signature
        if (!input.m_tap_key_sig.empty()) {
            in.pushKV("taproot_key_path_sig", HexStr(input.m_tap_key_sig));
        }

        // Taproot script path signatures
        if (!input.m_tap_script_sigs.empty()) {
            UniValue script_sigs(UniValue::VARR);
            for (const auto& [pubkey_leaf, sig] : input.m_tap_script_sigs) {
                const auto& [xonly, leaf_hash] = pubkey_leaf;
                UniValue sigobj(UniValue::VOBJ);
                sigobj.pushKV("pubkey", HexStr(xonly));
                sigobj.pushKV("leaf_hash", HexStr(leaf_hash));
                sigobj.pushKV("sig", HexStr(sig));
                script_sigs.push_back(sigobj);
            }
            in.pushKV("taproot_script_path_sigs", script_sigs);
        }

        // Taproot leaf scripts
        if (!input.m_tap_scripts.empty()) {
            UniValue tap_scripts(UniValue::VARR);
            for (const auto& [leaf, control_blocks] : input.m_tap_scripts) {
                const auto& [script, leaf_ver] = leaf;
                UniValue script_info(UniValue::VOBJ);
                script_info.pushKV("script", HexStr(script));
                script_info.pushKV("leaf_ver", leaf_ver);
                UniValue control_blocks_univ(UniValue::VARR);
                for (const auto& control_block : control_blocks) {
                    control_blocks_univ.push_back(HexStr(control_block));
                }
                script_info.pushKV("control_blocks", control_blocks_univ);
                tap_scripts.push_back(script_info);
            }
            in.pushKV("taproot_scripts", tap_scripts);
        }

        // Taproot bip32 keypaths
        if (!input.m_tap_bip32_paths.empty()) {
            UniValue keypaths(UniValue::VARR);
            for (const auto& [xonly, leaf_origin] : input.m_tap_bip32_paths) {
                const auto& [leaf_hashes, origin] = leaf_origin;
                UniValue path_obj(UniValue::VOBJ);
                path_obj.pushKV("pubkey", HexStr(xonly));
                path_obj.pushKV("master_fingerprint", strprintf("%08x", ReadBE32(origin.fingerprint)));
                path_obj.pushKV("path", WriteHDKeypath(origin.path));
                UniValue leaf_hashes_arr(UniValue::VARR);
                for (const auto& leaf_hash : leaf_hashes) {
                    leaf_hashes_arr.push_back(HexStr(leaf_hash));
                }
                path_obj.pushKV("leaf_hashes", leaf_hashes_arr);
                keypaths.push_back(path_obj);
            }
            in.pushKV("taproot_bip32_derivs", keypaths);
        }

        // Taproot internal key
        if (!input.m_tap_internal_key.IsNull()) {
            in.pushKV("taproot_internal_key", HexStr(input.m_tap_internal_key));
        }

        // Write taproot merkle root
        if (!input.m_tap_merkle_root.IsNull()) {
            in.pushKV("taproot_merkle_root", HexStr(input.m_tap_merkle_root));
        }

        // Proprietary
        if (!input.m_proprietary.empty()) {
            UniValue proprietary(UniValue::VARR);
            for (const auto& entry : input.m_proprietary) {
                UniValue this_prop(UniValue::VOBJ);
                this_prop.pushKV("identifier", HexStr(entry.identifier));
                this_prop.pushKV("subtype", entry.subtype);
                this_prop.pushKV("key", HexStr(entry.key));
                this_prop.pushKV("value", HexStr(entry.value));
                proprietary.push_back(this_prop);
            }
            in.pushKV("proprietary", proprietary);
        }

        // Unknown data
        if (input.unknown.size() > 0) {
            UniValue unknowns(UniValue::VOBJ);
            for (auto entry : input.unknown) {
                unknowns.pushKV(HexStr(entry.first), HexStr(entry.second));
            }
            in.pushKV("unknown", unknowns);
        }

        inputs.push_back(in);
    }
    result.pushKV("inputs", inputs);

    // outputs
    CAmount output_value = 0;
    UniValue outputs(UniValue::VARR);
    for (unsigned int i = 0; i < psbtx.outputs.size(); ++i) {
        const PSBTOutput& output = psbtx.outputs[i];
        UniValue out(UniValue::VOBJ);
        // Redeem script and witness script
        if (!output.redeem_script.empty()) {
            UniValue r(UniValue::VOBJ);
            ScriptToUniv(output.redeem_script, /*out=*/r);
            out.pushKV("redeem_script", r);
        }
        if (!output.witness_script.empty()) {
            UniValue r(UniValue::VOBJ);
            ScriptToUniv(output.witness_script, /*out=*/r);
            out.pushKV("witness_script", r);
        }

        // keypaths
        if (!output.hd_keypaths.empty()) {
            UniValue keypaths(UniValue::VARR);
            for (auto entry : output.hd_keypaths) {
                UniValue keypath(UniValue::VOBJ);
                keypath.pushKV("pubkey", HexStr(entry.first));
                keypath.pushKV("master_fingerprint", strprintf("%08x", ReadBE32(entry.second.fingerprint)));
                keypath.pushKV("path", WriteHDKeypath(entry.second.path));
                keypaths.push_back(keypath);
            }
            out.pushKV("bip32_derivs", keypaths);
        }

        // Taproot internal key
        if (!output.m_tap_internal_key.IsNull()) {
            out.pushKV("taproot_internal_key", HexStr(output.m_tap_internal_key));
        }

        // Taproot tree
        if (!output.m_tap_tree.empty()) {
            UniValue tree(UniValue::VARR);
            for (const auto& [depth, leaf_ver, script] : output.m_tap_tree) {
                UniValue elem(UniValue::VOBJ);
                elem.pushKV("depth", (int)depth);
                elem.pushKV("leaf_ver", (int)leaf_ver);
                elem.pushKV("script", HexStr(script));
                tree.push_back(elem);
            }
            out.pushKV("taproot_tree", tree);
        }

        // Taproot bip32 keypaths
        if (!output.m_tap_bip32_paths.empty()) {
            UniValue keypaths(UniValue::VARR);
            for (const auto& [xonly, leaf_origin] : output.m_tap_bip32_paths) {
                const auto& [leaf_hashes, origin] = leaf_origin;
                UniValue path_obj(UniValue::VOBJ);
                path_obj.pushKV("pubkey", HexStr(xonly));
                path_obj.pushKV("master_fingerprint", strprintf("%08x", ReadBE32(origin.fingerprint)));
                path_obj.pushKV("path", WriteHDKeypath(origin.path));
                UniValue leaf_hashes_arr(UniValue::VARR);
                for (const auto& leaf_hash : leaf_hashes) {
                    leaf_hashes_arr.push_back(HexStr(leaf_hash));
                }
                path_obj.pushKV("leaf_hashes", leaf_hashes_arr);
                keypaths.push_back(path_obj);
            }
            out.pushKV("taproot_bip32_derivs", keypaths);
        }

        // Proprietary
        if (!output.m_proprietary.empty()) {
            UniValue proprietary(UniValue::VARR);
            for (const auto& entry : output.m_proprietary) {
                UniValue this_prop(UniValue::VOBJ);
                this_prop.pushKV("identifier", HexStr(entry.identifier));
                this_prop.pushKV("subtype", entry.subtype);
                this_prop.pushKV("key", HexStr(entry.key));
                this_prop.pushKV("value", HexStr(entry.value));
                proprietary.push_back(this_prop);
            }
            out.pushKV("proprietary", proprietary);
        }

        // Unknown data
        if (output.unknown.size() > 0) {
            UniValue unknowns(UniValue::VOBJ);
            for (auto entry : output.unknown) {
                unknowns.pushKV(HexStr(entry.first), HexStr(entry.second));
            }
            out.pushKV("unknown", unknowns);
        }

        outputs.push_back(out);

        // Fee calculation
        if (MoneyRange(psbtx.tx->vout[i].nValue) && MoneyRange(output_value + psbtx.tx->vout[i].nValue)) {
            output_value += psbtx.tx->vout[i].nValue;
        } else {
            // Hack to just not show fee later
            have_all_utxos = false;
        }
    }
    result.pushKV("outputs", outputs);
    if (have_all_utxos) {
        result.pushKV("fee", ValueFromAmount(total_in - output_value));
    }

    return result;
},
    };
}

static RPCHelpMan combinepsbt()
{
    return RPCHelpMan{"combinepsbt",
                "\nCombine multiple partially signed Bitcoin transactions into one transaction.\n"
                "Implements the Combiner role.\n",
                {
                    {"txs", RPCArg::Type::ARR, RPCArg::Optional::NO, "The base64 strings of partially signed transactions",
                        {
                            {"psbt", RPCArg::Type::STR, RPCArg::Optional::OMITTED, "A base64 string of a PSBT"},
                        },
                        },
                },
                RPCResult{
                    RPCResult::Type::STR, "", "The base64-encoded partially signed transaction"
                },
                RPCExamples{
                    HelpExampleCli("combinepsbt", R"('["mybase64_1", "mybase64_2", "mybase64_3"]')")
                },
        [&](const RPCHelpMan& self, const JSONRPCRequest& request) -> UniValue
{
    // Unserialize the transactions
    std::vector<PartiallySignedTransaction> psbtxs;
    UniValue txs = request.params[0].get_array();
    if (txs.empty()) {
        throw JSONRPCError(RPC_INVALID_PARAMETER, "Parameter 'txs' cannot be empty");
    }
    for (unsigned int i = 0; i < txs.size(); ++i) {
        PartiallySignedTransaction psbtx;
        std::string error;
        if (!DecodeBase64PSBT(psbtx, txs[i].get_str(), error)) {
            throw JSONRPCError(RPC_DESERIALIZATION_ERROR, strprintf("TX decode failed %s", error));
        }
        psbtxs.push_back(psbtx);
    }

    PartiallySignedTransaction merged_psbt;
    const TransactionError error = CombinePSBTs(merged_psbt, psbtxs);
    if (error != TransactionError::OK) {
        throw JSONRPCTransactionError(error);
    }

    CDataStream ssTx(SER_NETWORK, PROTOCOL_VERSION);
    ssTx << merged_psbt;
    return EncodeBase64(ssTx);
},
    };
}

static RPCHelpMan finalizepsbt()
{
    return RPCHelpMan{"finalizepsbt",
                "Finalize the inputs of a PSBT. If the transaction is fully signed, it will produce a\n"
                "network serialized transaction which can be broadcast with sendrawtransaction. Otherwise a PSBT will be\n"
                "created which has the final_scriptSig and final_scriptWitness fields filled for inputs that are complete.\n"
                "Implements the Finalizer and Extractor roles.\n",
                {
                    {"psbt", RPCArg::Type::STR, RPCArg::Optional::NO, "A base64 string of a PSBT"},
                    {"extract", RPCArg::Type::BOOL, RPCArg::Default{true}, "If true and the transaction is complete,\n"
            "                             extract and return the complete transaction in normal network serialization instead of the PSBT."},
                },
                RPCResult{
                    RPCResult::Type::OBJ, "", "",
                    {
                        {RPCResult::Type::STR, "psbt", /*optional=*/true, "The base64-encoded partially signed transaction if not extracted"},
                        {RPCResult::Type::STR_HEX, "hex", /*optional=*/true, "The hex-encoded network transaction if extracted"},
                        {RPCResult::Type::BOOL, "complete", "If the transaction has a complete set of signatures"},
                    }
                },
                RPCExamples{
                    HelpExampleCli("finalizepsbt", "\"psbt\"")
                },
        [&](const RPCHelpMan& self, const JSONRPCRequest& request) -> UniValue
{
    // Unserialize the transactions
    PartiallySignedTransaction psbtx;
    std::string error;
    if (!DecodeBase64PSBT(psbtx, request.params[0].get_str(), error)) {
        throw JSONRPCError(RPC_DESERIALIZATION_ERROR, strprintf("TX decode failed %s", error));
    }

    bool extract = request.params[1].isNull() || (!request.params[1].isNull() && request.params[1].get_bool());

    CMutableTransaction mtx;
    bool complete = FinalizeAndExtractPSBT(psbtx, mtx);

    UniValue result(UniValue::VOBJ);
    CDataStream ssTx(SER_NETWORK, PROTOCOL_VERSION);
    std::string result_str;

    if (complete && extract) {
        ssTx << mtx;
        result_str = HexStr(ssTx);
        result.pushKV("hex", result_str);
    } else {
        ssTx << psbtx;
        result_str = EncodeBase64(ssTx.str());
        result.pushKV("psbt", result_str);
    }
    result.pushKV("complete", complete);

    return result;
},
    };
}

static RPCHelpMan createpsbt()
{
    return RPCHelpMan{"createpsbt",
                "\nCreates a transaction in the Partially Signed Transaction format.\n"
                "Implements the Creator role.\n",
                CreateTxDoc(),
                RPCResult{
                    RPCResult::Type::STR, "", "The resulting raw transaction (base64-encoded string)"
                },
                RPCExamples{
                    HelpExampleCli("createpsbt", "\"[{\\\"txid\\\":\\\"myid\\\",\\\"vout\\\":0}]\" \"[{\\\"data\\\":\\\"00010203\\\"}]\"")
                },
        [&](const RPCHelpMan& self, const JSONRPCRequest& request) -> UniValue
{

    std::optional<bool> rbf;
    if (!request.params[3].isNull()) {
        rbf = request.params[3].get_bool();
    }
    CMutableTransaction rawTx = ConstructTransaction(request.params[0], request.params[1], request.params[2], rbf);

    // Make a blank psbt
    PartiallySignedTransaction psbtx;
    psbtx.tx = rawTx;
    for (unsigned int i = 0; i < rawTx.vin.size(); ++i) {
        psbtx.inputs.push_back(PSBTInput());
    }
    for (unsigned int i = 0; i < rawTx.vout.size(); ++i) {
        psbtx.outputs.push_back(PSBTOutput());
    }

    // Serialize the PSBT
    CDataStream ssTx(SER_NETWORK, PROTOCOL_VERSION);
    ssTx << psbtx;

    return EncodeBase64(ssTx);
},
    };
}

static RPCHelpMan converttopsbt()
{
    return RPCHelpMan{"converttopsbt",
                "\nConverts a network serialized transaction to a PSBT. This should be used only with createrawtransaction and fundrawtransaction\n"
                "createpsbt and walletcreatefundedpsbt should be used for new applications.\n",
                {
                    {"hexstring", RPCArg::Type::STR_HEX, RPCArg::Optional::NO, "The hex string of a raw transaction"},
                    {"permitsigdata", RPCArg::Type::BOOL, RPCArg::Default{false}, "If true, any signatures in the input will be discarded and conversion\n"
                            "                              will continue. If false, RPC will fail if any signatures are present."},
                    {"iswitness", RPCArg::Type::BOOL, RPCArg::DefaultHint{"depends on heuristic tests"}, "Whether the transaction hex is a serialized witness transaction.\n"
                        "If iswitness is not present, heuristic tests will be used in decoding.\n"
                        "If true, only witness deserialization will be tried.\n"
                        "If false, only non-witness deserialization will be tried.\n"
                        "This boolean should reflect whether the transaction has inputs\n"
                        "(e.g. fully valid, or on-chain transactions), if known by the caller."
                    },
                },
                RPCResult{
                    RPCResult::Type::STR, "", "The resulting raw transaction (base64-encoded string)"
                },
                RPCExamples{
                            "\nCreate a transaction\n"
                            + HelpExampleCli("createrawtransaction", "\"[{\\\"txid\\\":\\\"myid\\\",\\\"vout\\\":0}]\" \"[{\\\"data\\\":\\\"00010203\\\"}]\"") +
                            "\nConvert the transaction to a PSBT\n"
                            + HelpExampleCli("converttopsbt", "\"rawtransaction\"")
                },
        [&](const RPCHelpMan& self, const JSONRPCRequest& request) -> UniValue
{
    // parse hex string from parameter
    CMutableTransaction tx;
    bool permitsigdata = request.params[1].isNull() ? false : request.params[1].get_bool();
    bool witness_specified = !request.params[2].isNull();
    bool iswitness = witness_specified ? request.params[2].get_bool() : false;
    const bool try_witness = witness_specified ? iswitness : true;
    const bool try_no_witness = witness_specified ? !iswitness : true;
    if (!DecodeHexTx(tx, request.params[0].get_str(), try_no_witness, try_witness)) {
        throw JSONRPCError(RPC_DESERIALIZATION_ERROR, "TX decode failed");
    }

    // Remove all scriptSigs and scriptWitnesses from inputs
    for (CTxIn& input : tx.vin) {
        if ((!input.scriptSig.empty() || !input.scriptWitness.IsNull()) && !permitsigdata) {
            throw JSONRPCError(RPC_DESERIALIZATION_ERROR, "Inputs must not have scriptSigs and scriptWitnesses");
        }
        input.scriptSig.clear();
        input.scriptWitness.SetNull();
    }

    // Make a blank psbt
    PartiallySignedTransaction psbtx;
    psbtx.tx = tx;
    for (unsigned int i = 0; i < tx.vin.size(); ++i) {
        psbtx.inputs.push_back(PSBTInput());
    }
    for (unsigned int i = 0; i < tx.vout.size(); ++i) {
        psbtx.outputs.push_back(PSBTOutput());
    }

    // Serialize the PSBT
    CDataStream ssTx(SER_NETWORK, PROTOCOL_VERSION);
    ssTx << psbtx;

    return EncodeBase64(ssTx);
},
    };
}

static RPCHelpMan utxoupdatepsbt()
{
    return RPCHelpMan{"utxoupdatepsbt",
            "\nUpdates all segwit inputs and outputs in a PSBT with data from output descriptors, the UTXO set or the mempool.\n",
            {
                {"psbt", RPCArg::Type::STR, RPCArg::Optional::NO, "A base64 string of a PSBT"},
                {"descriptors", RPCArg::Type::ARR, RPCArg::Optional::OMITTED, "An array of either strings or objects", {
                    {"", RPCArg::Type::STR, RPCArg::Optional::OMITTED, "An output descriptor"},
                    {"", RPCArg::Type::OBJ, RPCArg::Optional::OMITTED, "An object with an output descriptor and extra information", {
                         {"desc", RPCArg::Type::STR, RPCArg::Optional::NO, "An output descriptor"},
                         {"range", RPCArg::Type::RANGE, RPCArg::Default{1000}, "Up to what index HD chains should be explored (either end or [begin,end])"},
                    }},
                }},
            },
            RPCResult {
                    RPCResult::Type::STR, "", "The base64-encoded partially signed transaction with inputs updated"
            },
            RPCExamples {
                HelpExampleCli("utxoupdatepsbt", "\"psbt\"")
            },
        [&](const RPCHelpMan& self, const JSONRPCRequest& request) -> UniValue
{
    // Unserialize the transactions
    PartiallySignedTransaction psbtx;
    std::string error;
    if (!DecodeBase64PSBT(psbtx, request.params[0].get_str(), error)) {
        throw JSONRPCError(RPC_DESERIALIZATION_ERROR, strprintf("TX decode failed %s", error));
    }

    // Parse descriptors, if any.
    FlatSigningProvider provider;
    if (!request.params[1].isNull()) {
        auto descs = request.params[1].get_array();
        for (size_t i = 0; i < descs.size(); ++i) {
            EvalDescriptorStringOrObject(descs[i], provider);
        }
    }
    // We don't actually need private keys further on; hide them as a precaution.
    HidingSigningProvider public_provider(&provider, /*hide_secret=*/true, /*hide_origin=*/false);

    // Fetch previous transactions (inputs):
    CCoinsView viewDummy;
    CCoinsViewCache view(&viewDummy);
    {
        NodeContext& node = EnsureAnyNodeContext(request.context);
        const CTxMemPool& mempool = EnsureMemPool(node);
        ChainstateManager& chainman = EnsureChainman(node);
        LOCK2(cs_main, mempool.cs);
        CCoinsViewCache &viewChain = chainman.ActiveChainstate().CoinsTip();
        CCoinsViewMemPool viewMempool(&viewChain, mempool);
        view.SetBackend(viewMempool); // temporarily switch cache backend to db+mempool view

        for (const CTxIn& txin : psbtx.tx->vin) {
            view.AccessCoin(txin.prevout); // Load entries from viewChain into view; can fail.
        }

        view.SetBackend(viewDummy); // switch back to avoid locking mempool for too long
    }

    // Fill the inputs
    const PrecomputedTransactionData txdata = PrecomputePSBTData(psbtx);
    for (unsigned int i = 0; i < psbtx.tx->vin.size(); ++i) {
        PSBTInput& input = psbtx.inputs.at(i);

        if (input.non_witness_utxo || !input.witness_utxo.IsNull()) {
            continue;
        }

        const Coin& coin = view.AccessCoin(psbtx.tx->vin[i].prevout);

        if (IsSegWitOutput(provider, coin.out.scriptPubKey)) {
            input.witness_utxo = coin.out;
        }

        // Update script/keypath information using descriptor data.
        // Note that SignPSBTInput does a lot more than just constructing ECDSA signatures
        // we don't actually care about those here, in fact.
        SignPSBTInput(public_provider, psbtx, i, &txdata, /*sighash=*/1);
    }

    // Update script/keypath information using descriptor data.
    for (unsigned int i = 0; i < psbtx.tx->vout.size(); ++i) {
        UpdatePSBTOutput(public_provider, psbtx, i);
    }

    CDataStream ssTx(SER_NETWORK, PROTOCOL_VERSION);
    ssTx << psbtx;
    return EncodeBase64(ssTx);
},
    };
}

static RPCHelpMan joinpsbts()
{
    return RPCHelpMan{"joinpsbts",
            "\nJoins multiple distinct PSBTs with different inputs and outputs into one PSBT with inputs and outputs from all of the PSBTs\n"
            "No input in any of the PSBTs can be in more than one of the PSBTs.\n",
            {
                {"txs", RPCArg::Type::ARR, RPCArg::Optional::NO, "The base64 strings of partially signed transactions",
                    {
                        {"psbt", RPCArg::Type::STR, RPCArg::Optional::NO, "A base64 string of a PSBT"}
                    }}
            },
            RPCResult {
                    RPCResult::Type::STR, "", "The base64-encoded partially signed transaction"
            },
            RPCExamples {
                HelpExampleCli("joinpsbts", "\"psbt\"")
            },
        [&](const RPCHelpMan& self, const JSONRPCRequest& request) -> UniValue
{
    // Unserialize the transactions
    std::vector<PartiallySignedTransaction> psbtxs;
    UniValue txs = request.params[0].get_array();

    if (txs.size() <= 1) {
        throw JSONRPCError(RPC_INVALID_PARAMETER, "At least two PSBTs are required to join PSBTs.");
    }

    uint32_t best_version = 1;
    uint32_t best_locktime = 0xffffffff;
    for (unsigned int i = 0; i < txs.size(); ++i) {
        PartiallySignedTransaction psbtx;
        std::string error;
        if (!DecodeBase64PSBT(psbtx, txs[i].get_str(), error)) {
            throw JSONRPCError(RPC_DESERIALIZATION_ERROR, strprintf("TX decode failed %s", error));
        }
        psbtxs.push_back(psbtx);
        // Choose the highest version number
        if (static_cast<uint32_t>(psbtx.tx->nVersion) > best_version) {
            best_version = static_cast<uint32_t>(psbtx.tx->nVersion);
        }
        // Choose the lowest lock time
        if (psbtx.tx->nLockTime < best_locktime) {
            best_locktime = psbtx.tx->nLockTime;
        }
    }

    // Create a blank psbt where everything will be added
    PartiallySignedTransaction merged_psbt;
    merged_psbt.tx = CMutableTransaction();
    merged_psbt.tx->nVersion = static_cast<int32_t>(best_version);
    merged_psbt.tx->nLockTime = best_locktime;

    // Merge
    for (auto& psbt : psbtxs) {
        for (unsigned int i = 0; i < psbt.tx->vin.size(); ++i) {
            if (!merged_psbt.AddInput(psbt.tx->vin[i], psbt.inputs[i])) {
                throw JSONRPCError(RPC_INVALID_PARAMETER, strprintf("Input %s:%d exists in multiple PSBTs", psbt.tx->vin[i].prevout.hash.ToString(), psbt.tx->vin[i].prevout.n));
            }
        }
        for (unsigned int i = 0; i < psbt.tx->vout.size(); ++i) {
            merged_psbt.AddOutput(psbt.tx->vout[i], psbt.outputs[i]);
        }
        for (auto& xpub_pair : psbt.m_xpubs) {
            if (merged_psbt.m_xpubs.count(xpub_pair.first) == 0) {
                merged_psbt.m_xpubs[xpub_pair.first] = xpub_pair.second;
            } else {
                merged_psbt.m_xpubs[xpub_pair.first].insert(xpub_pair.second.begin(), xpub_pair.second.end());
            }
        }
        merged_psbt.unknown.insert(psbt.unknown.begin(), psbt.unknown.end());
    }

    // Generate list of shuffled indices for shuffling inputs and outputs of the merged PSBT
    std::vector<int> input_indices(merged_psbt.inputs.size());
    std::iota(input_indices.begin(), input_indices.end(), 0);
    std::vector<int> output_indices(merged_psbt.outputs.size());
    std::iota(output_indices.begin(), output_indices.end(), 0);

    // Shuffle input and output indices lists
    Shuffle(input_indices.begin(), input_indices.end(), FastRandomContext());
    Shuffle(output_indices.begin(), output_indices.end(), FastRandomContext());

    PartiallySignedTransaction shuffled_psbt;
    shuffled_psbt.tx = CMutableTransaction();
    shuffled_psbt.tx->nVersion = merged_psbt.tx->nVersion;
    shuffled_psbt.tx->nLockTime = merged_psbt.tx->nLockTime;
    for (int i : input_indices) {
        shuffled_psbt.AddInput(merged_psbt.tx->vin[i], merged_psbt.inputs[i]);
    }
    for (int i : output_indices) {
        shuffled_psbt.AddOutput(merged_psbt.tx->vout[i], merged_psbt.outputs[i]);
    }
    shuffled_psbt.unknown.insert(merged_psbt.unknown.begin(), merged_psbt.unknown.end());

    CDataStream ssTx(SER_NETWORK, PROTOCOL_VERSION);
    ssTx << shuffled_psbt;
    return EncodeBase64(ssTx);
},
    };
}

static RPCHelpMan analyzepsbt()
{
    return RPCHelpMan{"analyzepsbt",
            "\nAnalyzes and provides information about the current status of a PSBT and its inputs\n",
            {
                {"psbt", RPCArg::Type::STR, RPCArg::Optional::NO, "A base64 string of a PSBT"}
            },
            RPCResult {
                RPCResult::Type::OBJ, "", "",
                {
                    {RPCResult::Type::ARR, "inputs", /*optional=*/true, "",
                    {
                        {RPCResult::Type::OBJ, "", "",
                        {
                            {RPCResult::Type::BOOL, "has_utxo", "Whether a UTXO is provided"},
                            {RPCResult::Type::BOOL, "is_final", "Whether the input is finalized"},
                            {RPCResult::Type::OBJ, "missing", /*optional=*/true, "Things that are missing that are required to complete this input",
                            {
                                {RPCResult::Type::ARR, "pubkeys", /*optional=*/true, "",
                                {
                                    {RPCResult::Type::STR_HEX, "keyid", "Public key ID, hash160 of the public key, of a public key whose BIP 32 derivation path is missing"},
                                }},
                                {RPCResult::Type::ARR, "signatures", /*optional=*/true, "",
                                {
                                    {RPCResult::Type::STR_HEX, "keyid", "Public key ID, hash160 of the public key, of a public key whose signature is missing"},
                                }},
                                {RPCResult::Type::STR_HEX, "redeemscript", /*optional=*/true, "Hash160 of the redeemScript that is missing"},
                                {RPCResult::Type::STR_HEX, "witnessscript", /*optional=*/true, "SHA256 of the witnessScript that is missing"},
                            }},
                            {RPCResult::Type::STR, "next", /*optional=*/true, "Role of the next person that this input needs to go to"},
                        }},
                    }},
                    {RPCResult::Type::NUM, "estimated_vsize", /*optional=*/true, "Estimated vsize of the final signed transaction"},
                    {RPCResult::Type::STR_AMOUNT, "estimated_feerate", /*optional=*/true, "Estimated feerate of the final signed transaction in " + CURRENCY_UNIT + "/kvB. Shown only if all UTXO slots in the PSBT have been filled"},
                    {RPCResult::Type::STR_AMOUNT, "fee", /*optional=*/true, "The transaction fee paid. Shown only if all UTXO slots in the PSBT have been filled"},
                    {RPCResult::Type::STR, "next", "Role of the next person that this psbt needs to go to"},
                    {RPCResult::Type::STR, "error", /*optional=*/true, "Error message (if there is one)"},
                }
            },
            RPCExamples {
                HelpExampleCli("analyzepsbt", "\"psbt\"")
            },
        [&](const RPCHelpMan& self, const JSONRPCRequest& request) -> UniValue
{
    // Unserialize the transaction
    PartiallySignedTransaction psbtx;
    std::string error;
    if (!DecodeBase64PSBT(psbtx, request.params[0].get_str(), error)) {
        throw JSONRPCError(RPC_DESERIALIZATION_ERROR, strprintf("TX decode failed %s", error));
    }

    PSBTAnalysis psbta = AnalyzePSBT(psbtx);

    UniValue result(UniValue::VOBJ);
    UniValue inputs_result(UniValue::VARR);
    for (const auto& input : psbta.inputs) {
        UniValue input_univ(UniValue::VOBJ);
        UniValue missing(UniValue::VOBJ);

        input_univ.pushKV("has_utxo", input.has_utxo);
        input_univ.pushKV("is_final", input.is_final);
        input_univ.pushKV("next", PSBTRoleName(input.next));

        if (!input.missing_pubkeys.empty()) {
            UniValue missing_pubkeys_univ(UniValue::VARR);
            for (const CKeyID& pubkey : input.missing_pubkeys) {
                missing_pubkeys_univ.push_back(HexStr(pubkey));
            }
            missing.pushKV("pubkeys", missing_pubkeys_univ);
        }
        if (!input.missing_redeem_script.IsNull()) {
            missing.pushKV("redeemscript", HexStr(input.missing_redeem_script));
        }
        if (!input.missing_witness_script.IsNull()) {
            missing.pushKV("witnessscript", HexStr(input.missing_witness_script));
        }
        if (!input.missing_sigs.empty()) {
            UniValue missing_sigs_univ(UniValue::VARR);
            for (const CKeyID& pubkey : input.missing_sigs) {
                missing_sigs_univ.push_back(HexStr(pubkey));
            }
            missing.pushKV("signatures", missing_sigs_univ);
        }
        if (!missing.getKeys().empty()) {
            input_univ.pushKV("missing", missing);
        }
        inputs_result.push_back(input_univ);
    }
    if (!inputs_result.empty()) result.pushKV("inputs", inputs_result);

    if (psbta.estimated_vsize != std::nullopt) {
        result.pushKV("estimated_vsize", (int)*psbta.estimated_vsize);
    }
    if (psbta.estimated_feerate != std::nullopt) {
        result.pushKV("estimated_feerate", ValueFromAmount(psbta.estimated_feerate->GetFeePerK()));
    }
    if (psbta.fee != std::nullopt) {
        result.pushKV("fee", ValueFromAmount(*psbta.fee));
    }
    result.pushKV("next", PSBTRoleName(psbta.next));
    if (!psbta.error.empty()) {
        result.pushKV("error", psbta.error);
    }

    return result;
},
    };
}

void RegisterRawTransactionRPCCommands(CRPCTable& t)
{
    static const CRPCCommand commands[]{
        {"rawtransactions", &getrawtransaction},
        {"rawtransactions", &createrawtransaction},
        {"rawtransactions", &decoderawtransaction},
        {"rawtransactions", &decodescript},
        {"rawtransactions", &combinerawtransaction},
        {"rawtransactions", &signrawtransactionwithkey},
        {"rawtransactions", &decodepsbt},
        {"rawtransactions", &combinepsbt},
        {"rawtransactions", &finalizepsbt},
        {"rawtransactions", &createpsbt},
        {"rawtransactions", &converttopsbt},
        {"rawtransactions", &utxoupdatepsbt},
        {"rawtransactions", &joinpsbts},
        {"rawtransactions", &analyzepsbt},
    };
    for (const auto& c : commands) {
        t.appendCommand(c.name, &c);
    }
}<|MERGE_RESOLUTION|>--- conflicted
+++ resolved
@@ -55,13 +55,7 @@
 using node::ReadBlockFromDisk;
 using node::UndoReadFromDisk;
 
-<<<<<<< HEAD
 void TxToJSON(const CTransaction& tx, const uint256 hashBlock, UniValue& entry, Chainstate& active_chainstate, const CTxUndo* txundo, TxVerbosity verbosity)
-=======
-static void TxToJSON(const CTransaction& tx, const uint256 hashBlock, UniValue& entry,
-                     Chainstate& active_chainstate, const CTxUndo* txundo = nullptr,
-                     TxVerbosity verbosity = TxVerbosity::SHOW_DETAILS)
->>>>>>> d8f98260
 {
     CHECK_NONFATAL(verbosity >= TxVerbosity::SHOW_DETAILS);
     // Call into TxToUniv() in bitcoin-common to decode the transaction hex.

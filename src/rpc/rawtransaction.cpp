--- conflicted
+++ resolved
@@ -82,21 +82,6 @@
     }
 }
 
-<<<<<<< HEAD
-static std::vector<RPCResult> ScriptPubKeyDoc() {
-    return
-         {
-             {RPCResult::Type::STR, "asm", "Disassembly of the output script"},
-             {RPCResult::Type::STR, "desc", "Inferred descriptor for the output"},
-             {RPCResult::Type::STR_HEX, "hex", "The raw output script bytes, hex-encoded"},
-             {RPCResult::Type::STR, "address", /*optional=*/true, "The Bitcoin address (only if a well-defined address exists)"},
-             {RPCResult::Type::STR, "type", "The type (one of: " + GetAllOutputTypes() + ")"},
-             NameOpResult,
-         };
-}
-
-=======
->>>>>>> 72b81f0e
 static std::vector<RPCResult> DecodeTxDoc(const std::string& txid_field_doc)
 {
     return {

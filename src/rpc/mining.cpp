--- conflicted
+++ resolved
@@ -444,15 +444,10 @@
 
     ChainstateManager& chainman = EnsureChainman(node);
     {
-<<<<<<< HEAD
-        std::unique_ptr<BlockTemplate> block_template{miner.createNewBlock(algo, {.use_mempool = false, .coinbase_output_script = coinbase_output_script})};
-        CHECK_NONFATAL(block_template);
-=======
         LOCK(chainman.GetMutex());
         {
-            std::unique_ptr<BlockTemplate> block_template{miner.createNewBlock({.use_mempool = false, .coinbase_output_script = coinbase_output_script})};
+            std::unique_ptr<BlockTemplate> block_template{miner.createNewBlock(algo, {.use_mempool = false, .coinbase_output_script = coinbase_output_script})};
             CHECK_NONFATAL(block_template);
->>>>>>> 683027a4
 
             block = block_template->getBlock();
         }

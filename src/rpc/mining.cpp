--- conflicted
+++ resolved
@@ -123,11 +123,7 @@
     block.hashMerkleRoot = BlockMerkleRoot(block);
 
     auto& miningHeader = CAuxPow::initAuxPow(block);
-<<<<<<< HEAD
-    while (max_tries > 0 && miningHeader.nNonce < std::numeric_limits<uint32_t>::max() && !CheckProofOfWork(miningHeader.GetHash(), block.nBits, Params().GetConsensus()) && !ShutdownRequested()) {
-=======
     while (max_tries > 0 && miningHeader.nNonce < std::numeric_limits<uint32_t>::max() && !CheckProofOfWork(miningHeader.GetHash(), block.nBits, chainman.GetConsensus()) && !ShutdownRequested()) {
->>>>>>> f3965c55
         ++miningHeader.nNonce;
         --max_tries;
     }
@@ -362,11 +358,7 @@
         LOCK(cs_main);
 
         CTxMemPool empty_mempool;
-<<<<<<< HEAD
-        std::unique_ptr<CBlockTemplate> blocktemplate(BlockAssembler(chainman.ActiveChainstate(), empty_mempool, Params()).CreateNewBlock(coinbase_script));
-=======
         std::unique_ptr<CBlockTemplate> blocktemplate(BlockAssembler{chainman.ActiveChainstate(), empty_mempool}.CreateNewBlock(coinbase_script));
->>>>>>> f3965c55
         if (!blocktemplate) {
             throw JSONRPCError(RPC_INTERNAL_ERROR, "Couldn't create new block");
         }
@@ -383,11 +375,7 @@
         LOCK(cs_main);
 
         BlockValidationState state;
-<<<<<<< HEAD
-        if (!TestBlockValidity(state, Params(), chainman.ActiveChainstate(), block, chainman.m_blockman.LookupBlockIndex(block.hashPrevBlock), false, false)) {
-=======
         if (!TestBlockValidity(state, chainman.GetParams(), chainman.ActiveChainstate(), block, chainman.m_blockman.LookupBlockIndex(block.hashPrevBlock), GetAdjustedTime, false, false)) {
->>>>>>> f3965c55
             throw JSONRPCError(RPC_VERIFY_ERROR, strprintf("TestBlockValidity failed: %s", state.ToString()));
         }
     }

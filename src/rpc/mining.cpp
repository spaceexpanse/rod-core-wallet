--- conflicted
+++ resolved
@@ -580,14 +580,9 @@
         {
             {"template_request", RPCArg::Type::OBJ, RPCArg::Default{UniValue::VOBJ}, "Format of the template",
             {
-<<<<<<< HEAD
-                {"mode", RPCArg::Type::STR, /* treat as named arg */ RPCArg::Optional::OMITTED_NAMED_ARG, "This must be set to \"template\", \"proposal\" (see BIP 23), or omitted"},
+                {"mode", RPCArg::Type::STR, /* treat as named arg */ RPCArg::Optional::OMITTED, "This must be set to \"template\", \"proposal\" (see BIP 23), or omitted"},
                 {"algo", RPCArg::Type::STR, RPCArg::Default{"neoscrypt"}, "The PoW algo to use"},
-                {"capabilities", RPCArg::Type::ARR, /* treat as named arg */ RPCArg::Optional::OMITTED_NAMED_ARG, "A list of strings",
-=======
-                {"mode", RPCArg::Type::STR, /* treat as named arg */ RPCArg::Optional::OMITTED, "This must be set to \"template\", \"proposal\" (see BIP 23), or omitted"},
                 {"capabilities", RPCArg::Type::ARR, /* treat as named arg */ RPCArg::Optional::OMITTED, "A list of strings",
->>>>>>> 9d67b1c4
                 {
                     {"str", RPCArg::Type::STR, RPCArg::Optional::OMITTED, "client side supported feature, 'longpoll', 'coinbasevalue', 'proposal', 'serverlist', 'workid'"},
                 }},
@@ -1227,8 +1222,8 @@
         "\nSubmits a solved PoW for a block that was previously created by 'creatework'.\n"
         "\nDEPRECATED: If no hash is given, it will be deduced from the data.  Prefer to add an explicit hash.\n",
         {
-            {"hash", RPCArg::Type::STR_HEX, RPCArg::Optional::OMITTED_NAMED_ARG, "Hash of the block to submit"},
-            {"data", RPCArg::Type::STR_HEX, RPCArg::Optional::OMITTED_NAMED_ARG, "Solved block header data"},
+            {"hash", RPCArg::Type::STR_HEX, RPCArg::Optional::OMITTED, "Hash of the block to submit"},
+            {"data", RPCArg::Type::STR_HEX, RPCArg::Optional::OMITTED, "Solved block header data"},
         },
         RPCResult{
             RPCResult::Type::BOOL, "", "whether the submitted block was correct"

--- conflicted
+++ resolved
@@ -1468,34 +1468,6 @@
 
 void RegisterMiningRPCCommands(CRPCTable& t)
 {
-<<<<<<< HEAD
-// clang-format off
-static const CRPCCommand commands[] =
-{ //  category               actor (function)
-  //  ---------------------  -----------------------
-    { "mining",              &getnetworkhashps,        },
-    { "mining",              &getmininginfo,           },
-    { "mining",              &prioritisetransaction,   },
-    { "mining",              &getblocktemplate,        },
-    { "mining",              &submitblock,             },
-    { "mining",              &submitheader,            },
-
-    { "mining",              &createauxblock,          },
-    { "mining",              &submitauxblock,          },
-    { "mining",              &creatework,              },
-    { "mining",              &submitwork,              },
-
-    { "hidden",              &generatetoaddress,       },
-    { "hidden",              &generatetodescriptor,    },
-    { "hidden",              &generateblock,           },
-
-    { "util",                &estimatesmartfee,        },
-
-    { "hidden",              &estimaterawfee,          },
-    { "hidden",              &generate,                },
-};
-// clang-format on
-=======
     static const CRPCCommand commands[]{
         {"mining", &getnetworkhashps},
         {"mining", &getmininginfo},
@@ -1506,6 +1478,8 @@
 
         {"mining", &createauxblock},
         {"mining", &submitauxblock},
+        {"mining", &creatework},
+        {"mining", &submitwork},
 
         {"hidden", &generatetoaddress},
         {"hidden", &generatetodescriptor},
@@ -1516,7 +1490,6 @@
         {"hidden", &estimaterawfee},
         {"hidden", &generate},
     };
->>>>>>> 7998410d
     for (const auto& c : commands) {
         t.appendCommand(c.name, &c);
     }

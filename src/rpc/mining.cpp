--- conflicted
+++ resolved
@@ -456,11 +456,7 @@
         LOCK(cs_main);
 
         BlockValidationState state;
-<<<<<<< HEAD
-        if (!TestBlockValidity(state, chainman.GetParams(), chainman.ActiveChainstate(), block, chainman.m_blockman.LookupBlockIndex(block.hashPrevBlock), GetAdjustedTime, false, false, false)) {
-=======
-        if (!TestBlockValidity(state, chainman.GetParams(), chainman.ActiveChainstate(), block, chainman.m_blockman.LookupBlockIndex(block.hashPrevBlock), false, false)) {
->>>>>>> 6d66cddc
+        if (!TestBlockValidity(state, chainman.GetParams(), chainman.ActiveChainstate(), block, chainman.m_blockman.LookupBlockIndex(block.hashPrevBlock), false, false, false)) {
             throw JSONRPCError(RPC_VERIFY_ERROR, strprintf("TestBlockValidity failed: %s", state.ToString()));
         }
     }
@@ -780,11 +776,7 @@
             if (block.hashPrevBlock != pindexPrev->GetBlockHash())
                 return "inconclusive-not-best-prevblk";
             BlockValidationState state;
-<<<<<<< HEAD
-            TestBlockValidity(state, chainman.GetParams(), active_chainstate, block, pindexPrev, GetAdjustedTime, false, true, true);
-=======
-            TestBlockValidity(state, chainman.GetParams(), active_chainstate, block, pindexPrev, false, true);
->>>>>>> 6d66cddc
+            TestBlockValidity(state, chainman.GetParams(), active_chainstate, block, pindexPrev, false, true, true);
             return BIP22ValidationResult(state);
         }
 

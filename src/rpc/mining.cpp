// Copyright (c) 2010 Satoshi Nakamoto
// Copyright (c) 2009-2022 The Bitcoin Core developers
// Distributed under the MIT software license, see the accompanying
// file COPYING or http://www.opensource.org/licenses/mit-license.php.

#include <chain.h>
#include <chainparams.h>
#include <common/system.h>
#include <consensus/amount.h>
#include <consensus/consensus.h>
#include <consensus/merkle.h>
#include <consensus/params.h>
#include <consensus/validation.h>
#include <core_io.h>
#include <deploymentinfo.h>
#include <deploymentstatus.h>
#include <key_io.h>
#include <net.h>
#include <node/context.h>
#include <node/miner.h>
#include <pow.h>
#include <powdata.h>
#include <rpc/auxpow_miner.h>
#include <rpc/blockchain.h>
#include <rpc/mining.h>
#include <rpc/server.h>
#include <rpc/server_util.h>
#include <rpc/util.h>
#include <script/descriptor.h>
#include <script/script.h>
#include <script/signingprovider.h>
#include <shutdown.h>
#include <timedata.h>
#include <txmempool.h>
#include <univalue.h>
#include <util/strencodings.h>
#include <util/string.h>
#include <util/translation.h>
#include <validation.h>
#include <validationinterface.h>
#include <warnings.h>

#include <map>
#include <stdint.h>
#include <stdexcept>
#include <string>
#include <utility>

using node::BlockAssembler;
using node::CBlockTemplate;
using node::NodeContext;
using node::RegenerateCommitments;
using node::UpdateTime;

/**
 * Return average network hashes per second based on the last 'lookup' blocks,
 * or from the last difficulty change if 'lookup' is -1.
 * If 'height' is -1, compute the estimate from current chain tip.
 * If 'height' is a valid block height, compute the estimate at the time when a given block was found.
 */
static UniValue GetNetworkHashPS(int lookup, int height, const CChain& active_chain) {
    if (lookup < -1 || lookup == 0) {
        throw JSONRPCError(RPC_INVALID_PARAMETER, "Invalid nblocks. Must be a positive number or -1.");
    }

    if (height < -1 || height > active_chain.Height()) {
        throw JSONRPCError(RPC_INVALID_PARAMETER, "Block does not exist at specified height");
    }

    const CBlockIndex* pb = active_chain.Tip();

    if (height >= 0) {
        pb = active_chain[height];
    }

<<<<<<< HEAD
=======
    if (pb == nullptr || !pb->nHeight)
        return 0;

    // If lookup is -1, then use blocks since last difficulty change.
    if (lookup == -1)
        lookup = pb->nHeight % Params().GetConsensus().DifficultyAdjustmentInterval() + 1;

>>>>>>> 1542bd09
    // If lookup is larger than chain, then set it to chain length.
    if (lookup > pb->nHeight)
        lookup = pb->nHeight;

    /* With different mining algos, we can not simply look at the chain work
       difference as upstream Bitcoin does.  But we can add up the block proofs
       for each algo separately to estimate the hash rate in each later on.  */
    std::map<PowAlgo, arith_uint256> proofPerAlgo;

    /* Explicitly initialise both algos so that we always get them in the
       result later, even if the number of hashes is zero.  */
    proofPerAlgo[PowAlgo::SHA256D] = 0;
    proofPerAlgo[PowAlgo::NEOSCRYPT] = 0;

    const CBlockIndex* pb0 = pb;
    int64_t minTime = pb0->GetBlockTime();
    int64_t maxTime = minTime;
    for (int i = 0; i < lookup; i++) {
        arith_uint256 currentProof = GetBlockProof (*pb0);
        /* Undo the algo-weight correction, since we want actual hashes
           per algo and not the comparable work.  */
        currentProof >>= powAlgoLog2Weight (pb0->algo);
        proofPerAlgo[pb0->algo] += currentProof;

        pb0 = pb0->pprev;
        int64_t time = pb0->GetBlockTime();
        minTime = std::min(time, minTime);
        maxTime = std::max(time, maxTime);
    }
    const int64_t timeDiff = maxTime - minTime;

    UniValue result(UniValue::VOBJ);
    for (const auto& entry : proofPerAlgo)
      {
        double hashps;
        if (timeDiff == 0)
          {
            /* In case there's a situation where minTime == maxTime, we don't
               want a divide by zero exception.  */
            hashps = 0.0;
          }
        else
          hashps = entry.second.getdouble () / timeDiff;

        result.pushKV (PowAlgoToString (entry.first), hashps);
      }

    return result;
}

static RPCHelpMan getnetworkhashps()
{
    return RPCHelpMan{"getnetworkhashps",
                "\nReturns the estimated network hashes per second based on the last n blocks.\n"
                "Pass in [blocks] to override # of blocks.\n"
                "Pass in [height] to estimate the network speed at the time when a certain block was found.\n",
                {
                    {"nblocks", RPCArg::Type::NUM, RPCArg::Default{120}, "The number of previous blocks to calculate estimate from, or -1 for blocks since last difficulty change."},
                    {"height", RPCArg::Type::NUM, RPCArg::Default{-1}, "To estimate at the time of the given height."},
                },
                RPCResult{RPCResult::Type::OBJ, "", "",
                    {
                        {RPCResult::Type::NUM, "sha256d", "Estimated hashes per second for SHA-256d"},
                        {RPCResult::Type::NUM, "neoscrypt", "Estimated hashes per second for Neoscrypt"},
                    }
                },
                RPCExamples{
                    HelpExampleCli("getnetworkhashps", "")
            + HelpExampleRpc("getnetworkhashps", "")
                },
        [&](const RPCHelpMan& self, const JSONRPCRequest& request) -> UniValue
{
    ChainstateManager& chainman = EnsureAnyChainman(request.context);
    LOCK(cs_main);
    return GetNetworkHashPS(self.Arg<int>(0), self.Arg<int>(1), chainman.ActiveChain());
},
    };
}

static PowAlgo
powAlgoFromJson (const UniValue& algoJson)
{
  if (algoJson.isNull ())
    return PowAlgo::NEOSCRYPT;

  try
    {
      return PowAlgoFromString (algoJson.get_str ());
    }
  catch (const std::invalid_argument& exc)
    {
      throw JSONRPCError (RPC_INVALID_PARAMETER, exc.what ());
    }
}

static bool GenerateBlock(ChainstateManager& chainman, CBlock& block, uint64_t& max_tries, std::shared_ptr<const CBlock>& block_out, const PowAlgo algo, bool process_new_block)
{
    block_out.reset();
    block.hashMerkleRoot = BlockMerkleRoot(block);

    CPureBlockHeader* pfakeHeader = nullptr;
    switch (algo)
    {
    case PowAlgo::SHA256D:
        pfakeHeader = &block.pow.initAuxpow (block);
        break;
    case PowAlgo::NEOSCRYPT:
        pfakeHeader = &block.pow.initFakeHeader (block);
        break;
    default:
        throw JSONRPCError(RPC_INTERNAL_ERROR, "Unknown PoW algo");
    }
    assert (pfakeHeader != nullptr);

    while (max_tries > 0 && pfakeHeader->nNonce < std::numeric_limits<uint32_t>::max() && !block.pow.checkProofOfWork(*pfakeHeader, chainman.GetConsensus()) && !ShutdownRequested()) {
        ++pfakeHeader->nNonce;
        --max_tries;
    }
    if (max_tries == 0 || ShutdownRequested()) {
        return false;
    }
    if (pfakeHeader->nNonce == std::numeric_limits<uint32_t>::max()) {
        return true;
    }

    block_out = std::make_shared<const CBlock>(block);

    if (!process_new_block) return true;

    if (!chainman.ProcessNewBlock(block_out, /*force_processing=*/true, /*min_pow_checked=*/true, nullptr)) {
        throw JSONRPCError(RPC_INTERNAL_ERROR, "ProcessNewBlock, block not accepted");
    }

    return true;
}

static UniValue generateBlocks(ChainstateManager& chainman, const CTxMemPool& mempool, const CScript& coinbase_script, int nGenerate, uint64_t nMaxTries, const UniValue& algoJson)
{
    const PowAlgo algo = powAlgoFromJson(algoJson);

    UniValue blockHashes(UniValue::VARR);
    while (nGenerate > 0 && !ShutdownRequested()) {
        std::unique_ptr<CBlockTemplate> pblocktemplate(BlockAssembler{chainman.ActiveChainstate(), &mempool}.CreateNewBlock(algo, coinbase_script));
        if (!pblocktemplate.get())
            throw JSONRPCError(RPC_INTERNAL_ERROR, "Couldn't create new block");

        std::shared_ptr<const CBlock> block_out;
        if (!GenerateBlock(chainman, pblocktemplate->block, nMaxTries, block_out, algo, /*process_new_block=*/true)) {
            break;
        }

        if (block_out) {
            --nGenerate;
            blockHashes.push_back(block_out->GetHash().GetHex());
        }
    }
    return blockHashes;
}

static bool getScriptFromDescriptor(const std::string& descriptor, CScript& script, std::string& error)
{
    FlatSigningProvider key_provider;
    const auto desc = Parse(descriptor, key_provider, error, /* require_checksum = */ false);
    if (desc) {
        if (desc->IsRange()) {
            throw JSONRPCError(RPC_INVALID_PARAMETER, "Ranged descriptor not accepted. Maybe pass through deriveaddresses first?");
        }

        FlatSigningProvider provider;
        std::vector<CScript> scripts;
        if (!desc->Expand(0, key_provider, scripts, provider)) {
            throw JSONRPCError(RPC_INVALID_ADDRESS_OR_KEY, "Cannot derive script without private keys");
        }

        // Combo descriptors can have 2 or 4 scripts, so we can't just check scripts.size() == 1
        CHECK_NONFATAL(scripts.size() > 0 && scripts.size() <= 4);

        if (scripts.size() == 1) {
            script = scripts.at(0);
        } else if (scripts.size() == 4) {
            // For uncompressed keys, take the 3rd script, since it is p2wpkh
            script = scripts.at(2);
        } else {
            // Else take the 2nd script, since it is p2pkh
            script = scripts.at(1);
        }

        return true;
    } else {
        return false;
    }
}

static RPCHelpMan generatetodescriptor()
{
    return RPCHelpMan{
        "generatetodescriptor",
        "Mine to a specified descriptor and return the block hashes.",
        {
            {"num_blocks", RPCArg::Type::NUM, RPCArg::Optional::NO, "How many blocks are generated."},
            {"descriptor", RPCArg::Type::STR, RPCArg::Optional::NO, "The descriptor to send the newly generated bitcoin to."},
            {"maxtries", RPCArg::Type::NUM, RPCArg::Default{DEFAULT_MAX_TRIES}, "How many iterations to try."},
            {"algo", RPCArg::Type::STR, RPCArg::Default{"neoscrypt"}, "Which mining algorithm to use."},
        },
        RPCResult{
            RPCResult::Type::ARR, "", "hashes of blocks generated",
            {
                {RPCResult::Type::STR_HEX, "", "blockhash"},
            }
        },
        RPCExamples{
            "\nGenerate 11 blocks to mydesc\n" + HelpExampleCli("generatetodescriptor", "11 \"mydesc\"")},
        [&](const RPCHelpMan& self, const JSONRPCRequest& request) -> UniValue
{
    const auto num_blocks{self.Arg<int>(0)};
    const auto max_tries{self.Arg<uint64_t>(2)};

    CScript coinbase_script;
    std::string error;
    if (!getScriptFromDescriptor(self.Arg<std::string>(1), coinbase_script, error)) {
        throw JSONRPCError(RPC_INVALID_ADDRESS_OR_KEY, error);
    }

    NodeContext& node = EnsureAnyNodeContext(request.context);
    const CTxMemPool& mempool = EnsureMemPool(node);
    ChainstateManager& chainman = EnsureChainman(node);

    return generateBlocks(chainman, mempool, coinbase_script, num_blocks, max_tries, request.params[3]);
},
    };
}

static RPCHelpMan generate()
{
    return RPCHelpMan{"generate", "has been replaced by the -generate cli option. Refer to -help for more information.", {}, {}, RPCExamples{""}, [&](const RPCHelpMan& self, const JSONRPCRequest& request) -> UniValue {
        throw JSONRPCError(RPC_METHOD_NOT_FOUND, self.ToString());
    }};
}

static RPCHelpMan generatetoaddress()
{
    return RPCHelpMan{"generatetoaddress",
        "Mine to a specified address and return the block hashes.",
         {
             {"nblocks", RPCArg::Type::NUM, RPCArg::Optional::NO, "How many blocks are generated."},
             {"address", RPCArg::Type::STR, RPCArg::Optional::NO, "The address to send the newly generated coins to."},
             {"maxtries", RPCArg::Type::NUM, RPCArg::Default{DEFAULT_MAX_TRIES}, "How many iterations to try."},
             {"algo", RPCArg::Type::STR, RPCArg::Default{"neoscrypt"}, "Which mining algorithm to use."},
         },
         RPCResult{
             RPCResult::Type::ARR, "", "hashes of blocks generated",
             {
                 {RPCResult::Type::STR_HEX, "", "blockhash"},
             }},
         RPCExamples{
            "\nGenerate 11 blocks to myaddress\n"
            + HelpExampleCli("generatetoaddress", "11 \"myaddress\"")
            + "If you are using the " PACKAGE_NAME " wallet, you can get a new address to send the newly generated bitcoin to with:\n"
            + HelpExampleCli("getnewaddress", "")
                },
        [&](const RPCHelpMan& self, const JSONRPCRequest& request) -> UniValue
{
    const int num_blocks{request.params[0].getInt<int>()};
    const uint64_t max_tries{request.params[2].isNull() ? DEFAULT_MAX_TRIES : request.params[2].getInt<int>()};

    CTxDestination destination = DecodeDestination(request.params[1].get_str());
    if (!IsValidDestination(destination)) {
        throw JSONRPCError(RPC_INVALID_ADDRESS_OR_KEY, "Error: Invalid address");
    }

    NodeContext& node = EnsureAnyNodeContext(request.context);
    const CTxMemPool& mempool = EnsureMemPool(node);
    ChainstateManager& chainman = EnsureChainman(node);

    CScript coinbase_script = GetScriptForDestination(destination);

    return generateBlocks(chainman, mempool, coinbase_script, num_blocks, max_tries, request.params[3]);
},
    };
}

static RPCHelpMan generateblock()
{
    return RPCHelpMan{"generateblock",
        "Mine a set of ordered transactions to a specified address or descriptor and return the block hash.",
        {
            {"output", RPCArg::Type::STR, RPCArg::Optional::NO, "The address or descriptor to send the newly generated bitcoin to."},
            {"transactions", RPCArg::Type::ARR, RPCArg::Optional::NO, "An array of hex strings which are either txids or raw transactions.\n"
                "Txids must reference transactions currently in the mempool.\n"
                "All transactions must be valid and in valid order, otherwise the block will be rejected.",
                {
                    {"rawtx/txid", RPCArg::Type::STR_HEX, RPCArg::Optional::OMITTED, ""},
                },
            },
            {"submit", RPCArg::Type::BOOL, RPCArg::Default{true}, "Whether to submit the block before the RPC call returns or to return it as hex."},
        },
        RPCResult{
            RPCResult::Type::OBJ, "", "",
            {
                {RPCResult::Type::STR_HEX, "hash", "hash of generated block"},
                {RPCResult::Type::STR_HEX, "hex", /*optional=*/true, "hex of generated block, only present when submit=false"},
            }
        },
        RPCExamples{
            "\nGenerate a block to myaddress, with txs rawtx and mempool_txid\n"
            + HelpExampleCli("generateblock", R"("myaddress" '["rawtx", "mempool_txid"]')")
        },
        [&](const RPCHelpMan& self, const JSONRPCRequest& request) -> UniValue
{
    /* There is no need to support multialgo in this RPC.  */
    const PowAlgo algo = PowAlgo::NEOSCRYPT;

    const auto address_or_descriptor = request.params[0].get_str();
    CScript coinbase_script;
    std::string error;

    if (!getScriptFromDescriptor(address_or_descriptor, coinbase_script, error)) {
        const auto destination = DecodeDestination(address_or_descriptor);
        if (!IsValidDestination(destination)) {
            throw JSONRPCError(RPC_INVALID_ADDRESS_OR_KEY, "Error: Invalid address or descriptor");
        }

        coinbase_script = GetScriptForDestination(destination);
    }

    NodeContext& node = EnsureAnyNodeContext(request.context);
    const CTxMemPool& mempool = EnsureMemPool(node);

    std::vector<CTransactionRef> txs;
    const auto raw_txs_or_txids = request.params[1].get_array();
    for (size_t i = 0; i < raw_txs_or_txids.size(); i++) {
        const auto str(raw_txs_or_txids[i].get_str());

        uint256 hash;
        CMutableTransaction mtx;
        if (ParseHashStr(str, hash)) {

            const auto tx = mempool.get(hash);
            if (!tx) {
                throw JSONRPCError(RPC_INVALID_ADDRESS_OR_KEY, strprintf("Transaction %s not in mempool.", str));
            }

            txs.emplace_back(tx);

        } else if (DecodeHexTx(mtx, str)) {
            txs.push_back(MakeTransactionRef(std::move(mtx)));

        } else {
            throw JSONRPCError(RPC_DESERIALIZATION_ERROR, strprintf("Transaction decode failed for %s. Make sure the tx has at least one input.", str));
        }
    }

    const bool process_new_block{request.params[2].isNull() ? true : request.params[2].get_bool()};
    CBlock block;

    ChainstateManager& chainman = EnsureChainman(node);
    {
        LOCK(cs_main);

        std::unique_ptr<CBlockTemplate> blocktemplate(BlockAssembler{chainman.ActiveChainstate(), nullptr}.CreateNewBlock(algo, coinbase_script));
        if (!blocktemplate) {
            throw JSONRPCError(RPC_INTERNAL_ERROR, "Couldn't create new block");
        }
        block = blocktemplate->block;
    }

    CHECK_NONFATAL(block.vtx.size() == 1);

    // Add transactions
    block.vtx.insert(block.vtx.end(), txs.begin(), txs.end());
    RegenerateCommitments(block, chainman);

    {
        LOCK(cs_main);

        BlockValidationState state;
        if (!TestBlockValidity(state, chainman.GetParams(), chainman.ActiveChainstate(), block, chainman.m_blockman.LookupBlockIndex(block.hashPrevBlock), GetAdjustedTime, false, false, false)) {
            throw JSONRPCError(RPC_VERIFY_ERROR, strprintf("TestBlockValidity failed: %s", state.ToString()));
        }
    }

    std::shared_ptr<const CBlock> block_out;
    uint64_t max_tries{DEFAULT_MAX_TRIES};

    if (!GenerateBlock(chainman, block, max_tries, block_out, algo, process_new_block) || !block_out) {
        throw JSONRPCError(RPC_MISC_ERROR, "Failed to make block.");
    }

    UniValue obj(UniValue::VOBJ);
    obj.pushKV("hash", block_out->GetHash().GetHex());
    if (!process_new_block) {
        DataStream block_ser;
        block_ser << RPCTxSerParams(*block_out);
        obj.pushKV("hex", HexStr(block_ser));
    }
    return obj;
},
    };
}

static RPCHelpMan getmininginfo()
{
    return RPCHelpMan{"getmininginfo",
                "\nReturns a json object containing mining-related information.",
                {},
                RPCResult{
                    RPCResult::Type::OBJ, "", "",
                    {
                        {RPCResult::Type::NUM, "blocks", "The current block"},
                        {RPCResult::Type::NUM, "currentblockweight", /*optional=*/true, "The block weight of the last assembled block (only present if a block was ever assembled)"},
                        {RPCResult::Type::NUM, "currentblocktx", /*optional=*/true, "The number of block transactions of the last assembled block (only present if a block was ever assembled)"},
                        {RPCResult::Type::OBJ, "difficulty", "The current difficulty per algo",
                            {{RPCResult::Type::ELISION, "", ""}}},
                        {RPCResult::Type::OBJ, "networkhashps", "The network hashes per second per algo",
                            {{RPCResult::Type::ELISION, "", ""}}},
                        {RPCResult::Type::NUM, "pooledtx", "The size of the mempool"},
                        {RPCResult::Type::STR, "chain", "current network name (main, test, signet, regtest)"},
                        {RPCResult::Type::STR, "warnings", "any network and blockchain warnings"},
                    }},
                RPCExamples{
                    HelpExampleCli("getmininginfo", "")
            + HelpExampleRpc("getmininginfo", "")
                },
        [&](const RPCHelpMan& self, const JSONRPCRequest& request) -> UniValue
{
    NodeContext& node = EnsureAnyNodeContext(request.context);
    const CTxMemPool& mempool = EnsureMemPool(node);
    ChainstateManager& chainman = EnsureChainman(node);
    LOCK(cs_main);
    const CChain& active_chain = chainman.ActiveChain();

    UniValue obj(UniValue::VOBJ);
    obj.pushKV("blocks",           active_chain.Height());
    if (BlockAssembler::m_last_block_weight) obj.pushKV("currentblockweight", *BlockAssembler::m_last_block_weight);
    if (BlockAssembler::m_last_block_num_txs) obj.pushKV("currentblocktx", *BlockAssembler::m_last_block_num_txs);
    obj.pushKV("difficulty",       GetDifficultyJson(active_chain));
    obj.pushKV("networkhashps",    getnetworkhashps().HandleRequest(request));
    obj.pushKV("pooledtx",         (uint64_t)mempool.size());
    obj.pushKV("chain", chainman.GetParams().GetChainTypeString());
    obj.pushKV("warnings",         GetWarnings(false).original);
    return obj;
},
    };
}


// NOTE: Unlike wallet RPC (which use BTC values), mining RPCs follow GBT (BIP 22) in using satoshi amounts
static RPCHelpMan prioritisetransaction()
{
    return RPCHelpMan{"prioritisetransaction",
                "Accepts the transaction into mined blocks at a higher (or lower) priority\n",
                {
                    {"txid", RPCArg::Type::STR_HEX, RPCArg::Optional::NO, "The transaction id."},
                    {"dummy", RPCArg::Type::NUM, RPCArg::Optional::OMITTED, "API-Compatibility for previous API. Must be zero or null.\n"
            "                  DEPRECATED. For forward compatibility use named arguments and omit this parameter."},
                    {"fee_delta", RPCArg::Type::NUM, RPCArg::Optional::NO, "The fee value (in satoshis) to add (or subtract, if negative).\n"
            "                  Note, that this value is not a fee rate. It is a value to modify absolute fee of the TX.\n"
            "                  The fee is not actually paid, only the algorithm for selecting transactions into a block\n"
            "                  considers the transaction as it would have paid a higher (or lower) fee."},
                },
                RPCResult{
                    RPCResult::Type::BOOL, "", "Returns true"},
                RPCExamples{
                    HelpExampleCli("prioritisetransaction", "\"txid\" 0.0 10000")
            + HelpExampleRpc("prioritisetransaction", "\"txid\", 0.0, 10000")
                },
        [&](const RPCHelpMan& self, const JSONRPCRequest& request) -> UniValue
{
    LOCK(cs_main);

    uint256 hash(ParseHashV(request.params[0], "txid"));
    const auto dummy{self.MaybeArg<double>(1)};
    CAmount nAmount = request.params[2].getInt<int64_t>();

    if (dummy && *dummy != 0) {
        throw JSONRPCError(RPC_INVALID_PARAMETER, "Priority is no longer supported, dummy argument to prioritisetransaction must be 0.");
    }

    EnsureAnyMemPool(request.context).PrioritiseTransaction(hash, nAmount);
    return true;
},
    };
}

static RPCHelpMan getprioritisedtransactions()
{
    return RPCHelpMan{"getprioritisedtransactions",
        "Returns a map of all user-created (see prioritisetransaction) fee deltas by txid, and whether the tx is present in mempool.",
        {},
        RPCResult{
            RPCResult::Type::OBJ_DYN, "prioritisation-map", "prioritisation keyed by txid",
            {
                {RPCResult::Type::OBJ, "txid", "", {
                    {RPCResult::Type::NUM, "fee_delta", "transaction fee delta in satoshis"},
                    {RPCResult::Type::BOOL, "in_mempool", "whether this transaction is currently in mempool"},
                }}
            },
        },
        RPCExamples{
            HelpExampleCli("getprioritisedtransactions", "")
            + HelpExampleRpc("getprioritisedtransactions", "")
        },
        [&](const RPCHelpMan& self, const JSONRPCRequest& request) -> UniValue
        {
            NodeContext& node = EnsureAnyNodeContext(request.context);
            CTxMemPool& mempool = EnsureMemPool(node);
            UniValue rpc_result{UniValue::VOBJ};
            for (const auto& delta_info : mempool.GetPrioritisedTransactions()) {
                UniValue result_inner{UniValue::VOBJ};
                result_inner.pushKV("fee_delta", delta_info.delta);
                result_inner.pushKV("in_mempool", delta_info.in_mempool);
                rpc_result.pushKV(delta_info.txid.GetHex(), result_inner);
            }
            return rpc_result;
        },
    };
}


// NOTE: Assumes a conclusive result; if result is inconclusive, it must be handled by caller
static UniValue BIP22ValidationResult(const BlockValidationState& state)
{
    if (state.IsValid())
        return UniValue::VNULL;

    if (state.IsError())
        throw JSONRPCError(RPC_VERIFY_ERROR, state.ToString());
    if (state.IsInvalid())
    {
        std::string strRejectReason = state.GetRejectReason();
        if (strRejectReason.empty())
            return "rejected";
        return strRejectReason;
    }
    // Should be impossible
    return "valid?";
}

static std::string gbt_vb_name(const Consensus::DeploymentPos pos) {
    const struct VBDeploymentInfo& vbinfo = VersionBitsDeploymentInfo[pos];
    std::string s = vbinfo.name;
    if (!vbinfo.gbt_force) {
        s.insert(s.begin(), '!');
    }
    return s;
}

static RPCHelpMan getblocktemplate()
{
    return RPCHelpMan{"getblocktemplate",
        "\nIf the request parameters include a 'mode' key, that is used to explicitly select between the default 'template' request or a 'proposal'.\n"
        "It returns data needed to construct a block to work on.\n"
        "For full specification, see BIPs 22, 23, 9, and 145:\n"
        "    https://github.com/bitcoin/bips/blob/master/bip-0022.mediawiki\n"
        "    https://github.com/bitcoin/bips/blob/master/bip-0023.mediawiki\n"
        "    https://github.com/bitcoin/bips/blob/master/bip-0009.mediawiki#getblocktemplate_changes\n"
        "    https://github.com/bitcoin/bips/blob/master/bip-0145.mediawiki\n",
        {
            {"template_request", RPCArg::Type::OBJ, RPCArg::Optional::NO, "Format of the template",
            {
                {"mode", RPCArg::Type::STR, /* treat as named arg */ RPCArg::Optional::OMITTED, "This must be set to \"template\", \"proposal\" (see BIP 23), or omitted"},
                {"algo", RPCArg::Type::STR, RPCArg::Default{"neoscrypt"}, "The PoW algo to use"},
                {"capabilities", RPCArg::Type::ARR, /* treat as named arg */ RPCArg::Optional::OMITTED, "A list of strings",
                {
                    {"str", RPCArg::Type::STR, RPCArg::Optional::OMITTED, "client side supported feature, 'longpoll', 'coinbasevalue', 'proposal', 'serverlist', 'workid'"},
                }},
                {"rules", RPCArg::Type::ARR, RPCArg::Optional::NO, "A list of strings",
                {
                    {"segwit", RPCArg::Type::STR, RPCArg::Optional::NO, "(literal) indicates client side segwit support"},
                    {"str", RPCArg::Type::STR, RPCArg::Optional::OMITTED, "other client side supported softfork deployment"},
                }},
                {"longpollid", RPCArg::Type::STR, RPCArg::Optional::OMITTED, "delay processing request until the result would vary significantly from the \"longpollid\" of a prior template"},
                {"data", RPCArg::Type::STR_HEX, RPCArg::Optional::OMITTED, "proposed block data to check, encoded in hexadecimal; valid only for mode=\"proposal\""},
            },
            },
        },
        {
            RPCResult{"If the proposal was accepted with mode=='proposal'", RPCResult::Type::NONE, "", ""},
            RPCResult{"If the proposal was not accepted with mode=='proposal'", RPCResult::Type::STR, "", "According to BIP22"},
            RPCResult{"Otherwise", RPCResult::Type::OBJ, "", "",
            {
                {RPCResult::Type::NUM, "version", "The preferred block version"},
                {RPCResult::Type::ARR, "rules", "specific block rules that are to be enforced",
                {
                    {RPCResult::Type::STR, "", "name of a rule the client must understand to some extent; see BIP 9 for format"},
                }},
                {RPCResult::Type::OBJ_DYN, "vbavailable", "set of pending, supported versionbit (BIP 9) softfork deployments",
                {
                    {RPCResult::Type::NUM, "rulename", "identifies the bit number as indicating acceptance and readiness for the named softfork rule"},
                }},
                {RPCResult::Type::ARR, "capabilities", "",
                {
                    {RPCResult::Type::STR, "value", "A supported feature, for example 'proposal'"},
                }},
                {RPCResult::Type::NUM, "vbrequired", "bit mask of versionbits the server requires set in submissions"},
                {RPCResult::Type::STR, "previousblockhash", "The hash of current highest block"},
                {RPCResult::Type::ARR, "transactions", "contents of non-coinbase transactions that should be included in the next block",
                {
                    {RPCResult::Type::OBJ, "", "",
                    {
                        {RPCResult::Type::STR_HEX, "data", "transaction data encoded in hexadecimal (byte-for-byte)"},
                        {RPCResult::Type::STR_HEX, "txid", "transaction id encoded in little-endian hexadecimal"},
                        {RPCResult::Type::STR_HEX, "hash", "hash encoded in little-endian hexadecimal (including witness data)"},
                        {RPCResult::Type::ARR, "depends", "array of numbers",
                        {
                            {RPCResult::Type::NUM, "", "transactions before this one (by 1-based index in 'transactions' list) that must be present in the final block if this one is"},
                        }},
                        {RPCResult::Type::NUM, "fee", "difference in value between transaction inputs and outputs (in satoshis); for coinbase transactions, this is a negative Number of the total collected block fees (ie, not including the block subsidy); if key is not present, fee is unknown and clients MUST NOT assume there isn't one"},
                        {RPCResult::Type::NUM, "sigops", "total SigOps cost, as counted for purposes of block limits; if key is not present, sigop cost is unknown and clients MUST NOT assume it is zero"},
                        {RPCResult::Type::NUM, "weight", "total transaction weight, as counted for purposes of block limits"},
                    }},
                }},
                {RPCResult::Type::OBJ_DYN, "coinbaseaux", "data that should be included in the coinbase's scriptSig content",
                {
                    {RPCResult::Type::STR_HEX, "key", "values must be in the coinbase (keys may be ignored)"},
                }},
                {RPCResult::Type::NUM, "coinbasevalue", "maximum allowable input to coinbase transaction, including the generation award and transaction fees (in satoshis)"},
                {RPCResult::Type::STR, "longpollid", "an id to include with a request to longpoll on an update to this template"},
                {RPCResult::Type::STR, "target", "The hash target"},
                {RPCResult::Type::NUM_TIME, "mintime", "The minimum timestamp appropriate for the next block time, expressed in " + UNIX_EPOCH_TIME},
                {RPCResult::Type::ARR, "mutable", "list of ways the block template may be changed",
                {
                    {RPCResult::Type::STR, "value", "A way the block template may be changed, e.g. 'time', 'transactions', 'prevblock'"},
                }},
                {RPCResult::Type::STR_HEX, "noncerange", "A range of valid nonces"},
                {RPCResult::Type::NUM, "sigoplimit", "limit of sigops in blocks"},
                {RPCResult::Type::NUM, "sizelimit", "limit of block size"},
                {RPCResult::Type::NUM, "weightlimit", /*optional=*/true, "limit of block weight"},
                {RPCResult::Type::NUM_TIME, "curtime", "current timestamp in " + UNIX_EPOCH_TIME},
                {RPCResult::Type::STR, "bits", "compressed target of next block"},
                {RPCResult::Type::NUM, "height", "The height of the next block"},
                {RPCResult::Type::STR_HEX, "signet_challenge", /*optional=*/true, "Only on signet"},
                {RPCResult::Type::STR_HEX, "default_witness_commitment", /*optional=*/true, "a valid witness commitment for the unmodified block template"},
                {RPCResult::Type::STR, "algo", "PoW algo to use for this block"},
            }},
        },
        RPCExamples{
                    HelpExampleCli("getblocktemplate", "'{\"rules\": [\"segwit\"]}'")
            + HelpExampleRpc("getblocktemplate", "{\"rules\": [\"segwit\"]}")
                },
        [&](const RPCHelpMan& self, const JSONRPCRequest& request) -> UniValue
{
    NodeContext& node = EnsureAnyNodeContext(request.context);
    ChainstateManager& chainman = EnsureChainman(node);
    LOCK(cs_main);

    std::string strMode = "template";
    UniValue lpval = NullUniValue;
    std::set<std::string> setClientRules;
    PowAlgo algo = PowAlgo::NEOSCRYPT;
    Chainstate& active_chainstate = chainman.ActiveChainstate();
    CChain& active_chain = active_chainstate.m_chain;
    if (!request.params[0].isNull())
    {
        const UniValue& oparam = request.params[0].get_obj();
        const UniValue& modeval = oparam.find_value("mode");
        if (modeval.isStr())
            strMode = modeval.get_str();
        else if (modeval.isNull())
        {
            /* Do nothing */
        }
        else
            throw JSONRPCError(RPC_INVALID_PARAMETER, "Invalid mode");
        lpval = oparam.find_value("longpollid");
        algo = powAlgoFromJson(oparam.find_value("algo"));

        if (strMode == "proposal")
        {
            const UniValue& dataval = oparam.find_value("data");
            if (!dataval.isStr())
                throw JSONRPCError(RPC_TYPE_ERROR, "Missing data String key for proposal");

            CBlock block;
            if (!DecodeHexBlk(block, dataval.get_str()))
                throw JSONRPCError(RPC_DESERIALIZATION_ERROR, "Block decode failed");

            uint256 hash = block.GetHash();
            const CBlockIndex* pindex = chainman.m_blockman.LookupBlockIndex(hash);
            if (pindex) {
                if (pindex->IsValid(BLOCK_VALID_SCRIPTS))
                    return "duplicate";
                if (pindex->nStatus & BLOCK_FAILED_MASK)
                    return "duplicate-invalid";
                return "duplicate-inconclusive";
            }

            CBlockIndex* const pindexPrev = active_chain.Tip();
            // TestBlockValidity only supports blocks built on the current Tip
            if (block.hashPrevBlock != pindexPrev->GetBlockHash())
                return "inconclusive-not-best-prevblk";
            BlockValidationState state;
            TestBlockValidity(state, chainman.GetParams(), active_chainstate, block, pindexPrev, GetAdjustedTime, false, true, true);
            return BIP22ValidationResult(state);
        }

        const UniValue& aClientRules = oparam.find_value("rules");
        if (aClientRules.isArray()) {
            for (unsigned int i = 0; i < aClientRules.size(); ++i) {
                const UniValue& v = aClientRules[i];
                setClientRules.insert(v.get_str());
            }
        }
    }

    if (strMode != "template")
        throw JSONRPCError(RPC_INVALID_PARAMETER, "Invalid mode");

    if (!chainman.GetParams().IsTestChain()) {
        const CConnman& connman = EnsureConnman(node);
        if (connman.GetNodeCount(ConnectionDirection::Both) == 0) {
            throw JSONRPCError(RPC_CLIENT_NOT_CONNECTED, PACKAGE_NAME " is not connected!");
        }

        if (chainman.IsInitialBlockDownload()) {
            throw JSONRPCError(RPC_CLIENT_IN_INITIAL_DOWNLOAD, PACKAGE_NAME " is in initial sync and waiting for blocks...");
        }
    }

    static unsigned int nTransactionsUpdatedLast;
    const CTxMemPool& mempool = EnsureMemPool(node);

    if (!lpval.isNull())
    {
        // Wait to respond until either the best block changes, OR a minute has passed and there are more transactions
        uint256 hashWatchedChain;
        std::chrono::steady_clock::time_point checktxtime;
        unsigned int nTransactionsUpdatedLastLP;

        if (lpval.isStr())
        {
            // Format: <hashBestChain><nTransactionsUpdatedLast>
            const std::string& lpstr = lpval.get_str();

            hashWatchedChain = ParseHashV(lpstr.substr(0, 64), "longpollid");
            nTransactionsUpdatedLastLP = LocaleIndependentAtoi<int64_t>(lpstr.substr(64));
        }
        else
        {
            // NOTE: Spec does not specify behaviour for non-string longpollid, but this makes testing easier
            hashWatchedChain = active_chain.Tip()->GetBlockHash();
            nTransactionsUpdatedLastLP = nTransactionsUpdatedLast;
        }

        // Release lock while waiting
        LEAVE_CRITICAL_SECTION(cs_main);
        {
            checktxtime = std::chrono::steady_clock::now() + std::chrono::minutes(1);

            WAIT_LOCK(g_best_block_mutex, lock);
            while (g_best_block == hashWatchedChain && IsRPCRunning())
            {
                if (g_best_block_cv.wait_until(lock, checktxtime) == std::cv_status::timeout)
                {
                    // Timeout: Check transactions for update
                    // without holding the mempool lock to avoid deadlocks
                    if (mempool.GetTransactionsUpdated() != nTransactionsUpdatedLastLP)
                        break;
                    checktxtime += std::chrono::seconds(10);
                }
            }
        }
        ENTER_CRITICAL_SECTION(cs_main);

        if (!IsRPCRunning())
            throw JSONRPCError(RPC_CLIENT_NOT_CONNECTED, "Shutting down");
        // TODO: Maybe recheck connections/IBD and (if something wrong) send an expires-immediately template to stop miners?
    }

    const Consensus::Params& consensusParams = chainman.GetParams().GetConsensus();

    // GBT must be called with 'signet' set in the rules for signet chains
    if (consensusParams.signet_blocks && setClientRules.count("signet") != 1) {
        throw JSONRPCError(RPC_INVALID_PARAMETER, "getblocktemplate must be called with the signet rule set (call with {\"rules\": [\"segwit\", \"signet\"]})");
    }

    // GBT must be called with 'segwit' set in the rules
    if (setClientRules.count("segwit") != 1) {
        throw JSONRPCError(RPC_INVALID_PARAMETER, "getblocktemplate must be called with the segwit rule set (call with {\"rules\": [\"segwit\"]})");
    }

    // Update block
    static CBlockIndex* pindexPrev;
    static int64_t time_start;
    static std::unique_ptr<CBlockTemplate> pblocktemplate;
    if (pindexPrev != active_chain.Tip() ||
        pblocktemplate->block.pow.getCoreAlgo() != algo ||
        (mempool.GetTransactionsUpdated() != nTransactionsUpdatedLast && GetTime() - time_start > 5))
    {
        // Clear pindexPrev so future calls make a new block, despite any failures from here on
        pindexPrev = nullptr;

        // Store the pindexBest used before CreateNewBlock, to avoid races
        nTransactionsUpdatedLast = mempool.GetTransactionsUpdated();
        CBlockIndex* pindexPrevNew = active_chain.Tip();
        time_start = GetTime();

        // Create new block
        CScript scriptDummy = CScript() << OP_TRUE;
        pblocktemplate = BlockAssembler{active_chainstate, &mempool}.CreateNewBlock(algo, scriptDummy);
        if (!pblocktemplate)
            throw JSONRPCError(RPC_OUT_OF_MEMORY, "Out of memory");

        // Need to update only after we know CreateNewBlock succeeded
        pindexPrev = pindexPrevNew;
    }
    CHECK_NONFATAL(pindexPrev);
    CBlock* pblock = &pblocktemplate->block; // pointer for convenience

    // Update nTime
    UpdateTime(pblock, consensusParams, pindexPrev);
    pblock->nNonce = 0;

    // NOTE: If at some point we support pre-segwit miners post-segwit-activation, this needs to take segwit support into consideration
    const bool fPreSegWit = !DeploymentActiveAfter(pindexPrev, chainman, Consensus::DEPLOYMENT_SEGWIT);

    UniValue aCaps(UniValue::VARR); aCaps.push_back("proposal");

    UniValue transactions(UniValue::VARR);
    std::map<uint256, int64_t> setTxIndex;
    int i = 0;
    for (const auto& it : pblock->vtx) {
        const CTransaction& tx = *it;
        uint256 txHash = tx.GetHash();
        setTxIndex[txHash] = i++;

        if (tx.IsCoinBase())
            continue;

        UniValue entry(UniValue::VOBJ);

        entry.pushKV("data", EncodeHexTx(tx));
        entry.pushKV("txid", txHash.GetHex());
        entry.pushKV("hash", tx.GetWitnessHash().GetHex());

        UniValue deps(UniValue::VARR);
        for (const CTxIn &in : tx.vin)
        {
            if (setTxIndex.count(in.prevout.hash))
                deps.push_back(setTxIndex[in.prevout.hash]);
        }
        entry.pushKV("depends", deps);

        int index_in_template = i - 1;
        entry.pushKV("fee", pblocktemplate->vTxFees[index_in_template]);
        int64_t nTxSigOps = pblocktemplate->vTxSigOpsCost[index_in_template];
        if (fPreSegWit) {
            CHECK_NONFATAL(nTxSigOps % WITNESS_SCALE_FACTOR == 0);
            nTxSigOps /= WITNESS_SCALE_FACTOR;
        }
        entry.pushKV("sigops", nTxSigOps);
        entry.pushKV("weight", GetTransactionWeight(tx));

        transactions.push_back(entry);
    }

    UniValue aux(UniValue::VOBJ);

    arith_uint256 hashTarget = arith_uint256().SetCompact(pblock->pow.getBits());

    UniValue aMutable(UniValue::VARR);
    aMutable.push_back("time");
    aMutable.push_back("transactions");
    aMutable.push_back("prevblock");

    UniValue result(UniValue::VOBJ);
    result.pushKV("capabilities", aCaps);

    UniValue aRules(UniValue::VARR);
    aRules.push_back("csv");
    if (!fPreSegWit) aRules.push_back("!segwit");
    if (consensusParams.signet_blocks) {
        // indicate to miner that they must understand signet rules
        // when attempting to mine with this template
        aRules.push_back("!signet");
    }

    UniValue vbavailable(UniValue::VOBJ);
    for (int j = 0; j < (int)Consensus::MAX_VERSION_BITS_DEPLOYMENTS; ++j) {
        Consensus::DeploymentPos pos = Consensus::DeploymentPos(j);
        ThresholdState state = chainman.m_versionbitscache.State(pindexPrev, consensusParams, pos);
        switch (state) {
            case ThresholdState::DEFINED:
            case ThresholdState::FAILED:
                // Not exposed to GBT at all
                break;
            case ThresholdState::LOCKED_IN:
                // Ensure bit is set in block version
                pblock->nVersion |= chainman.m_versionbitscache.Mask(consensusParams, pos);
                [[fallthrough]];
            case ThresholdState::STARTED:
            {
                const struct VBDeploymentInfo& vbinfo = VersionBitsDeploymentInfo[pos];
                vbavailable.pushKV(gbt_vb_name(pos), consensusParams.vDeployments[pos].bit);
                if (setClientRules.find(vbinfo.name) == setClientRules.end()) {
                    if (!vbinfo.gbt_force) {
                        // If the client doesn't support this, don't indicate it in the [default] version
                        pblock->nVersion &= ~chainman.m_versionbitscache.Mask(consensusParams, pos);
                    }
                }
                break;
            }
            case ThresholdState::ACTIVE:
            {
                // Add to rules only
                const struct VBDeploymentInfo& vbinfo = VersionBitsDeploymentInfo[pos];
                aRules.push_back(gbt_vb_name(pos));
                if (setClientRules.find(vbinfo.name) == setClientRules.end()) {
                    // Not supported by the client; make sure it's safe to proceed
                    if (!vbinfo.gbt_force) {
                        throw JSONRPCError(RPC_INVALID_PARAMETER, strprintf("Support for '%s' rule requires explicit client support", vbinfo.name));
                    }
                }
                break;
            }
        }
    }
    result.pushKV("version", pblock->nVersion);
    result.pushKV("rules", aRules);
    result.pushKV("vbavailable", vbavailable);
    result.pushKV("vbrequired", int(0));

    result.pushKV("previousblockhash", pblock->hashPrevBlock.GetHex());
    result.pushKV("transactions", transactions);
    result.pushKV("coinbaseaux", aux);
    result.pushKV("coinbasevalue", (int64_t)pblock->vtx[0]->vout[0].nValue);
    result.pushKV("longpollid", active_chain.Tip()->GetBlockHash().GetHex() + ToString(nTransactionsUpdatedLast));
    result.pushKV("target", hashTarget.GetHex());
    result.pushKV("mintime", (int64_t)pindexPrev->GetMedianTimePast()+1);
    result.pushKV("mutable", aMutable);
    result.pushKV("noncerange", "00000000ffffffff");
    int64_t nSigOpLimit = MAX_BLOCK_SIGOPS_COST;
    int64_t nSizeLimit = MAX_BLOCK_SERIALIZED_SIZE;
    if (fPreSegWit) {
        CHECK_NONFATAL(nSigOpLimit % WITNESS_SCALE_FACTOR == 0);
        nSigOpLimit /= WITNESS_SCALE_FACTOR;
        CHECK_NONFATAL(nSizeLimit % WITNESS_SCALE_FACTOR == 0);
        nSizeLimit /= WITNESS_SCALE_FACTOR;
    }
    result.pushKV("sigoplimit", nSigOpLimit);
    result.pushKV("sizelimit", nSizeLimit);
    if (!fPreSegWit) {
        result.pushKV("weightlimit", (int64_t)MAX_BLOCK_WEIGHT);
    }
    result.pushKV("curtime", pblock->GetBlockTime());
    result.pushKV("bits", strprintf("%08x", pblock->pow.getBits()));
    result.pushKV("algo", PowAlgoToString(pblock->pow.getCoreAlgo()));
    result.pushKV("height", (int64_t)(pindexPrev->nHeight+1));

    if (consensusParams.signet_blocks) {
        result.pushKV("signet_challenge", HexStr(consensusParams.signet_challenge));
    }

    if (!pblocktemplate->vchCoinbaseCommitment.empty()) {
        result.pushKV("default_witness_commitment", HexStr(pblocktemplate->vchCoinbaseCommitment));
    }

    return result;
},
    };
}

class submitblock_StateCatcher final : public CValidationInterface
{
public:
    uint256 hash;
    bool found{false};
    BlockValidationState state;

    explicit submitblock_StateCatcher(const uint256 &hashIn) : hash(hashIn), state() {}

protected:
    void BlockChecked(const CBlock& block, const BlockValidationState& stateIn) override {
        if (block.GetHash() != hash)
            return;
        found = true;
        state = stateIn;
    }
};

static RPCHelpMan submitblock()
{
    // We allow 2 arguments for compliance with BIP22. Argument 2 is ignored.
    return RPCHelpMan{"submitblock",
        "\nAttempts to submit new block to network.\n"
        "See https://en.bitcoin.it/wiki/BIP_0022 for full specification.\n",
        {
            {"hexdata", RPCArg::Type::STR_HEX, RPCArg::Optional::NO, "the hex-encoded block data to submit"},
            {"dummy", RPCArg::Type::STR, RPCArg::DefaultHint{"ignored"}, "dummy value, for compatibility with BIP22. This value is ignored."},
        },
        {
            RPCResult{"If the block was accepted", RPCResult::Type::NONE, "", ""},
            RPCResult{"Otherwise", RPCResult::Type::STR, "", "According to BIP22"},
        },
        RPCExamples{
                    HelpExampleCli("submitblock", "\"mydata\"")
            + HelpExampleRpc("submitblock", "\"mydata\"")
                },
        [&](const RPCHelpMan& self, const JSONRPCRequest& request) -> UniValue
{
    std::shared_ptr<CBlock> blockptr = std::make_shared<CBlock>();
    CBlock& block = *blockptr;
    if (!DecodeHexBlk(block, request.params[0].get_str())) {
        throw JSONRPCError(RPC_DESERIALIZATION_ERROR, "Block decode failed");
    }

    if (block.vtx.empty() || !block.vtx[0]->IsCoinBase()) {
        throw JSONRPCError(RPC_DESERIALIZATION_ERROR, "Block does not start with a coinbase");
    }

    ChainstateManager& chainman = EnsureAnyChainman(request.context);
    uint256 hash = block.GetHash();
    {
        LOCK(cs_main);
        const CBlockIndex* pindex = chainman.m_blockman.LookupBlockIndex(hash);
        if (pindex) {
            if (pindex->IsValid(BLOCK_VALID_SCRIPTS)) {
                return "duplicate";
            }
            if (pindex->nStatus & BLOCK_FAILED_MASK) {
                return "duplicate-invalid";
            }
        }
    }

    {
        LOCK(cs_main);
        const CBlockIndex* pindex = chainman.m_blockman.LookupBlockIndex(block.hashPrevBlock);
        if (pindex) {
            chainman.UpdateUncommittedBlockStructures(block, pindex);
        }
    }

    bool new_block;
    auto sc = std::make_shared<submitblock_StateCatcher>(block.GetHash());
    RegisterSharedValidationInterface(sc);
    bool accepted = chainman.ProcessNewBlock(blockptr, /*force_processing=*/true, /*min_pow_checked=*/true, /*new_block=*/&new_block);
    UnregisterSharedValidationInterface(sc);
    if (!new_block && accepted) {
        return "duplicate";
    }
    if (!sc->found) {
        return "inconclusive";
    }
    return BIP22ValidationResult(sc->state);
},
    };
}

static RPCHelpMan submitheader()
{
    return RPCHelpMan{"submitheader",
                "\nDecode the given hexdata as a header and submit it as a candidate chain tip if valid."
                "\nThrows when the header is invalid.\n",
                {
                    {"hexdata", RPCArg::Type::STR_HEX, RPCArg::Optional::NO, "the hex-encoded block header data"},
                },
                RPCResult{
                    RPCResult::Type::NONE, "", "None"},
                RPCExamples{
                    HelpExampleCli("submitheader", "\"aabbcc\"") +
                    HelpExampleRpc("submitheader", "\"aabbcc\"")
                },
        [&](const RPCHelpMan& self, const JSONRPCRequest& request) -> UniValue
{
    CBlockHeader h;
    if (!DecodeHexBlockHeader(h, request.params[0].get_str())) {
        throw JSONRPCError(RPC_DESERIALIZATION_ERROR, "Block header decode failed");
    }
    ChainstateManager& chainman = EnsureAnyChainman(request.context);
    {
        LOCK(cs_main);
        if (!chainman.m_blockman.LookupBlockIndex(h.hashPrevBlock)) {
            throw JSONRPCError(RPC_VERIFY_ERROR, "Must submit previous header (" + h.hashPrevBlock.GetHex() + ") first");
        }
    }

    BlockValidationState state;
    chainman.ProcessNewBlockHeaders({h}, /*min_pow_checked=*/true, state);
    if (state.IsValid()) return UniValue::VNULL;
    if (state.IsError()) {
        throw JSONRPCError(RPC_VERIFY_ERROR, state.ToString());
    }
    throw JSONRPCError(RPC_VERIFY_ERROR, state.GetRejectReason());
},
    };
}

/* ************************************************************************** */
/* Merge mining.  */

static RPCHelpMan createauxblock()
{
    return RPCHelpMan{"createauxblock",
        "\nCreates a new block and returns information required to"
        " merge-mine it.\n",
        {
            {"address", RPCArg::Type::STR, RPCArg::Optional::NO, "Payout address for the coinbase transaction"},
        },
        RPCResult{
            RPCResult::Type::OBJ, "", "",
            {
                {RPCResult::Type::STR_HEX, "hash", "hash of the created block"},
                {RPCResult::Type::NUM, "chainid", "chain ID for this block"},
                {RPCResult::Type::STR, "algo", "mining algorithm (\"sha256d\")"},
                {RPCResult::Type::STR_HEX, "previousblockhash", "hash of the previous block"},
                {RPCResult::Type::NUM, "coinbasevalue", "value of the block's coinbase"},
                {RPCResult::Type::STR_HEX, "bits", "compressed target of the block"},
                {RPCResult::Type::NUM, "height", "height of the block"},
                {RPCResult::Type::STR_HEX, "_target", "target in reversed byte order, deprecated"},
            },
        },
        RPCExamples{
          HelpExampleCli("createauxblock", "\"address\"")
          + HelpExampleRpc("createauxblock", "\"address\"")
        },
        [&](const RPCHelpMan& self, const JSONRPCRequest& request) -> UniValue
{

    // Check coinbase payout address
    const CTxDestination coinbaseScript
      = DecodeDestination(request.params[0].get_str());
    if (!IsValidDestination(coinbaseScript)) {
        throw JSONRPCError(RPC_INVALID_ADDRESS_OR_KEY,
                           "Error: Invalid coinbase payout address");
    }
    const CScript scriptPubKey = GetScriptForDestination(coinbaseScript);

    return AuxpowMiner::get ().createAuxBlock(request, scriptPubKey);
},
    };
}

static RPCHelpMan submitauxblock()
{
    return RPCHelpMan{"submitauxblock",
        "\nSubmits a solved auxpow for a block that was previously"
        " created by 'createauxblock'.\n",
        {
            {"hash", RPCArg::Type::STR_HEX, RPCArg::Optional::NO, "Hash of the block to submit"},
            {"auxpow", RPCArg::Type::STR_HEX, RPCArg::Optional::NO, "Serialised auxpow found"},
        },
        RPCResult{
            RPCResult::Type::BOOL, "", "whether the submitted block was correct"
        },
        RPCExamples{
            HelpExampleCli("submitauxblock", "\"hash\" \"serialised auxpow\"")
            + HelpExampleRpc("submitauxblock", "\"hash\" \"serialised auxpow\"")
        },
        [&](const RPCHelpMan& self, const JSONRPCRequest& request) -> UniValue
{
    return AuxpowMiner::get ().submitAuxBlock(request,
                                              request.params[0].get_str(),
                                              request.params[1].get_str());
},
    };
}

static RPCHelpMan creatework()
{
    return RPCHelpMan{"creatework",
        "\nCreates a new block and returns information required to mine it stand-alone.\n",
        {
            {"address", RPCArg::Type::STR, RPCArg::Optional::NO, "Payout address for the coinbase transaction"},
        },
        RPCResult{
            RPCResult::Type::OBJ, "", "",
            {
                {RPCResult::Type::STR_HEX, "hash", "hash of the created block"},
                {RPCResult::Type::STR_HEX, "data", "data to solve"},
                {RPCResult::Type::STR, "algo", "mining algorithm (\"neoscrypt\")"},
                {RPCResult::Type::STR_HEX, "previousblockhash", "hash of the previous block"},
                {RPCResult::Type::NUM, "coinbasevalue", "value of the block's coinbase"},
                {RPCResult::Type::STR_HEX, "bits", "compressed target of the block"},
                {RPCResult::Type::NUM, "height", "height of the block"},
                {RPCResult::Type::STR_HEX, "target", "target in reversed byte order, deprecated"},
            },
        },
        RPCExamples{
            HelpExampleCli("creatework", "\"address\"")
          + HelpExampleRpc("creatework", "\"address\"")
        },
        [&](const RPCHelpMan& self, const JSONRPCRequest& request) -> UniValue
{
    // Check coinbase payout address
    const CTxDestination coinbaseScript
      = DecodeDestination(request.params[0].get_str());
    if (!IsValidDestination(coinbaseScript)) {
        throw JSONRPCError(RPC_INVALID_ADDRESS_OR_KEY,
                           "Error: Invalid coinbase payout address");
    }
    const CScript scriptPubKey = GetScriptForDestination(coinbaseScript);

    return AuxpowMiner::get ().createWork(request, scriptPubKey);
},
    };
}

static RPCHelpMan submitwork()
{
    return RPCHelpMan{"submitwork",
        "\nSubmits a solved PoW for a block that was previously created by 'creatework'.\n"
        "\nDEPRECATED: If no hash is given, it will be deduced from the data.  Prefer to add an explicit hash.\n",
        {
            {"hash", RPCArg::Type::STR_HEX, RPCArg::Optional::OMITTED, "Hash of the block to submit"},
            {"data", RPCArg::Type::STR_HEX, RPCArg::Optional::OMITTED, "Solved block header data"},
        },
        RPCResult{
            RPCResult::Type::BOOL, "", "whether the submitted block was correct"
        },
        RPCExamples{
            HelpExampleCli("submitwork", "\"hash\" \"solved data\"")
          + HelpExampleRpc("submitwork", "\"hash\" \"solved data\"")
        },
        [&](const RPCHelpMan& self, const JSONRPCRequest& request) -> UniValue
{
    std::string hashHex;
    std::string dataHex;
    if (request.params.size() == 1)
      dataHex = request.params[0].get_str();
    else if (request.params.size() == 2)
      {
        hashHex = request.params[0].get_str();
        dataHex = request.params[1].get_str();
      }
    else
      throw std::runtime_error(self.ToString ());

    return AuxpowMiner::get().submitWork(request, hashHex, dataHex);
},
    };
}

/* ************************************************************************** */

void RegisterMiningRPCCommands(CRPCTable& t)
{
    static const CRPCCommand commands[]{
        {"mining", &getnetworkhashps},
        {"mining", &getmininginfo},
        {"mining", &prioritisetransaction},
        {"mining", &getprioritisedtransactions},
        {"mining", &getblocktemplate},
        {"mining", &submitblock},
        {"mining", &submitheader},

        {"mining", &createauxblock},
        {"mining", &submitauxblock},
        {"mining", &creatework},
        {"mining", &submitwork},

        {"hidden", &generatetoaddress},
        {"hidden", &generatetodescriptor},
        {"hidden", &generateblock},
        {"hidden", &generate},
    };
    for (const auto& c : commands) {
        t.appendCommand(c.name, &c);
    }
}<|MERGE_RESOLUTION|>--- conflicted
+++ resolved
@@ -73,16 +73,14 @@
         pb = active_chain[height];
     }
 
-<<<<<<< HEAD
-=======
     if (pb == nullptr || !pb->nHeight)
-        return 0;
-
-    // If lookup is -1, then use blocks since last difficulty change.
-    if (lookup == -1)
-        lookup = pb->nHeight % Params().GetConsensus().DifficultyAdjustmentInterval() + 1;
-
->>>>>>> 1542bd09
+    {
+        UniValue result(UniValue::VOBJ);
+        result.pushKV ("neoscrypt", 0);
+        result.pushKV ("sha256d", 0);
+        return result;
+    }
+
     // If lookup is larger than chain, then set it to chain length.
     if (lookup > pb->nHeight)
         lookup = pb->nHeight;

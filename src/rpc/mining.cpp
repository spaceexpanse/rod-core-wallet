// Copyright (c) 2010 Satoshi Nakamoto
// Copyright (c) 2009-2021 The Bitcoin Core developers
// Distributed under the MIT software license, see the accompanying
// file COPYING or http://www.opensource.org/licenses/mit-license.php.

#include <chain.h>
#include <chainparams.h>
#include <consensus/amount.h>
#include <consensus/consensus.h>
#include <consensus/merkle.h>
#include <consensus/params.h>
#include <consensus/validation.h>
#include <core_io.h>
#include <deploymentinfo.h>
#include <deploymentstatus.h>
#include <key_io.h>
#include <net.h>
#include <node/context.h>
#include <node/miner.h>
#include <pow.h>
#include <powdata.h>
#include <rpc/auxpow_miner.h>
#include <rpc/blockchain.h>
#include <rpc/mining.h>
#include <rpc/server.h>
#include <rpc/server_util.h>
#include <rpc/util.h>
#include <script/descriptor.h>
#include <script/script.h>
#include <script/signingprovider.h>
#include <shutdown.h>
#include <timedata.h>
#include <txmempool.h>
#include <univalue.h>
#include <util/strencodings.h>
#include <util/string.h>
#include <util/system.h>
#include <util/translation.h>
#include <validation.h>
#include <validationinterface.h>
#include <warnings.h>

#include <map>
#include <stdint.h>
#include <stdexcept>
#include <string>
#include <utility>

using node::BlockAssembler;
using node::CBlockTemplate;
using node::NodeContext;
using node::RegenerateCommitments;
using node::UpdateTime;

/**
 * Return average network hashes per second based on the last 'lookup' blocks,
 * or from the last difficulty change if 'lookup' is nonpositive.
 * If 'height' is nonnegative, compute the estimate at the time when a given block was found.
 */
static UniValue GetNetworkHashPS(int lookup, int height, const CChain& active_chain) {
    const CBlockIndex* pb = active_chain.Tip();

    if (height >= 0 && height < active_chain.Height()) {
        pb = active_chain[height];
    }

    // If lookup is larger than chain, then set it to chain length.
    if (lookup > pb->nHeight)
        lookup = pb->nHeight;

    /* With different mining algos, we can not simply look at the chain work
       difference as upstream Bitcoin does.  But we can add up the block proofs
       for each algo separately to estimate the hash rate in each later on.  */
    std::map<PowAlgo, arith_uint256> proofPerAlgo;

    /* Explicitly initialise both algos so that we always get them in the
       result later, even if the number of hashes is zero.  */
    proofPerAlgo[PowAlgo::SHA256D] = 0;
    proofPerAlgo[PowAlgo::NEOSCRYPT] = 0;

    const CBlockIndex* pb0 = pb;
    int64_t minTime = pb0->GetBlockTime();
    int64_t maxTime = minTime;
    for (int i = 0; i < lookup; i++) {
        arith_uint256 currentProof = GetBlockProof (*pb0);
        /* Undo the algo-weight correction, since we want actual hashes
           per algo and not the comparable work.  */
        currentProof >>= powAlgoLog2Weight (pb0->algo);
        proofPerAlgo[pb0->algo] += currentProof;

        pb0 = pb0->pprev;
        int64_t time = pb0->GetBlockTime();
        minTime = std::min(time, minTime);
        maxTime = std::max(time, maxTime);
    }
    const int64_t timeDiff = maxTime - minTime;

    UniValue result(UniValue::VOBJ);
    for (const auto& entry : proofPerAlgo)
      {
        double hashps;
        if (timeDiff == 0)
          {
            /* In case there's a situation where minTime == maxTime, we don't
               want a divide by zero exception.  */
            hashps = 0.0;
          }
        else
          hashps = entry.second.getdouble () / timeDiff;

        result.pushKV (PowAlgoToString (entry.first), hashps);
      }

    return result;
}

static RPCHelpMan getnetworkhashps()
{
    return RPCHelpMan{"getnetworkhashps",
                "\nReturns the estimated network hashes per second based on the last n blocks.\n"
                "Pass in [blocks] to override # of blocks, -1 specifies since last difficulty change.\n"
                "Pass in [height] to estimate the network speed at the time when a certain block was found.\n",
                {
                    {"nblocks", RPCArg::Type::NUM, RPCArg::Default{120}, "The number of blocks, or -1 for blocks since last difficulty change."},
                    {"height", RPCArg::Type::NUM, RPCArg::Default{-1}, "To estimate at the time of the given height."},
                },
                RPCResult{RPCResult::Type::OBJ, "", "",
                    {
                        {RPCResult::Type::NUM, "sha256d", "Estimated hashes per second for SHA-256d"},
                        {RPCResult::Type::NUM, "neoscrypt", "Estimated hashes per second for Neoscrypt"},
                    }
                },
                RPCExamples{
                    HelpExampleCli("getnetworkhashps", "")
            + HelpExampleRpc("getnetworkhashps", "")
                },
        [&](const RPCHelpMan& self, const JSONRPCRequest& request) -> UniValue
{
    ChainstateManager& chainman = EnsureAnyChainman(request.context);
    LOCK(cs_main);
    return GetNetworkHashPS(!request.params[0].isNull() ? request.params[0].getInt<int>() : 120, !request.params[1].isNull() ? request.params[1].getInt<int>() : -1, chainman.ActiveChain());
},
    };
}

static PowAlgo
powAlgoFromJson (const UniValue& algoJson)
{
  if (algoJson.isNull ())
    return PowAlgo::NEOSCRYPT;

  try
    {
      return PowAlgoFromString (algoJson.get_str ());
    }
  catch (const std::invalid_argument& exc)
    {
      throw JSONRPCError (RPC_INVALID_PARAMETER, exc.what ());
    }
}

static bool GenerateBlock(ChainstateManager& chainman, CBlock& block, uint64_t& max_tries, uint256& block_hash, const PowAlgo algo)
{
    block_hash.SetNull();
    block.hashMerkleRoot = BlockMerkleRoot(block);

    CPureBlockHeader* pfakeHeader = nullptr;
    switch (algo)
    {
    case PowAlgo::SHA256D:
        pfakeHeader = &block.pow.initAuxpow (block);
        break;
    case PowAlgo::NEOSCRYPT:
        pfakeHeader = &block.pow.initFakeHeader (block);
        break;
    default:
        throw JSONRPCError(RPC_INTERNAL_ERROR, "Unknown PoW algo");
    }
    assert (pfakeHeader != nullptr);

    while (max_tries > 0 && pfakeHeader->nNonce < std::numeric_limits<uint32_t>::max() && !block.pow.checkProofOfWork(*pfakeHeader, chainman.GetConsensus()) && !ShutdownRequested()) {
        ++pfakeHeader->nNonce;
        --max_tries;
    }
    if (max_tries == 0 || ShutdownRequested()) {
        return false;
    }
    if (pfakeHeader->nNonce == std::numeric_limits<uint32_t>::max()) {
        return true;
    }

    std::shared_ptr<const CBlock> shared_pblock = std::make_shared<const CBlock>(block);
    if (!chainman.ProcessNewBlock(shared_pblock, true, nullptr)) {
        throw JSONRPCError(RPC_INTERNAL_ERROR, "ProcessNewBlock, block not accepted");
    }

    block_hash = block.GetHash();
    return true;
}

static UniValue generateBlocks(ChainstateManager& chainman, const CTxMemPool& mempool, const CScript& coinbase_script, int nGenerate, uint64_t nMaxTries, const UniValue& algoJson)
{
    const PowAlgo algo = powAlgoFromJson(algoJson);

    UniValue blockHashes(UniValue::VARR);
    while (nGenerate > 0 && !ShutdownRequested()) {
        std::unique_ptr<CBlockTemplate> pblocktemplate(BlockAssembler{chainman.ActiveChainstate(), &mempool}.CreateNewBlock(algo, coinbase_script));
        if (!pblocktemplate.get())
            throw JSONRPCError(RPC_INTERNAL_ERROR, "Couldn't create new block");
        CBlock *pblock = &pblocktemplate->block;

        uint256 block_hash;
        if (!GenerateBlock(chainman, *pblock, nMaxTries, block_hash, algo)) {
            break;
        }

        if (!block_hash.IsNull()) {
            --nGenerate;
            blockHashes.push_back(block_hash.GetHex());
        }
    }
    return blockHashes;
}

static bool getScriptFromDescriptor(const std::string& descriptor, CScript& script, std::string& error)
{
    FlatSigningProvider key_provider;
    const auto desc = Parse(descriptor, key_provider, error, /* require_checksum = */ false);
    if (desc) {
        if (desc->IsRange()) {
            throw JSONRPCError(RPC_INVALID_PARAMETER, "Ranged descriptor not accepted. Maybe pass through deriveaddresses first?");
        }

        FlatSigningProvider provider;
        std::vector<CScript> scripts;
        if (!desc->Expand(0, key_provider, scripts, provider)) {
            throw JSONRPCError(RPC_INVALID_ADDRESS_OR_KEY, "Cannot derive script without private keys");
        }

        // Combo descriptors can have 2 or 4 scripts, so we can't just check scripts.size() == 1
        CHECK_NONFATAL(scripts.size() > 0 && scripts.size() <= 4);

        if (scripts.size() == 1) {
            script = scripts.at(0);
        } else if (scripts.size() == 4) {
            // For uncompressed keys, take the 3rd script, since it is p2wpkh
            script = scripts.at(2);
        } else {
            // Else take the 2nd script, since it is p2pkh
            script = scripts.at(1);
        }

        return true;
    } else {
        return false;
    }
}

static RPCHelpMan generatetodescriptor()
{
    return RPCHelpMan{
        "generatetodescriptor",
        "Mine to a specified descriptor and return the block hashes.",
        {
            {"num_blocks", RPCArg::Type::NUM, RPCArg::Optional::NO, "How many blocks are generated."},
            {"descriptor", RPCArg::Type::STR, RPCArg::Optional::NO, "The descriptor to send the newly generated bitcoin to."},
            {"maxtries", RPCArg::Type::NUM, RPCArg::Default{DEFAULT_MAX_TRIES}, "How many iterations to try."},
            {"algo", RPCArg::Type::STR, RPCArg::Default{"neoscrypt"}, "Which mining algorithm to use."},
        },
        RPCResult{
            RPCResult::Type::ARR, "", "hashes of blocks generated",
            {
                {RPCResult::Type::STR_HEX, "", "blockhash"},
            }
        },
        RPCExamples{
            "\nGenerate 11 blocks to mydesc\n" + HelpExampleCli("generatetodescriptor", "11 \"mydesc\"")},
        [&](const RPCHelpMan& self, const JSONRPCRequest& request) -> UniValue
{
    const int num_blocks{request.params[0].getInt<int>()};
    const uint64_t max_tries{request.params[2].isNull() ? DEFAULT_MAX_TRIES : request.params[2].getInt<int>()};

    CScript coinbase_script;
    std::string error;
    if (!getScriptFromDescriptor(request.params[1].get_str(), coinbase_script, error)) {
        throw JSONRPCError(RPC_INVALID_ADDRESS_OR_KEY, error);
    }

    NodeContext& node = EnsureAnyNodeContext(request.context);
    const CTxMemPool& mempool = EnsureMemPool(node);
    ChainstateManager& chainman = EnsureChainman(node);

    return generateBlocks(chainman, mempool, coinbase_script, num_blocks, max_tries, request.params[3]);
},
    };
}

static RPCHelpMan generate()
{
    return RPCHelpMan{"generate", "has been replaced by the -generate cli option. Refer to -help for more information.", {}, {}, RPCExamples{""}, [&](const RPCHelpMan& self, const JSONRPCRequest& request) -> UniValue {
        throw JSONRPCError(RPC_METHOD_NOT_FOUND, self.ToString());
    }};
}

static RPCHelpMan generatetoaddress()
{
    return RPCHelpMan{"generatetoaddress",
        "Mine to a specified address and return the block hashes.",
         {
             {"nblocks", RPCArg::Type::NUM, RPCArg::Optional::NO, "How many blocks are generated."},
             {"address", RPCArg::Type::STR, RPCArg::Optional::NO, "The address to send the newly generated coins to."},
             {"maxtries", RPCArg::Type::NUM, RPCArg::Default{DEFAULT_MAX_TRIES}, "How many iterations to try."},
             {"algo", RPCArg::Type::STR, RPCArg::Default{"neoscrypt"}, "Which mining algorithm to use."},
         },
         RPCResult{
             RPCResult::Type::ARR, "", "hashes of blocks generated",
             {
                 {RPCResult::Type::STR_HEX, "", "blockhash"},
             }},
         RPCExamples{
            "\nGenerate 11 blocks to myaddress\n"
            + HelpExampleCli("generatetoaddress", "11 \"myaddress\"")
            + "If you are using the " PACKAGE_NAME " wallet, you can get a new address to send the newly generated bitcoin to with:\n"
            + HelpExampleCli("getnewaddress", "")
                },
        [&](const RPCHelpMan& self, const JSONRPCRequest& request) -> UniValue
{
    const int num_blocks{request.params[0].getInt<int>()};
    const uint64_t max_tries{request.params[2].isNull() ? DEFAULT_MAX_TRIES : request.params[2].getInt<int>()};

    CTxDestination destination = DecodeDestination(request.params[1].get_str());
    if (!IsValidDestination(destination)) {
        throw JSONRPCError(RPC_INVALID_ADDRESS_OR_KEY, "Error: Invalid address");
    }

    NodeContext& node = EnsureAnyNodeContext(request.context);
    const CTxMemPool& mempool = EnsureMemPool(node);
    ChainstateManager& chainman = EnsureChainman(node);

    CScript coinbase_script = GetScriptForDestination(destination);

    return generateBlocks(chainman, mempool, coinbase_script, num_blocks, max_tries, request.params[3]);
},
    };
}

static RPCHelpMan generateblock()
{
    return RPCHelpMan{"generateblock",
        "Mine a set of ordered transactions to a specified address or descriptor and return the block hash.",
        {
            {"output", RPCArg::Type::STR, RPCArg::Optional::NO, "The address or descriptor to send the newly generated bitcoin to."},
            {"transactions", RPCArg::Type::ARR, RPCArg::Optional::NO, "An array of hex strings which are either txids or raw transactions.\n"
                "Txids must reference transactions currently in the mempool.\n"
                "All transactions must be valid and in valid order, otherwise the block will be rejected.",
                {
                    {"rawtx/txid", RPCArg::Type::STR_HEX, RPCArg::Optional::OMITTED, ""},
                },
            },
        },
        RPCResult{
            RPCResult::Type::OBJ, "", "",
            {
                {RPCResult::Type::STR_HEX, "hash", "hash of generated block"},
            }
        },
        RPCExamples{
            "\nGenerate a block to myaddress, with txs rawtx and mempool_txid\n"
            + HelpExampleCli("generateblock", R"("myaddress" '["rawtx", "mempool_txid"]')")
        },
        [&](const RPCHelpMan& self, const JSONRPCRequest& request) -> UniValue
{
    /* There is no need to support multialgo in this RPC.  */
    const PowAlgo algo = PowAlgo::NEOSCRYPT;

    const auto address_or_descriptor = request.params[0].get_str();
    CScript coinbase_script;
    std::string error;

    if (!getScriptFromDescriptor(address_or_descriptor, coinbase_script, error)) {
        const auto destination = DecodeDestination(address_or_descriptor);
        if (!IsValidDestination(destination)) {
            throw JSONRPCError(RPC_INVALID_ADDRESS_OR_KEY, "Error: Invalid address or descriptor");
        }

        coinbase_script = GetScriptForDestination(destination);
    }

    NodeContext& node = EnsureAnyNodeContext(request.context);
    const CTxMemPool& mempool = EnsureMemPool(node);

    std::vector<CTransactionRef> txs;
    const auto raw_txs_or_txids = request.params[1].get_array();
    for (size_t i = 0; i < raw_txs_or_txids.size(); i++) {
        const auto str(raw_txs_or_txids[i].get_str());

        uint256 hash;
        CMutableTransaction mtx;
        if (ParseHashStr(str, hash)) {

            const auto tx = mempool.get(hash);
            if (!tx) {
                throw JSONRPCError(RPC_INVALID_ADDRESS_OR_KEY, strprintf("Transaction %s not in mempool.", str));
            }

            txs.emplace_back(tx);

        } else if (DecodeHexTx(mtx, str)) {
            txs.push_back(MakeTransactionRef(std::move(mtx)));

        } else {
            throw JSONRPCError(RPC_DESERIALIZATION_ERROR, strprintf("Transaction decode failed for %s. Make sure the tx has at least one input.", str));
        }
    }

    CBlock block;

    ChainstateManager& chainman = EnsureChainman(node);
    {
        LOCK(cs_main);

        std::unique_ptr<CBlockTemplate> blocktemplate(BlockAssembler{chainman.ActiveChainstate(), nullptr}.CreateNewBlock(algo, coinbase_script));
        if (!blocktemplate) {
            throw JSONRPCError(RPC_INTERNAL_ERROR, "Couldn't create new block");
        }
        block = blocktemplate->block;
    }

    CHECK_NONFATAL(block.vtx.size() == 1);

    // Add transactions
    block.vtx.insert(block.vtx.end(), txs.begin(), txs.end());
    RegenerateCommitments(block, chainman);

    {
        LOCK(cs_main);

        BlockValidationState state;
        if (!TestBlockValidity(state, chainman.GetParams(), chainman.ActiveChainstate(), block, chainman.m_blockman.LookupBlockIndex(block.hashPrevBlock), GetAdjustedTime, false, false, false)) {
            throw JSONRPCError(RPC_VERIFY_ERROR, strprintf("TestBlockValidity failed: %s", state.ToString()));
        }
    }

    uint256 block_hash;
    uint64_t max_tries{DEFAULT_MAX_TRIES};

    if (!GenerateBlock(chainman, block, max_tries, block_hash, algo) || block_hash.IsNull()) {
        throw JSONRPCError(RPC_MISC_ERROR, "Failed to make block.");
    }

    UniValue obj(UniValue::VOBJ);
    obj.pushKV("hash", block_hash.GetHex());
    return obj;
},
    };
}

static RPCHelpMan getmininginfo()
{
    return RPCHelpMan{"getmininginfo",
                "\nReturns a json object containing mining-related information.",
                {},
                RPCResult{
                    RPCResult::Type::OBJ, "", "",
                    {
                        {RPCResult::Type::NUM, "blocks", "The current block"},
                        {RPCResult::Type::NUM, "currentblockweight", /*optional=*/true, "The block weight of the last assembled block (only present if a block was ever assembled)"},
                        {RPCResult::Type::NUM, "currentblocktx", /*optional=*/true, "The number of block transactions of the last assembled block (only present if a block was ever assembled)"},
                        {RPCResult::Type::OBJ, "difficulty", "The current difficulty per algo",
                            {{RPCResult::Type::ELISION, "", ""}}},
                        {RPCResult::Type::OBJ, "networkhashps", "The network hashes per second per algo",
                            {{RPCResult::Type::ELISION, "", ""}}},
                        {RPCResult::Type::NUM, "pooledtx", "The size of the mempool"},
                        {RPCResult::Type::STR, "chain", "current network name (main, test, signet, regtest)"},
                        {RPCResult::Type::STR, "warnings", "any network and blockchain warnings"},
                    }},
                RPCExamples{
                    HelpExampleCli("getmininginfo", "")
            + HelpExampleRpc("getmininginfo", "")
                },
        [&](const RPCHelpMan& self, const JSONRPCRequest& request) -> UniValue
{
    NodeContext& node = EnsureAnyNodeContext(request.context);
    const CTxMemPool& mempool = EnsureMemPool(node);
    ChainstateManager& chainman = EnsureChainman(node);
    LOCK(cs_main);
    const CChain& active_chain = chainman.ActiveChain();

    UniValue obj(UniValue::VOBJ);
    obj.pushKV("blocks",           active_chain.Height());
    if (BlockAssembler::m_last_block_weight) obj.pushKV("currentblockweight", *BlockAssembler::m_last_block_weight);
    if (BlockAssembler::m_last_block_num_txs) obj.pushKV("currentblocktx", *BlockAssembler::m_last_block_num_txs);
    obj.pushKV("difficulty",       GetDifficultyJson(active_chain));
    obj.pushKV("networkhashps",    getnetworkhashps().HandleRequest(request));
    obj.pushKV("pooledtx",         (uint64_t)mempool.size());
    obj.pushKV("chain", chainman.GetParams().NetworkIDString());
    obj.pushKV("warnings",         GetWarnings(false).original);
    return obj;
},
    };
}


// NOTE: Unlike wallet RPC (which use BTC values), mining RPCs follow GBT (BIP 22) in using satoshi amounts
static RPCHelpMan prioritisetransaction()
{
    return RPCHelpMan{"prioritisetransaction",
                "Accepts the transaction into mined blocks at a higher (or lower) priority\n",
                {
                    {"txid", RPCArg::Type::STR_HEX, RPCArg::Optional::NO, "The transaction id."},
                    {"dummy", RPCArg::Type::NUM, RPCArg::Optional::OMITTED_NAMED_ARG, "API-Compatibility for previous API. Must be zero or null.\n"
            "                  DEPRECATED. For forward compatibility use named arguments and omit this parameter."},
                    {"fee_delta", RPCArg::Type::NUM, RPCArg::Optional::NO, "The fee value (in satoshis) to add (or subtract, if negative).\n"
            "                  Note, that this value is not a fee rate. It is a value to modify absolute fee of the TX.\n"
            "                  The fee is not actually paid, only the algorithm for selecting transactions into a block\n"
            "                  considers the transaction as it would have paid a higher (or lower) fee."},
                },
                RPCResult{
                    RPCResult::Type::BOOL, "", "Returns true"},
                RPCExamples{
                    HelpExampleCli("prioritisetransaction", "\"txid\" 0.0 10000")
            + HelpExampleRpc("prioritisetransaction", "\"txid\", 0.0, 10000")
                },
        [&](const RPCHelpMan& self, const JSONRPCRequest& request) -> UniValue
{
    LOCK(cs_main);

    uint256 hash(ParseHashV(request.params[0], "txid"));
    CAmount nAmount = request.params[2].getInt<int64_t>();

    if (!(request.params[1].isNull() || request.params[1].get_real() == 0)) {
        throw JSONRPCError(RPC_INVALID_PARAMETER, "Priority is no longer supported, dummy argument to prioritisetransaction must be 0.");
    }

    EnsureAnyMemPool(request.context).PrioritiseTransaction(hash, nAmount);
    return true;
},
    };
}


// NOTE: Assumes a conclusive result; if result is inconclusive, it must be handled by caller
static UniValue BIP22ValidationResult(const BlockValidationState& state)
{
    if (state.IsValid())
        return UniValue::VNULL;

    if (state.IsError())
        throw JSONRPCError(RPC_VERIFY_ERROR, state.ToString());
    if (state.IsInvalid())
    {
        std::string strRejectReason = state.GetRejectReason();
        if (strRejectReason.empty())
            return "rejected";
        return strRejectReason;
    }
    // Should be impossible
    return "valid?";
}

static std::string gbt_vb_name(const Consensus::DeploymentPos pos) {
    const struct VBDeploymentInfo& vbinfo = VersionBitsDeploymentInfo[pos];
    std::string s = vbinfo.name;
    if (!vbinfo.gbt_force) {
        s.insert(s.begin(), '!');
    }
    return s;
}

static RPCHelpMan getblocktemplate()
{
    return RPCHelpMan{"getblocktemplate",
        "\nIf the request parameters include a 'mode' key, that is used to explicitly select between the default 'template' request or a 'proposal'.\n"
        "It returns data needed to construct a block to work on.\n"
        "For full specification, see BIPs 22, 23, 9, and 145:\n"
        "    https://github.com/bitcoin/bips/blob/master/bip-0022.mediawiki\n"
        "    https://github.com/bitcoin/bips/blob/master/bip-0023.mediawiki\n"
        "    https://github.com/bitcoin/bips/blob/master/bip-0009.mediawiki#getblocktemplate_changes\n"
        "    https://github.com/bitcoin/bips/blob/master/bip-0145.mediawiki\n",
        {
            {"template_request", RPCArg::Type::OBJ, RPCArg::Default{UniValue::VOBJ}, "Format of the template",
            {
                {"mode", RPCArg::Type::STR, /* treat as named arg */ RPCArg::Optional::OMITTED_NAMED_ARG, "This must be set to \"template\", \"proposal\" (see BIP 23), or omitted"},
                {"algo", RPCArg::Type::STR, RPCArg::Default{"neoscrypt"}, "The PoW algo to use"},
                {"capabilities", RPCArg::Type::ARR, /* treat as named arg */ RPCArg::Optional::OMITTED_NAMED_ARG, "A list of strings",
                {
                    {"str", RPCArg::Type::STR, RPCArg::Optional::OMITTED, "client side supported feature, 'longpoll', 'coinbasevalue', 'proposal', 'serverlist', 'workid'"},
                }},
                {"rules", RPCArg::Type::ARR, RPCArg::Optional::NO, "A list of strings",
                {
                    {"segwit", RPCArg::Type::STR, RPCArg::Optional::NO, "(literal) indicates client side segwit support"},
                    {"str", RPCArg::Type::STR, RPCArg::Optional::OMITTED, "other client side supported softfork deployment"},
                }},
            },
                        "\"template_request\""},
        },
        {
            RPCResult{"If the proposal was accepted with mode=='proposal'", RPCResult::Type::NONE, "", ""},
            RPCResult{"If the proposal was not accepted with mode=='proposal'", RPCResult::Type::STR, "", "According to BIP22"},
            RPCResult{"Otherwise", RPCResult::Type::OBJ, "", "",
            {
                {RPCResult::Type::NUM, "version", "The preferred block version"},
                {RPCResult::Type::ARR, "rules", "specific block rules that are to be enforced",
                {
                    {RPCResult::Type::STR, "", "name of a rule the client must understand to some extent; see BIP 9 for format"},
                }},
                {RPCResult::Type::OBJ_DYN, "vbavailable", "set of pending, supported versionbit (BIP 9) softfork deployments",
                {
                    {RPCResult::Type::NUM, "rulename", "identifies the bit number as indicating acceptance and readiness for the named softfork rule"},
                }},
                {RPCResult::Type::ARR, "capabilities", "",
                {
                    {RPCResult::Type::STR, "value", "A supported feature, for example 'proposal'"},
                }},
                {RPCResult::Type::NUM, "vbrequired", "bit mask of versionbits the server requires set in submissions"},
                {RPCResult::Type::STR, "previousblockhash", "The hash of current highest block"},
                {RPCResult::Type::ARR, "transactions", "contents of non-coinbase transactions that should be included in the next block",
                {
                    {RPCResult::Type::OBJ, "", "",
                    {
                        {RPCResult::Type::STR_HEX, "data", "transaction data encoded in hexadecimal (byte-for-byte)"},
                        {RPCResult::Type::STR_HEX, "txid", "transaction id encoded in little-endian hexadecimal"},
                        {RPCResult::Type::STR_HEX, "hash", "hash encoded in little-endian hexadecimal (including witness data)"},
                        {RPCResult::Type::ARR, "depends", "array of numbers",
                        {
                            {RPCResult::Type::NUM, "", "transactions before this one (by 1-based index in 'transactions' list) that must be present in the final block if this one is"},
                        }},
                        {RPCResult::Type::NUM, "fee", "difference in value between transaction inputs and outputs (in satoshis); for coinbase transactions, this is a negative Number of the total collected block fees (ie, not including the block subsidy); if key is not present, fee is unknown and clients MUST NOT assume there isn't one"},
                        {RPCResult::Type::NUM, "sigops", "total SigOps cost, as counted for purposes of block limits; if key is not present, sigop cost is unknown and clients MUST NOT assume it is zero"},
                        {RPCResult::Type::NUM, "weight", "total transaction weight, as counted for purposes of block limits"},
                    }},
                }},
                {RPCResult::Type::OBJ_DYN, "coinbaseaux", "data that should be included in the coinbase's scriptSig content",
                {
                    {RPCResult::Type::STR_HEX, "key", "values must be in the coinbase (keys may be ignored)"},
                }},
                {RPCResult::Type::NUM, "coinbasevalue", "maximum allowable input to coinbase transaction, including the generation award and transaction fees (in satoshis)"},
                {RPCResult::Type::STR, "longpollid", "an id to include with a request to longpoll on an update to this template"},
                {RPCResult::Type::STR, "target", "The hash target"},
                {RPCResult::Type::NUM_TIME, "mintime", "The minimum timestamp appropriate for the next block time, expressed in " + UNIX_EPOCH_TIME},
                {RPCResult::Type::ARR, "mutable", "list of ways the block template may be changed",
                {
                    {RPCResult::Type::STR, "value", "A way the block template may be changed, e.g. 'time', 'transactions', 'prevblock'"},
                }},
                {RPCResult::Type::STR_HEX, "noncerange", "A range of valid nonces"},
                {RPCResult::Type::NUM, "sigoplimit", "limit of sigops in blocks"},
                {RPCResult::Type::NUM, "sizelimit", "limit of block size"},
                {RPCResult::Type::NUM, "weightlimit", /*optional=*/true, "limit of block weight"},
                {RPCResult::Type::NUM_TIME, "curtime", "current timestamp in " + UNIX_EPOCH_TIME},
                {RPCResult::Type::STR, "bits", "compressed target of next block"},
                {RPCResult::Type::NUM, "height", "The height of the next block"},
                {RPCResult::Type::STR_HEX, "signet_challenge", /*optional=*/true, "Only on signet"},
                {RPCResult::Type::STR_HEX, "default_witness_commitment", /*optional=*/true, "a valid witness commitment for the unmodified block template"},
                {RPCResult::Type::STR, "algo", "PoW algo to use for this block"},
            }},
        },
        RPCExamples{
                    HelpExampleCli("getblocktemplate", "'{\"rules\": [\"segwit\"]}'")
            + HelpExampleRpc("getblocktemplate", "{\"rules\": [\"segwit\"]}")
                },
        [&](const RPCHelpMan& self, const JSONRPCRequest& request) -> UniValue
{
    NodeContext& node = EnsureAnyNodeContext(request.context);
    ChainstateManager& chainman = EnsureChainman(node);
    LOCK(cs_main);

    std::string strMode = "template";
    UniValue lpval = NullUniValue;
    std::set<std::string> setClientRules;
<<<<<<< HEAD
    int64_t nMaxVersionPreVB = -1;
    PowAlgo algo = PowAlgo::NEOSCRYPT;
=======
>>>>>>> d5b64a4a
    CChainState& active_chainstate = chainman.ActiveChainstate();
    CChain& active_chain = active_chainstate.m_chain;
    if (!request.params[0].isNull())
    {
        const UniValue& oparam = request.params[0].get_obj();
        const UniValue& modeval = find_value(oparam, "mode");
        if (modeval.isStr())
            strMode = modeval.get_str();
        else if (modeval.isNull())
        {
            /* Do nothing */
        }
        else
            throw JSONRPCError(RPC_INVALID_PARAMETER, "Invalid mode");
        lpval = find_value(oparam, "longpollid");
        algo = powAlgoFromJson(find_value(oparam, "algo"));

        if (strMode == "proposal")
        {
            const UniValue& dataval = find_value(oparam, "data");
            if (!dataval.isStr())
                throw JSONRPCError(RPC_TYPE_ERROR, "Missing data String key for proposal");

            CBlock block;
            if (!DecodeHexBlk(block, dataval.get_str()))
                throw JSONRPCError(RPC_DESERIALIZATION_ERROR, "Block decode failed");

            uint256 hash = block.GetHash();
            const CBlockIndex* pindex = chainman.m_blockman.LookupBlockIndex(hash);
            if (pindex) {
                if (pindex->IsValid(BLOCK_VALID_SCRIPTS))
                    return "duplicate";
                if (pindex->nStatus & BLOCK_FAILED_MASK)
                    return "duplicate-invalid";
                return "duplicate-inconclusive";
            }

            CBlockIndex* const pindexPrev = active_chain.Tip();
            // TestBlockValidity only supports blocks built on the current Tip
            if (block.hashPrevBlock != pindexPrev->GetBlockHash())
                return "inconclusive-not-best-prevblk";
            BlockValidationState state;
            TestBlockValidity(state, chainman.GetParams(), active_chainstate, block, pindexPrev, GetAdjustedTime, false, true, true);
            return BIP22ValidationResult(state);
        }

        const UniValue& aClientRules = find_value(oparam, "rules");
        if (aClientRules.isArray()) {
            for (unsigned int i = 0; i < aClientRules.size(); ++i) {
                const UniValue& v = aClientRules[i];
                setClientRules.insert(v.get_str());
            }
        }
    }

    if (strMode != "template")
        throw JSONRPCError(RPC_INVALID_PARAMETER, "Invalid mode");

    if (!chainman.GetParams().IsTestChain()) {
        const CConnman& connman = EnsureConnman(node);
        if (connman.GetNodeCount(ConnectionDirection::Both) == 0) {
            throw JSONRPCError(RPC_CLIENT_NOT_CONNECTED, PACKAGE_NAME " is not connected!");
        }

        if (active_chainstate.IsInitialBlockDownload()) {
            throw JSONRPCError(RPC_CLIENT_IN_INITIAL_DOWNLOAD, PACKAGE_NAME " is in initial sync and waiting for blocks...");
        }
    }

    static unsigned int nTransactionsUpdatedLast;
    const CTxMemPool& mempool = EnsureMemPool(node);

    if (!lpval.isNull())
    {
        // Wait to respond until either the best block changes, OR a minute has passed and there are more transactions
        uint256 hashWatchedChain;
        std::chrono::steady_clock::time_point checktxtime;
        unsigned int nTransactionsUpdatedLastLP;

        if (lpval.isStr())
        {
            // Format: <hashBestChain><nTransactionsUpdatedLast>
            const std::string& lpstr = lpval.get_str();

            hashWatchedChain = ParseHashV(lpstr.substr(0, 64), "longpollid");
            nTransactionsUpdatedLastLP = LocaleIndependentAtoi<int64_t>(lpstr.substr(64));
        }
        else
        {
            // NOTE: Spec does not specify behaviour for non-string longpollid, but this makes testing easier
            hashWatchedChain = active_chain.Tip()->GetBlockHash();
            nTransactionsUpdatedLastLP = nTransactionsUpdatedLast;
        }

        // Release lock while waiting
        LEAVE_CRITICAL_SECTION(cs_main);
        {
            checktxtime = std::chrono::steady_clock::now() + std::chrono::minutes(1);

            WAIT_LOCK(g_best_block_mutex, lock);
            while (g_best_block == hashWatchedChain && IsRPCRunning())
            {
                if (g_best_block_cv.wait_until(lock, checktxtime) == std::cv_status::timeout)
                {
                    // Timeout: Check transactions for update
                    // without holding the mempool lock to avoid deadlocks
                    if (mempool.GetTransactionsUpdated() != nTransactionsUpdatedLastLP)
                        break;
                    checktxtime += std::chrono::seconds(10);
                }
            }
        }
        ENTER_CRITICAL_SECTION(cs_main);

        if (!IsRPCRunning())
            throw JSONRPCError(RPC_CLIENT_NOT_CONNECTED, "Shutting down");
        // TODO: Maybe recheck connections/IBD and (if something wrong) send an expires-immediately template to stop miners?
    }

    const Consensus::Params& consensusParams = chainman.GetParams().GetConsensus();

    // GBT must be called with 'signet' set in the rules for signet chains
    if (consensusParams.signet_blocks && setClientRules.count("signet") != 1) {
        throw JSONRPCError(RPC_INVALID_PARAMETER, "getblocktemplate must be called with the signet rule set (call with {\"rules\": [\"segwit\", \"signet\"]})");
    }

    // GBT must be called with 'segwit' set in the rules
    if (setClientRules.count("segwit") != 1) {
        throw JSONRPCError(RPC_INVALID_PARAMETER, "getblocktemplate must be called with the segwit rule set (call with {\"rules\": [\"segwit\"]})");
    }

    // Update block
    static CBlockIndex* pindexPrev;
    static int64_t nStart;
    static std::unique_ptr<CBlockTemplate> pblocktemplate;
    if (pindexPrev != active_chain.Tip() ||
        pblocktemplate->block.pow.getCoreAlgo() != algo ||
        (mempool.GetTransactionsUpdated() != nTransactionsUpdatedLast && GetTime() - nStart > 5))
    {
        // Clear pindexPrev so future calls make a new block, despite any failures from here on
        pindexPrev = nullptr;

        // Store the pindexBest used before CreateNewBlock, to avoid races
        nTransactionsUpdatedLast = mempool.GetTransactionsUpdated();
        CBlockIndex* pindexPrevNew = active_chain.Tip();
        nStart = GetTime();

        // Create new block
        CScript scriptDummy = CScript() << OP_TRUE;
        pblocktemplate = BlockAssembler{active_chainstate, &mempool}.CreateNewBlock(algo, scriptDummy);
        if (!pblocktemplate)
            throw JSONRPCError(RPC_OUT_OF_MEMORY, "Out of memory");

        // Need to update only after we know CreateNewBlock succeeded
        pindexPrev = pindexPrevNew;
    }
    CHECK_NONFATAL(pindexPrev);
    CBlock* pblock = &pblocktemplate->block; // pointer for convenience

    // Update nTime
    UpdateTime(pblock, consensusParams, pindexPrev);
    pblock->nNonce = 0;

    // NOTE: If at some point we support pre-segwit miners post-segwit-activation, this needs to take segwit support into consideration
    const bool fPreSegWit = !DeploymentActiveAfter(pindexPrev, chainman, Consensus::DEPLOYMENT_SEGWIT);

    UniValue aCaps(UniValue::VARR); aCaps.push_back("proposal");

    UniValue transactions(UniValue::VARR);
    std::map<uint256, int64_t> setTxIndex;
    int i = 0;
    for (const auto& it : pblock->vtx) {
        const CTransaction& tx = *it;
        uint256 txHash = tx.GetHash();
        setTxIndex[txHash] = i++;

        if (tx.IsCoinBase())
            continue;

        UniValue entry(UniValue::VOBJ);

        entry.pushKV("data", EncodeHexTx(tx));
        entry.pushKV("txid", txHash.GetHex());
        entry.pushKV("hash", tx.GetWitnessHash().GetHex());

        UniValue deps(UniValue::VARR);
        for (const CTxIn &in : tx.vin)
        {
            if (setTxIndex.count(in.prevout.hash))
                deps.push_back(setTxIndex[in.prevout.hash]);
        }
        entry.pushKV("depends", deps);

        int index_in_template = i - 1;
        entry.pushKV("fee", pblocktemplate->vTxFees[index_in_template]);
        int64_t nTxSigOps = pblocktemplate->vTxSigOpsCost[index_in_template];
        if (fPreSegWit) {
            CHECK_NONFATAL(nTxSigOps % WITNESS_SCALE_FACTOR == 0);
            nTxSigOps /= WITNESS_SCALE_FACTOR;
        }
        entry.pushKV("sigops", nTxSigOps);
        entry.pushKV("weight", GetTransactionWeight(tx));

        transactions.push_back(entry);
    }

    UniValue aux(UniValue::VOBJ);

    arith_uint256 hashTarget = arith_uint256().SetCompact(pblock->pow.getBits());

    UniValue aMutable(UniValue::VARR);
    aMutable.push_back("time");
    aMutable.push_back("transactions");
    aMutable.push_back("prevblock");

    UniValue result(UniValue::VOBJ);
    result.pushKV("capabilities", aCaps);

    UniValue aRules(UniValue::VARR);
    aRules.push_back("csv");
    if (!fPreSegWit) aRules.push_back("!segwit");
    if (consensusParams.signet_blocks) {
        // indicate to miner that they must understand signet rules
        // when attempting to mine with this template
        aRules.push_back("!signet");
    }

    UniValue vbavailable(UniValue::VOBJ);
    for (int j = 0; j < (int)Consensus::MAX_VERSION_BITS_DEPLOYMENTS; ++j) {
        Consensus::DeploymentPos pos = Consensus::DeploymentPos(j);
        ThresholdState state = chainman.m_versionbitscache.State(pindexPrev, consensusParams, pos);
        switch (state) {
            case ThresholdState::DEFINED:
            case ThresholdState::FAILED:
                // Not exposed to GBT at all
                break;
            case ThresholdState::LOCKED_IN:
                // Ensure bit is set in block version
                pblock->nVersion |= chainman.m_versionbitscache.Mask(consensusParams, pos);
                [[fallthrough]];
            case ThresholdState::STARTED:
            {
                const struct VBDeploymentInfo& vbinfo = VersionBitsDeploymentInfo[pos];
                vbavailable.pushKV(gbt_vb_name(pos), consensusParams.vDeployments[pos].bit);
                if (setClientRules.find(vbinfo.name) == setClientRules.end()) {
                    if (!vbinfo.gbt_force) {
                        // If the client doesn't support this, don't indicate it in the [default] version
                        pblock->nVersion &= ~chainman.m_versionbitscache.Mask(consensusParams, pos);
                    }
                }
                break;
            }
            case ThresholdState::ACTIVE:
            {
                // Add to rules only
                const struct VBDeploymentInfo& vbinfo = VersionBitsDeploymentInfo[pos];
                aRules.push_back(gbt_vb_name(pos));
                if (setClientRules.find(vbinfo.name) == setClientRules.end()) {
                    // Not supported by the client; make sure it's safe to proceed
                    if (!vbinfo.gbt_force) {
                        throw JSONRPCError(RPC_INVALID_PARAMETER, strprintf("Support for '%s' rule requires explicit client support", vbinfo.name));
                    }
                }
                break;
            }
        }
    }
    result.pushKV("version", pblock->nVersion);
    result.pushKV("rules", aRules);
    result.pushKV("vbavailable", vbavailable);
    result.pushKV("vbrequired", int(0));

    result.pushKV("previousblockhash", pblock->hashPrevBlock.GetHex());
    result.pushKV("transactions", transactions);
    result.pushKV("coinbaseaux", aux);
    result.pushKV("coinbasevalue", (int64_t)pblock->vtx[0]->vout[0].nValue);
    result.pushKV("longpollid", active_chain.Tip()->GetBlockHash().GetHex() + ToString(nTransactionsUpdatedLast));
    result.pushKV("target", hashTarget.GetHex());
    result.pushKV("mintime", (int64_t)pindexPrev->GetMedianTimePast()+1);
    result.pushKV("mutable", aMutable);
    result.pushKV("noncerange", "00000000ffffffff");
    int64_t nSigOpLimit = MAX_BLOCK_SIGOPS_COST;
    int64_t nSizeLimit = MAX_BLOCK_SERIALIZED_SIZE;
    if (fPreSegWit) {
        CHECK_NONFATAL(nSigOpLimit % WITNESS_SCALE_FACTOR == 0);
        nSigOpLimit /= WITNESS_SCALE_FACTOR;
        CHECK_NONFATAL(nSizeLimit % WITNESS_SCALE_FACTOR == 0);
        nSizeLimit /= WITNESS_SCALE_FACTOR;
    }
    result.pushKV("sigoplimit", nSigOpLimit);
    result.pushKV("sizelimit", nSizeLimit);
    if (!fPreSegWit) {
        result.pushKV("weightlimit", (int64_t)MAX_BLOCK_WEIGHT);
    }
    result.pushKV("curtime", pblock->GetBlockTime());
    result.pushKV("bits", strprintf("%08x", pblock->pow.getBits()));
    result.pushKV("algo", PowAlgoToString(pblock->pow.getCoreAlgo()));
    result.pushKV("height", (int64_t)(pindexPrev->nHeight+1));

    if (consensusParams.signet_blocks) {
        result.pushKV("signet_challenge", HexStr(consensusParams.signet_challenge));
    }

    if (!pblocktemplate->vchCoinbaseCommitment.empty()) {
        result.pushKV("default_witness_commitment", HexStr(pblocktemplate->vchCoinbaseCommitment));
    }

    return result;
},
    };
}

class submitblock_StateCatcher final : public CValidationInterface
{
public:
    uint256 hash;
    bool found{false};
    BlockValidationState state;

    explicit submitblock_StateCatcher(const uint256 &hashIn) : hash(hashIn), state() {}

protected:
    void BlockChecked(const CBlock& block, const BlockValidationState& stateIn) override {
        if (block.GetHash() != hash)
            return;
        found = true;
        state = stateIn;
    }
};

static RPCHelpMan submitblock()
{
    // We allow 2 arguments for compliance with BIP22. Argument 2 is ignored.
    return RPCHelpMan{"submitblock",
        "\nAttempts to submit new block to network.\n"
        "See https://en.bitcoin.it/wiki/BIP_0022 for full specification.\n",
        {
            {"hexdata", RPCArg::Type::STR_HEX, RPCArg::Optional::NO, "the hex-encoded block data to submit"},
            {"dummy", RPCArg::Type::STR, RPCArg::DefaultHint{"ignored"}, "dummy value, for compatibility with BIP22. This value is ignored."},
        },
        {
            RPCResult{"If the block was accepted", RPCResult::Type::NONE, "", ""},
            RPCResult{"Otherwise", RPCResult::Type::STR, "", "According to BIP22"},
        },
        RPCExamples{
                    HelpExampleCli("submitblock", "\"mydata\"")
            + HelpExampleRpc("submitblock", "\"mydata\"")
                },
        [&](const RPCHelpMan& self, const JSONRPCRequest& request) -> UniValue
{
    std::shared_ptr<CBlock> blockptr = std::make_shared<CBlock>();
    CBlock& block = *blockptr;
    if (!DecodeHexBlk(block, request.params[0].get_str())) {
        throw JSONRPCError(RPC_DESERIALIZATION_ERROR, "Block decode failed");
    }

    if (block.vtx.empty() || !block.vtx[0]->IsCoinBase()) {
        throw JSONRPCError(RPC_DESERIALIZATION_ERROR, "Block does not start with a coinbase");
    }

    ChainstateManager& chainman = EnsureAnyChainman(request.context);
    uint256 hash = block.GetHash();
    {
        LOCK(cs_main);
        const CBlockIndex* pindex = chainman.m_blockman.LookupBlockIndex(hash);
        if (pindex) {
            if (pindex->IsValid(BLOCK_VALID_SCRIPTS)) {
                return "duplicate";
            }
            if (pindex->nStatus & BLOCK_FAILED_MASK) {
                return "duplicate-invalid";
            }
        }
    }

    {
        LOCK(cs_main);
        const CBlockIndex* pindex = chainman.m_blockman.LookupBlockIndex(block.hashPrevBlock);
        if (pindex) {
            chainman.UpdateUncommittedBlockStructures(block, pindex);
        }
    }

    bool new_block;
    auto sc = std::make_shared<submitblock_StateCatcher>(block.GetHash());
    RegisterSharedValidationInterface(sc);
    bool accepted = chainman.ProcessNewBlock(blockptr, /*force_processing=*/true, /*new_block=*/&new_block);
    UnregisterSharedValidationInterface(sc);
    if (!new_block && accepted) {
        return "duplicate";
    }
    if (!sc->found) {
        return "inconclusive";
    }
    return BIP22ValidationResult(sc->state);
},
    };
}

static RPCHelpMan submitheader()
{
    return RPCHelpMan{"submitheader",
                "\nDecode the given hexdata as a header and submit it as a candidate chain tip if valid."
                "\nThrows when the header is invalid.\n",
                {
                    {"hexdata", RPCArg::Type::STR_HEX, RPCArg::Optional::NO, "the hex-encoded block header data"},
                },
                RPCResult{
                    RPCResult::Type::NONE, "", "None"},
                RPCExamples{
                    HelpExampleCli("submitheader", "\"aabbcc\"") +
                    HelpExampleRpc("submitheader", "\"aabbcc\"")
                },
        [&](const RPCHelpMan& self, const JSONRPCRequest& request) -> UniValue
{
    CBlockHeader h;
    if (!DecodeHexBlockHeader(h, request.params[0].get_str())) {
        throw JSONRPCError(RPC_DESERIALIZATION_ERROR, "Block header decode failed");
    }
    ChainstateManager& chainman = EnsureAnyChainman(request.context);
    {
        LOCK(cs_main);
        if (!chainman.m_blockman.LookupBlockIndex(h.hashPrevBlock)) {
            throw JSONRPCError(RPC_VERIFY_ERROR, "Must submit previous header (" + h.hashPrevBlock.GetHex() + ") first");
        }
    }

    BlockValidationState state;
    chainman.ProcessNewBlockHeaders({h}, state);
    if (state.IsValid()) return UniValue::VNULL;
    if (state.IsError()) {
        throw JSONRPCError(RPC_VERIFY_ERROR, state.ToString());
    }
    throw JSONRPCError(RPC_VERIFY_ERROR, state.GetRejectReason());
},
    };
}

/* ************************************************************************** */
/* Merge mining.  */

static RPCHelpMan createauxblock()
{
    return RPCHelpMan{"createauxblock",
        "\nCreates a new block and returns information required to"
        " merge-mine it.\n",
        {
            {"address", RPCArg::Type::STR, RPCArg::Optional::NO, "Payout address for the coinbase transaction"},
        },
        RPCResult{
            RPCResult::Type::OBJ, "", "",
            {
                {RPCResult::Type::STR_HEX, "hash", "hash of the created block"},
                {RPCResult::Type::NUM, "chainid", "chain ID for this block"},
                {RPCResult::Type::STR, "algo", "mining algorithm (\"sha256d\")"},
                {RPCResult::Type::STR_HEX, "previousblockhash", "hash of the previous block"},
                {RPCResult::Type::NUM, "coinbasevalue", "value of the block's coinbase"},
                {RPCResult::Type::STR_HEX, "bits", "compressed target of the block"},
                {RPCResult::Type::NUM, "height", "height of the block"},
                {RPCResult::Type::STR_HEX, "_target", "target in reversed byte order, deprecated"},
            },
        },
        RPCExamples{
          HelpExampleCli("createauxblock", "\"address\"")
          + HelpExampleRpc("createauxblock", "\"address\"")
        },
        [&](const RPCHelpMan& self, const JSONRPCRequest& request) -> UniValue
{

    // Check coinbase payout address
    const CTxDestination coinbaseScript
      = DecodeDestination(request.params[0].get_str());
    if (!IsValidDestination(coinbaseScript)) {
        throw JSONRPCError(RPC_INVALID_ADDRESS_OR_KEY,
                           "Error: Invalid coinbase payout address");
    }
    const CScript scriptPubKey = GetScriptForDestination(coinbaseScript);

    return AuxpowMiner::get ().createAuxBlock(request, scriptPubKey);
},
    };
}

static RPCHelpMan submitauxblock()
{
    return RPCHelpMan{"submitauxblock",
        "\nSubmits a solved auxpow for a block that was previously"
        " created by 'createauxblock'.\n",
        {
            {"hash", RPCArg::Type::STR_HEX, RPCArg::Optional::NO, "Hash of the block to submit"},
            {"auxpow", RPCArg::Type::STR_HEX, RPCArg::Optional::NO, "Serialised auxpow found"},
        },
        RPCResult{
            RPCResult::Type::BOOL, "", "whether the submitted block was correct"
        },
        RPCExamples{
            HelpExampleCli("submitauxblock", "\"hash\" \"serialised auxpow\"")
            + HelpExampleRpc("submitauxblock", "\"hash\" \"serialised auxpow\"")
        },
        [&](const RPCHelpMan& self, const JSONRPCRequest& request) -> UniValue
{
    return AuxpowMiner::get ().submitAuxBlock(request,
                                              request.params[0].get_str(),
                                              request.params[1].get_str());
},
    };
}

static RPCHelpMan creatework()
{
    return RPCHelpMan{"creatework",
        "\nCreates a new block and returns information required to mine it stand-alone.\n",
        {
            {"address", RPCArg::Type::STR, RPCArg::Optional::NO, "Payout address for the coinbase transaction"},
        },
        RPCResult{
            RPCResult::Type::OBJ, "", "",
            {
                {RPCResult::Type::STR_HEX, "hash", "hash of the created block"},
                {RPCResult::Type::STR_HEX, "data", "data to solve"},
                {RPCResult::Type::STR, "algo", "mining algorithm (\"neoscrypt\")"},
                {RPCResult::Type::STR_HEX, "previousblockhash", "hash of the previous block"},
                {RPCResult::Type::NUM, "coinbasevalue", "value of the block's coinbase"},
                {RPCResult::Type::STR_HEX, "bits", "compressed target of the block"},
                {RPCResult::Type::NUM, "height", "height of the block"},
                {RPCResult::Type::STR_HEX, "target", "target in reversed byte order, deprecated"},
            },
        },
        RPCExamples{
            HelpExampleCli("creatework", "\"address\"")
          + HelpExampleRpc("creatework", "\"address\"")
        },
        [&](const RPCHelpMan& self, const JSONRPCRequest& request) -> UniValue
{
    // Check coinbase payout address
    const CTxDestination coinbaseScript
      = DecodeDestination(request.params[0].get_str());
    if (!IsValidDestination(coinbaseScript)) {
        throw JSONRPCError(RPC_INVALID_ADDRESS_OR_KEY,
                           "Error: Invalid coinbase payout address");
    }
    const CScript scriptPubKey = GetScriptForDestination(coinbaseScript);

    return AuxpowMiner::get ().createWork(request, scriptPubKey);
},
    };
}

static RPCHelpMan submitwork()
{
    return RPCHelpMan{"submitwork",
        "\nSubmits a solved PoW for a block that was previously created by 'creatework'.\n"
        "\nDEPRECATED: If no hash is given, it will be deduced from the data.  Prefer to add an explicit hash.\n",
        {
            {"hash", RPCArg::Type::STR_HEX, RPCArg::Optional::OMITTED_NAMED_ARG, "Hash of the block to submit"},
            {"data", RPCArg::Type::STR_HEX, RPCArg::Optional::OMITTED_NAMED_ARG, "Solved block header data"},
        },
        RPCResult{
            RPCResult::Type::BOOL, "", "whether the submitted block was correct"
        },
        RPCExamples{
            HelpExampleCli("submitwork", "\"hash\" \"solved data\"")
          + HelpExampleRpc("submitwork", "\"hash\" \"solved data\"")
        },
        [&](const RPCHelpMan& self, const JSONRPCRequest& request) -> UniValue
{
    std::string hashHex;
    std::string dataHex;
    if (request.params.size() == 1)
      dataHex = request.params[0].get_str();
    else if (request.params.size() == 2)
      {
        hashHex = request.params[0].get_str();
        dataHex = request.params[1].get_str();
      }
    else
      throw std::runtime_error(self.ToString ());

    return AuxpowMiner::get().submitWork(request, hashHex, dataHex);
},
    };
}

/* ************************************************************************** */

void RegisterMiningRPCCommands(CRPCTable& t)
{
    static const CRPCCommand commands[]{
        {"mining", &getnetworkhashps},
        {"mining", &getmininginfo},
        {"mining", &prioritisetransaction},
        {"mining", &getblocktemplate},
        {"mining", &submitblock},
        {"mining", &submitheader},

        {"mining", &createauxblock},
        {"mining", &submitauxblock},
        {"mining", &creatework},
        {"mining", &submitwork},

        {"hidden", &generatetoaddress},
        {"hidden", &generatetodescriptor},
        {"hidden", &generateblock},
        {"hidden", &generate},
    };
    for (const auto& c : commands) {
        t.appendCommand(c.name, &c);
    }
}<|MERGE_RESOLUTION|>--- conflicted
+++ resolved
@@ -667,11 +667,7 @@
     std::string strMode = "template";
     UniValue lpval = NullUniValue;
     std::set<std::string> setClientRules;
-<<<<<<< HEAD
-    int64_t nMaxVersionPreVB = -1;
     PowAlgo algo = PowAlgo::NEOSCRYPT;
-=======
->>>>>>> d5b64a4a
     CChainState& active_chainstate = chainman.ActiveChainstate();
     CChain& active_chain = active_chainstate.m_chain;
     if (!request.params[0].isNull())

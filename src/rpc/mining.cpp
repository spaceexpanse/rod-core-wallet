--- conflicted
+++ resolved
@@ -804,12 +804,8 @@
     static int64_t time_start;
     static std::unique_ptr<CBlockTemplate> pblocktemplate;
     if (pindexPrev != active_chain.Tip() ||
-<<<<<<< HEAD
         pblocktemplate->block.pow.getCoreAlgo() != algo ||
-        (mempool.GetTransactionsUpdated() != nTransactionsUpdatedLast && GetTime() - nStart > 5))
-=======
         (mempool.GetTransactionsUpdated() != nTransactionsUpdatedLast && GetTime() - time_start > 5))
->>>>>>> 731fa5a0
     {
         // Clear pindexPrev so future calls make a new block, despite any failures from here on
         pindexPrev = nullptr;

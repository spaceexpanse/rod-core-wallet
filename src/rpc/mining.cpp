// Copyright (c) 2010 Satoshi Nakamoto
// Copyright (c) 2009-2022 The Bitcoin Core developers
// Distributed under the MIT software license, see the accompanying
// file COPYING or http://www.opensource.org/licenses/mit-license.php.

#include <chain.h>
#include <chainparams.h>
#include <consensus/amount.h>
#include <consensus/consensus.h>
#include <consensus/merkle.h>
#include <consensus/params.h>
#include <consensus/validation.h>
#include <core_io.h>
#include <deploymentinfo.h>
#include <deploymentstatus.h>
#include <key_io.h>
#include <net.h>
#include <node/context.h>
#include <node/miner.h>
#include <pow.h>
#include <powdata.h>
#include <rpc/auxpow_miner.h>
#include <rpc/blockchain.h>
#include <rpc/mining.h>
#include <rpc/server.h>
#include <rpc/server_util.h>
#include <rpc/util.h>
#include <script/descriptor.h>
#include <script/script.h>
#include <script/signingprovider.h>
#include <shutdown.h>
#include <timedata.h>
#include <txmempool.h>
#include <univalue.h>
#include <util/strencodings.h>
#include <util/string.h>
#include <util/system.h>
#include <util/translation.h>
#include <validation.h>
#include <validationinterface.h>
#include <warnings.h>

#include <map>
#include <stdint.h>
#include <stdexcept>
#include <string>
#include <utility>

using node::BlockAssembler;
using node::CBlockTemplate;
using node::NodeContext;
using node::RegenerateCommitments;
using node::UpdateTime;

/**
 * Return average network hashes per second based on the last 'lookup' blocks,
 * or from the last difficulty change if 'lookup' is nonpositive.
 * If 'height' is nonnegative, compute the estimate at the time when a given block was found.
 */
static UniValue GetNetworkHashPS(int lookup, int height, const CChain& active_chain) {
    const CBlockIndex* pb = active_chain.Tip();

    if (height >= 0 && height < active_chain.Height()) {
        pb = active_chain[height];
    }

    // If lookup is larger than chain, then set it to chain length.
    if (lookup > pb->nHeight)
        lookup = pb->nHeight;

    /* With different mining algos, we can not simply look at the chain work
       difference as upstream Bitcoin does.  But we can add up the block proofs
       for each algo separately to estimate the hash rate in each later on.  */
    std::map<PowAlgo, arith_uint256> proofPerAlgo;

    /* Explicitly initialise both algos so that we always get them in the
       result later, even if the number of hashes is zero.  */
    proofPerAlgo[PowAlgo::SHA256D] = 0;
    proofPerAlgo[PowAlgo::NEOSCRYPT] = 0;

    const CBlockIndex* pb0 = pb;
    int64_t minTime = pb0->GetBlockTime();
    int64_t maxTime = minTime;
    for (int i = 0; i < lookup; i++) {
        arith_uint256 currentProof = GetBlockProof (*pb0);
        /* Undo the algo-weight correction, since we want actual hashes
           per algo and not the comparable work.  */
        currentProof >>= powAlgoLog2Weight (pb0->algo);
        proofPerAlgo[pb0->algo] += currentProof;

        pb0 = pb0->pprev;
        int64_t time = pb0->GetBlockTime();
        minTime = std::min(time, minTime);
        maxTime = std::max(time, maxTime);
    }
    const int64_t timeDiff = maxTime - minTime;

    UniValue result(UniValue::VOBJ);
    for (const auto& entry : proofPerAlgo)
      {
        double hashps;
        if (timeDiff == 0)
          {
            /* In case there's a situation where minTime == maxTime, we don't
               want a divide by zero exception.  */
            hashps = 0.0;
          }
        else
          hashps = entry.second.getdouble () / timeDiff;

        result.pushKV (PowAlgoToString (entry.first), hashps);
      }

    return result;
}

static RPCHelpMan getnetworkhashps()
{
    return RPCHelpMan{"getnetworkhashps",
                "\nReturns the estimated network hashes per second based on the last n blocks.\n"
                "Pass in [blocks] to override # of blocks, -1 specifies since last difficulty change.\n"
                "Pass in [height] to estimate the network speed at the time when a certain block was found.\n",
                {
                    {"nblocks", RPCArg::Type::NUM, RPCArg::Default{120}, "The number of blocks, or -1 for blocks since last difficulty change."},
                    {"height", RPCArg::Type::NUM, RPCArg::Default{-1}, "To estimate at the time of the given height."},
                },
                RPCResult{RPCResult::Type::OBJ, "", "",
                    {
                        {RPCResult::Type::NUM, "sha256d", "Estimated hashes per second for SHA-256d"},
                        {RPCResult::Type::NUM, "neoscrypt", "Estimated hashes per second for Neoscrypt"},
                    }
                },
                RPCExamples{
                    HelpExampleCli("getnetworkhashps", "")
            + HelpExampleRpc("getnetworkhashps", "")
                },
        [&](const RPCHelpMan& self, const JSONRPCRequest& request) -> UniValue
{
    ChainstateManager& chainman = EnsureAnyChainman(request.context);
    LOCK(cs_main);
    return GetNetworkHashPS(!request.params[0].isNull() ? request.params[0].getInt<int>() : 120, !request.params[1].isNull() ? request.params[1].getInt<int>() : -1, chainman.ActiveChain());
},
    };
}

<<<<<<< HEAD
static PowAlgo
powAlgoFromJson (const UniValue& algoJson)
{
  if (algoJson.isNull ())
    return PowAlgo::NEOSCRYPT;

  try
    {
      return PowAlgoFromString (algoJson.get_str ());
    }
  catch (const std::invalid_argument& exc)
    {
      throw JSONRPCError (RPC_INVALID_PARAMETER, exc.what ());
    }
}

static bool GenerateBlock(ChainstateManager& chainman, CBlock& block, uint64_t& max_tries, uint256& block_hash, const PowAlgo algo)
=======
static bool GenerateBlock(ChainstateManager& chainman, CBlock& block, uint64_t& max_tries, std::shared_ptr<const CBlock>& block_out, bool process_new_block)
>>>>>>> d00b632c
{
    block_out.reset();
    block.hashMerkleRoot = BlockMerkleRoot(block);

    CPureBlockHeader* pfakeHeader = nullptr;
    switch (algo)
    {
    case PowAlgo::SHA256D:
        pfakeHeader = &block.pow.initAuxpow (block);
        break;
    case PowAlgo::NEOSCRYPT:
        pfakeHeader = &block.pow.initFakeHeader (block);
        break;
    default:
        throw JSONRPCError(RPC_INTERNAL_ERROR, "Unknown PoW algo");
    }
    assert (pfakeHeader != nullptr);

    while (max_tries > 0 && pfakeHeader->nNonce < std::numeric_limits<uint32_t>::max() && !block.pow.checkProofOfWork(*pfakeHeader, chainman.GetConsensus()) && !ShutdownRequested()) {
        ++pfakeHeader->nNonce;
        --max_tries;
    }
    if (max_tries == 0 || ShutdownRequested()) {
        return false;
    }
    if (pfakeHeader->nNonce == std::numeric_limits<uint32_t>::max()) {
        return true;
    }

    block_out = std::make_shared<const CBlock>(block);

    if (!process_new_block) return true;

    if (!chainman.ProcessNewBlock(block_out, /*force_processing=*/true, /*min_pow_checked=*/true, nullptr)) {
        throw JSONRPCError(RPC_INTERNAL_ERROR, "ProcessNewBlock, block not accepted");
    }

    return true;
}

static UniValue generateBlocks(ChainstateManager& chainman, const CTxMemPool& mempool, const CScript& coinbase_script, int nGenerate, uint64_t nMaxTries, const UniValue& algoJson)
{
    const PowAlgo algo = powAlgoFromJson(algoJson);

    UniValue blockHashes(UniValue::VARR);
    while (nGenerate > 0 && !ShutdownRequested()) {
        std::unique_ptr<CBlockTemplate> pblocktemplate(BlockAssembler{chainman.ActiveChainstate(), &mempool}.CreateNewBlock(algo, coinbase_script));
        if (!pblocktemplate.get())
            throw JSONRPCError(RPC_INTERNAL_ERROR, "Couldn't create new block");

<<<<<<< HEAD
        uint256 block_hash;
        if (!GenerateBlock(chainman, *pblock, nMaxTries, block_hash, algo)) {
=======
        std::shared_ptr<const CBlock> block_out;
        if (!GenerateBlock(chainman, pblocktemplate->block, nMaxTries, block_out, /*process_new_block=*/true)) {
>>>>>>> d00b632c
            break;
        }

        if (block_out) {
            --nGenerate;
            blockHashes.push_back(block_out->GetHash().GetHex());
        }
    }
    return blockHashes;
}

static bool getScriptFromDescriptor(const std::string& descriptor, CScript& script, std::string& error)
{
    FlatSigningProvider key_provider;
    const auto desc = Parse(descriptor, key_provider, error, /* require_checksum = */ false);
    if (desc) {
        if (desc->IsRange()) {
            throw JSONRPCError(RPC_INVALID_PARAMETER, "Ranged descriptor not accepted. Maybe pass through deriveaddresses first?");
        }

        FlatSigningProvider provider;
        std::vector<CScript> scripts;
        if (!desc->Expand(0, key_provider, scripts, provider)) {
            throw JSONRPCError(RPC_INVALID_ADDRESS_OR_KEY, "Cannot derive script without private keys");
        }

        // Combo descriptors can have 2 or 4 scripts, so we can't just check scripts.size() == 1
        CHECK_NONFATAL(scripts.size() > 0 && scripts.size() <= 4);

        if (scripts.size() == 1) {
            script = scripts.at(0);
        } else if (scripts.size() == 4) {
            // For uncompressed keys, take the 3rd script, since it is p2wpkh
            script = scripts.at(2);
        } else {
            // Else take the 2nd script, since it is p2pkh
            script = scripts.at(1);
        }

        return true;
    } else {
        return false;
    }
}

static RPCHelpMan generatetodescriptor()
{
    return RPCHelpMan{
        "generatetodescriptor",
        "Mine to a specified descriptor and return the block hashes.",
        {
            {"num_blocks", RPCArg::Type::NUM, RPCArg::Optional::NO, "How many blocks are generated."},
            {"descriptor", RPCArg::Type::STR, RPCArg::Optional::NO, "The descriptor to send the newly generated bitcoin to."},
            {"maxtries", RPCArg::Type::NUM, RPCArg::Default{DEFAULT_MAX_TRIES}, "How many iterations to try."},
            {"algo", RPCArg::Type::STR, RPCArg::Default{"neoscrypt"}, "Which mining algorithm to use."},
        },
        RPCResult{
            RPCResult::Type::ARR, "", "hashes of blocks generated",
            {
                {RPCResult::Type::STR_HEX, "", "blockhash"},
            }
        },
        RPCExamples{
            "\nGenerate 11 blocks to mydesc\n" + HelpExampleCli("generatetodescriptor", "11 \"mydesc\"")},
        [&](const RPCHelpMan& self, const JSONRPCRequest& request) -> UniValue
{
    const int num_blocks{request.params[0].getInt<int>()};
    const uint64_t max_tries{request.params[2].isNull() ? DEFAULT_MAX_TRIES : request.params[2].getInt<int>()};

    CScript coinbase_script;
    std::string error;
    if (!getScriptFromDescriptor(request.params[1].get_str(), coinbase_script, error)) {
        throw JSONRPCError(RPC_INVALID_ADDRESS_OR_KEY, error);
    }

    NodeContext& node = EnsureAnyNodeContext(request.context);
    const CTxMemPool& mempool = EnsureMemPool(node);
    ChainstateManager& chainman = EnsureChainman(node);

    return generateBlocks(chainman, mempool, coinbase_script, num_blocks, max_tries, request.params[3]);
},
    };
}

static RPCHelpMan generate()
{
    return RPCHelpMan{"generate", "has been replaced by the -generate cli option. Refer to -help for more information.", {}, {}, RPCExamples{""}, [&](const RPCHelpMan& self, const JSONRPCRequest& request) -> UniValue {
        throw JSONRPCError(RPC_METHOD_NOT_FOUND, self.ToString());
    }};
}

static RPCHelpMan generatetoaddress()
{
    return RPCHelpMan{"generatetoaddress",
        "Mine to a specified address and return the block hashes.",
         {
             {"nblocks", RPCArg::Type::NUM, RPCArg::Optional::NO, "How many blocks are generated."},
             {"address", RPCArg::Type::STR, RPCArg::Optional::NO, "The address to send the newly generated coins to."},
             {"maxtries", RPCArg::Type::NUM, RPCArg::Default{DEFAULT_MAX_TRIES}, "How many iterations to try."},
             {"algo", RPCArg::Type::STR, RPCArg::Default{"neoscrypt"}, "Which mining algorithm to use."},
         },
         RPCResult{
             RPCResult::Type::ARR, "", "hashes of blocks generated",
             {
                 {RPCResult::Type::STR_HEX, "", "blockhash"},
             }},
         RPCExamples{
            "\nGenerate 11 blocks to myaddress\n"
            + HelpExampleCli("generatetoaddress", "11 \"myaddress\"")
            + "If you are using the " PACKAGE_NAME " wallet, you can get a new address to send the newly generated bitcoin to with:\n"
            + HelpExampleCli("getnewaddress", "")
                },
        [&](const RPCHelpMan& self, const JSONRPCRequest& request) -> UniValue
{
    const int num_blocks{request.params[0].getInt<int>()};
    const uint64_t max_tries{request.params[2].isNull() ? DEFAULT_MAX_TRIES : request.params[2].getInt<int>()};

    CTxDestination destination = DecodeDestination(request.params[1].get_str());
    if (!IsValidDestination(destination)) {
        throw JSONRPCError(RPC_INVALID_ADDRESS_OR_KEY, "Error: Invalid address");
    }

    NodeContext& node = EnsureAnyNodeContext(request.context);
    const CTxMemPool& mempool = EnsureMemPool(node);
    ChainstateManager& chainman = EnsureChainman(node);

    CScript coinbase_script = GetScriptForDestination(destination);

    return generateBlocks(chainman, mempool, coinbase_script, num_blocks, max_tries, request.params[3]);
},
    };
}

static RPCHelpMan generateblock()
{
    return RPCHelpMan{"generateblock",
        "Mine a set of ordered transactions to a specified address or descriptor and return the block hash.",
        {
            {"output", RPCArg::Type::STR, RPCArg::Optional::NO, "The address or descriptor to send the newly generated bitcoin to."},
            {"transactions", RPCArg::Type::ARR, RPCArg::Optional::NO, "An array of hex strings which are either txids or raw transactions.\n"
                "Txids must reference transactions currently in the mempool.\n"
                "All transactions must be valid and in valid order, otherwise the block will be rejected.",
                {
                    {"rawtx/txid", RPCArg::Type::STR_HEX, RPCArg::Optional::OMITTED, ""},
                },
            },
            {"submit", RPCArg::Type::BOOL, RPCArg::Default{true}, "Whether to submit the block before the RPC call returns or to return it as hex."},
        },
        RPCResult{
            RPCResult::Type::OBJ, "", "",
            {
                {RPCResult::Type::STR_HEX, "hash", "hash of generated block"},
                {RPCResult::Type::STR_HEX, "hex", /*optional=*/true, "hex of generated block, only present when submit=false"},
            }
        },
        RPCExamples{
            "\nGenerate a block to myaddress, with txs rawtx and mempool_txid\n"
            + HelpExampleCli("generateblock", R"("myaddress" '["rawtx", "mempool_txid"]')")
        },
        [&](const RPCHelpMan& self, const JSONRPCRequest& request) -> UniValue
{
    /* There is no need to support multialgo in this RPC.  */
    const PowAlgo algo = PowAlgo::NEOSCRYPT;

    const auto address_or_descriptor = request.params[0].get_str();
    CScript coinbase_script;
    std::string error;

    if (!getScriptFromDescriptor(address_or_descriptor, coinbase_script, error)) {
        const auto destination = DecodeDestination(address_or_descriptor);
        if (!IsValidDestination(destination)) {
            throw JSONRPCError(RPC_INVALID_ADDRESS_OR_KEY, "Error: Invalid address or descriptor");
        }

        coinbase_script = GetScriptForDestination(destination);
    }

    NodeContext& node = EnsureAnyNodeContext(request.context);
    const CTxMemPool& mempool = EnsureMemPool(node);

    std::vector<CTransactionRef> txs;
    const auto raw_txs_or_txids = request.params[1].get_array();
    for (size_t i = 0; i < raw_txs_or_txids.size(); i++) {
        const auto str(raw_txs_or_txids[i].get_str());

        uint256 hash;
        CMutableTransaction mtx;
        if (ParseHashStr(str, hash)) {

            const auto tx = mempool.get(hash);
            if (!tx) {
                throw JSONRPCError(RPC_INVALID_ADDRESS_OR_KEY, strprintf("Transaction %s not in mempool.", str));
            }

            txs.emplace_back(tx);

        } else if (DecodeHexTx(mtx, str)) {
            txs.push_back(MakeTransactionRef(std::move(mtx)));

        } else {
            throw JSONRPCError(RPC_DESERIALIZATION_ERROR, strprintf("Transaction decode failed for %s. Make sure the tx has at least one input.", str));
        }
    }

    const bool process_new_block{request.params[2].isNull() ? true : request.params[2].get_bool()};
    CBlock block;

    ChainstateManager& chainman = EnsureChainman(node);
    {
        LOCK(cs_main);

        std::unique_ptr<CBlockTemplate> blocktemplate(BlockAssembler{chainman.ActiveChainstate(), nullptr}.CreateNewBlock(algo, coinbase_script));
        if (!blocktemplate) {
            throw JSONRPCError(RPC_INTERNAL_ERROR, "Couldn't create new block");
        }
        block = blocktemplate->block;
    }

    CHECK_NONFATAL(block.vtx.size() == 1);

    // Add transactions
    block.vtx.insert(block.vtx.end(), txs.begin(), txs.end());
    RegenerateCommitments(block, chainman);

    {
        LOCK(cs_main);

        BlockValidationState state;
        if (!TestBlockValidity(state, chainman.GetParams(), chainman.ActiveChainstate(), block, chainman.m_blockman.LookupBlockIndex(block.hashPrevBlock), GetAdjustedTime, false, false, false)) {
            throw JSONRPCError(RPC_VERIFY_ERROR, strprintf("TestBlockValidity failed: %s", state.ToString()));
        }
    }

    std::shared_ptr<const CBlock> block_out;
    uint64_t max_tries{DEFAULT_MAX_TRIES};

<<<<<<< HEAD
    if (!GenerateBlock(chainman, block, max_tries, block_hash, algo) || block_hash.IsNull()) {
=======
    if (!GenerateBlock(chainman, block, max_tries, block_out, process_new_block) || !block_out) {
>>>>>>> d00b632c
        throw JSONRPCError(RPC_MISC_ERROR, "Failed to make block.");
    }

    UniValue obj(UniValue::VOBJ);
    obj.pushKV("hash", block_out->GetHash().GetHex());
    if (!process_new_block) {
        CDataStream block_ser{SER_NETWORK, PROTOCOL_VERSION | RPCSerializationFlags()};
        block_ser << *block_out;
        obj.pushKV("hex", HexStr(block_ser));
    }
    return obj;
},
    };
}

static RPCHelpMan getmininginfo()
{
    return RPCHelpMan{"getmininginfo",
                "\nReturns a json object containing mining-related information.",
                {},
                RPCResult{
                    RPCResult::Type::OBJ, "", "",
                    {
                        {RPCResult::Type::NUM, "blocks", "The current block"},
                        {RPCResult::Type::NUM, "currentblockweight", /*optional=*/true, "The block weight of the last assembled block (only present if a block was ever assembled)"},
                        {RPCResult::Type::NUM, "currentblocktx", /*optional=*/true, "The number of block transactions of the last assembled block (only present if a block was ever assembled)"},
                        {RPCResult::Type::OBJ, "difficulty", "The current difficulty per algo",
                            {{RPCResult::Type::ELISION, "", ""}}},
                        {RPCResult::Type::OBJ, "networkhashps", "The network hashes per second per algo",
                            {{RPCResult::Type::ELISION, "", ""}}},
                        {RPCResult::Type::NUM, "pooledtx", "The size of the mempool"},
                        {RPCResult::Type::STR, "chain", "current network name (main, test, signet, regtest)"},
                        {RPCResult::Type::STR, "warnings", "any network and blockchain warnings"},
                    }},
                RPCExamples{
                    HelpExampleCli("getmininginfo", "")
            + HelpExampleRpc("getmininginfo", "")
                },
        [&](const RPCHelpMan& self, const JSONRPCRequest& request) -> UniValue
{
    NodeContext& node = EnsureAnyNodeContext(request.context);
    const CTxMemPool& mempool = EnsureMemPool(node);
    ChainstateManager& chainman = EnsureChainman(node);
    LOCK(cs_main);
    const CChain& active_chain = chainman.ActiveChain();

    UniValue obj(UniValue::VOBJ);
    obj.pushKV("blocks",           active_chain.Height());
    if (BlockAssembler::m_last_block_weight) obj.pushKV("currentblockweight", *BlockAssembler::m_last_block_weight);
    if (BlockAssembler::m_last_block_num_txs) obj.pushKV("currentblocktx", *BlockAssembler::m_last_block_num_txs);
    obj.pushKV("difficulty",       GetDifficultyJson(active_chain));
    obj.pushKV("networkhashps",    getnetworkhashps().HandleRequest(request));
    obj.pushKV("pooledtx",         (uint64_t)mempool.size());
    obj.pushKV("chain", chainman.GetParams().NetworkIDString());
    obj.pushKV("warnings",         GetWarnings(false).original);
    return obj;
},
    };
}


// NOTE: Unlike wallet RPC (which use BTC values), mining RPCs follow GBT (BIP 22) in using satoshi amounts
static RPCHelpMan prioritisetransaction()
{
    return RPCHelpMan{"prioritisetransaction",
                "Accepts the transaction into mined blocks at a higher (or lower) priority\n",
                {
                    {"txid", RPCArg::Type::STR_HEX, RPCArg::Optional::NO, "The transaction id."},
                    {"dummy", RPCArg::Type::NUM, RPCArg::Optional::OMITTED, "API-Compatibility for previous API. Must be zero or null.\n"
            "                  DEPRECATED. For forward compatibility use named arguments and omit this parameter."},
                    {"fee_delta", RPCArg::Type::NUM, RPCArg::Optional::NO, "The fee value (in satoshis) to add (or subtract, if negative).\n"
            "                  Note, that this value is not a fee rate. It is a value to modify absolute fee of the TX.\n"
            "                  The fee is not actually paid, only the algorithm for selecting transactions into a block\n"
            "                  considers the transaction as it would have paid a higher (or lower) fee."},
                },
                RPCResult{
                    RPCResult::Type::BOOL, "", "Returns true"},
                RPCExamples{
                    HelpExampleCli("prioritisetransaction", "\"txid\" 0.0 10000")
            + HelpExampleRpc("prioritisetransaction", "\"txid\", 0.0, 10000")
                },
        [&](const RPCHelpMan& self, const JSONRPCRequest& request) -> UniValue
{
    LOCK(cs_main);

    uint256 hash(ParseHashV(request.params[0], "txid"));
    CAmount nAmount = request.params[2].getInt<int64_t>();

    if (!(request.params[1].isNull() || request.params[1].get_real() == 0)) {
        throw JSONRPCError(RPC_INVALID_PARAMETER, "Priority is no longer supported, dummy argument to prioritisetransaction must be 0.");
    }

    EnsureAnyMemPool(request.context).PrioritiseTransaction(hash, nAmount);
    return true;
},
    };
}


// NOTE: Assumes a conclusive result; if result is inconclusive, it must be handled by caller
static UniValue BIP22ValidationResult(const BlockValidationState& state)
{
    if (state.IsValid())
        return UniValue::VNULL;

    if (state.IsError())
        throw JSONRPCError(RPC_VERIFY_ERROR, state.ToString());
    if (state.IsInvalid())
    {
        std::string strRejectReason = state.GetRejectReason();
        if (strRejectReason.empty())
            return "rejected";
        return strRejectReason;
    }
    // Should be impossible
    return "valid?";
}

static std::string gbt_vb_name(const Consensus::DeploymentPos pos) {
    const struct VBDeploymentInfo& vbinfo = VersionBitsDeploymentInfo[pos];
    std::string s = vbinfo.name;
    if (!vbinfo.gbt_force) {
        s.insert(s.begin(), '!');
    }
    return s;
}

static RPCHelpMan getblocktemplate()
{
    return RPCHelpMan{"getblocktemplate",
        "\nIf the request parameters include a 'mode' key, that is used to explicitly select between the default 'template' request or a 'proposal'.\n"
        "It returns data needed to construct a block to work on.\n"
        "For full specification, see BIPs 22, 23, 9, and 145:\n"
        "    https://github.com/bitcoin/bips/blob/master/bip-0022.mediawiki\n"
        "    https://github.com/bitcoin/bips/blob/master/bip-0023.mediawiki\n"
        "    https://github.com/bitcoin/bips/blob/master/bip-0009.mediawiki#getblocktemplate_changes\n"
        "    https://github.com/bitcoin/bips/blob/master/bip-0145.mediawiki\n",
        {
            {"template_request", RPCArg::Type::OBJ, RPCArg::Default{UniValue::VOBJ}, "Format of the template",
            {
                {"mode", RPCArg::Type::STR, /* treat as named arg */ RPCArg::Optional::OMITTED, "This must be set to \"template\", \"proposal\" (see BIP 23), or omitted"},
                {"algo", RPCArg::Type::STR, RPCArg::Default{"neoscrypt"}, "The PoW algo to use"},
                {"capabilities", RPCArg::Type::ARR, /* treat as named arg */ RPCArg::Optional::OMITTED, "A list of strings",
                {
                    {"str", RPCArg::Type::STR, RPCArg::Optional::OMITTED, "client side supported feature, 'longpoll', 'coinbasevalue', 'proposal', 'serverlist', 'workid'"},
                }},
                {"rules", RPCArg::Type::ARR, RPCArg::Optional::NO, "A list of strings",
                {
                    {"segwit", RPCArg::Type::STR, RPCArg::Optional::NO, "(literal) indicates client side segwit support"},
                    {"str", RPCArg::Type::STR, RPCArg::Optional::OMITTED, "other client side supported softfork deployment"},
                }},
            },
            RPCArgOptions{.oneline_description="\"template_request\""}},
        },
        {
            RPCResult{"If the proposal was accepted with mode=='proposal'", RPCResult::Type::NONE, "", ""},
            RPCResult{"If the proposal was not accepted with mode=='proposal'", RPCResult::Type::STR, "", "According to BIP22"},
            RPCResult{"Otherwise", RPCResult::Type::OBJ, "", "",
            {
                {RPCResult::Type::NUM, "version", "The preferred block version"},
                {RPCResult::Type::ARR, "rules", "specific block rules that are to be enforced",
                {
                    {RPCResult::Type::STR, "", "name of a rule the client must understand to some extent; see BIP 9 for format"},
                }},
                {RPCResult::Type::OBJ_DYN, "vbavailable", "set of pending, supported versionbit (BIP 9) softfork deployments",
                {
                    {RPCResult::Type::NUM, "rulename", "identifies the bit number as indicating acceptance and readiness for the named softfork rule"},
                }},
                {RPCResult::Type::ARR, "capabilities", "",
                {
                    {RPCResult::Type::STR, "value", "A supported feature, for example 'proposal'"},
                }},
                {RPCResult::Type::NUM, "vbrequired", "bit mask of versionbits the server requires set in submissions"},
                {RPCResult::Type::STR, "previousblockhash", "The hash of current highest block"},
                {RPCResult::Type::ARR, "transactions", "contents of non-coinbase transactions that should be included in the next block",
                {
                    {RPCResult::Type::OBJ, "", "",
                    {
                        {RPCResult::Type::STR_HEX, "data", "transaction data encoded in hexadecimal (byte-for-byte)"},
                        {RPCResult::Type::STR_HEX, "txid", "transaction id encoded in little-endian hexadecimal"},
                        {RPCResult::Type::STR_HEX, "hash", "hash encoded in little-endian hexadecimal (including witness data)"},
                        {RPCResult::Type::ARR, "depends", "array of numbers",
                        {
                            {RPCResult::Type::NUM, "", "transactions before this one (by 1-based index in 'transactions' list) that must be present in the final block if this one is"},
                        }},
                        {RPCResult::Type::NUM, "fee", "difference in value between transaction inputs and outputs (in satoshis); for coinbase transactions, this is a negative Number of the total collected block fees (ie, not including the block subsidy); if key is not present, fee is unknown and clients MUST NOT assume there isn't one"},
                        {RPCResult::Type::NUM, "sigops", "total SigOps cost, as counted for purposes of block limits; if key is not present, sigop cost is unknown and clients MUST NOT assume it is zero"},
                        {RPCResult::Type::NUM, "weight", "total transaction weight, as counted for purposes of block limits"},
                    }},
                }},
                {RPCResult::Type::OBJ_DYN, "coinbaseaux", "data that should be included in the coinbase's scriptSig content",
                {
                    {RPCResult::Type::STR_HEX, "key", "values must be in the coinbase (keys may be ignored)"},
                }},
                {RPCResult::Type::NUM, "coinbasevalue", "maximum allowable input to coinbase transaction, including the generation award and transaction fees (in satoshis)"},
                {RPCResult::Type::STR, "longpollid", "an id to include with a request to longpoll on an update to this template"},
                {RPCResult::Type::STR, "target", "The hash target"},
                {RPCResult::Type::NUM_TIME, "mintime", "The minimum timestamp appropriate for the next block time, expressed in " + UNIX_EPOCH_TIME},
                {RPCResult::Type::ARR, "mutable", "list of ways the block template may be changed",
                {
                    {RPCResult::Type::STR, "value", "A way the block template may be changed, e.g. 'time', 'transactions', 'prevblock'"},
                }},
                {RPCResult::Type::STR_HEX, "noncerange", "A range of valid nonces"},
                {RPCResult::Type::NUM, "sigoplimit", "limit of sigops in blocks"},
                {RPCResult::Type::NUM, "sizelimit", "limit of block size"},
                {RPCResult::Type::NUM, "weightlimit", /*optional=*/true, "limit of block weight"},
                {RPCResult::Type::NUM_TIME, "curtime", "current timestamp in " + UNIX_EPOCH_TIME},
                {RPCResult::Type::STR, "bits", "compressed target of next block"},
                {RPCResult::Type::NUM, "height", "The height of the next block"},
                {RPCResult::Type::STR_HEX, "signet_challenge", /*optional=*/true, "Only on signet"},
                {RPCResult::Type::STR_HEX, "default_witness_commitment", /*optional=*/true, "a valid witness commitment for the unmodified block template"},
                {RPCResult::Type::STR, "algo", "PoW algo to use for this block"},
            }},
        },
        RPCExamples{
                    HelpExampleCli("getblocktemplate", "'{\"rules\": [\"segwit\"]}'")
            + HelpExampleRpc("getblocktemplate", "{\"rules\": [\"segwit\"]}")
                },
        [&](const RPCHelpMan& self, const JSONRPCRequest& request) -> UniValue
{
    NodeContext& node = EnsureAnyNodeContext(request.context);
    ChainstateManager& chainman = EnsureChainman(node);
    LOCK(cs_main);

    std::string strMode = "template";
    UniValue lpval = NullUniValue;
    std::set<std::string> setClientRules;
    PowAlgo algo = PowAlgo::NEOSCRYPT;
    Chainstate& active_chainstate = chainman.ActiveChainstate();
    CChain& active_chain = active_chainstate.m_chain;
    if (!request.params[0].isNull())
    {
        const UniValue& oparam = request.params[0].get_obj();
        const UniValue& modeval = find_value(oparam, "mode");
        if (modeval.isStr())
            strMode = modeval.get_str();
        else if (modeval.isNull())
        {
            /* Do nothing */
        }
        else
            throw JSONRPCError(RPC_INVALID_PARAMETER, "Invalid mode");
        lpval = find_value(oparam, "longpollid");
        algo = powAlgoFromJson(find_value(oparam, "algo"));

        if (strMode == "proposal")
        {
            const UniValue& dataval = find_value(oparam, "data");
            if (!dataval.isStr())
                throw JSONRPCError(RPC_TYPE_ERROR, "Missing data String key for proposal");

            CBlock block;
            if (!DecodeHexBlk(block, dataval.get_str()))
                throw JSONRPCError(RPC_DESERIALIZATION_ERROR, "Block decode failed");

            uint256 hash = block.GetHash();
            const CBlockIndex* pindex = chainman.m_blockman.LookupBlockIndex(hash);
            if (pindex) {
                if (pindex->IsValid(BLOCK_VALID_SCRIPTS))
                    return "duplicate";
                if (pindex->nStatus & BLOCK_FAILED_MASK)
                    return "duplicate-invalid";
                return "duplicate-inconclusive";
            }

            CBlockIndex* const pindexPrev = active_chain.Tip();
            // TestBlockValidity only supports blocks built on the current Tip
            if (block.hashPrevBlock != pindexPrev->GetBlockHash())
                return "inconclusive-not-best-prevblk";
            BlockValidationState state;
            TestBlockValidity(state, chainman.GetParams(), active_chainstate, block, pindexPrev, GetAdjustedTime, false, true, true);
            return BIP22ValidationResult(state);
        }

        const UniValue& aClientRules = find_value(oparam, "rules");
        if (aClientRules.isArray()) {
            for (unsigned int i = 0; i < aClientRules.size(); ++i) {
                const UniValue& v = aClientRules[i];
                setClientRules.insert(v.get_str());
            }
        }
    }

    if (strMode != "template")
        throw JSONRPCError(RPC_INVALID_PARAMETER, "Invalid mode");

    if (!chainman.GetParams().IsTestChain()) {
        const CConnman& connman = EnsureConnman(node);
        if (connman.GetNodeCount(ConnectionDirection::Both) == 0) {
            throw JSONRPCError(RPC_CLIENT_NOT_CONNECTED, PACKAGE_NAME " is not connected!");
        }

        if (active_chainstate.IsInitialBlockDownload()) {
            throw JSONRPCError(RPC_CLIENT_IN_INITIAL_DOWNLOAD, PACKAGE_NAME " is in initial sync and waiting for blocks...");
        }
    }

    static unsigned int nTransactionsUpdatedLast;
    const CTxMemPool& mempool = EnsureMemPool(node);

    if (!lpval.isNull())
    {
        // Wait to respond until either the best block changes, OR a minute has passed and there are more transactions
        uint256 hashWatchedChain;
        std::chrono::steady_clock::time_point checktxtime;
        unsigned int nTransactionsUpdatedLastLP;

        if (lpval.isStr())
        {
            // Format: <hashBestChain><nTransactionsUpdatedLast>
            const std::string& lpstr = lpval.get_str();

            hashWatchedChain = ParseHashV(lpstr.substr(0, 64), "longpollid");
            nTransactionsUpdatedLastLP = LocaleIndependentAtoi<int64_t>(lpstr.substr(64));
        }
        else
        {
            // NOTE: Spec does not specify behaviour for non-string longpollid, but this makes testing easier
            hashWatchedChain = active_chain.Tip()->GetBlockHash();
            nTransactionsUpdatedLastLP = nTransactionsUpdatedLast;
        }

        // Release lock while waiting
        LEAVE_CRITICAL_SECTION(cs_main);
        {
            checktxtime = std::chrono::steady_clock::now() + std::chrono::minutes(1);

            WAIT_LOCK(g_best_block_mutex, lock);
            while (g_best_block == hashWatchedChain && IsRPCRunning())
            {
                if (g_best_block_cv.wait_until(lock, checktxtime) == std::cv_status::timeout)
                {
                    // Timeout: Check transactions for update
                    // without holding the mempool lock to avoid deadlocks
                    if (mempool.GetTransactionsUpdated() != nTransactionsUpdatedLastLP)
                        break;
                    checktxtime += std::chrono::seconds(10);
                }
            }
        }
        ENTER_CRITICAL_SECTION(cs_main);

        if (!IsRPCRunning())
            throw JSONRPCError(RPC_CLIENT_NOT_CONNECTED, "Shutting down");
        // TODO: Maybe recheck connections/IBD and (if something wrong) send an expires-immediately template to stop miners?
    }

    const Consensus::Params& consensusParams = chainman.GetParams().GetConsensus();

    // GBT must be called with 'signet' set in the rules for signet chains
    if (consensusParams.signet_blocks && setClientRules.count("signet") != 1) {
        throw JSONRPCError(RPC_INVALID_PARAMETER, "getblocktemplate must be called with the signet rule set (call with {\"rules\": [\"segwit\", \"signet\"]})");
    }

    // GBT must be called with 'segwit' set in the rules
    if (setClientRules.count("segwit") != 1) {
        throw JSONRPCError(RPC_INVALID_PARAMETER, "getblocktemplate must be called with the segwit rule set (call with {\"rules\": [\"segwit\"]})");
    }

    // Update block
    static CBlockIndex* pindexPrev;
    static int64_t time_start;
    static std::unique_ptr<CBlockTemplate> pblocktemplate;
    if (pindexPrev != active_chain.Tip() ||
        pblocktemplate->block.pow.getCoreAlgo() != algo ||
        (mempool.GetTransactionsUpdated() != nTransactionsUpdatedLast && GetTime() - time_start > 5))
    {
        // Clear pindexPrev so future calls make a new block, despite any failures from here on
        pindexPrev = nullptr;

        // Store the pindexBest used before CreateNewBlock, to avoid races
        nTransactionsUpdatedLast = mempool.GetTransactionsUpdated();
        CBlockIndex* pindexPrevNew = active_chain.Tip();
        time_start = GetTime();

        // Create new block
        CScript scriptDummy = CScript() << OP_TRUE;
        pblocktemplate = BlockAssembler{active_chainstate, &mempool}.CreateNewBlock(algo, scriptDummy);
        if (!pblocktemplate)
            throw JSONRPCError(RPC_OUT_OF_MEMORY, "Out of memory");

        // Need to update only after we know CreateNewBlock succeeded
        pindexPrev = pindexPrevNew;
    }
    CHECK_NONFATAL(pindexPrev);
    CBlock* pblock = &pblocktemplate->block; // pointer for convenience

    // Update nTime
    UpdateTime(pblock, consensusParams, pindexPrev);
    pblock->nNonce = 0;

    // NOTE: If at some point we support pre-segwit miners post-segwit-activation, this needs to take segwit support into consideration
    const bool fPreSegWit = !DeploymentActiveAfter(pindexPrev, chainman, Consensus::DEPLOYMENT_SEGWIT);

    UniValue aCaps(UniValue::VARR); aCaps.push_back("proposal");

    UniValue transactions(UniValue::VARR);
    std::map<uint256, int64_t> setTxIndex;
    int i = 0;
    for (const auto& it : pblock->vtx) {
        const CTransaction& tx = *it;
        uint256 txHash = tx.GetHash();
        setTxIndex[txHash] = i++;

        if (tx.IsCoinBase())
            continue;

        UniValue entry(UniValue::VOBJ);

        entry.pushKV("data", EncodeHexTx(tx));
        entry.pushKV("txid", txHash.GetHex());
        entry.pushKV("hash", tx.GetWitnessHash().GetHex());

        UniValue deps(UniValue::VARR);
        for (const CTxIn &in : tx.vin)
        {
            if (setTxIndex.count(in.prevout.hash))
                deps.push_back(setTxIndex[in.prevout.hash]);
        }
        entry.pushKV("depends", deps);

        int index_in_template = i - 1;
        entry.pushKV("fee", pblocktemplate->vTxFees[index_in_template]);
        int64_t nTxSigOps = pblocktemplate->vTxSigOpsCost[index_in_template];
        if (fPreSegWit) {
            CHECK_NONFATAL(nTxSigOps % WITNESS_SCALE_FACTOR == 0);
            nTxSigOps /= WITNESS_SCALE_FACTOR;
        }
        entry.pushKV("sigops", nTxSigOps);
        entry.pushKV("weight", GetTransactionWeight(tx));

        transactions.push_back(entry);
    }

    UniValue aux(UniValue::VOBJ);

    arith_uint256 hashTarget = arith_uint256().SetCompact(pblock->pow.getBits());

    UniValue aMutable(UniValue::VARR);
    aMutable.push_back("time");
    aMutable.push_back("transactions");
    aMutable.push_back("prevblock");

    UniValue result(UniValue::VOBJ);
    result.pushKV("capabilities", aCaps);

    UniValue aRules(UniValue::VARR);
    aRules.push_back("csv");
    if (!fPreSegWit) aRules.push_back("!segwit");
    if (consensusParams.signet_blocks) {
        // indicate to miner that they must understand signet rules
        // when attempting to mine with this template
        aRules.push_back("!signet");
    }

    UniValue vbavailable(UniValue::VOBJ);
    for (int j = 0; j < (int)Consensus::MAX_VERSION_BITS_DEPLOYMENTS; ++j) {
        Consensus::DeploymentPos pos = Consensus::DeploymentPos(j);
        ThresholdState state = chainman.m_versionbitscache.State(pindexPrev, consensusParams, pos);
        switch (state) {
            case ThresholdState::DEFINED:
            case ThresholdState::FAILED:
                // Not exposed to GBT at all
                break;
            case ThresholdState::LOCKED_IN:
                // Ensure bit is set in block version
                pblock->nVersion |= chainman.m_versionbitscache.Mask(consensusParams, pos);
                [[fallthrough]];
            case ThresholdState::STARTED:
            {
                const struct VBDeploymentInfo& vbinfo = VersionBitsDeploymentInfo[pos];
                vbavailable.pushKV(gbt_vb_name(pos), consensusParams.vDeployments[pos].bit);
                if (setClientRules.find(vbinfo.name) == setClientRules.end()) {
                    if (!vbinfo.gbt_force) {
                        // If the client doesn't support this, don't indicate it in the [default] version
                        pblock->nVersion &= ~chainman.m_versionbitscache.Mask(consensusParams, pos);
                    }
                }
                break;
            }
            case ThresholdState::ACTIVE:
            {
                // Add to rules only
                const struct VBDeploymentInfo& vbinfo = VersionBitsDeploymentInfo[pos];
                aRules.push_back(gbt_vb_name(pos));
                if (setClientRules.find(vbinfo.name) == setClientRules.end()) {
                    // Not supported by the client; make sure it's safe to proceed
                    if (!vbinfo.gbt_force) {
                        throw JSONRPCError(RPC_INVALID_PARAMETER, strprintf("Support for '%s' rule requires explicit client support", vbinfo.name));
                    }
                }
                break;
            }
        }
    }
    result.pushKV("version", pblock->nVersion);
    result.pushKV("rules", aRules);
    result.pushKV("vbavailable", vbavailable);
    result.pushKV("vbrequired", int(0));

    result.pushKV("previousblockhash", pblock->hashPrevBlock.GetHex());
    result.pushKV("transactions", transactions);
    result.pushKV("coinbaseaux", aux);
    result.pushKV("coinbasevalue", (int64_t)pblock->vtx[0]->vout[0].nValue);
    result.pushKV("longpollid", active_chain.Tip()->GetBlockHash().GetHex() + ToString(nTransactionsUpdatedLast));
    result.pushKV("target", hashTarget.GetHex());
    result.pushKV("mintime", (int64_t)pindexPrev->GetMedianTimePast()+1);
    result.pushKV("mutable", aMutable);
    result.pushKV("noncerange", "00000000ffffffff");
    int64_t nSigOpLimit = MAX_BLOCK_SIGOPS_COST;
    int64_t nSizeLimit = MAX_BLOCK_SERIALIZED_SIZE;
    if (fPreSegWit) {
        CHECK_NONFATAL(nSigOpLimit % WITNESS_SCALE_FACTOR == 0);
        nSigOpLimit /= WITNESS_SCALE_FACTOR;
        CHECK_NONFATAL(nSizeLimit % WITNESS_SCALE_FACTOR == 0);
        nSizeLimit /= WITNESS_SCALE_FACTOR;
    }
    result.pushKV("sigoplimit", nSigOpLimit);
    result.pushKV("sizelimit", nSizeLimit);
    if (!fPreSegWit) {
        result.pushKV("weightlimit", (int64_t)MAX_BLOCK_WEIGHT);
    }
    result.pushKV("curtime", pblock->GetBlockTime());
    result.pushKV("bits", strprintf("%08x", pblock->pow.getBits()));
    result.pushKV("algo", PowAlgoToString(pblock->pow.getCoreAlgo()));
    result.pushKV("height", (int64_t)(pindexPrev->nHeight+1));

    if (consensusParams.signet_blocks) {
        result.pushKV("signet_challenge", HexStr(consensusParams.signet_challenge));
    }

    if (!pblocktemplate->vchCoinbaseCommitment.empty()) {
        result.pushKV("default_witness_commitment", HexStr(pblocktemplate->vchCoinbaseCommitment));
    }

    return result;
},
    };
}

class submitblock_StateCatcher final : public CValidationInterface
{
public:
    uint256 hash;
    bool found{false};
    BlockValidationState state;

    explicit submitblock_StateCatcher(const uint256 &hashIn) : hash(hashIn), state() {}

protected:
    void BlockChecked(const CBlock& block, const BlockValidationState& stateIn) override {
        if (block.GetHash() != hash)
            return;
        found = true;
        state = stateIn;
    }
};

static RPCHelpMan submitblock()
{
    // We allow 2 arguments for compliance with BIP22. Argument 2 is ignored.
    return RPCHelpMan{"submitblock",
        "\nAttempts to submit new block to network.\n"
        "See https://en.bitcoin.it/wiki/BIP_0022 for full specification.\n",
        {
            {"hexdata", RPCArg::Type::STR_HEX, RPCArg::Optional::NO, "the hex-encoded block data to submit"},
            {"dummy", RPCArg::Type::STR, RPCArg::DefaultHint{"ignored"}, "dummy value, for compatibility with BIP22. This value is ignored."},
        },
        {
            RPCResult{"If the block was accepted", RPCResult::Type::NONE, "", ""},
            RPCResult{"Otherwise", RPCResult::Type::STR, "", "According to BIP22"},
        },
        RPCExamples{
                    HelpExampleCli("submitblock", "\"mydata\"")
            + HelpExampleRpc("submitblock", "\"mydata\"")
                },
        [&](const RPCHelpMan& self, const JSONRPCRequest& request) -> UniValue
{
    std::shared_ptr<CBlock> blockptr = std::make_shared<CBlock>();
    CBlock& block = *blockptr;
    if (!DecodeHexBlk(block, request.params[0].get_str())) {
        throw JSONRPCError(RPC_DESERIALIZATION_ERROR, "Block decode failed");
    }

    if (block.vtx.empty() || !block.vtx[0]->IsCoinBase()) {
        throw JSONRPCError(RPC_DESERIALIZATION_ERROR, "Block does not start with a coinbase");
    }

    ChainstateManager& chainman = EnsureAnyChainman(request.context);
    uint256 hash = block.GetHash();
    {
        LOCK(cs_main);
        const CBlockIndex* pindex = chainman.m_blockman.LookupBlockIndex(hash);
        if (pindex) {
            if (pindex->IsValid(BLOCK_VALID_SCRIPTS)) {
                return "duplicate";
            }
            if (pindex->nStatus & BLOCK_FAILED_MASK) {
                return "duplicate-invalid";
            }
        }
    }

    {
        LOCK(cs_main);
        const CBlockIndex* pindex = chainman.m_blockman.LookupBlockIndex(block.hashPrevBlock);
        if (pindex) {
            chainman.UpdateUncommittedBlockStructures(block, pindex);
        }
    }

    bool new_block;
    auto sc = std::make_shared<submitblock_StateCatcher>(block.GetHash());
    RegisterSharedValidationInterface(sc);
    bool accepted = chainman.ProcessNewBlock(blockptr, /*force_processing=*/true, /*min_pow_checked=*/true, /*new_block=*/&new_block);
    UnregisterSharedValidationInterface(sc);
    if (!new_block && accepted) {
        return "duplicate";
    }
    if (!sc->found) {
        return "inconclusive";
    }
    return BIP22ValidationResult(sc->state);
},
    };
}

static RPCHelpMan submitheader()
{
    return RPCHelpMan{"submitheader",
                "\nDecode the given hexdata as a header and submit it as a candidate chain tip if valid."
                "\nThrows when the header is invalid.\n",
                {
                    {"hexdata", RPCArg::Type::STR_HEX, RPCArg::Optional::NO, "the hex-encoded block header data"},
                },
                RPCResult{
                    RPCResult::Type::NONE, "", "None"},
                RPCExamples{
                    HelpExampleCli("submitheader", "\"aabbcc\"") +
                    HelpExampleRpc("submitheader", "\"aabbcc\"")
                },
        [&](const RPCHelpMan& self, const JSONRPCRequest& request) -> UniValue
{
    CBlockHeader h;
    if (!DecodeHexBlockHeader(h, request.params[0].get_str())) {
        throw JSONRPCError(RPC_DESERIALIZATION_ERROR, "Block header decode failed");
    }
    ChainstateManager& chainman = EnsureAnyChainman(request.context);
    {
        LOCK(cs_main);
        if (!chainman.m_blockman.LookupBlockIndex(h.hashPrevBlock)) {
            throw JSONRPCError(RPC_VERIFY_ERROR, "Must submit previous header (" + h.hashPrevBlock.GetHex() + ") first");
        }
    }

    BlockValidationState state;
    chainman.ProcessNewBlockHeaders({h}, /*min_pow_checked=*/true, state);
    if (state.IsValid()) return UniValue::VNULL;
    if (state.IsError()) {
        throw JSONRPCError(RPC_VERIFY_ERROR, state.ToString());
    }
    throw JSONRPCError(RPC_VERIFY_ERROR, state.GetRejectReason());
},
    };
}

/* ************************************************************************** */
/* Merge mining.  */

static RPCHelpMan createauxblock()
{
    return RPCHelpMan{"createauxblock",
        "\nCreates a new block and returns information required to"
        " merge-mine it.\n",
        {
            {"address", RPCArg::Type::STR, RPCArg::Optional::NO, "Payout address for the coinbase transaction"},
        },
        RPCResult{
            RPCResult::Type::OBJ, "", "",
            {
                {RPCResult::Type::STR_HEX, "hash", "hash of the created block"},
                {RPCResult::Type::NUM, "chainid", "chain ID for this block"},
                {RPCResult::Type::STR, "algo", "mining algorithm (\"sha256d\")"},
                {RPCResult::Type::STR_HEX, "previousblockhash", "hash of the previous block"},
                {RPCResult::Type::NUM, "coinbasevalue", "value of the block's coinbase"},
                {RPCResult::Type::STR_HEX, "bits", "compressed target of the block"},
                {RPCResult::Type::NUM, "height", "height of the block"},
                {RPCResult::Type::STR_HEX, "_target", "target in reversed byte order, deprecated"},
            },
        },
        RPCExamples{
          HelpExampleCli("createauxblock", "\"address\"")
          + HelpExampleRpc("createauxblock", "\"address\"")
        },
        [&](const RPCHelpMan& self, const JSONRPCRequest& request) -> UniValue
{

    // Check coinbase payout address
    const CTxDestination coinbaseScript
      = DecodeDestination(request.params[0].get_str());
    if (!IsValidDestination(coinbaseScript)) {
        throw JSONRPCError(RPC_INVALID_ADDRESS_OR_KEY,
                           "Error: Invalid coinbase payout address");
    }
    const CScript scriptPubKey = GetScriptForDestination(coinbaseScript);

    return AuxpowMiner::get ().createAuxBlock(request, scriptPubKey);
},
    };
}

static RPCHelpMan submitauxblock()
{
    return RPCHelpMan{"submitauxblock",
        "\nSubmits a solved auxpow for a block that was previously"
        " created by 'createauxblock'.\n",
        {
            {"hash", RPCArg::Type::STR_HEX, RPCArg::Optional::NO, "Hash of the block to submit"},
            {"auxpow", RPCArg::Type::STR_HEX, RPCArg::Optional::NO, "Serialised auxpow found"},
        },
        RPCResult{
            RPCResult::Type::BOOL, "", "whether the submitted block was correct"
        },
        RPCExamples{
            HelpExampleCli("submitauxblock", "\"hash\" \"serialised auxpow\"")
            + HelpExampleRpc("submitauxblock", "\"hash\" \"serialised auxpow\"")
        },
        [&](const RPCHelpMan& self, const JSONRPCRequest& request) -> UniValue
{
    return AuxpowMiner::get ().submitAuxBlock(request,
                                              request.params[0].get_str(),
                                              request.params[1].get_str());
},
    };
}

static RPCHelpMan creatework()
{
    return RPCHelpMan{"creatework",
        "\nCreates a new block and returns information required to mine it stand-alone.\n",
        {
            {"address", RPCArg::Type::STR, RPCArg::Optional::NO, "Payout address for the coinbase transaction"},
        },
        RPCResult{
            RPCResult::Type::OBJ, "", "",
            {
                {RPCResult::Type::STR_HEX, "hash", "hash of the created block"},
                {RPCResult::Type::STR_HEX, "data", "data to solve"},
                {RPCResult::Type::STR, "algo", "mining algorithm (\"neoscrypt\")"},
                {RPCResult::Type::STR_HEX, "previousblockhash", "hash of the previous block"},
                {RPCResult::Type::NUM, "coinbasevalue", "value of the block's coinbase"},
                {RPCResult::Type::STR_HEX, "bits", "compressed target of the block"},
                {RPCResult::Type::NUM, "height", "height of the block"},
                {RPCResult::Type::STR_HEX, "target", "target in reversed byte order, deprecated"},
            },
        },
        RPCExamples{
            HelpExampleCli("creatework", "\"address\"")
          + HelpExampleRpc("creatework", "\"address\"")
        },
        [&](const RPCHelpMan& self, const JSONRPCRequest& request) -> UniValue
{
    // Check coinbase payout address
    const CTxDestination coinbaseScript
      = DecodeDestination(request.params[0].get_str());
    if (!IsValidDestination(coinbaseScript)) {
        throw JSONRPCError(RPC_INVALID_ADDRESS_OR_KEY,
                           "Error: Invalid coinbase payout address");
    }
    const CScript scriptPubKey = GetScriptForDestination(coinbaseScript);

    return AuxpowMiner::get ().createWork(request, scriptPubKey);
},
    };
}

static RPCHelpMan submitwork()
{
    return RPCHelpMan{"submitwork",
        "\nSubmits a solved PoW for a block that was previously created by 'creatework'.\n"
        "\nDEPRECATED: If no hash is given, it will be deduced from the data.  Prefer to add an explicit hash.\n",
        {
            {"hash", RPCArg::Type::STR_HEX, RPCArg::Optional::OMITTED, "Hash of the block to submit"},
            {"data", RPCArg::Type::STR_HEX, RPCArg::Optional::OMITTED, "Solved block header data"},
        },
        RPCResult{
            RPCResult::Type::BOOL, "", "whether the submitted block was correct"
        },
        RPCExamples{
            HelpExampleCli("submitwork", "\"hash\" \"solved data\"")
          + HelpExampleRpc("submitwork", "\"hash\" \"solved data\"")
        },
        [&](const RPCHelpMan& self, const JSONRPCRequest& request) -> UniValue
{
    std::string hashHex;
    std::string dataHex;
    if (request.params.size() == 1)
      dataHex = request.params[0].get_str();
    else if (request.params.size() == 2)
      {
        hashHex = request.params[0].get_str();
        dataHex = request.params[1].get_str();
      }
    else
      throw std::runtime_error(self.ToString ());

    return AuxpowMiner::get().submitWork(request, hashHex, dataHex);
},
    };
}

/* ************************************************************************** */

void RegisterMiningRPCCommands(CRPCTable& t)
{
    static const CRPCCommand commands[]{
        {"mining", &getnetworkhashps},
        {"mining", &getmininginfo},
        {"mining", &prioritisetransaction},
        {"mining", &getblocktemplate},
        {"mining", &submitblock},
        {"mining", &submitheader},

        {"mining", &createauxblock},
        {"mining", &submitauxblock},
        {"mining", &creatework},
        {"mining", &submitwork},

        {"hidden", &generatetoaddress},
        {"hidden", &generatetodescriptor},
        {"hidden", &generateblock},
        {"hidden", &generate},
    };
    for (const auto& c : commands) {
        t.appendCommand(c.name, &c);
    }
}<|MERGE_RESOLUTION|>--- conflicted
+++ resolved
@@ -143,7 +143,6 @@
     };
 }
 
-<<<<<<< HEAD
 static PowAlgo
 powAlgoFromJson (const UniValue& algoJson)
 {
@@ -160,10 +159,7 @@
     }
 }
 
-static bool GenerateBlock(ChainstateManager& chainman, CBlock& block, uint64_t& max_tries, uint256& block_hash, const PowAlgo algo)
-=======
-static bool GenerateBlock(ChainstateManager& chainman, CBlock& block, uint64_t& max_tries, std::shared_ptr<const CBlock>& block_out, bool process_new_block)
->>>>>>> d00b632c
+static bool GenerateBlock(ChainstateManager& chainman, CBlock& block, uint64_t& max_tries, std::shared_ptr<const CBlock>& block_out, const PowAlgo algo, bool process_new_block)
 {
     block_out.reset();
     block.hashMerkleRoot = BlockMerkleRoot(block);
@@ -214,13 +210,8 @@
         if (!pblocktemplate.get())
             throw JSONRPCError(RPC_INTERNAL_ERROR, "Couldn't create new block");
 
-<<<<<<< HEAD
-        uint256 block_hash;
-        if (!GenerateBlock(chainman, *pblock, nMaxTries, block_hash, algo)) {
-=======
         std::shared_ptr<const CBlock> block_out;
-        if (!GenerateBlock(chainman, pblocktemplate->block, nMaxTries, block_out, /*process_new_block=*/true)) {
->>>>>>> d00b632c
+        if (!GenerateBlock(chainman, pblocktemplate->block, nMaxTries, block_out, algo, /*process_new_block=*/true)) {
             break;
         }
 
@@ -457,11 +448,7 @@
     std::shared_ptr<const CBlock> block_out;
     uint64_t max_tries{DEFAULT_MAX_TRIES};
 
-<<<<<<< HEAD
-    if (!GenerateBlock(chainman, block, max_tries, block_hash, algo) || block_hash.IsNull()) {
-=======
-    if (!GenerateBlock(chainman, block, max_tries, block_out, process_new_block) || !block_out) {
->>>>>>> d00b632c
+    if (!GenerateBlock(chainman, block, max_tries, block_out, algo, process_new_block) || !block_out) {
         throw JSONRPCError(RPC_MISC_ERROR, "Failed to make block.");
     }
 

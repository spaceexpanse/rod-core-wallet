// Copyright (c) 2010 Satoshi Nakamoto
// Copyright (c) 2009-2020 The Bitcoin Core developers
// Distributed under the MIT software license, see the accompanying
// file COPYING or http://www.opensource.org/licenses/mit-license.php.

#include <amount.h>
#include <chain.h>
#include <chainparams.h>
#include <consensus/consensus.h>
#include <consensus/params.h>
#include <consensus/validation.h>
#include <core_io.h>
#include <key_io.h>
#include <miner.h>
#include <net.h>
#include <node/context.h>
#include <policy/fees.h>
#include <pow.h>
#include <powdata.h>
#include <rpc/auxpow_miner.h>
#include <rpc/blockchain.h>
#include <rpc/server.h>
#include <rpc/util.h>
#include <script/descriptor.h>
#include <script/script.h>
#include <script/signingprovider.h>
#include <shutdown.h>
#include <txmempool.h>
#include <univalue.h>
#include <util/fees.h>
#include <util/strencodings.h>
#include <util/string.h>
#include <util/system.h>
#include <validation.h>
#include <validationinterface.h>
#include <versionbitsinfo.h>
#include <warnings.h>

#include <map>
#include <stdint.h>
#include <stdexcept>
#include <string>
#include <utility>

/**
 * Return average network hashes per second based on the last 'lookup' blocks,
 * or from the last difficulty change if 'lookup' is nonpositive.
 * If 'height' is nonnegative, compute the estimate at the time when a given block was found.
 */
static UniValue GetNetworkHashPS(int lookup, int height) {
    CBlockIndex *pb = ::ChainActive().Tip();
    assert (pb != nullptr);

    if (height >= 0 && height < ::ChainActive().Height())
        pb = ::ChainActive()[height];

    // If lookup is larger than chain, then set it to chain length.
    if (lookup > pb->nHeight)
        lookup = pb->nHeight;

    /* With different mining algos, we can not simply look at the chain work
       difference as upstream Bitcoin does.  But we can add up the block proofs
       for each algo separately to estimate the hash rate in each later on.  */
    std::map<PowAlgo, arith_uint256> proofPerAlgo;

    /* Explicitly initialise both algos so that we always get them in the
       result later, even if the number of hashes is zero.  */
    proofPerAlgo[PowAlgo::SHA256D] = 0;
    proofPerAlgo[PowAlgo::NEOSCRYPT] = 0;

    CBlockIndex *pb0 = pb;
    int64_t minTime = pb0->GetBlockTime();
    int64_t maxTime = minTime;
    for (int i = 0; i < lookup; i++) {
        arith_uint256 currentProof = GetBlockProof (*pb0);
        /* Undo the algo-weight correction, since we want actual hashes
           per algo and not the comparable work.  */
        currentProof >>= powAlgoLog2Weight (pb0->algo);
        proofPerAlgo[pb0->algo] += currentProof;

        pb0 = pb0->pprev;
        int64_t time = pb0->GetBlockTime();
        minTime = std::min(time, minTime);
        maxTime = std::max(time, maxTime);
    }
    const int64_t timeDiff = maxTime - minTime;

    UniValue result(UniValue::VOBJ);
    for (const auto& entry : proofPerAlgo)
      {
        double hashps;
        if (timeDiff == 0)
          {
            /* In case there's a situation where minTime == maxTime, we don't
               want a divide by zero exception.  */
            hashps = 0.0;
          }
        else
          hashps = entry.second.getdouble () / timeDiff;

        result.pushKV (PowAlgoToString (entry.first), hashps);
      }

    return result;
}

static UniValue getnetworkhashps(const JSONRPCRequest& request)
{
            RPCHelpMan{"getnetworkhashps",
                "\nReturns the estimated network hashes per second based on the last n blocks.\n"
                "Pass in [blocks] to override # of blocks, -1 specifies since last difficulty change.\n"
                "Pass in [height] to estimate the network speed at the time when a certain block was found.\n",
                {
                    {"nblocks", RPCArg::Type::NUM, /* default */ "120", "The number of blocks, or -1 for blocks since last difficulty change."},
                    {"height", RPCArg::Type::NUM, /* default */ "-1", "To estimate at the time of the given height."},
                },
                RPCResult{RPCResult::Type::OBJ, "", "",
                    {
                        {RPCResult::Type::NUM, "sha256d", "Estimated hashes per second for SHA-256d"},
                        {RPCResult::Type::NUM, "neoscrypt", "Estimated hashes per second for Neoscrypt"},
                    }
                },
                RPCExamples{
                    HelpExampleCli("getnetworkhashps", "")
            + HelpExampleRpc("getnetworkhashps", "")
                },
            }.Check(request);

    LOCK(cs_main);
    return GetNetworkHashPS(!request.params[0].isNull() ? request.params[0].get_int() : 120, !request.params[1].isNull() ? request.params[1].get_int() : -1);
}

static PowAlgo
powAlgoFromJson (const UniValue& algoJson)
{
  if (algoJson.isNull ())
    return PowAlgo::NEOSCRYPT;

  try
    {
      return PowAlgoFromString (algoJson.get_str ());
    }
  catch (const std::invalid_argument& exc)
    {
      throw JSONRPCError (RPC_INVALID_PARAMETER, exc.what ());
    }
}

static bool GenerateBlock(CBlock& block, uint64_t& max_tries, unsigned int& extra_nonce, uint256& block_hash, const PowAlgo algo)
{
    block_hash.SetNull();

    {
        LOCK(cs_main);
        IncrementExtraNonce(&block, ::ChainActive().Tip(), extra_nonce);
    }

    CPureBlockHeader* pfakeHeader = nullptr;
    switch (algo)
    {
    case PowAlgo::SHA256D:
        pfakeHeader = &block.pow.initAuxpow (block);
        break;
    case PowAlgo::NEOSCRYPT:
        pfakeHeader = &block.pow.initFakeHeader (block);
        break;
    default:
        throw JSONRPCError(RPC_INTERNAL_ERROR, "Unknown PoW algo");
    }
    assert (pfakeHeader != nullptr);

    while (max_tries > 0 && pfakeHeader->nNonce < std::numeric_limits<uint32_t>::max() && !block.pow.checkProofOfWork(*pfakeHeader, Params().GetConsensus()) && !ShutdownRequested()) {
        ++pfakeHeader->nNonce;
        --max_tries;
    }
    if (max_tries == 0 || ShutdownRequested()) {
        return false;
    }
    if (pfakeHeader->nNonce == std::numeric_limits<uint32_t>::max()) {
        return true;
    }

    std::shared_ptr<const CBlock> shared_pblock = std::make_shared<const CBlock>(block);
    if (!ProcessNewBlock(Params(), shared_pblock, true, nullptr))
        throw JSONRPCError(RPC_INTERNAL_ERROR, "ProcessNewBlock, block not accepted");

    block_hash = block.GetHash();
    return true;
}

static UniValue generateBlocks(const CTxMemPool& mempool, const CScript& coinbase_script, int nGenerate, uint64_t nMaxTries, const UniValue& algoJson)
{
    int nHeightEnd = 0;
    int nHeight = 0;

    const PowAlgo algo = powAlgoFromJson(algoJson);

    {   // Don't keep cs_main locked
        LOCK(cs_main);
        nHeight = ::ChainActive().Height();
        nHeightEnd = nHeight+nGenerate;
    }
    unsigned int nExtraNonce = 0;
    UniValue blockHashes(UniValue::VARR);
    while (nHeight < nHeightEnd && !ShutdownRequested())
    {
        std::unique_ptr<CBlockTemplate> pblocktemplate(BlockAssembler(mempool, Params()).CreateNewBlock(algo, coinbase_script));
        if (!pblocktemplate.get())
            throw JSONRPCError(RPC_INTERNAL_ERROR, "Couldn't create new block");
        CBlock *pblock = &pblocktemplate->block;

        uint256 block_hash;
        if (!GenerateBlock(*pblock, nMaxTries, nExtraNonce, block_hash, algo)) {
            break;
        }

        if (!block_hash.IsNull()) {
            ++nHeight;
            blockHashes.push_back(block_hash.GetHex());
        }
    }
    return blockHashes;
}

static bool getScriptFromDescriptor(const std::string& descriptor, CScript& script, std::string& error)
{
    FlatSigningProvider key_provider;
    const auto desc = Parse(descriptor, key_provider, error, /* require_checksum = */ false);
    if (desc) {
        if (desc->IsRange()) {
            throw JSONRPCError(RPC_INVALID_PARAMETER, "Ranged descriptor not accepted. Maybe pass through deriveaddresses first?");
        }

        FlatSigningProvider provider;
        std::vector<CScript> scripts;
        if (!desc->Expand(0, key_provider, scripts, provider)) {
            throw JSONRPCError(RPC_INVALID_ADDRESS_OR_KEY, strprintf("Cannot derive script without private keys"));
        }

        // Combo desriptors can have 2 or 4 scripts, so we can't just check scripts.size() == 1
        CHECK_NONFATAL(scripts.size() > 0 && scripts.size() <= 4);

        if (scripts.size() == 1) {
            script = scripts.at(0);
        } else if (scripts.size() == 4) {
            // For uncompressed keys, take the 3rd script, since it is p2wpkh
            script = scripts.at(2);
        } else {
            // Else take the 2nd script, since it is p2pkh
            script = scripts.at(1);
        }

        return true;
    } else {
        return false;
    }
}

static UniValue generatetodescriptor(const JSONRPCRequest& request)
{
    RPCHelpMan{
        "generatetodescriptor",
        "\nMine blocks immediately to a specified descriptor (before the RPC call returns)\n",
        {
            {"num_blocks", RPCArg::Type::NUM, RPCArg::Optional::NO, "How many blocks are generated immediately."},
            {"descriptor", RPCArg::Type::STR, RPCArg::Optional::NO, "The descriptor to send the newly generated bitcoin to."},
            {"maxtries", RPCArg::Type::NUM, /* default */ "1000000", "How many iterations to try."},
            {"algo", RPCArg::Type::STR, /* default */ "neoscrypt", "Which mining algorithm to use."},
        },
        RPCResult{
            RPCResult::Type::ARR, "", "hashes of blocks generated",
            {
                {RPCResult::Type::STR_HEX, "", "blockhash"},
            }
        },
        RPCExamples{
            "\nGenerate 11 blocks to mydesc\n" + HelpExampleCli("generatetodescriptor", "11 \"mydesc\"")},
    }
        .Check(request);

    const int num_blocks{request.params[0].get_int()};
    const int64_t max_tries{request.params[2].isNull() ? 1000000 : request.params[2].get_int()};

    CScript coinbase_script;
    std::string error;
    if (!getScriptFromDescriptor(request.params[1].get_str(), coinbase_script, error)) {
        throw JSONRPCError(RPC_INVALID_ADDRESS_OR_KEY, error);
    }

    const CTxMemPool& mempool = EnsureMemPool();

    return generateBlocks(mempool, coinbase_script, num_blocks, max_tries, request.params[3]);
}

static UniValue generatetoaddress(const JSONRPCRequest& request)
{
            RPCHelpMan{"generatetoaddress",
                "\nMine blocks immediately to a specified address (before the RPC call returns)\n",
                {
                    {"nblocks", RPCArg::Type::NUM, RPCArg::Optional::NO, "How many blocks are generated immediately."},
                    {"address", RPCArg::Type::STR, RPCArg::Optional::NO, "The address to send the newly generated bitcoin to."},
                    {"maxtries", RPCArg::Type::NUM, /* default */ "1000000", "How many iterations to try."},
                    {"algo", RPCArg::Type::STR, /* default */ "neoscrypt", "Which mining algorithm to use."},
                },
                RPCResult{
                    RPCResult::Type::ARR, "", "hashes of blocks generated",
                    {
                        {RPCResult::Type::STR_HEX, "", "blockhash"},
                    }},
                RPCExamples{
            "\nGenerate 11 blocks to myaddress\n"
            + HelpExampleCli("generatetoaddress", "11 \"myaddress\"")
            + "If you are running the bitcoin core wallet, you can get a new address to send the newly generated bitcoin to with:\n"
            + HelpExampleCli("getnewaddress", "")
                },
            }.Check(request);

    int nGenerate = request.params[0].get_int();
    uint64_t nMaxTries = 1000000;
    if (!request.params[2].isNull()) {
        nMaxTries = request.params[2].get_int();
    }

    CTxDestination destination = DecodeDestination(request.params[1].get_str());
    if (!IsValidDestination(destination)) {
        throw JSONRPCError(RPC_INVALID_ADDRESS_OR_KEY, "Error: Invalid address");
    }

    const CTxMemPool& mempool = EnsureMemPool();

    CScript coinbase_script = GetScriptForDestination(destination);

    return generateBlocks(mempool, coinbase_script, nGenerate, nMaxTries, request.params[3]);
}

static UniValue generateblock(const JSONRPCRequest& request)
{
    RPCHelpMan{"generateblock",
        "\nMine a block with a set of ordered transactions immediately to a specified address or descriptor (before the RPC call returns)\n",
        {
            {"output", RPCArg::Type::STR, RPCArg::Optional::NO, "The address or descriptor to send the newly generated bitcoin to."},
            {"transactions", RPCArg::Type::ARR, RPCArg::Optional::NO, "An array of hex strings which are either txids or raw transactions.\n"
                "Txids must reference transactions currently in the mempool.\n"
                "All transactions must be valid and in valid order, otherwise the block will be rejected.",
                {
                    {"rawtx/txid", RPCArg::Type::STR_HEX, RPCArg::Optional::OMITTED, ""},
                },
            },
        },
        RPCResult{
            RPCResult::Type::OBJ, "", "",
            {
                {RPCResult::Type::STR_HEX, "hash", "hash of generated block"},
            }
        },
        RPCExamples{
            "\nGenerate a block to myaddress, with txs rawtx and mempool_txid\n"
            + HelpExampleCli("generateblock", R"("myaddress" '["rawtx", "mempool_txid"]')")
        },
    }.Check(request);

    /* There is no need to support multialgo in this RPC.  */
    const PowAlgo algo = PowAlgo::NEOSCRYPT;

    const auto address_or_descriptor = request.params[0].get_str();
    CScript coinbase_script;
    std::string error;

    if (!getScriptFromDescriptor(address_or_descriptor, coinbase_script, error)) {
        const auto destination = DecodeDestination(address_or_descriptor);
        if (!IsValidDestination(destination)) {
            throw JSONRPCError(RPC_INVALID_ADDRESS_OR_KEY, "Error: Invalid address or descriptor");
        }

        coinbase_script = GetScriptForDestination(destination);
    }

    const CTxMemPool& mempool = EnsureMemPool();

    std::vector<CTransactionRef> txs;
    const auto raw_txs_or_txids = request.params[1].get_array();
    for (size_t i = 0; i < raw_txs_or_txids.size(); i++) {
        const auto str(raw_txs_or_txids[i].get_str());

        uint256 hash;
        CMutableTransaction mtx;
        if (ParseHashStr(str, hash)) {

            const auto tx = mempool.get(hash);
            if (!tx) {
                throw JSONRPCError(RPC_INVALID_ADDRESS_OR_KEY, strprintf("Transaction %s not in mempool.", str));
            }

            txs.emplace_back(tx);

        } else if (DecodeHexTx(mtx, str)) {
            txs.push_back(MakeTransactionRef(std::move(mtx)));

        } else {
            throw JSONRPCError(RPC_DESERIALIZATION_ERROR, strprintf("Transaction decode failed for %s", str));
        }
    }

    CBlock block;

    {
        LOCK(cs_main);

        CTxMemPool empty_mempool;
        std::unique_ptr<CBlockTemplate> blocktemplate(BlockAssembler(empty_mempool, Params()).CreateNewBlock(algo, coinbase_script));
        if (!blocktemplate) {
            throw JSONRPCError(RPC_INTERNAL_ERROR, "Couldn't create new block");
        }
        block = blocktemplate->block;
    }

    CHECK_NONFATAL(block.vtx.size() == 1);

    // Add transactions
    block.vtx.insert(block.vtx.end(), txs.begin(), txs.end());
    RegenerateCommitments(block);

    {
        LOCK(cs_main);

        BlockValidationState state;
        if (!TestBlockValidity(state, Params(), block, LookupBlockIndex(block.hashPrevBlock), false, true, false)) {
            throw JSONRPCError(RPC_VERIFY_ERROR, strprintf("TestBlockValidity failed: %s", state.ToString()));
        }
    }

    uint256 block_hash;
    uint64_t max_tries{1000000};
    unsigned int extra_nonce{0};

    if (!GenerateBlock(block, max_tries, extra_nonce, block_hash, algo) || block_hash.IsNull()) {
        throw JSONRPCError(RPC_MISC_ERROR, "Failed to make block.");
    }

    UniValue obj(UniValue::VOBJ);
    obj.pushKV("hash", block_hash.GetHex());
    return obj;
}

static UniValue getmininginfo(const JSONRPCRequest& request)
{
            RPCHelpMan{"getmininginfo",
                "\nReturns a json object containing mining-related information.",
                {},
                RPCResult{
                    RPCResult::Type::OBJ, "", "",
                    {
                        {RPCResult::Type::NUM, "blocks", "The current block"},
                        {RPCResult::Type::NUM, "currentblockweight", /* optional */ true, "The block weight of the last assembled block (only present if a block was ever assembled)"},
                        {RPCResult::Type::NUM, "currentblocktx", /* optional */ true, "The number of block transactions of the last assembled block (only present if a block was ever assembled)"},
                        {RPCResult::Type::OBJ, "difficulty", "The current difficulty per algo",
                            {{RPCResult::Type::ELISION, "", ""}}},
                        {RPCResult::Type::OBJ, "networkhashps", "The network hashes per second per algo",
                            {{RPCResult::Type::ELISION, "", ""}}},
                        {RPCResult::Type::NUM, "pooledtx", "The size of the mempool"},
                        {RPCResult::Type::STR, "chain", "current network name (main, test, regtest)"},
                        {RPCResult::Type::STR, "warnings", "any network and blockchain warnings"},
                    }},
                RPCExamples{
                    HelpExampleCli("getmininginfo", "")
            + HelpExampleRpc("getmininginfo", "")
                },
            }.Check(request);

    LOCK(cs_main);
    const CTxMemPool& mempool = EnsureMemPool();

    UniValue obj(UniValue::VOBJ);
    obj.pushKV("blocks",           (int)::ChainActive().Height());
    if (BlockAssembler::m_last_block_weight) obj.pushKV("currentblockweight", *BlockAssembler::m_last_block_weight);
    if (BlockAssembler::m_last_block_num_txs) obj.pushKV("currentblocktx", *BlockAssembler::m_last_block_num_txs);
    obj.pushKV("difficulty",       getdifficulty(request));
    obj.pushKV("networkhashps",    getnetworkhashps(request));
    obj.pushKV("pooledtx",         (uint64_t)mempool.size());
    obj.pushKV("chain",            Params().NetworkIDString());
    obj.pushKV("warnings",         GetWarnings(false));
    return obj;
}


// NOTE: Unlike wallet RPC (which use BTC values), mining RPCs follow GBT (BIP 22) in using satoshi amounts
static UniValue prioritisetransaction(const JSONRPCRequest& request)
{
            RPCHelpMan{"prioritisetransaction",
                "Accepts the transaction into mined blocks at a higher (or lower) priority\n",
                {
                    {"txid", RPCArg::Type::STR_HEX, RPCArg::Optional::NO, "The transaction id."},
                    {"dummy", RPCArg::Type::NUM, RPCArg::Optional::OMITTED_NAMED_ARG, "API-Compatibility for previous API. Must be zero or null.\n"
            "                  DEPRECATED. For forward compatibility use named arguments and omit this parameter."},
                    {"fee_delta", RPCArg::Type::NUM, RPCArg::Optional::NO, "The fee value (in satoshis) to add (or subtract, if negative).\n"
            "                  Note, that this value is not a fee rate. It is a value to modify absolute fee of the TX.\n"
            "                  The fee is not actually paid, only the algorithm for selecting transactions into a block\n"
            "                  considers the transaction as it would have paid a higher (or lower) fee."},
                },
                RPCResult{
                    RPCResult::Type::BOOL, "", "Returns true"},
                RPCExamples{
                    HelpExampleCli("prioritisetransaction", "\"txid\" 0.0 10000")
            + HelpExampleRpc("prioritisetransaction", "\"txid\", 0.0, 10000")
                },
            }.Check(request);

    LOCK(cs_main);

    uint256 hash(ParseHashV(request.params[0], "txid"));
    CAmount nAmount = request.params[2].get_int64();

    if (!(request.params[1].isNull() || request.params[1].get_real() == 0)) {
        throw JSONRPCError(RPC_INVALID_PARAMETER, "Priority is no longer supported, dummy argument to prioritisetransaction must be 0.");
    }

    EnsureMemPool().PrioritiseTransaction(hash, nAmount);
    return true;
}


// NOTE: Assumes a conclusive result; if result is inconclusive, it must be handled by caller
static UniValue BIP22ValidationResult(const BlockValidationState& state)
{
    if (state.IsValid())
        return NullUniValue;

    if (state.IsError())
        throw JSONRPCError(RPC_VERIFY_ERROR, state.ToString());
    if (state.IsInvalid())
    {
        std::string strRejectReason = state.GetRejectReason();
        if (strRejectReason.empty())
            return "rejected";
        return strRejectReason;
    }
    // Should be impossible
    return "valid?";
}

static std::string gbt_vb_name(const Consensus::DeploymentPos pos) {
    const struct VBDeploymentInfo& vbinfo = VersionBitsDeploymentInfo[pos];
    std::string s = vbinfo.name;
    if (!vbinfo.gbt_force) {
        s.insert(s.begin(), '!');
    }
    return s;
}

static UniValue getblocktemplate(const JSONRPCRequest& request)
{
            RPCHelpMan{"getblocktemplate",
                "\nIf the request parameters include a 'mode' key, that is used to explicitly select between the default 'template' request or a 'proposal'.\n"
                "It returns data needed to construct a block to work on.\n"
                "For full specification, see BIPs 22, 23, 9, and 145:\n"
                "    https://github.com/bitcoin/bips/blob/master/bip-0022.mediawiki\n"
                "    https://github.com/bitcoin/bips/blob/master/bip-0023.mediawiki\n"
                "    https://github.com/bitcoin/bips/blob/master/bip-0009.mediawiki#getblocktemplate_changes\n"
                "    https://github.com/bitcoin/bips/blob/master/bip-0145.mediawiki\n",
                {
                    {"template_request", RPCArg::Type::OBJ, "{}", "Format of the template",
                        {
                            {"mode", RPCArg::Type::STR, /* treat as named arg */ RPCArg::Optional::OMITTED_NAMED_ARG, "This must be set to \"template\", \"proposal\" (see BIP 23), or omitted"},
                            {"algo", RPCArg::Type::STR, /* default */ "neoscrypt", "The PoW algo to use"},
                            {"capabilities", RPCArg::Type::ARR, /* treat as named arg */ RPCArg::Optional::OMITTED_NAMED_ARG, "A list of strings",
                                {
                                    {"support", RPCArg::Type::STR, RPCArg::Optional::OMITTED, "client side supported feature, 'longpoll', 'coinbasetxn', 'coinbasevalue', 'proposal', 'serverlist', 'workid'"},
                                },
                                },
                            {"rules", RPCArg::Type::ARR, RPCArg::Optional::NO, "A list of strings",
                                {
                                    {"support", RPCArg::Type::STR, RPCArg::Optional::OMITTED, "client side supported softfork deployment"},
                                },
                                },
                        },
                        "\"template_request\""},
                },
                RPCResult{
                    RPCResult::Type::OBJ, "", "",
                    {
                        {RPCResult::Type::NUM, "version", "The preferred block version"},
                        {RPCResult::Type::ARR, "rules", "specific block rules that are to be enforced",
                            {
                                {RPCResult::Type::STR, "", "rulename"},
                            }},
                        {RPCResult::Type::OBJ_DYN, "vbavailable", "set of pending, supported versionbit (BIP 9) softfork deployments",
                            {
                                {RPCResult::Type::NUM, "rulename", "identifies the bit number as indicating acceptance and readiness for the named softfork rule"},
                            }},
                        {RPCResult::Type::NUM, "vbrequired", "bit mask of versionbits the server requires set in submissions"},
                        {RPCResult::Type::STR, "previousblockhash", "The hash of current highest block"},
                        {RPCResult::Type::ARR, "", "contents of non-coinbase transactions that should be included in the next block",
                            {
                                {RPCResult::Type::OBJ, "", "",
                                    {
                                        {RPCResult::Type::STR_HEX, "data", "transaction data encoded in hexadecimal (byte-for-byte)"},
                                        {RPCResult::Type::STR_HEX, "txid", "transaction id encoded in little-endian hexadecimal"},
                                        {RPCResult::Type::STR_HEX, "hash", "hash encoded in little-endian hexadecimal (including witness data)"},
                                        {RPCResult::Type::ARR, "depends", "array of numbers",
                                            {
                                                {RPCResult::Type::NUM, "", "transactions before this one (by 1-based index in 'transactions' list) that must be present in the final block if this one is"},
                                            }},
                                        {RPCResult::Type::NUM, "fee", "difference in value between transaction inputs and outputs (in satoshis); for coinbase transactions, this is a negative Number of the total collected block fees (ie, not including the block subsidy); if key is not present, fee is unknown and clients MUST NOT assume there isn't one"},
                                        {RPCResult::Type::NUM, "sigops", "total SigOps cost, as counted for purposes of block limits; if key is not present, sigop cost is unknown and clients MUST NOT assume it is zero"},
                                        {RPCResult::Type::NUM, "weight", "total transaction weight, as counted for purposes of block limits"},
                                    }},
                            }},
                        {RPCResult::Type::OBJ, "coinbaseaux", "data that should be included in the coinbase's scriptSig content",
                        {
                            {RPCResult::Type::ELISION, "", ""},
                        }},
                        {RPCResult::Type::NUM, "coinbasevalue", "maximum allowable input to coinbase transaction, including the generation award and transaction fees (in satoshis)"},
                        {RPCResult::Type::OBJ, "coinbasetxn", "information for coinbase transaction",
                        {
                            {RPCResult::Type::ELISION, "", ""},
                        }},
                        {RPCResult::Type::STR, "target", "The hash target"},
                        {RPCResult::Type::NUM_TIME, "mintime", "The minimum timestamp appropriate for the next block time, expressed in " + UNIX_EPOCH_TIME},
                        {RPCResult::Type::ARR, "mutable", "list of ways the block template may be changed",
                            {
                                {RPCResult::Type::STR, "value", "A way the block template may be changed, e.g. 'time', 'transactions', 'prevblock'"},
                            }},
                        {RPCResult::Type::STR_HEX, "noncerange", "A range of valid nonces"},
                        {RPCResult::Type::NUM, "sigoplimit", "limit of sigops in blocks"},
                        {RPCResult::Type::NUM, "sizelimit", "limit of block size"},
                        {RPCResult::Type::NUM, "weightlimit", "limit of block weight"},
                        {RPCResult::Type::NUM_TIME, "curtime", "current timestamp in " + UNIX_EPOCH_TIME},
                        {RPCResult::Type::STR, "bits", "compressed target of next block"},
                        {RPCResult::Type::NUM, "height", "The height of the next block"},
                        {RPCResult::Type::STR, "algo", "PoW algo to use for this block"},
                    }},
                RPCExamples{
                    HelpExampleCli("getblocktemplate", "'{\"rules\": [\"segwit\"]}'")
            + HelpExampleRpc("getblocktemplate", "{\"rules\": [\"segwit\"]}")
                },
            }.Check(request);

    LOCK(cs_main);

    std::string strMode = "template";
    UniValue lpval = NullUniValue;
    std::set<std::string> setClientRules;
    int64_t nMaxVersionPreVB = -1;
    PowAlgo algo = PowAlgo::NEOSCRYPT;
    if (!request.params[0].isNull())
    {
        const UniValue& oparam = request.params[0].get_obj();
        const UniValue& modeval = find_value(oparam, "mode");
        if (modeval.isStr())
            strMode = modeval.get_str();
        else if (modeval.isNull())
        {
            /* Do nothing */
        }
        else
            throw JSONRPCError(RPC_INVALID_PARAMETER, "Invalid mode");
        lpval = find_value(oparam, "longpollid");
        algo = powAlgoFromJson(find_value(oparam, "algo"));

        if (strMode == "proposal")
        {
            const UniValue& dataval = find_value(oparam, "data");
            if (!dataval.isStr())
                throw JSONRPCError(RPC_TYPE_ERROR, "Missing data String key for proposal");

            CBlock block;
            if (!DecodeHexBlk(block, dataval.get_str()))
                throw JSONRPCError(RPC_DESERIALIZATION_ERROR, "Block decode failed");

            uint256 hash = block.GetHash();
            const CBlockIndex* pindex = LookupBlockIndex(hash);
            if (pindex) {
                if (pindex->IsValid(BLOCK_VALID_SCRIPTS))
                    return "duplicate";
                if (pindex->nStatus & BLOCK_FAILED_MASK)
                    return "duplicate-invalid";
                return "duplicate-inconclusive";
            }

            CBlockIndex* const pindexPrev = ::ChainActive().Tip();
            // TestBlockValidity only supports blocks built on the current Tip
            if (block.hashPrevBlock != pindexPrev->GetBlockHash())
                return "inconclusive-not-best-prevblk";
            BlockValidationState state;
            TestBlockValidity(state, Params(), block, pindexPrev, false, true, true);
            return BIP22ValidationResult(state);
        }

        const UniValue& aClientRules = find_value(oparam, "rules");
        if (aClientRules.isArray()) {
            for (unsigned int i = 0; i < aClientRules.size(); ++i) {
                const UniValue& v = aClientRules[i];
                setClientRules.insert(v.get_str());
            }
        } else {
            // NOTE: It is important that this NOT be read if versionbits is supported
            const UniValue& uvMaxVersion = find_value(oparam, "maxversion");
            if (uvMaxVersion.isNum()) {
                nMaxVersionPreVB = uvMaxVersion.get_int64();
            }
        }
    }

    if (strMode != "template")
        throw JSONRPCError(RPC_INVALID_PARAMETER, "Invalid mode");

    if(!g_rpc_node->connman)
        throw JSONRPCError(RPC_CLIENT_P2P_DISABLED, "Error: Peer-to-peer functionality missing or disabled");

    if (g_rpc_node->connman->GetNodeCount(CConnman::CONNECTIONS_ALL) == 0)
        throw JSONRPCError(RPC_CLIENT_NOT_CONNECTED, PACKAGE_NAME " is not connected!");

    if (::ChainstateActive().IsInitialBlockDownload())
        throw JSONRPCError(RPC_CLIENT_IN_INITIAL_DOWNLOAD, PACKAGE_NAME " is in initial sync and waiting for blocks...");

    static unsigned int nTransactionsUpdatedLast;
    const CTxMemPool& mempool = EnsureMemPool();

    if (!lpval.isNull())
    {
        // Wait to respond until either the best block changes, OR a minute has passed and there are more transactions
        uint256 hashWatchedChain;
        std::chrono::steady_clock::time_point checktxtime;
        unsigned int nTransactionsUpdatedLastLP;

        if (lpval.isStr())
        {
            // Format: <hashBestChain><nTransactionsUpdatedLast>
            std::string lpstr = lpval.get_str();

            hashWatchedChain = ParseHashV(lpstr.substr(0, 64), "longpollid");
            nTransactionsUpdatedLastLP = atoi64(lpstr.substr(64));
        }
        else
        {
            // NOTE: Spec does not specify behaviour for non-string longpollid, but this makes testing easier
            hashWatchedChain = ::ChainActive().Tip()->GetBlockHash();
            nTransactionsUpdatedLastLP = nTransactionsUpdatedLast;
        }

        // Release lock while waiting
        LEAVE_CRITICAL_SECTION(cs_main);
        {
            checktxtime = std::chrono::steady_clock::now() + std::chrono::minutes(1);

            WAIT_LOCK(g_best_block_mutex, lock);
            while (g_best_block == hashWatchedChain && IsRPCRunning())
            {
                if (g_best_block_cv.wait_until(lock, checktxtime) == std::cv_status::timeout)
                {
                    // Timeout: Check transactions for update
                    // without holding the mempool lock to avoid deadlocks
                    if (mempool.GetTransactionsUpdated() != nTransactionsUpdatedLastLP)
                        break;
                    checktxtime += std::chrono::seconds(10);
                }
            }
        }
        ENTER_CRITICAL_SECTION(cs_main);

        if (!IsRPCRunning())
            throw JSONRPCError(RPC_CLIENT_NOT_CONNECTED, "Shutting down");
        // TODO: Maybe recheck connections/IBD and (if something wrong) send an expires-immediately template to stop miners?
    }

    // GBT must be called with 'segwit' set in the rules
    if (setClientRules.count("segwit") != 1) {
        throw JSONRPCError(RPC_INVALID_PARAMETER, "getblocktemplate must be called with the segwit rule set (call with {\"rules\": [\"segwit\"]})");
    }

    // Update block
    static CBlockIndex* pindexPrev;
    static int64_t nStart;
    static std::unique_ptr<CBlockTemplate> pblocktemplate;
    if (pindexPrev != ::ChainActive().Tip() ||
        pblocktemplate->block.pow.getCoreAlgo() != algo ||
        (mempool.GetTransactionsUpdated() != nTransactionsUpdatedLast && GetTime() - nStart > 5))
    {
        // Clear pindexPrev so future calls make a new block, despite any failures from here on
        pindexPrev = nullptr;

        // Store the pindexBest used before CreateNewBlock, to avoid races
        nTransactionsUpdatedLast = mempool.GetTransactionsUpdated();
        CBlockIndex* pindexPrevNew = ::ChainActive().Tip();
        nStart = GetTime();

        // Create new block
        CScript scriptDummy = CScript() << OP_TRUE;
        pblocktemplate = BlockAssembler(mempool, Params()).CreateNewBlock(algo, scriptDummy);
        if (!pblocktemplate)
            throw JSONRPCError(RPC_OUT_OF_MEMORY, "Out of memory");

        // Need to update only after we know CreateNewBlock succeeded
        pindexPrev = pindexPrevNew;
    }
    CHECK_NONFATAL(pindexPrev);
    CBlock* pblock = &pblocktemplate->block; // pointer for convenience
    const Consensus::Params& consensusParams = Params().GetConsensus();

    // Update nTime
    UpdateTime(pblock, consensusParams, pindexPrev);
    pblock->nNonce = 0;

    // NOTE: If at some point we support pre-segwit miners post-segwit-activation, this needs to take segwit support into consideration
    const bool fPreSegWit = (pindexPrev->nHeight + 1 < consensusParams.SegwitHeight);

    UniValue aCaps(UniValue::VARR); aCaps.push_back("proposal");

    UniValue transactions(UniValue::VARR);
    std::map<uint256, int64_t> setTxIndex;
    int i = 0;
    for (const auto& it : pblock->vtx) {
        const CTransaction& tx = *it;
        uint256 txHash = tx.GetHash();
        setTxIndex[txHash] = i++;

        if (tx.IsCoinBase())
            continue;

        UniValue entry(UniValue::VOBJ);

        entry.pushKV("data", EncodeHexTx(tx));
        entry.pushKV("txid", txHash.GetHex());
        entry.pushKV("hash", tx.GetWitnessHash().GetHex());

        UniValue deps(UniValue::VARR);
        for (const CTxIn &in : tx.vin)
        {
            if (setTxIndex.count(in.prevout.hash))
                deps.push_back(setTxIndex[in.prevout.hash]);
        }
        entry.pushKV("depends", deps);

        int index_in_template = i - 1;
        entry.pushKV("fee", pblocktemplate->vTxFees[index_in_template]);
        int64_t nTxSigOps = pblocktemplate->vTxSigOpsCost[index_in_template];
        if (fPreSegWit) {
            CHECK_NONFATAL(nTxSigOps % WITNESS_SCALE_FACTOR == 0);
            nTxSigOps /= WITNESS_SCALE_FACTOR;
        }
        entry.pushKV("sigops", nTxSigOps);
        entry.pushKV("weight", GetTransactionWeight(tx));

        transactions.push_back(entry);
    }

    UniValue aux(UniValue::VOBJ);

    arith_uint256 hashTarget = arith_uint256().SetCompact(pblock->pow.getBits());

    UniValue aMutable(UniValue::VARR);
    aMutable.push_back("time");
    aMutable.push_back("transactions");
    aMutable.push_back("prevblock");

    UniValue result(UniValue::VOBJ);
    result.pushKV("capabilities", aCaps);

    UniValue aRules(UniValue::VARR);
    UniValue vbavailable(UniValue::VOBJ);
    for (int j = 0; j < (int)Consensus::MAX_VERSION_BITS_DEPLOYMENTS; ++j) {
        Consensus::DeploymentPos pos = Consensus::DeploymentPos(j);
        ThresholdState state = VersionBitsState(pindexPrev, consensusParams, pos, versionbitscache);
        switch (state) {
            case ThresholdState::DEFINED:
            case ThresholdState::FAILED:
                // Not exposed to GBT at all
                break;
            case ThresholdState::LOCKED_IN:
                // Ensure bit is set in block version
                pblock->nVersion |= VersionBitsMask(consensusParams, pos);
                // FALL THROUGH to get vbavailable set...
            case ThresholdState::STARTED:
            {
                const struct VBDeploymentInfo& vbinfo = VersionBitsDeploymentInfo[pos];
                vbavailable.pushKV(gbt_vb_name(pos), consensusParams.vDeployments[pos].bit);
                if (setClientRules.find(vbinfo.name) == setClientRules.end()) {
                    if (!vbinfo.gbt_force) {
                        // If the client doesn't support this, don't indicate it in the [default] version
                        pblock->nVersion &= ~VersionBitsMask(consensusParams, pos);
                    }
                }
                break;
            }
            case ThresholdState::ACTIVE:
            {
                // Add to rules only
                const struct VBDeploymentInfo& vbinfo = VersionBitsDeploymentInfo[pos];
                aRules.push_back(gbt_vb_name(pos));
                if (setClientRules.find(vbinfo.name) == setClientRules.end()) {
                    // Not supported by the client; make sure it's safe to proceed
                    if (!vbinfo.gbt_force) {
                        // If we do anything other than throw an exception here, be sure version/force isn't sent to old clients
                        throw JSONRPCError(RPC_INVALID_PARAMETER, strprintf("Support for '%s' rule requires explicit client support", vbinfo.name));
                    }
                }
                break;
            }
        }
    }
    result.pushKV("version", pblock->nVersion);
    result.pushKV("rules", aRules);
    result.pushKV("vbavailable", vbavailable);
    result.pushKV("vbrequired", int(0));

    if (nMaxVersionPreVB >= 2) {
        // If VB is supported by the client, nMaxVersionPreVB is -1, so we won't get here
        // Because BIP 34 changed how the generation transaction is serialized, we can only use version/force back to v2 blocks
        // This is safe to do [otherwise-]unconditionally only because we are throwing an exception above if a non-force deployment gets activated
        // Note that this can probably also be removed entirely after the first BIP9 non-force deployment (ie, probably segwit) gets activated
        aMutable.push_back("version/force");
    }

    result.pushKV("previousblockhash", pblock->hashPrevBlock.GetHex());
    result.pushKV("transactions", transactions);
    result.pushKV("coinbaseaux", aux);
    result.pushKV("coinbasevalue", (int64_t)pblock->vtx[0]->vout[0].nValue);
    result.pushKV("longpollid", ::ChainActive().Tip()->GetBlockHash().GetHex() + ToString(nTransactionsUpdatedLast));
    result.pushKV("target", hashTarget.GetHex());
    result.pushKV("mintime", (int64_t)pindexPrev->GetMedianTimePast()+1);
    result.pushKV("mutable", aMutable);
    result.pushKV("noncerange", "00000000ffffffff");
    int64_t nSigOpLimit = MAX_BLOCK_SIGOPS_COST;
    int64_t nSizeLimit = MAX_BLOCK_SERIALIZED_SIZE;
    if (fPreSegWit) {
        CHECK_NONFATAL(nSigOpLimit % WITNESS_SCALE_FACTOR == 0);
        nSigOpLimit /= WITNESS_SCALE_FACTOR;
        CHECK_NONFATAL(nSizeLimit % WITNESS_SCALE_FACTOR == 0);
        nSizeLimit /= WITNESS_SCALE_FACTOR;
    }
    result.pushKV("sigoplimit", nSigOpLimit);
    result.pushKV("sizelimit", nSizeLimit);
    if (!fPreSegWit) {
        result.pushKV("weightlimit", (int64_t)MAX_BLOCK_WEIGHT);
    }
    result.pushKV("curtime", pblock->GetBlockTime());
    result.pushKV("bits", strprintf("%08x", pblock->pow.getBits()));
    result.pushKV("algo", PowAlgoToString(pblock->pow.getCoreAlgo()));
    result.pushKV("height", (int64_t)(pindexPrev->nHeight+1));

    if (!pblocktemplate->vchCoinbaseCommitment.empty()) {
        result.pushKV("default_witness_commitment", HexStr(pblocktemplate->vchCoinbaseCommitment.begin(), pblocktemplate->vchCoinbaseCommitment.end()));
    }

    return result;
}

class submitblock_StateCatcher : public CValidationInterface
{
public:
    uint256 hash;
    bool found;
    BlockValidationState state;

    explicit submitblock_StateCatcher(const uint256 &hashIn) : hash(hashIn), found(false), state() {}

protected:
    void BlockChecked(const CBlock& block, const BlockValidationState& stateIn) override {
        if (block.GetHash() != hash)
            return;
        found = true;
        state = stateIn;
    }
};

static UniValue submitblock(const JSONRPCRequest& request)
{
    // We allow 2 arguments for compliance with BIP22. Argument 2 is ignored.
            RPCHelpMan{"submitblock",
                "\nAttempts to submit new block to network.\n"
                "See https://en.bitcoin.it/wiki/BIP_0022 for full specification.\n",
                {
                    {"hexdata", RPCArg::Type::STR_HEX, RPCArg::Optional::NO, "the hex-encoded block data to submit"},
                    {"dummy", RPCArg::Type::STR, /* default */ "ignored", "dummy value, for compatibility with BIP22. This value is ignored."},
                },
                RPCResult{RPCResult::Type::NONE, "", "Returns JSON Null when valid, a string according to BIP22 otherwise"},
                RPCExamples{
                    HelpExampleCli("submitblock", "\"mydata\"")
            + HelpExampleRpc("submitblock", "\"mydata\"")
                },
            }.Check(request);

    std::shared_ptr<CBlock> blockptr = std::make_shared<CBlock>();
    CBlock& block = *blockptr;
    if (!DecodeHexBlk(block, request.params[0].get_str())) {
        throw JSONRPCError(RPC_DESERIALIZATION_ERROR, "Block decode failed");
    }

    if (block.vtx.empty() || !block.vtx[0]->IsCoinBase()) {
        throw JSONRPCError(RPC_DESERIALIZATION_ERROR, "Block does not start with a coinbase");
    }

    uint256 hash = block.GetHash();
    {
        LOCK(cs_main);
        const CBlockIndex* pindex = LookupBlockIndex(hash);
        if (pindex) {
            if (pindex->IsValid(BLOCK_VALID_SCRIPTS)) {
                return "duplicate";
            }
            if (pindex->nStatus & BLOCK_FAILED_MASK) {
                return "duplicate-invalid";
            }
        }
    }

    {
        LOCK(cs_main);
        const CBlockIndex* pindex = LookupBlockIndex(block.hashPrevBlock);
        if (pindex) {
            UpdateUncommittedBlockStructures(block, pindex, Params().GetConsensus());
        }
    }

    bool new_block;
    submitblock_StateCatcher sc(block.GetHash());
    RegisterValidationInterface(&sc);
    bool accepted = ProcessNewBlock(Params(), blockptr, /* fForceProcessing */ true, /* fNewBlock */ &new_block);
    UnregisterValidationInterface(&sc);
    if (!new_block && accepted) {
        return "duplicate";
    }
    if (!sc.found) {
        return "inconclusive";
    }
    return BIP22ValidationResult(sc.state);
}

static UniValue submitheader(const JSONRPCRequest& request)
{
            RPCHelpMan{"submitheader",
                "\nDecode the given hexdata as a header and submit it as a candidate chain tip if valid."
                "\nThrows when the header is invalid.\n",
                {
                    {"hexdata", RPCArg::Type::STR_HEX, RPCArg::Optional::NO, "the hex-encoded block header data"},
                },
                RPCResult{
                    RPCResult::Type::NONE, "", "None"},
                RPCExamples{
                    HelpExampleCli("submitheader", "\"aabbcc\"") +
                    HelpExampleRpc("submitheader", "\"aabbcc\"")
                },
            }.Check(request);

    CBlockHeader h;
    if (!DecodeHexBlockHeader(h, request.params[0].get_str())) {
        throw JSONRPCError(RPC_DESERIALIZATION_ERROR, "Block header decode failed");
    }
    {
        LOCK(cs_main);
        if (!LookupBlockIndex(h.hashPrevBlock)) {
            throw JSONRPCError(RPC_VERIFY_ERROR, "Must submit previous header (" + h.hashPrevBlock.GetHex() + ") first");
        }
    }

    BlockValidationState state;
    ProcessNewBlockHeaders({h}, state, Params());
    if (state.IsValid()) return NullUniValue;
    if (state.IsError()) {
        throw JSONRPCError(RPC_VERIFY_ERROR, state.ToString());
    }
    throw JSONRPCError(RPC_VERIFY_ERROR, state.GetRejectReason());
}

static UniValue estimatesmartfee(const JSONRPCRequest& request)
{
            RPCHelpMan{"estimatesmartfee",
                "\nEstimates the approximate fee per kilobyte needed for a transaction to begin\n"
                "confirmation within conf_target blocks if possible and return the number of blocks\n"
                "for which the estimate is valid. Uses virtual transaction size as defined\n"
                "in BIP 141 (witness data is discounted).\n",
                {
                    {"conf_target", RPCArg::Type::NUM, RPCArg::Optional::NO, "Confirmation target in blocks (1 - 1008)"},
                    {"estimate_mode", RPCArg::Type::STR, /* default */ "CONSERVATIVE", "The fee estimate mode.\n"
            "                   Whether to return a more conservative estimate which also satisfies\n"
            "                   a longer history. A conservative estimate potentially returns a\n"
            "                   higher feerate and is more likely to be sufficient for the desired\n"
            "                   target, but is not as responsive to short term drops in the\n"
            "                   prevailing fee market.  Must be one of:\n"
            "       \"UNSET\"\n"
            "       \"ECONOMICAL\"\n"
            "       \"CONSERVATIVE\""},
                },
                RPCResult{
                    RPCResult::Type::OBJ, "", "",
                    {
                        {RPCResult::Type::NUM, "feerate", /* optional */ true, "estimate fee rate in " + CURRENCY_UNIT + "/kB (only present if no errors were encountered)"},
                        {RPCResult::Type::ARR, "errors", "Errors encountered during processing",
                            {
                                {RPCResult::Type::STR, "", "error"},
                            }},
                        {RPCResult::Type::NUM, "blocks", "block number where estimate was found\n"
            "The request target will be clamped between 2 and the highest target\n"
            "fee estimation is able to return based on how long it has been running.\n"
            "An error is returned if not enough transactions and blocks\n"
            "have been observed to make an estimate for any number of blocks."},
                    }},
                RPCExamples{
                    HelpExampleCli("estimatesmartfee", "6")
                },
            }.Check(request);

    RPCTypeCheck(request.params, {UniValue::VNUM, UniValue::VSTR});
    RPCTypeCheckArgument(request.params[0], UniValue::VNUM);
    unsigned int max_target = ::feeEstimator.HighestTargetTracked(FeeEstimateHorizon::LONG_HALFLIFE);
    unsigned int conf_target = ParseConfirmTarget(request.params[0], max_target);
    bool conservative = true;
    if (!request.params[1].isNull()) {
        FeeEstimateMode fee_mode;
        if (!FeeModeFromString(request.params[1].get_str(), fee_mode)) {
            throw JSONRPCError(RPC_INVALID_PARAMETER, "Invalid estimate_mode parameter");
        }
        if (fee_mode == FeeEstimateMode::ECONOMICAL) conservative = false;
    }

    UniValue result(UniValue::VOBJ);
    UniValue errors(UniValue::VARR);
    FeeCalculation feeCalc;
    CFeeRate feeRate = ::feeEstimator.estimateSmartFee(conf_target, &feeCalc, conservative);
    if (feeRate != CFeeRate(0)) {
        result.pushKV("feerate", ValueFromAmount(feeRate.GetFeePerK()));
    } else {
        errors.push_back("Insufficient data or no feerate found");
        result.pushKV("errors", errors);
    }
    result.pushKV("blocks", feeCalc.returnedTarget);
    return result;
}

static UniValue estimaterawfee(const JSONRPCRequest& request)
{
            RPCHelpMan{"estimaterawfee",
                "\nWARNING: This interface is unstable and may disappear or change!\n"
                "\nWARNING: This is an advanced API call that is tightly coupled to the specific\n"
                "         implementation of fee estimation. The parameters it can be called with\n"
                "         and the results it returns will change if the internal implementation changes.\n"
                "\nEstimates the approximate fee per kilobyte needed for a transaction to begin\n"
                "confirmation within conf_target blocks if possible. Uses virtual transaction size as\n"
                "defined in BIP 141 (witness data is discounted).\n",
                {
                    {"conf_target", RPCArg::Type::NUM, RPCArg::Optional::NO, "Confirmation target in blocks (1 - 1008)"},
                    {"threshold", RPCArg::Type::NUM, /* default */ "0.95", "The proportion of transactions in a given feerate range that must have been\n"
            "               confirmed within conf_target in order to consider those feerates as high enough and proceed to check\n"
            "               lower buckets."},
                },
                RPCResult{
                    RPCResult::Type::OBJ, "", "Results are returned for any horizon which tracks blocks up to the confirmation target",
                    {
                        {RPCResult::Type::OBJ, "short", /* optional */ true, "estimate for short time horizon",
                            {
                                {RPCResult::Type::NUM, "feerate", /* optional */ true, "estimate fee rate in " + CURRENCY_UNIT + "/kB"},
                                {RPCResult::Type::NUM, "decay", "exponential decay (per block) for historical moving average of confirmation data"},
                                {RPCResult::Type::NUM, "scale", "The resolution of confirmation targets at this time horizon"},
                                {RPCResult::Type::OBJ, "pass", /* optional */ true, "information about the lowest range of feerates to succeed in meeting the threshold",
                                {
                                        {RPCResult::Type::NUM, "startrange", "start of feerate range"},
                                        {RPCResult::Type::NUM, "endrange", "end of feerate range"},
                                        {RPCResult::Type::NUM, "withintarget", "number of txs over history horizon in the feerate range that were confirmed within target"},
                                        {RPCResult::Type::NUM, "totalconfirmed", "number of txs over history horizon in the feerate range that were confirmed at any point"},
                                        {RPCResult::Type::NUM, "inmempool", "current number of txs in mempool in the feerate range unconfirmed for at least target blocks"},
                                        {RPCResult::Type::NUM, "leftmempool", "number of txs over history horizon in the feerate range that left mempool unconfirmed after target"},
                                }},
                                {RPCResult::Type::OBJ, "fail", /* optional */ true, "information about the highest range of feerates to fail to meet the threshold",
                                {
                                    {RPCResult::Type::ELISION, "", ""},
                                }},
                                {RPCResult::Type::ARR, "errors", /* optional */ true, "Errors encountered during processing",
                                {
                                    {RPCResult::Type::STR, "error", ""},
                                }},
                        }},
                        {RPCResult::Type::OBJ, "medium", /* optional */ true, "estimate for medium time horizon",
                        {
                            {RPCResult::Type::ELISION, "", ""},
                        }},
                        {RPCResult::Type::OBJ, "long", /* optional */ true, "estimate for long time horizon",
                        {
                            {RPCResult::Type::ELISION, "", ""},
                        }},
                    }},
                RPCExamples{
                    HelpExampleCli("estimaterawfee", "6 0.9")
                },
            }.Check(request);

    RPCTypeCheck(request.params, {UniValue::VNUM, UniValue::VNUM}, true);
    RPCTypeCheckArgument(request.params[0], UniValue::VNUM);
    unsigned int max_target = ::feeEstimator.HighestTargetTracked(FeeEstimateHorizon::LONG_HALFLIFE);
    unsigned int conf_target = ParseConfirmTarget(request.params[0], max_target);
    double threshold = 0.95;
    if (!request.params[1].isNull()) {
        threshold = request.params[1].get_real();
    }
    if (threshold < 0 || threshold > 1) {
        throw JSONRPCError(RPC_INVALID_PARAMETER, "Invalid threshold");
    }

    UniValue result(UniValue::VOBJ);

    for (const FeeEstimateHorizon horizon : {FeeEstimateHorizon::SHORT_HALFLIFE, FeeEstimateHorizon::MED_HALFLIFE, FeeEstimateHorizon::LONG_HALFLIFE}) {
        CFeeRate feeRate;
        EstimationResult buckets;

        // Only output results for horizons which track the target
        if (conf_target > ::feeEstimator.HighestTargetTracked(horizon)) continue;

        feeRate = ::feeEstimator.estimateRawFee(conf_target, threshold, horizon, &buckets);
        UniValue horizon_result(UniValue::VOBJ);
        UniValue errors(UniValue::VARR);
        UniValue passbucket(UniValue::VOBJ);
        passbucket.pushKV("startrange", round(buckets.pass.start));
        passbucket.pushKV("endrange", round(buckets.pass.end));
        passbucket.pushKV("withintarget", round(buckets.pass.withinTarget * 100.0) / 100.0);
        passbucket.pushKV("totalconfirmed", round(buckets.pass.totalConfirmed * 100.0) / 100.0);
        passbucket.pushKV("inmempool", round(buckets.pass.inMempool * 100.0) / 100.0);
        passbucket.pushKV("leftmempool", round(buckets.pass.leftMempool * 100.0) / 100.0);
        UniValue failbucket(UniValue::VOBJ);
        failbucket.pushKV("startrange", round(buckets.fail.start));
        failbucket.pushKV("endrange", round(buckets.fail.end));
        failbucket.pushKV("withintarget", round(buckets.fail.withinTarget * 100.0) / 100.0);
        failbucket.pushKV("totalconfirmed", round(buckets.fail.totalConfirmed * 100.0) / 100.0);
        failbucket.pushKV("inmempool", round(buckets.fail.inMempool * 100.0) / 100.0);
        failbucket.pushKV("leftmempool", round(buckets.fail.leftMempool * 100.0) / 100.0);

        // CFeeRate(0) is used to indicate error as a return value from estimateRawFee
        if (feeRate != CFeeRate(0)) {
            horizon_result.pushKV("feerate", ValueFromAmount(feeRate.GetFeePerK()));
            horizon_result.pushKV("decay", buckets.decay);
            horizon_result.pushKV("scale", (int)buckets.scale);
            horizon_result.pushKV("pass", passbucket);
            // buckets.fail.start == -1 indicates that all buckets passed, there is no fail bucket to output
            if (buckets.fail.start != -1) horizon_result.pushKV("fail", failbucket);
        } else {
            // Output only information that is still meaningful in the event of error
            horizon_result.pushKV("decay", buckets.decay);
            horizon_result.pushKV("scale", (int)buckets.scale);
            horizon_result.pushKV("fail", failbucket);
            errors.push_back("Insufficient data or no feerate found which meets threshold");
            horizon_result.pushKV("errors",errors);
        }
        result.pushKV(StringForFeeEstimateHorizon(horizon), horizon_result);
    }
    return result;
}

/* ************************************************************************** */
/* Merge mining.  */

UniValue createauxblock(const JSONRPCRequest& request)
{
    RPCHelpMan{"createauxblock",
        "\nCreates a new block and returns information required to"
        " merge-mine it.\n",
        {
            {"address", RPCArg::Type::STR, RPCArg::Optional::NO, "Payout address for the coinbase transaction"},
        },
        RPCResult{
            RPCResult::Type::OBJ, "", "",
            {
                {RPCResult::Type::STR_HEX, "hash", "hash of the created block"},
                {RPCResult::Type::NUM, "chainid", "chain ID for this block"},
                {RPCResult::Type::STR, "algo", "mining algorithm (\"sha256d\")"},
                {RPCResult::Type::STR_HEX, "previousblockhash", "hash of the previous block"},
                {RPCResult::Type::NUM, "coinbasevalue", "value of the block's coinbase"},
                {RPCResult::Type::STR_HEX, "bits", "compressed target of the block"},
                {RPCResult::Type::NUM, "height", "height of the block"},
                {RPCResult::Type::STR_HEX, "_target", "target in reversed byte order, deprecated"},
            },
        },
        RPCExamples{
          HelpExampleCli("createauxblock", "\"address\"")
          + HelpExampleRpc("createauxblock", "\"address\"")
        },
    }.Check(request);

    // Check coinbase payout address
    const CTxDestination coinbaseScript
      = DecodeDestination(request.params[0].get_str());
    if (!IsValidDestination(coinbaseScript)) {
        throw JSONRPCError(RPC_INVALID_ADDRESS_OR_KEY,
                           "Error: Invalid coinbase payout address");
    }
    const CScript scriptPubKey = GetScriptForDestination(coinbaseScript);

    return AuxpowMiner::get ().createAuxBlock(scriptPubKey);
}

UniValue submitauxblock(const JSONRPCRequest& request)
{
    RPCHelpMan{"submitauxblock",
        "\nSubmits a solved auxpow for a block that was previously"
        " created by 'createauxblock'.\n",
        {
            {"hash", RPCArg::Type::STR_HEX, RPCArg::Optional::NO, "Hash of the block to submit"},
            {"auxpow", RPCArg::Type::STR_HEX, RPCArg::Optional::NO, "Serialised auxpow found"},
        },
        RPCResult{
            RPCResult::Type::BOOL, "", "whether the submitted block was correct"
        },
        RPCExamples{
            HelpExampleCli("submitauxblock", "\"hash\" \"serialised auxpow\"")
            + HelpExampleRpc("submitauxblock", "\"hash\" \"serialised auxpow\"")
        },
    }.Check(request);

    return AuxpowMiner::get ().submitAuxBlock(request.params[0].get_str(),
                                              request.params[1].get_str());
}

UniValue creatework(const JSONRPCRequest& request)
{
    RPCHelpMan{"creatework",
        "\nCreates a new block and returns information required to mine it stand-alone.\n",
        {
            {"address", RPCArg::Type::STR, RPCArg::Optional::NO, "Payout address for the coinbase transaction"},
        },
        RPCResult{
            RPCResult::Type::OBJ, "", "",
            {
                {RPCResult::Type::STR_HEX, "hash", "hash of the created block"},
                {RPCResult::Type::STR_HEX, "data", "data to solve"},
                {RPCResult::Type::STR, "algo", "mining algorithm (\"neoscrypt\")"},
                {RPCResult::Type::STR_HEX, "previousblockhash", "hash of the previous block"},
                {RPCResult::Type::NUM, "coinbasevalue", "value of the block's coinbase"},
                {RPCResult::Type::STR_HEX, "bits", "compressed target of the block"},
                {RPCResult::Type::NUM, "height", "height of the block"},
                {RPCResult::Type::STR_HEX, "target", "target in reversed byte order, deprecated"},
            },
        },
        RPCExamples{
            HelpExampleCli("creatework", "\"address\"")
          + HelpExampleRpc("creatework", "\"address\"")
        }
    }.Check(request);

    // Check coinbase payout address
    const CTxDestination coinbaseScript
      = DecodeDestination(request.params[0].get_str());
    if (!IsValidDestination(coinbaseScript)) {
        throw JSONRPCError(RPC_INVALID_ADDRESS_OR_KEY,
                           "Error: Invalid coinbase payout address");
    }
    const CScript scriptPubKey = GetScriptForDestination(coinbaseScript);

    return AuxpowMiner::get ().createWork(scriptPubKey);
}

UniValue submitwork(const JSONRPCRequest& request)
{
    /* We cannot use RPCHelpMan::Check because of the somewhat exceptional
       format of arguments (with the first being optional).  */
    if (request.fHelp || request.params.size() < 1 || request.params.size() > 2)
        throw std::runtime_error(
            RPCHelpMan{"submitwork",
                "\nSubmits a solved PoW for a block that was previously created by 'creatework'.\n"
                "\nDEPRECATED: If no hash is given, it will be deduced from the data.  Prefer to add an explicit hash.\n",
                {
                    {"hash", RPCArg::Type::STR_HEX, RPCArg::Optional::OMITTED_NAMED_ARG, "Hash of the block to submit"},
                    {"data", RPCArg::Type::STR_HEX, RPCArg::Optional::NO, "Solved block header data"},
                },
                RPCResult{
                    RPCResult::Type::BOOL, "", "whether the submitted block was correct"
                },
                RPCExamples{
                    HelpExampleCli("submitwork", "\"hash\" \"solved data\"")
                  + HelpExampleRpc("submitwork", "\"hash\" \"solved data\"")
                },
            }.ToString());

    std::string hashHex;
    std::string dataHex;
    if (request.params.size() == 1)
      dataHex = request.params[0].get_str();
    else
      {
        hashHex = request.params[0].get_str();
        dataHex = request.params[1].get_str();
      }

    return AuxpowMiner::get ().submitWork(hashHex, dataHex);
}

/* ************************************************************************** */

void RegisterMiningRPCCommands(CRPCTable &t)
{
// clang-format off
static const CRPCCommand commands[] =
{ //  category              name                      actor (function)         argNames
  //  --------------------- ------------------------  -----------------------  ----------
    { "mining",             "getnetworkhashps",       &getnetworkhashps,       {"nblocks","height"} },
    { "mining",             "getmininginfo",          &getmininginfo,          {} },
    { "mining",             "prioritisetransaction",  &prioritisetransaction,  {"txid","dummy","fee_delta"} },
    { "mining",             "getblocktemplate",       &getblocktemplate,       {"template_request"} },
    { "mining",             "submitblock",            &submitblock,            {"hexdata","dummy"} },
    { "mining",             "submitheader",           &submitheader,           {"hexdata"} },

    { "mining",             "createauxblock",         &createauxblock,         {"address"} },
    { "mining",             "submitauxblock",         &submitauxblock,         {"hash", "auxpow"} },
    { "mining",             "creatework",             &creatework,             {"address"} },
    { "mining",             "submitwork",             &submitwork,             {"hash","data"} },

<<<<<<< HEAD
    { "generating",         "generatetoaddress",      &generatetoaddress,      {"nblocks","address","maxtries","algo"} },
    { "generating",         "generatetodescriptor",   &generatetodescriptor,   {"num_blocks","descriptor","maxtries","algo"} },
    { "generating",         "generateblock",          &generateblock,    {"address","transactions"} },
=======
    { "generating",         "generatetoaddress",      &generatetoaddress,      {"nblocks","address","maxtries"} },
    { "generating",         "generatetodescriptor",   &generatetodescriptor,   {"num_blocks","descriptor","maxtries"} },
    { "generating",         "generateblock",          &generateblock,          {"output","transactions"} },
>>>>>>> c05355eb

    { "util",               "estimatesmartfee",       &estimatesmartfee,       {"conf_target", "estimate_mode"} },

    { "hidden",             "estimaterawfee",         &estimaterawfee,         {"conf_target", "threshold"} },
};
// clang-format on

    for (unsigned int vcidx = 0; vcidx < ARRAYLEN(commands); vcidx++)
        t.appendCommand(commands[vcidx].name, &commands[vcidx]);
}<|MERGE_RESOLUTION|>--- conflicted
+++ resolved
@@ -1400,15 +1400,9 @@
     { "mining",             "creatework",             &creatework,             {"address"} },
     { "mining",             "submitwork",             &submitwork,             {"hash","data"} },
 
-<<<<<<< HEAD
     { "generating",         "generatetoaddress",      &generatetoaddress,      {"nblocks","address","maxtries","algo"} },
     { "generating",         "generatetodescriptor",   &generatetodescriptor,   {"num_blocks","descriptor","maxtries","algo"} },
-    { "generating",         "generateblock",          &generateblock,    {"address","transactions"} },
-=======
-    { "generating",         "generatetoaddress",      &generatetoaddress,      {"nblocks","address","maxtries"} },
-    { "generating",         "generatetodescriptor",   &generatetodescriptor,   {"num_blocks","descriptor","maxtries"} },
     { "generating",         "generateblock",          &generateblock,          {"output","transactions"} },
->>>>>>> c05355eb
 
     { "util",               "estimatesmartfee",       &estimatesmartfee,       {"conf_target", "estimate_mode"} },
 

--- conflicted
+++ resolved
@@ -444,11 +444,7 @@
         LOCK(cs_main);
 
         BlockValidationState state;
-<<<<<<< HEAD
-        if (!TestBlockValidity(state, Params(), chainman.ActiveChainstate(), block, g_chainman.m_blockman.LookupBlockIndex(block.hashPrevBlock), false, true, false)) {
-=======
-        if (!TestBlockValidity(state, Params(), chainman.ActiveChainstate(), block, chainman.m_blockman.LookupBlockIndex(block.hashPrevBlock), false, false)) {
->>>>>>> 189f7295
+        if (!TestBlockValidity(state, Params(), chainman.ActiveChainstate(), block, chainman.m_blockman.LookupBlockIndex(block.hashPrevBlock), false, false, false)) {
             throw JSONRPCError(RPC_VERIFY_ERROR, strprintf("TestBlockValidity failed: %s", state.ToString()));
         }
     }
@@ -503,7 +499,7 @@
     obj.pushKV("blocks",           active_chain.Height());
     if (BlockAssembler::m_last_block_weight) obj.pushKV("currentblockweight", *BlockAssembler::m_last_block_weight);
     if (BlockAssembler::m_last_block_num_txs) obj.pushKV("currentblocktx", *BlockAssembler::m_last_block_num_txs);
-    obj.pushKV("difficulty",       GetDifficultyJson());
+    obj.pushKV("difficulty",       GetDifficultyJson(active_chain));
     obj.pushKV("networkhashps",    getnetworkhashps().HandleRequest(request));
     obj.pushKV("pooledtx",         (uint64_t)mempool.size());
     obj.pushKV("chain",            Params().NetworkIDString());

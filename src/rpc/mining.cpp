// Copyright (c) 2010 Satoshi Nakamoto
// Copyright (c) 2009-2022 The Bitcoin Core developers
// Distributed under the MIT software license, see the accompanying
// file COPYING or http://www.opensource.org/licenses/mit-license.php.

#include <chain.h>
#include <chainparams.h>
#include <consensus/amount.h>
#include <consensus/consensus.h>
#include <consensus/merkle.h>
#include <consensus/params.h>
#include <consensus/validation.h>
#include <core_io.h>
#include <deploymentinfo.h>
#include <deploymentstatus.h>
#include <key_io.h>
#include <net.h>
#include <node/context.h>
#include <node/miner.h>
#include <pow.h>
#include <powdata.h>
#include <rpc/auxpow_miner.h>
#include <rpc/blockchain.h>
#include <rpc/mining.h>
#include <rpc/server.h>
#include <rpc/server_util.h>
#include <rpc/util.h>
#include <script/descriptor.h>
#include <script/script.h>
#include <script/signingprovider.h>
#include <shutdown.h>
#include <timedata.h>
#include <txmempool.h>
#include <univalue.h>
#include <util/strencodings.h>
#include <util/string.h>
#include <util/system.h>
#include <util/translation.h>
#include <validation.h>
#include <validationinterface.h>
#include <warnings.h>

#include <map>
#include <stdint.h>
#include <stdexcept>
#include <string>
#include <utility>

using node::BlockAssembler;
using node::CBlockTemplate;
using node::NodeContext;
using node::RegenerateCommitments;
using node::UpdateTime;

/**
 * Return average network hashes per second based on the last 'lookup' blocks,
 * or from the last difficulty change if 'lookup' is nonpositive.
 * If 'height' is nonnegative, compute the estimate at the time when a given block was found.
 */
static UniValue GetNetworkHashPS(int lookup, int height, const CChain& active_chain) {
    const CBlockIndex* pb = active_chain.Tip();

    if (height >= 0 && height < active_chain.Height()) {
        pb = active_chain[height];
    }

    // If lookup is larger than chain, then set it to chain length.
    if (lookup > pb->nHeight)
        lookup = pb->nHeight;

    /* With different mining algos, we can not simply look at the chain work
       difference as upstream Bitcoin does.  But we can add up the block proofs
       for each algo separately to estimate the hash rate in each later on.  */
    std::map<PowAlgo, arith_uint256> proofPerAlgo;

    /* Explicitly initialise both algos so that we always get them in the
       result later, even if the number of hashes is zero.  */
    proofPerAlgo[PowAlgo::SHA256D] = 0;
    proofPerAlgo[PowAlgo::NEOSCRYPT] = 0;

    const CBlockIndex* pb0 = pb;
    int64_t minTime = pb0->GetBlockTime();
    int64_t maxTime = minTime;
    for (int i = 0; i < lookup; i++) {
        arith_uint256 currentProof = GetBlockProof (*pb0);
        /* Undo the algo-weight correction, since we want actual hashes
           per algo and not the comparable work.  */
        currentProof >>= powAlgoLog2Weight (pb0->algo);
        proofPerAlgo[pb0->algo] += currentProof;

        pb0 = pb0->pprev;
        int64_t time = pb0->GetBlockTime();
        minTime = std::min(time, minTime);
        maxTime = std::max(time, maxTime);
    }
    const int64_t timeDiff = maxTime - minTime;

    UniValue result(UniValue::VOBJ);
    for (const auto& entry : proofPerAlgo)
      {
        double hashps;
        if (timeDiff == 0)
          {
            /* In case there's a situation where minTime == maxTime, we don't
               want a divide by zero exception.  */
            hashps = 0.0;
          }
        else
          hashps = entry.second.getdouble () / timeDiff;

        result.pushKV (PowAlgoToString (entry.first), hashps);
      }

    return result;
}

static RPCHelpMan getnetworkhashps()
{
    return RPCHelpMan{"getnetworkhashps",
                "\nReturns the estimated network hashes per second based on the last n blocks.\n"
                "Pass in [blocks] to override # of blocks, -1 specifies since last difficulty change.\n"
                "Pass in [height] to estimate the network speed at the time when a certain block was found.\n",
                {
                    {"nblocks", RPCArg::Type::NUM, RPCArg::Default{120}, "The number of blocks, or -1 for blocks since last difficulty change."},
                    {"height", RPCArg::Type::NUM, RPCArg::Default{-1}, "To estimate at the time of the given height."},
                },
                RPCResult{RPCResult::Type::OBJ, "", "",
                    {
                        {RPCResult::Type::NUM, "sha256d", "Estimated hashes per second for SHA-256d"},
                        {RPCResult::Type::NUM, "neoscrypt", "Estimated hashes per second for Neoscrypt"},
                    }
                },
                RPCExamples{
                    HelpExampleCli("getnetworkhashps", "")
            + HelpExampleRpc("getnetworkhashps", "")
                },
        [&](const RPCHelpMan& self, const JSONRPCRequest& request) -> UniValue
{
    ChainstateManager& chainman = EnsureAnyChainman(request.context);
    LOCK(cs_main);
    return GetNetworkHashPS(!request.params[0].isNull() ? request.params[0].getInt<int>() : 120, !request.params[1].isNull() ? request.params[1].getInt<int>() : -1, chainman.ActiveChain());
},
    };
}

static PowAlgo
powAlgoFromJson (const UniValue& algoJson)
{
  if (algoJson.isNull ())
    return PowAlgo::NEOSCRYPT;

  try
    {
      return PowAlgoFromString (algoJson.get_str ());
    }
  catch (const std::invalid_argument& exc)
    {
      throw JSONRPCError (RPC_INVALID_PARAMETER, exc.what ());
    }
}

static bool GenerateBlock(ChainstateManager& chainman, CBlock& block, uint64_t& max_tries, std::shared_ptr<const CBlock>& block_out, const PowAlgo algo, bool process_new_block)
{
    block_out.reset();
    block.hashMerkleRoot = BlockMerkleRoot(block);

    CPureBlockHeader* pfakeHeader = nullptr;
    switch (algo)
    {
    case PowAlgo::SHA256D:
        pfakeHeader = &block.pow.initAuxpow (block);
        break;
    case PowAlgo::NEOSCRYPT:
        pfakeHeader = &block.pow.initFakeHeader (block);
        break;
    default:
        throw JSONRPCError(RPC_INTERNAL_ERROR, "Unknown PoW algo");
    }
    assert (pfakeHeader != nullptr);

    while (max_tries > 0 && pfakeHeader->nNonce < std::numeric_limits<uint32_t>::max() && !block.pow.checkProofOfWork(*pfakeHeader, chainman.GetConsensus()) && !ShutdownRequested()) {
        ++pfakeHeader->nNonce;
        --max_tries;
    }
    if (max_tries == 0 || ShutdownRequested()) {
        return false;
    }
    if (pfakeHeader->nNonce == std::numeric_limits<uint32_t>::max()) {
        return true;
    }

    block_out = std::make_shared<const CBlock>(block);

    if (!process_new_block) return true;

    if (!chainman.ProcessNewBlock(block_out, /*force_processing=*/true, /*min_pow_checked=*/true, nullptr)) {
        throw JSONRPCError(RPC_INTERNAL_ERROR, "ProcessNewBlock, block not accepted");
    }

    return true;
}

static UniValue generateBlocks(ChainstateManager& chainman, const CTxMemPool& mempool, const CScript& coinbase_script, int nGenerate, uint64_t nMaxTries, const UniValue& algoJson)
{
    const PowAlgo algo = powAlgoFromJson(algoJson);

    UniValue blockHashes(UniValue::VARR);
    while (nGenerate > 0 && !ShutdownRequested()) {
        std::unique_ptr<CBlockTemplate> pblocktemplate(BlockAssembler{chainman.ActiveChainstate(), &mempool}.CreateNewBlock(algo, coinbase_script));
        if (!pblocktemplate.get())
            throw JSONRPCError(RPC_INTERNAL_ERROR, "Couldn't create new block");

        std::shared_ptr<const CBlock> block_out;
        if (!GenerateBlock(chainman, pblocktemplate->block, nMaxTries, block_out, algo, /*process_new_block=*/true)) {
            break;
        }

        if (block_out) {
            --nGenerate;
            blockHashes.push_back(block_out->GetHash().GetHex());
        }
    }
    return blockHashes;
}

static bool getScriptFromDescriptor(const std::string& descriptor, CScript& script, std::string& error)
{
    FlatSigningProvider key_provider;
    const auto desc = Parse(descriptor, key_provider, error, /* require_checksum = */ false);
    if (desc) {
        if (desc->IsRange()) {
            throw JSONRPCError(RPC_INVALID_PARAMETER, "Ranged descriptor not accepted. Maybe pass through deriveaddresses first?");
        }

        FlatSigningProvider provider;
        std::vector<CScript> scripts;
        if (!desc->Expand(0, key_provider, scripts, provider)) {
            throw JSONRPCError(RPC_INVALID_ADDRESS_OR_KEY, "Cannot derive script without private keys");
        }

        // Combo descriptors can have 2 or 4 scripts, so we can't just check scripts.size() == 1
        CHECK_NONFATAL(scripts.size() > 0 && scripts.size() <= 4);

        if (scripts.size() == 1) {
            script = scripts.at(0);
        } else if (scripts.size() == 4) {
            // For uncompressed keys, take the 3rd script, since it is p2wpkh
            script = scripts.at(2);
        } else {
            // Else take the 2nd script, since it is p2pkh
            script = scripts.at(1);
        }

        return true;
    } else {
        return false;
    }
}

static RPCHelpMan generatetodescriptor()
{
    return RPCHelpMan{
        "generatetodescriptor",
        "Mine to a specified descriptor and return the block hashes.",
        {
            {"num_blocks", RPCArg::Type::NUM, RPCArg::Optional::NO, "How many blocks are generated."},
            {"descriptor", RPCArg::Type::STR, RPCArg::Optional::NO, "The descriptor to send the newly generated bitcoin to."},
            {"maxtries", RPCArg::Type::NUM, RPCArg::Default{DEFAULT_MAX_TRIES}, "How many iterations to try."},
            {"algo", RPCArg::Type::STR, RPCArg::Default{"neoscrypt"}, "Which mining algorithm to use."},
        },
        RPCResult{
            RPCResult::Type::ARR, "", "hashes of blocks generated",
            {
                {RPCResult::Type::STR_HEX, "", "blockhash"},
            }
        },
        RPCExamples{
            "\nGenerate 11 blocks to mydesc\n" + HelpExampleCli("generatetodescriptor", "11 \"mydesc\"")},
        [&](const RPCHelpMan& self, const JSONRPCRequest& request) -> UniValue
{
    const int num_blocks{request.params[0].getInt<int>()};
    const uint64_t max_tries{request.params[2].isNull() ? DEFAULT_MAX_TRIES : request.params[2].getInt<int>()};

    CScript coinbase_script;
    std::string error;
    if (!getScriptFromDescriptor(request.params[1].get_str(), coinbase_script, error)) {
        throw JSONRPCError(RPC_INVALID_ADDRESS_OR_KEY, error);
    }

    NodeContext& node = EnsureAnyNodeContext(request.context);
    const CTxMemPool& mempool = EnsureMemPool(node);
    ChainstateManager& chainman = EnsureChainman(node);

    return generateBlocks(chainman, mempool, coinbase_script, num_blocks, max_tries, request.params[3]);
},
    };
}

static RPCHelpMan generate()
{
    return RPCHelpMan{"generate", "has been replaced by the -generate cli option. Refer to -help for more information.", {}, {}, RPCExamples{""}, [&](const RPCHelpMan& self, const JSONRPCRequest& request) -> UniValue {
        throw JSONRPCError(RPC_METHOD_NOT_FOUND, self.ToString());
    }};
}

static RPCHelpMan generatetoaddress()
{
    return RPCHelpMan{"generatetoaddress",
        "Mine to a specified address and return the block hashes.",
         {
             {"nblocks", RPCArg::Type::NUM, RPCArg::Optional::NO, "How many blocks are generated."},
             {"address", RPCArg::Type::STR, RPCArg::Optional::NO, "The address to send the newly generated coins to."},
             {"maxtries", RPCArg::Type::NUM, RPCArg::Default{DEFAULT_MAX_TRIES}, "How many iterations to try."},
             {"algo", RPCArg::Type::STR, RPCArg::Default{"neoscrypt"}, "Which mining algorithm to use."},
         },
         RPCResult{
             RPCResult::Type::ARR, "", "hashes of blocks generated",
             {
                 {RPCResult::Type::STR_HEX, "", "blockhash"},
             }},
         RPCExamples{
            "\nGenerate 11 blocks to myaddress\n"
            + HelpExampleCli("generatetoaddress", "11 \"myaddress\"")
            + "If you are using the " PACKAGE_NAME " wallet, you can get a new address to send the newly generated bitcoin to with:\n"
            + HelpExampleCli("getnewaddress", "")
                },
        [&](const RPCHelpMan& self, const JSONRPCRequest& request) -> UniValue
{
    const int num_blocks{request.params[0].getInt<int>()};
    const uint64_t max_tries{request.params[2].isNull() ? DEFAULT_MAX_TRIES : request.params[2].getInt<int>()};

    CTxDestination destination = DecodeDestination(request.params[1].get_str());
    if (!IsValidDestination(destination)) {
        throw JSONRPCError(RPC_INVALID_ADDRESS_OR_KEY, "Error: Invalid address");
    }

    NodeContext& node = EnsureAnyNodeContext(request.context);
    const CTxMemPool& mempool = EnsureMemPool(node);
    ChainstateManager& chainman = EnsureChainman(node);

    CScript coinbase_script = GetScriptForDestination(destination);

    return generateBlocks(chainman, mempool, coinbase_script, num_blocks, max_tries, request.params[3]);
},
    };
}

static RPCHelpMan generateblock()
{
    return RPCHelpMan{"generateblock",
        "Mine a set of ordered transactions to a specified address or descriptor and return the block hash.",
        {
            {"output", RPCArg::Type::STR, RPCArg::Optional::NO, "The address or descriptor to send the newly generated bitcoin to."},
            {"transactions", RPCArg::Type::ARR, RPCArg::Optional::NO, "An array of hex strings which are either txids or raw transactions.\n"
                "Txids must reference transactions currently in the mempool.\n"
                "All transactions must be valid and in valid order, otherwise the block will be rejected.",
                {
                    {"rawtx/txid", RPCArg::Type::STR_HEX, RPCArg::Optional::OMITTED, ""},
                },
            },
            {"submit", RPCArg::Type::BOOL, RPCArg::Default{true}, "Whether to submit the block before the RPC call returns or to return it as hex."},
        },
        RPCResult{
            RPCResult::Type::OBJ, "", "",
            {
                {RPCResult::Type::STR_HEX, "hash", "hash of generated block"},
                {RPCResult::Type::STR_HEX, "hex", /*optional=*/true, "hex of generated block, only present when submit=false"},
            }
        },
        RPCExamples{
            "\nGenerate a block to myaddress, with txs rawtx and mempool_txid\n"
            + HelpExampleCli("generateblock", R"("myaddress" '["rawtx", "mempool_txid"]')")
        },
        [&](const RPCHelpMan& self, const JSONRPCRequest& request) -> UniValue
{
    /* There is no need to support multialgo in this RPC.  */
    const PowAlgo algo = PowAlgo::NEOSCRYPT;

    const auto address_or_descriptor = request.params[0].get_str();
    CScript coinbase_script;
    std::string error;

    if (!getScriptFromDescriptor(address_or_descriptor, coinbase_script, error)) {
        const auto destination = DecodeDestination(address_or_descriptor);
        if (!IsValidDestination(destination)) {
            throw JSONRPCError(RPC_INVALID_ADDRESS_OR_KEY, "Error: Invalid address or descriptor");
        }

        coinbase_script = GetScriptForDestination(destination);
    }

    NodeContext& node = EnsureAnyNodeContext(request.context);
    const CTxMemPool& mempool = EnsureMemPool(node);

    std::vector<CTransactionRef> txs;
    const auto raw_txs_or_txids = request.params[1].get_array();
    for (size_t i = 0; i < raw_txs_or_txids.size(); i++) {
        const auto str(raw_txs_or_txids[i].get_str());

        uint256 hash;
        CMutableTransaction mtx;
        if (ParseHashStr(str, hash)) {

            const auto tx = mempool.get(hash);
            if (!tx) {
                throw JSONRPCError(RPC_INVALID_ADDRESS_OR_KEY, strprintf("Transaction %s not in mempool.", str));
            }

            txs.emplace_back(tx);

        } else if (DecodeHexTx(mtx, str)) {
            txs.push_back(MakeTransactionRef(std::move(mtx)));

        } else {
            throw JSONRPCError(RPC_DESERIALIZATION_ERROR, strprintf("Transaction decode failed for %s. Make sure the tx has at least one input.", str));
        }
    }

    const bool process_new_block{request.params[2].isNull() ? true : request.params[2].get_bool()};
    CBlock block;

    ChainstateManager& chainman = EnsureChainman(node);
    {
        LOCK(cs_main);

        std::unique_ptr<CBlockTemplate> blocktemplate(BlockAssembler{chainman.ActiveChainstate(), nullptr}.CreateNewBlock(algo, coinbase_script));
        if (!blocktemplate) {
            throw JSONRPCError(RPC_INTERNAL_ERROR, "Couldn't create new block");
        }
        block = blocktemplate->block;
    }

    CHECK_NONFATAL(block.vtx.size() == 1);

    // Add transactions
    block.vtx.insert(block.vtx.end(), txs.begin(), txs.end());
    RegenerateCommitments(block, chainman);

    {
        LOCK(cs_main);

        BlockValidationState state;
        if (!TestBlockValidity(state, chainman.GetParams(), chainman.ActiveChainstate(), block, chainman.m_blockman.LookupBlockIndex(block.hashPrevBlock), GetAdjustedTime, false, false, false)) {
            throw JSONRPCError(RPC_VERIFY_ERROR, strprintf("TestBlockValidity failed: %s", state.ToString()));
        }
    }

    std::shared_ptr<const CBlock> block_out;
    uint64_t max_tries{DEFAULT_MAX_TRIES};

    if (!GenerateBlock(chainman, block, max_tries, block_out, algo, process_new_block) || !block_out) {
        throw JSONRPCError(RPC_MISC_ERROR, "Failed to make block.");
    }

    UniValue obj(UniValue::VOBJ);
    obj.pushKV("hash", block_out->GetHash().GetHex());
    if (!process_new_block) {
        CDataStream block_ser{SER_NETWORK, PROTOCOL_VERSION | RPCSerializationFlags()};
        block_ser << *block_out;
        obj.pushKV("hex", HexStr(block_ser));
    }
    return obj;
},
    };
}

static RPCHelpMan getmininginfo()
{
    return RPCHelpMan{"getmininginfo",
                "\nReturns a json object containing mining-related information.",
                {},
                RPCResult{
                    RPCResult::Type::OBJ, "", "",
                    {
                        {RPCResult::Type::NUM, "blocks", "The current block"},
                        {RPCResult::Type::NUM, "currentblockweight", /*optional=*/true, "The block weight of the last assembled block (only present if a block was ever assembled)"},
                        {RPCResult::Type::NUM, "currentblocktx", /*optional=*/true, "The number of block transactions of the last assembled block (only present if a block was ever assembled)"},
                        {RPCResult::Type::OBJ, "difficulty", "The current difficulty per algo",
                            {{RPCResult::Type::ELISION, "", ""}}},
                        {RPCResult::Type::OBJ, "networkhashps", "The network hashes per second per algo",
                            {{RPCResult::Type::ELISION, "", ""}}},
                        {RPCResult::Type::NUM, "pooledtx", "The size of the mempool"},
                        {RPCResult::Type::STR, "chain", "current network name (main, test, signet, regtest)"},
                        {RPCResult::Type::STR, "warnings", "any network and blockchain warnings"},
                    }},
                RPCExamples{
                    HelpExampleCli("getmininginfo", "")
            + HelpExampleRpc("getmininginfo", "")
                },
        [&](const RPCHelpMan& self, const JSONRPCRequest& request) -> UniValue
{
    NodeContext& node = EnsureAnyNodeContext(request.context);
    const CTxMemPool& mempool = EnsureMemPool(node);
    ChainstateManager& chainman = EnsureChainman(node);
    LOCK(cs_main);
    const CChain& active_chain = chainman.ActiveChain();

    UniValue obj(UniValue::VOBJ);
    obj.pushKV("blocks",           active_chain.Height());
    if (BlockAssembler::m_last_block_weight) obj.pushKV("currentblockweight", *BlockAssembler::m_last_block_weight);
    if (BlockAssembler::m_last_block_num_txs) obj.pushKV("currentblocktx", *BlockAssembler::m_last_block_num_txs);
    obj.pushKV("difficulty",       GetDifficultyJson(active_chain));
    obj.pushKV("networkhashps",    getnetworkhashps().HandleRequest(request));
    obj.pushKV("pooledtx",         (uint64_t)mempool.size());
    obj.pushKV("chain", chainman.GetParams().GetChainTypeString());
    obj.pushKV("warnings",         GetWarnings(false).original);
    return obj;
},
    };
}


// NOTE: Unlike wallet RPC (which use BTC values), mining RPCs follow GBT (BIP 22) in using satoshi amounts
static RPCHelpMan prioritisetransaction()
{
    return RPCHelpMan{"prioritisetransaction",
                "Accepts the transaction into mined blocks at a higher (or lower) priority\n",
                {
                    {"txid", RPCArg::Type::STR_HEX, RPCArg::Optional::NO, "The transaction id."},
                    {"dummy", RPCArg::Type::NUM, RPCArg::Optional::OMITTED, "API-Compatibility for previous API. Must be zero or null.\n"
            "                  DEPRECATED. For forward compatibility use named arguments and omit this parameter."},
                    {"fee_delta", RPCArg::Type::NUM, RPCArg::Optional::NO, "The fee value (in satoshis) to add (or subtract, if negative).\n"
            "                  Note, that this value is not a fee rate. It is a value to modify absolute fee of the TX.\n"
            "                  The fee is not actually paid, only the algorithm for selecting transactions into a block\n"
            "                  considers the transaction as it would have paid a higher (or lower) fee."},
                },
                RPCResult{
                    RPCResult::Type::BOOL, "", "Returns true"},
                RPCExamples{
                    HelpExampleCli("prioritisetransaction", "\"txid\" 0.0 10000")
            + HelpExampleRpc("prioritisetransaction", "\"txid\", 0.0, 10000")
                },
        [&](const RPCHelpMan& self, const JSONRPCRequest& request) -> UniValue
{
    LOCK(cs_main);

    uint256 hash(ParseHashV(request.params[0], "txid"));
    CAmount nAmount = request.params[2].getInt<int64_t>();

    if (!(request.params[1].isNull() || request.params[1].get_real() == 0)) {
        throw JSONRPCError(RPC_INVALID_PARAMETER, "Priority is no longer supported, dummy argument to prioritisetransaction must be 0.");
    }

    EnsureAnyMemPool(request.context).PrioritiseTransaction(hash, nAmount);
    return true;
},
    };
}


// NOTE: Assumes a conclusive result; if result is inconclusive, it must be handled by caller
static UniValue BIP22ValidationResult(const BlockValidationState& state)
{
    if (state.IsValid())
        return UniValue::VNULL;

    if (state.IsError())
        throw JSONRPCError(RPC_VERIFY_ERROR, state.ToString());
    if (state.IsInvalid())
    {
        std::string strRejectReason = state.GetRejectReason();
        if (strRejectReason.empty())
            return "rejected";
        return strRejectReason;
    }
    // Should be impossible
    return "valid?";
}

static std::string gbt_vb_name(const Consensus::DeploymentPos pos) {
    const struct VBDeploymentInfo& vbinfo = VersionBitsDeploymentInfo[pos];
    std::string s = vbinfo.name;
    if (!vbinfo.gbt_force) {
        s.insert(s.begin(), '!');
    }
    return s;
}

static RPCHelpMan getblocktemplate()
{
    return RPCHelpMan{"getblocktemplate",
        "\nIf the request parameters include a 'mode' key, that is used to explicitly select between the default 'template' request or a 'proposal'.\n"
        "It returns data needed to construct a block to work on.\n"
        "For full specification, see BIPs 22, 23, 9, and 145:\n"
        "    https://github.com/bitcoin/bips/blob/master/bip-0022.mediawiki\n"
        "    https://github.com/bitcoin/bips/blob/master/bip-0023.mediawiki\n"
        "    https://github.com/bitcoin/bips/blob/master/bip-0009.mediawiki#getblocktemplate_changes\n"
        "    https://github.com/bitcoin/bips/blob/master/bip-0145.mediawiki\n",
        {
            {"template_request", RPCArg::Type::OBJ, RPCArg::Default{UniValue::VOBJ}, "Format of the template",
            {
                {"mode", RPCArg::Type::STR, /* treat as named arg */ RPCArg::Optional::OMITTED, "This must be set to \"template\", \"proposal\" (see BIP 23), or omitted"},
                {"algo", RPCArg::Type::STR, RPCArg::Default{"neoscrypt"}, "The PoW algo to use"},
                {"capabilities", RPCArg::Type::ARR, /* treat as named arg */ RPCArg::Optional::OMITTED, "A list of strings",
                {
                    {"str", RPCArg::Type::STR, RPCArg::Optional::OMITTED, "client side supported feature, 'longpoll', 'coinbasevalue', 'proposal', 'serverlist', 'workid'"},
                }},
                {"rules", RPCArg::Type::ARR, RPCArg::Optional::NO, "A list of strings",
                {
                    {"segwit", RPCArg::Type::STR, RPCArg::Optional::NO, "(literal) indicates client side segwit support"},
                    {"str", RPCArg::Type::STR, RPCArg::Optional::OMITTED, "other client side supported softfork deployment"},
                }},
            },
            RPCArgOptions{.oneline_description="\"template_request\""}},
        },
        {
            RPCResult{"If the proposal was accepted with mode=='proposal'", RPCResult::Type::NONE, "", ""},
            RPCResult{"If the proposal was not accepted with mode=='proposal'", RPCResult::Type::STR, "", "According to BIP22"},
            RPCResult{"Otherwise", RPCResult::Type::OBJ, "", "",
            {
                {RPCResult::Type::NUM, "version", "The preferred block version"},
                {RPCResult::Type::ARR, "rules", "specific block rules that are to be enforced",
                {
                    {RPCResult::Type::STR, "", "name of a rule the client must understand to some extent; see BIP 9 for format"},
                }},
                {RPCResult::Type::OBJ_DYN, "vbavailable", "set of pending, supported versionbit (BIP 9) softfork deployments",
                {
                    {RPCResult::Type::NUM, "rulename", "identifies the bit number as indicating acceptance and readiness for the named softfork rule"},
                }},
                {RPCResult::Type::ARR, "capabilities", "",
                {
                    {RPCResult::Type::STR, "value", "A supported feature, for example 'proposal'"},
                }},
                {RPCResult::Type::NUM, "vbrequired", "bit mask of versionbits the server requires set in submissions"},
                {RPCResult::Type::STR, "previousblockhash", "The hash of current highest block"},
                {RPCResult::Type::ARR, "transactions", "contents of non-coinbase transactions that should be included in the next block",
                {
                    {RPCResult::Type::OBJ, "", "",
                    {
                        {RPCResult::Type::STR_HEX, "data", "transaction data encoded in hexadecimal (byte-for-byte)"},
                        {RPCResult::Type::STR_HEX, "txid", "transaction id encoded in little-endian hexadecimal"},
                        {RPCResult::Type::STR_HEX, "hash", "hash encoded in little-endian hexadecimal (including witness data)"},
                        {RPCResult::Type::ARR, "depends", "array of numbers",
                        {
                            {RPCResult::Type::NUM, "", "transactions before this one (by 1-based index in 'transactions' list) that must be present in the final block if this one is"},
                        }},
                        {RPCResult::Type::NUM, "fee", "difference in value between transaction inputs and outputs (in satoshis); for coinbase transactions, this is a negative Number of the total collected block fees (ie, not including the block subsidy); if key is not present, fee is unknown and clients MUST NOT assume there isn't one"},
                        {RPCResult::Type::NUM, "sigops", "total SigOps cost, as counted for purposes of block limits; if key is not present, sigop cost is unknown and clients MUST NOT assume it is zero"},
                        {RPCResult::Type::NUM, "weight", "total transaction weight, as counted for purposes of block limits"},
                    }},
                }},
                {RPCResult::Type::OBJ_DYN, "coinbaseaux", "data that should be included in the coinbase's scriptSig content",
                {
                    {RPCResult::Type::STR_HEX, "key", "values must be in the coinbase (keys may be ignored)"},
                }},
                {RPCResult::Type::NUM, "coinbasevalue", "maximum allowable input to coinbase transaction, including the generation award and transaction fees (in satoshis)"},
                {RPCResult::Type::STR, "longpollid", "an id to include with a request to longpoll on an update to this template"},
                {RPCResult::Type::STR, "target", "The hash target"},
                {RPCResult::Type::NUM_TIME, "mintime", "The minimum timestamp appropriate for the next block time, expressed in " + UNIX_EPOCH_TIME},
                {RPCResult::Type::ARR, "mutable", "list of ways the block template may be changed",
                {
                    {RPCResult::Type::STR, "value", "A way the block template may be changed, e.g. 'time', 'transactions', 'prevblock'"},
                }},
                {RPCResult::Type::STR_HEX, "noncerange", "A range of valid nonces"},
                {RPCResult::Type::NUM, "sigoplimit", "limit of sigops in blocks"},
                {RPCResult::Type::NUM, "sizelimit", "limit of block size"},
                {RPCResult::Type::NUM, "weightlimit", /*optional=*/true, "limit of block weight"},
                {RPCResult::Type::NUM_TIME, "curtime", "current timestamp in " + UNIX_EPOCH_TIME},
                {RPCResult::Type::STR, "bits", "compressed target of next block"},
                {RPCResult::Type::NUM, "height", "The height of the next block"},
                {RPCResult::Type::STR_HEX, "signet_challenge", /*optional=*/true, "Only on signet"},
                {RPCResult::Type::STR_HEX, "default_witness_commitment", /*optional=*/true, "a valid witness commitment for the unmodified block template"},
                {RPCResult::Type::STR, "algo", "PoW algo to use for this block"},
            }},
        },
        RPCExamples{
                    HelpExampleCli("getblocktemplate", "'{\"rules\": [\"segwit\"]}'")
            + HelpExampleRpc("getblocktemplate", "{\"rules\": [\"segwit\"]}")
                },
        [&](const RPCHelpMan& self, const JSONRPCRequest& request) -> UniValue
{
    NodeContext& node = EnsureAnyNodeContext(request.context);
    ChainstateManager& chainman = EnsureChainman(node);
    LOCK(cs_main);

    std::string strMode = "template";
    UniValue lpval = NullUniValue;
    std::set<std::string> setClientRules;
    PowAlgo algo = PowAlgo::NEOSCRYPT;
    Chainstate& active_chainstate = chainman.ActiveChainstate();
    CChain& active_chain = active_chainstate.m_chain;
    if (!request.params[0].isNull())
    {
        const UniValue& oparam = request.params[0].get_obj();
        const UniValue& modeval = oparam.find_value("mode");
        if (modeval.isStr())
            strMode = modeval.get_str();
        else if (modeval.isNull())
        {
            /* Do nothing */
        }
        else
            throw JSONRPCError(RPC_INVALID_PARAMETER, "Invalid mode");
<<<<<<< HEAD
        lpval = find_value(oparam, "longpollid");
        algo = powAlgoFromJson(find_value(oparam, "algo"));
=======
        lpval = oparam.find_value("longpollid");
>>>>>>> 94804261

        if (strMode == "proposal")
        {
            const UniValue& dataval = oparam.find_value("data");
            if (!dataval.isStr())
                throw JSONRPCError(RPC_TYPE_ERROR, "Missing data String key for proposal");

            CBlock block;
            if (!DecodeHexBlk(block, dataval.get_str()))
                throw JSONRPCError(RPC_DESERIALIZATION_ERROR, "Block decode failed");

            uint256 hash = block.GetHash();
            const CBlockIndex* pindex = chainman.m_blockman.LookupBlockIndex(hash);
            if (pindex) {
                if (pindex->IsValid(BLOCK_VALID_SCRIPTS))
                    return "duplicate";
                if (pindex->nStatus & BLOCK_FAILED_MASK)
                    return "duplicate-invalid";
                return "duplicate-inconclusive";
            }

            CBlockIndex* const pindexPrev = active_chain.Tip();
            // TestBlockValidity only supports blocks built on the current Tip
            if (block.hashPrevBlock != pindexPrev->GetBlockHash())
                return "inconclusive-not-best-prevblk";
            BlockValidationState state;
            TestBlockValidity(state, chainman.GetParams(), active_chainstate, block, pindexPrev, GetAdjustedTime, false, true, true);
            return BIP22ValidationResult(state);
        }

        const UniValue& aClientRules = oparam.find_value("rules");
        if (aClientRules.isArray()) {
            for (unsigned int i = 0; i < aClientRules.size(); ++i) {
                const UniValue& v = aClientRules[i];
                setClientRules.insert(v.get_str());
            }
        }
    }

    if (strMode != "template")
        throw JSONRPCError(RPC_INVALID_PARAMETER, "Invalid mode");

    if (!chainman.GetParams().IsTestChain()) {
        const CConnman& connman = EnsureConnman(node);
        if (connman.GetNodeCount(ConnectionDirection::Both) == 0) {
            throw JSONRPCError(RPC_CLIENT_NOT_CONNECTED, PACKAGE_NAME " is not connected!");
        }

        if (active_chainstate.IsInitialBlockDownload()) {
            throw JSONRPCError(RPC_CLIENT_IN_INITIAL_DOWNLOAD, PACKAGE_NAME " is in initial sync and waiting for blocks...");
        }
    }

    static unsigned int nTransactionsUpdatedLast;
    const CTxMemPool& mempool = EnsureMemPool(node);

    if (!lpval.isNull())
    {
        // Wait to respond until either the best block changes, OR a minute has passed and there are more transactions
        uint256 hashWatchedChain;
        std::chrono::steady_clock::time_point checktxtime;
        unsigned int nTransactionsUpdatedLastLP;

        if (lpval.isStr())
        {
            // Format: <hashBestChain><nTransactionsUpdatedLast>
            const std::string& lpstr = lpval.get_str();

            hashWatchedChain = ParseHashV(lpstr.substr(0, 64), "longpollid");
            nTransactionsUpdatedLastLP = LocaleIndependentAtoi<int64_t>(lpstr.substr(64));
        }
        else
        {
            // NOTE: Spec does not specify behaviour for non-string longpollid, but this makes testing easier
            hashWatchedChain = active_chain.Tip()->GetBlockHash();
            nTransactionsUpdatedLastLP = nTransactionsUpdatedLast;
        }

        // Release lock while waiting
        LEAVE_CRITICAL_SECTION(cs_main);
        {
            checktxtime = std::chrono::steady_clock::now() + std::chrono::minutes(1);

            WAIT_LOCK(g_best_block_mutex, lock);
            while (g_best_block == hashWatchedChain && IsRPCRunning())
            {
                if (g_best_block_cv.wait_until(lock, checktxtime) == std::cv_status::timeout)
                {
                    // Timeout: Check transactions for update
                    // without holding the mempool lock to avoid deadlocks
                    if (mempool.GetTransactionsUpdated() != nTransactionsUpdatedLastLP)
                        break;
                    checktxtime += std::chrono::seconds(10);
                }
            }
        }
        ENTER_CRITICAL_SECTION(cs_main);

        if (!IsRPCRunning())
            throw JSONRPCError(RPC_CLIENT_NOT_CONNECTED, "Shutting down");
        // TODO: Maybe recheck connections/IBD and (if something wrong) send an expires-immediately template to stop miners?
    }

    const Consensus::Params& consensusParams = chainman.GetParams().GetConsensus();

    // GBT must be called with 'signet' set in the rules for signet chains
    if (consensusParams.signet_blocks && setClientRules.count("signet") != 1) {
        throw JSONRPCError(RPC_INVALID_PARAMETER, "getblocktemplate must be called with the signet rule set (call with {\"rules\": [\"segwit\", \"signet\"]})");
    }

    // GBT must be called with 'segwit' set in the rules
    if (setClientRules.count("segwit") != 1) {
        throw JSONRPCError(RPC_INVALID_PARAMETER, "getblocktemplate must be called with the segwit rule set (call with {\"rules\": [\"segwit\"]})");
    }

    // Update block
    static CBlockIndex* pindexPrev;
    static int64_t time_start;
    static std::unique_ptr<CBlockTemplate> pblocktemplate;
    if (pindexPrev != active_chain.Tip() ||
        pblocktemplate->block.pow.getCoreAlgo() != algo ||
        (mempool.GetTransactionsUpdated() != nTransactionsUpdatedLast && GetTime() - time_start > 5))
    {
        // Clear pindexPrev so future calls make a new block, despite any failures from here on
        pindexPrev = nullptr;

        // Store the pindexBest used before CreateNewBlock, to avoid races
        nTransactionsUpdatedLast = mempool.GetTransactionsUpdated();
        CBlockIndex* pindexPrevNew = active_chain.Tip();
        time_start = GetTime();

        // Create new block
        CScript scriptDummy = CScript() << OP_TRUE;
        pblocktemplate = BlockAssembler{active_chainstate, &mempool}.CreateNewBlock(algo, scriptDummy);
        if (!pblocktemplate)
            throw JSONRPCError(RPC_OUT_OF_MEMORY, "Out of memory");

        // Need to update only after we know CreateNewBlock succeeded
        pindexPrev = pindexPrevNew;
    }
    CHECK_NONFATAL(pindexPrev);
    CBlock* pblock = &pblocktemplate->block; // pointer for convenience

    // Update nTime
    UpdateTime(pblock, consensusParams, pindexPrev);
    pblock->nNonce = 0;

    // NOTE: If at some point we support pre-segwit miners post-segwit-activation, this needs to take segwit support into consideration
    const bool fPreSegWit = !DeploymentActiveAfter(pindexPrev, chainman, Consensus::DEPLOYMENT_SEGWIT);

    UniValue aCaps(UniValue::VARR); aCaps.push_back("proposal");

    UniValue transactions(UniValue::VARR);
    std::map<uint256, int64_t> setTxIndex;
    int i = 0;
    for (const auto& it : pblock->vtx) {
        const CTransaction& tx = *it;
        uint256 txHash = tx.GetHash();
        setTxIndex[txHash] = i++;

        if (tx.IsCoinBase())
            continue;

        UniValue entry(UniValue::VOBJ);

        entry.pushKV("data", EncodeHexTx(tx));
        entry.pushKV("txid", txHash.GetHex());
        entry.pushKV("hash", tx.GetWitnessHash().GetHex());

        UniValue deps(UniValue::VARR);
        for (const CTxIn &in : tx.vin)
        {
            if (setTxIndex.count(in.prevout.hash))
                deps.push_back(setTxIndex[in.prevout.hash]);
        }
        entry.pushKV("depends", deps);

        int index_in_template = i - 1;
        entry.pushKV("fee", pblocktemplate->vTxFees[index_in_template]);
        int64_t nTxSigOps = pblocktemplate->vTxSigOpsCost[index_in_template];
        if (fPreSegWit) {
            CHECK_NONFATAL(nTxSigOps % WITNESS_SCALE_FACTOR == 0);
            nTxSigOps /= WITNESS_SCALE_FACTOR;
        }
        entry.pushKV("sigops", nTxSigOps);
        entry.pushKV("weight", GetTransactionWeight(tx));

        transactions.push_back(entry);
    }

    UniValue aux(UniValue::VOBJ);

    arith_uint256 hashTarget = arith_uint256().SetCompact(pblock->pow.getBits());

    UniValue aMutable(UniValue::VARR);
    aMutable.push_back("time");
    aMutable.push_back("transactions");
    aMutable.push_back("prevblock");

    UniValue result(UniValue::VOBJ);
    result.pushKV("capabilities", aCaps);

    UniValue aRules(UniValue::VARR);
    aRules.push_back("csv");
    if (!fPreSegWit) aRules.push_back("!segwit");
    if (consensusParams.signet_blocks) {
        // indicate to miner that they must understand signet rules
        // when attempting to mine with this template
        aRules.push_back("!signet");
    }

    UniValue vbavailable(UniValue::VOBJ);
    for (int j = 0; j < (int)Consensus::MAX_VERSION_BITS_DEPLOYMENTS; ++j) {
        Consensus::DeploymentPos pos = Consensus::DeploymentPos(j);
        ThresholdState state = chainman.m_versionbitscache.State(pindexPrev, consensusParams, pos);
        switch (state) {
            case ThresholdState::DEFINED:
            case ThresholdState::FAILED:
                // Not exposed to GBT at all
                break;
            case ThresholdState::LOCKED_IN:
                // Ensure bit is set in block version
                pblock->nVersion |= chainman.m_versionbitscache.Mask(consensusParams, pos);
                [[fallthrough]];
            case ThresholdState::STARTED:
            {
                const struct VBDeploymentInfo& vbinfo = VersionBitsDeploymentInfo[pos];
                vbavailable.pushKV(gbt_vb_name(pos), consensusParams.vDeployments[pos].bit);
                if (setClientRules.find(vbinfo.name) == setClientRules.end()) {
                    if (!vbinfo.gbt_force) {
                        // If the client doesn't support this, don't indicate it in the [default] version
                        pblock->nVersion &= ~chainman.m_versionbitscache.Mask(consensusParams, pos);
                    }
                }
                break;
            }
            case ThresholdState::ACTIVE:
            {
                // Add to rules only
                const struct VBDeploymentInfo& vbinfo = VersionBitsDeploymentInfo[pos];
                aRules.push_back(gbt_vb_name(pos));
                if (setClientRules.find(vbinfo.name) == setClientRules.end()) {
                    // Not supported by the client; make sure it's safe to proceed
                    if (!vbinfo.gbt_force) {
                        throw JSONRPCError(RPC_INVALID_PARAMETER, strprintf("Support for '%s' rule requires explicit client support", vbinfo.name));
                    }
                }
                break;
            }
        }
    }
    result.pushKV("version", pblock->nVersion);
    result.pushKV("rules", aRules);
    result.pushKV("vbavailable", vbavailable);
    result.pushKV("vbrequired", int(0));

    result.pushKV("previousblockhash", pblock->hashPrevBlock.GetHex());
    result.pushKV("transactions", transactions);
    result.pushKV("coinbaseaux", aux);
    result.pushKV("coinbasevalue", (int64_t)pblock->vtx[0]->vout[0].nValue);
    result.pushKV("longpollid", active_chain.Tip()->GetBlockHash().GetHex() + ToString(nTransactionsUpdatedLast));
    result.pushKV("target", hashTarget.GetHex());
    result.pushKV("mintime", (int64_t)pindexPrev->GetMedianTimePast()+1);
    result.pushKV("mutable", aMutable);
    result.pushKV("noncerange", "00000000ffffffff");
    int64_t nSigOpLimit = MAX_BLOCK_SIGOPS_COST;
    int64_t nSizeLimit = MAX_BLOCK_SERIALIZED_SIZE;
    if (fPreSegWit) {
        CHECK_NONFATAL(nSigOpLimit % WITNESS_SCALE_FACTOR == 0);
        nSigOpLimit /= WITNESS_SCALE_FACTOR;
        CHECK_NONFATAL(nSizeLimit % WITNESS_SCALE_FACTOR == 0);
        nSizeLimit /= WITNESS_SCALE_FACTOR;
    }
    result.pushKV("sigoplimit", nSigOpLimit);
    result.pushKV("sizelimit", nSizeLimit);
    if (!fPreSegWit) {
        result.pushKV("weightlimit", (int64_t)MAX_BLOCK_WEIGHT);
    }
    result.pushKV("curtime", pblock->GetBlockTime());
    result.pushKV("bits", strprintf("%08x", pblock->pow.getBits()));
    result.pushKV("algo", PowAlgoToString(pblock->pow.getCoreAlgo()));
    result.pushKV("height", (int64_t)(pindexPrev->nHeight+1));

    if (consensusParams.signet_blocks) {
        result.pushKV("signet_challenge", HexStr(consensusParams.signet_challenge));
    }

    if (!pblocktemplate->vchCoinbaseCommitment.empty()) {
        result.pushKV("default_witness_commitment", HexStr(pblocktemplate->vchCoinbaseCommitment));
    }

    return result;
},
    };
}

class submitblock_StateCatcher final : public CValidationInterface
{
public:
    uint256 hash;
    bool found{false};
    BlockValidationState state;

    explicit submitblock_StateCatcher(const uint256 &hashIn) : hash(hashIn), state() {}

protected:
    void BlockChecked(const CBlock& block, const BlockValidationState& stateIn) override {
        if (block.GetHash() != hash)
            return;
        found = true;
        state = stateIn;
    }
};

static RPCHelpMan submitblock()
{
    // We allow 2 arguments for compliance with BIP22. Argument 2 is ignored.
    return RPCHelpMan{"submitblock",
        "\nAttempts to submit new block to network.\n"
        "See https://en.bitcoin.it/wiki/BIP_0022 for full specification.\n",
        {
            {"hexdata", RPCArg::Type::STR_HEX, RPCArg::Optional::NO, "the hex-encoded block data to submit"},
            {"dummy", RPCArg::Type::STR, RPCArg::DefaultHint{"ignored"}, "dummy value, for compatibility with BIP22. This value is ignored."},
        },
        {
            RPCResult{"If the block was accepted", RPCResult::Type::NONE, "", ""},
            RPCResult{"Otherwise", RPCResult::Type::STR, "", "According to BIP22"},
        },
        RPCExamples{
                    HelpExampleCli("submitblock", "\"mydata\"")
            + HelpExampleRpc("submitblock", "\"mydata\"")
                },
        [&](const RPCHelpMan& self, const JSONRPCRequest& request) -> UniValue
{
    std::shared_ptr<CBlock> blockptr = std::make_shared<CBlock>();
    CBlock& block = *blockptr;
    if (!DecodeHexBlk(block, request.params[0].get_str())) {
        throw JSONRPCError(RPC_DESERIALIZATION_ERROR, "Block decode failed");
    }

    if (block.vtx.empty() || !block.vtx[0]->IsCoinBase()) {
        throw JSONRPCError(RPC_DESERIALIZATION_ERROR, "Block does not start with a coinbase");
    }

    ChainstateManager& chainman = EnsureAnyChainman(request.context);
    uint256 hash = block.GetHash();
    {
        LOCK(cs_main);
        const CBlockIndex* pindex = chainman.m_blockman.LookupBlockIndex(hash);
        if (pindex) {
            if (pindex->IsValid(BLOCK_VALID_SCRIPTS)) {
                return "duplicate";
            }
            if (pindex->nStatus & BLOCK_FAILED_MASK) {
                return "duplicate-invalid";
            }
        }
    }

    {
        LOCK(cs_main);
        const CBlockIndex* pindex = chainman.m_blockman.LookupBlockIndex(block.hashPrevBlock);
        if (pindex) {
            chainman.UpdateUncommittedBlockStructures(block, pindex);
        }
    }

    bool new_block;
    auto sc = std::make_shared<submitblock_StateCatcher>(block.GetHash());
    RegisterSharedValidationInterface(sc);
    bool accepted = chainman.ProcessNewBlock(blockptr, /*force_processing=*/true, /*min_pow_checked=*/true, /*new_block=*/&new_block);
    UnregisterSharedValidationInterface(sc);
    if (!new_block && accepted) {
        return "duplicate";
    }
    if (!sc->found) {
        return "inconclusive";
    }
    return BIP22ValidationResult(sc->state);
},
    };
}

static RPCHelpMan submitheader()
{
    return RPCHelpMan{"submitheader",
                "\nDecode the given hexdata as a header and submit it as a candidate chain tip if valid."
                "\nThrows when the header is invalid.\n",
                {
                    {"hexdata", RPCArg::Type::STR_HEX, RPCArg::Optional::NO, "the hex-encoded block header data"},
                },
                RPCResult{
                    RPCResult::Type::NONE, "", "None"},
                RPCExamples{
                    HelpExampleCli("submitheader", "\"aabbcc\"") +
                    HelpExampleRpc("submitheader", "\"aabbcc\"")
                },
        [&](const RPCHelpMan& self, const JSONRPCRequest& request) -> UniValue
{
    CBlockHeader h;
    if (!DecodeHexBlockHeader(h, request.params[0].get_str())) {
        throw JSONRPCError(RPC_DESERIALIZATION_ERROR, "Block header decode failed");
    }
    ChainstateManager& chainman = EnsureAnyChainman(request.context);
    {
        LOCK(cs_main);
        if (!chainman.m_blockman.LookupBlockIndex(h.hashPrevBlock)) {
            throw JSONRPCError(RPC_VERIFY_ERROR, "Must submit previous header (" + h.hashPrevBlock.GetHex() + ") first");
        }
    }

    BlockValidationState state;
    chainman.ProcessNewBlockHeaders({h}, /*min_pow_checked=*/true, state);
    if (state.IsValid()) return UniValue::VNULL;
    if (state.IsError()) {
        throw JSONRPCError(RPC_VERIFY_ERROR, state.ToString());
    }
    throw JSONRPCError(RPC_VERIFY_ERROR, state.GetRejectReason());
},
    };
}

/* ************************************************************************** */
/* Merge mining.  */

static RPCHelpMan createauxblock()
{
    return RPCHelpMan{"createauxblock",
        "\nCreates a new block and returns information required to"
        " merge-mine it.\n",
        {
            {"address", RPCArg::Type::STR, RPCArg::Optional::NO, "Payout address for the coinbase transaction"},
        },
        RPCResult{
            RPCResult::Type::OBJ, "", "",
            {
                {RPCResult::Type::STR_HEX, "hash", "hash of the created block"},
                {RPCResult::Type::NUM, "chainid", "chain ID for this block"},
                {RPCResult::Type::STR, "algo", "mining algorithm (\"sha256d\")"},
                {RPCResult::Type::STR_HEX, "previousblockhash", "hash of the previous block"},
                {RPCResult::Type::NUM, "coinbasevalue", "value of the block's coinbase"},
                {RPCResult::Type::STR_HEX, "bits", "compressed target of the block"},
                {RPCResult::Type::NUM, "height", "height of the block"},
                {RPCResult::Type::STR_HEX, "_target", "target in reversed byte order, deprecated"},
            },
        },
        RPCExamples{
          HelpExampleCli("createauxblock", "\"address\"")
          + HelpExampleRpc("createauxblock", "\"address\"")
        },
        [&](const RPCHelpMan& self, const JSONRPCRequest& request) -> UniValue
{

    // Check coinbase payout address
    const CTxDestination coinbaseScript
      = DecodeDestination(request.params[0].get_str());
    if (!IsValidDestination(coinbaseScript)) {
        throw JSONRPCError(RPC_INVALID_ADDRESS_OR_KEY,
                           "Error: Invalid coinbase payout address");
    }
    const CScript scriptPubKey = GetScriptForDestination(coinbaseScript);

    return AuxpowMiner::get ().createAuxBlock(request, scriptPubKey);
},
    };
}

static RPCHelpMan submitauxblock()
{
    return RPCHelpMan{"submitauxblock",
        "\nSubmits a solved auxpow for a block that was previously"
        " created by 'createauxblock'.\n",
        {
            {"hash", RPCArg::Type::STR_HEX, RPCArg::Optional::NO, "Hash of the block to submit"},
            {"auxpow", RPCArg::Type::STR_HEX, RPCArg::Optional::NO, "Serialised auxpow found"},
        },
        RPCResult{
            RPCResult::Type::BOOL, "", "whether the submitted block was correct"
        },
        RPCExamples{
            HelpExampleCli("submitauxblock", "\"hash\" \"serialised auxpow\"")
            + HelpExampleRpc("submitauxblock", "\"hash\" \"serialised auxpow\"")
        },
        [&](const RPCHelpMan& self, const JSONRPCRequest& request) -> UniValue
{
    return AuxpowMiner::get ().submitAuxBlock(request,
                                              request.params[0].get_str(),
                                              request.params[1].get_str());
},
    };
}

static RPCHelpMan creatework()
{
    return RPCHelpMan{"creatework",
        "\nCreates a new block and returns information required to mine it stand-alone.\n",
        {
            {"address", RPCArg::Type::STR, RPCArg::Optional::NO, "Payout address for the coinbase transaction"},
        },
        RPCResult{
            RPCResult::Type::OBJ, "", "",
            {
                {RPCResult::Type::STR_HEX, "hash", "hash of the created block"},
                {RPCResult::Type::STR_HEX, "data", "data to solve"},
                {RPCResult::Type::STR, "algo", "mining algorithm (\"neoscrypt\")"},
                {RPCResult::Type::STR_HEX, "previousblockhash", "hash of the previous block"},
                {RPCResult::Type::NUM, "coinbasevalue", "value of the block's coinbase"},
                {RPCResult::Type::STR_HEX, "bits", "compressed target of the block"},
                {RPCResult::Type::NUM, "height", "height of the block"},
                {RPCResult::Type::STR_HEX, "target", "target in reversed byte order, deprecated"},
            },
        },
        RPCExamples{
            HelpExampleCli("creatework", "\"address\"")
          + HelpExampleRpc("creatework", "\"address\"")
        },
        [&](const RPCHelpMan& self, const JSONRPCRequest& request) -> UniValue
{
    // Check coinbase payout address
    const CTxDestination coinbaseScript
      = DecodeDestination(request.params[0].get_str());
    if (!IsValidDestination(coinbaseScript)) {
        throw JSONRPCError(RPC_INVALID_ADDRESS_OR_KEY,
                           "Error: Invalid coinbase payout address");
    }
    const CScript scriptPubKey = GetScriptForDestination(coinbaseScript);

    return AuxpowMiner::get ().createWork(request, scriptPubKey);
},
    };
}

static RPCHelpMan submitwork()
{
    return RPCHelpMan{"submitwork",
        "\nSubmits a solved PoW for a block that was previously created by 'creatework'.\n"
        "\nDEPRECATED: If no hash is given, it will be deduced from the data.  Prefer to add an explicit hash.\n",
        {
            {"hash", RPCArg::Type::STR_HEX, RPCArg::Optional::OMITTED, "Hash of the block to submit"},
            {"data", RPCArg::Type::STR_HEX, RPCArg::Optional::OMITTED, "Solved block header data"},
        },
        RPCResult{
            RPCResult::Type::BOOL, "", "whether the submitted block was correct"
        },
        RPCExamples{
            HelpExampleCli("submitwork", "\"hash\" \"solved data\"")
          + HelpExampleRpc("submitwork", "\"hash\" \"solved data\"")
        },
        [&](const RPCHelpMan& self, const JSONRPCRequest& request) -> UniValue
{
    std::string hashHex;
    std::string dataHex;
    if (request.params.size() == 1)
      dataHex = request.params[0].get_str();
    else if (request.params.size() == 2)
      {
        hashHex = request.params[0].get_str();
        dataHex = request.params[1].get_str();
      }
    else
      throw std::runtime_error(self.ToString ());

    return AuxpowMiner::get().submitWork(request, hashHex, dataHex);
},
    };
}

/* ************************************************************************** */

void RegisterMiningRPCCommands(CRPCTable& t)
{
    static const CRPCCommand commands[]{
        {"mining", &getnetworkhashps},
        {"mining", &getmininginfo},
        {"mining", &prioritisetransaction},
        {"mining", &getblocktemplate},
        {"mining", &submitblock},
        {"mining", &submitheader},

        {"mining", &createauxblock},
        {"mining", &submitauxblock},
        {"mining", &creatework},
        {"mining", &submitwork},

        {"hidden", &generatetoaddress},
        {"hidden", &generatetodescriptor},
        {"hidden", &generateblock},
        {"hidden", &generate},
    };
    for (const auto& c : commands) {
        t.appendCommand(c.name, &c);
    }
}<|MERGE_RESOLUTION|>--- conflicted
+++ resolved
@@ -691,12 +691,8 @@
         }
         else
             throw JSONRPCError(RPC_INVALID_PARAMETER, "Invalid mode");
-<<<<<<< HEAD
-        lpval = find_value(oparam, "longpollid");
-        algo = powAlgoFromJson(find_value(oparam, "algo"));
-=======
         lpval = oparam.find_value("longpollid");
->>>>>>> 94804261
+        algo = powAlgoFromJson(oparam.find_value("algo"));
 
         if (strMode == "proposal")
         {

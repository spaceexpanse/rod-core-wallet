--- conflicted
+++ resolved
@@ -164,7 +164,6 @@
     block_hash.SetNull();
     block.hashMerkleRoot = BlockMerkleRoot(block);
 
-<<<<<<< HEAD
     CPureBlockHeader* pfakeHeader = nullptr;
     switch (algo)
     {
@@ -179,13 +178,8 @@
     }
     assert (pfakeHeader != nullptr);
 
-    while (max_tries > 0 && pfakeHeader->nNonce < std::numeric_limits<uint32_t>::max() && !block.pow.checkProofOfWork(*pfakeHeader, Params().GetConsensus()) && !ShutdownRequested()) {
+    while (max_tries > 0 && pfakeHeader->nNonce < std::numeric_limits<uint32_t>::max() && !block.pow.checkProofOfWork(*pfakeHeader, chainman.GetConsensus()) && !ShutdownRequested()) {
         ++pfakeHeader->nNonce;
-=======
-    auto& miningHeader = CAuxPow::initAuxPow(block);
-    while (max_tries > 0 && miningHeader.nNonce < std::numeric_limits<uint32_t>::max() && !CheckProofOfWork(miningHeader.GetHash(), block.nBits, chainman.GetConsensus()) && !ShutdownRequested()) {
-        ++miningHeader.nNonce;
->>>>>>> 693a194e
         --max_tries;
     }
     if (max_tries == 0 || ShutdownRequested()) {
@@ -210,11 +204,7 @@
 
     UniValue blockHashes(UniValue::VARR);
     while (nGenerate > 0 && !ShutdownRequested()) {
-<<<<<<< HEAD
-        std::unique_ptr<CBlockTemplate> pblocktemplate(BlockAssembler(chainman.ActiveChainstate(), mempool, Params()).CreateNewBlock(algo, coinbase_script));
-=======
-        std::unique_ptr<CBlockTemplate> pblocktemplate(BlockAssembler{chainman.ActiveChainstate(), mempool}.CreateNewBlock(coinbase_script));
->>>>>>> 693a194e
+        std::unique_ptr<CBlockTemplate> pblocktemplate(BlockAssembler{chainman.ActiveChainstate(), mempool}.CreateNewBlock(algo, coinbase_script));
         if (!pblocktemplate.get())
             throw JSONRPCError(RPC_INTERNAL_ERROR, "Couldn't create new block");
         CBlock *pblock = &pblocktemplate->block;
@@ -430,11 +420,7 @@
         LOCK(cs_main);
 
         CTxMemPool empty_mempool;
-<<<<<<< HEAD
-        std::unique_ptr<CBlockTemplate> blocktemplate(BlockAssembler(chainman.ActiveChainstate(), empty_mempool, Params()).CreateNewBlock(algo, coinbase_script));
-=======
-        std::unique_ptr<CBlockTemplate> blocktemplate(BlockAssembler{chainman.ActiveChainstate(), empty_mempool}.CreateNewBlock(coinbase_script));
->>>>>>> 693a194e
+        std::unique_ptr<CBlockTemplate> blocktemplate(BlockAssembler{chainman.ActiveChainstate(), empty_mempool}.CreateNewBlock(algo, coinbase_script));
         if (!blocktemplate) {
             throw JSONRPCError(RPC_INTERNAL_ERROR, "Couldn't create new block");
         }
@@ -451,11 +437,7 @@
         LOCK(cs_main);
 
         BlockValidationState state;
-<<<<<<< HEAD
-        if (!TestBlockValidity(state, Params(), chainman.ActiveChainstate(), block, chainman.m_blockman.LookupBlockIndex(block.hashPrevBlock), false, false, false)) {
-=======
-        if (!TestBlockValidity(state, chainman.GetParams(), chainman.ActiveChainstate(), block, chainman.m_blockman.LookupBlockIndex(block.hashPrevBlock), GetAdjustedTime, false, false)) {
->>>>>>> 693a194e
+        if (!TestBlockValidity(state, chainman.GetParams(), chainman.ActiveChainstate(), block, chainman.m_blockman.LookupBlockIndex(block.hashPrevBlock), GetAdjustedTime, false, false, false)) {
             throw JSONRPCError(RPC_VERIFY_ERROR, strprintf("TestBlockValidity failed: %s", state.ToString()));
         }
     }
@@ -730,11 +712,7 @@
             if (block.hashPrevBlock != pindexPrev->GetBlockHash())
                 return "inconclusive-not-best-prevblk";
             BlockValidationState state;
-<<<<<<< HEAD
-            TestBlockValidity(state, Params(), active_chainstate, block, pindexPrev, false, true, true);
-=======
-            TestBlockValidity(state, chainman.GetParams(), active_chainstate, block, pindexPrev, GetAdjustedTime, false, true);
->>>>>>> 693a194e
+            TestBlockValidity(state, chainman.GetParams(), active_chainstate, block, pindexPrev, GetAdjustedTime, false, true, true);
             return BIP22ValidationResult(state);
         }
 
@@ -847,11 +825,7 @@
 
         // Create new block
         CScript scriptDummy = CScript() << OP_TRUE;
-<<<<<<< HEAD
-        pblocktemplate = BlockAssembler(active_chainstate, mempool, Params()).CreateNewBlock(algo, scriptDummy);
-=======
-        pblocktemplate = BlockAssembler{active_chainstate, mempool}.CreateNewBlock(scriptDummy);
->>>>>>> 693a194e
+        pblocktemplate = BlockAssembler{active_chainstate, mempool}.CreateNewBlock(algo, scriptDummy);
         if (!pblocktemplate)
             throw JSONRPCError(RPC_OUT_OF_MEMORY, "Out of memory");
 

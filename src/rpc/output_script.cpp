--- conflicted
+++ resolved
@@ -29,11 +29,7 @@
 {
     return RPCHelpMan{
         "validateaddress",
-<<<<<<< HEAD
-        "\nReturn information about the given address.\n",
-=======
-        "Return information about the given bitcoin address.\n",
->>>>>>> 042a7270
+        "Return information about the given address.\n",
         {
             {"address", RPCArg::Type::STR, RPCArg::Optional::NO, "The address to validate"},
         },

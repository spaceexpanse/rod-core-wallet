--- conflicted
+++ resolved
@@ -517,20 +517,7 @@
 
   MaybeWalletForRequest wallet(request);
   LOCK2 (wallet.getLock (), cs_main);
-<<<<<<< HEAD
   return getNameInfo (chainman, options, name, data, wallet);
-=======
-  UniValue name_object = getNameInfo(chainman, options, name, data, wallet);
-  assert(!name_object["expired"].isNull());
-  const bool is_expired = name_object["expired"].get_bool();
-  if (is_expired && !allow_expired)
-    {
-      std::ostringstream msg;
-      msg << "name expired: " << EncodeNameForMessage(name);
-      throw JSONRPCError(RPC_WALLET_ERROR, msg.str());
-    }
-  return name_object;
->>>>>>> 4dc9ea25
 }
   );
 }

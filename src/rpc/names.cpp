--- conflicted
+++ resolved
@@ -507,13 +507,6 @@
   if (request.params.size () >= 2)
     options = request.params[1].get_obj ();
 
-<<<<<<< HEAD
-=======
-  bool allow_expired = gArgs.GetBoolArg("-allowexpired", DEFAULT_ALLOWEXPIRED);
-  if (options.exists("allowExpired"))
-    allow_expired = options["allowExpired"].get_bool();
-
->>>>>>> 39108dea
   const valtype name = GetNameForLookup (request.params[0], options);
 
   CNameData data;
@@ -856,54 +849,12 @@
     throw JSONRPCError (RPC_INVALID_PARAMETER, "vout is out of range");
   auto& script = mtx.vout[nOut].scriptPubKey;
 
-<<<<<<< HEAD
-=======
-  const std::string op = find_value (nameOp, "op").get_str ();
-
->>>>>>> 39108dea
   /* namerawtransaction does not have an options argument.  This would just
      make the already long list of arguments longer.  Instead of using
      namerawtransaction, namecoin-tx can be used anyway to create name
      operations with arbitrary hex data.  */
   const UniValue NO_OPTIONS(UniValue::VOBJ);
 
-  RPCTypeCheckObj (nameOp,
-    {
-<<<<<<< HEAD
-      {"op", UniValueType (UniValue::VSTR)},
-      {"name", UniValueType (UniValue::VSTR)},
-      {"value", UniValueType (UniValue::VSTR)},
-    }
-  );
-=======
-      valtype rand;
-      if (nameOp.exists ("rand"))
-        {
-          const std::string randStr = find_value (nameOp, "rand").get_str ();
-          if (!IsHex (randStr))
-            throw JSONRPCError (RPC_DESERIALIZATION_ERROR, "rand must be hex");
-          rand = ParseHex (randStr);
-        }
-      else
-        {
-          rand.resize (20);
-          GetRandBytes (rand);
-        }
-
-      const valtype name
-          = DecodeNameFromRPCOrThrow (find_value (nameOp, "name"), NO_OPTIONS);
-
-      script = CNameScript::buildNameNew (script, name, rand);
-      result.pushKV ("rand", HexStr (rand));
-    }
-  else if (op == "name_firstupdate")
-    {
-      const std::string randStr = find_value (nameOp, "rand").get_str ();
-      if (!IsHex (randStr))
-        throw JSONRPCError (RPC_DESERIALIZATION_ERROR, "rand must be hex");
-      const valtype rand = ParseHex (randStr);
->>>>>>> 39108dea
-
   const std::string op = find_value (nameOp, "op").get_str ();
   const valtype name
     = DecodeNameFromRPCOrThrow (find_value (nameOp, "name"), NO_OPTIONS);
@@ -913,19 +864,7 @@
   if (op == "name_register")
     script = CNameScript::buildNameRegister (script, name, value);
   else if (op == "name_update")
-<<<<<<< HEAD
     script = CNameScript::buildNameUpdate (script, name, value);
-=======
-    {
-      const valtype name
-          = DecodeNameFromRPCOrThrow (find_value (nameOp, "name"), NO_OPTIONS);
-      const valtype value
-          = DecodeValueFromRPCOrThrow (find_value (nameOp, "value"),
-                                       NO_OPTIONS);
-
-      script = CNameScript::buildNameUpdate (script, name, value);
-    }
->>>>>>> 39108dea
   else
     throw JSONRPCError (RPC_INVALID_PARAMETER, "Invalid name operation");
 }

// Copyright (c) 2014-2021 Daniel Kraft
// Copyright (c) 2020 yanmaani
// Distributed under the MIT/X11 software license, see the accompanying
// file COPYING or http://www.opensource.org/licenses/mit-license.php.

#include <base58.h>
#include <chainparams.h>
#include <core_io.h>
#include <init.h>
#include <index/namehash.h>
#include <key_io.h>
#include <names/common.h>
#include <names/main.h>
#include <node/context.h>
#include <primitives/transaction.h>
#include <psbt.h>
#include <rpc/blockchain.h>
#include <rpc/names.h>
#include <rpc/server.h>
#include <rpc/server_util.h>
#include <script/names.h>
#include <txmempool.h>
#include <util/strencodings.h>
#include <validation.h>
#ifdef ENABLE_WALLET
# include <wallet/rpc/util.h>
# include <wallet/wallet.h>
#endif

#include <univalue.h>

#include <boost/xpressive/xpressive_dynamic.hpp>

#include <algorithm>
#include <cassert>
#include <memory>
#include <stdexcept>

namespace
{

NameEncoding
EncodingFromOptionsJson (const UniValue& options, const std::string& field,
                         const NameEncoding defaultValue)
{
  NameEncoding res = defaultValue;
  RPCTypeCheckObj (options,
    {
      {field, UniValueType (UniValue::VSTR)},
    },
    true, false);
  if (options.exists (field))
    try
      {
        res = EncodingFromString (options[field].get_str ());
      }
    catch (const std::invalid_argument& exc)
      {
        LogPrintf ("Invalid value for %s in options: %s\n  using default %s\n",
                   field, exc.what (), EncodingToString (defaultValue));
      }

  return res;
}

} // anonymous namespace

/**
 * Utility routine to construct a "name info" object to return.  This is used
 * for name_show and also name_list.
 */
UniValue
getNameInfo (const UniValue& options,
             const valtype& name, const valtype& value,
             const COutPoint& outp, const CScript& addr)
{
  UniValue obj(UniValue::VOBJ);
  AddEncodedNameToUniv (obj, "name", name,
                        EncodingFromOptionsJson (options, "nameEncoding",
                                                 ConfiguredNameEncoding ()));
  AddEncodedNameToUniv (obj, "value", value,
                        EncodingFromOptionsJson (options, "valueEncoding",
                                                 ConfiguredValueEncoding ()));
  obj.pushKV ("txid", outp.hash.GetHex ());
  obj.pushKV ("vout", static_cast<int> (outp.n));

  /* Try to extract the address.  May fail if we can't parse the script
     as a "standard" script.  */
  CTxDestination dest;
  std::string addrStr;
  if (ExtractDestination (addr, dest))
    addrStr = EncodeDestination (dest);
  else
    addrStr = "<nonstandard>";
  obj.pushKV ("address", addrStr);

  return obj;
}

/**
 * Return name info object for a CNameData object.
 */
UniValue
getNameInfo (const UniValue& options,
             const valtype& name, const CNameData& data)
{
  UniValue result = getNameInfo (options,
                                 name, data.getValue (),
                                 data.getUpdateOutpoint (),
                                 data.getAddress ());
  addHeightInfo (data.getHeight (), result);
  return result;
}

void
addHeightInfo (const int height, UniValue& data)
{
  data.pushKV ("height", height);
}

#ifdef ENABLE_WALLET
/**
 * Adds the "ismine" field giving ownership info to the JSON object.
 */
void
addOwnershipInfo (const CScript& addr, const wallet::CWallet* pwallet,
                  UniValue& data)
{
  if (pwallet == nullptr)
    return;

  AssertLockHeld (pwallet->cs_wallet);
  const wallet::isminetype mine = pwallet->IsMine (addr);
  const bool isMine = (mine & wallet::ISMINE_SPENDABLE);
  data.pushKV ("ismine", isMine);
}
#endif

namespace
{

valtype
DecodeNameValueFromRPCOrThrow (const UniValue& val, const UniValue& opt,
                               const std::string& optKey,
                               const NameEncoding defaultEnc)
{
  const NameEncoding enc = EncodingFromOptionsJson (opt, optKey, defaultEnc);
  try
    {
      return DecodeName (val.get_str (), enc);
    }
  catch (const InvalidNameString& exc)
    {
      std::ostringstream msg;
      msg << "Name/value is invalid for encoding " << EncodingToString (enc);
      throw JSONRPCError (RPC_NAME_INVALID_ENCODING, msg.str ());
    }
}

} // anonymous namespace

valtype
DecodeNameFromRPCOrThrow (const UniValue& val, const UniValue& opt)
{
  return DecodeNameValueFromRPCOrThrow (val, opt, "nameEncoding",
                                        ConfiguredNameEncoding ());
}

valtype
DecodeValueFromRPCOrThrow (const UniValue& val, const UniValue& opt)
{
  return DecodeNameValueFromRPCOrThrow (val, opt, "valueEncoding",
                                        ConfiguredValueEncoding ());
}

namespace
{

/**
 * Decodes the identifier for a name lookup according to the nameEncoding,
 * and also looks up the preimage if we look up by hash.
 */
valtype
GetNameForLookup (const UniValue& val, const UniValue& opt)
{
  const valtype identifier = DecodeNameFromRPCOrThrow (val, opt);

  RPCTypeCheckObj (opt,
    {
      {"byHash", UniValueType (UniValue::VSTR)},
    },
    true, false);

  if (!opt.exists ("byHash"))
    return identifier;

  const std::string byHashType = opt["byHash"].get_str ();
  if (byHashType == "direct")
    return identifier;

  if (g_name_hash_index == nullptr)
    throw std::runtime_error ("-namehashindex is not enabled");
  if (!g_name_hash_index->BlockUntilSyncedToCurrentChain ())
    throw std::runtime_error ("The name-hash index is not caught up yet");

  if (byHashType != "sha256d")
    {
      std::ostringstream msg;
      msg << "Invalid value for byHash: " << byHashType;
      throw JSONRPCError (RPC_INVALID_PARAMETER, msg.str ());
    }

  if (identifier.size () != 32)
    throw JSONRPCError (RPC_INVALID_PARAMETER,
                        "SHA-256d hash must be 32 bytes long");

  const uint256 hash(identifier);
  valtype name;
  if (!g_name_hash_index->FindNamePreimage (hash, name))
    {
      std::ostringstream msg;
      msg << "name hash not found: " << hash.GetHex ();
      throw JSONRPCError (RPC_WALLET_ERROR, msg.str ());
    }

  return name;
}

/**
 * Helper class that extracts the wallet for the current RPC request, if any.
 * It handles the case of disabled wallet support or no wallet being present,
 * so that it is suitable for the non-wallet RPCs here where we just want to
 * provide optional extra features (like the "ismine" field).
 *
 * The main benefit of having this class is that we can easily LOCK2 with the
 * wallet and another lock we need, without having to care about the special
 * cases where no wallet is present or wallet support is disabled.
 */
class MaybeWalletForRequest
{

private:

#ifdef ENABLE_WALLET
  std::shared_ptr<wallet::CWallet> wallet;
#endif

public:

  explicit MaybeWalletForRequest (const JSONRPCRequest& request)
  {
#ifdef ENABLE_WALLET
    try
      {
        /* GetWalletForJSONRPCRequest throws an internal error if there
           is no wallet context.  We want to handle this situation gracefully
           and just fall back to not having a wallet in this case.  */
        if (util::AnyPtr<wallet::WalletContext> (request.context))
          {
            wallet = wallet::GetWalletForJSONRPCRequest (request);
            return;
          }
      }
    catch (const UniValue& exc)
      {
        const auto& code = exc["code"];
        if (!code.isNum () || code.get_int () != RPC_WALLET_NOT_SPECIFIED)
          throw;

      }

    /* If the wallet is not set, that's fine, and we just indicate it to
       other code (by having a null wallet).  */
    wallet = nullptr;
#endif
  }

  RecursiveMutex*
  getLock () const
  {
#ifdef ENABLE_WALLET
    return (wallet != nullptr ? &wallet->cs_wallet : nullptr);
#else
    return nullptr;
#endif
  }

#ifdef ENABLE_WALLET
  wallet::CWallet*
  getWallet ()
  {
    return wallet.get ();
  }

  const wallet::CWallet*
  getWallet () const
  {
    return wallet.get ();
  }
#endif

};

/**
 * Variant of addOwnershipInfo that uses a MaybeWalletForRequest.  This takes
 * care of disabled wallet support.
 */
void
addOwnershipInfo (const CScript& addr, const MaybeWalletForRequest& wallet,
                  UniValue& data)
{
#ifdef ENABLE_WALLET
  addOwnershipInfo (addr, wallet.getWallet (), data);
#endif
}

/**
 * Utility variant of getNameInfo that already includes ownership information.
 * This is the most common call for methods in this file.
 */
UniValue
getNameInfo (const ChainstateManager& chainman, const UniValue& options,
             const valtype& name, const CNameData& data,
             const MaybeWalletForRequest& wallet)
{
  UniValue res = getNameInfo (options, name, data);
  addOwnershipInfo (data.getAddress (), wallet, res);
  return res;
}

/** Named constant for optional RPCResult fields.  */
constexpr bool optional = true;

} // anonymous namespace

const RPCResult NameOpResult{RPCResult::Type::OBJ, "nameOp", optional,
    "The encoded name-operation (if the script has one)",
    {
      {RPCResult::Type::STR, "op", "The type of operation"},
      {RPCResult::Type::STR_HEX, "hash", optional, "Hash value for name_new"},
      {RPCResult::Type::STR_HEX, "rand", optional, "Seed value for name_firstupdate"},
      {RPCResult::Type::STR, "name", optional, "Name for updates"},
      {RPCResult::Type::STR, "name_error", optional, "Encoding error for the name, if any"},
      {RPCResult::Type::STR, "name_encoding", optional, "Encoding of the name"},
      {RPCResult::Type::STR, "value", optional, "Value for updates"},
      {RPCResult::Type::STR, "value_error", optional, "Encoding error for the value, if any"},
      {RPCResult::Type::STR, "value_encoding", optional, "Encoding of the value"},
    }};

/* ************************************************************************** */

NameInfoHelp::NameInfoHelp ()
{
  withField ({RPCResult::Type::STR, "name", optional, "the requested name"});
  withField ({RPCResult::Type::STR, "name_encoding", "the encoding of \"name\""});
  withField ({RPCResult::Type::STR, "name_error", optional,
              "replaces \"name\" in case there is an error"});
  withField ({RPCResult::Type::STR, "value", optional, "the name's current value"});
  withField ({RPCResult::Type::STR, "value_encoding", "the encoding of \"value\""});
  withField ({RPCResult::Type::STR, "value_error", optional,
              "replaces \"value\" in case there is an error"});

  withField ({RPCResult::Type::STR_HEX, "txid", "the name's last update tx"});
  withField ({RPCResult::Type::NUM, "vout",
              "the index of the name output in the last update"});
  withField ({RPCResult::Type::STR, "address", "the address holding the name"});
#ifdef ENABLE_WALLET
  withField ({RPCResult::Type::BOOL, "ismine", optional,
              "whether the name is owned by the wallet"});
#endif
}

NameInfoHelp&
NameInfoHelp::withHeight ()
{
  withField ({RPCResult::Type::NUM, "height", "the name's last update height"});
  return *this;
}

NameOptionsHelp::NameOptionsHelp ()
{}

NameOptionsHelp&
NameOptionsHelp::withArg (const std::string& name, const RPCArg::Type type,
                          const std::string& doc)
{
  return withArg (name, type, "", doc, {});
}

NameOptionsHelp&
NameOptionsHelp::withArg (const std::string& name, const RPCArg::Type type,
                          const std::string& doc,
                          const std::vector<RPCArg> inner)
{
  return withArg (name, type, "", doc, std::move (inner));
}

NameOptionsHelp&
NameOptionsHelp::withArg (const std::string& name, const RPCArg::Type type,
                          const std::string& defaultValue,
                          const std::string& doc)
{
  return withArg (name, type, defaultValue, doc, {});
}

NameOptionsHelp&
NameOptionsHelp::withArg (const std::string& name, const RPCArg::Type type,
                          const std::string& defaultValue,
                          const std::string& doc,
                          const std::vector<RPCArg> inner)
{
  RPCArg::Fallback fb;
  if (defaultValue.empty ())
    fb = RPCArg::Optional::OMITTED;
  else
    fb = defaultValue;

  if (inner.empty ())
    innerArgs.emplace_back (name, type, fb, doc);
  else
    innerArgs.emplace_back (name, type, fb, doc, std::move (inner));

  return *this;
}

NameOptionsHelp&
NameOptionsHelp::withWriteOptions ()
{
  withArg ("destAddress", RPCArg::Type::STR,
           "The address to send the name output to");

  withArg ("sendCoins", RPCArg::Type::OBJ_USER_KEYS,
           "Addresses to which coins should be sent additionally",
           {
              {"address", RPCArg::Type::AMOUNT, RPCArg::Optional::NO,
               "A key-value pair. The key (string) is the address,"
               " the value (float or string) is the amount in " + CURRENCY_UNIT}
           });

  withArg ("burn", RPCArg::Type::OBJ_USER_KEYS,
           "Data and amounts of CHI to burn in the transaction",
           {
              {"data", RPCArg::Type::AMOUNT, RPCArg::Optional::NO,
               "A key-value pair. The key (string) is the burn data,"
               " the value (float or string) is the amount in " + CURRENCY_UNIT}
           });

  return *this;
}

NameOptionsHelp&
NameOptionsHelp::withNameEncoding ()
{
  withArg ("nameEncoding", RPCArg::Type::STR,
           "Encoding (\"ascii\", \"utf8\" or \"hex\") of the name argument");
  return *this;
}

NameOptionsHelp&
NameOptionsHelp::withValueEncoding ()
{
  withArg ("valueEncoding", RPCArg::Type::STR,
           "Encoding (\"ascii\", \"utf8\" or \"hex\") of the value argument");
  return *this;
}

NameOptionsHelp&
NameOptionsHelp::withByHash ()
{
  withArg ("byHash", RPCArg::Type::STR,
           "Interpret \"name\" as hash (\"direct\" or \"sha256d\")");
  return *this;
}

RPCArg
NameOptionsHelp::buildRpcArg () const
{
  return RPCArg ("options", RPCArg::Type::OBJ,
                 RPCArg::Optional::OMITTED_NAMED_ARG,
                 "Options for this RPC call",
                 innerArgs, "options");
}

/* ************************************************************************** */
namespace
{

RPCHelpMan
name_show ()
{
  NameOptionsHelp optHelp;
  optHelp
      .withNameEncoding ()
      .withValueEncoding ()
      .withByHash ();

  return RPCHelpMan ("name_show",
      "\nLooks up the current data for the given name.  Fails if the name doesn't exist.\n",
      {
          {"name", RPCArg::Type::STR, RPCArg::Optional::NO, "The name to query for"},
          optHelp.buildRpcArg (),
      },
      NameInfoHelp ()
        .withHeight ()
        .finish (),
      RPCExamples {
          HelpExampleCli ("name_show", "\"myname\"")
        + HelpExampleRpc ("name_show", "\"myname\"")
      },
      [&] (const RPCHelpMan& self, const JSONRPCRequest& request) -> UniValue
{
  RPCTypeCheck (request.params, {UniValue::VSTR, UniValue::VOBJ});
  auto& chainman = EnsureChainman (EnsureAnyNodeContext (request));

  if (chainman.ActiveChainstate ().IsInitialBlockDownload ())
    throw JSONRPCError(RPC_CLIENT_IN_INITIAL_DOWNLOAD,
                       "Xaya is downloading blocks...");

  UniValue options(UniValue::VOBJ);
  if (request.params.size () >= 2)
    options = request.params[1].get_obj ();

  const valtype name = GetNameForLookup (request.params[0], options);

  CNameData data;
  {
    LOCK (cs_main);
    if (!chainman.ActiveChainstate ().CoinsTip ().GetName (name, data))
      {
        std::ostringstream msg;
        msg << "name never existed: " << EncodeNameForMessage (name);
        throw JSONRPCError (RPC_WALLET_ERROR, msg.str ());
      }
  }

  MaybeWalletForRequest wallet(request);
  LOCK2 (wallet.getLock (), cs_main);
  return getNameInfo (chainman, options, name, data, wallet);
}
  );
}

/* ************************************************************************** */

RPCHelpMan
name_history ()
{
  NameOptionsHelp optHelp;
  optHelp
      .withNameEncoding ()
      .withValueEncoding ()
      .withByHash ();

  return RPCHelpMan ("name_history",
      "\nLooks up the current and all past data for the given name.  -namehistory must be enabled.\n",
      {
          {"name", RPCArg::Type::STR, RPCArg::Optional::NO, "The name to query for"},
          optHelp.buildRpcArg (),
      },
      RPCResult {RPCResult::Type::ARR, "", "",
          {
              NameInfoHelp ()
                .withHeight ()
                .finish ()
          }
      },
      RPCExamples {
          HelpExampleCli ("name_history", "\"myname\"")
        + HelpExampleRpc ("name_history", "\"myname\"")
      },
      [&] (const RPCHelpMan& self, const JSONRPCRequest& request) -> UniValue
{
  RPCTypeCheck (request.params, {UniValue::VSTR, UniValue::VOBJ});
  auto& chainman = EnsureChainman (EnsureAnyNodeContext (request));

  if (!fNameHistory)
    throw std::runtime_error ("-namehistory is not enabled");

  if (chainman.ActiveChainstate ().IsInitialBlockDownload ())
    throw JSONRPCError(RPC_CLIENT_IN_INITIAL_DOWNLOAD,
                       "Xaya is downloading blocks...");

  UniValue options(UniValue::VOBJ);
  if (request.params.size () >= 2)
    options = request.params[1].get_obj ();

  const valtype name = GetNameForLookup (request.params[0], options);

  CNameData data;
  CNameHistory history;

  {
    LOCK (cs_main);

    const auto& coinsTip = chainman.ActiveChainstate ().CoinsTip ();
    if (!coinsTip.GetName (name, data))
      {
        std::ostringstream msg;
        msg << "name not found: " << EncodeNameForMessage (name);
        throw JSONRPCError (RPC_WALLET_ERROR, msg.str ());
      }

    if (!coinsTip.GetNameHistory (name, history))
      assert (history.empty ());
  }

  MaybeWalletForRequest wallet(request);
  LOCK2 (wallet.getLock (), cs_main);

  UniValue res(UniValue::VARR);
  for (const auto& entry : history.getData ())
    res.push_back (getNameInfo (chainman, options, name, entry, wallet));
  res.push_back (getNameInfo (chainman, options, name, data, wallet));

  return res;
}
  );
}

/* ************************************************************************** */

RPCHelpMan
name_scan ()
{
  NameOptionsHelp optHelp;
  optHelp
      .withNameEncoding ()
      .withValueEncoding ()
      .withArg ("minConf", RPCArg::Type::NUM, "1",
                "Minimum number of confirmations")
      .withArg ("maxConf", RPCArg::Type::NUM,
                "Maximum number of confirmations")
      .withArg ("prefix", RPCArg::Type::STR,
                "Filter for names with the given prefix")
      .withArg ("regexp", RPCArg::Type::STR,
                "Filter for names matching the regexp");

  return RPCHelpMan ("name_scan",
      "\nLists names in the database.\n",
      {
          {"start", RPCArg::Type::STR, RPCArg::Default{""}, "Skip initially to this name"},
          {"count", RPCArg::Type::NUM, RPCArg::Default{500}, "Stop after this many names"},
          optHelp.buildRpcArg (),
      },
      RPCResult {RPCResult::Type::ARR, "", "",
          {
              NameInfoHelp ()
                .withHeight ()
                .finish ()
          }
      },
      RPCExamples {
          HelpExampleCli ("name_scan", "")
        + HelpExampleCli ("name_scan", "\"d/abc\"")
        + HelpExampleCli ("name_scan", "\"d/abc\" 10")
        + HelpExampleRpc ("name_scan", "\"d/abc\"")
      },
      [&] (const RPCHelpMan& self, const JSONRPCRequest& request) -> UniValue
{
  RPCTypeCheck (request.params,
                {UniValue::VSTR, UniValue::VNUM, UniValue::VOBJ});
  auto& chainman = EnsureChainman (EnsureAnyNodeContext (request));

  if (chainman.ActiveChainstate ().IsInitialBlockDownload ())
    throw JSONRPCError(RPC_CLIENT_IN_INITIAL_DOWNLOAD,
                       "Xaya is downloading blocks...");

  UniValue options(UniValue::VOBJ);
  if (request.params.size () >= 3)
    options = request.params[2].get_obj ();

  valtype start;
  if (!request.params[0].isNull ())
    start = DecodeNameFromRPCOrThrow (request.params[0], options);

  int count = 500;
  if (!request.params[1].isNull ())
    count = request.params[1].get_int ();

  /* Parse and interpret the name_scan-specific options.  */
  RPCTypeCheckObj (options,
    {
      {"minConf", UniValueType (UniValue::VNUM)},
      {"maxConf", UniValueType (UniValue::VNUM)},
      {"prefix", UniValueType (UniValue::VSTR)},
      {"regexp", UniValueType (UniValue::VSTR)},
    },
    true, false);

  int minConf = 1;
  if (options.exists ("minConf"))
    minConf = options["minConf"].get_int ();
  if (minConf < 1)
    throw JSONRPCError (RPC_INVALID_PARAMETER, "minConf must be >= 1");

  int maxConf = -1;
  if (options.exists ("maxConf"))
    {
      maxConf = options["maxConf"].get_int ();
      if (maxConf < 0)
        throw JSONRPCError (RPC_INVALID_PARAMETER,
                            "maxConf must not be negative");
    }

  valtype prefix;
  if (options.exists ("prefix"))
    prefix = DecodeNameFromRPCOrThrow (options["prefix"], options);

  bool haveRegexp = false;
  boost::xpressive::sregex regexp;
  if (options.exists ("regexp"))
    {
      haveRegexp = true;
      regexp = boost::xpressive::sregex::compile (options["regexp"].get_str ());
    }

  /* Iterate over names and produce the result.  */
  UniValue res(UniValue::VARR);
  if (count <= 0)
    return res;

  MaybeWalletForRequest wallet(request);
  LOCK2 (wallet.getLock (), cs_main);

  const int maxHeight = chainman.ActiveHeight () - minConf + 1;
  int minHeight = -1;
  if (maxConf >= 0)
    minHeight = chainman.ActiveHeight () - maxConf + 1;

  valtype name;
  CNameData data;
  const auto& coinsTip = chainman.ActiveChainstate ().CoinsTip ();
  std::unique_ptr<CNameIterator> iter(coinsTip.IterateNames ());
  for (iter->seek (start); count > 0 && iter->next (name, data); )
    {
      const int height = data.getHeight ();
      if (height > maxHeight)
        continue;
      if (minHeight >= 0 && height < minHeight)
        continue;

      if (name.size () < prefix.size ())
        continue;
      if (!std::equal (prefix.begin (), prefix.end (), name.begin ()))
        continue;

      if (haveRegexp)
        {
          try
            {
              const std::string nameStr = EncodeName (name, NameEncoding::UTF8);
              boost::xpressive::smatch matches;
              if (!boost::xpressive::regex_search (nameStr, matches, regexp))
                continue;
            }
          catch (const InvalidNameString& exc)
            {
              continue;
            }
        }

      res.push_back (getNameInfo (chainman, options, name, data, wallet));
      --count;
    }

  return res;
}
  );
}

/* ************************************************************************** */

RPCHelpMan
name_pending ()
{
  NameOptionsHelp optHelp;
  optHelp
      .withNameEncoding ()
      .withValueEncoding ();

  return RPCHelpMan ("name_pending",
      "\nLists unconfirmed name operations in the mempool.\n"
      "\nIf a name is given, only check for operations on this name.\n",
      {
          {"name", RPCArg::Type::STR, RPCArg::Optional::OMITTED_NAMED_ARG, "Only look for this name"},
          optHelp.buildRpcArg (),
      },
      RPCResult {RPCResult::Type::ARR, "", "",
          {
              NameInfoHelp ()
                .withField ({RPCResult::Type::STR, "op", "the operation being performed"})
<<<<<<< HEAD
                .withHeight ()
=======
>>>>>>> f87ded8b
                .finish ()
          }
      },
      RPCExamples {
          HelpExampleCli ("name_pending", "")
        + HelpExampleCli ("name_pending", "\"d/domob\"")
        + HelpExampleRpc ("name_pending", "")
      },
      [&] (const RPCHelpMan& self, const JSONRPCRequest& request) -> UniValue
{
  RPCTypeCheck (request.params, {UniValue::VSTR, UniValue::VOBJ}, true);

  MaybeWalletForRequest wallet(request);
  auto& mempool = EnsureMemPool (EnsureAnyNodeContext (request));
  LOCK2 (wallet.getLock (), mempool.cs);

  UniValue options(UniValue::VOBJ);
  if (request.params.size () >= 2)
    options = request.params[1].get_obj ();

  std::vector<uint256> txHashes;
  mempool.queryHashes (txHashes);

  const bool hasNameFilter = !request.params[0].isNull ();
  valtype nameFilter;
  if (hasNameFilter)
    nameFilter = DecodeNameFromRPCOrThrow (request.params[0], options);

  UniValue arr(UniValue::VARR);
  for (const auto& txHash : txHashes)
    {
      std::shared_ptr<const CTransaction> tx = mempool.get (txHash);
      if (!tx)
        continue;

      for (size_t n = 0; n < tx->vout.size (); ++n)
        {
          const auto& txOut = tx->vout[n];
          const CNameScript op(txOut.scriptPubKey);
          if (!op.isNameOp () || !op.isAnyUpdate ())
            continue;
          if (hasNameFilter && op.getOpName () != nameFilter)
            continue;

          UniValue obj = getNameInfo (options,
                                      op.getOpName (), op.getOpValue (),
                                      COutPoint (tx->GetHash (), n),
                                      op.getAddress ());
          addOwnershipInfo (op.getAddress (), wallet, obj);
          switch (op.getNameOp ())
            {
            case OP_NAME_REGISTER:
              obj.pushKV ("op", "name_register");
              break;
            case OP_NAME_UPDATE:
              obj.pushKV ("op", "name_update");
              break;
            default:
              assert (false);
            }

          arr.push_back (obj);
        }
    }

  return arr;
}
  );
}

/* ************************************************************************** */

namespace
{

/**
 * Performs the action of namerawtransaction and namepsbt on a given
 * CMutableTransaction.  This is used to share the code between the two
 * RPC methods.
 */
void
PerformNameRawtx (const unsigned nOut, const UniValue& nameOp,
                  CMutableTransaction& mtx)
{
  if (nOut >= mtx.vout.size ())
    throw JSONRPCError (RPC_INVALID_PARAMETER, "vout is out of range");
  auto& script = mtx.vout[nOut].scriptPubKey;

  /* namerawtransaction does not have an options argument.  This would just
     make the already long list of arguments longer.  Instead of using
     namerawtransaction, namecoin-tx can be used anyway to create name
     operations with arbitrary hex data.  */
  const UniValue NO_OPTIONS(UniValue::VOBJ);

  RPCTypeCheckObj (nameOp,
    {
      {"op", UniValueType (UniValue::VSTR)},
      {"name", UniValueType (UniValue::VSTR)},
      {"value", UniValueType (UniValue::VSTR)},
    }
  );

  const std::string op = find_value (nameOp, "op").get_str ();
  const valtype name
    = DecodeNameFromRPCOrThrow (find_value (nameOp, "name"), NO_OPTIONS);
  const valtype value
    = DecodeValueFromRPCOrThrow (find_value (nameOp, "value"), NO_OPTIONS);

  if (op == "name_register")
    script = CNameScript::buildNameRegister (script, name, value);
  else if (op == "name_update")
    script = CNameScript::buildNameUpdate (script, name, value);
  else
    throw JSONRPCError (RPC_INVALID_PARAMETER, "Invalid name operation");
}

} // anonymous namespace

RPCHelpMan
namerawtransaction ()
{
  return RPCHelpMan ("namerawtransaction",
      "\nAdds a name operation to an existing raw transaction.\n"
      "\nUse createrawtransaction first to create the basic transaction, including the required inputs and outputs also for the name.\n",
      {
          {"hexstring", RPCArg::Type::STR_HEX, RPCArg::Optional::NO, "The transaction hex string"},
          {"vout", RPCArg::Type::NUM, RPCArg::Optional::NO, "The vout of the desired name output"},
          {"nameop", RPCArg::Type::OBJ, RPCArg::Optional::NO, "The name operation to create",
              {
                  {"op", RPCArg::Type::STR, RPCArg::Optional::NO, "The operation to perform, can be \"name_register\" and \"name_update\""},
                  {"name", RPCArg::Type::STR, RPCArg::Optional::NO, "The name to operate on"},
                  {"value", RPCArg::Type::STR, RPCArg::Optional::NO, "The new value for the name"},
              },
           "nameop"},
      },
      RPCResult {RPCResult::Type::OBJ, "", "",
          {
              {RPCResult::Type::STR_HEX, "hex", "Hex string of the updated transaction"},
          },
      },
      RPCExamples {
          HelpExampleCli ("namerawtransaction", R"("raw tx hex" 1 "{\"op\":\"name_register\",\"name\":\"my-name\",\"value\":\"first value\")")
        + HelpExampleCli ("namerawtransaction", R"("raw tx hex" 1 "{\"op\":\"name_update\",\"name\":\"my-name\",\"value\":\"new value\")")
        + HelpExampleRpc ("namerawtransaction", R"("raw tx hex", 1, "{\"op\":\"name_update\",\"name\":\"my-name\",\"value\":\"new value\")")
      },
      [&] (const RPCHelpMan& self, const JSONRPCRequest& request) -> UniValue
{
  RPCTypeCheck (request.params,
                {UniValue::VSTR, UniValue::VNUM, UniValue::VOBJ});

  CMutableTransaction mtx;
  if (!DecodeHexTx (mtx, request.params[0].get_str (), true))
    throw JSONRPCError (RPC_DESERIALIZATION_ERROR, "TX decode failed");

  UniValue result(UniValue::VOBJ);

  PerformNameRawtx (request.params[1].get_int (), request.params[2].get_obj (),
                    mtx);

  result.pushKV ("hex", EncodeHexTx (CTransaction (mtx)));
  return result;
}
  );
}

RPCHelpMan
namepsbt ()
{
  return RPCHelpMan ("namepsbt",
      "\nAdds a name operation to an existing PSBT.\n"
      "\nUse createpsbt first to create the basic transaction, including the required inputs and outputs also for the name.\n",
      {
          {"psbt", RPCArg::Type::STR, RPCArg::Optional::NO, "A base64 string of a PSBT"},
          {"vout", RPCArg::Type::NUM, RPCArg::Optional::NO, "The vout of the desired name output"},
          {"nameop", RPCArg::Type::OBJ, RPCArg::Optional::NO, "The name operation to create",
              {
                  {"op", RPCArg::Type::STR, RPCArg::Optional::NO, "The operation to perform, can be \"name_register\" and \"name_update\""},
                  {"name", RPCArg::Type::STR, RPCArg::Optional::NO, "The name to operate on"},
                  {"value", RPCArg::Type::STR, RPCArg::Optional::NO, "The new value for the name"},
              },
           "nameop"},
      },
      RPCResult {RPCResult::Type::OBJ, "", "",
          {
              {RPCResult::Type::STR_HEX, "psbt", "The serialised, updated PSBT"},
          },
      },
      RPCExamples {
          HelpExampleCli ("namepsbt", R"("psbt" 1 "{\"op\":\"name_register\",\"name\":\"my-name\",\"value\":\"first value\")")
        + HelpExampleCli ("namepsbt", R"("psbt" 1 "{\"op\":\"name_update\",\"name\":\"my-name\",\"value\":\"new value\")")
        + HelpExampleRpc ("namepsbt", R"("psbt", 1, "{\"op\":\"name_update\",\"name\":\"my-name\",\"value\":\"new value\")")
      },
      [&] (const RPCHelpMan& self, const JSONRPCRequest& request) -> UniValue
{
  RPCTypeCheck (request.params,
                {UniValue::VSTR, UniValue::VNUM, UniValue::VOBJ});

  PartiallySignedTransaction psbtx;
  std::string error;
  if (!DecodeBase64PSBT (psbtx, request.params[0].get_str (), error))
    throw JSONRPCError (RPC_DESERIALIZATION_ERROR,
                        strprintf ("TX decode failed %s", error));

  UniValue result(UniValue::VOBJ);

  PerformNameRawtx (request.params[1].get_int (), request.params[2].get_obj (),
                    *psbtx.tx);

  CDataStream ssTx(SER_NETWORK, PROTOCOL_VERSION);
  ssTx << psbtx;
  result.pushKV ("psbt", EncodeBase64 (MakeUCharSpan (ssTx)));

  return result;
}
  );
}

/* ************************************************************************** */

RPCHelpMan
name_checkdb ()
{
  return RPCHelpMan ("name_checkdb",
      "\nValidates the name DB's consistency.\n"
      "\nRoughly between blocks 139,000 and 180,000, this call is expected to fail due to the historic 'name stealing' bug.\n",
      {},
      RPCResult {RPCResult::Type::BOOL, "", "whether the state is valid"},
      RPCExamples {
          HelpExampleCli ("name_checkdb", "")
        + HelpExampleRpc ("name_checkdb", "")
      },
      [&] (const RPCHelpMan& self, const JSONRPCRequest& request) -> UniValue
{
  node::NodeContext& node = EnsureAnyNodeContext (request);
  ChainstateManager& chainman = EnsureChainman (node);

  LOCK (cs_main);
  auto& coinsTip = chainman.ActiveChainstate ().CoinsTip ();
  coinsTip.Flush ();
  return coinsTip.ValidateNameDB (chainman.ActiveChainstate (),
                                  node.rpc_interruption_point);
}
  );
}

} // namespace
/* ************************************************************************** */

Span<const CRPCCommand> GetNameRPCCommands()
{
static const CRPCCommand commands[] =
{ //  category               actor (function)
  //  ---------------------  -----------------------
    { "names",               &name_show,               },
    { "names",               &name_history,            },
    { "names",               &name_scan,               },
    { "names",               &name_pending,            },
    { "names",               &name_checkdb,            },
    { "rawtransactions",     &namerawtransaction,      },
    { "rawtransactions",     &namepsbt,                },
};

  return Span {commands};
}

void RegisterNameRPCCommands(CRPCTable &t)
{
  for (const auto& c : GetNameRPCCommands ())
    t.appendCommand(c.name, &c);
}<|MERGE_RESOLUTION|>--- conflicted
+++ resolved
@@ -789,10 +789,6 @@
           {
               NameInfoHelp ()
                 .withField ({RPCResult::Type::STR, "op", "the operation being performed"})
-<<<<<<< HEAD
-                .withHeight ()
-=======
->>>>>>> f87ded8b
                 .finish ()
           }
       },

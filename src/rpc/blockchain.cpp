// Copyright (c) 2010 Satoshi Nakamoto
// Copyright (c) 2009-2020 The Bitcoin Core developers
// Distributed under the MIT software license, see the accompanying
// file COPYING or http://www.opensource.org/licenses/mit-license.php.

#include <rpc/blockchain.h>

#include <blockfilter.h>
#include <chain.h>
#include <chainparams.h>
#include <coins.h>
#include <consensus/amount.h>
#include <consensus/params.h>
#include <consensus/validation.h>
#include <core_io.h>
#include <deploymentinfo.h>
#include <deploymentstatus.h>
#include <hash.h>
#include <index/blockfilterindex.h>
#include <index/coinstatsindex.h>
#include <node/blockstorage.h>
#include <node/coinstats.h>
#include <node/context.h>
#include <node/utxo_snapshot.h>
#include <policy/feerate.h>
#include <policy/fees.h>
#include <policy/policy.h>
#include <policy/rbf.h>
#include <pow.h>
#include <powdata.h>
#include <primitives/transaction.h>
#include <rpc/rawtransaction.h>
#include <rpc/request.h>
#include <rpc/server.h>
#include <rpc/util.h>
#include <script/descriptor.h>
#include <script/names.h>
#include <streams.h>
#include <sync.h>
#include <txdb.h>
#include <txmempool.h>
#include <undo.h>
#include <util/strencodings.h>
#include <util/string.h>
#include <util/system.h>
#include <util/translation.h>
#include <validation.h>
#include <validationinterface.h>
#include <versionbits.h>
#include <wallet/context.h>
#include <warnings.h>

#include <stdint.h>

#include <univalue.h>

#include <condition_variable>
#include <memory>
#include <mutex>

struct CUpdatedBlock
{
    uint256 hash;
    int height;
};

static Mutex cs_blockchange;
static std::condition_variable cond_blockchange;
static CUpdatedBlock latestblock GUARDED_BY(cs_blockchange);

NodeContext& EnsureAnyNodeContext(const std::any& context)
{
    auto node_context = util::AnyPtr<NodeContext>(context);
    if (!node_context) {
        throw JSONRPCError(RPC_INTERNAL_ERROR, "Node context not found");
    }
    return *node_context;
}

/**
 * Auxpow code may have both a wallet and a node context, which we need
 * to handle when looking for the context.
 */
NodeContext& EnsureAnyNodeContext(const JSONRPCRequest& request)
{
  auto nodePtr = util::AnyPtr<NodeContext> (request.context);
  /* The auxpow methods may have both a wallet and a node context.  */
  if (!nodePtr)
      nodePtr = util::AnyPtr<NodeContext> (request.context2);
  if (!nodePtr)
      throw JSONRPCError(RPC_INTERNAL_ERROR, "Node context not found");
  return *nodePtr;
}

CTxMemPool& EnsureMemPool(const NodeContext& node)
{
    if (!node.mempool) {
        throw JSONRPCError(RPC_CLIENT_MEMPOOL_DISABLED, "Mempool disabled or instance not found");
    }
    return *node.mempool;
}

CTxMemPool& EnsureAnyMemPool(const std::any& context)
{
    return EnsureMemPool(EnsureAnyNodeContext(context));
}

ChainstateManager& EnsureChainman(const NodeContext& node)
{
    if (!node.chainman) {
        throw JSONRPCError(RPC_INTERNAL_ERROR, "Node chainman not found");
    }
    return *node.chainman;
}

ChainstateManager& EnsureAnyChainman(const std::any& context)
{
    return EnsureChainman(EnsureAnyNodeContext(context));
}

CBlockPolicyEstimator& EnsureFeeEstimator(const NodeContext& node)
{
    if (!node.fee_estimator) {
        throw JSONRPCError(RPC_INTERNAL_ERROR, "Fee estimation disabled");
    }
    return *node.fee_estimator;
}

CBlockPolicyEstimator& EnsureAnyFeeEstimator(const std::any& context)
{
    return EnsureFeeEstimator(EnsureAnyNodeContext(context));
}

/* Calculate the difficulty for a given block index.
 */
double GetDifficultyForBits(const uint32_t nBits)
{
    const uint32_t mantissa = nBits & 0x00ffffff;
    if (mantissa == 0)
        return 0.0;

    int nShift = (nBits >> 24) & 0xff;
    double dDiff = (double)0x0000ffff / (double)mantissa;

    while (nShift < 29)
    {
        dDiff *= 256.0;
        nShift++;
    }
    while (nShift > 29)
    {
        dDiff /= 256.0;
        nShift--;
    }

    return dDiff;
}

static int ComputeNextBlockAndDepth(const CBlockIndex* tip, const CBlockIndex* blockindex, const CBlockIndex*& next)
{
    next = tip->GetAncestor(blockindex->nHeight + 1);
    if (next && next->pprev == blockindex) {
        return tip->nHeight - blockindex->nHeight + 1;
    }
    next = nullptr;
    return blockindex == tip ? 1 : -1;
}

CBlockIndex* ParseHashOrHeight(const UniValue& param, ChainstateManager& chainman) {
    LOCK(::cs_main);
    CChain& active_chain = chainman.ActiveChain();

    if (param.isNum()) {
        const int height{param.get_int()};
        if (height < 0) {
            throw JSONRPCError(RPC_INVALID_PARAMETER, strprintf("Target block height %d is negative", height));
        }
        const int current_tip{active_chain.Height()};
        if (height > current_tip) {
            throw JSONRPCError(RPC_INVALID_PARAMETER, strprintf("Target block height %d after current tip %d", height, current_tip));
        }

        return active_chain[height];
    } else {
        const uint256 hash{ParseHashV(param, "hash_or_height")};
        CBlockIndex* pindex = chainman.m_blockman.LookupBlockIndex(hash);

        if (!pindex) {
            throw JSONRPCError(RPC_INVALID_ADDRESS_OR_KEY, "Block not found");
        }

        return pindex;
    }
}

/** Converts the base data, excluding any contextual information,
 * in a block header to JSON.  */
static UniValue blockheaderToJSON(const CPureBlockHeader& header)
{
    UniValue result(UniValue::VOBJ);
    result.pushKV("hash", header.GetHash().GetHex());
    result.pushKV("version", header.nVersion);
    result.pushKV("versionHex", strprintf("%08x", header.nVersion));
    result.pushKV("merkleroot", header.hashMerkleRoot.GetHex());
    result.pushKV("time", (int64_t)header.nTime);
    result.pushKV("nonce", (uint64_t)header.nNonce);
    result.pushKV("bits", strprintf("%08x", header.nBits));
    result.pushKV("difficulty", GetDifficultyForBits(header.nBits));

    if (!header.hashPrevBlock.IsNull())
        result.pushKV("previousblockhash", header.hashPrevBlock.GetHex());

    return result;
}

namespace
{

UniValue
PowDataToJSON (const PowData& pow, const bool verbose, CChainState& active_chainstate)
{
  UniValue result(UniValue::VOBJ);
  result.pushKV ("algo", PowAlgoToString (pow.getCoreAlgo ()));
  result.pushKV ("mergemined", pow.isMergeMined ());
  result.pushKV ("bits", strprintf ("%08x", pow.getBits ()));
  result.pushKV ("difficulty", GetDifficultyForBits (pow.getBits ()));

  if (pow.isMergeMined ())
    result.pushKV ("auxpow", AuxpowToJSON (pow.getAuxpow (), verbose, active_chainstate));
  else
    {
      CDataStream ss(SER_GETHASH, PROTOCOL_VERSION);
      ss << pow.getFakeHeader ();
      result.pushKV ("fakeheader", HexStr (ss));
    }

  return result;
}

} // anonymous namespace

UniValue blockheaderToJSON(const CBlockIndex* tip, const CBlockIndex* blockindex)
{
    // Serialize passed information without accessing chain state of the active chain!
    AssertLockNotHeld(cs_main); // For performance reasons

    auto result = blockheaderToJSON(blockindex->GetBlockHeader(Params().GetConsensus()));

    const CBlockIndex* pnext;
    int confirmations = ComputeNextBlockAndDepth(tip, blockindex, pnext);
    result.pushKV("confirmations", confirmations);
    result.pushKV("height", blockindex->nHeight);
    result.pushKV("mediantime", (int64_t)blockindex->GetMedianTimePast());
    result.pushKV("nonce", (uint64_t)blockindex->nNonce);
    result.pushKV("chainwork", blockindex->nChainWork.GetHex());
    result.pushKV("nTx", (uint64_t)blockindex->nTx);

    if (pnext)
        result.pushKV("nextblockhash", pnext->GetBlockHash().GetHex());
    return result;
}

UniValue blockToJSON(const CBlock& block, const CBlockIndex* tip, const CBlockIndex* blockindex, TxVerbosity verbosity)
{
    UniValue result = blockheaderToJSON(tip, blockindex);

    result.pushKV("strippedsize", (int)::GetSerializeSize(block, PROTOCOL_VERSION | SERIALIZE_TRANSACTION_NO_WITNESS));
    result.pushKV("size", (int)::GetSerializeSize(block, PROTOCOL_VERSION));
    result.pushKV("weight", (int)::GetBlockWeight(block));
    UniValue txs(UniValue::VARR);

    switch (verbosity) {
        case TxVerbosity::SHOW_TXID:
            for (const CTransactionRef& tx : block.vtx) {
                txs.push_back(tx->GetHash().GetHex());
            }
            break;

        case TxVerbosity::SHOW_DETAILS:
        case TxVerbosity::SHOW_DETAILS_AND_PREVOUT:
            CBlockUndo blockUndo;
            const bool have_undo = !IsBlockPruned(blockindex) && UndoReadFromDisk(blockUndo, blockindex);

            for (size_t i = 0; i < block.vtx.size(); ++i) {
                const CTransactionRef& tx = block.vtx.at(i);
                // coinbase transaction (i.e. i == 0) doesn't have undo data
                const CTxUndo* txundo = (have_undo && i > 0) ? &blockUndo.vtxundo.at(i - 1) : nullptr;
                UniValue objTx(UniValue::VOBJ);
                TxToUniv(*tx, uint256(), objTx, true, RPCSerializationFlags(), txundo, verbosity);
                txs.push_back(objTx);
            }
    }

    result.pushKV("tx", txs);

    result.pushKV("rngseed", block.GetRngSeed().GetHex());

    return result;
}

UniValue AuxpowToJSON(const CAuxPow& auxpow, const bool verbose, CChainState& active_chainstate)
{
    UniValue result(UniValue::VOBJ);

    {
        UniValue tx(UniValue::VOBJ);
        tx.pushKV("hex", EncodeHexTx(*auxpow.coinbaseTx));
        TxToJSON(*auxpow.coinbaseTx, auxpow.parentBlock.GetHash(), tx, active_chainstate);
        result.pushKV("tx", tx);
    }

    result.pushKV("chainindex", auxpow.nChainIndex);

    {
        UniValue branch(UniValue::VARR);
        for (const auto& node : auxpow.vMerkleBranch)
            branch.push_back(node.GetHex());
        result.pushKV("merklebranch", branch);
    }

    {
        UniValue branch(UniValue::VARR);
        for (const auto& node : auxpow.vChainMerkleBranch)
            branch.push_back(node.GetHex());
        result.pushKV("chainmerklebranch", branch);
    }

    if (verbose)
        result.pushKV("parentblock", blockheaderToJSON(auxpow.parentBlock));
    else
    {
        CDataStream ssParent(SER_NETWORK, PROTOCOL_VERSION);
        ssParent << auxpow.parentBlock;
        const std::string strHex = HexStr(ssParent);
        result.pushKV("parentblock", strHex);
    }

    return result;
}

static RPCHelpMan getblockcount()
{
    return RPCHelpMan{"getblockcount",
                "\nReturns the height of the most-work fully-validated chain.\n"
                "The genesis block has height 0.\n",
                {},
                RPCResult{
                    RPCResult::Type::NUM, "", "The current block count"},
                RPCExamples{
                    HelpExampleCli("getblockcount", "")
            + HelpExampleRpc("getblockcount", "")
                },
        [&](const RPCHelpMan& self, const JSONRPCRequest& request) -> UniValue
{
    ChainstateManager& chainman = EnsureAnyChainman(request.context);
    LOCK(cs_main);
    return chainman.ActiveChain().Height();
},
    };
}

static RPCHelpMan getbestblockhash()
{
    return RPCHelpMan{"getbestblockhash",
                "\nReturns the hash of the best (tip) block in the most-work fully-validated chain.\n",
                {},
                RPCResult{
                    RPCResult::Type::STR_HEX, "", "the block hash, hex-encoded"},
                RPCExamples{
                    HelpExampleCli("getbestblockhash", "")
            + HelpExampleRpc("getbestblockhash", "")
                },
        [&](const RPCHelpMan& self, const JSONRPCRequest& request) -> UniValue
{
    ChainstateManager& chainman = EnsureAnyChainman(request.context);
    LOCK(cs_main);
    return chainman.ActiveChain().Tip()->GetBlockHash().GetHex();
},
    };
}

void RPCNotifyBlockChange(const CBlockIndex* pindex)
{
    if(pindex) {
        LOCK(cs_blockchange);
        latestblock.hash = pindex->GetBlockHash();
        latestblock.height = pindex->nHeight;
    }
    cond_blockchange.notify_all();
}

static RPCHelpMan waitfornewblock()
{
    return RPCHelpMan{"waitfornewblock",
                "\nWaits for a specific new block and returns useful info about it.\n"
                "\nReturns the current block on timeout or exit.\n",
                {
                    {"timeout", RPCArg::Type::NUM, RPCArg::Default{0}, "Time in milliseconds to wait for a response. 0 indicates no timeout."},
                },
                RPCResult{
                    RPCResult::Type::OBJ, "", "",
                    {
                        {RPCResult::Type::STR_HEX, "hash", "The blockhash"},
                        {RPCResult::Type::NUM, "height", "Block height"},
                    }},
                RPCExamples{
                    HelpExampleCli("waitfornewblock", "1000")
            + HelpExampleRpc("waitfornewblock", "1000")
                },
        [&](const RPCHelpMan& self, const JSONRPCRequest& request) -> UniValue
{
    int timeout = 0;
    if (!request.params[0].isNull())
        timeout = request.params[0].get_int();

    CUpdatedBlock block;
    {
        WAIT_LOCK(cs_blockchange, lock);
        block = latestblock;
        if(timeout)
            cond_blockchange.wait_for(lock, std::chrono::milliseconds(timeout), [&block]() EXCLUSIVE_LOCKS_REQUIRED(cs_blockchange) {return latestblock.height != block.height || latestblock.hash != block.hash || !IsRPCRunning(); });
        else
            cond_blockchange.wait(lock, [&block]() EXCLUSIVE_LOCKS_REQUIRED(cs_blockchange) {return latestblock.height != block.height || latestblock.hash != block.hash || !IsRPCRunning(); });
        block = latestblock;
    }
    UniValue ret(UniValue::VOBJ);
    ret.pushKV("hash", block.hash.GetHex());
    ret.pushKV("height", block.height);
    return ret;
},
    };
}

static RPCHelpMan waitforblock()
{
    return RPCHelpMan{"waitforblock",
                "\nWaits for a specific new block and returns useful info about it.\n"
                "\nReturns the current block on timeout or exit.\n",
                {
                    {"blockhash", RPCArg::Type::STR_HEX, RPCArg::Optional::NO, "Block hash to wait for."},
                    {"timeout", RPCArg::Type::NUM, RPCArg::Default{0}, "Time in milliseconds to wait for a response. 0 indicates no timeout."},
                },
                RPCResult{
                    RPCResult::Type::OBJ, "", "",
                    {
                        {RPCResult::Type::STR_HEX, "hash", "The blockhash"},
                        {RPCResult::Type::NUM, "height", "Block height"},
                    }},
                RPCExamples{
                    HelpExampleCli("waitforblock", "\"0000000000079f8ef3d2c688c244eb7a4570b24c9ed7b4a8c619eb02596f8862\" 1000")
            + HelpExampleRpc("waitforblock", "\"0000000000079f8ef3d2c688c244eb7a4570b24c9ed7b4a8c619eb02596f8862\", 1000")
                },
        [&](const RPCHelpMan& self, const JSONRPCRequest& request) -> UniValue
{
    int timeout = 0;

    uint256 hash(ParseHashV(request.params[0], "blockhash"));

    if (!request.params[1].isNull())
        timeout = request.params[1].get_int();

    CUpdatedBlock block;
    {
        WAIT_LOCK(cs_blockchange, lock);
        if(timeout)
            cond_blockchange.wait_for(lock, std::chrono::milliseconds(timeout), [&hash]() EXCLUSIVE_LOCKS_REQUIRED(cs_blockchange) {return latestblock.hash == hash || !IsRPCRunning();});
        else
            cond_blockchange.wait(lock, [&hash]() EXCLUSIVE_LOCKS_REQUIRED(cs_blockchange) {return latestblock.hash == hash || !IsRPCRunning(); });
        block = latestblock;
    }

    UniValue ret(UniValue::VOBJ);
    ret.pushKV("hash", block.hash.GetHex());
    ret.pushKV("height", block.height);
    return ret;
},
    };
}

static RPCHelpMan waitforblockheight()
{
    return RPCHelpMan{"waitforblockheight",
                "\nWaits for (at least) block height and returns the height and hash\n"
                "of the current tip.\n"
                "\nReturns the current block on timeout or exit.\n",
                {
                    {"height", RPCArg::Type::NUM, RPCArg::Optional::NO, "Block height to wait for."},
                    {"timeout", RPCArg::Type::NUM, RPCArg::Default{0}, "Time in milliseconds to wait for a response. 0 indicates no timeout."},
                },
                RPCResult{
                    RPCResult::Type::OBJ, "", "",
                    {
                        {RPCResult::Type::STR_HEX, "hash", "The blockhash"},
                        {RPCResult::Type::NUM, "height", "Block height"},
                    }},
                RPCExamples{
                    HelpExampleCli("waitforblockheight", "100 1000")
            + HelpExampleRpc("waitforblockheight", "100, 1000")
                },
        [&](const RPCHelpMan& self, const JSONRPCRequest& request) -> UniValue
{
    int timeout = 0;

    int height = request.params[0].get_int();

    if (!request.params[1].isNull())
        timeout = request.params[1].get_int();

    CUpdatedBlock block;
    {
        WAIT_LOCK(cs_blockchange, lock);
        if(timeout)
            cond_blockchange.wait_for(lock, std::chrono::milliseconds(timeout), [&height]() EXCLUSIVE_LOCKS_REQUIRED(cs_blockchange) {return latestblock.height >= height || !IsRPCRunning();});
        else
            cond_blockchange.wait(lock, [&height]() EXCLUSIVE_LOCKS_REQUIRED(cs_blockchange) {return latestblock.height >= height || !IsRPCRunning(); });
        block = latestblock;
    }
    UniValue ret(UniValue::VOBJ);
    ret.pushKV("hash", block.hash.GetHex());
    ret.pushKV("height", block.height);
    return ret;
},
    };
}

static RPCHelpMan syncwithvalidationinterfacequeue()
{
    return RPCHelpMan{"syncwithvalidationinterfacequeue",
                "\nWaits for the validation interface queue to catch up on everything that was there when we entered this function.\n",
                {},
                RPCResult{RPCResult::Type::NONE, "", ""},
                RPCExamples{
                    HelpExampleCli("syncwithvalidationinterfacequeue","")
            + HelpExampleRpc("syncwithvalidationinterfacequeue","")
                },
        [&](const RPCHelpMan& self, const JSONRPCRequest& request) -> UniValue
{
    SyncWithValidationInterfaceQueue();
    return NullUniValue;
},
    };
}

UniValue GetDifficultyJson(const CChain& chain)
{
    LOCK(cs_main);

    UniValue result(UniValue::VOBJ);
    for (const PowAlgo algo : {PowAlgo::SHA256D, PowAlgo::NEOSCRYPT})
      {
        const uint32_t nextWork
            = GetNextWorkRequired (algo, chain.Tip (),
                                   Params ().GetConsensus ());
        result.pushKV (PowAlgoToString (algo), GetDifficultyForBits (nextWork));
      }

    return result;
}

static RPCHelpMan getdifficulty()
{
    return RPCHelpMan{"getdifficulty",
                "\nReturns the proof-of-work difficulty as a multiple of the minimum difficulty.\n",
                {},
                RPCResult{
                    RPCResult::Type::OBJ, "", "",
                    {
                        {RPCResult::Type::NUM, "sha256d", "Difficulty for SHA-256d"},
                        {RPCResult::Type::NUM, "neoscrypt", "Difficulty for Neoscrypt"},
                    },
                },
                RPCExamples{
                    HelpExampleCli("getdifficulty", "")
            + HelpExampleRpc("getdifficulty", "")
                },
        [&](const RPCHelpMan& self, const JSONRPCRequest& request) -> UniValue
{
    ChainstateManager& chainman = EnsureAnyChainman(request.context);
    LOCK(cs_main);
    const CChain& active_chain = chainman.ActiveChain();

    return GetDifficultyJson (active_chain);
},
    };
}

static std::vector<RPCResult> MempoolEntryDescription() { return {
    RPCResult{RPCResult::Type::NUM, "vsize", "virtual transaction size as defined in BIP 141. This is different from actual serialized size for witness transactions as witness data is discounted."},
    RPCResult{RPCResult::Type::NUM, "weight", "transaction weight as defined in BIP 141."},
    RPCResult{RPCResult::Type::STR_AMOUNT, "fee", "transaction fee in " + CURRENCY_UNIT + " (DEPRECATED)"},
    RPCResult{RPCResult::Type::STR_AMOUNT, "modifiedfee", "transaction fee with fee deltas used for mining priority (DEPRECATED)"},
    RPCResult{RPCResult::Type::NUM_TIME, "time", "local time transaction entered pool in seconds since 1 Jan 1970 GMT"},
    RPCResult{RPCResult::Type::NUM, "height", "block height when transaction entered pool"},
    RPCResult{RPCResult::Type::NUM, "descendantcount", "number of in-mempool descendant transactions (including this one)"},
    RPCResult{RPCResult::Type::NUM, "descendantsize", "virtual transaction size of in-mempool descendants (including this one)"},
    RPCResult{RPCResult::Type::STR_AMOUNT, "descendantfees", "modified fees (see above) of in-mempool descendants (including this one) (DEPRECATED)"},
    RPCResult{RPCResult::Type::NUM, "ancestorcount", "number of in-mempool ancestor transactions (including this one)"},
    RPCResult{RPCResult::Type::NUM, "ancestorsize", "virtual transaction size of in-mempool ancestors (including this one)"},
    RPCResult{RPCResult::Type::STR_AMOUNT, "ancestorfees", "modified fees (see above) of in-mempool ancestors (including this one) (DEPRECATED)"},
    RPCResult{RPCResult::Type::STR_HEX, "wtxid", "hash of serialized transaction, including witness data"},
    RPCResult{RPCResult::Type::OBJ, "fees", "",
        {
            RPCResult{RPCResult::Type::STR_AMOUNT, "base", "transaction fee in " + CURRENCY_UNIT},
            RPCResult{RPCResult::Type::STR_AMOUNT, "modified", "transaction fee with fee deltas used for mining priority in " + CURRENCY_UNIT},
            RPCResult{RPCResult::Type::STR_AMOUNT, "ancestor", "modified fees (see above) of in-mempool ancestors (including this one) in " + CURRENCY_UNIT},
            RPCResult{RPCResult::Type::STR_AMOUNT, "descendant", "modified fees (see above) of in-mempool descendants (including this one) in " + CURRENCY_UNIT},
        }},
    RPCResult{RPCResult::Type::ARR, "depends", "unconfirmed transactions used as inputs for this transaction",
        {RPCResult{RPCResult::Type::STR_HEX, "transactionid", "parent transaction id"}}},
    RPCResult{RPCResult::Type::ARR, "spentby", "unconfirmed transactions spending outputs from this transaction",
        {RPCResult{RPCResult::Type::STR_HEX, "transactionid", "child transaction id"}}},
    RPCResult{RPCResult::Type::BOOL, "bip125-replaceable", "Whether this transaction could be replaced due to BIP125 (replace-by-fee)"},
    RPCResult{RPCResult::Type::BOOL, "unbroadcast", "Whether this transaction is currently unbroadcast (initial broadcast not yet acknowledged by any peers)"},
};}

static void entryToJSON(const CTxMemPool& pool, UniValue& info, const CTxMemPoolEntry& e) EXCLUSIVE_LOCKS_REQUIRED(pool.cs)
{
    AssertLockHeld(pool.cs);

    UniValue fees(UniValue::VOBJ);
    fees.pushKV("base", ValueFromAmount(e.GetFee()));
    fees.pushKV("modified", ValueFromAmount(e.GetModifiedFee()));
    fees.pushKV("ancestor", ValueFromAmount(e.GetModFeesWithAncestors()));
    fees.pushKV("descendant", ValueFromAmount(e.GetModFeesWithDescendants()));
    info.pushKV("fees", fees);

    info.pushKV("vsize", (int)e.GetTxSize());
    info.pushKV("weight", (int)e.GetTxWeight());
    info.pushKV("fee", ValueFromAmount(e.GetFee()));
    info.pushKV("modifiedfee", ValueFromAmount(e.GetModifiedFee()));
    info.pushKV("time", count_seconds(e.GetTime()));
    info.pushKV("height", (int)e.GetHeight());
    info.pushKV("descendantcount", e.GetCountWithDescendants());
    info.pushKV("descendantsize", e.GetSizeWithDescendants());
    info.pushKV("descendantfees", e.GetModFeesWithDescendants());
    info.pushKV("ancestorcount", e.GetCountWithAncestors());
    info.pushKV("ancestorsize", e.GetSizeWithAncestors());
    info.pushKV("ancestorfees", e.GetModFeesWithAncestors());
    info.pushKV("wtxid", pool.vTxHashes[e.vTxHashesIdx].first.ToString());
    const CTransaction& tx = e.GetTx();
    std::set<std::string> setDepends;
    for (const CTxIn& txin : tx.vin)
    {
        if (pool.exists(GenTxid::Txid(txin.prevout.hash)))
            setDepends.insert(txin.prevout.hash.ToString());
    }

    UniValue depends(UniValue::VARR);
    for (const std::string& dep : setDepends)
    {
        depends.push_back(dep);
    }

    info.pushKV("depends", depends);

    UniValue spent(UniValue::VARR);
    const CTxMemPool::txiter& it = pool.mapTx.find(tx.GetHash());
    const CTxMemPoolEntry::Children& children = it->GetMemPoolChildrenConst();
    for (const CTxMemPoolEntry& child : children) {
        spent.push_back(child.GetTx().GetHash().ToString());
    }

    info.pushKV("spentby", spent);

    // Add opt-in RBF status
    bool rbfStatus = false;
    RBFTransactionState rbfState = IsRBFOptIn(tx, pool);
    if (rbfState == RBFTransactionState::UNKNOWN) {
        throw JSONRPCError(RPC_MISC_ERROR, "Transaction is not in mempool");
    } else if (rbfState == RBFTransactionState::REPLACEABLE_BIP125) {
        rbfStatus = true;
    }

    info.pushKV("bip125-replaceable", rbfStatus);
    info.pushKV("unbroadcast", pool.IsUnbroadcastTx(tx.GetHash()));
}

UniValue MempoolToJSON(const CTxMemPool& pool, bool verbose, bool include_mempool_sequence)
{
    if (verbose) {
        if (include_mempool_sequence) {
            throw JSONRPCError(RPC_INVALID_PARAMETER, "Verbose results cannot contain mempool sequence values.");
        }
        LOCK(pool.cs);
        UniValue o(UniValue::VOBJ);
        for (const CTxMemPoolEntry& e : pool.mapTx) {
            const uint256& hash = e.GetTx().GetHash();
            UniValue info(UniValue::VOBJ);
            entryToJSON(pool, info, e);
            // Mempool has unique entries so there is no advantage in using
            // UniValue::pushKV, which checks if the key already exists in O(N).
            // UniValue::__pushKV is used instead which currently is O(1).
            o.__pushKV(hash.ToString(), info);
        }
        return o;
    } else {
        uint64_t mempool_sequence;
        std::vector<uint256> vtxid;
        {
            LOCK(pool.cs);
            pool.queryHashes(vtxid);
            mempool_sequence = pool.GetSequence();
        }
        UniValue a(UniValue::VARR);
        for (const uint256& hash : vtxid)
            a.push_back(hash.ToString());

        if (!include_mempool_sequence) {
            return a;
        } else {
            UniValue o(UniValue::VOBJ);
            o.pushKV("txids", a);
            o.pushKV("mempool_sequence", mempool_sequence);
            return o;
        }
    }
}

static RPCHelpMan getrawmempool()
{
    return RPCHelpMan{"getrawmempool",
                "\nReturns all transaction ids in memory pool as a json array of string transaction ids.\n"
                "\nHint: use getmempoolentry to fetch a specific transaction from the mempool.\n",
                {
                    {"verbose", RPCArg::Type::BOOL, RPCArg::Default{false}, "True for a json object, false for array of transaction ids"},
                    {"mempool_sequence", RPCArg::Type::BOOL, RPCArg::Default{false}, "If verbose=false, returns a json object with transaction list and mempool sequence number attached."},
                },
                {
                    RPCResult{"for verbose = false",
                        RPCResult::Type::ARR, "", "",
                        {
                            {RPCResult::Type::STR_HEX, "", "The transaction id"},
                        }},
                    RPCResult{"for verbose = true",
                        RPCResult::Type::OBJ_DYN, "", "",
                        {
                            {RPCResult::Type::OBJ, "transactionid", "", MempoolEntryDescription()},
                        }},
                    RPCResult{"for verbose = false and mempool_sequence = true",
                        RPCResult::Type::OBJ, "", "",
                        {
                            {RPCResult::Type::ARR, "txids", "",
                            {
                                {RPCResult::Type::STR_HEX, "", "The transaction id"},
                            }},
                            {RPCResult::Type::NUM, "mempool_sequence", "The mempool sequence value."},
                        }},
                },
                RPCExamples{
                    HelpExampleCli("getrawmempool", "true")
            + HelpExampleRpc("getrawmempool", "true")
                },
        [&](const RPCHelpMan& self, const JSONRPCRequest& request) -> UniValue
{
    bool fVerbose = false;
    if (!request.params[0].isNull())
        fVerbose = request.params[0].get_bool();

    bool include_mempool_sequence = false;
    if (!request.params[1].isNull()) {
        include_mempool_sequence = request.params[1].get_bool();
    }

    return MempoolToJSON(EnsureAnyMemPool(request.context), fVerbose, include_mempool_sequence);
},
    };
}

static RPCHelpMan getmempoolancestors()
{
    return RPCHelpMan{"getmempoolancestors",
                "\nIf txid is in the mempool, returns all in-mempool ancestors.\n",
                {
                    {"txid", RPCArg::Type::STR_HEX, RPCArg::Optional::NO, "The transaction id (must be in mempool)"},
                    {"verbose", RPCArg::Type::BOOL, RPCArg::Default{false}, "True for a json object, false for array of transaction ids"},
                },
                {
                    RPCResult{"for verbose = false",
                        RPCResult::Type::ARR, "", "",
                        {{RPCResult::Type::STR_HEX, "", "The transaction id of an in-mempool ancestor transaction"}}},
                    RPCResult{"for verbose = true",
                        RPCResult::Type::OBJ_DYN, "", "",
                        {
                            {RPCResult::Type::OBJ, "transactionid", "", MempoolEntryDescription()},
                        }},
                },
                RPCExamples{
                    HelpExampleCli("getmempoolancestors", "\"mytxid\"")
            + HelpExampleRpc("getmempoolancestors", "\"mytxid\"")
                },
        [&](const RPCHelpMan& self, const JSONRPCRequest& request) -> UniValue
{
    bool fVerbose = false;
    if (!request.params[1].isNull())
        fVerbose = request.params[1].get_bool();

    uint256 hash = ParseHashV(request.params[0], "parameter 1");

    const CTxMemPool& mempool = EnsureAnyMemPool(request.context);
    LOCK(mempool.cs);

    CTxMemPool::txiter it = mempool.mapTx.find(hash);
    if (it == mempool.mapTx.end()) {
        throw JSONRPCError(RPC_INVALID_ADDRESS_OR_KEY, "Transaction not in mempool");
    }

    CTxMemPool::setEntries setAncestors;
    uint64_t noLimit = std::numeric_limits<uint64_t>::max();
    std::string dummy;
    mempool.CalculateMemPoolAncestors(*it, setAncestors, noLimit, noLimit, noLimit, noLimit, dummy, false);

    if (!fVerbose) {
        UniValue o(UniValue::VARR);
        for (CTxMemPool::txiter ancestorIt : setAncestors) {
            o.push_back(ancestorIt->GetTx().GetHash().ToString());
        }
        return o;
    } else {
        UniValue o(UniValue::VOBJ);
        for (CTxMemPool::txiter ancestorIt : setAncestors) {
            const CTxMemPoolEntry &e = *ancestorIt;
            const uint256& _hash = e.GetTx().GetHash();
            UniValue info(UniValue::VOBJ);
            entryToJSON(mempool, info, e);
            o.pushKV(_hash.ToString(), info);
        }
        return o;
    }
},
    };
}

static RPCHelpMan getmempooldescendants()
{
    return RPCHelpMan{"getmempooldescendants",
                "\nIf txid is in the mempool, returns all in-mempool descendants.\n",
                {
                    {"txid", RPCArg::Type::STR_HEX, RPCArg::Optional::NO, "The transaction id (must be in mempool)"},
                    {"verbose", RPCArg::Type::BOOL, RPCArg::Default{false}, "True for a json object, false for array of transaction ids"},
                },
                {
                    RPCResult{"for verbose = false",
                        RPCResult::Type::ARR, "", "",
                        {{RPCResult::Type::STR_HEX, "", "The transaction id of an in-mempool descendant transaction"}}},
                    RPCResult{"for verbose = true",
                        RPCResult::Type::OBJ_DYN, "", "",
                        {
                            {RPCResult::Type::OBJ, "transactionid", "", MempoolEntryDescription()},
                        }},
                },
                RPCExamples{
                    HelpExampleCli("getmempooldescendants", "\"mytxid\"")
            + HelpExampleRpc("getmempooldescendants", "\"mytxid\"")
                },
        [&](const RPCHelpMan& self, const JSONRPCRequest& request) -> UniValue
{
    bool fVerbose = false;
    if (!request.params[1].isNull())
        fVerbose = request.params[1].get_bool();

    uint256 hash = ParseHashV(request.params[0], "parameter 1");

    const CTxMemPool& mempool = EnsureAnyMemPool(request.context);
    LOCK(mempool.cs);

    CTxMemPool::txiter it = mempool.mapTx.find(hash);
    if (it == mempool.mapTx.end()) {
        throw JSONRPCError(RPC_INVALID_ADDRESS_OR_KEY, "Transaction not in mempool");
    }

    CTxMemPool::setEntries setDescendants;
    mempool.CalculateDescendants(it, setDescendants);
    // CTxMemPool::CalculateDescendants will include the given tx
    setDescendants.erase(it);

    if (!fVerbose) {
        UniValue o(UniValue::VARR);
        for (CTxMemPool::txiter descendantIt : setDescendants) {
            o.push_back(descendantIt->GetTx().GetHash().ToString());
        }

        return o;
    } else {
        UniValue o(UniValue::VOBJ);
        for (CTxMemPool::txiter descendantIt : setDescendants) {
            const CTxMemPoolEntry &e = *descendantIt;
            const uint256& _hash = e.GetTx().GetHash();
            UniValue info(UniValue::VOBJ);
            entryToJSON(mempool, info, e);
            o.pushKV(_hash.ToString(), info);
        }
        return o;
    }
},
    };
}

static RPCHelpMan getmempoolentry()
{
    return RPCHelpMan{"getmempoolentry",
                "\nReturns mempool data for given transaction\n",
                {
                    {"txid", RPCArg::Type::STR_HEX, RPCArg::Optional::NO, "The transaction id (must be in mempool)"},
                },
                RPCResult{
                    RPCResult::Type::OBJ, "", "", MempoolEntryDescription()},
                RPCExamples{
                    HelpExampleCli("getmempoolentry", "\"mytxid\"")
            + HelpExampleRpc("getmempoolentry", "\"mytxid\"")
                },
        [&](const RPCHelpMan& self, const JSONRPCRequest& request) -> UniValue
{
    uint256 hash = ParseHashV(request.params[0], "parameter 1");

    const CTxMemPool& mempool = EnsureAnyMemPool(request.context);
    LOCK(mempool.cs);

    CTxMemPool::txiter it = mempool.mapTx.find(hash);
    if (it == mempool.mapTx.end()) {
        throw JSONRPCError(RPC_INVALID_ADDRESS_OR_KEY, "Transaction not in mempool");
    }

    const CTxMemPoolEntry &e = *it;
    UniValue info(UniValue::VOBJ);
    entryToJSON(mempool, info, e);
    return info;
},
    };
}

static RPCHelpMan getblockhash()
{
    return RPCHelpMan{"getblockhash",
                "\nReturns hash of block in best-block-chain at height provided.\n",
                {
                    {"height", RPCArg::Type::NUM, RPCArg::Optional::NO, "The height index"},
                },
                RPCResult{
                    RPCResult::Type::STR_HEX, "", "The block hash"},
                RPCExamples{
                    HelpExampleCli("getblockhash", "1000")
            + HelpExampleRpc("getblockhash", "1000")
                },
        [&](const RPCHelpMan& self, const JSONRPCRequest& request) -> UniValue
{
    ChainstateManager& chainman = EnsureAnyChainman(request.context);
    LOCK(cs_main);
    const CChain& active_chain = chainman.ActiveChain();

    int nHeight = request.params[0].get_int();
    if (nHeight < 0 || nHeight > active_chain.Height())
        throw JSONRPCError(RPC_INVALID_PARAMETER, "Block height out of range");

    CBlockIndex* pblockindex = active_chain[nHeight];
    return pblockindex->GetBlockHash().GetHex();
},
    };
}

static RPCHelpMan getblockheader()
{
    return RPCHelpMan{"getblockheader",
                "\nIf verbose is false, returns a string that is serialized, hex-encoded data for blockheader 'hash'.\n"
                "If verbose is true, returns an Object with information about blockheader <hash>.\n",
                {
                    {"blockhash", RPCArg::Type::STR_HEX, RPCArg::Optional::NO, "The block hash"},
                    {"verbose", RPCArg::Type::BOOL, RPCArg::Default{true}, "true for a json object, false for the hex-encoded data"},
                },
                {
                    RPCResult{"for verbose = true",
                        RPCResult::Type::OBJ, "", "",
                        {
                            {RPCResult::Type::STR_HEX, "hash", "the block hash (same as provided)"},
                            {RPCResult::Type::NUM, "confirmations", "The number of confirmations, or -1 if the block is not on the main chain"},
                            {RPCResult::Type::NUM, "height", "The block height or index"},
                            {RPCResult::Type::NUM, "version", "The block version"},
                            {RPCResult::Type::STR_HEX, "versionHex", "The block version formatted in hexadecimal"},
                            {RPCResult::Type::STR_HEX, "merkleroot", "The merkle root"},
                            {RPCResult::Type::NUM_TIME, "time", "The block time expressed in " + UNIX_EPOCH_TIME},
                            {RPCResult::Type::NUM_TIME, "mediantime", "The median block time expressed in " + UNIX_EPOCH_TIME},
                            {RPCResult::Type::NUM, "nonce", "The nonce"},
                            {RPCResult::Type::STR_HEX, "chainwork", "Expected number of hashes required to produce the current chain"},
                            {RPCResult::Type::NUM, "nTx", "The number of transactions in the block"},
                            {RPCResult::Type::STR_HEX, "previousblockhash", /* optional */ true, "The hash of the previous block (if available)"},
                            {RPCResult::Type::STR_HEX, "nextblockhash", /* optional */ true, "The hash of the next block (if available)"},
                        }},
                    RPCResult{"for verbose=false",
                        RPCResult::Type::STR_HEX, "", "A string that is serialized, hex-encoded data for block 'hash'"},
                },
                RPCExamples{
                    HelpExampleCli("getblockheader", "\"00000000c937983704a73af28acdec37b049d214adbda81d7e2a3dd146f6ed09\"")
            + HelpExampleRpc("getblockheader", "\"00000000c937983704a73af28acdec37b049d214adbda81d7e2a3dd146f6ed09\"")
                },
        [&](const RPCHelpMan& self, const JSONRPCRequest& request) -> UniValue
{
    uint256 hash(ParseHashV(request.params[0], "hash"));

    bool fVerbose = true;
    if (!request.params[1].isNull())
        fVerbose = request.params[1].get_bool();

    ChainstateManager& chainman = EnsureAnyChainman(request.context);

    const CBlockIndex* pblockindex;
    const CBlockIndex* tip;
    {
        LOCK(cs_main);
        pblockindex = chainman.m_blockman.LookupBlockIndex(hash);
        tip = chainman.ActiveChain().Tip();
    }

    if (!pblockindex) {
        throw JSONRPCError(RPC_INVALID_ADDRESS_OR_KEY, "Block not found");
    }

    const auto header = pblockindex->GetBlockHeader(Params().GetConsensus());

    if (!fVerbose)
    {
        CDataStream ssBlock(SER_NETWORK, PROTOCOL_VERSION);
        ssBlock << header;
        std::string strHex = HexStr(ssBlock);
        return strHex;
    }

    auto result = blockheaderToJSON(tip, pblockindex);
    result.pushKV("powdata", PowDataToJSON(header.pow, fVerbose, chainman.ActiveChainstate()));

    return blockheaderToJSON(tip, pblockindex);
},
    };
}

static CBlock GetBlockChecked(const CBlockIndex* pblockindex)
{
    CBlock block;
    if (IsBlockPruned(pblockindex)) {
        throw JSONRPCError(RPC_MISC_ERROR, "Block not available (pruned data)");
    }

    if (!ReadBlockFromDisk(block, pblockindex, Params().GetConsensus())) {
        // Block not found on disk. This could be because we have the block
        // header in our index but not yet have the block or did not accept the
        // block.
        throw JSONRPCError(RPC_MISC_ERROR, "Block not found on disk");
    }

    return block;
}

static CBlockUndo GetUndoChecked(const CBlockIndex* pblockindex)
{
    CBlockUndo blockUndo;
    if (IsBlockPruned(pblockindex)) {
        throw JSONRPCError(RPC_MISC_ERROR, "Undo data not available (pruned data)");
    }

    if (!UndoReadFromDisk(blockUndo, pblockindex)) {
        throw JSONRPCError(RPC_MISC_ERROR, "Can't read undo data from disk");
    }

    return blockUndo;
}

static RPCHelpMan getblock()
{
    return RPCHelpMan{"getblock",
                "\nIf verbosity is 0, returns a string that is serialized, hex-encoded data for block 'hash'.\n"
                "If verbosity is 1, returns an Object with information about block <hash>.\n"
                "If verbosity is 2, returns an Object with information about block <hash> and information about each transaction.\n"
                "If verbosity is 3, returns an Object with information about block <hash> and information about each transaction, including prevout information for inputs (only for unpruned blocks in the current best chain).\n",
                {
                    {"blockhash", RPCArg::Type::STR_HEX, RPCArg::Optional::NO, "The block hash"},
                    {"verbosity|verbose", RPCArg::Type::NUM, RPCArg::Default{1}, "0 for hex-encoded data, 1 for a json object, and 2 for json object with transaction data"},
                },
                {
                    RPCResult{"for verbosity = 0",
                RPCResult::Type::STR_HEX, "", "A string that is serialized, hex-encoded data for block 'hash'"},
                    RPCResult{"for verbosity = 1",
                RPCResult::Type::OBJ, "", "",
                {
                    {RPCResult::Type::STR_HEX, "hash", "the block hash (same as provided)"},
                    {RPCResult::Type::NUM, "confirmations", "The number of confirmations, or -1 if the block is not on the main chain"},
                    {RPCResult::Type::NUM, "size", "The block size"},
                    {RPCResult::Type::NUM, "strippedsize", "The block size excluding witness data"},
                    {RPCResult::Type::NUM, "weight", "The block weight as defined in BIP 141"},
                    {RPCResult::Type::NUM, "height", "The block height or index"},
                    {RPCResult::Type::NUM, "version", "The block version"},
                    {RPCResult::Type::STR_HEX, "versionHex", "The block version formatted in hexadecimal"},
                    {RPCResult::Type::STR_HEX, "merkleroot", "The merkle root"},
                    {RPCResult::Type::ARR, "tx", "The transaction ids",
                        {{RPCResult::Type::STR_HEX, "", "The transaction id"}}},
                    {RPCResult::Type::NUM_TIME, "time",       "The block time expressed in " + UNIX_EPOCH_TIME},
                    {RPCResult::Type::NUM_TIME, "mediantime", "The median block time expressed in " + UNIX_EPOCH_TIME},
                    {RPCResult::Type::NUM, "nonce", "The nonce"},
                    {RPCResult::Type::STR_HEX, "chainwork", "Expected number of hashes required to produce the chain up to this block (in hex)"},
                    {RPCResult::Type::NUM, "nTx", "The number of transactions in the block"},
                    {RPCResult::Type::STR_HEX, "previousblockhash", /* optional */ true, "The hash of the previous block (if available)"},
                    {RPCResult::Type::STR_HEX, "nextblockhash", /* optional */ true, "The hash of the next block (if available)"},
                    {RPCResult::Type::OBJ, "powdata", "The block's attached PoW data",
                        {
                            {RPCResult::Type::STR, "algo", "Mining algorithm used for this block"},
                            {RPCResult::Type::BOOL, "mergemined", "Whether this block is merge mined"},
                            {RPCResult::Type::STR_HEX, "bits", "The bits"},
                            {RPCResult::Type::NUM, "difficulty", "The difficulty"},
                            {RPCResult::Type::STR_HEX, "fakeheader", /* optional */ true, "Serialised fake header if not merge mined"},
                            {RPCResult::Type::OBJ, "auxpow", "The auxpow object if merge mined",
                                {
                                    {RPCResult::Type::OBJ, "tx", "The parent chain coinbase tx of this auxpow",
                                        {{RPCResult::Type::ELISION, "", "Same format as for decoded raw transactions"}}},
                                    {RPCResult::Type::NUM, "index", "Merkle index of the parent coinbase"},
                                    {RPCResult::Type::ARR, "merklebranch", "Merkle branch of the parent coinbase",
                                        {{RPCResult::Type::STR_HEX, "", "The Merkle branch hash"}}},
                                    {RPCResult::Type::NUM, "chainindex", "Index in the auxpow Merkle tree"},
                                    {RPCResult::Type::ARR, "chainmerklebranch", "Branch in the auxpow Merkle tree",
                                        {{RPCResult::Type::STR_HEX, "", "The Merkle branch hash"}}},
                                    {RPCResult::Type::STR_HEX, "parentblock", "The parent block serialised as hex string"},
                                }},
                        }},
                    {RPCResult::Type::STR_HEX, "rngseed", "Seed value that may be used for (not fully secure) random numbers in games"},
                    {RPCResult::Type::STR_HEX, "previousblockhash", "The hash of the previous block"},
                    {RPCResult::Type::STR_HEX, "nextblockhash", "The hash of the next block"},
                }},
                    RPCResult{"for verbosity = 2",
                RPCResult::Type::OBJ, "", "",
                {
                    {RPCResult::Type::ELISION, "", "Same output as verbosity = 1"},
                    {RPCResult::Type::ARR, "tx", "",
                    {
                        {RPCResult::Type::OBJ, "", "",
                        {
                            {RPCResult::Type::ELISION, "", "The transactions in the format of the getrawtransaction RPC. Different from verbosity = 1 \"tx\" result"},
                            {RPCResult::Type::NUM, "fee", "The transaction fee in " + CURRENCY_UNIT + ", omitted if block undo data is not available"},
                        }},
                    }},
                }},
        },
                RPCExamples{
                    HelpExampleCli("getblock", "\"00000000c937983704a73af28acdec37b049d214adbda81d7e2a3dd146f6ed09\"")
            + HelpExampleRpc("getblock", "\"00000000c937983704a73af28acdec37b049d214adbda81d7e2a3dd146f6ed09\"")
                },
        [&](const RPCHelpMan& self, const JSONRPCRequest& request) -> UniValue
{
    uint256 hash(ParseHashV(request.params[0], "blockhash"));

    int verbosity = 1;
    if (!request.params[1].isNull()) {
        if (request.params[1].isBool()) {
            verbosity = request.params[1].get_bool() ? 1 : 0;
        } else {
            verbosity = request.params[1].get_int();
        }
    }

    ChainstateManager& chainman = EnsureAnyChainman(request.context);

    CBlock block;
    const CBlockIndex* pblockindex;
    const CBlockIndex* tip;
    {
        LOCK(cs_main);
        pblockindex = chainman.m_blockman.LookupBlockIndex(hash);
        tip = chainman.ActiveChain().Tip();

        if (!pblockindex) {
            throw JSONRPCError(RPC_INVALID_ADDRESS_OR_KEY, "Block not found");
        }

        block = GetBlockChecked(pblockindex);
    }

    if (verbosity <= 0)
    {
        CDataStream ssBlock(SER_NETWORK, PROTOCOL_VERSION | RPCSerializationFlags());
        ssBlock << block;
        std::string strHex = HexStr(ssBlock);
        return strHex;
    }

<<<<<<< HEAD
    auto result = blockToJSON(block, tip, pblockindex, verbosity >= 2);
    result.pushKV("powdata", PowDataToJSON(block.pow, verbosity >= 1, chainman.ActiveChainstate()));
=======
    TxVerbosity tx_verbosity;
    if (verbosity == 1) {
        tx_verbosity = TxVerbosity::SHOW_TXID;
    } else if (verbosity == 2) {
        tx_verbosity = TxVerbosity::SHOW_DETAILS;
    } else {
        tx_verbosity = TxVerbosity::SHOW_DETAILS_AND_PREVOUT;
    }

    auto result = blockToJSON(block, tip, pblockindex, tx_verbosity);

    if (block.auxpow)
        result.pushKV("auxpow", AuxpowToJSON(*block.auxpow, verbosity >= 1, chainman.ActiveChainstate()));
>>>>>>> f4f450b2

    return result;
},
    };
}

static RPCHelpMan pruneblockchain()
{
    return RPCHelpMan{"pruneblockchain", "",
                {
                    {"height", RPCArg::Type::NUM, RPCArg::Optional::NO, "The block height to prune up to. May be set to a discrete height, or to a " + UNIX_EPOCH_TIME + "\n"
            "                  to prune blocks whose block time is at least 2 hours older than the provided timestamp."},
                },
                RPCResult{
                    RPCResult::Type::NUM, "", "Height of the last block pruned"},
                RPCExamples{
                    HelpExampleCli("pruneblockchain", "1000")
            + HelpExampleRpc("pruneblockchain", "1000")
                },
        [&](const RPCHelpMan& self, const JSONRPCRequest& request) -> UniValue
{
    if (!fPruneMode)
        throw JSONRPCError(RPC_MISC_ERROR, "Cannot prune blocks because node is not in prune mode.");

    ChainstateManager& chainman = EnsureAnyChainman(request.context);
    LOCK(cs_main);
    CChainState& active_chainstate = chainman.ActiveChainstate();
    CChain& active_chain = active_chainstate.m_chain;

    int heightParam = request.params[0].get_int();
    if (heightParam < 0)
        throw JSONRPCError(RPC_INVALID_PARAMETER, "Negative block height.");

    // Height value more than a billion is too high to be a block height, and
    // too low to be a block time (corresponds to timestamp from Sep 2001).
    if (heightParam > 1000000000) {
        // Add a 2 hour buffer to include blocks which might have had old timestamps
        CBlockIndex* pindex = active_chain.FindEarliestAtLeast(heightParam - TIMESTAMP_WINDOW, 0);
        if (!pindex) {
            throw JSONRPCError(RPC_INVALID_PARAMETER, "Could not find block with at least the specified timestamp.");
        }
        heightParam = pindex->nHeight;
    }

    unsigned int height = (unsigned int) heightParam;
    unsigned int chainHeight = (unsigned int) active_chain.Height();
    if (chainHeight < Params().PruneAfterHeight())
        throw JSONRPCError(RPC_MISC_ERROR, "Blockchain is too short for pruning.");
    else if (height > chainHeight)
        throw JSONRPCError(RPC_INVALID_PARAMETER, "Blockchain is shorter than the attempted prune height.");
    else if (height > chainHeight - MIN_BLOCKS_TO_KEEP) {
        LogPrint(BCLog::RPC, "Attempt to prune blocks close to the tip.  Retaining the minimum number of blocks.\n");
        height = chainHeight - MIN_BLOCKS_TO_KEEP;
    }

    PruneBlockFilesManual(active_chainstate, height);
    const CBlockIndex* block = active_chain.Tip();
    CHECK_NONFATAL(block);
    while (block->pprev && (block->pprev->nStatus & BLOCK_HAVE_DATA)) {
        block = block->pprev;
    }
    return uint64_t(block->nHeight);
},
    };
}

CoinStatsHashType ParseHashType(const std::string& hash_type_input)
{
    if (hash_type_input == "hash_serialized_2") {
        return CoinStatsHashType::HASH_SERIALIZED;
    } else if (hash_type_input == "muhash") {
        return CoinStatsHashType::MUHASH;
    } else if (hash_type_input == "none") {
        return CoinStatsHashType::NONE;
    } else {
        throw JSONRPCError(RPC_INVALID_PARAMETER, strprintf("%s is not a valid hash_type", hash_type_input));
    }
}

static RPCHelpMan gettxoutsetinfo()
{
    return RPCHelpMan{"gettxoutsetinfo",
                "\nReturns statistics about the unspent transaction output set.\n"
                "Note this call may take some time if you are not using coinstatsindex.\n",
                {
                    {"hash_type", RPCArg::Type::STR, RPCArg::Default{"hash_serialized_2"}, "Which UTXO set hash should be calculated. Options: 'hash_serialized_2' (the legacy algorithm), 'muhash', 'none'."},
                    {"hash_or_height", RPCArg::Type::NUM, RPCArg::Optional::OMITTED_NAMED_ARG, "The block hash or height of the target height (only available with coinstatsindex).", "", {"", "string or numeric"}},
                    {"use_index", RPCArg::Type::BOOL, RPCArg::Default{true}, "Use coinstatsindex, if available."},
                },
                RPCResult{
                    RPCResult::Type::OBJ, "", "",
                    {
                        {RPCResult::Type::NUM, "height", "The block height (index) of the returned statistics"},
                        {RPCResult::Type::STR_HEX, "bestblock", "The hash of the block at which these statistics are calculated"},
                        {RPCResult::Type::NUM, "txouts", "The number of unspent transaction outputs"},
                        {RPCResult::Type::NUM, "bogosize", "Database-independent, meaningless metric indicating the UTXO set size"},
                        {RPCResult::Type::STR_HEX, "hash_serialized_2", /* optional */ true, "The serialized hash (only present if 'hash_serialized_2' hash_type is chosen)"},
                        {RPCResult::Type::STR_HEX, "muhash", /* optional */ true, "The serialized hash (only present if 'muhash' hash_type is chosen)"},
                        {RPCResult::Type::NUM, "transactions", /* optional */ true, "The number of transactions with unspent outputs (not available when coinstatsindex is used)"},
                        {RPCResult::Type::NUM, "disk_size", /* optional */ true, "The estimated size of the chainstate on disk (not available when coinstatsindex is used)"},
                        {
                            RPCResult::Type::OBJ, "total_amount", "Data about the money supply",
                            {
                                {RPCResult::Type::STR_AMOUNT, "coins", "Total amount of coins in the UTXO set"},
                                {RPCResult::Type::STR_AMOUNT, "names", "Amount locked in active names"},
                                {RPCResult::Type::STR_AMOUNT, "total", "Total amount in coins and names"},
                            }
                        },
                        {RPCResult::Type::STR_AMOUNT, "total_unspendable_amount", /* optional */ true, "The total amount of coins permanently excluded from the UTXO set (only available if coinstatsindex is used)"},
                        {RPCResult::Type::OBJ, "block_info", /* optional */ true, "Info on amounts in the block at this block height (only available if coinstatsindex is used)",
                        {
                            {RPCResult::Type::STR_AMOUNT, "prevout_spent", "Total amount of all prevouts spent in this block"},
                            {RPCResult::Type::STR_AMOUNT, "coinbase", "Coinbase subsidy amount of this block"},
                            {RPCResult::Type::STR_AMOUNT, "new_outputs_ex_coinbase", "Total amount of new outputs created by this block"},
                            {RPCResult::Type::STR_AMOUNT, "unspendable", "Total amount of unspendable outputs created in this block"},
                            {RPCResult::Type::OBJ, "unspendables", "Detailed view of the unspendable categories",
                            {
                                {RPCResult::Type::STR_AMOUNT, "genesis_block", "The unspendable amount of the Genesis block subsidy"},
                                {RPCResult::Type::STR_AMOUNT, "bip30", "Transactions overridden by duplicates (no longer possible with BIP30)"},
                                {RPCResult::Type::STR_AMOUNT, "scripts", "Amounts sent to scripts that are unspendable (for example OP_RETURN outputs)"},
                                {RPCResult::Type::STR_AMOUNT, "unclaimed_rewards", "Fee rewards that miners did not claim in their coinbase transaction"},
                            }}
                        }},
                    }},
                RPCExamples{
                    HelpExampleCli("gettxoutsetinfo", "") +
                    HelpExampleCli("gettxoutsetinfo", R"("none")") +
                    HelpExampleCli("gettxoutsetinfo", R"("none" 1000)") +
                    HelpExampleCli("gettxoutsetinfo", R"("none" '"00000000c937983704a73af28acdec37b049d214adbda81d7e2a3dd146f6ed09"')") +
                    HelpExampleRpc("gettxoutsetinfo", "") +
                    HelpExampleRpc("gettxoutsetinfo", R"("none")") +
                    HelpExampleRpc("gettxoutsetinfo", R"("none", 1000)") +
                    HelpExampleRpc("gettxoutsetinfo", R"("none", "00000000c937983704a73af28acdec37b049d214adbda81d7e2a3dd146f6ed09")")
                },
        [&](const RPCHelpMan& self, const JSONRPCRequest& request) -> UniValue
{
    UniValue ret(UniValue::VOBJ);

    CBlockIndex* pindex{nullptr};
    const CoinStatsHashType hash_type{request.params[0].isNull() ? CoinStatsHashType::HASH_SERIALIZED : ParseHashType(request.params[0].get_str())};
    CCoinsStats stats{hash_type};
    stats.index_requested = request.params[2].isNull() || request.params[2].get_bool();

    NodeContext& node = EnsureAnyNodeContext(request.context);
    ChainstateManager& chainman = EnsureChainman(node);
    CChainState& active_chainstate = chainman.ActiveChainstate();
    active_chainstate.ForceFlushStateToDisk();

    CCoinsView* coins_view;
    BlockManager* blockman;
    {
        LOCK(::cs_main);
        coins_view = &active_chainstate.CoinsDB();
        blockman = &active_chainstate.m_blockman;
        pindex = blockman->LookupBlockIndex(coins_view->GetBestBlock());
    }

    if (!request.params[1].isNull()) {
        if (!g_coin_stats_index) {
            throw JSONRPCError(RPC_INVALID_PARAMETER, "Querying specific block heights requires coinstatsindex");
        }

        if (stats.m_hash_type == CoinStatsHashType::HASH_SERIALIZED) {
            throw JSONRPCError(RPC_INVALID_PARAMETER, "hash_serialized_2 hash type cannot be queried for a specific block");
        }

        pindex = ParseHashOrHeight(request.params[1], chainman);
    }

    if (stats.index_requested && g_coin_stats_index) {
        if (!g_coin_stats_index->BlockUntilSyncedToCurrentChain()) {
            const IndexSummary summary{g_coin_stats_index->GetSummary()};

            // If a specific block was requested and the index has already synced past that height, we can return the
            // data already even though the index is not fully synced yet.
            if (pindex->nHeight > summary.best_block_height) {
                throw JSONRPCError(RPC_INTERNAL_ERROR, strprintf("Unable to get data because coinstatsindex is still syncing. Current height: %d", summary.best_block_height));
            }
        }
    }

    if (GetUTXOStats(coins_view, *blockman, stats, node.rpc_interruption_point, pindex)) {
        ret.pushKV("height", (int64_t)stats.nHeight);
        ret.pushKV("bestblock", stats.hashBlock.GetHex());
        ret.pushKV("txouts", (int64_t)stats.nTransactionOutputs);
        ret.pushKV("bogosize", (int64_t)stats.nBogoSize);
        if (hash_type == CoinStatsHashType::HASH_SERIALIZED) {
            ret.pushKV("hash_serialized_2", stats.hashSerialized.GetHex());
        }
        if (hash_type == CoinStatsHashType::MUHASH) {
              ret.pushKV("muhash", stats.hashSerialized.GetHex());
        }

        UniValue amount(UniValue::VOBJ);
        amount.pushKV("coins", ValueFromAmount(stats.nCoinAmount));
        amount.pushKV("names", ValueFromAmount(stats.nNameAmount));
        amount.pushKV("total", ValueFromAmount(stats.nCoinAmount + stats.nNameAmount));
        ret.pushKV("amount", amount);

        if (!stats.index_used) {
            ret.pushKV("transactions", static_cast<int64_t>(stats.nTransactions));
            ret.pushKV("disk_size", stats.nDiskSize);
        } else {
            ret.pushKV("total_unspendable_amount", ValueFromAmount(stats.total_unspendable_amount));

            CCoinsStats prev_stats{hash_type};

            if (pindex->nHeight > 0) {
                GetUTXOStats(coins_view, *blockman, prev_stats, node.rpc_interruption_point, pindex->pprev);
            }

            UniValue block_info(UniValue::VOBJ);
            block_info.pushKV("prevout_spent", ValueFromAmount(stats.total_prevout_spent_amount - prev_stats.total_prevout_spent_amount));
            block_info.pushKV("coinbase", ValueFromAmount(stats.total_coinbase_amount - prev_stats.total_coinbase_amount));
            block_info.pushKV("new_outputs_ex_coinbase", ValueFromAmount(stats.total_new_outputs_ex_coinbase_amount - prev_stats.total_new_outputs_ex_coinbase_amount));
            block_info.pushKV("unspendable", ValueFromAmount(stats.total_unspendable_amount - prev_stats.total_unspendable_amount));

            UniValue unspendables(UniValue::VOBJ);
            unspendables.pushKV("genesis_block", ValueFromAmount(stats.total_unspendables_genesis_block - prev_stats.total_unspendables_genesis_block));
            unspendables.pushKV("bip30", ValueFromAmount(stats.total_unspendables_bip30 - prev_stats.total_unspendables_bip30));
            unspendables.pushKV("scripts", ValueFromAmount(stats.total_unspendables_scripts - prev_stats.total_unspendables_scripts));
            unspendables.pushKV("unclaimed_rewards", ValueFromAmount(stats.total_unspendables_unclaimed_rewards - prev_stats.total_unspendables_unclaimed_rewards));
            block_info.pushKV("unspendables", unspendables);

            ret.pushKV("block_info", block_info);
        }
    } else {
        throw JSONRPCError(RPC_INTERNAL_ERROR, "Unable to read UTXO set");
    }
    return ret;
},
    };
}

static RPCHelpMan gettxout()
{
    return RPCHelpMan{"gettxout",
        "\nReturns details about an unspent transaction output.\n",
        {
            {"txid", RPCArg::Type::STR, RPCArg::Optional::NO, "The transaction id"},
            {"n", RPCArg::Type::NUM, RPCArg::Optional::NO, "vout number"},
            {"include_mempool", RPCArg::Type::BOOL, RPCArg::Default{true}, "Whether to include the mempool. Note that an unspent output that is spent in the mempool won't appear."},
        },
        {
            RPCResult{"If the UTXO was not found", RPCResult::Type::NONE, "", ""},
            RPCResult{"Otherwise", RPCResult::Type::OBJ, "", "", {
                {RPCResult::Type::STR_HEX, "bestblock", "The hash of the block at the tip of the chain"},
                {RPCResult::Type::NUM, "confirmations", "The number of confirmations"},
                {RPCResult::Type::STR_AMOUNT, "value", "The transaction value in " + CURRENCY_UNIT},
                {RPCResult::Type::OBJ, "scriptPubKey", "", {
                    {RPCResult::Type::STR, "asm", ""},
                    {RPCResult::Type::STR_HEX, "hex", ""},
                    {RPCResult::Type::STR, "type", "The type, eg pubkeyhash"},
                    {RPCResult::Type::STR, "address", /* optional */ true, "The address (only if a well-defined address exists)"},
                }},
                {RPCResult::Type::BOOL, "coinbase", "Coinbase or not"},
            }},
        },
        RPCExamples{
            "\nGet unspent transactions\n"
            + HelpExampleCli("listunspent", "") +
            "\nView the details\n"
            + HelpExampleCli("gettxout", "\"txid\" 1") +
            "\nAs a JSON-RPC call\n"
            + HelpExampleRpc("gettxout", "\"txid\", 1")
                },
        [&](const RPCHelpMan& self, const JSONRPCRequest& request) -> UniValue
{
    NodeContext& node = EnsureAnyNodeContext(request.context);
    ChainstateManager& chainman = EnsureChainman(node);
    LOCK(cs_main);

    UniValue ret(UniValue::VOBJ);

    uint256 hash(ParseHashV(request.params[0], "txid"));
    int n = request.params[1].get_int();
    COutPoint out(hash, n);
    bool fMempool = true;
    if (!request.params[2].isNull())
        fMempool = request.params[2].get_bool();

    Coin coin;
    CChainState& active_chainstate = chainman.ActiveChainstate();
    CCoinsViewCache* coins_view = &active_chainstate.CoinsTip();

    if (fMempool) {
        const CTxMemPool& mempool = EnsureMemPool(node);
        LOCK(mempool.cs);
        CCoinsViewMemPool view(coins_view, mempool);
        if (!view.GetCoin(out, coin) || mempool.isSpent(out)) {
            return NullUniValue;
        }
    } else {
        if (!coins_view->GetCoin(out, coin)) {
            return NullUniValue;
        }
    }

    const CBlockIndex* pindex = active_chainstate.m_blockman.LookupBlockIndex(coins_view->GetBestBlock());
    ret.pushKV("bestblock", pindex->GetBlockHash().GetHex());
    if (coin.nHeight == MEMPOOL_HEIGHT) {
        ret.pushKV("confirmations", 0);
    } else {
        ret.pushKV("confirmations", (int64_t)(pindex->nHeight - coin.nHeight + 1));
    }
    ret.pushKV("value", ValueFromAmount(coin.out.nValue));
    UniValue o(UniValue::VOBJ);
    ScriptPubKeyToUniv(coin.out.scriptPubKey, o, true);
    ret.pushKV("scriptPubKey", o);
    ret.pushKV("coinbase", (bool)coin.fCoinBase);

    return ret;
},
    };
}

static RPCHelpMan verifychain()
{
    return RPCHelpMan{"verifychain",
                "\nVerifies blockchain database.\n",
                {
                    {"checklevel", RPCArg::Type::NUM, RPCArg::DefaultHint{strprintf("%d, range=0-4", DEFAULT_CHECKLEVEL)},
                        strprintf("How thorough the block verification is:\n%s", MakeUnorderedList(CHECKLEVEL_DOC))},
                    {"nblocks", RPCArg::Type::NUM, RPCArg::DefaultHint{strprintf("%d, 0=all", DEFAULT_CHECKBLOCKS)}, "The number of blocks to check."},
                },
                RPCResult{
                    RPCResult::Type::BOOL, "", "Verified or not"},
                RPCExamples{
                    HelpExampleCli("verifychain", "")
            + HelpExampleRpc("verifychain", "")
                },
        [&](const RPCHelpMan& self, const JSONRPCRequest& request) -> UniValue
{
    const int check_level(request.params[0].isNull() ? DEFAULT_CHECKLEVEL : request.params[0].get_int());
    const int check_depth{request.params[1].isNull() ? DEFAULT_CHECKBLOCKS : request.params[1].get_int()};

    ChainstateManager& chainman = EnsureAnyChainman(request.context);
    LOCK(cs_main);

    CChainState& active_chainstate = chainman.ActiveChainstate();
    return CVerifyDB().VerifyDB(
        active_chainstate, Params(), active_chainstate.CoinsTip(), check_level, check_depth);
},
    };
}

static void SoftForkDescPushBack(const CBlockIndex* active_chain_tip, UniValue& softforks, const Consensus::Params& params, Consensus::BuriedDeployment dep)
{
    // For buried deployments.

    if (!DeploymentEnabled(params, dep)) return;

    UniValue rv(UniValue::VOBJ);
    rv.pushKV("type", "buried");
    // getblockchaininfo reports the softfork as active from when the chain height is
    // one below the activation height
    rv.pushKV("active", DeploymentActiveAfter(active_chain_tip, params, dep));
    rv.pushKV("height", params.DeploymentHeight(dep));
    softforks.pushKV(DeploymentName(dep), rv);
}

static void SoftForkDescPushBack(const CBlockIndex* active_chain_tip, UniValue& softforks, const Consensus::Params& consensusParams, Consensus::DeploymentPos id)
{
    // FIXME: For now, BIP9 is not used until we can do always-auxpow.
    return;

    // For BIP9 deployments.

    if (!DeploymentEnabled(consensusParams, id)) return;

    UniValue bip9(UniValue::VOBJ);
    const ThresholdState thresholdState = g_versionbitscache.State(active_chain_tip, consensusParams, id);
    switch (thresholdState) {
    case ThresholdState::DEFINED: bip9.pushKV("status", "defined"); break;
    case ThresholdState::STARTED: bip9.pushKV("status", "started"); break;
    case ThresholdState::LOCKED_IN: bip9.pushKV("status", "locked_in"); break;
    case ThresholdState::ACTIVE: bip9.pushKV("status", "active"); break;
    case ThresholdState::FAILED: bip9.pushKV("status", "failed"); break;
    }
    const bool has_signal = (ThresholdState::STARTED == thresholdState || ThresholdState::LOCKED_IN == thresholdState);
    if (has_signal) {
        bip9.pushKV("bit", consensusParams.vDeployments[id].bit);
    }
    bip9.pushKV("start_time", consensusParams.vDeployments[id].nStartTime);
    bip9.pushKV("timeout", consensusParams.vDeployments[id].nTimeout);
    int64_t since_height = g_versionbitscache.StateSinceHeight(active_chain_tip, consensusParams, id);
    bip9.pushKV("since", since_height);
    if (has_signal) {
        UniValue statsUV(UniValue::VOBJ);
        BIP9Stats statsStruct = g_versionbitscache.Statistics(active_chain_tip, consensusParams, id);
        statsUV.pushKV("period", statsStruct.period);
        statsUV.pushKV("elapsed", statsStruct.elapsed);
        statsUV.pushKV("count", statsStruct.count);
        if (ThresholdState::LOCKED_IN != thresholdState) {
            statsUV.pushKV("threshold", statsStruct.threshold);
            statsUV.pushKV("possible", statsStruct.possible);
        }
        bip9.pushKV("statistics", statsUV);
    }
    bip9.pushKV("min_activation_height", consensusParams.vDeployments[id].min_activation_height);

    UniValue rv(UniValue::VOBJ);
    rv.pushKV("type", "bip9");
    rv.pushKV("bip9", bip9);
    if (ThresholdState::ACTIVE == thresholdState) {
        rv.pushKV("height", since_height);
    }
    rv.pushKV("active", ThresholdState::ACTIVE == thresholdState);

    softforks.pushKV(DeploymentName(id), rv);
}

RPCHelpMan getblockchaininfo()
{
    return RPCHelpMan{"getblockchaininfo",
                "Returns an object containing various state info regarding blockchain processing.\n",
                {},
                RPCResult{
                    RPCResult::Type::OBJ, "", "",
                    {
                        {RPCResult::Type::STR, "chain", "current network name (main, test, signet, regtest)"},
                        {RPCResult::Type::NUM, "blocks", "the height of the most-work fully-validated chain. The genesis block has height 0"},
                        {RPCResult::Type::NUM, "headers", "the current number of headers we have validated"},
                        {RPCResult::Type::STR, "bestblockhash", "the hash of the currently best block"},
                        {RPCResult::Type::NUM_TIME, "time", "The block time expressed in " + UNIX_EPOCH_TIME},
                        {RPCResult::Type::NUM_TIME, "mediantime", "The median block time expressed in " + UNIX_EPOCH_TIME},
                        {RPCResult::Type::NUM, "verificationprogress", "estimate of verification progress [0..1]"},
                        {RPCResult::Type::BOOL, "initialblockdownload", "(debug information) estimate of whether this node is in Initial Block Download mode"},
                        {RPCResult::Type::STR_HEX, "chainwork", "total amount of work in active chain, in hexadecimal"},
                        {RPCResult::Type::NUM, "size_on_disk", "the estimated size of the block and undo files on disk"},
                        {RPCResult::Type::BOOL, "pruned", "if the blocks are subject to pruning"},
                        {RPCResult::Type::NUM, "pruneheight", /* optional */ true, "lowest-height complete block stored (only present if pruning is enabled)"},
                        {RPCResult::Type::BOOL, "automatic_pruning", /* optional */ true, "whether automatic pruning is enabled (only present if pruning is enabled)"},
                        {RPCResult::Type::NUM, "prune_target_size", /* optional */ true, "the target size used by pruning (only present if automatic pruning is enabled)"},
                        {RPCResult::Type::OBJ_DYN, "softforks", "status of softforks",
                        {
                            {RPCResult::Type::OBJ, "xxxx", "name of the softfork",
                            {
                                {RPCResult::Type::STR, "type", "one of \"buried\", \"bip9\""},
                                {RPCResult::Type::OBJ, "bip9", /* optional */ true, "status of bip9 softforks (only for \"bip9\" type)",
                                {
                                    {RPCResult::Type::STR, "status", "one of \"defined\", \"started\", \"locked_in\", \"active\", \"failed\""},
                                    {RPCResult::Type::NUM, "bit", /* optional */ true, "the bit (0-28) in the block version field used to signal this softfork (only for \"started\" and \"locked_in\" status)"},
                                    {RPCResult::Type::NUM_TIME, "start_time", "the minimum median time past of a block at which the bit gains its meaning"},
                                    {RPCResult::Type::NUM_TIME, "timeout", "the median time past of a block at which the deployment is considered failed if not yet locked in"},
                                    {RPCResult::Type::NUM, "since", "height of the first block to which the status applies"},
                                    {RPCResult::Type::NUM, "min_activation_height", "minimum height of blocks for which the rules may be enforced"},
                                    {RPCResult::Type::OBJ, "statistics", /* optional */ true, "numeric statistics about signalling for a softfork (only for \"started\" and \"locked_in\" status)",
                                    {
                                        {RPCResult::Type::NUM, "period", "the length in blocks of the signalling period"},
                                        {RPCResult::Type::NUM, "threshold", /* optional */ true, "the number of blocks with the version bit set required to activate the feature (only for \"started\" status)"},
                                        {RPCResult::Type::NUM, "elapsed", "the number of blocks elapsed since the beginning of the current period"},
                                        {RPCResult::Type::NUM, "count", "the number of blocks with the version bit set in the current period"},
                                        {RPCResult::Type::BOOL, "possible", /* optional */ true, "returns false if there are not enough blocks left in this period to pass activation threshold (only for \"started\" status)"},
                                    }},
                                }},
                                {RPCResult::Type::NUM, "height", /* optional */ true, "height of the first block which the rules are or will be enforced (only for \"buried\" type, or \"bip9\" type with \"active\" status)"},
                                {RPCResult::Type::BOOL, "active", "true if the rules are enforced for the mempool and the next block"},
                            }},
                        }},
                        {RPCResult::Type::STR, "warnings", "any network and blockchain warnings"},
                    }},
                RPCExamples{
                    HelpExampleCli("getblockchaininfo", "")
            + HelpExampleRpc("getblockchaininfo", "")
                },
        [&](const RPCHelpMan& self, const JSONRPCRequest& request) -> UniValue
{
    ChainstateManager& chainman = EnsureAnyChainman(request.context);
    LOCK(cs_main);
    CChainState& active_chainstate = chainman.ActiveChainstate();

    const CBlockIndex* tip = active_chainstate.m_chain.Tip();
    CHECK_NONFATAL(tip);
    const int height = tip->nHeight;
    UniValue obj(UniValue::VOBJ);
    obj.pushKV("chain",                 Params().NetworkIDString());
    obj.pushKV("blocks",                height);
    obj.pushKV("headers",               pindexBestHeader ? pindexBestHeader->nHeight : -1);
    obj.pushKV("bestblockhash",         tip->GetBlockHash().GetHex());
    obj.pushKV("time",                  (int64_t)tip->nTime);
    obj.pushKV("mediantime",            (int64_t)tip->GetMedianTimePast());
    obj.pushKV("verificationprogress",  GuessVerificationProgress(Params().TxData(), tip));
    obj.pushKV("initialblockdownload",  active_chainstate.IsInitialBlockDownload());
    obj.pushKV("chainwork",             tip->nChainWork.GetHex());
    obj.pushKV("size_on_disk",          CalculateCurrentUsage());
    obj.pushKV("pruned",                fPruneMode);
    if (fPruneMode) {
        const CBlockIndex* block = tip;
        CHECK_NONFATAL(block);
        while (block->pprev && (block->pprev->nStatus & BLOCK_HAVE_DATA)) {
            block = block->pprev;
        }

        obj.pushKV("pruneheight",        block->nHeight);

        // if 0, execution bypasses the whole if block.
        bool automatic_pruning = (gArgs.GetIntArg("-prune", 0) != 1);
        obj.pushKV("automatic_pruning",  automatic_pruning);
        if (automatic_pruning) {
            obj.pushKV("prune_target_size",  nPruneTarget);
        }
    }

    const Consensus::Params& consensusParams = Params().GetConsensus();
    UniValue softforks(UniValue::VOBJ);
    SoftForkDescPushBack(tip, softforks, consensusParams, Consensus::DEPLOYMENT_HEIGHTINCB);
    SoftForkDescPushBack(tip, softforks, consensusParams, Consensus::DEPLOYMENT_P2SH);
    SoftForkDescPushBack(tip, softforks, consensusParams, Consensus::DEPLOYMENT_DERSIG);
    SoftForkDescPushBack(tip, softforks, consensusParams, Consensus::DEPLOYMENT_CLTV);
    SoftForkDescPushBack(tip, softforks, consensusParams, Consensus::DEPLOYMENT_CSV);
    SoftForkDescPushBack(tip, softforks, consensusParams, Consensus::DEPLOYMENT_SEGWIT);
    SoftForkDescPushBack(tip, softforks, consensusParams, Consensus::DEPLOYMENT_TESTDUMMY);
    SoftForkDescPushBack(tip, softforks, consensusParams, Consensus::DEPLOYMENT_TAPROOT);
    obj.pushKV("softforks", softforks);

    obj.pushKV("warnings", GetWarnings(false).original);
    return obj;
},
    };
}

/** Comparison function for sorting the getchaintips heads.  */
struct CompareBlocksByHeight
{
    bool operator()(const CBlockIndex* a, const CBlockIndex* b) const
    {
        /* Make sure that unequal blocks with the same height do not compare
           equal. Use the pointers themselves to make a distinction. */

        if (a->nHeight != b->nHeight)
          return (a->nHeight > b->nHeight);

        return a < b;
    }
};

static RPCHelpMan getchaintips()
{
    return RPCHelpMan{"getchaintips",
                "Return information about all known tips in the block tree,"
                " including the main chain as well as orphaned branches.\n",
                {},
                RPCResult{
                    RPCResult::Type::ARR, "", "",
                    {{RPCResult::Type::OBJ, "", "",
                        {
                            {RPCResult::Type::NUM, "height", "height of the chain tip"},
                            {RPCResult::Type::STR_HEX, "hash", "block hash of the tip"},
                            {RPCResult::Type::NUM, "branchlen", "zero for main chain, otherwise length of branch connecting the tip to the main chain"},
                            {RPCResult::Type::STR, "status", "status of the chain, \"active\" for the main chain\n"
            "Possible values for status:\n"
            "1.  \"invalid\"               This branch contains at least one invalid block\n"
            "2.  \"headers-only\"          Not all blocks for this branch are available, but the headers are valid\n"
            "3.  \"valid-headers\"         All blocks are available for this branch, but they were never fully validated\n"
            "4.  \"valid-fork\"            This branch is not part of the active chain, but is fully validated\n"
            "5.  \"active\"                This is the tip of the active main chain, which is certainly valid"},
                        }}}},
                RPCExamples{
                    HelpExampleCli("getchaintips", "")
            + HelpExampleRpc("getchaintips", "")
                },
        [&](const RPCHelpMan& self, const JSONRPCRequest& request) -> UniValue
{
    ChainstateManager& chainman = EnsureAnyChainman(request.context);
    LOCK(cs_main);
    CChain& active_chain = chainman.ActiveChain();

    /*
     * Idea: The set of chain tips is the active chain tip, plus orphan blocks which do not have another orphan building off of them.
     * Algorithm:
     *  - Make one pass through BlockIndex(), picking out the orphan blocks, and also storing a set of the orphan block's pprev pointers.
     *  - Iterate through the orphan blocks. If the block isn't pointed to by another orphan, it is a chain tip.
     *  - Add the active chain tip
     */
    std::set<const CBlockIndex*, CompareBlocksByHeight> setTips;
    std::set<const CBlockIndex*> setOrphans;
    std::set<const CBlockIndex*> setPrevs;

    for (const std::pair<const uint256, CBlockIndex*>& item : chainman.BlockIndex()) {
        if (!active_chain.Contains(item.second)) {
            setOrphans.insert(item.second);
            setPrevs.insert(item.second->pprev);
        }
    }

    for (std::set<const CBlockIndex*>::iterator it = setOrphans.begin(); it != setOrphans.end(); ++it) {
        if (setPrevs.erase(*it) == 0) {
            setTips.insert(*it);
        }
    }

    // Always report the currently active tip.
    setTips.insert(active_chain.Tip());

    /* Construct the output array.  */
    UniValue res(UniValue::VARR);
    for (const CBlockIndex* block : setTips) {
        UniValue obj(UniValue::VOBJ);
        obj.pushKV("height", block->nHeight);
        obj.pushKV("hash", block->phashBlock->GetHex());

        const int branchLen = block->nHeight - active_chain.FindFork(block)->nHeight;
        obj.pushKV("branchlen", branchLen);

        std::string status;
        if (active_chain.Contains(block)) {
            // This block is part of the currently active chain.
            status = "active";
        } else if (block->nStatus & BLOCK_FAILED_MASK) {
            // This block or one of its ancestors is invalid.
            status = "invalid";
        } else if (!block->HaveTxsDownloaded()) {
            // This block cannot be connected because full block data for it or one of its parents is missing.
            status = "headers-only";
        } else if (block->IsValid(BLOCK_VALID_SCRIPTS)) {
            // This block is fully validated, but no longer part of the active chain. It was probably the active block once, but was reorganized.
            status = "valid-fork";
        } else if (block->IsValid(BLOCK_VALID_TREE)) {
            // The headers for this block are valid, but it has not been validated. It was probably never part of the most-work chain.
            status = "valid-headers";
        } else {
            // No clue.
            status = "unknown";
        }
        obj.pushKV("status", status);

        res.push_back(obj);
    }

    return res;
},
    };
}

UniValue MempoolInfoToJSON(const CTxMemPool& pool)
{
    // Make sure this call is atomic in the pool.
    LOCK(pool.cs);
    UniValue ret(UniValue::VOBJ);
    ret.pushKV("loaded", pool.IsLoaded());
    ret.pushKV("size", (int64_t)pool.size());
    ret.pushKV("bytes", (int64_t)pool.GetTotalTxSize());
    ret.pushKV("usage", (int64_t)pool.DynamicMemoryUsage());
    ret.pushKV("total_fee", ValueFromAmount(pool.GetTotalFee()));
    size_t maxmempool = gArgs.GetIntArg("-maxmempool", DEFAULT_MAX_MEMPOOL_SIZE) * 1000000;
    ret.pushKV("maxmempool", (int64_t) maxmempool);
    ret.pushKV("mempoolminfee", ValueFromAmount(std::max(pool.GetMinFee(maxmempool), ::minRelayTxFee).GetFeePerK()));
    ret.pushKV("minrelaytxfee", ValueFromAmount(::minRelayTxFee.GetFeePerK()));
    ret.pushKV("unbroadcastcount", uint64_t{pool.GetUnbroadcastTxs().size()});
    return ret;
}

static RPCHelpMan getmempoolinfo()
{
    return RPCHelpMan{"getmempoolinfo",
                "\nReturns details on the active state of the TX memory pool.\n",
                {},
                RPCResult{
                    RPCResult::Type::OBJ, "", "",
                    {
                        {RPCResult::Type::BOOL, "loaded", "True if the mempool is fully loaded"},
                        {RPCResult::Type::NUM, "size", "Current tx count"},
                        {RPCResult::Type::NUM, "bytes", "Sum of all virtual transaction sizes as defined in BIP 141. Differs from actual serialized size because witness data is discounted"},
                        {RPCResult::Type::NUM, "usage", "Total memory usage for the mempool"},
                        {RPCResult::Type::STR_AMOUNT, "total_fee", "Total fees for the mempool in " + CURRENCY_UNIT + ", ignoring modified fees through prioritizetransaction"},
                        {RPCResult::Type::NUM, "maxmempool", "Maximum memory usage for the mempool"},
                        {RPCResult::Type::STR_AMOUNT, "mempoolminfee", "Minimum fee rate in " + CURRENCY_UNIT + "/kvB for tx to be accepted. Is the maximum of minrelaytxfee and minimum mempool fee"},
                        {RPCResult::Type::STR_AMOUNT, "minrelaytxfee", "Current minimum relay fee for transactions"},
                        {RPCResult::Type::NUM, "unbroadcastcount", "Current number of transactions that haven't passed initial broadcast yet"}
                    }},
                RPCExamples{
                    HelpExampleCli("getmempoolinfo", "")
            + HelpExampleRpc("getmempoolinfo", "")
                },
        [&](const RPCHelpMan& self, const JSONRPCRequest& request) -> UniValue
{
    return MempoolInfoToJSON(EnsureAnyMemPool(request.context));
},
    };
}

static RPCHelpMan preciousblock()
{
    return RPCHelpMan{"preciousblock",
                "\nTreats a block as if it were received before others with the same work.\n"
                "\nA later preciousblock call can override the effect of an earlier one.\n"
                "\nThe effects of preciousblock are not retained across restarts.\n",
                {
                    {"blockhash", RPCArg::Type::STR_HEX, RPCArg::Optional::NO, "the hash of the block to mark as precious"},
                },
                RPCResult{RPCResult::Type::NONE, "", ""},
                RPCExamples{
                    HelpExampleCli("preciousblock", "\"blockhash\"")
            + HelpExampleRpc("preciousblock", "\"blockhash\"")
                },
        [&](const RPCHelpMan& self, const JSONRPCRequest& request) -> UniValue
{
    uint256 hash(ParseHashV(request.params[0], "blockhash"));
    CBlockIndex* pblockindex;

    ChainstateManager& chainman = EnsureAnyChainman(request.context);
    {
        LOCK(cs_main);
        pblockindex = chainman.m_blockman.LookupBlockIndex(hash);
        if (!pblockindex) {
            throw JSONRPCError(RPC_INVALID_ADDRESS_OR_KEY, "Block not found");
        }
    }

    BlockValidationState state;
    chainman.ActiveChainstate().PreciousBlock(state, pblockindex);

    if (!state.IsValid()) {
        throw JSONRPCError(RPC_DATABASE_ERROR, state.ToString());
    }

    return NullUniValue;
},
    };
}

static RPCHelpMan invalidateblock()
{
    return RPCHelpMan{"invalidateblock",
                "\nPermanently marks a block as invalid, as if it violated a consensus rule.\n",
                {
                    {"blockhash", RPCArg::Type::STR_HEX, RPCArg::Optional::NO, "the hash of the block to mark as invalid"},
                },
                RPCResult{RPCResult::Type::NONE, "", ""},
                RPCExamples{
                    HelpExampleCli("invalidateblock", "\"blockhash\"")
            + HelpExampleRpc("invalidateblock", "\"blockhash\"")
                },
        [&](const RPCHelpMan& self, const JSONRPCRequest& request) -> UniValue
{
    uint256 hash(ParseHashV(request.params[0], "blockhash"));
    BlockValidationState state;

    ChainstateManager& chainman = EnsureAnyChainman(request.context);
    CBlockIndex* pblockindex;
    {
        LOCK(cs_main);
        pblockindex = chainman.m_blockman.LookupBlockIndex(hash);
        if (!pblockindex) {
            throw JSONRPCError(RPC_INVALID_ADDRESS_OR_KEY, "Block not found");
        }
    }
    chainman.ActiveChainstate().InvalidateBlock(state, pblockindex);

    if (state.IsValid()) {
        chainman.ActiveChainstate().ActivateBestChain(state);
    }

    if (!state.IsValid()) {
        throw JSONRPCError(RPC_DATABASE_ERROR, state.ToString());
    }

    return NullUniValue;
},
    };
}

static RPCHelpMan reconsiderblock()
{
    return RPCHelpMan{"reconsiderblock",
                "\nRemoves invalidity status of a block, its ancestors and its descendants, reconsider them for activation.\n"
                "This can be used to undo the effects of invalidateblock.\n",
                {
                    {"blockhash", RPCArg::Type::STR_HEX, RPCArg::Optional::NO, "the hash of the block to reconsider"},
                },
                RPCResult{RPCResult::Type::NONE, "", ""},
                RPCExamples{
                    HelpExampleCli("reconsiderblock", "\"blockhash\"")
            + HelpExampleRpc("reconsiderblock", "\"blockhash\"")
                },
        [&](const RPCHelpMan& self, const JSONRPCRequest& request) -> UniValue
{
    ChainstateManager& chainman = EnsureAnyChainman(request.context);
    uint256 hash(ParseHashV(request.params[0], "blockhash"));

    {
        LOCK(cs_main);
        CBlockIndex* pblockindex = chainman.m_blockman.LookupBlockIndex(hash);
        if (!pblockindex) {
            throw JSONRPCError(RPC_INVALID_ADDRESS_OR_KEY, "Block not found");
        }

        chainman.ActiveChainstate().ResetBlockFailureFlags(pblockindex);
    }

    BlockValidationState state;
    chainman.ActiveChainstate().ActivateBestChain(state);

    if (!state.IsValid()) {
        throw JSONRPCError(RPC_DATABASE_ERROR, state.ToString());
    }

    return NullUniValue;
},
    };
}

static RPCHelpMan getchaintxstats()
{
    return RPCHelpMan{"getchaintxstats",
                "\nCompute statistics about the total number and rate of transactions in the chain.\n",
                {
                    {"nblocks", RPCArg::Type::NUM, RPCArg::DefaultHint{"one month"}, "Size of the window in number of blocks"},
                    {"blockhash", RPCArg::Type::STR_HEX, RPCArg::DefaultHint{"chain tip"}, "The hash of the block that ends the window."},
                },
                RPCResult{
                    RPCResult::Type::OBJ, "", "",
                    {
                        {RPCResult::Type::NUM_TIME, "time", "The timestamp for the final block in the window, expressed in " + UNIX_EPOCH_TIME},
                        {RPCResult::Type::NUM, "txcount", "The total number of transactions in the chain up to that point"},
                        {RPCResult::Type::STR_HEX, "window_final_block_hash", "The hash of the final block in the window"},
                        {RPCResult::Type::NUM, "window_final_block_height", "The height of the final block in the window."},
                        {RPCResult::Type::NUM, "window_block_count", "Size of the window in number of blocks"},
                        {RPCResult::Type::NUM, "window_tx_count", /* optional */ true, "The number of transactions in the window. Only returned if \"window_block_count\" is > 0"},
                        {RPCResult::Type::NUM, "window_interval", /* optional */ true, "The elapsed time in the window in seconds. Only returned if \"window_block_count\" is > 0"},
                        {RPCResult::Type::NUM, "txrate", /* optional */ true, "The average rate of transactions per second in the window. Only returned if \"window_interval\" is > 0"},
                    }},
                RPCExamples{
                    HelpExampleCli("getchaintxstats", "")
            + HelpExampleRpc("getchaintxstats", "2016")
                },
        [&](const RPCHelpMan& self, const JSONRPCRequest& request) -> UniValue
{
    ChainstateManager& chainman = EnsureAnyChainman(request.context);
    const CBlockIndex* pindex;
    if (request.params[1].isNull()) {
        LOCK(cs_main);
        pindex = chainman.ActiveChain().Tip();
    } else {
        uint256 hash(ParseHashV(request.params[1], "blockhash"));
        LOCK(cs_main);
        pindex = chainman.m_blockman.LookupBlockIndex(hash);
        if (!pindex) {
            throw JSONRPCError(RPC_INVALID_ADDRESS_OR_KEY, "Block not found");
        }
        if (!chainman.ActiveChain().Contains(pindex)) {
            throw JSONRPCError(RPC_INVALID_PARAMETER, "Block is not in main chain");
        }
    }

    CHECK_NONFATAL(pindex != nullptr);

    int blockcount = 30 * 24 * 60 * 60 / AvgTargetSpacing(Params().GetConsensus(), pindex->nHeight); // By default: 1 month

    if (request.params[0].isNull()) {
        blockcount = std::max(0, std::min(blockcount, pindex->nHeight - 1));
    } else {
        blockcount = request.params[0].get_int();

        if (blockcount < 0 || (blockcount > 0 && blockcount >= pindex->nHeight)) {
            throw JSONRPCError(RPC_INVALID_PARAMETER, "Invalid block count: should be between 0 and the block's height - 1");
        }
    }

    const CBlockIndex* pindexPast = pindex->GetAncestor(pindex->nHeight - blockcount);
    int nTimeDiff = pindex->GetMedianTimePast() - pindexPast->GetMedianTimePast();
    int nTxDiff = pindex->nChainTx - pindexPast->nChainTx;

    UniValue ret(UniValue::VOBJ);
    ret.pushKV("time", (int64_t)pindex->nTime);
    ret.pushKV("txcount", (int64_t)pindex->nChainTx);
    ret.pushKV("window_final_block_hash", pindex->GetBlockHash().GetHex());
    ret.pushKV("window_final_block_height", pindex->nHeight);
    ret.pushKV("window_block_count", blockcount);
    if (blockcount > 0) {
        ret.pushKV("window_tx_count", nTxDiff);
        ret.pushKV("window_interval", nTimeDiff);
        if (nTimeDiff > 0) {
            ret.pushKV("txrate", ((double)nTxDiff) / nTimeDiff);
        }
    }

    return ret;
},
    };
}

template<typename T>
static T CalculateTruncatedMedian(std::vector<T>& scores)
{
    size_t size = scores.size();
    if (size == 0) {
        return 0;
    }

    std::sort(scores.begin(), scores.end());
    if (size % 2 == 0) {
        return (scores[size / 2 - 1] + scores[size / 2]) / 2;
    } else {
        return scores[size / 2];
    }
}

void CalculatePercentilesByWeight(CAmount result[NUM_GETBLOCKSTATS_PERCENTILES], std::vector<std::pair<CAmount, int64_t>>& scores, int64_t total_weight)
{
    if (scores.empty()) {
        return;
    }

    std::sort(scores.begin(), scores.end());

    // 10th, 25th, 50th, 75th, and 90th percentile weight units.
    const double weights[NUM_GETBLOCKSTATS_PERCENTILES] = {
        total_weight / 10.0, total_weight / 4.0, total_weight / 2.0, (total_weight * 3.0) / 4.0, (total_weight * 9.0) / 10.0
    };

    int64_t next_percentile_index = 0;
    int64_t cumulative_weight = 0;
    for (const auto& element : scores) {
        cumulative_weight += element.second;
        while (next_percentile_index < NUM_GETBLOCKSTATS_PERCENTILES && cumulative_weight >= weights[next_percentile_index]) {
            result[next_percentile_index] = element.first;
            ++next_percentile_index;
        }
    }

    // Fill any remaining percentiles with the last value.
    for (int64_t i = next_percentile_index; i < NUM_GETBLOCKSTATS_PERCENTILES; i++) {
        result[i] = scores.back().first;
    }
}

template<typename T>
static inline bool SetHasKeys(const std::set<T>& set) {return false;}
template<typename T, typename Tk, typename... Args>
static inline bool SetHasKeys(const std::set<T>& set, const Tk& key, const Args&... args)
{
    return (set.count(key) != 0) || SetHasKeys(set, args...);
}

// outpoint (needed for the utxo index) + nHeight + fCoinBase
static constexpr size_t PER_UTXO_OVERHEAD = sizeof(COutPoint) + sizeof(uint32_t) + sizeof(bool);

static RPCHelpMan getblockstats()
{
    return RPCHelpMan{"getblockstats",
                "\nCompute per block statistics for a given window. All amounts are in satoshis.\n"
                "It won't work for some heights with pruning.\n",
                {
                    {"hash_or_height", RPCArg::Type::NUM, RPCArg::Optional::NO, "The block hash or height of the target block", "", {"", "string or numeric"}},
                    {"stats", RPCArg::Type::ARR, RPCArg::DefaultHint{"all values"}, "Values to plot (see result below)",
                        {
                            {"height", RPCArg::Type::STR, RPCArg::Optional::OMITTED, "Selected statistic"},
                            {"time", RPCArg::Type::STR, RPCArg::Optional::OMITTED, "Selected statistic"},
                        },
                        "stats"},
                },
                RPCResult{
            RPCResult::Type::OBJ, "", "",
            {
                {RPCResult::Type::NUM, "avgfee", /* optional */ true, "Average fee in the block"},
                {RPCResult::Type::NUM, "avgfeerate", /* optional */ true, "Average feerate (in satoshis per virtual byte)"},
                {RPCResult::Type::NUM, "avgtxsize", /* optional */ true, "Average transaction size"},
                {RPCResult::Type::STR_HEX, "blockhash", /* optional */ true, "The block hash (to check for potential reorgs)"},
                {RPCResult::Type::ARR_FIXED, "feerate_percentiles", /* optional */ true, "Feerates at the 10th, 25th, 50th, 75th, and 90th percentile weight unit (in satoshis per virtual byte)",
                {
                    {RPCResult::Type::NUM, "10th_percentile_feerate", "The 10th percentile feerate"},
                    {RPCResult::Type::NUM, "25th_percentile_feerate", "The 25th percentile feerate"},
                    {RPCResult::Type::NUM, "50th_percentile_feerate", "The 50th percentile feerate"},
                    {RPCResult::Type::NUM, "75th_percentile_feerate", "The 75th percentile feerate"},
                    {RPCResult::Type::NUM, "90th_percentile_feerate", "The 90th percentile feerate"},
                }},
                {RPCResult::Type::NUM, "height", /* optional */ true, "The height of the block"},
                {RPCResult::Type::NUM, "ins", /* optional */ true, "The number of inputs (excluding coinbase)"},
                {RPCResult::Type::NUM, "maxfee", /* optional */ true, "Maximum fee in the block"},
                {RPCResult::Type::NUM, "maxfeerate", /* optional */ true, "Maximum feerate (in satoshis per virtual byte)"},
                {RPCResult::Type::NUM, "maxtxsize", /* optional */ true, "Maximum transaction size"},
                {RPCResult::Type::NUM, "medianfee", /* optional */ true, "Truncated median fee in the block"},
                {RPCResult::Type::NUM, "mediantime", /* optional */ true, "The block median time past"},
                {RPCResult::Type::NUM, "mediantxsize", /* optional */ true, "Truncated median transaction size"},
                {RPCResult::Type::NUM, "minfee", /* optional */ true, "Minimum fee in the block"},
                {RPCResult::Type::NUM, "minfeerate", /* optional */ true, "Minimum feerate (in satoshis per virtual byte)"},
                {RPCResult::Type::NUM, "mintxsize", /* optional */ true, "Minimum transaction size"},
                {RPCResult::Type::NUM, "outs", /* optional */ true, "The number of outputs"},
                {RPCResult::Type::NUM, "subsidy", /* optional */ true, "The block subsidy"},
                {RPCResult::Type::NUM, "swtotal_size", /* optional */ true, "Total size of all segwit transactions"},
                {RPCResult::Type::NUM, "swtotal_weight", /* optional */ true, "Total weight of all segwit transactions"},
                {RPCResult::Type::NUM, "swtxs", /* optional */ true, "The number of segwit transactions"},
                {RPCResult::Type::NUM, "time", /* optional */ true, "The block time"},
                {RPCResult::Type::NUM, "total_out", /* optional */ true, "Total amount in all outputs (excluding coinbase and thus reward [ie subsidy + totalfee])"},
                {RPCResult::Type::NUM, "total_size", /* optional */ true, "Total size of all non-coinbase transactions"},
                {RPCResult::Type::NUM, "total_weight", /* optional */ true, "Total weight of all non-coinbase transactions"},
                {RPCResult::Type::NUM, "totalfee", /* optional */ true, "The fee total"},
                {RPCResult::Type::NUM, "txs", /* optional */ true, "The number of transactions (including coinbase)"},
                {RPCResult::Type::NUM, "utxo_increase", /* optional */ true, "The increase/decrease in the number of unspent outputs"},
                {RPCResult::Type::NUM, "utxo_size_inc", /* optional */ true, "The increase/decrease in size for the utxo index (not discounting op_return and similar)"},
            }},
                RPCExamples{
                    HelpExampleCli("getblockstats", R"('"00000000c937983704a73af28acdec37b049d214adbda81d7e2a3dd146f6ed09"' '["minfeerate","avgfeerate"]')") +
                    HelpExampleCli("getblockstats", R"(1000 '["minfeerate","avgfeerate"]')") +
                    HelpExampleRpc("getblockstats", R"("00000000c937983704a73af28acdec37b049d214adbda81d7e2a3dd146f6ed09", ["minfeerate","avgfeerate"])") +
                    HelpExampleRpc("getblockstats", R"(1000, ["minfeerate","avgfeerate"])")
                },
        [&](const RPCHelpMan& self, const JSONRPCRequest& request) -> UniValue
{
    ChainstateManager& chainman = EnsureAnyChainman(request.context);
    LOCK(cs_main);
    CBlockIndex* pindex{ParseHashOrHeight(request.params[0], chainman)};
    CHECK_NONFATAL(pindex != nullptr);

    std::set<std::string> stats;
    if (!request.params[1].isNull()) {
        const UniValue stats_univalue = request.params[1].get_array();
        for (unsigned int i = 0; i < stats_univalue.size(); i++) {
            const std::string stat = stats_univalue[i].get_str();
            stats.insert(stat);
        }
    }

    const CBlock block = GetBlockChecked(pindex);
    const CBlockUndo blockUndo = GetUndoChecked(pindex);

    const bool do_all = stats.size() == 0; // Calculate everything if nothing selected (default)
    const bool do_mediantxsize = do_all || stats.count("mediantxsize") != 0;
    const bool do_medianfee = do_all || stats.count("medianfee") != 0;
    const bool do_feerate_percentiles = do_all || stats.count("feerate_percentiles") != 0;
    const bool loop_inputs = do_all || do_medianfee || do_feerate_percentiles ||
        SetHasKeys(stats, "utxo_size_inc", "totalfee", "avgfee", "avgfeerate", "minfee", "maxfee", "minfeerate", "maxfeerate");
    const bool loop_outputs = do_all || loop_inputs || stats.count("total_out");
    const bool do_calculate_size = do_mediantxsize ||
        SetHasKeys(stats, "total_size", "avgtxsize", "mintxsize", "maxtxsize", "swtotal_size");
    const bool do_calculate_weight = do_all || SetHasKeys(stats, "total_weight", "avgfeerate", "swtotal_weight", "avgfeerate", "feerate_percentiles", "minfeerate", "maxfeerate");
    const bool do_calculate_sw = do_all || SetHasKeys(stats, "swtxs", "swtotal_size", "swtotal_weight");

    CAmount maxfee = 0;
    CAmount maxfeerate = 0;
    CAmount minfee = MAX_MONEY;
    CAmount minfeerate = MAX_MONEY;
    CAmount total_out = 0;
    CAmount totalfee = 0;
    int64_t inputs = 0;
    int64_t maxtxsize = 0;
    int64_t mintxsize = MAX_BLOCK_SERIALIZED_SIZE;
    int64_t outputs = 0;
    int64_t swtotal_size = 0;
    int64_t swtotal_weight = 0;
    int64_t swtxs = 0;
    int64_t total_size = 0;
    int64_t total_weight = 0;
    int64_t utxo_size_inc = 0;
    std::vector<CAmount> fee_array;
    std::vector<std::pair<CAmount, int64_t>> feerate_array;
    std::vector<int64_t> txsize_array;

    for (size_t i = 0; i < block.vtx.size(); ++i) {
        const auto& tx = block.vtx.at(i);
        outputs += tx->vout.size();

        CAmount tx_total_out = 0;
        if (loop_outputs) {
            for (const CTxOut& out : tx->vout) {
                tx_total_out += out.nValue;
                utxo_size_inc += GetSerializeSize(out, PROTOCOL_VERSION) + PER_UTXO_OVERHEAD;
            }
        }

        if (tx->IsCoinBase()) {
            continue;
        }

        inputs += tx->vin.size(); // Don't count coinbase's fake input
        total_out += tx_total_out; // Don't count coinbase reward

        int64_t tx_size = 0;
        if (do_calculate_size) {

            tx_size = tx->GetTotalSize();
            if (do_mediantxsize) {
                txsize_array.push_back(tx_size);
            }
            maxtxsize = std::max(maxtxsize, tx_size);
            mintxsize = std::min(mintxsize, tx_size);
            total_size += tx_size;
        }

        int64_t weight = 0;
        if (do_calculate_weight) {
            weight = GetTransactionWeight(*tx);
            total_weight += weight;
        }

        if (do_calculate_sw && tx->HasWitness()) {
            ++swtxs;
            swtotal_size += tx_size;
            swtotal_weight += weight;
        }

        if (loop_inputs) {
            CAmount tx_total_in = 0;
            const auto& txundo = blockUndo.vtxundo.at(i - 1);
            for (const Coin& coin: txundo.vprevout) {
                const CTxOut& prevoutput = coin.out;

                tx_total_in += prevoutput.nValue;
                utxo_size_inc -= GetSerializeSize(prevoutput, PROTOCOL_VERSION) + PER_UTXO_OVERHEAD;
            }

            CAmount txfee = tx_total_in - tx_total_out;
            CHECK_NONFATAL(MoneyRange(txfee));
            if (do_medianfee) {
                fee_array.push_back(txfee);
            }
            maxfee = std::max(maxfee, txfee);
            minfee = std::min(minfee, txfee);
            totalfee += txfee;

            // New feerate uses satoshis per virtual byte instead of per serialized byte
            CAmount feerate = weight ? (txfee * WITNESS_SCALE_FACTOR) / weight : 0;
            if (do_feerate_percentiles) {
                feerate_array.emplace_back(std::make_pair(feerate, weight));
            }
            maxfeerate = std::max(maxfeerate, feerate);
            minfeerate = std::min(minfeerate, feerate);
        }
    }

    CAmount feerate_percentiles[NUM_GETBLOCKSTATS_PERCENTILES] = { 0 };
    CalculatePercentilesByWeight(feerate_percentiles, feerate_array, total_weight);

    UniValue feerates_res(UniValue::VARR);
    for (int64_t i = 0; i < NUM_GETBLOCKSTATS_PERCENTILES; i++) {
        feerates_res.push_back(feerate_percentiles[i]);
    }

    UniValue ret_all(UniValue::VOBJ);
    ret_all.pushKV("avgfee", (block.vtx.size() > 1) ? totalfee / (block.vtx.size() - 1) : 0);
    ret_all.pushKV("avgfeerate", total_weight ? (totalfee * WITNESS_SCALE_FACTOR) / total_weight : 0); // Unit: sat/vbyte
    ret_all.pushKV("avgtxsize", (block.vtx.size() > 1) ? total_size / (block.vtx.size() - 1) : 0);
    ret_all.pushKV("blockhash", pindex->GetBlockHash().GetHex());
    ret_all.pushKV("feerate_percentiles", feerates_res);
    ret_all.pushKV("height", (int64_t)pindex->nHeight);
    ret_all.pushKV("ins", inputs);
    ret_all.pushKV("maxfee", maxfee);
    ret_all.pushKV("maxfeerate", maxfeerate);
    ret_all.pushKV("maxtxsize", maxtxsize);
    ret_all.pushKV("medianfee", CalculateTruncatedMedian(fee_array));
    ret_all.pushKV("mediantime", pindex->GetMedianTimePast());
    ret_all.pushKV("mediantxsize", CalculateTruncatedMedian(txsize_array));
    ret_all.pushKV("minfee", (minfee == MAX_MONEY) ? 0 : minfee);
    ret_all.pushKV("minfeerate", (minfeerate == MAX_MONEY) ? 0 : minfeerate);
    ret_all.pushKV("mintxsize", mintxsize == MAX_BLOCK_SERIALIZED_SIZE ? 0 : mintxsize);
    ret_all.pushKV("outs", outputs);
    ret_all.pushKV("subsidy", GetBlockSubsidy(pindex->nHeight, Params().GetConsensus()));
    ret_all.pushKV("swtotal_size", swtotal_size);
    ret_all.pushKV("swtotal_weight", swtotal_weight);
    ret_all.pushKV("swtxs", swtxs);
    ret_all.pushKV("time", pindex->GetBlockTime());
    ret_all.pushKV("total_out", total_out);
    ret_all.pushKV("total_size", total_size);
    ret_all.pushKV("total_weight", total_weight);
    ret_all.pushKV("totalfee", totalfee);
    ret_all.pushKV("txs", (int64_t)block.vtx.size());
    ret_all.pushKV("utxo_increase", outputs - inputs);
    ret_all.pushKV("utxo_size_inc", utxo_size_inc);

    if (do_all) {
        return ret_all;
    }

    UniValue ret(UniValue::VOBJ);
    for (const std::string& stat : stats) {
        const UniValue& value = ret_all[stat];
        if (value.isNull()) {
            throw JSONRPCError(RPC_INVALID_PARAMETER, strprintf("Invalid selected statistic %s", stat));
        }
        ret.pushKV(stat, value);
    }
    return ret;
},
    };
}

static RPCHelpMan savemempool()
{
    return RPCHelpMan{"savemempool",
                "\nDumps the mempool to disk. It will fail until the previous dump is fully loaded.\n",
                {},
                RPCResult{RPCResult::Type::NONE, "", ""},
                RPCExamples{
                    HelpExampleCli("savemempool", "")
            + HelpExampleRpc("savemempool", "")
                },
        [&](const RPCHelpMan& self, const JSONRPCRequest& request) -> UniValue
{
    const CTxMemPool& mempool = EnsureAnyMemPool(request.context);

    if (!mempool.IsLoaded()) {
        throw JSONRPCError(RPC_MISC_ERROR, "The mempool was not loaded yet");
    }

    if (!DumpMempool(mempool)) {
        throw JSONRPCError(RPC_MISC_ERROR, "Unable to dump mempool to disk");
    }

    return NullUniValue;
},
    };
}

namespace {
//! Search for a given set of pubkey scripts
bool FindScriptPubKey(std::atomic<int>& scan_progress, const std::atomic<bool>& should_abort, int64_t& count, CCoinsViewCursor* cursor, const std::set<CScript>& needles, std::map<COutPoint, Coin>& out_results, std::function<void()>& interruption_point)
{
    scan_progress = 0;
    count = 0;
    while (cursor->Valid()) {
        COutPoint key;
        Coin coin;
        if (!cursor->GetKey(key) || !cursor->GetValue(coin)) return false;
        if (++count % 8192 == 0) {
            interruption_point();
            if (should_abort) {
                // allow to abort the scan via the abort reference
                return false;
            }
        }
        if (count % 256 == 0) {
            // update progress reference every 256 item
            uint32_t high = 0x100 * *key.hash.begin() + *(key.hash.begin() + 1);
            scan_progress = (int)(high * 100.0 / 65536.0 + 0.5);
        }
        if (needles.count(coin.out.scriptPubKey)) {
            out_results.emplace(key, coin);
        }
        cursor->Next();
    }
    scan_progress = 100;
    return true;
}
} // namespace

/** RAII object to prevent concurrency issue when scanning the txout set */
static std::atomic<int> g_scan_progress;
static std::atomic<bool> g_scan_in_progress;
static std::atomic<bool> g_should_abort_scan;
class CoinsViewScanReserver
{
private:
    bool m_could_reserve;
public:
    explicit CoinsViewScanReserver() : m_could_reserve(false) {}

    bool reserve() {
        CHECK_NONFATAL(!m_could_reserve);
        if (g_scan_in_progress.exchange(true)) {
            return false;
        }
        CHECK_NONFATAL(g_scan_progress == 0);
        m_could_reserve = true;
        return true;
    }

    ~CoinsViewScanReserver() {
        if (m_could_reserve) {
            g_scan_in_progress = false;
            g_scan_progress = 0;
        }
    }
};

static RPCHelpMan scantxoutset()
{
    return RPCHelpMan{"scantxoutset",
        "\nScans the unspent transaction output set for entries that match certain output descriptors.\n"
        "Examples of output descriptors are:\n"
        "    addr(<address>)                      Outputs whose scriptPubKey corresponds to the specified address (does not include P2PK)\n"
        "    raw(<hex script>)                    Outputs whose scriptPubKey equals the specified hex scripts\n"
        "    combo(<pubkey>)                      P2PK, P2PKH, P2WPKH, and P2SH-P2WPKH outputs for the given pubkey\n"
        "    pkh(<pubkey>)                        P2PKH outputs for the given pubkey\n"
        "    sh(multi(<n>,<pubkey>,<pubkey>,...)) P2SH-multisig outputs for the given threshold and pubkeys\n"
        "\nIn the above, <pubkey> either refers to a fixed public key in hexadecimal notation, or to an xpub/xprv optionally followed by one\n"
        "or more path elements separated by \"/\", and optionally ending in \"/*\" (unhardened), or \"/*'\" or \"/*h\" (hardened) to specify all\n"
        "unhardened or hardened child keys.\n"
        "In the latter case, a range needs to be specified by below if different from 1000.\n"
        "For more information on output descriptors, see the documentation in the doc/descriptors.md file.\n",
        {
            {"action", RPCArg::Type::STR, RPCArg::Optional::NO, "The action to execute\n"
                "\"start\" for starting a scan\n"
                "\"abort\" for aborting the current scan (returns true when abort was successful)\n"
                "\"status\" for progress report (in %) of the current scan"},
            {"scanobjects", RPCArg::Type::ARR, RPCArg::Optional::OMITTED, "Array of scan objects. Required for \"start\" action\n"
                "Every scan object is either a string descriptor or an object:",
            {
                {"descriptor", RPCArg::Type::STR, RPCArg::Optional::OMITTED, "An output descriptor"},
                {"", RPCArg::Type::OBJ, RPCArg::Optional::OMITTED, "An object with output descriptor and metadata",
                {
                    {"desc", RPCArg::Type::STR, RPCArg::Optional::NO, "An output descriptor"},
                    {"range", RPCArg::Type::RANGE, RPCArg::Default{1000}, "The range of HD chain indexes to explore (either end or [begin,end])"},
                }},
            },
                        "[scanobjects,...]"},
        },
        {
            RPCResult{"When action=='abort'", RPCResult::Type::BOOL, "", ""},
            RPCResult{"When action=='status' and no scan is in progress", RPCResult::Type::NONE, "", ""},
            RPCResult{"When action=='status' and scan is in progress", RPCResult::Type::OBJ, "", "",
            {
                {RPCResult::Type::NUM, "progress", "The scan progress"},
            }},
            RPCResult{"When action=='start'", RPCResult::Type::OBJ, "", "", {
                {RPCResult::Type::BOOL, "success", "Whether the scan was completed"},
                {RPCResult::Type::NUM, "txouts", "The number of unspent transaction outputs scanned"},
                {RPCResult::Type::NUM, "height", "The current block height (index)"},
                {RPCResult::Type::STR_HEX, "bestblock", "The hash of the block at the tip of the chain"},
                {RPCResult::Type::ARR, "unspents", "",
                {
                    {RPCResult::Type::OBJ, "", "",
                    {
                        {RPCResult::Type::STR_HEX, "txid", "The transaction id"},
                        {RPCResult::Type::NUM, "vout", "The vout value"},
                        {RPCResult::Type::STR_HEX, "scriptPubKey", "The script key"},
                        {RPCResult::Type::STR, "desc", "A specialized descriptor for the matched scriptPubKey"},
                        {RPCResult::Type::STR_AMOUNT, "amount", "The total amount in " + CURRENCY_UNIT + " of the unspent output"},
                        {RPCResult::Type::NUM, "height", "Height of the unspent transaction output"},
                    }},
                }},
                {RPCResult::Type::STR_AMOUNT, "total_amount", "The total amount of all found unspent outputs in " + CURRENCY_UNIT},
            }},
        },
        RPCExamples{""},
        [&](const RPCHelpMan& self, const JSONRPCRequest& request) -> UniValue
{
    RPCTypeCheck(request.params, {UniValue::VSTR, UniValue::VARR});

    UniValue result(UniValue::VOBJ);
    if (request.params[0].get_str() == "status") {
        CoinsViewScanReserver reserver;
        if (reserver.reserve()) {
            // no scan in progress
            return NullUniValue;
        }
        result.pushKV("progress", g_scan_progress);
        return result;
    } else if (request.params[0].get_str() == "abort") {
        CoinsViewScanReserver reserver;
        if (reserver.reserve()) {
            // reserve was possible which means no scan was running
            return false;
        }
        // set the abort flag
        g_should_abort_scan = true;
        return true;
    } else if (request.params[0].get_str() == "start") {
        CoinsViewScanReserver reserver;
        if (!reserver.reserve()) {
            throw JSONRPCError(RPC_INVALID_PARAMETER, "Scan already in progress, use action \"abort\" or \"status\"");
        }

        if (request.params.size() < 2) {
            throw JSONRPCError(RPC_MISC_ERROR, "scanobjects argument is required for the start action");
        }

        std::set<CScript> needles;
        std::map<CScript, std::string> descriptors;
        CAmount total_in = 0;

        // loop through the scan objects
        for (const UniValue& scanobject : request.params[1].get_array().getValues()) {
            FlatSigningProvider provider;
            auto scripts = EvalDescriptorStringOrObject(scanobject, provider);
            for (const auto& script : scripts) {
                std::string inferred = InferDescriptor(script, provider)->ToString();
                needles.emplace(script);
                descriptors.emplace(std::move(script), std::move(inferred));
            }
        }

        // Scan the unspent transaction output set for inputs
        UniValue unspents(UniValue::VARR);
        std::vector<CTxOut> input_txos;
        std::map<COutPoint, Coin> coins;
        g_should_abort_scan = false;
        int64_t count = 0;
        std::unique_ptr<CCoinsViewCursor> pcursor;
        CBlockIndex* tip;
        NodeContext& node = EnsureAnyNodeContext(request.context);
        {
            ChainstateManager& chainman = EnsureChainman(node);
            LOCK(cs_main);
            CChainState& active_chainstate = chainman.ActiveChainstate();
            active_chainstate.ForceFlushStateToDisk();
            pcursor = active_chainstate.CoinsDB().Cursor();
            CHECK_NONFATAL(pcursor);
            tip = active_chainstate.m_chain.Tip();
            CHECK_NONFATAL(tip);
        }
        bool res = FindScriptPubKey(g_scan_progress, g_should_abort_scan, count, pcursor.get(), needles, coins, node.rpc_interruption_point);
        result.pushKV("success", res);
        result.pushKV("txouts", count);
        result.pushKV("height", tip->nHeight);
        result.pushKV("bestblock", tip->GetBlockHash().GetHex());

        for (const auto& it : coins) {
            const COutPoint& outpoint = it.first;
            const Coin& coin = it.second;
            const CTxOut& txo = coin.out;
            input_txos.push_back(txo);
            total_in += txo.nValue;

            UniValue unspent(UniValue::VOBJ);
            unspent.pushKV("txid", outpoint.hash.GetHex());
            unspent.pushKV("vout", (int32_t)outpoint.n);
            unspent.pushKV("scriptPubKey", HexStr(txo.scriptPubKey));
            unspent.pushKV("desc", descriptors[txo.scriptPubKey]);
            unspent.pushKV("amount", ValueFromAmount(txo.nValue));
            unspent.pushKV("height", (int32_t)coin.nHeight);

            unspents.push_back(unspent);
        }
        result.pushKV("unspents", unspents);
        result.pushKV("total_amount", ValueFromAmount(total_in));
    } else {
        throw JSONRPCError(RPC_INVALID_PARAMETER, "Invalid command");
    }
    return result;
},
    };
}

static RPCHelpMan getblockfilter()
{
    return RPCHelpMan{"getblockfilter",
                "\nRetrieve a BIP 157 content filter for a particular block.\n",
                {
                    {"blockhash", RPCArg::Type::STR_HEX, RPCArg::Optional::NO, "The hash of the block"},
                    {"filtertype", RPCArg::Type::STR, RPCArg::Default{"basic"}, "The type name of the filter"},
                },
                RPCResult{
                    RPCResult::Type::OBJ, "", "",
                    {
                        {RPCResult::Type::STR_HEX, "filter", "the hex-encoded filter data"},
                        {RPCResult::Type::STR_HEX, "header", "the hex-encoded filter header"},
                    }},
                RPCExamples{
                    HelpExampleCli("getblockfilter", "\"00000000c937983704a73af28acdec37b049d214adbda81d7e2a3dd146f6ed09\" \"basic\"") +
                    HelpExampleRpc("getblockfilter", "\"00000000c937983704a73af28acdec37b049d214adbda81d7e2a3dd146f6ed09\", \"basic\"")
                },
        [&](const RPCHelpMan& self, const JSONRPCRequest& request) -> UniValue
{
    uint256 block_hash = ParseHashV(request.params[0], "blockhash");
    std::string filtertype_name = "basic";
    if (!request.params[1].isNull()) {
        filtertype_name = request.params[1].get_str();
    }

    BlockFilterType filtertype;
    if (!BlockFilterTypeByName(filtertype_name, filtertype)) {
        throw JSONRPCError(RPC_INVALID_ADDRESS_OR_KEY, "Unknown filtertype");
    }

    BlockFilterIndex* index = GetBlockFilterIndex(filtertype);
    if (!index) {
        throw JSONRPCError(RPC_MISC_ERROR, "Index is not enabled for filtertype " + filtertype_name);
    }

    const CBlockIndex* block_index;
    bool block_was_connected;
    {
        ChainstateManager& chainman = EnsureAnyChainman(request.context);
        LOCK(cs_main);
        block_index = chainman.m_blockman.LookupBlockIndex(block_hash);
        if (!block_index) {
            throw JSONRPCError(RPC_INVALID_ADDRESS_OR_KEY, "Block not found");
        }
        block_was_connected = block_index->IsValid(BLOCK_VALID_SCRIPTS);
    }

    bool index_ready = index->BlockUntilSyncedToCurrentChain();

    BlockFilter filter;
    uint256 filter_header;
    if (!index->LookupFilter(block_index, filter) ||
        !index->LookupFilterHeader(block_index, filter_header)) {
        int err_code;
        std::string errmsg = "Filter not found.";

        if (!block_was_connected) {
            err_code = RPC_INVALID_ADDRESS_OR_KEY;
            errmsg += " Block was not connected to active chain.";
        } else if (!index_ready) {
            err_code = RPC_MISC_ERROR;
            errmsg += " Block filters are still in the process of being indexed.";
        } else {
            err_code = RPC_INTERNAL_ERROR;
            errmsg += " This error is unexpected and indicates index corruption.";
        }

        throw JSONRPCError(err_code, errmsg);
    }

    UniValue ret(UniValue::VOBJ);
    ret.pushKV("filter", HexStr(filter.GetEncodedFilter()));
    ret.pushKV("header", filter_header.GetHex());
    return ret;
},
    };
}

/**
 * Serialize the UTXO set to a file for loading elsewhere.
 *
 * @see SnapshotMetadata
 */
static RPCHelpMan dumptxoutset()
{
    return RPCHelpMan{
        "dumptxoutset",
        "\nWrite the serialized UTXO set to disk.\n",
        {
            {"path",
                RPCArg::Type::STR,
                RPCArg::Optional::NO,
                /* default_val */ "",
                "path to the output file. If relative, will be prefixed by datadir."},
        },
        RPCResult{
            RPCResult::Type::OBJ, "", "",
                {
                    {RPCResult::Type::NUM, "coins_written", "the number of coins written in the snapshot"},
                    {RPCResult::Type::STR_HEX, "base_hash", "the hash of the base of the snapshot"},
                    {RPCResult::Type::NUM, "base_height", "the height of the base of the snapshot"},
                    {RPCResult::Type::STR, "path", "the absolute path that the snapshot was written to"},
                }
        },
        RPCExamples{
            HelpExampleCli("dumptxoutset", "utxo.dat")
        },
        [&](const RPCHelpMan& self, const JSONRPCRequest& request) -> UniValue
{
    const fs::path path = fsbridge::AbsPathJoin(gArgs.GetDataDirNet(), fs::u8path(request.params[0].get_str()));
    // Write to a temporary path and then move into `path` on completion
    // to avoid confusion due to an interruption.
    const fs::path temppath = fsbridge::AbsPathJoin(gArgs.GetDataDirNet(), fs::u8path(request.params[0].get_str() + ".incomplete"));

    if (fs::exists(path)) {
        throw JSONRPCError(
            RPC_INVALID_PARAMETER,
            path.u8string() + " already exists. If you are sure this is what you want, "
            "move it out of the way first");
    }

    FILE* file{fsbridge::fopen(temppath, "wb")};
    CAutoFile afile{file, SER_DISK, CLIENT_VERSION};
    NodeContext& node = EnsureAnyNodeContext(request.context);
    UniValue result = CreateUTXOSnapshot(node, node.chainman->ActiveChainstate(), afile);
    fs::rename(temppath, path);

    result.pushKV("path", path.u8string());
    return result;
},
    };
}

UniValue CreateUTXOSnapshot(NodeContext& node, CChainState& chainstate, CAutoFile& afile)
{
    std::unique_ptr<CCoinsViewCursor> pcursor;
    CCoinsStats stats{CoinStatsHashType::NONE};
    CBlockIndex* tip;

    {
        // We need to lock cs_main to ensure that the coinsdb isn't written to
        // between (i) flushing coins cache to disk (coinsdb), (ii) getting stats
        // based upon the coinsdb, and (iii) constructing a cursor to the
        // coinsdb for use below this block.
        //
        // Cursors returned by leveldb iterate over snapshots, so the contents
        // of the pcursor will not be affected by simultaneous writes during
        // use below this block.
        //
        // See discussion here:
        //   https://github.com/bitcoin/bitcoin/pull/15606#discussion_r274479369
        //
        LOCK(::cs_main);

        chainstate.ForceFlushStateToDisk();

        if (!GetUTXOStats(&chainstate.CoinsDB(), chainstate.m_blockman, stats, node.rpc_interruption_point)) {
            throw JSONRPCError(RPC_INTERNAL_ERROR, "Unable to read UTXO set");
        }

        pcursor = chainstate.CoinsDB().Cursor();
        tip = chainstate.m_blockman.LookupBlockIndex(stats.hashBlock);
        CHECK_NONFATAL(tip);
    }

    SnapshotMetadata metadata{tip->GetBlockHash(), stats.coins_count, tip->nChainTx};

    afile << metadata;

    COutPoint key;
    Coin coin;
    unsigned int iter{0};

    while (pcursor->Valid()) {
        if (iter % 5000 == 0) node.rpc_interruption_point();
        ++iter;
        if (pcursor->GetKey(key) && pcursor->GetValue(coin)) {
            afile << key;
            afile << coin;
        }

        pcursor->Next();
    }

    afile.fclose();

    UniValue result(UniValue::VOBJ);
    result.pushKV("coins_written", stats.coins_count);
    result.pushKV("base_hash", tip->GetBlockHash().ToString());
    result.pushKV("base_height", tip->nHeight);

    return result;
}

void RegisterBlockchainRPCCommands(CRPCTable &t)
{
// clang-format off
static const CRPCCommand commands[] =
{ //  category              actor (function)
  //  --------------------- ------------------------
    { "blockchain",         &getblockchaininfo,                  },
    { "blockchain",         &getchaintxstats,                    },
    { "blockchain",         &getblockstats,                      },
    { "blockchain",         &getbestblockhash,                   },
    { "blockchain",         &getblockcount,                      },
    { "blockchain",         &getblock,                           },
    { "blockchain",         &getblockhash,                       },
    { "blockchain",         &getblockheader,                     },
    { "blockchain",         &getchaintips,                       },
    { "blockchain",         &getdifficulty,                      },
    { "blockchain",         &getmempoolancestors,                },
    { "blockchain",         &getmempooldescendants,              },
    { "blockchain",         &getmempoolentry,                    },
    { "blockchain",         &getmempoolinfo,                     },
    { "blockchain",         &getrawmempool,                      },
    { "blockchain",         &gettxout,                           },
    { "blockchain",         &gettxoutsetinfo,                    },
    { "blockchain",         &pruneblockchain,                    },
    { "blockchain",         &savemempool,                        },
    { "blockchain",         &verifychain,                        },

    { "blockchain",         &preciousblock,                      },
    { "blockchain",         &scantxoutset,                       },
    { "blockchain",         &getblockfilter,                     },

    /* Not shown in help */
    { "hidden",              &invalidateblock,                   },
    { "hidden",              &reconsiderblock,                   },
    { "hidden",              &waitfornewblock,                   },
    { "hidden",              &waitforblock,                      },
    { "hidden",              &waitforblockheight,                },
    { "hidden",              &syncwithvalidationinterfacequeue,  },
    { "hidden",              &dumptxoutset,                      },
};
// clang-format on
    for (const auto& c : commands) {
        t.appendCommand(c.name, &c);
    }
}<|MERGE_RESOLUTION|>--- conflicted
+++ resolved
@@ -1177,10 +1177,6 @@
         return strHex;
     }
 
-<<<<<<< HEAD
-    auto result = blockToJSON(block, tip, pblockindex, verbosity >= 2);
-    result.pushKV("powdata", PowDataToJSON(block.pow, verbosity >= 1, chainman.ActiveChainstate()));
-=======
     TxVerbosity tx_verbosity;
     if (verbosity == 1) {
         tx_verbosity = TxVerbosity::SHOW_TXID;
@@ -1191,10 +1187,7 @@
     }
 
     auto result = blockToJSON(block, tip, pblockindex, tx_verbosity);
-
-    if (block.auxpow)
-        result.pushKV("auxpow", AuxpowToJSON(*block.auxpow, verbosity >= 1, chainman.ActiveChainstate()));
->>>>>>> f4f450b2
+    result.pushKV("powdata", PowDataToJSON(block.pow, verbosity >= 1, chainman.ActiveChainstate()));
 
     return result;
 },

--- conflicted
+++ resolved
@@ -1366,13 +1366,7 @@
                     {RPCResult::Type::STR, "asm", ""},
                     {RPCResult::Type::STR_HEX, "hex", ""},
                     {RPCResult::Type::STR, "type", "The type, eg pubkeyhash"},
-<<<<<<< HEAD
-                    {RPCResult::Type::STR, "address", /* optional */ true, "address (only if a well-defined address exists)"},
-                    {RPCResult::Type::ARR, "addresses", /* optional */ true, "(DEPRECATED, returned only if config option -deprecatedrpc=addresses is passed) Array of addresses",
-                        {{RPCResult::Type::STR, "address", "address"}}},
-=======
-                    {RPCResult::Type::STR, "address", /* optional */ true, "The Bitcoin address (only if a well-defined address exists)"},
->>>>>>> 00b93cec
+                    {RPCResult::Type::STR, "address", /* optional */ true, "The address (only if a well-defined address exists)"},
                 }},
                 {RPCResult::Type::BOOL, "coinbase", "Coinbase or not"},
             }},

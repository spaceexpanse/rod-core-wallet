// Copyright (c) 2010 Satoshi Nakamoto
// Copyright (c) 2009-2019 The Bitcoin Core developers
// Distributed under the MIT software license, see the accompanying
// file COPYING or http://www.opensource.org/licenses/mit-license.php.

#include <rpc/blockchain.h>

#include <amount.h>
#include <blockfilter.h>
#include <chain.h>
#include <chainparams.h>
#include <coins.h>
#include <consensus/validation.h>
#include <core_io.h>
#include <hash.h>
#include <index/blockfilterindex.h>
#include <node/coinstats.h>
#include <node/context.h>
#include <node/utxo_snapshot.h>
#include <policy/feerate.h>
#include <policy/policy.h>
#include <policy/rbf.h>
#include <pow.h>
#include <powdata.h>
#include <primitives/transaction.h>
#include <rpc/rawtransaction.h>
#include <rpc/server.h>
#include <rpc/util.h>
#include <script/descriptor.h>
#include <script/names.h>
#include <streams.h>
#include <sync.h>
#include <txdb.h>
#include <txmempool.h>
#include <undo.h>
#include <util/strencodings.h>
#include <util/system.h>
#include <util/validation.h>
#include <validation.h>
#include <validationinterface.h>
#include <warnings.h>

#include <stdint.h>

#include <univalue.h>

#include <condition_variable>
#include <memory>
#include <mutex>

struct CUpdatedBlock
{
    uint256 hash;
    int height;
};

static Mutex cs_blockchange;
static std::condition_variable cond_blockchange;
static CUpdatedBlock latestblock;

<<<<<<< HEAD
double GetDifficultyForBits(const uint32_t nBits)
=======
CTxMemPool& EnsureMemPool()
{
    CHECK_NONFATAL(g_rpc_node);
    if (!g_rpc_node->mempool) {
        throw JSONRPCError(RPC_CLIENT_MEMPOOL_DISABLED, "Mempool disabled or instance not found");
    }
    return *g_rpc_node->mempool;
}

/* Calculate the difficulty for a given block index.
 */
double GetDifficulty(const CBlockIndex* blockindex)
>>>>>>> 7a8b4b32
{
    int nShift = (nBits >> 24) & 0xff;
    double dDiff =
        (double)0x0000ffff / (double)(nBits & 0x00ffffff);

    while (nShift < 29)
    {
        dDiff *= 256.0;
        nShift++;
    }
    while (nShift > 29)
    {
        dDiff /= 256.0;
        nShift--;
    }

    return dDiff;
}

static int ComputeNextBlockAndDepth(const CBlockIndex* tip, const CBlockIndex* blockindex, const CBlockIndex*& next)
{
    next = tip->GetAncestor(blockindex->nHeight + 1);
    if (next && next->pprev == blockindex) {
        return tip->nHeight - blockindex->nHeight + 1;
    }
    next = nullptr;
    return blockindex == tip ? 1 : -1;
}

UniValue AuxpowToJSON(const CAuxPow& auxpow)
{
    UniValue result(UniValue::VOBJ);

    {
        UniValue tx(UniValue::VOBJ);
        tx.pushKV("hex", EncodeHexTx(*auxpow.coinbaseTx));
        TxToJSON(*auxpow.coinbaseTx, auxpow.parentBlock.GetHash(), tx);
        result.pushKV("tx", tx);
    }

    result.pushKV("chainindex", auxpow.nChainIndex);

    {
        UniValue branch(UniValue::VARR);
        for (const auto& node : auxpow.vMerkleBranch)
            branch.push_back(node.GetHex());
        result.pushKV("merklebranch", branch);
    }

    {
        UniValue branch(UniValue::VARR);
        for (const auto& node : auxpow.vChainMerkleBranch)
            branch.push_back(node.GetHex());
        result.pushKV("chainmerklebranch", branch);
    }

    CDataStream ssParent(SER_NETWORK, PROTOCOL_VERSION);
    ssParent << auxpow.parentBlock;
    const std::string strHex = HexStr(ssParent.begin(), ssParent.end());
    result.pushKV("parentblock", strHex);

    return result;
}

namespace
{

UniValue
PowDataToJSON (const PowData& pow)
{
  UniValue result(UniValue::VOBJ);
  result.pushKV ("algo", PowAlgoToString (pow.getCoreAlgo ()));
  result.pushKV ("mergemined", pow.isMergeMined ());
  result.pushKV ("bits", strprintf ("%08x", pow.getBits ()));
  result.pushKV ("difficulty", GetDifficultyForBits (pow.getBits ()));

  if (pow.isMergeMined ())
    result.pushKV ("auxpow", AuxpowToJSON (pow.getAuxpow ()));
  else
    {
      CDataStream ss(SER_GETHASH, PROTOCOL_VERSION);
      ss << pow.getFakeHeader ();
      result.pushKV ("fakeheader", HexStr (ss.begin (), ss.end ()));
    }

  return result;
}

} // anonymous namespace

UniValue blockheaderToJSON(const CBlockIndex* tip, const CBlockIndex* blockindex)
{
    // Serialize passed information without accessing chain state of the active chain!
    AssertLockNotHeld(cs_main); // For performance reasons

    UniValue result(UniValue::VOBJ);
    result.pushKV("hash", blockindex->GetBlockHash().GetHex());
    const CBlockIndex* pnext;
    int confirmations = ComputeNextBlockAndDepth(tip, blockindex, pnext);
    result.pushKV("confirmations", confirmations);
    result.pushKV("height", blockindex->nHeight);
    result.pushKV("version", blockindex->nVersion);
    result.pushKV("versionHex", strprintf("%08x", blockindex->nVersion));
    result.pushKV("merkleroot", blockindex->hashMerkleRoot.GetHex());
    result.pushKV("time", (int64_t)blockindex->nTime);
    result.pushKV("mediantime", (int64_t)blockindex->GetMedianTimePast());
    result.pushKV("nonce", (uint64_t)blockindex->nNonce);
    result.pushKV("chainwork", blockindex->nChainWork.GetHex());
    result.pushKV("nTx", (uint64_t)blockindex->nTx);

    if (blockindex->pprev)
        result.pushKV("previousblockhash", blockindex->pprev->GetBlockHash().GetHex());
    if (pnext)
        result.pushKV("nextblockhash", pnext->GetBlockHash().GetHex());
    return result;
}

UniValue blockToJSON(const CBlock& block, const CBlockIndex* tip, const CBlockIndex* blockindex, bool txDetails)
{
    // Serialize passed information without accessing chain state of the active chain!
    AssertLockNotHeld(cs_main); // For performance reasons

    UniValue result(UniValue::VOBJ);
    result.pushKV("hash", blockindex->GetBlockHash().GetHex());
    const CBlockIndex* pnext;
    int confirmations = ComputeNextBlockAndDepth(tip, blockindex, pnext);
    result.pushKV("confirmations", confirmations);
    result.pushKV("strippedsize", (int)::GetSerializeSize(block, PROTOCOL_VERSION | SERIALIZE_TRANSACTION_NO_WITNESS));
    result.pushKV("size", (int)::GetSerializeSize(block, PROTOCOL_VERSION));
    result.pushKV("weight", (int)::GetBlockWeight(block));
    result.pushKV("height", blockindex->nHeight);
    result.pushKV("version", block.nVersion);
    result.pushKV("versionHex", strprintf("%08x", block.nVersion));
    result.pushKV("merkleroot", block.hashMerkleRoot.GetHex());
    UniValue txs(UniValue::VARR);
    for(const auto& tx : block.vtx)
    {
        if(txDetails)
        {
            UniValue objTx(UniValue::VOBJ);
            TxToUniv(*tx, uint256(), objTx, true, RPCSerializationFlags());
            txs.push_back(objTx);
        }
        else
            txs.push_back(tx->GetHash().GetHex());
    }
    result.pushKV("tx", txs);
    result.pushKV("time", block.GetBlockTime());
    result.pushKV("mediantime", (int64_t)blockindex->GetMedianTimePast());
    result.pushKV("nonce", (uint64_t)block.nNonce);
    result.pushKV("chainwork", blockindex->nChainWork.GetHex());
    result.pushKV("nTx", (uint64_t)blockindex->nTx);

    result.pushKV("powdata", PowDataToJSON(block.pow));
    result.pushKV("rngseed", block.GetRngSeed().GetHex());

    if (blockindex->pprev)
        result.pushKV("previousblockhash", blockindex->pprev->GetBlockHash().GetHex());
    if (pnext)
        result.pushKV("nextblockhash", pnext->GetBlockHash().GetHex());
    return result;
}

static UniValue getblockcount(const JSONRPCRequest& request)
{
            RPCHelpMan{"getblockcount",
                "\nReturns the height of the most-work fully-validated chain.\n"
                "The genesis block has height 0.\n",
                {},
                RPCResult{
            "n    (numeric) The current block count\n"
                },
                RPCExamples{
                    HelpExampleCli("getblockcount", "")
            + HelpExampleRpc("getblockcount", "")
                },
            }.Check(request);

    LOCK(cs_main);
    return ::ChainActive().Height();
}

static UniValue getbestblockhash(const JSONRPCRequest& request)
{
            RPCHelpMan{"getbestblockhash",
                "\nReturns the hash of the best (tip) block in the most-work fully-validated chain.\n",
                {},
                RPCResult{
            "\"hex\"      (string) the block hash, hex-encoded\n"
                },
                RPCExamples{
                    HelpExampleCli("getbestblockhash", "")
            + HelpExampleRpc("getbestblockhash", "")
                },
            }.Check(request);

    LOCK(cs_main);
    return ::ChainActive().Tip()->GetBlockHash().GetHex();
}

void RPCNotifyBlockChange(bool ibd, const CBlockIndex * pindex)
{
    if(pindex) {
        std::lock_guard<std::mutex> lock(cs_blockchange);
        latestblock.hash = pindex->GetBlockHash();
        latestblock.height = pindex->nHeight;
    }
    cond_blockchange.notify_all();
}

static UniValue waitfornewblock(const JSONRPCRequest& request)
{
            RPCHelpMan{"waitfornewblock",
                "\nWaits for a specific new block and returns useful info about it.\n"
                "\nReturns the current block on timeout or exit.\n",
                {
                    {"timeout", RPCArg::Type::NUM, /* default */ "0", "Time in milliseconds to wait for a response. 0 indicates no timeout."},
                },
                RPCResult{
            "{                           (json object)\n"
            "  \"hash\" : {       (string) The blockhash\n"
            "  \"height\" : {     (int) Block height\n"
            "}\n"
                },
                RPCExamples{
                    HelpExampleCli("waitfornewblock", "1000")
            + HelpExampleRpc("waitfornewblock", "1000")
                },
            }.Check(request);
    int timeout = 0;
    if (!request.params[0].isNull())
        timeout = request.params[0].get_int();

    CUpdatedBlock block;
    {
        WAIT_LOCK(cs_blockchange, lock);
        block = latestblock;
        if(timeout)
            cond_blockchange.wait_for(lock, std::chrono::milliseconds(timeout), [&block]{return latestblock.height != block.height || latestblock.hash != block.hash || !IsRPCRunning(); });
        else
            cond_blockchange.wait(lock, [&block]{return latestblock.height != block.height || latestblock.hash != block.hash || !IsRPCRunning(); });
        block = latestblock;
    }
    UniValue ret(UniValue::VOBJ);
    ret.pushKV("hash", block.hash.GetHex());
    ret.pushKV("height", block.height);
    return ret;
}

static UniValue waitforblock(const JSONRPCRequest& request)
{
            RPCHelpMan{"waitforblock",
                "\nWaits for a specific new block and returns useful info about it.\n"
                "\nReturns the current block on timeout or exit.\n",
                {
                    {"blockhash", RPCArg::Type::STR_HEX, RPCArg::Optional::NO, "Block hash to wait for."},
                    {"timeout", RPCArg::Type::NUM, /* default */ "0", "Time in milliseconds to wait for a response. 0 indicates no timeout."},
                },
                RPCResult{
            "{                           (json object)\n"
            "  \"hash\" : {       (string) The blockhash\n"
            "  \"height\" : {     (int) Block height\n"
            "}\n"
                },
                RPCExamples{
                    HelpExampleCli("waitforblock", "\"0000000000079f8ef3d2c688c244eb7a4570b24c9ed7b4a8c619eb02596f8862\", 1000")
            + HelpExampleRpc("waitforblock", "\"0000000000079f8ef3d2c688c244eb7a4570b24c9ed7b4a8c619eb02596f8862\", 1000")
                },
            }.Check(request);
    int timeout = 0;

    uint256 hash(ParseHashV(request.params[0], "blockhash"));

    if (!request.params[1].isNull())
        timeout = request.params[1].get_int();

    CUpdatedBlock block;
    {
        WAIT_LOCK(cs_blockchange, lock);
        if(timeout)
            cond_blockchange.wait_for(lock, std::chrono::milliseconds(timeout), [&hash]{return latestblock.hash == hash || !IsRPCRunning();});
        else
            cond_blockchange.wait(lock, [&hash]{return latestblock.hash == hash || !IsRPCRunning(); });
        block = latestblock;
    }

    UniValue ret(UniValue::VOBJ);
    ret.pushKV("hash", block.hash.GetHex());
    ret.pushKV("height", block.height);
    return ret;
}

static UniValue waitforblockheight(const JSONRPCRequest& request)
{
            RPCHelpMan{"waitforblockheight",
                "\nWaits for (at least) block height and returns the height and hash\n"
                "of the current tip.\n"
                "\nReturns the current block on timeout or exit.\n",
                {
                    {"height", RPCArg::Type::NUM, RPCArg::Optional::NO, "Block height to wait for."},
                    {"timeout", RPCArg::Type::NUM, /* default */ "0", "Time in milliseconds to wait for a response. 0 indicates no timeout."},
                },
                RPCResult{
            "{                           (json object)\n"
            "  \"hash\" : {       (string) The blockhash\n"
            "  \"height\" : {     (int) Block height\n"
            "}\n"
                },
                RPCExamples{
                    HelpExampleCli("waitforblockheight", "\"100\", 1000")
            + HelpExampleRpc("waitforblockheight", "\"100\", 1000")
                },
            }.Check(request);
    int timeout = 0;

    int height = request.params[0].get_int();

    if (!request.params[1].isNull())
        timeout = request.params[1].get_int();

    CUpdatedBlock block;
    {
        WAIT_LOCK(cs_blockchange, lock);
        if(timeout)
            cond_blockchange.wait_for(lock, std::chrono::milliseconds(timeout), [&height]{return latestblock.height >= height || !IsRPCRunning();});
        else
            cond_blockchange.wait(lock, [&height]{return latestblock.height >= height || !IsRPCRunning(); });
        block = latestblock;
    }
    UniValue ret(UniValue::VOBJ);
    ret.pushKV("hash", block.hash.GetHex());
    ret.pushKV("height", block.height);
    return ret;
}

static UniValue syncwithvalidationinterfacequeue(const JSONRPCRequest& request)
{
            RPCHelpMan{"syncwithvalidationinterfacequeue",
                "\nWaits for the validation interface queue to catch up on everything that was there when we entered this function.\n",
                {},
                RPCResults{},
                RPCExamples{
                    HelpExampleCli("syncwithvalidationinterfacequeue","")
            + HelpExampleRpc("syncwithvalidationinterfacequeue","")
                },
            }.Check(request);

    SyncWithValidationInterfaceQueue();
    return NullUniValue;
}

UniValue getdifficulty(const JSONRPCRequest& request)
{
            RPCHelpMan{"getdifficulty",
                "\nReturns the proof-of-work difficulty as a multiple of the minimum difficulty.\n",
                {},
                RPCResult{
            "{\n"
            "  \"sha256d\": x,              (numeric) Difficulty for SHA256D\n"
            "  \"neoscrypt\": x,            (numeric) Difficulty for Neoscrypt\n"
            "}\n"
                },
                RPCExamples{
                    HelpExampleCli("getdifficulty", "")
            + HelpExampleRpc("getdifficulty", "")
                },
            }.Check(request);

    LOCK(cs_main);

    UniValue result(UniValue::VOBJ);
    for (const PowAlgo algo : {PowAlgo::SHA256D, PowAlgo::NEOSCRYPT})
      {
        const uint32_t nextWork
            = GetNextWorkRequired (algo, ::ChainActive().Tip (),
                                   Params ().GetConsensus ());
        result.pushKV (PowAlgoToString (algo), GetDifficultyForBits (nextWork));
      }

    return result;
}

static std::string EntryDescriptionString()
{
    return "    \"vsize\" : n,            (numeric) virtual transaction size as defined in BIP 141. This is different from actual serialized size for witness transactions as witness data is discounted.\n"
           "    \"size\" : n,             (numeric) (DEPRECATED) same as vsize. Only returned if bitcoind is started with -deprecatedrpc=size\n"
           "                              size will be completely removed in v0.20.\n"
           "    \"weight\" : n,           (numeric) transaction weight as defined in BIP 141.\n"
           "    \"fee\" : n,              (numeric) transaction fee in " + CURRENCY_UNIT + " (DEPRECATED)\n"
           "    \"modifiedfee\" : n,      (numeric) transaction fee with fee deltas used for mining priority (DEPRECATED)\n"
           "    \"time\" : n,             (numeric) local time transaction entered pool in seconds since 1 Jan 1970 GMT\n"
           "    \"height\" : n,           (numeric) block height when transaction entered pool\n"
           "    \"descendantcount\" : n,  (numeric) number of in-mempool descendant transactions (including this one)\n"
           "    \"descendantsize\" : n,   (numeric) virtual transaction size of in-mempool descendants (including this one)\n"
           "    \"descendantfees\" : n,   (numeric) modified fees (see above) of in-mempool descendants (including this one) (DEPRECATED)\n"
           "    \"ancestorcount\" : n,    (numeric) number of in-mempool ancestor transactions (including this one)\n"
           "    \"ancestorsize\" : n,     (numeric) virtual transaction size of in-mempool ancestors (including this one)\n"
           "    \"ancestorfees\" : n,     (numeric) modified fees (see above) of in-mempool ancestors (including this one) (DEPRECATED)\n"
           "    \"wtxid\" : hash,         (string) hash of serialized transaction, including witness data\n"
           "    \"fees\" : {\n"
           "        \"base\" : n,         (numeric) transaction fee in " + CURRENCY_UNIT + "\n"
           "        \"modified\" : n,     (numeric) transaction fee with fee deltas used for mining priority in " + CURRENCY_UNIT + "\n"
           "        \"ancestor\" : n,     (numeric) modified fees (see above) of in-mempool ancestors (including this one) in " + CURRENCY_UNIT + "\n"
           "        \"descendant\" : n,   (numeric) modified fees (see above) of in-mempool descendants (including this one) in " + CURRENCY_UNIT + "\n"
           "    }\n"
           "    \"depends\" : [           (array) unconfirmed transactions used as inputs for this transaction\n"
           "        \"transactionid\",    (string) parent transaction id\n"
           "       ... ]\n"
           "    \"spentby\" : [           (array) unconfirmed transactions spending outputs from this transaction\n"
           "        \"transactionid\",    (string) child transaction id\n"
           "       ... ]\n"
           "    \"bip125-replaceable\" : true|false,  (boolean) Whether this transaction could be replaced due to BIP125 (replace-by-fee)\n";
}

static void entryToJSON(const CTxMemPool& pool, UniValue& info, const CTxMemPoolEntry& e) EXCLUSIVE_LOCKS_REQUIRED(pool.cs)
{
    AssertLockHeld(pool.cs);

    UniValue fees(UniValue::VOBJ);
    fees.pushKV("base", ValueFromAmount(e.GetFee()));
    fees.pushKV("modified", ValueFromAmount(e.GetModifiedFee()));
    fees.pushKV("ancestor", ValueFromAmount(e.GetModFeesWithAncestors()));
    fees.pushKV("descendant", ValueFromAmount(e.GetModFeesWithDescendants()));
    info.pushKV("fees", fees);

    info.pushKV("vsize", (int)e.GetTxSize());
    if (IsDeprecatedRPCEnabled("size")) info.pushKV("size", (int)e.GetTxSize());
    info.pushKV("weight", (int)e.GetTxWeight());
    info.pushKV("fee", ValueFromAmount(e.GetFee()));
    info.pushKV("modifiedfee", ValueFromAmount(e.GetModifiedFee()));
    info.pushKV("time", count_seconds(e.GetTime()));
    info.pushKV("height", (int)e.GetHeight());
    info.pushKV("descendantcount", e.GetCountWithDescendants());
    info.pushKV("descendantsize", e.GetSizeWithDescendants());
    info.pushKV("descendantfees", e.GetModFeesWithDescendants());
    info.pushKV("ancestorcount", e.GetCountWithAncestors());
    info.pushKV("ancestorsize", e.GetSizeWithAncestors());
    info.pushKV("ancestorfees", e.GetModFeesWithAncestors());
    info.pushKV("wtxid", pool.vTxHashes[e.vTxHashesIdx].first.ToString());
    const CTransaction& tx = e.GetTx();
    std::set<std::string> setDepends;
    for (const CTxIn& txin : tx.vin)
    {
        if (pool.exists(txin.prevout.hash))
            setDepends.insert(txin.prevout.hash.ToString());
    }

    UniValue depends(UniValue::VARR);
    for (const std::string& dep : setDepends)
    {
        depends.push_back(dep);
    }

    info.pushKV("depends", depends);

    UniValue spent(UniValue::VARR);
    const CTxMemPool::txiter& it = pool.mapTx.find(tx.GetHash());
    const CTxMemPool::setEntries& setChildren = pool.GetMemPoolChildren(it);
    for (CTxMemPool::txiter childiter : setChildren) {
        spent.push_back(childiter->GetTx().GetHash().ToString());
    }

    info.pushKV("spentby", spent);

    // Add opt-in RBF status
    bool rbfStatus = false;
    RBFTransactionState rbfState = IsRBFOptIn(tx, pool);
    if (rbfState == RBFTransactionState::UNKNOWN) {
        throw JSONRPCError(RPC_MISC_ERROR, "Transaction is not in mempool");
    } else if (rbfState == RBFTransactionState::REPLACEABLE_BIP125) {
        rbfStatus = true;
    }

    info.pushKV("bip125-replaceable", rbfStatus);
}

UniValue MempoolToJSON(const CTxMemPool& pool, bool verbose)
{
    if (verbose) {
        LOCK(pool.cs);
        UniValue o(UniValue::VOBJ);
        for (const CTxMemPoolEntry& e : pool.mapTx) {
            const uint256& hash = e.GetTx().GetHash();
            UniValue info(UniValue::VOBJ);
            entryToJSON(pool, info, e);
            // Mempool has unique entries so there is no advantage in using
            // UniValue::pushKV, which checks if the key already exists in O(N).
            // UniValue::__pushKV is used instead which currently is O(1).
            o.__pushKV(hash.ToString(), info);
        }
        return o;
    } else {
        std::vector<uint256> vtxid;
        pool.queryHashes(vtxid);

        UniValue a(UniValue::VARR);
        for (const uint256& hash : vtxid)
            a.push_back(hash.ToString());

        return a;
    }
}

static UniValue getrawmempool(const JSONRPCRequest& request)
{
            RPCHelpMan{"getrawmempool",
                "\nReturns all transaction ids in memory pool as a json array of string transaction ids.\n"
                "\nHint: use getmempoolentry to fetch a specific transaction from the mempool.\n",
                {
                    {"verbose", RPCArg::Type::BOOL, /* default */ "false", "True for a json object, false for array of transaction ids"},
                },
                RPCResult{"for verbose = false",
            "[                     (json array of string)\n"
            "  \"transactionid\"     (string) The transaction id\n"
            "  ,...\n"
            "]\n"
            "\nResult: (for verbose = true):\n"
            "{                           (json object)\n"
            "  \"transactionid\" : {       (json object)\n"
            + EntryDescriptionString()
            + "  }, ...\n"
            "}\n"
                },
                RPCExamples{
                    HelpExampleCli("getrawmempool", "true")
            + HelpExampleRpc("getrawmempool", "true")
                },
            }.Check(request);

    bool fVerbose = false;
    if (!request.params[0].isNull())
        fVerbose = request.params[0].get_bool();

    return MempoolToJSON(::mempool, fVerbose);
}

static UniValue getmempoolancestors(const JSONRPCRequest& request)
{
            RPCHelpMan{"getmempoolancestors",
                "\nIf txid is in the mempool, returns all in-mempool ancestors.\n",
                {
                    {"txid", RPCArg::Type::STR_HEX, RPCArg::Optional::NO, "The transaction id (must be in mempool)"},
                    {"verbose", RPCArg::Type::BOOL, /* default */ "false", "True for a json object, false for array of transaction ids"},
                },
                {
                    RPCResult{"for verbose = false",
            "[                       (json array of strings)\n"
            "  \"transactionid\"           (string) The transaction id of an in-mempool ancestor transaction\n"
            "  ,...\n"
            "]\n"
                    },
                    RPCResult{"for verbose = true",
            "{                           (json object)\n"
            "  \"transactionid\" : {       (json object)\n"
            + EntryDescriptionString()
            + "  }, ...\n"
            "}\n"
                    },
                },
                RPCExamples{
                    HelpExampleCli("getmempoolancestors", "\"mytxid\"")
            + HelpExampleRpc("getmempoolancestors", "\"mytxid\"")
                },
            }.Check(request);

    bool fVerbose = false;
    if (!request.params[1].isNull())
        fVerbose = request.params[1].get_bool();

    uint256 hash = ParseHashV(request.params[0], "parameter 1");

    LOCK(mempool.cs);

    CTxMemPool::txiter it = mempool.mapTx.find(hash);
    if (it == mempool.mapTx.end()) {
        throw JSONRPCError(RPC_INVALID_ADDRESS_OR_KEY, "Transaction not in mempool");
    }

    CTxMemPool::setEntries setAncestors;
    uint64_t noLimit = std::numeric_limits<uint64_t>::max();
    std::string dummy;
    mempool.CalculateMemPoolAncestors(*it, setAncestors, noLimit, noLimit, noLimit, noLimit, dummy, false);

    if (!fVerbose) {
        UniValue o(UniValue::VARR);
        for (CTxMemPool::txiter ancestorIt : setAncestors) {
            o.push_back(ancestorIt->GetTx().GetHash().ToString());
        }

        return o;
    } else {
        UniValue o(UniValue::VOBJ);
        for (CTxMemPool::txiter ancestorIt : setAncestors) {
            const CTxMemPoolEntry &e = *ancestorIt;
            const uint256& _hash = e.GetTx().GetHash();
            UniValue info(UniValue::VOBJ);
            entryToJSON(::mempool, info, e);
            o.pushKV(_hash.ToString(), info);
        }
        return o;
    }
}

static UniValue getmempooldescendants(const JSONRPCRequest& request)
{
            RPCHelpMan{"getmempooldescendants",
                "\nIf txid is in the mempool, returns all in-mempool descendants.\n",
                {
                    {"txid", RPCArg::Type::STR_HEX, RPCArg::Optional::NO, "The transaction id (must be in mempool)"},
                    {"verbose", RPCArg::Type::BOOL, /* default */ "false", "True for a json object, false for array of transaction ids"},
                },
                {
                    RPCResult{"for verbose = false",
            "[                       (json array of strings)\n"
            "  \"transactionid\"           (string) The transaction id of an in-mempool descendant transaction\n"
            "  ,...\n"
            "]\n"
                    },
                    RPCResult{"for verbose = true",
            "{                           (json object)\n"
            "  \"transactionid\" : {       (json object)\n"
            + EntryDescriptionString()
            + "  }, ...\n"
            "}\n"
                    },
                },
                RPCExamples{
                    HelpExampleCli("getmempooldescendants", "\"mytxid\"")
            + HelpExampleRpc("getmempooldescendants", "\"mytxid\"")
                },
            }.Check(request);

    bool fVerbose = false;
    if (!request.params[1].isNull())
        fVerbose = request.params[1].get_bool();

    uint256 hash = ParseHashV(request.params[0], "parameter 1");

    LOCK(mempool.cs);

    CTxMemPool::txiter it = mempool.mapTx.find(hash);
    if (it == mempool.mapTx.end()) {
        throw JSONRPCError(RPC_INVALID_ADDRESS_OR_KEY, "Transaction not in mempool");
    }

    CTxMemPool::setEntries setDescendants;
    mempool.CalculateDescendants(it, setDescendants);
    // CTxMemPool::CalculateDescendants will include the given tx
    setDescendants.erase(it);

    if (!fVerbose) {
        UniValue o(UniValue::VARR);
        for (CTxMemPool::txiter descendantIt : setDescendants) {
            o.push_back(descendantIt->GetTx().GetHash().ToString());
        }

        return o;
    } else {
        UniValue o(UniValue::VOBJ);
        for (CTxMemPool::txiter descendantIt : setDescendants) {
            const CTxMemPoolEntry &e = *descendantIt;
            const uint256& _hash = e.GetTx().GetHash();
            UniValue info(UniValue::VOBJ);
            entryToJSON(::mempool, info, e);
            o.pushKV(_hash.ToString(), info);
        }
        return o;
    }
}

static UniValue getmempoolentry(const JSONRPCRequest& request)
{
            RPCHelpMan{"getmempoolentry",
                "\nReturns mempool data for given transaction\n",
                {
                    {"txid", RPCArg::Type::STR_HEX, RPCArg::Optional::NO, "The transaction id (must be in mempool)"},
                },
                RPCResult{
            "{                           (json object)\n"
            + EntryDescriptionString()
            + "}\n"
                },
                RPCExamples{
                    HelpExampleCli("getmempoolentry", "\"mytxid\"")
            + HelpExampleRpc("getmempoolentry", "\"mytxid\"")
                },
            }.Check(request);

    uint256 hash = ParseHashV(request.params[0], "parameter 1");

    LOCK(mempool.cs);

    CTxMemPool::txiter it = mempool.mapTx.find(hash);
    if (it == mempool.mapTx.end()) {
        throw JSONRPCError(RPC_INVALID_ADDRESS_OR_KEY, "Transaction not in mempool");
    }

    const CTxMemPoolEntry &e = *it;
    UniValue info(UniValue::VOBJ);
    entryToJSON(::mempool, info, e);
    return info;
}

static UniValue getblockhash(const JSONRPCRequest& request)
{
            RPCHelpMan{"getblockhash",
                "\nReturns hash of block in best-block-chain at height provided.\n",
                {
                    {"height", RPCArg::Type::NUM, RPCArg::Optional::NO, "The height index"},
                },
                RPCResult{
            "\"hash\"         (string) The block hash\n"
                },
                RPCExamples{
                    HelpExampleCli("getblockhash", "1000")
            + HelpExampleRpc("getblockhash", "1000")
                },
            }.Check(request);

    LOCK(cs_main);

    int nHeight = request.params[0].get_int();
    if (nHeight < 0 || nHeight > ::ChainActive().Height())
        throw JSONRPCError(RPC_INVALID_PARAMETER, "Block height out of range");

    CBlockIndex* pblockindex = ::ChainActive()[nHeight];
    return pblockindex->GetBlockHash().GetHex();
}

static UniValue getblockheader(const JSONRPCRequest& request)
{
            RPCHelpMan{"getblockheader",
                "\nIf verbose is false, returns a string that is serialized, hex-encoded data for blockheader 'hash'.\n"
                "If verbose is true, returns an Object with information about blockheader <hash>.\n",
                {
                    {"blockhash", RPCArg::Type::STR_HEX, RPCArg::Optional::NO, "The block hash"},
                    {"verbose", RPCArg::Type::BOOL, /* default */ "true", "true for a json object, false for the hex-encoded data"},
                },
                {
                    RPCResult{"for verbose = true",
            "{\n"
            "  \"hash\" : \"hash\",     (string) the block hash (same as provided)\n"
            "  \"confirmations\" : n,   (numeric) The number of confirmations, or -1 if the block is not on the main chain\n"
            "  \"height\" : n,          (numeric) The block height or index\n"
            "  \"version\" : n,         (numeric) The block version\n"
            "  \"versionHex\" : \"00000000\", (string) The block version formatted in hexadecimal\n"
            "  \"merkleroot\" : \"xxxx\", (string) The merkle root\n"
            "  \"time\" : ttt,          (numeric) The block time in seconds since epoch (Jan 1 1970 GMT)\n"
            "  \"mediantime\" : ttt,    (numeric) The median block time in seconds since epoch (Jan 1 1970 GMT)\n"
            "  \"nonce\" : n,           (numeric) The nonce\n"
            "  \"chainwork\" : \"0000...1f3\"     (string) Expected number of hashes required to produce the current chain (in hex)\n"
            "  \"nTx\" : n,             (numeric) The number of transactions in the block.\n"
            "  \"previousblockhash\" : \"hash\",  (string) The hash of the previous block\n"
            "  \"nextblockhash\" : \"hash\",      (string) The hash of the next block\n"
            "}\n"
                    },
                    RPCResult{"for verbose=false",
            "\"data\"             (string) A string that is serialized, hex-encoded data for block 'hash'.\n"
                    },
                },
                RPCExamples{
                    HelpExampleCli("getblockheader", "\"00000000c937983704a73af28acdec37b049d214adbda81d7e2a3dd146f6ed09\"")
            + HelpExampleRpc("getblockheader", "\"00000000c937983704a73af28acdec37b049d214adbda81d7e2a3dd146f6ed09\"")
                },
            }.Check(request);

    uint256 hash(ParseHashV(request.params[0], "hash"));

    bool fVerbose = true;
    if (!request.params[1].isNull())
        fVerbose = request.params[1].get_bool();

    const CBlockIndex* pblockindex;
    const CBlockIndex* tip;
    {
        LOCK(cs_main);
        pblockindex = LookupBlockIndex(hash);
        tip = ::ChainActive().Tip();
    }

    if (!pblockindex) {
        throw JSONRPCError(RPC_INVALID_ADDRESS_OR_KEY, "Block not found");
    }

    if (!fVerbose)
    {
        CDataStream ssBlock(SER_NETWORK, PROTOCOL_VERSION);
        ssBlock << pblockindex->GetBlockHeader(Params().GetConsensus());
        std::string strHex = HexStr(ssBlock.begin(), ssBlock.end());
        return strHex;
    }

    return blockheaderToJSON(tip, pblockindex);
}

static CBlock GetBlockChecked(const CBlockIndex* pblockindex)
{
    CBlock block;
    if (IsBlockPruned(pblockindex)) {
        throw JSONRPCError(RPC_MISC_ERROR, "Block not available (pruned data)");
    }

    if (!ReadBlockFromDisk(block, pblockindex, Params().GetConsensus())) {
        // Block not found on disk. This could be because we have the block
        // header in our index but don't have the block (for example if a
        // non-whitelisted node sends us an unrequested long chain of valid
        // blocks, we add the headers to our index, but don't accept the
        // block).
        throw JSONRPCError(RPC_MISC_ERROR, "Block not found on disk");
    }

    return block;
}

static CBlockUndo GetUndoChecked(const CBlockIndex* pblockindex)
{
    CBlockUndo blockUndo;
    if (IsBlockPruned(pblockindex)) {
        throw JSONRPCError(RPC_MISC_ERROR, "Undo data not available (pruned data)");
    }

    if (!UndoReadFromDisk(blockUndo, pblockindex)) {
        throw JSONRPCError(RPC_MISC_ERROR, "Can't read undo data from disk");
    }

    return blockUndo;
}

static UniValue getblock(const JSONRPCRequest& request)
{
    RPCHelpMan{"getblock",
                "\nIf verbosity is 0, returns a string that is serialized, hex-encoded data for block 'hash'.\n"
                "If verbosity is 1, returns an Object with information about block <hash>.\n"
                "If verbosity is 2, returns an Object with information about block <hash> and information about each transaction. \n",
                {
                    {"blockhash", RPCArg::Type::STR_HEX, RPCArg::Optional::NO, "The block hash"},
                    {"verbosity", RPCArg::Type::NUM, /* default */ "1", "0 for hex-encoded data, 1 for a json object, and 2 for json object with transaction data"},
                },
                {
                    RPCResult{"for verbosity = 0",
            "\"data\"             (string) A string that is serialized, hex-encoded data for block 'hash'.\n"
                    },
                    RPCResult{"for verbosity = 1",
            "{\n"
            "  \"hash\" : \"hash\",     (string) the block hash (same as provided)\n"
            "  \"confirmations\" : n,   (numeric) The number of confirmations, or -1 if the block is not on the main chain\n"
            "  \"size\" : n,            (numeric) The block size\n"
            "  \"strippedsize\" : n,    (numeric) The block size excluding witness data\n"
            "  \"weight\" : n           (numeric) The block weight as defined in BIP 141\n"
            "  \"height\" : n,          (numeric) The block height or index\n"
            "  \"version\" : n,         (numeric) The block version\n"
            "  \"versionHex\" : \"00000000\", (string) The block version formatted in hexadecimal\n"
            "  \"merkleroot\" : \"xxxx\", (string) The merkle root\n"
            "  \"tx\" : [               (array of string) The transaction ids\n"
            "     \"transactionid\"     (string) The transaction id\n"
            "     ,...\n"
            "  ],\n"
            "  \"time\" : ttt,          (numeric) The block time in seconds since epoch (Jan 1 1970 GMT)\n"
            "  \"mediantime\" : ttt,    (numeric) The median block time in seconds since epoch (Jan 1 1970 GMT)\n"
            "  \"nonce\" : n,           (numeric) The nonce\n"
            "  \"chainwork\" : \"xxxx\",  (string) Expected number of hashes required to produce the chain up to this block (in hex)\n"
            "  \"nTx\" : n,             (numeric) The number of transactions in the block.\n"
            "  \"powdata\" : {...},     (json object) The block's attached PoW data\n"
            "  \"rngseed\" : \"xxx\",     (string) Hex-encoded seed that may be used for (not fully secure) random numbers in games\n"
            "  \"previousblockhash\" : \"hash\",  (string) The hash of the previous block\n"
            "  \"nextblockhash\" : \"hash\"       (string) The hash of the next block\n"
            "  \"auxpow\" : {           (object) The auxpow object attached to this block\n"
            "    \"tx\" : {...},        (object) The parent chain coinbase tx of this auxpow\n"
            "    \"index\" : 0,         (numeric) Merkle index of the parent coinbase\n"
            "    \"merklebranch\" : [...], (array) Merke branch of the parent coinbase\n"
            "    \"chainindex\" : n,    (numeric) Index in the auxpow Merkle tree\n"
            "    \"chainmerklebranch\" : [...], (array) Branch in the auxpow Merkle tree\n"
            "    \"parentblock\" : \"xx\" (string) The parent block serialised as hex string\n"
            "  }\n"
            "}\n"
                    },
                    RPCResult{"for verbosity = 2",
            "{\n"
            "  ...,                     Same output as verbosity = 1.\n"
            "  \"tx\" : [               (array of Objects) The transactions in the format of the getrawtransaction RPC. Different from verbosity = 1 \"tx\" result.\n"
            "         ,...\n"
            "  ],\n"
            "  ,...                     Same output as verbosity = 1.\n"
            "}\n"
                    },
                },
                RPCExamples{
                    HelpExampleCli("getblock", "\"00000000c937983704a73af28acdec37b049d214adbda81d7e2a3dd146f6ed09\"")
            + HelpExampleRpc("getblock", "\"00000000c937983704a73af28acdec37b049d214adbda81d7e2a3dd146f6ed09\"")
                },
    }.Check(request);

    uint256 hash(ParseHashV(request.params[0], "blockhash"));

    int verbosity = 1;
    if (!request.params[1].isNull()) {
        if(request.params[1].isNum())
            verbosity = request.params[1].get_int();
        else
            verbosity = request.params[1].get_bool() ? 1 : 0;
    }

    CBlock block;
    const CBlockIndex* pblockindex;
    const CBlockIndex* tip;
    {
        LOCK(cs_main);
        pblockindex = LookupBlockIndex(hash);
        tip = ::ChainActive().Tip();

        if (!pblockindex) {
            throw JSONRPCError(RPC_INVALID_ADDRESS_OR_KEY, "Block not found");
        }

        block = GetBlockChecked(pblockindex);
    }

    if (verbosity <= 0)
    {
        CDataStream ssBlock(SER_NETWORK, PROTOCOL_VERSION | RPCSerializationFlags());
        ssBlock << block;
        std::string strHex = HexStr(ssBlock.begin(), ssBlock.end());
        return strHex;
    }

    return blockToJSON(block, tip, pblockindex, verbosity >= 2);
}

static UniValue pruneblockchain(const JSONRPCRequest& request)
{
            RPCHelpMan{"pruneblockchain", "",
                {
                    {"height", RPCArg::Type::NUM, RPCArg::Optional::NO, "The block height to prune up to. May be set to a discrete height, or a unix timestamp\n"
            "                  to prune blocks whose block time is at least 2 hours older than the provided timestamp."},
                },
                RPCResult{
            "n    (numeric) Height of the last block pruned.\n"
                },
                RPCExamples{
                    HelpExampleCli("pruneblockchain", "1000")
            + HelpExampleRpc("pruneblockchain", "1000")
                },
            }.Check(request);

    if (!fPruneMode)
        throw JSONRPCError(RPC_MISC_ERROR, "Cannot prune blocks because node is not in prune mode.");

    LOCK(cs_main);

    int heightParam = request.params[0].get_int();
    if (heightParam < 0)
        throw JSONRPCError(RPC_INVALID_PARAMETER, "Negative block height.");

    // Height value more than a billion is too high to be a block height, and
    // too low to be a block time (corresponds to timestamp from Sep 2001).
    if (heightParam > 1000000000) {
        // Add a 2 hour buffer to include blocks which might have had old timestamps
        CBlockIndex* pindex = ::ChainActive().FindEarliestAtLeast(heightParam - TIMESTAMP_WINDOW, 0);
        if (!pindex) {
            throw JSONRPCError(RPC_INVALID_PARAMETER, "Could not find block with at least the specified timestamp.");
        }
        heightParam = pindex->nHeight;
    }

    unsigned int height = (unsigned int) heightParam;
    unsigned int chainHeight = (unsigned int) ::ChainActive().Height();
    if (chainHeight < Params().PruneAfterHeight())
        throw JSONRPCError(RPC_MISC_ERROR, "Blockchain is too short for pruning.");
    else if (height > chainHeight)
        throw JSONRPCError(RPC_INVALID_PARAMETER, "Blockchain is shorter than the attempted prune height.");
    else if (height > chainHeight - MIN_BLOCKS_TO_KEEP) {
        LogPrint(BCLog::RPC, "Attempt to prune blocks close to the tip.  Retaining the minimum number of blocks.\n");
        height = chainHeight - MIN_BLOCKS_TO_KEEP;
    }

    PruneBlockFilesManual(height);
    const CBlockIndex* block = ::ChainActive().Tip();
    CHECK_NONFATAL(block);
    while (block->pprev && (block->pprev->nStatus & BLOCK_HAVE_DATA)) {
        block = block->pprev;
    }
    return uint64_t(block->nHeight);
}

static UniValue gettxoutsetinfo(const JSONRPCRequest& request)
{
            RPCHelpMan{"gettxoutsetinfo",
                "\nReturns statistics about the unspent transaction output set.\n"
                "Note this call may take some time.\n",
                {},
                RPCResult{
            "{\n"
            "  \"height\":n,     (numeric) The current block height (index)\n"
            "  \"bestblock\": \"hex\",   (string) The hash of the block at the tip of the chain\n"
            "  \"transactions\": n,      (numeric) The number of transactions with unspent outputs\n"
            "  \"txouts\": n,            (numeric) The number of unspent transaction outputs\n"
            "  \"bogosize\": n,          (numeric) A meaningless metric for UTXO set size\n"
            "  \"hash_serialized_2\": \"hash\", (string) The serialized hash\n"
            "  \"disk_size\": n,         (numeric) The estimated size of the chainstate on disk\n"
            "  \"total_amount\": {       (json object)\n"
            "    \"coins\": x.xxx,       (numeric) Total amount of coins\n"
            "    \"names\": x.xxx,       (numeric) Amount locked in active names\n"
            "    \"total\": x.xxx        (numeric) Total amount in coins and names\n"
            "  }\n"
            "}\n"
                },
                RPCExamples{
                    HelpExampleCli("gettxoutsetinfo", "")
            + HelpExampleRpc("gettxoutsetinfo", "")
                },
            }.Check(request);

    UniValue ret(UniValue::VOBJ);

    CCoinsStats stats;
    ::ChainstateActive().ForceFlushStateToDisk();

    CCoinsView* coins_view = WITH_LOCK(cs_main, return &ChainstateActive().CoinsDB());
    if (GetUTXOStats(coins_view, stats)) {
        ret.pushKV("height", (int64_t)stats.nHeight);
        ret.pushKV("bestblock", stats.hashBlock.GetHex());
        ret.pushKV("transactions", (int64_t)stats.nTransactions);
        ret.pushKV("txouts", (int64_t)stats.nTransactionOutputs);
        ret.pushKV("bogosize", (int64_t)stats.nBogoSize);
        ret.pushKV("hash_serialized_2", stats.hashSerialized.GetHex());
        ret.pushKV("disk_size", stats.nDiskSize);

        UniValue amount(UniValue::VOBJ);
        amount.pushKV("coins", ValueFromAmount(stats.nCoinAmount));
        amount.pushKV("names", ValueFromAmount(stats.nNameAmount));
        amount.pushKV("total", ValueFromAmount(stats.nCoinAmount + stats.nNameAmount));
        ret.pushKV("amount", amount);
    } else {
        throw JSONRPCError(RPC_INTERNAL_ERROR, "Unable to read UTXO set");
    }
    return ret;
}

UniValue gettxout(const JSONRPCRequest& request)
{
            RPCHelpMan{"gettxout",
                "\nReturns details about an unspent transaction output.\n",
                {
                    {"txid", RPCArg::Type::STR, RPCArg::Optional::NO, "The transaction id"},
                    {"n", RPCArg::Type::NUM, RPCArg::Optional::NO, "vout number"},
                    {"include_mempool", RPCArg::Type::BOOL, /* default */ "true", "Whether to include the mempool. Note that an unspent output that is spent in the mempool won't appear."},
                },
                RPCResult{
            "{\n"
            "  \"bestblock\":  \"hash\",    (string) The hash of the block at the tip of the chain\n"
            "  \"confirmations\" : n,       (numeric) The number of confirmations\n"
            "  \"value\" : x.xxx,           (numeric) The transaction value in " + CURRENCY_UNIT + "\n"
            "  \"scriptPubKey\" : {         (json object)\n"
            "     \"asm\" : \"code\",       (string) \n"
            "     \"hex\" : \"hex\",        (string) \n"
            "     \"reqSigs\" : n,          (numeric) Number of required signatures\n"
            "     \"type\" : \"pubkeyhash\", (string) The type, eg pubkeyhash\n"
            "     \"addresses\" : [          (array of string) array of xaya addresses\n"
            "        \"address\"     (string) xaya address\n"
            "        ,...\n"
            "     ]\n"
            "  },\n"
            "  \"coinbase\" : true|false   (boolean) Coinbase or not\n"
            "}\n"
                },
                RPCExamples{
            "\nGet unspent transactions\n"
            + HelpExampleCli("listunspent", "") +
            "\nView the details\n"
            + HelpExampleCli("gettxout", "\"txid\" 1") +
            "\nAs a JSON-RPC call\n"
            + HelpExampleRpc("gettxout", "\"txid\", 1")
                },
            }.Check(request);

    LOCK(cs_main);

    UniValue ret(UniValue::VOBJ);

    uint256 hash(ParseHashV(request.params[0], "txid"));
    int n = request.params[1].get_int();
    COutPoint out(hash, n);
    bool fMempool = true;
    if (!request.params[2].isNull())
        fMempool = request.params[2].get_bool();

    Coin coin;
    CCoinsViewCache* coins_view = &::ChainstateActive().CoinsTip();

    if (fMempool) {
        LOCK(mempool.cs);
        CCoinsViewMemPool view(coins_view, mempool);
        if (!view.GetCoin(out, coin) || mempool.isSpent(out)) {
            return NullUniValue;
        }
    } else {
        if (!coins_view->GetCoin(out, coin)) {
            return NullUniValue;
        }
    }

    const CBlockIndex* pindex = LookupBlockIndex(coins_view->GetBestBlock());
    ret.pushKV("bestblock", pindex->GetBlockHash().GetHex());
    if (coin.nHeight == MEMPOOL_HEIGHT) {
        ret.pushKV("confirmations", 0);
    } else {
        ret.pushKV("confirmations", (int64_t)(pindex->nHeight - coin.nHeight + 1));
    }
    ret.pushKV("value", ValueFromAmount(coin.out.nValue));
    UniValue o(UniValue::VOBJ);
    ScriptPubKeyToUniv(coin.out.scriptPubKey, o, true);
    ret.pushKV("scriptPubKey", o);
    ret.pushKV("coinbase", (bool)coin.fCoinBase);

    return ret;
}

static UniValue verifychain(const JSONRPCRequest& request)
{
    int nCheckLevel = gArgs.GetArg("-checklevel", DEFAULT_CHECKLEVEL);
    int nCheckDepth = gArgs.GetArg("-checkblocks", DEFAULT_CHECKBLOCKS);
            RPCHelpMan{"verifychain",
                "\nVerifies blockchain database.\n",
                {
                    {"checklevel", RPCArg::Type::NUM, /* default */ strprintf("%d, range=0-4", nCheckLevel), "How thorough the block verification is."},
                    {"nblocks", RPCArg::Type::NUM, /* default */ strprintf("%d, 0=all", nCheckDepth), "The number of blocks to check."},
                },
                RPCResult{
            "true|false       (boolean) Verified or not\n"
                },
                RPCExamples{
                    HelpExampleCli("verifychain", "")
            + HelpExampleRpc("verifychain", "")
                },
            }.Check(request);

    LOCK(cs_main);

    if (!request.params[0].isNull())
        nCheckLevel = request.params[0].get_int();
    if (!request.params[1].isNull())
        nCheckDepth = request.params[1].get_int();

    return CVerifyDB().VerifyDB(
        Params(), &::ChainstateActive().CoinsTip(), nCheckLevel, nCheckDepth);
}

static void BuriedForkDescPushBack(UniValue& softforks, const std::string &name, int height) EXCLUSIVE_LOCKS_REQUIRED(cs_main)
{
    // For buried deployments.
    // A buried deployment is one where the height of the activation has been hardcoded into
    // the client implementation long after the consensus change has activated. See BIP 90.
    // Buried deployments with activation height value of
    // std::numeric_limits<int>::max() are disabled and thus hidden.
    if (height == std::numeric_limits<int>::max()) return;

    UniValue rv(UniValue::VOBJ);
    rv.pushKV("type", "buried");
    // getblockchaininfo reports the softfork as active from when the chain height is
    // one below the activation height
    rv.pushKV("active", ::ChainActive().Tip()->nHeight + 1 >= height);
    rv.pushKV("height", height);
    softforks.pushKV(name, rv);
}

static void BIP9SoftForkDescPushBack(UniValue& softforks, const std::string &name, const Consensus::Params& consensusParams, Consensus::DeploymentPos id) EXCLUSIVE_LOCKS_REQUIRED(cs_main)
{
    // For BIP9 deployments.
    // Deployments (e.g. testdummy) with timeout value before Jan 1, 2009 are hidden.
    // A timeout value of 0 guarantees a softfork will never be activated.
    // This is used when merging logic to implement a proposed softfork without a specified deployment schedule.
    if (consensusParams.vDeployments[id].nTimeout <= 1230768000) return;

    UniValue bip9(UniValue::VOBJ);
    const ThresholdState thresholdState = VersionBitsTipState(consensusParams, id);
    switch (thresholdState) {
    case ThresholdState::DEFINED: bip9.pushKV("status", "defined"); break;
    case ThresholdState::STARTED: bip9.pushKV("status", "started"); break;
    case ThresholdState::LOCKED_IN: bip9.pushKV("status", "locked_in"); break;
    case ThresholdState::ACTIVE: bip9.pushKV("status", "active"); break;
    case ThresholdState::FAILED: bip9.pushKV("status", "failed"); break;
    }
    if (ThresholdState::STARTED == thresholdState)
    {
        bip9.pushKV("bit", consensusParams.vDeployments[id].bit);
    }
    bip9.pushKV("start_time", consensusParams.vDeployments[id].nStartTime);
    bip9.pushKV("timeout", consensusParams.vDeployments[id].nTimeout);
    int64_t since_height = VersionBitsTipStateSinceHeight(consensusParams, id);
    bip9.pushKV("since", since_height);
    if (ThresholdState::STARTED == thresholdState)
    {
        UniValue statsUV(UniValue::VOBJ);
        BIP9Stats statsStruct = VersionBitsTipStatistics(consensusParams, id);
        statsUV.pushKV("period", statsStruct.period);
        statsUV.pushKV("threshold", statsStruct.threshold);
        statsUV.pushKV("elapsed", statsStruct.elapsed);
        statsUV.pushKV("count", statsStruct.count);
        statsUV.pushKV("possible", statsStruct.possible);
        bip9.pushKV("statistics", statsUV);
    }

    UniValue rv(UniValue::VOBJ);
    rv.pushKV("type", "bip9");
    rv.pushKV("bip9", bip9);
    if (ThresholdState::ACTIVE == thresholdState) {
        rv.pushKV("height", since_height);
    }
    rv.pushKV("active", ThresholdState::ACTIVE == thresholdState);

    softforks.pushKV(name, rv);
}

UniValue getblockchaininfo(const JSONRPCRequest& request)
{
            RPCHelpMan{"getblockchaininfo",
                "Returns an object containing various state info regarding blockchain processing.\n",
                {},
                RPCResult{
            "{\n"
            "  \"chain\": \"xxxx\",              (string) current network name (main, test, regtest)\n"
            "  \"blocks\": xxxxxx,             (numeric) the height of the most-work fully-validated chain. The genesis block has height 0\n"
            "  \"headers\": xxxxxx,            (numeric) the current number of headers we have validated\n"
            "  \"bestblockhash\": \"...\",       (string) the hash of the currently best block\n"
            "  \"mediantime\": xxxxxx,         (numeric) median time for the current best block\n"
            "  \"verificationprogress\": xxxx, (numeric) estimate of verification progress [0..1]\n"
            "  \"initialblockdownload\": xxxx, (bool) (debug information) estimate of whether this node is in Initial Block Download mode.\n"
            "  \"chainwork\": \"xxxx\"           (string) total amount of work in active chain, in hexadecimal\n"
            "  \"size_on_disk\": xxxxxx,       (numeric) the estimated size of the block and undo files on disk\n"
            "  \"pruned\": xx,                 (boolean) if the blocks are subject to pruning\n"
            "  \"pruneheight\": xxxxxx,        (numeric) lowest-height complete block stored (only present if pruning is enabled)\n"
            "  \"automatic_pruning\": xx,      (boolean) whether automatic pruning is enabled (only present if pruning is enabled)\n"
            "  \"prune_target_size\": xxxxxx,  (numeric) the target size used by pruning (only present if automatic pruning is enabled)\n"
            "  \"softforks\": {                (object) status of softforks\n"
            "     \"xxxx\" : {                 (string) name of the softfork\n"
            "        \"type\": \"xxxx\",         (string) one of \"buried\", \"bip9\"\n"
            "        \"bip9\": {               (object) status of bip9 softforks (only for \"bip9\" type)\n"
            "           \"status\": \"xxxx\",    (string) one of \"defined\", \"started\", \"locked_in\", \"active\", \"failed\"\n"
            "           \"bit\": xx,           (numeric) the bit (0-28) in the block version field used to signal this softfork (only for \"started\" status)\n"
            "           \"start_time\": xx,     (numeric) the minimum median time past of a block at which the bit gains its meaning\n"
            "           \"timeout\": xx,       (numeric) the median time past of a block at which the deployment is considered failed if not yet locked in\n"
            "           \"since\": xx,         (numeric) height of the first block to which the status applies\n"
            "           \"statistics\": {      (object) numeric statistics about BIP9 signalling for a softfork\n"
            "              \"period\": xx,     (numeric) the length in blocks of the BIP9 signalling period \n"
            "              \"threshold\": xx,  (numeric) the number of blocks with the version bit set required to activate the feature \n"
            "              \"elapsed\": xx,    (numeric) the number of blocks elapsed since the beginning of the current period \n"
            "              \"count\": xx,      (numeric) the number of blocks with the version bit set in the current period \n"
            "              \"possible\": xx    (boolean) returns false if there are not enough blocks left in this period to pass activation threshold \n"
            "           }\n"
            "        },\n"
            "        \"height\": \"xxxxxx\",     (numeric) height of the first block which the rules are or will be enforced (only for \"buried\" type, or \"bip9\" type with \"active\" status)\n"
            "        \"active\": xx,           (boolean) true if the rules are enforced for the mempool and the next block\n"
            "     }\n"
            "  }\n"
            "  \"warnings\" : \"...\",           (string) any network and blockchain warnings.\n"
            "}\n"
                },
                RPCExamples{
                    HelpExampleCli("getblockchaininfo", "")
            + HelpExampleRpc("getblockchaininfo", "")
                },
            }.Check(request);

    LOCK(cs_main);

    const CBlockIndex* tip = ::ChainActive().Tip();
    UniValue obj(UniValue::VOBJ);
    obj.pushKV("chain",                 Params().NetworkIDString());
    obj.pushKV("blocks",                (int)::ChainActive().Height());
    obj.pushKV("headers",               pindexBestHeader ? pindexBestHeader->nHeight : -1);
    obj.pushKV("bestblockhash",         tip->GetBlockHash().GetHex());
    obj.pushKV("mediantime",            (int64_t)tip->GetMedianTimePast());
    obj.pushKV("verificationprogress",  GuessVerificationProgress(Params().TxData(), tip));
    obj.pushKV("initialblockdownload",  ::ChainstateActive().IsInitialBlockDownload());
    obj.pushKV("chainwork",             tip->nChainWork.GetHex());
    obj.pushKV("size_on_disk",          CalculateCurrentUsage());
    obj.pushKV("pruned",                fPruneMode);
    if (fPruneMode) {
        const CBlockIndex* block = tip;
        CHECK_NONFATAL(block);
        while (block->pprev && (block->pprev->nStatus & BLOCK_HAVE_DATA)) {
            block = block->pprev;
        }

        obj.pushKV("pruneheight",        block->nHeight);

        // if 0, execution bypasses the whole if block.
        bool automatic_pruning = (gArgs.GetArg("-prune", 0) != 1);
        obj.pushKV("automatic_pruning",  automatic_pruning);
        if (automatic_pruning) {
            obj.pushKV("prune_target_size",  nPruneTarget);
        }
    }

    const Consensus::Params& consensusParams = Params().GetConsensus();
    UniValue softforks(UniValue::VOBJ);
    BuriedForkDescPushBack(softforks, "bip16", consensusParams.BIP16Height);
    BuriedForkDescPushBack(softforks, "bip34", consensusParams.BIP34Height);
    BuriedForkDescPushBack(softforks, "bip66", consensusParams.BIP66Height);
    BuriedForkDescPushBack(softforks, "bip65", consensusParams.BIP65Height);
    BuriedForkDescPushBack(softforks, "csv", consensusParams.CSVHeight);
    BuriedForkDescPushBack(softforks, "segwit", consensusParams.SegwitHeight);
    // FIXME: Real BIP9 deployment (not yet buried) are not supported until we
    // do the always-auxpow fork.
    //BIP9SoftForkDescPushBack(softforks, "testdummy", consensusParams, Consensus::DEPLOYMENT_TESTDUMMY);
    obj.pushKV("softforks",             softforks);

    obj.pushKV("warnings", GetWarnings("statusbar"));
    return obj;
}

/** Comparison function for sorting the getchaintips heads.  */
struct CompareBlocksByHeight
{
    bool operator()(const CBlockIndex* a, const CBlockIndex* b) const
    {
        /* Make sure that unequal blocks with the same height do not compare
           equal. Use the pointers themselves to make a distinction. */

        if (a->nHeight != b->nHeight)
          return (a->nHeight > b->nHeight);

        return a < b;
    }
};

static UniValue getchaintips(const JSONRPCRequest& request)
{
            RPCHelpMan{"getchaintips",
                "Return information about all known tips in the block tree,"
                " including the main chain as well as orphaned branches.\n",
                {},
                RPCResult{
            "[\n"
            "  {\n"
            "    \"height\": xxxx,         (numeric) height of the chain tip\n"
            "    \"hash\": \"xxxx\",         (string) block hash of the tip\n"
            "    \"branchlen\": 0          (numeric) zero for main chain\n"
            "    \"status\": \"active\"      (string) \"active\" for the main chain\n"
            "  },\n"
            "  {\n"
            "    \"height\": xxxx,\n"
            "    \"hash\": \"xxxx\",\n"
            "    \"branchlen\": 1          (numeric) length of branch connecting the tip to the main chain\n"
            "    \"status\": \"xxxx\"        (string) status of the chain (active, valid-fork, valid-headers, headers-only, invalid)\n"
            "  }\n"
            "]\n"
            "Possible values for status:\n"
            "1.  \"invalid\"               This branch contains at least one invalid block\n"
            "2.  \"headers-only\"          Not all blocks for this branch are available, but the headers are valid\n"
            "3.  \"valid-headers\"         All blocks are available for this branch, but they were never fully validated\n"
            "4.  \"valid-fork\"            This branch is not part of the active chain, but is fully validated\n"
            "5.  \"active\"                This is the tip of the active main chain, which is certainly valid\n"
                },
                RPCExamples{
                    HelpExampleCli("getchaintips", "")
            + HelpExampleRpc("getchaintips", "")
                },
            }.Check(request);

    LOCK(cs_main);

    /*
     * Idea:  the set of chain tips is ::ChainActive().tip, plus orphan blocks which do not have another orphan building off of them.
     * Algorithm:
     *  - Make one pass through g_blockman.m_block_index, picking out the orphan blocks, and also storing a set of the orphan block's pprev pointers.
     *  - Iterate through the orphan blocks. If the block isn't pointed to by another orphan, it is a chain tip.
     *  - add ::ChainActive().Tip()
     */
    std::set<const CBlockIndex*, CompareBlocksByHeight> setTips;
    std::set<const CBlockIndex*> setOrphans;
    std::set<const CBlockIndex*> setPrevs;

    for (const std::pair<const uint256, CBlockIndex*>& item : ::BlockIndex())
    {
        if (!::ChainActive().Contains(item.second)) {
            setOrphans.insert(item.second);
            setPrevs.insert(item.second->pprev);
        }
    }

    for (std::set<const CBlockIndex*>::iterator it = setOrphans.begin(); it != setOrphans.end(); ++it)
    {
        if (setPrevs.erase(*it) == 0) {
            setTips.insert(*it);
        }
    }

    // Always report the currently active tip.
    setTips.insert(::ChainActive().Tip());

    /* Construct the output array.  */
    UniValue res(UniValue::VARR);
    for (const CBlockIndex* block : setTips)
    {
        UniValue obj(UniValue::VOBJ);
        obj.pushKV("height", block->nHeight);
        obj.pushKV("hash", block->phashBlock->GetHex());

        const int branchLen = block->nHeight - ::ChainActive().FindFork(block)->nHeight;
        obj.pushKV("branchlen", branchLen);

        std::string status;
        if (::ChainActive().Contains(block)) {
            // This block is part of the currently active chain.
            status = "active";
        } else if (block->nStatus & BLOCK_FAILED_MASK) {
            // This block or one of its ancestors is invalid.
            status = "invalid";
        } else if (!block->HaveTxsDownloaded()) {
            // This block cannot be connected because full block data for it or one of its parents is missing.
            status = "headers-only";
        } else if (block->IsValid(BLOCK_VALID_SCRIPTS)) {
            // This block is fully validated, but no longer part of the active chain. It was probably the active block once, but was reorganized.
            status = "valid-fork";
        } else if (block->IsValid(BLOCK_VALID_TREE)) {
            // The headers for this block are valid, but it has not been validated. It was probably never part of the most-work chain.
            status = "valid-headers";
        } else {
            // No clue.
            status = "unknown";
        }
        obj.pushKV("status", status);

        res.push_back(obj);
    }

    return res;
}

UniValue MempoolInfoToJSON(const CTxMemPool& pool)
{
    // Make sure this call is atomic in the pool.
    LOCK(pool.cs);
    UniValue ret(UniValue::VOBJ);
    ret.pushKV("loaded", pool.IsLoaded());
    ret.pushKV("size", (int64_t)pool.size());
    ret.pushKV("bytes", (int64_t)pool.GetTotalTxSize());
    ret.pushKV("usage", (int64_t)pool.DynamicMemoryUsage());
    size_t maxmempool = gArgs.GetArg("-maxmempool", DEFAULT_MAX_MEMPOOL_SIZE) * 1000000;
    ret.pushKV("maxmempool", (int64_t) maxmempool);
    ret.pushKV("mempoolminfee", ValueFromAmount(std::max(pool.GetMinFee(maxmempool), ::minRelayTxFee).GetFeePerK()));
    ret.pushKV("minrelaytxfee", ValueFromAmount(::minRelayTxFee.GetFeePerK()));

    return ret;
}

static UniValue getmempoolinfo(const JSONRPCRequest& request)
{
            RPCHelpMan{"getmempoolinfo",
                "\nReturns details on the active state of the TX memory pool.\n",
                {},
                RPCResult{
            "{\n"
            "  \"loaded\": true|false         (boolean) True if the mempool is fully loaded\n"
            "  \"size\": xxxxx,               (numeric) Current tx count\n"
            "  \"bytes\": xxxxx,              (numeric) Sum of all virtual transaction sizes as defined in BIP 141. Differs from actual serialized size because witness data is discounted\n"
            "  \"usage\": xxxxx,              (numeric) Total memory usage for the mempool\n"
            "  \"maxmempool\": xxxxx,         (numeric) Maximum memory usage for the mempool\n"
            "  \"mempoolminfee\": xxxxx       (numeric) Minimum fee rate in " + CURRENCY_UNIT + "/kB for tx to be accepted. Is the maximum of minrelaytxfee and minimum mempool fee\n"
            "  \"minrelaytxfee\": xxxxx       (numeric) Current minimum relay fee for transactions\n"
            "}\n"
                },
                RPCExamples{
                    HelpExampleCli("getmempoolinfo", "")
            + HelpExampleRpc("getmempoolinfo", "")
                },
            }.Check(request);

    return MempoolInfoToJSON(::mempool);
}

static UniValue preciousblock(const JSONRPCRequest& request)
{
            RPCHelpMan{"preciousblock",
                "\nTreats a block as if it were received before others with the same work.\n"
                "\nA later preciousblock call can override the effect of an earlier one.\n"
                "\nThe effects of preciousblock are not retained across restarts.\n",
                {
                    {"blockhash", RPCArg::Type::STR_HEX, RPCArg::Optional::NO, "the hash of the block to mark as precious"},
                },
                RPCResults{},
                RPCExamples{
                    HelpExampleCli("preciousblock", "\"blockhash\"")
            + HelpExampleRpc("preciousblock", "\"blockhash\"")
                },
            }.Check(request);

    uint256 hash(ParseHashV(request.params[0], "blockhash"));
    CBlockIndex* pblockindex;

    {
        LOCK(cs_main);
        pblockindex = LookupBlockIndex(hash);
        if (!pblockindex) {
            throw JSONRPCError(RPC_INVALID_ADDRESS_OR_KEY, "Block not found");
        }
    }

    BlockValidationState state;
    PreciousBlock(state, Params(), pblockindex);

    if (!state.IsValid()) {
        throw JSONRPCError(RPC_DATABASE_ERROR, FormatStateMessage(state));
    }

    return NullUniValue;
}

static UniValue invalidateblock(const JSONRPCRequest& request)
{
            RPCHelpMan{"invalidateblock",
                "\nPermanently marks a block as invalid, as if it violated a consensus rule.\n",
                {
                    {"blockhash", RPCArg::Type::STR_HEX, RPCArg::Optional::NO, "the hash of the block to mark as invalid"},
                },
                RPCResults{},
                RPCExamples{
                    HelpExampleCli("invalidateblock", "\"blockhash\"")
            + HelpExampleRpc("invalidateblock", "\"blockhash\"")
                },
            }.Check(request);

    uint256 hash(ParseHashV(request.params[0], "blockhash"));
    BlockValidationState state;

    CBlockIndex* pblockindex;
    {
        LOCK(cs_main);
        pblockindex = LookupBlockIndex(hash);
        if (!pblockindex) {
            throw JSONRPCError(RPC_INVALID_ADDRESS_OR_KEY, "Block not found");
        }
    }
    InvalidateBlock(state, Params(), pblockindex);

    if (state.IsValid()) {
        ActivateBestChain(state, Params());
    }

    if (!state.IsValid()) {
        throw JSONRPCError(RPC_DATABASE_ERROR, FormatStateMessage(state));
    }

    return NullUniValue;
}

static UniValue reconsiderblock(const JSONRPCRequest& request)
{
            RPCHelpMan{"reconsiderblock",
                "\nRemoves invalidity status of a block, its ancestors and its descendants, reconsider them for activation.\n"
                "This can be used to undo the effects of invalidateblock.\n",
                {
                    {"blockhash", RPCArg::Type::STR_HEX, RPCArg::Optional::NO, "the hash of the block to reconsider"},
                },
                RPCResults{},
                RPCExamples{
                    HelpExampleCli("reconsiderblock", "\"blockhash\"")
            + HelpExampleRpc("reconsiderblock", "\"blockhash\"")
                },
            }.Check(request);

    uint256 hash(ParseHashV(request.params[0], "blockhash"));

    {
        LOCK(cs_main);
        CBlockIndex* pblockindex = LookupBlockIndex(hash);
        if (!pblockindex) {
            throw JSONRPCError(RPC_INVALID_ADDRESS_OR_KEY, "Block not found");
        }

        ResetBlockFailureFlags(pblockindex);
    }

    BlockValidationState state;
    ActivateBestChain(state, Params());

    if (!state.IsValid()) {
        throw JSONRPCError(RPC_DATABASE_ERROR, FormatStateMessage(state));
    }

    return NullUniValue;
}

static UniValue getchaintxstats(const JSONRPCRequest& request)
{
            RPCHelpMan{"getchaintxstats",
                "\nCompute statistics about the total number and rate of transactions in the chain.\n",
                {
                    {"nblocks", RPCArg::Type::NUM, /* default */ "one month", "Size of the window in number of blocks"},
                    {"blockhash", RPCArg::Type::STR_HEX, /* default */ "chain tip", "The hash of the block that ends the window."},
                },
                RPCResult{
            "{\n"
            "  \"time\": xxxxx,                         (numeric) The timestamp for the final block in the window in UNIX format.\n"
            "  \"txcount\": xxxxx,                      (numeric) The total number of transactions in the chain up to that point.\n"
            "  \"window_final_block_hash\": \"...\",      (string) The hash of the final block in the window.\n"
            "  \"window_final_block_height\": xxxxx,    (numeric) The height of the final block in the window.\n"
            "  \"window_block_count\": xxxxx,           (numeric) Size of the window in number of blocks.\n"
            "  \"window_tx_count\": xxxxx,              (numeric) The number of transactions in the window. Only returned if \"window_block_count\" is > 0.\n"
            "  \"window_interval\": xxxxx,              (numeric) The elapsed time in the window in seconds. Only returned if \"window_block_count\" is > 0.\n"
            "  \"txrate\": x.xx,                        (numeric) The average rate of transactions per second in the window. Only returned if \"window_interval\" is > 0.\n"
            "}\n"
                },
                RPCExamples{
                    HelpExampleCli("getchaintxstats", "")
            + HelpExampleRpc("getchaintxstats", "2016")
                },
            }.Check(request);

    const CBlockIndex* pindex;
    if (request.params[1].isNull()) {
        LOCK(cs_main);
        pindex = ::ChainActive().Tip();
    } else {
        uint256 hash(ParseHashV(request.params[1], "blockhash"));
        LOCK(cs_main);
        pindex = LookupBlockIndex(hash);
        if (!pindex) {
            throw JSONRPCError(RPC_INVALID_ADDRESS_OR_KEY, "Block not found");
        }
        if (!::ChainActive().Contains(pindex)) {
            throw JSONRPCError(RPC_INVALID_PARAMETER, "Block is not in main chain");
        }
    }

    CHECK_NONFATAL(pindex != nullptr);

    int blockcount = 30 * 24 * 60 * 60 / AvgTargetSpacing(Params().GetConsensus(), pindex->nHeight); // By default: 1 month

    if (request.params[0].isNull()) {
        blockcount = std::max(0, std::min(blockcount, pindex->nHeight - 1));
    } else {
        blockcount = request.params[0].get_int();

        if (blockcount < 0 || (blockcount > 0 && blockcount >= pindex->nHeight)) {
            throw JSONRPCError(RPC_INVALID_PARAMETER, "Invalid block count: should be between 0 and the block's height - 1");
        }
    }

    const CBlockIndex* pindexPast = pindex->GetAncestor(pindex->nHeight - blockcount);
    int nTimeDiff = pindex->GetMedianTimePast() - pindexPast->GetMedianTimePast();
    int nTxDiff = pindex->nChainTx - pindexPast->nChainTx;

    UniValue ret(UniValue::VOBJ);
    ret.pushKV("time", (int64_t)pindex->nTime);
    ret.pushKV("txcount", (int64_t)pindex->nChainTx);
    ret.pushKV("window_final_block_hash", pindex->GetBlockHash().GetHex());
    ret.pushKV("window_final_block_height", pindex->nHeight);
    ret.pushKV("window_block_count", blockcount);
    if (blockcount > 0) {
        ret.pushKV("window_tx_count", nTxDiff);
        ret.pushKV("window_interval", nTimeDiff);
        if (nTimeDiff > 0) {
            ret.pushKV("txrate", ((double)nTxDiff) / nTimeDiff);
        }
    }

    return ret;
}

template<typename T>
static T CalculateTruncatedMedian(std::vector<T>& scores)
{
    size_t size = scores.size();
    if (size == 0) {
        return 0;
    }

    std::sort(scores.begin(), scores.end());
    if (size % 2 == 0) {
        return (scores[size / 2 - 1] + scores[size / 2]) / 2;
    } else {
        return scores[size / 2];
    }
}

void CalculatePercentilesByWeight(CAmount result[NUM_GETBLOCKSTATS_PERCENTILES], std::vector<std::pair<CAmount, int64_t>>& scores, int64_t total_weight)
{
    if (scores.empty()) {
        return;
    }

    std::sort(scores.begin(), scores.end());

    // 10th, 25th, 50th, 75th, and 90th percentile weight units.
    const double weights[NUM_GETBLOCKSTATS_PERCENTILES] = {
        total_weight / 10.0, total_weight / 4.0, total_weight / 2.0, (total_weight * 3.0) / 4.0, (total_weight * 9.0) / 10.0
    };

    int64_t next_percentile_index = 0;
    int64_t cumulative_weight = 0;
    for (const auto& element : scores) {
        cumulative_weight += element.second;
        while (next_percentile_index < NUM_GETBLOCKSTATS_PERCENTILES && cumulative_weight >= weights[next_percentile_index]) {
            result[next_percentile_index] = element.first;
            ++next_percentile_index;
        }
    }

    // Fill any remaining percentiles with the last value.
    for (int64_t i = next_percentile_index; i < NUM_GETBLOCKSTATS_PERCENTILES; i++) {
        result[i] = scores.back().first;
    }
}

template<typename T>
static inline bool SetHasKeys(const std::set<T>& set) {return false;}
template<typename T, typename Tk, typename... Args>
static inline bool SetHasKeys(const std::set<T>& set, const Tk& key, const Args&... args)
{
    return (set.count(key) != 0) || SetHasKeys(set, args...);
}

// outpoint (needed for the utxo index) + nHeight + fCoinBase
static constexpr size_t PER_UTXO_OVERHEAD = sizeof(COutPoint) + sizeof(uint32_t) + sizeof(bool);

static UniValue getblockstats(const JSONRPCRequest& request)
{
    RPCHelpMan{"getblockstats",
                "\nCompute per block statistics for a given window. All amounts are in satoshis.\n"
                "It won't work for some heights with pruning.\n",
                {
                    {"hash_or_height", RPCArg::Type::NUM, RPCArg::Optional::NO, "The block hash or height of the target block", "", {"", "string or numeric"}},
                    {"stats", RPCArg::Type::ARR, /* default */ "all values", "Values to plot (see result below)",
                        {
                            {"height", RPCArg::Type::STR, RPCArg::Optional::OMITTED, "Selected statistic"},
                            {"time", RPCArg::Type::STR, RPCArg::Optional::OMITTED, "Selected statistic"},
                        },
                        "stats"},
                },
                RPCResult{
            "{                           (json object)\n"
            "  \"avgfee\": xxxxx,          (numeric) Average fee in the block\n"
            "  \"avgfeerate\": xxxxx,      (numeric) Average feerate (in satoshis per virtual byte)\n"
            "  \"avgtxsize\": xxxxx,       (numeric) Average transaction size\n"
            "  \"blockhash\": xxxxx,       (string) The block hash (to check for potential reorgs)\n"
            "  \"feerate_percentiles\": [  (array of numeric) Feerates at the 10th, 25th, 50th, 75th, and 90th percentile weight unit (in satoshis per virtual byte)\n"
            "      \"10th_percentile_feerate\",      (numeric) The 10th percentile feerate\n"
            "      \"25th_percentile_feerate\",      (numeric) The 25th percentile feerate\n"
            "      \"50th_percentile_feerate\",      (numeric) The 50th percentile feerate\n"
            "      \"75th_percentile_feerate\",      (numeric) The 75th percentile feerate\n"
            "      \"90th_percentile_feerate\",      (numeric) The 90th percentile feerate\n"
            "  ],\n"
            "  \"height\": xxxxx,          (numeric) The height of the block\n"
            "  \"ins\": xxxxx,             (numeric) The number of inputs (excluding coinbase)\n"
            "  \"maxfee\": xxxxx,          (numeric) Maximum fee in the block\n"
            "  \"maxfeerate\": xxxxx,      (numeric) Maximum feerate (in satoshis per virtual byte)\n"
            "  \"maxtxsize\": xxxxx,       (numeric) Maximum transaction size\n"
            "  \"medianfee\": xxxxx,       (numeric) Truncated median fee in the block\n"
            "  \"mediantime\": xxxxx,      (numeric) The block median time past\n"
            "  \"mediantxsize\": xxxxx,    (numeric) Truncated median transaction size\n"
            "  \"minfee\": xxxxx,          (numeric) Minimum fee in the block\n"
            "  \"minfeerate\": xxxxx,      (numeric) Minimum feerate (in satoshis per virtual byte)\n"
            "  \"mintxsize\": xxxxx,       (numeric) Minimum transaction size\n"
            "  \"outs\": xxxxx,            (numeric) The number of outputs\n"
            "  \"subsidy\": xxxxx,         (numeric) The block subsidy\n"
            "  \"swtotal_size\": xxxxx,    (numeric) Total size of all segwit transactions\n"
            "  \"swtotal_weight\": xxxxx,  (numeric) Total weight of all segwit transactions divided by segwit scale factor (4)\n"
            "  \"swtxs\": xxxxx,           (numeric) The number of segwit transactions\n"
            "  \"time\": xxxxx,            (numeric) The block time\n"
            "  \"total_out\": xxxxx,       (numeric) Total amount in all outputs (excluding coinbase and thus reward [ie subsidy + totalfee])\n"
            "  \"total_size\": xxxxx,      (numeric) Total size of all non-coinbase transactions\n"
            "  \"total_weight\": xxxxx,    (numeric) Total weight of all non-coinbase transactions divided by segwit scale factor (4)\n"
            "  \"totalfee\": xxxxx,        (numeric) The fee total\n"
            "  \"txs\": xxxxx,             (numeric) The number of transactions (excluding coinbase)\n"
            "  \"utxo_increase\": xxxxx,   (numeric) The increase/decrease in the number of unspent outputs\n"
            "  \"utxo_size_inc\": xxxxx,   (numeric) The increase/decrease in size for the utxo index (not discounting op_return and similar)\n"
            "}\n"
                },
                RPCExamples{
                    HelpExampleCli("getblockstats", "1000 '[\"minfeerate\",\"avgfeerate\"]'")
            + HelpExampleRpc("getblockstats", "1000 '[\"minfeerate\",\"avgfeerate\"]'")
                },
    }.Check(request);

    LOCK(cs_main);

    CBlockIndex* pindex;
    if (request.params[0].isNum()) {
        const int height = request.params[0].get_int();
        const int current_tip = ::ChainActive().Height();
        if (height < 0) {
            throw JSONRPCError(RPC_INVALID_PARAMETER, strprintf("Target block height %d is negative", height));
        }
        if (height > current_tip) {
            throw JSONRPCError(RPC_INVALID_PARAMETER, strprintf("Target block height %d after current tip %d", height, current_tip));
        }

        pindex = ::ChainActive()[height];
    } else {
        const uint256 hash(ParseHashV(request.params[0], "hash_or_height"));
        pindex = LookupBlockIndex(hash);
        if (!pindex) {
            throw JSONRPCError(RPC_INVALID_ADDRESS_OR_KEY, "Block not found");
        }
        if (!::ChainActive().Contains(pindex)) {
            throw JSONRPCError(RPC_INVALID_PARAMETER, strprintf("Block is not in chain %s", Params().NetworkIDString()));
        }
    }

    CHECK_NONFATAL(pindex != nullptr);

    std::set<std::string> stats;
    if (!request.params[1].isNull()) {
        const UniValue stats_univalue = request.params[1].get_array();
        for (unsigned int i = 0; i < stats_univalue.size(); i++) {
            const std::string stat = stats_univalue[i].get_str();
            stats.insert(stat);
        }
    }

    const CBlock block = GetBlockChecked(pindex);
    const CBlockUndo blockUndo = GetUndoChecked(pindex);

    const bool do_all = stats.size() == 0; // Calculate everything if nothing selected (default)
    const bool do_mediantxsize = do_all || stats.count("mediantxsize") != 0;
    const bool do_medianfee = do_all || stats.count("medianfee") != 0;
    const bool do_feerate_percentiles = do_all || stats.count("feerate_percentiles") != 0;
    const bool loop_inputs = do_all || do_medianfee || do_feerate_percentiles ||
        SetHasKeys(stats, "utxo_size_inc", "totalfee", "avgfee", "avgfeerate", "minfee", "maxfee", "minfeerate", "maxfeerate");
    const bool loop_outputs = do_all || loop_inputs || stats.count("total_out");
    const bool do_calculate_size = do_mediantxsize ||
        SetHasKeys(stats, "total_size", "avgtxsize", "mintxsize", "maxtxsize", "swtotal_size");
    const bool do_calculate_weight = do_all || SetHasKeys(stats, "total_weight", "avgfeerate", "swtotal_weight", "avgfeerate", "feerate_percentiles", "minfeerate", "maxfeerate");
    const bool do_calculate_sw = do_all || SetHasKeys(stats, "swtxs", "swtotal_size", "swtotal_weight");

    CAmount maxfee = 0;
    CAmount maxfeerate = 0;
    CAmount minfee = MAX_MONEY;
    CAmount minfeerate = MAX_MONEY;
    CAmount total_out = 0;
    CAmount totalfee = 0;
    int64_t inputs = 0;
    int64_t maxtxsize = 0;
    int64_t mintxsize = MAX_BLOCK_SERIALIZED_SIZE;
    int64_t outputs = 0;
    int64_t swtotal_size = 0;
    int64_t swtotal_weight = 0;
    int64_t swtxs = 0;
    int64_t total_size = 0;
    int64_t total_weight = 0;
    int64_t utxo_size_inc = 0;
    std::vector<CAmount> fee_array;
    std::vector<std::pair<CAmount, int64_t>> feerate_array;
    std::vector<int64_t> txsize_array;

    for (size_t i = 0; i < block.vtx.size(); ++i) {
        const auto& tx = block.vtx.at(i);
        outputs += tx->vout.size();

        CAmount tx_total_out = 0;
        if (loop_outputs) {
            for (const CTxOut& out : tx->vout) {
                tx_total_out += out.nValue;
                utxo_size_inc += GetSerializeSize(out, PROTOCOL_VERSION) + PER_UTXO_OVERHEAD;
            }
        }

        if (tx->IsCoinBase()) {
            continue;
        }

        inputs += tx->vin.size(); // Don't count coinbase's fake input
        total_out += tx_total_out; // Don't count coinbase reward

        int64_t tx_size = 0;
        if (do_calculate_size) {

            tx_size = tx->GetTotalSize();
            if (do_mediantxsize) {
                txsize_array.push_back(tx_size);
            }
            maxtxsize = std::max(maxtxsize, tx_size);
            mintxsize = std::min(mintxsize, tx_size);
            total_size += tx_size;
        }

        int64_t weight = 0;
        if (do_calculate_weight) {
            weight = GetTransactionWeight(*tx);
            total_weight += weight;
        }

        if (do_calculate_sw && tx->HasWitness()) {
            ++swtxs;
            swtotal_size += tx_size;
            swtotal_weight += weight;
        }

        if (loop_inputs) {
            CAmount tx_total_in = 0;
            const auto& txundo = blockUndo.vtxundo.at(i - 1);
            for (const Coin& coin: txundo.vprevout) {
                const CTxOut& prevoutput = coin.out;

                tx_total_in += prevoutput.nValue;
                utxo_size_inc -= GetSerializeSize(prevoutput, PROTOCOL_VERSION) + PER_UTXO_OVERHEAD;
            }

            CAmount txfee = tx_total_in - tx_total_out;
            CHECK_NONFATAL(MoneyRange(txfee));
            if (do_medianfee) {
                fee_array.push_back(txfee);
            }
            maxfee = std::max(maxfee, txfee);
            minfee = std::min(minfee, txfee);
            totalfee += txfee;

            // New feerate uses satoshis per virtual byte instead of per serialized byte
            CAmount feerate = weight ? (txfee * WITNESS_SCALE_FACTOR) / weight : 0;
            if (do_feerate_percentiles) {
                feerate_array.emplace_back(std::make_pair(feerate, weight));
            }
            maxfeerate = std::max(maxfeerate, feerate);
            minfeerate = std::min(minfeerate, feerate);
        }
    }

    CAmount feerate_percentiles[NUM_GETBLOCKSTATS_PERCENTILES] = { 0 };
    CalculatePercentilesByWeight(feerate_percentiles, feerate_array, total_weight);

    UniValue feerates_res(UniValue::VARR);
    for (int64_t i = 0; i < NUM_GETBLOCKSTATS_PERCENTILES; i++) {
        feerates_res.push_back(feerate_percentiles[i]);
    }

    UniValue ret_all(UniValue::VOBJ);
    ret_all.pushKV("avgfee", (block.vtx.size() > 1) ? totalfee / (block.vtx.size() - 1) : 0);
    ret_all.pushKV("avgfeerate", total_weight ? (totalfee * WITNESS_SCALE_FACTOR) / total_weight : 0); // Unit: sat/vbyte
    ret_all.pushKV("avgtxsize", (block.vtx.size() > 1) ? total_size / (block.vtx.size() - 1) : 0);
    ret_all.pushKV("blockhash", pindex->GetBlockHash().GetHex());
    ret_all.pushKV("feerate_percentiles", feerates_res);
    ret_all.pushKV("height", (int64_t)pindex->nHeight);
    ret_all.pushKV("ins", inputs);
    ret_all.pushKV("maxfee", maxfee);
    ret_all.pushKV("maxfeerate", maxfeerate);
    ret_all.pushKV("maxtxsize", maxtxsize);
    ret_all.pushKV("medianfee", CalculateTruncatedMedian(fee_array));
    ret_all.pushKV("mediantime", pindex->GetMedianTimePast());
    ret_all.pushKV("mediantxsize", CalculateTruncatedMedian(txsize_array));
    ret_all.pushKV("minfee", (minfee == MAX_MONEY) ? 0 : minfee);
    ret_all.pushKV("minfeerate", (minfeerate == MAX_MONEY) ? 0 : minfeerate);
    ret_all.pushKV("mintxsize", mintxsize == MAX_BLOCK_SERIALIZED_SIZE ? 0 : mintxsize);
    ret_all.pushKV("outs", outputs);
    ret_all.pushKV("subsidy", GetBlockSubsidy(pindex->nHeight, Params().GetConsensus()));
    ret_all.pushKV("swtotal_size", swtotal_size);
    ret_all.pushKV("swtotal_weight", swtotal_weight);
    ret_all.pushKV("swtxs", swtxs);
    ret_all.pushKV("time", pindex->GetBlockTime());
    ret_all.pushKV("total_out", total_out);
    ret_all.pushKV("total_size", total_size);
    ret_all.pushKV("total_weight", total_weight);
    ret_all.pushKV("totalfee", totalfee);
    ret_all.pushKV("txs", (int64_t)block.vtx.size());
    ret_all.pushKV("utxo_increase", outputs - inputs);
    ret_all.pushKV("utxo_size_inc", utxo_size_inc);

    if (do_all) {
        return ret_all;
    }

    UniValue ret(UniValue::VOBJ);
    for (const std::string& stat : stats) {
        const UniValue& value = ret_all[stat];
        if (value.isNull()) {
            throw JSONRPCError(RPC_INVALID_PARAMETER, strprintf("Invalid selected statistic %s", stat));
        }
        ret.pushKV(stat, value);
    }
    return ret;
}

static UniValue savemempool(const JSONRPCRequest& request)
{
            RPCHelpMan{"savemempool",
                "\nDumps the mempool to disk. It will fail until the previous dump is fully loaded.\n",
                {},
                RPCResults{},
                RPCExamples{
                    HelpExampleCli("savemempool", "")
            + HelpExampleRpc("savemempool", "")
                },
            }.Check(request);

    if (!::mempool.IsLoaded()) {
        throw JSONRPCError(RPC_MISC_ERROR, "The mempool was not loaded yet");
    }

    if (!DumpMempool(::mempool)) {
        throw JSONRPCError(RPC_MISC_ERROR, "Unable to dump mempool to disk");
    }

    return NullUniValue;
}

//! Search for a given set of pubkey scripts
bool FindScriptPubKey(std::atomic<int>& scan_progress, const std::atomic<bool>& should_abort, int64_t& count, CCoinsViewCursor* cursor, const std::set<CScript>& needles, std::map<COutPoint, Coin>& out_results) {
    scan_progress = 0;
    count = 0;
    while (cursor->Valid()) {
        COutPoint key;
        Coin coin;
        if (!cursor->GetKey(key) || !cursor->GetValue(coin)) return false;
        if (++count % 8192 == 0) {
            if (should_abort) {
                // allow to abort the scan via the abort reference
                return false;
            }
        }
        if (count % 256 == 0) {
            // update progress reference every 256 item
            uint32_t high = 0x100 * *key.hash.begin() + *(key.hash.begin() + 1);
            scan_progress = (int)(high * 100.0 / 65536.0 + 0.5);
        }
        if (needles.count(coin.out.scriptPubKey)) {
            out_results.emplace(key, coin);
        }
        cursor->Next();
    }
    scan_progress = 100;
    return true;
}

/** RAII object to prevent concurrency issue when scanning the txout set */
static std::mutex g_utxosetscan;
static std::atomic<int> g_scan_progress;
static std::atomic<bool> g_scan_in_progress;
static std::atomic<bool> g_should_abort_scan;
class CoinsViewScanReserver
{
private:
    bool m_could_reserve;
public:
    explicit CoinsViewScanReserver() : m_could_reserve(false) {}

    bool reserve() {
        CHECK_NONFATAL(!m_could_reserve);
        std::lock_guard<std::mutex> lock(g_utxosetscan);
        if (g_scan_in_progress) {
            return false;
        }
        g_scan_in_progress = true;
        m_could_reserve = true;
        return true;
    }

    ~CoinsViewScanReserver() {
        if (m_could_reserve) {
            std::lock_guard<std::mutex> lock(g_utxosetscan);
            g_scan_in_progress = false;
        }
    }
};

UniValue scantxoutset(const JSONRPCRequest& request)
{
            RPCHelpMan{"scantxoutset",
                "\nEXPERIMENTAL warning: this call may be removed or changed in future releases.\n"
                "\nScans the unspent transaction output set for entries that match certain output descriptors.\n"
                "Examples of output descriptors are:\n"
                "    addr(<address>)                      Outputs whose scriptPubKey corresponds to the specified address (does not include P2PK)\n"
                "    raw(<hex script>)                    Outputs whose scriptPubKey equals the specified hex scripts\n"
                "    combo(<pubkey>)                      P2PK, P2PKH, P2WPKH, and P2SH-P2WPKH outputs for the given pubkey\n"
                "    pkh(<pubkey>)                        P2PKH outputs for the given pubkey\n"
                "    sh(multi(<n>,<pubkey>,<pubkey>,...)) P2SH-multisig outputs for the given threshold and pubkeys\n"
                "\nIn the above, <pubkey> either refers to a fixed public key in hexadecimal notation, or to an xpub/xprv optionally followed by one\n"
                "or more path elements separated by \"/\", and optionally ending in \"/*\" (unhardened), or \"/*'\" or \"/*h\" (hardened) to specify all\n"
                "unhardened or hardened child keys.\n"
                "In the latter case, a range needs to be specified by below if different from 1000.\n"
                "For more information on output descriptors, see the documentation in the doc/descriptors.md file.\n",
                {
                    {"action", RPCArg::Type::STR, RPCArg::Optional::NO, "The action to execute\n"
            "                                      \"start\" for starting a scan\n"
            "                                      \"abort\" for aborting the current scan (returns true when abort was successful)\n"
            "                                      \"status\" for progress report (in %) of the current scan"},
                    {"scanobjects", RPCArg::Type::ARR, RPCArg::Optional::NO, "Array of scan objects\n"
            "                                  Every scan object is either a string descriptor or an object:",
                        {
                            {"descriptor", RPCArg::Type::STR, RPCArg::Optional::OMITTED, "An output descriptor"},
                            {"", RPCArg::Type::OBJ, RPCArg::Optional::OMITTED, "An object with output descriptor and metadata",
                                {
                                    {"desc", RPCArg::Type::STR, RPCArg::Optional::NO, "An output descriptor"},
                                    {"range", RPCArg::Type::RANGE, /* default */ "1000", "The range of HD chain indexes to explore (either end or [begin,end])"},
                                },
                            },
                        },
                        "[scanobjects,...]"},
                },
                RPCResult{
            "{\n"
            "  \"success\": true|false,         (boolean) Whether the scan was completed\n"
            "  \"txouts\": n,                   (numeric) The number of unspent transaction outputs scanned\n"
            "  \"height\": n,                   (numeric) The current block height (index)\n"
            "  \"bestblock\": \"hex\",            (string) The hash of the block at the tip of the chain\n"
            "  \"unspents\": [\n"
            "   {\n"
            "    \"txid\": \"hash\",              (string) The transaction id\n"
            "    \"vout\": n,                   (numeric) The vout value\n"
            "    \"scriptPubKey\": \"script\",    (string) The script key\n"
            "    \"desc\": \"descriptor\",        (string) A specialized descriptor for the matched scriptPubKey\n"
            "    \"amount\": x.xxx,             (numeric) The total amount in " + CURRENCY_UNIT + " of the unspent output\n"
            "    \"height\": n,                 (numeric) Height of the unspent transaction output\n"
            "   }\n"
            "   ,...],\n"
            "  \"total_amount\": x.xxx,          (numeric) The total amount of all found unspent outputs in " + CURRENCY_UNIT + "\n"
            "]\n"
                },
                RPCExamples{""},
            }.Check(request);

    RPCTypeCheck(request.params, {UniValue::VSTR, UniValue::VARR});

    UniValue result(UniValue::VOBJ);
    if (request.params[0].get_str() == "status") {
        CoinsViewScanReserver reserver;
        if (reserver.reserve()) {
            // no scan in progress
            return NullUniValue;
        }
        result.pushKV("progress", g_scan_progress);
        return result;
    } else if (request.params[0].get_str() == "abort") {
        CoinsViewScanReserver reserver;
        if (reserver.reserve()) {
            // reserve was possible which means no scan was running
            return false;
        }
        // set the abort flag
        g_should_abort_scan = true;
        return true;
    } else if (request.params[0].get_str() == "start") {
        CoinsViewScanReserver reserver;
        if (!reserver.reserve()) {
            throw JSONRPCError(RPC_INVALID_PARAMETER, "Scan already in progress, use action \"abort\" or \"status\"");
        }
        std::set<CScript> needles;
        std::map<CScript, std::string> descriptors;
        CAmount total_in = 0;

        // loop through the scan objects
        for (const UniValue& scanobject : request.params[1].get_array().getValues()) {
            FlatSigningProvider provider;
            auto scripts = EvalDescriptorStringOrObject(scanobject, provider);
            for (const auto& script : scripts) {
                std::string inferred = InferDescriptor(script, provider)->ToString();
                needles.emplace(script);
                descriptors.emplace(std::move(script), std::move(inferred));
            }
        }

        // Scan the unspent transaction output set for inputs
        UniValue unspents(UniValue::VARR);
        std::vector<CTxOut> input_txos;
        std::map<COutPoint, Coin> coins;
        g_should_abort_scan = false;
        g_scan_progress = 0;
        int64_t count = 0;
        std::unique_ptr<CCoinsViewCursor> pcursor;
        CBlockIndex* tip;
        {
            LOCK(cs_main);
            ::ChainstateActive().ForceFlushStateToDisk();
            pcursor = std::unique_ptr<CCoinsViewCursor>(::ChainstateActive().CoinsDB().Cursor());
            CHECK_NONFATAL(pcursor);
            tip = ::ChainActive().Tip();
            CHECK_NONFATAL(tip);
        }
        bool res = FindScriptPubKey(g_scan_progress, g_should_abort_scan, count, pcursor.get(), needles, coins);
        result.pushKV("success", res);
        result.pushKV("txouts", count);
        result.pushKV("height", tip->nHeight);
        result.pushKV("bestblock", tip->GetBlockHash().GetHex());

        for (const auto& it : coins) {
            const COutPoint& outpoint = it.first;
            const Coin& coin = it.second;
            const CTxOut& txo = coin.out;
            input_txos.push_back(txo);
            total_in += txo.nValue;

            UniValue unspent(UniValue::VOBJ);
            unspent.pushKV("txid", outpoint.hash.GetHex());
            unspent.pushKV("vout", (int32_t)outpoint.n);
            unspent.pushKV("scriptPubKey", HexStr(txo.scriptPubKey.begin(), txo.scriptPubKey.end()));
            unspent.pushKV("desc", descriptors[txo.scriptPubKey]);
            unspent.pushKV("amount", ValueFromAmount(txo.nValue));
            unspent.pushKV("height", (int32_t)coin.nHeight);

            unspents.push_back(unspent);
        }
        result.pushKV("unspents", unspents);
        result.pushKV("total_amount", ValueFromAmount(total_in));
    } else {
        throw JSONRPCError(RPC_INVALID_PARAMETER, "Invalid command");
    }
    return result;
}

static UniValue getblockfilter(const JSONRPCRequest& request)
{
            RPCHelpMan{"getblockfilter",
                "\nRetrieve a BIP 157 content filter for a particular block.\n",
                {
                    {"blockhash", RPCArg::Type::STR_HEX, RPCArg::Optional::NO, "The hash of the block"},
                    {"filtertype", RPCArg::Type::STR, /*default*/ "basic", "The type name of the filter"},
                },
                RPCResult{
                    "{\n"
                    "  \"filter\" : (string) the hex-encoded filter data\n"
                    "  \"header\" : (string) the hex-encoded filter header\n"
                    "}\n"
                },
                RPCExamples{
                    HelpExampleCli("getblockfilter", "\"00000000c937983704a73af28acdec37b049d214adbda81d7e2a3dd146f6ed09\" \"basic\"")
                }
            }.Check(request);

    uint256 block_hash = ParseHashV(request.params[0], "blockhash");
    std::string filtertype_name = "basic";
    if (!request.params[1].isNull()) {
        filtertype_name = request.params[1].get_str();
    }

    BlockFilterType filtertype;
    if (!BlockFilterTypeByName(filtertype_name, filtertype)) {
        throw JSONRPCError(RPC_INVALID_ADDRESS_OR_KEY, "Unknown filtertype");
    }

    BlockFilterIndex* index = GetBlockFilterIndex(filtertype);
    if (!index) {
        throw JSONRPCError(RPC_MISC_ERROR, "Index is not enabled for filtertype " + filtertype_name);
    }

    const CBlockIndex* block_index;
    bool block_was_connected;
    {
        LOCK(cs_main);
        block_index = LookupBlockIndex(block_hash);
        if (!block_index) {
            throw JSONRPCError(RPC_INVALID_ADDRESS_OR_KEY, "Block not found");
        }
        block_was_connected = block_index->IsValid(BLOCK_VALID_SCRIPTS);
    }

    bool index_ready = index->BlockUntilSyncedToCurrentChain();

    BlockFilter filter;
    uint256 filter_header;
    if (!index->LookupFilter(block_index, filter) ||
        !index->LookupFilterHeader(block_index, filter_header)) {
        int err_code;
        std::string errmsg = "Filter not found.";

        if (!block_was_connected) {
            err_code = RPC_INVALID_ADDRESS_OR_KEY;
            errmsg += " Block was not connected to active chain.";
        } else if (!index_ready) {
            err_code = RPC_MISC_ERROR;
            errmsg += " Block filters are still in the process of being indexed.";
        } else {
            err_code = RPC_INTERNAL_ERROR;
            errmsg += " This error is unexpected and indicates index corruption.";
        }

        throw JSONRPCError(err_code, errmsg);
    }

    UniValue ret(UniValue::VOBJ);
    ret.pushKV("filter", HexStr(filter.GetEncodedFilter()));
    ret.pushKV("header", filter_header.GetHex());
    return ret;
}

/**
 * Serialize the UTXO set to a file for loading elsewhere.
 *
 * @see SnapshotMetadata
 */
UniValue dumptxoutset(const JSONRPCRequest& request)
{
    RPCHelpMan{
        "dumptxoutset",
        "\nWrite the serialized UTXO set to disk.\n"
        "Incidentally flushes the latest coinsdb (leveldb) to disk.\n",
        {
            {"path",
                RPCArg::Type::STR,
                RPCArg::Optional::NO,
                /* default_val */ "",
                "path to the output file. If relative, will be prefixed by datadir."},
        },
        RPCResult{
            "{\n"
            "  \"coins_written\": n,   (numeric) the number of coins written in the snapshot\n"
            "  \"base_hash\": \"...\",   (string) the hash of the base of the snapshot\n"
            "  \"base_height\": n,     (string) the height of the base of the snapshot\n"
            "  \"path\": \"...\"         (string) the absolute path that the snapshot was written to\n"
            "]\n"
        },
        RPCExamples{
            HelpExampleCli("dumptxoutset", "utxo.dat")
        }
    }.Check(request);

    fs::path path = fs::absolute(request.params[0].get_str(), GetDataDir());
    // Write to a temporary path and then move into `path` on completion
    // to avoid confusion due to an interruption.
    fs::path temppath = fs::absolute(request.params[0].get_str() + ".incomplete", GetDataDir());

    if (fs::exists(path)) {
        throw JSONRPCError(
            RPC_INVALID_PARAMETER,
            path.string() + " already exists. If you are sure this is what you want, "
            "move it out of the way first");
    }

    FILE* file{fsbridge::fopen(temppath, "wb")};
    CAutoFile afile{file, SER_DISK, CLIENT_VERSION};
    std::unique_ptr<CCoinsViewCursor> pcursor;
    CCoinsStats stats;
    CBlockIndex* tip;

    {
        // We need to lock cs_main to ensure that the coinsdb isn't written to
        // between (i) flushing coins cache to disk (coinsdb), (ii) getting stats
        // based upon the coinsdb, and (iii) constructing a cursor to the
        // coinsdb for use below this block.
        //
        // Cursors returned by leveldb iterate over snapshots, so the contents
        // of the pcursor will not be affected by simultaneous writes during
        // use below this block.
        //
        // See discussion here:
        //   https://github.com/bitcoin/bitcoin/pull/15606#discussion_r274479369
        //
        LOCK(::cs_main);

        ::ChainstateActive().ForceFlushStateToDisk();

        if (!GetUTXOStats(&::ChainstateActive().CoinsDB(), stats)) {
            throw JSONRPCError(RPC_INTERNAL_ERROR, "Unable to read UTXO set");
        }

        pcursor = std::unique_ptr<CCoinsViewCursor>(::ChainstateActive().CoinsDB().Cursor());
        tip = LookupBlockIndex(stats.hashBlock);
        CHECK_NONFATAL(tip);
    }

    SnapshotMetadata metadata{tip->GetBlockHash(), stats.coins_count, tip->nChainTx};

    afile << metadata;

    COutPoint key;
    Coin coin;
    unsigned int iter{0};

    while (pcursor->Valid()) {
        if (iter % 5000 == 0 && !IsRPCRunning()) {
            throw JSONRPCError(RPC_CLIENT_NOT_CONNECTED, "Shutting down");
        }
        ++iter;
        if (pcursor->GetKey(key) && pcursor->GetValue(coin)) {
            afile << key;
            afile << coin;
        }

        pcursor->Next();
    }

    afile.fclose();
    fs::rename(temppath, path);

    UniValue result(UniValue::VOBJ);
    result.pushKV("coins_written", stats.coins_count);
    result.pushKV("base_hash", tip->GetBlockHash().ToString());
    result.pushKV("base_height", tip->nHeight);
    result.pushKV("path", path.string());
    return result;
}

// clang-format off
static const CRPCCommand commands[] =
{ //  category              name                      actor (function)         argNames
  //  --------------------- ------------------------  -----------------------  ----------
    { "blockchain",         "getblockchaininfo",      &getblockchaininfo,      {} },
    { "blockchain",         "getchaintxstats",        &getchaintxstats,        {"nblocks", "blockhash"} },
    { "blockchain",         "getblockstats",          &getblockstats,          {"hash_or_height", "stats"} },
    { "blockchain",         "getbestblockhash",       &getbestblockhash,       {} },
    { "blockchain",         "getblockcount",          &getblockcount,          {} },
    { "blockchain",         "getblock",               &getblock,               {"blockhash","verbosity|verbose"} },
    { "blockchain",         "getblockhash",           &getblockhash,           {"height"} },
    { "blockchain",         "getblockheader",         &getblockheader,         {"blockhash","verbose"} },
    { "blockchain",         "getchaintips",           &getchaintips,           {} },
    { "blockchain",         "getdifficulty",          &getdifficulty,          {} },
    { "blockchain",         "getmempoolancestors",    &getmempoolancestors,    {"txid","verbose"} },
    { "blockchain",         "getmempooldescendants",  &getmempooldescendants,  {"txid","verbose"} },
    { "blockchain",         "getmempoolentry",        &getmempoolentry,        {"txid"} },
    { "blockchain",         "getmempoolinfo",         &getmempoolinfo,         {} },
    { "blockchain",         "getrawmempool",          &getrawmempool,          {"verbose"} },
    { "blockchain",         "gettxout",               &gettxout,               {"txid","n","include_mempool"} },
    { "blockchain",         "gettxoutsetinfo",        &gettxoutsetinfo,        {} },
    { "blockchain",         "pruneblockchain",        &pruneblockchain,        {"height"} },
    { "blockchain",         "savemempool",            &savemempool,            {} },
    { "blockchain",         "verifychain",            &verifychain,            {"checklevel","nblocks"} },

    { "blockchain",         "preciousblock",          &preciousblock,          {"blockhash"} },
    { "blockchain",         "scantxoutset",           &scantxoutset,           {"action", "scanobjects"} },
    { "blockchain",         "getblockfilter",         &getblockfilter,         {"blockhash", "filtertype"} },

    /* Not shown in help */
    { "hidden",             "invalidateblock",        &invalidateblock,        {"blockhash"} },
    { "hidden",             "reconsiderblock",        &reconsiderblock,        {"blockhash"} },
    { "hidden",             "waitfornewblock",        &waitfornewblock,        {"timeout"} },
    { "hidden",             "waitforblock",           &waitforblock,           {"blockhash","timeout"} },
    { "hidden",             "waitforblockheight",     &waitforblockheight,     {"height","timeout"} },
    { "hidden",             "syncwithvalidationinterfacequeue", &syncwithvalidationinterfacequeue, {} },
    { "hidden",             "dumptxoutset",           &dumptxoutset,           {"path"} },
};
// clang-format on

void RegisterBlockchainRPCCommands(CRPCTable &t)
{
    for (unsigned int vcidx = 0; vcidx < ARRAYLEN(commands); vcidx++)
        t.appendCommand(commands[vcidx].name, &commands[vcidx]);
}

NodeContext* g_rpc_node = nullptr;<|MERGE_RESOLUTION|>--- conflicted
+++ resolved
@@ -58,9 +58,6 @@
 static std::condition_variable cond_blockchange;
 static CUpdatedBlock latestblock;
 
-<<<<<<< HEAD
-double GetDifficultyForBits(const uint32_t nBits)
-=======
 CTxMemPool& EnsureMemPool()
 {
     CHECK_NONFATAL(g_rpc_node);
@@ -70,10 +67,7 @@
     return *g_rpc_node->mempool;
 }
 
-/* Calculate the difficulty for a given block index.
- */
-double GetDifficulty(const CBlockIndex* blockindex)
->>>>>>> 7a8b4b32
+double GetDifficultyForBits(const uint32_t nBits)
 {
     int nShift = (nBits >> 24) & 0xff;
     double dDiff =

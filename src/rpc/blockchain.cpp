--- conflicted
+++ resolved
@@ -1567,12 +1567,8 @@
     obj.pushKV("blocks",                height);
     obj.pushKV("headers",               pindexBestHeader ? pindexBestHeader->nHeight : -1);
     obj.pushKV("bestblockhash",         tip->GetBlockHash().GetHex());
-<<<<<<< HEAD
     obj.pushKV("difficulty",            (double)GetDifficultyForBits(tip->nBits));
-=======
-    obj.pushKV("difficulty",            (double)GetDifficulty(tip));
     obj.pushKV("time",                  (int64_t)tip->nTime);
->>>>>>> 1488f55f
     obj.pushKV("mediantime",            (int64_t)tip->GetMedianTimePast());
     obj.pushKV("verificationprogress",  GuessVerificationProgress(Params().TxData(), tip));
     obj.pushKV("initialblockdownload",  active_chainstate.IsInitialBlockDownload());

--- conflicted
+++ resolved
@@ -164,6 +164,7 @@
               {RPCResult::Type::BOOL, "mergemined", "Whether this block is merge mined"},
               {RPCResult::Type::STR_HEX, "bits", "The bits"},
               {RPCResult::Type::NUM, "difficulty", "The difficulty"},
+              {RPCResult::Type::STR_HEX, "target", "The difficulty target"},
               {RPCResult::Type::STR_HEX, "fakeheader", /* optional */ true, "Serialised fake header if not merge mined"},
               {RPCResult::Type::OBJ, "auxpow", /* optional */ true, "The auxpow object if merge mined",
                   {
@@ -200,18 +201,18 @@
     return result;
 }
 
-<<<<<<< HEAD
 namespace
 {
 
 UniValue
-PowDataToJSON (const PowData& pow, const bool verbose, Chainstate& active_chainstate)
+PowDataToJSON (const PowData& pow, const bool verbose, Chainstate& active_chainstate, const uint256 pow_limit)
 {
   UniValue result(UniValue::VOBJ);
   result.pushKV ("algo", PowAlgoToString (pow.getCoreAlgo ()));
   result.pushKV ("mergemined", pow.isMergeMined ());
   result.pushKV ("bits", strprintf ("%08x", pow.getBits ()));
   result.pushKV ("difficulty", GetDifficultyForBits (pow.getBits ()));
+  result.pushKV ("target", GetTarget(pow, pow_limit).GetHex());
 
   if (pow.isMergeMined ())
     result.pushKV ("auxpow", AuxpowToJSON (pow.getAuxpow (), verbose, active_chainstate));
@@ -228,9 +229,6 @@
 } // anonymous namespace
 
 UniValue blockheaderToJSON(const BlockManager& blockman, const CBlockIndex& tip, const CBlockIndex& blockindex)
-=======
-UniValue blockheaderToJSON(const BlockManager& blockman, const CBlockIndex& tip, const CBlockIndex& blockindex, const uint256 pow_limit)
->>>>>>> 2b956996
 {
     // Serialize passed information without accessing chain state of the active chain!
     AssertLockNotHeld(cs_main); // For performance reasons
@@ -241,13 +239,8 @@
     int confirmations = ComputeNextBlockAndDepth(tip, blockindex, pnext);
     result.pushKV("confirmations", confirmations);
     result.pushKV("height", blockindex.nHeight);
-<<<<<<< HEAD
-    result.pushKV("mediantime", (int64_t)blockindex.GetMedianTimePast());
+    result.pushKV("mediantime", blockindex.GetMedianTimePast());
     result.pushKV("nonce", (uint64_t)blockindex.nNonce);
-=======
-    result.pushKV("mediantime", blockindex.GetMedianTimePast());
-    result.pushKV("target", GetTarget(tip, pow_limit).GetHex());
->>>>>>> 2b956996
     result.pushKV("chainwork", blockindex.nChainWork.GetHex());
     result.pushKV("nTx", (uint64_t)blockindex.nTx);
 
@@ -256,9 +249,9 @@
     return result;
 }
 
-UniValue blockToJSON(BlockManager& blockman, const CBlock& block, const CBlockIndex& tip, const CBlockIndex& blockindex, TxVerbosity verbosity, const uint256 pow_limit)
-{
-    UniValue result = blockheaderToJSON(blockman, tip, blockindex, pow_limit);
+UniValue blockToJSON(BlockManager& blockman, const CBlock& block, const CBlockIndex& tip, const CBlockIndex& blockindex, TxVerbosity verbosity)
+{
+    UniValue result = blockheaderToJSON(blockman, tip, blockindex);
 
     result.pushKV("strippedsize", (int)::GetSerializeSize(TX_NO_WITNESS(block)));
     result.pushKV("size", (int)::GetSerializeSize(TX_WITH_WITNESS(block)));
@@ -700,7 +693,6 @@
                             {RPCResult::Type::NUM_TIME, "mediantime", "The median block time expressed in " + UNIX_EPOCH_TIME},
                             {RPCResult::Type::NUM, "nonce", "The nonce"},
                             {RPCResult::Type::STR_HEX, "bits", "nBits: compact representation of the block difficulty target"},
-                            {RPCResult::Type::STR_HEX, "target", "The difficulty target"},
                             {RPCResult::Type::NUM, "difficulty", "The difficulty"},
                             {RPCResult::Type::STR_HEX, "chainwork", "Expected number of hashes required to produce the current chain"},
                             {RPCResult::Type::NUM, "nTx", "The number of transactions in the block"},
@@ -754,15 +746,9 @@
         return strHex;
     }
 
-<<<<<<< HEAD
     auto result = blockheaderToJSON(chainman.m_blockman, *tip, *pblockindex);
     if (hasPow)
-        result.pushKV("powdata", PowDataToJSON(header.pow, fVerbose, chainman.ActiveChainstate()));
-=======
-    auto result = blockheaderToJSON(chainman.m_blockman, *tip, *pblockindex, chainman.GetConsensus().powLimit);
-    if (header.auxpow)
-        result.pushKV("auxpow", AuxpowToJSON(*header.auxpow, fVerbose, chainman.ActiveChainstate()));
->>>>>>> 2b956996
+        result.pushKV("powdata", PowDataToJSON(header.pow, fVerbose, chainman.ActiveChainstate(), powLimitForAlgo (header.pow.getCoreAlgo(), chainman.GetParams().GetConsensus())));
 
     return result;
 },
@@ -896,7 +882,6 @@
                     {RPCResult::Type::NUM_TIME, "mediantime", "The median block time expressed in " + UNIX_EPOCH_TIME},
                     {RPCResult::Type::NUM, "nonce", "The nonce"},
                     {RPCResult::Type::STR_HEX, "bits", "nBits: compact representation of the block difficulty target"},
-                    {RPCResult::Type::STR_HEX, "target", "The difficulty target"},
                     {RPCResult::Type::NUM, "difficulty", "The difficulty"},
                     {RPCResult::Type::STR_HEX, "chainwork", "Expected number of hashes required to produce the chain up to this block (in hex)"},
                     {RPCResult::Type::NUM, "nTx", "The number of transactions in the block"},
@@ -975,15 +960,8 @@
         tx_verbosity = TxVerbosity::SHOW_DETAILS_AND_PREVOUT;
     }
 
-<<<<<<< HEAD
     auto result = blockToJSON(chainman.m_blockman, block, *tip, *pblockindex, tx_verbosity);
-    result.pushKV("powdata", PowDataToJSON(block.pow, verbosity >= 1, chainman.ActiveChainstate()));
-=======
-    auto result = blockToJSON(chainman.m_blockman, block, *tip, *pblockindex, tx_verbosity, chainman.GetConsensus().powLimit);
-
-    if (block.auxpow)
-        result.pushKV("auxpow", AuxpowToJSON(*block.auxpow, verbosity >= 1, chainman.ActiveChainstate()));
->>>>>>> 2b956996
+    result.pushKV("powdata", PowDataToJSON(block.pow, verbosity >= 1, chainman.ActiveChainstate(), powLimitForAlgo (block.pow.getCoreAlgo(), chainman.GetParams().GetConsensus())));
 
     return result;
 },
@@ -1496,12 +1474,6 @@
                 {RPCResult::Type::NUM, "blocks", "the height of the most-work fully-validated chain. The genesis block has height 0"},
                 {RPCResult::Type::NUM, "headers", "the current number of headers we have validated"},
                 {RPCResult::Type::STR, "bestblockhash", "the hash of the currently best block"},
-<<<<<<< HEAD
-=======
-                {RPCResult::Type::STR_HEX, "bits", "nBits: compact representation of the block difficulty target"},
-                {RPCResult::Type::STR_HEX, "target", "The difficulty target"},
-                {RPCResult::Type::NUM, "difficulty", "the current difficulty"},
->>>>>>> 2b956996
                 {RPCResult::Type::NUM_TIME, "time", "The block time expressed in " + UNIX_EPOCH_TIME},
                 {RPCResult::Type::NUM_TIME, "mediantime", "The median block time expressed in " + UNIX_EPOCH_TIME},
                 {RPCResult::Type::NUM, "verificationprogress", "estimate of verification progress [0..1]"},
@@ -1539,12 +1511,6 @@
     obj.pushKV("blocks", height);
     obj.pushKV("headers", chainman.m_best_header ? chainman.m_best_header->nHeight : -1);
     obj.pushKV("bestblockhash", tip.GetBlockHash().GetHex());
-<<<<<<< HEAD
-=======
-    obj.pushKV("bits", strprintf("%08x", tip.nBits));
-    obj.pushKV("difficulty", GetDifficultyForBits(tip.nBits));
-    obj.pushKV("target", GetTarget(tip, chainman.GetConsensus().powLimit).GetHex());
->>>>>>> 2b956996
     obj.pushKV("time", tip.GetBlockTime());
     obj.pushKV("mediantime", tip.GetMedianTimePast());
     obj.pushKV("verificationprogress", chainman.GuessVerificationProgress(&tip));
@@ -3512,8 +3478,6 @@
 const std::vector<RPCResult> RPCHelpForChainstate{
     {RPCResult::Type::NUM, "blocks", "number of blocks in this chainstate"},
     {RPCResult::Type::STR_HEX, "bestblockhash", "blockhash of the tip"},
-    {RPCResult::Type::STR_HEX, "bits", "nBits: compact representation of the block difficulty target"},
-    {RPCResult::Type::STR_HEX, "target", "The difficulty target"},
     {RPCResult::Type::NUM, "difficulty", "difficulty of the tip"},
     {RPCResult::Type::NUM, "verificationprogress", "progress towards the network tip"},
     {RPCResult::Type::STR_HEX, "snapshot_blockhash", /*optional=*/true, "the base block of the snapshot this chainstate is based on, if any"},
@@ -3556,8 +3520,6 @@
 
         data.pushKV("blocks",                (int)chain.Height());
         data.pushKV("bestblockhash",         tip->GetBlockHash().GetHex());
-        data.pushKV("bits", strprintf("%08x", tip->nBits));
-        data.pushKV("target", GetTarget(*tip, chainman.GetConsensus().powLimit).GetHex());
         data.pushKV("difficulty",            GetDifficultyForBits(tip->nBits));
         data.pushKV("verificationprogress",  chainman.GuessVerificationProgress(tip));
         data.pushKV("coins_db_cache_bytes",  cs.m_coinsdb_cache_size_bytes);

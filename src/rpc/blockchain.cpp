// Copyright (c) 2010 Satoshi Nakamoto
// Copyright (c) 2009-2022 The Bitcoin Core developers
// Distributed under the MIT software license, see the accompanying
// file COPYING or http://www.opensource.org/licenses/mit-license.php.

#include <rpc/blockchain.h>

#include <blockfilter.h>
#include <chain.h>
#include <chainparams.h>
#include <coins.h>
#include <common/args.h>
#include <consensus/amount.h>
#include <consensus/params.h>
#include <consensus/validation.h>
#include <core_io.h>
#include <deploymentinfo.h>
#include <deploymentstatus.h>
#include <hash.h>
#include <index/blockfilterindex.h>
#include <index/coinstatsindex.h>
#include <kernel/coinstats.h>
#include <logging/timer.h>
#include <net.h>
#include <net_processing.h>
#include <node/blockstorage.h>
#include <node/context.h>
#include <node/transaction.h>
#include <node/utxo_snapshot.h>
#include <pow.h>
#include <powdata.h>
#include <primitives/transaction.h>
#include <rpc/names.h>
#include <rpc/rawtransaction.h>
#include <rpc/request.h>
#include <rpc/server.h>
#include <rpc/server_util.h>
#include <rpc/util.h>
#include <script/descriptor.h>
#include <script/names.h>
#include <streams.h>
#include <sync.h>
#include <txdb.h>
#include <txmempool.h>
#include <undo.h>
#include <univalue.h>
#include <util/check.h>
#include <util/fs.h>
#include <util/strencodings.h>
#include <util/translation.h>
#include <validation.h>
#include <validationinterface.h>
#include <versionbits.h>
#include <wallet/context.h>
#include <warnings.h>

#include <stdint.h>

#include <condition_variable>
#include <memory>
#include <mutex>

using kernel::CCoinsStats;
using kernel::CoinStatsHashType;

using node::BlockManager;
using node::NodeContext;
using node::SnapshotMetadata;

struct CUpdatedBlock
{
    uint256 hash;
    int height;
};

static GlobalMutex cs_blockchange;
static std::condition_variable cond_blockchange;
static CUpdatedBlock latestblock GUARDED_BY(cs_blockchange);

/* Calculate the difficulty for a given block index.
 */
double GetDifficultyForBits(const uint32_t nBits)
{
    const uint32_t mantissa = nBits & 0x00ffffff;
    if (mantissa == 0)
        return 0.0;

    int nShift = (nBits >> 24) & 0xff;
    double dDiff = (double)0x0000ffff / (double)mantissa;

    while (nShift < 29)
    {
        dDiff *= 256.0;
        nShift++;
    }
    while (nShift > 29)
    {
        dDiff /= 256.0;
        nShift--;
    }

    return dDiff;
}

static int ComputeNextBlockAndDepth(const CBlockIndex* tip, const CBlockIndex* blockindex, const CBlockIndex*& next)
{
    next = tip->GetAncestor(blockindex->nHeight + 1);
    if (next && next->pprev == blockindex) {
        return tip->nHeight - blockindex->nHeight + 1;
    }
    next = nullptr;
    return blockindex == tip ? 1 : -1;
}

static const CBlockIndex* ParseHashOrHeight(const UniValue& param, ChainstateManager& chainman)
{
    LOCK(::cs_main);
    CChain& active_chain = chainman.ActiveChain();

    if (param.isNum()) {
        const int height{param.getInt<int>()};
        if (height < 0) {
            throw JSONRPCError(RPC_INVALID_PARAMETER, strprintf("Target block height %d is negative", height));
        }
        const int current_tip{active_chain.Height()};
        if (height > current_tip) {
            throw JSONRPCError(RPC_INVALID_PARAMETER, strprintf("Target block height %d after current tip %d", height, current_tip));
        }

        return active_chain[height];
    } else {
        const uint256 hash{ParseHashV(param, "hash_or_height")};
        const CBlockIndex* pindex = chainman.m_blockman.LookupBlockIndex(hash);

        if (!pindex) {
            throw JSONRPCError(RPC_INVALID_ADDRESS_OR_KEY, "Block not found");
        }

        return pindex;
    }
}

/** The RPC result type for "auxpow" subobjects.  */
const RPCResult AUXPOW_RESULT{RPCResult::Type::OBJ, "auxpow", /*optional=*/true, "The auxpow object attached to this block",
    {
        {RPCResult::Type::OBJ, "tx", "The parent chain coinbase tx of this auxpow",
            {{RPCResult::Type::ELISION, "", "Same format as for decoded raw transactions"}}},
        {RPCResult::Type::ARR, "merklebranch", "Merkle branch of the parent coinbase",
            {{RPCResult::Type::STR_HEX, "", "The Merkle branch hash"}}},
        {RPCResult::Type::NUM, "chainindex", "Index in the auxpow Merkle tree"},
        {RPCResult::Type::ARR, "chainmerklebranch", "Branch in the auxpow Merkle tree",
            {{RPCResult::Type::STR_HEX, "", "The Merkle branch hash"}}},
        {RPCResult::Type::ELISION, "parentblock", "The parent block serialised as hex string or JSON object"},
    }};

/** Converts the base data, excluding any contextual information,
 * in a block header to JSON.  */
static UniValue blockheaderToJSON(const CPureBlockHeader& header)
{
    UniValue result(UniValue::VOBJ);
    result.pushKV("hash", header.GetHash().GetHex());
    result.pushKV("version", header.nVersion);
    result.pushKV("versionHex", strprintf("%08x", header.nVersion));
    result.pushKV("merkleroot", header.hashMerkleRoot.GetHex());
    result.pushKV("time", (int64_t)header.nTime);
    result.pushKV("nonce", (uint64_t)header.nNonce);
    result.pushKV("bits", strprintf("%08x", header.nBits));
    result.pushKV("difficulty", GetDifficultyForBits(header.nBits));

    if (!header.hashPrevBlock.IsNull())
        result.pushKV("previousblockhash", header.hashPrevBlock.GetHex());

    return result;
}

<<<<<<< HEAD
namespace
{

UniValue
PowDataToJSON (const PowData& pow, const bool verbose, Chainstate& active_chainstate)
{
  UniValue result(UniValue::VOBJ);
  result.pushKV ("algo", PowAlgoToString (pow.getCoreAlgo ()));
  result.pushKV ("mergemined", pow.isMergeMined ());
  result.pushKV ("bits", strprintf ("%08x", pow.getBits ()));
  result.pushKV ("difficulty", GetDifficultyForBits (pow.getBits ()));

  if (pow.isMergeMined ())
    result.pushKV ("auxpow", AuxpowToJSON (pow.getAuxpow (), verbose, active_chainstate));
  else
    {
      CDataStream ss(SER_GETHASH, PROTOCOL_VERSION);
      ss << pow.getFakeHeader ();
      result.pushKV ("fakeheader", HexStr (ss));
    }

  return result;
}

} // anonymous namespace

UniValue blockheaderToJSON(const CBlockIndex* tip, const CBlockIndex* blockindex)
=======
UniValue blockheaderToJSON(const BlockManager& blockman, const CBlockIndex* tip, const CBlockIndex* blockindex)
>>>>>>> 94804261
{
    // Serialize passed information without accessing chain state of the active chain!
    AssertLockNotHeld(cs_main); // For performance reasons

    auto result = blockheaderToJSON(blockindex->GetBlockHeader(blockman));

    const CBlockIndex* pnext;
    int confirmations = ComputeNextBlockAndDepth(tip, blockindex, pnext);
    result.pushKV("confirmations", confirmations);
    result.pushKV("height", blockindex->nHeight);
    result.pushKV("mediantime", (int64_t)blockindex->GetMedianTimePast());
    result.pushKV("nonce", (uint64_t)blockindex->nNonce);
    result.pushKV("chainwork", blockindex->nChainWork.GetHex());
    result.pushKV("nTx", (uint64_t)blockindex->nTx);

    if (pnext)
        result.pushKV("nextblockhash", pnext->GetBlockHash().GetHex());
    return result;
}

UniValue blockToJSON(BlockManager& blockman, const CBlock& block, const CBlockIndex* tip, const CBlockIndex* blockindex, TxVerbosity verbosity)
{
    UniValue result = blockheaderToJSON(blockman, tip, blockindex);

    result.pushKV("strippedsize", (int)::GetSerializeSize(block, PROTOCOL_VERSION | SERIALIZE_TRANSACTION_NO_WITNESS));
    result.pushKV("size", (int)::GetSerializeSize(block, PROTOCOL_VERSION));
    result.pushKV("weight", (int)::GetBlockWeight(block));
    UniValue txs(UniValue::VARR);

    switch (verbosity) {
        case TxVerbosity::SHOW_TXID:
            for (const CTransactionRef& tx : block.vtx) {
                txs.push_back(tx->GetHash().GetHex());
            }
            break;

        case TxVerbosity::SHOW_DETAILS:
        case TxVerbosity::SHOW_DETAILS_AND_PREVOUT:
            CBlockUndo blockUndo;
            const bool is_not_pruned{WITH_LOCK(::cs_main, return !blockman.IsBlockPruned(blockindex))};
            const bool have_undo{is_not_pruned && blockman.UndoReadFromDisk(blockUndo, *blockindex)};

            for (size_t i = 0; i < block.vtx.size(); ++i) {
                const CTransactionRef& tx = block.vtx.at(i);
                // coinbase transaction (i.e. i == 0) doesn't have undo data
                const CTxUndo* txundo = (have_undo && i > 0) ? &blockUndo.vtxundo.at(i - 1) : nullptr;
                UniValue objTx(UniValue::VOBJ);
                TxToUniv(*tx, /*block_hash=*/uint256(), /*entry=*/objTx, /*include_hex=*/true, RPCSerializationFlags(), txundo, verbosity);
                txs.push_back(objTx);
            }
            break;
    }

    result.pushKV("tx", txs);

    result.pushKV("rngseed", block.GetRngSeed().GetHex());

    return result;
}

UniValue AuxpowToJSON(const CAuxPow& auxpow, const bool verbose, Chainstate& active_chainstate)
{
    UniValue result(UniValue::VOBJ);

    {
        UniValue tx(UniValue::VOBJ);
        tx.pushKV("hex", EncodeHexTx(*auxpow.coinbaseTx));
        TxToJSON(*auxpow.coinbaseTx, auxpow.parentBlock.GetHash(), tx, active_chainstate);
        result.pushKV("tx", tx);
    }

    result.pushKV("chainindex", auxpow.nChainIndex);

    {
        UniValue branch(UniValue::VARR);
        for (const auto& node : auxpow.vMerkleBranch)
            branch.push_back(node.GetHex());
        result.pushKV("merklebranch", branch);
    }

    {
        UniValue branch(UniValue::VARR);
        for (const auto& node : auxpow.vChainMerkleBranch)
            branch.push_back(node.GetHex());
        result.pushKV("chainmerklebranch", branch);
    }

    if (verbose)
        result.pushKV("parentblock", blockheaderToJSON(auxpow.parentBlock));
    else
    {
        CDataStream ssParent(SER_NETWORK, PROTOCOL_VERSION);
        ssParent << auxpow.parentBlock;
        const std::string strHex = HexStr(ssParent);
        result.pushKV("parentblock", strHex);
    }

    return result;
}

static RPCHelpMan getblockcount()
{
    return RPCHelpMan{"getblockcount",
                "\nReturns the height of the most-work fully-validated chain.\n"
                "The genesis block has height 0.\n",
                {},
                RPCResult{
                    RPCResult::Type::NUM, "", "The current block count"},
                RPCExamples{
                    HelpExampleCli("getblockcount", "")
            + HelpExampleRpc("getblockcount", "")
                },
        [&](const RPCHelpMan& self, const JSONRPCRequest& request) -> UniValue
{
    ChainstateManager& chainman = EnsureAnyChainman(request.context);
    LOCK(cs_main);
    return chainman.ActiveChain().Height();
},
    };
}

static RPCHelpMan getbestblockhash()
{
    return RPCHelpMan{"getbestblockhash",
                "\nReturns the hash of the best (tip) block in the most-work fully-validated chain.\n",
                {},
                RPCResult{
                    RPCResult::Type::STR_HEX, "", "the block hash, hex-encoded"},
                RPCExamples{
                    HelpExampleCli("getbestblockhash", "")
            + HelpExampleRpc("getbestblockhash", "")
                },
        [&](const RPCHelpMan& self, const JSONRPCRequest& request) -> UniValue
{
    ChainstateManager& chainman = EnsureAnyChainman(request.context);
    LOCK(cs_main);
    return chainman.ActiveChain().Tip()->GetBlockHash().GetHex();
},
    };
}

void RPCNotifyBlockChange(const CBlockIndex* pindex)
{
    if(pindex) {
        LOCK(cs_blockchange);
        latestblock.hash = pindex->GetBlockHash();
        latestblock.height = pindex->nHeight;
    }
    cond_blockchange.notify_all();
}

static RPCHelpMan waitfornewblock()
{
    return RPCHelpMan{"waitfornewblock",
                "\nWaits for a specific new block and returns useful info about it.\n"
                "\nReturns the current block on timeout or exit.\n",
                {
                    {"timeout", RPCArg::Type::NUM, RPCArg::Default{0}, "Time in milliseconds to wait for a response. 0 indicates no timeout."},
                },
                RPCResult{
                    RPCResult::Type::OBJ, "", "",
                    {
                        {RPCResult::Type::STR_HEX, "hash", "The blockhash"},
                        {RPCResult::Type::NUM, "height", "Block height"},
                    }},
                RPCExamples{
                    HelpExampleCli("waitfornewblock", "1000")
            + HelpExampleRpc("waitfornewblock", "1000")
                },
        [&](const RPCHelpMan& self, const JSONRPCRequest& request) -> UniValue
{
    int timeout = 0;
    if (!request.params[0].isNull())
        timeout = request.params[0].getInt<int>();

    CUpdatedBlock block;
    {
        WAIT_LOCK(cs_blockchange, lock);
        block = latestblock;
        if(timeout)
            cond_blockchange.wait_for(lock, std::chrono::milliseconds(timeout), [&block]() EXCLUSIVE_LOCKS_REQUIRED(cs_blockchange) {return latestblock.height != block.height || latestblock.hash != block.hash || !IsRPCRunning(); });
        else
            cond_blockchange.wait(lock, [&block]() EXCLUSIVE_LOCKS_REQUIRED(cs_blockchange) {return latestblock.height != block.height || latestblock.hash != block.hash || !IsRPCRunning(); });
        block = latestblock;
    }
    UniValue ret(UniValue::VOBJ);
    ret.pushKV("hash", block.hash.GetHex());
    ret.pushKV("height", block.height);
    return ret;
},
    };
}

static RPCHelpMan waitforblock()
{
    return RPCHelpMan{"waitforblock",
                "\nWaits for a specific new block and returns useful info about it.\n"
                "\nReturns the current block on timeout or exit.\n",
                {
                    {"blockhash", RPCArg::Type::STR_HEX, RPCArg::Optional::NO, "Block hash to wait for."},
                    {"timeout", RPCArg::Type::NUM, RPCArg::Default{0}, "Time in milliseconds to wait for a response. 0 indicates no timeout."},
                },
                RPCResult{
                    RPCResult::Type::OBJ, "", "",
                    {
                        {RPCResult::Type::STR_HEX, "hash", "The blockhash"},
                        {RPCResult::Type::NUM, "height", "Block height"},
                    }},
                RPCExamples{
                    HelpExampleCli("waitforblock", "\"0000000000079f8ef3d2c688c244eb7a4570b24c9ed7b4a8c619eb02596f8862\" 1000")
            + HelpExampleRpc("waitforblock", "\"0000000000079f8ef3d2c688c244eb7a4570b24c9ed7b4a8c619eb02596f8862\", 1000")
                },
        [&](const RPCHelpMan& self, const JSONRPCRequest& request) -> UniValue
{
    int timeout = 0;

    uint256 hash(ParseHashV(request.params[0], "blockhash"));

    if (!request.params[1].isNull())
        timeout = request.params[1].getInt<int>();

    CUpdatedBlock block;
    {
        WAIT_LOCK(cs_blockchange, lock);
        if(timeout)
            cond_blockchange.wait_for(lock, std::chrono::milliseconds(timeout), [&hash]() EXCLUSIVE_LOCKS_REQUIRED(cs_blockchange) {return latestblock.hash == hash || !IsRPCRunning();});
        else
            cond_blockchange.wait(lock, [&hash]() EXCLUSIVE_LOCKS_REQUIRED(cs_blockchange) {return latestblock.hash == hash || !IsRPCRunning(); });
        block = latestblock;
    }

    UniValue ret(UniValue::VOBJ);
    ret.pushKV("hash", block.hash.GetHex());
    ret.pushKV("height", block.height);
    return ret;
},
    };
}

static RPCHelpMan waitforblockheight()
{
    return RPCHelpMan{"waitforblockheight",
                "\nWaits for (at least) block height and returns the height and hash\n"
                "of the current tip.\n"
                "\nReturns the current block on timeout or exit.\n",
                {
                    {"height", RPCArg::Type::NUM, RPCArg::Optional::NO, "Block height to wait for."},
                    {"timeout", RPCArg::Type::NUM, RPCArg::Default{0}, "Time in milliseconds to wait for a response. 0 indicates no timeout."},
                },
                RPCResult{
                    RPCResult::Type::OBJ, "", "",
                    {
                        {RPCResult::Type::STR_HEX, "hash", "The blockhash"},
                        {RPCResult::Type::NUM, "height", "Block height"},
                    }},
                RPCExamples{
                    HelpExampleCli("waitforblockheight", "100 1000")
            + HelpExampleRpc("waitforblockheight", "100, 1000")
                },
        [&](const RPCHelpMan& self, const JSONRPCRequest& request) -> UniValue
{
    int timeout = 0;

    int height = request.params[0].getInt<int>();

    if (!request.params[1].isNull())
        timeout = request.params[1].getInt<int>();

    CUpdatedBlock block;
    {
        WAIT_LOCK(cs_blockchange, lock);
        if(timeout)
            cond_blockchange.wait_for(lock, std::chrono::milliseconds(timeout), [&height]() EXCLUSIVE_LOCKS_REQUIRED(cs_blockchange) {return latestblock.height >= height || !IsRPCRunning();});
        else
            cond_blockchange.wait(lock, [&height]() EXCLUSIVE_LOCKS_REQUIRED(cs_blockchange) {return latestblock.height >= height || !IsRPCRunning(); });
        block = latestblock;
    }
    UniValue ret(UniValue::VOBJ);
    ret.pushKV("hash", block.hash.GetHex());
    ret.pushKV("height", block.height);
    return ret;
},
    };
}

static RPCHelpMan syncwithvalidationinterfacequeue()
{
    return RPCHelpMan{"syncwithvalidationinterfacequeue",
                "\nWaits for the validation interface queue to catch up on everything that was there when we entered this function.\n",
                {},
                RPCResult{RPCResult::Type::NONE, "", ""},
                RPCExamples{
                    HelpExampleCli("syncwithvalidationinterfacequeue","")
            + HelpExampleRpc("syncwithvalidationinterfacequeue","")
                },
        [&](const RPCHelpMan& self, const JSONRPCRequest& request) -> UniValue
{
    SyncWithValidationInterfaceQueue();
    return UniValue::VNULL;
},
    };
}

UniValue GetDifficultyJson(const CChain& chain)
{
    LOCK(cs_main);

    UniValue result(UniValue::VOBJ);
    for (const PowAlgo algo : {PowAlgo::SHA256D, PowAlgo::NEOSCRYPT})
      {
        const uint32_t nextWork
            = GetNextWorkRequired (algo, chain.Tip (),
                                   Params ().GetConsensus ());
        result.pushKV (PowAlgoToString (algo), GetDifficultyForBits (nextWork));
      }

    return result;
}

static RPCHelpMan getdifficulty()
{
    return RPCHelpMan{"getdifficulty",
                "\nReturns the proof-of-work difficulty as a multiple of the minimum difficulty.\n",
                {},
                RPCResult{
                    RPCResult::Type::OBJ, "", "",
                    {
                        {RPCResult::Type::NUM, "sha256d", "Difficulty for SHA-256d"},
                        {RPCResult::Type::NUM, "neoscrypt", "Difficulty for Neoscrypt"},
                    },
                },
                RPCExamples{
                    HelpExampleCli("getdifficulty", "")
            + HelpExampleRpc("getdifficulty", "")
                },
        [&](const RPCHelpMan& self, const JSONRPCRequest& request) -> UniValue
{
    ChainstateManager& chainman = EnsureAnyChainman(request.context);
    LOCK(cs_main);
    const CChain& active_chain = chainman.ActiveChain();

    return GetDifficultyJson (active_chain);
},
    };
}

static RPCHelpMan getblockfrompeer()
{
    return RPCHelpMan{
        "getblockfrompeer",
        "Attempt to fetch block from a given peer.\n\n"
        "We must have the header for this block, e.g. using submitheader.\n"
        "Subsequent calls for the same block and a new peer will cause the response from the previous peer to be ignored.\n"
        "Peers generally ignore requests for a stale block that they never fully verified, or one that is more than a month old.\n"
        "When a peer does not respond with a block, we will disconnect.\n"
        "Note: The block could be re-pruned as soon as it is received.\n\n"
        "Returns an empty JSON object if the request was successfully scheduled.",
        {
            {"blockhash", RPCArg::Type::STR_HEX, RPCArg::Optional::NO, "The block hash to try to fetch"},
            {"peer_id", RPCArg::Type::NUM, RPCArg::Optional::NO, "The peer to fetch it from (see getpeerinfo for peer IDs)"},
        },
        RPCResult{RPCResult::Type::OBJ, "", /*optional=*/false, "", {}},
        RPCExamples{
            HelpExampleCli("getblockfrompeer", "\"00000000c937983704a73af28acdec37b049d214adbda81d7e2a3dd146f6ed09\" 0")
            + HelpExampleRpc("getblockfrompeer", "\"00000000c937983704a73af28acdec37b049d214adbda81d7e2a3dd146f6ed09\" 0")
        },
        [&](const RPCHelpMan& self, const JSONRPCRequest& request) -> UniValue
{
    const NodeContext& node = EnsureAnyNodeContext(request.context);
    ChainstateManager& chainman = EnsureChainman(node);
    PeerManager& peerman = EnsurePeerman(node);

    const uint256& block_hash{ParseHashV(request.params[0], "blockhash")};
    const NodeId peer_id{request.params[1].getInt<int64_t>()};

    const CBlockIndex* const index = WITH_LOCK(cs_main, return chainman.m_blockman.LookupBlockIndex(block_hash););

    if (!index) {
        throw JSONRPCError(RPC_MISC_ERROR, "Block header missing");
    }

    // Fetching blocks before the node has syncing past their height can prevent block files from
    // being pruned, so we avoid it if the node is in prune mode.
    if (chainman.m_blockman.IsPruneMode() && index->nHeight > WITH_LOCK(chainman.GetMutex(), return chainman.ActiveTip()->nHeight)) {
        throw JSONRPCError(RPC_MISC_ERROR, "In prune mode, only blocks that the node has already synced previously can be fetched from a peer");
    }

    const bool block_has_data = WITH_LOCK(::cs_main, return index->nStatus & BLOCK_HAVE_DATA);
    if (block_has_data) {
        throw JSONRPCError(RPC_MISC_ERROR, "Block already downloaded");
    }

    if (const auto err{peerman.FetchBlock(peer_id, *index)}) {
        throw JSONRPCError(RPC_MISC_ERROR, err.value());
    }
    return UniValue::VOBJ;
},
    };
}

static RPCHelpMan getblockhash()
{
    return RPCHelpMan{"getblockhash",
                "\nReturns hash of block in best-block-chain at height provided.\n",
                {
                    {"height", RPCArg::Type::NUM, RPCArg::Optional::NO, "The height index"},
                },
                RPCResult{
                    RPCResult::Type::STR_HEX, "", "The block hash"},
                RPCExamples{
                    HelpExampleCli("getblockhash", "1000")
            + HelpExampleRpc("getblockhash", "1000")
                },
        [&](const RPCHelpMan& self, const JSONRPCRequest& request) -> UniValue
{
    ChainstateManager& chainman = EnsureAnyChainman(request.context);
    LOCK(cs_main);
    const CChain& active_chain = chainman.ActiveChain();

    int nHeight = request.params[0].getInt<int>();
    if (nHeight < 0 || nHeight > active_chain.Height())
        throw JSONRPCError(RPC_INVALID_PARAMETER, "Block height out of range");

    const CBlockIndex* pblockindex = active_chain[nHeight];
    return pblockindex->GetBlockHash().GetHex();
},
    };
}

static RPCHelpMan getblockheader()
{
    return RPCHelpMan{"getblockheader",
                "\nIf verbose is false, returns a string that is serialized, hex-encoded data for blockheader 'hash'.\n"
                "If verbose is true, returns an Object with information about blockheader <hash>.\n",
                {
                    {"blockhash", RPCArg::Type::STR_HEX, RPCArg::Optional::NO, "The block hash"},
                    {"verbose", RPCArg::Type::BOOL, RPCArg::Default{true}, "true for a json object, false for the hex-encoded data"},
                },
                {
                    RPCResult{"for verbose = true",
                        RPCResult::Type::OBJ, "", "",
                        {
                            {RPCResult::Type::STR_HEX, "hash", "the block hash (same as provided)"},
                            {RPCResult::Type::NUM, "confirmations", "The number of confirmations, or -1 if the block is not on the main chain"},
                            {RPCResult::Type::NUM, "height", "The block height or index"},
                            {RPCResult::Type::NUM, "version", "The block version"},
                            {RPCResult::Type::STR_HEX, "versionHex", "The block version formatted in hexadecimal"},
                            {RPCResult::Type::STR_HEX, "merkleroot", "The merkle root"},
                            {RPCResult::Type::NUM_TIME, "time", "The block time expressed in " + UNIX_EPOCH_TIME},
                            {RPCResult::Type::NUM_TIME, "mediantime", "The median block time expressed in " + UNIX_EPOCH_TIME},
                            {RPCResult::Type::NUM, "nonce", "The nonce"},
                            {RPCResult::Type::STR_HEX, "bits", "The bits"},
                            {RPCResult::Type::NUM, "difficulty", "The difficulty"},
                            {RPCResult::Type::STR_HEX, "chainwork", "Expected number of hashes required to produce the current chain"},
                            {RPCResult::Type::NUM, "nTx", "The number of transactions in the block"},
                            {RPCResult::Type::STR_HEX, "previousblockhash", /*optional=*/true, "The hash of the previous block (if available)"},
                            {RPCResult::Type::STR_HEX, "nextblockhash", /*optional=*/true, "The hash of the next block (if available)"},
                            AUXPOW_RESULT,
                        }},
                    RPCResult{"for verbose=false",
                        RPCResult::Type::STR_HEX, "", "A string that is serialized, hex-encoded data for block 'hash'"},
                },
                RPCExamples{
                    HelpExampleCli("getblockheader", "\"00000000c937983704a73af28acdec37b049d214adbda81d7e2a3dd146f6ed09\"")
            + HelpExampleRpc("getblockheader", "\"00000000c937983704a73af28acdec37b049d214adbda81d7e2a3dd146f6ed09\"")
                },
        [&](const RPCHelpMan& self, const JSONRPCRequest& request) -> UniValue
{
    uint256 hash(ParseHashV(request.params[0], "hash"));

    bool fVerbose = true;
    if (!request.params[1].isNull())
        fVerbose = request.params[1].get_bool();

    ChainstateManager& chainman = EnsureAnyChainman(request.context);

    const CBlockIndex* pblockindex;
    const CBlockIndex* tip;
    {
        LOCK(cs_main);
        pblockindex = chainman.m_blockman.LookupBlockIndex(hash);
        tip = chainman.ActiveChain().Tip();
    }

    if (!pblockindex) {
        throw JSONRPCError(RPC_INVALID_ADDRESS_OR_KEY, "Block not found");
    }

    const auto header = pblockindex->GetBlockHeader(chainman.m_blockman);

    if (!fVerbose)
    {
        DataStream ssBlock{};
        ssBlock << header;
        std::string strHex = HexStr(ssBlock);
        return strHex;
    }

<<<<<<< HEAD
    auto result = blockheaderToJSON(tip, pblockindex);
    result.pushKV("powdata", PowDataToJSON(header.pow, fVerbose, chainman.ActiveChainstate()));
=======
    auto result = blockheaderToJSON(chainman.m_blockman, tip, pblockindex);
    if (header.auxpow)
        result.pushKV("auxpow", AuxpowToJSON(*header.auxpow, fVerbose, chainman.ActiveChainstate()));
>>>>>>> 94804261

    return result;
},
    };
}

static CBlock GetBlockChecked(BlockManager& blockman, const CBlockIndex* pblockindex)
{
    CBlock block;
    {
        LOCK(cs_main);
        if (blockman.IsBlockPruned(pblockindex)) {
            throw JSONRPCError(RPC_MISC_ERROR, "Block not available (pruned data)");
        }
    }

    if (!blockman.ReadBlockFromDisk(block, *pblockindex)) {
        // Block not found on disk. This could be because we have the block
        // header in our index but not yet have the block or did not accept the
        // block. Or if the block was pruned right after we released the lock above.
        throw JSONRPCError(RPC_MISC_ERROR, "Block not found on disk");
    }

    return block;
}

static CBlockUndo GetUndoChecked(BlockManager& blockman, const CBlockIndex* pblockindex)
{
    CBlockUndo blockUndo;

    // The Genesis block does not have undo data
    if (pblockindex->nHeight == 0) return blockUndo;

    {
        LOCK(cs_main);
        if (blockman.IsBlockPruned(pblockindex)) {
            throw JSONRPCError(RPC_MISC_ERROR, "Undo data not available (pruned data)");
        }
    }

    if (!blockman.UndoReadFromDisk(blockUndo, *pblockindex)) {
        throw JSONRPCError(RPC_MISC_ERROR, "Can't read undo data from disk");
    }

    return blockUndo;
}

const RPCResult getblock_vin{
    RPCResult::Type::ARR, "vin", "",
    {
        {RPCResult::Type::OBJ, "", "",
        {
            {RPCResult::Type::ELISION, "", "The same output as verbosity = 2"},
            {RPCResult::Type::OBJ, "prevout", "(Only if undo information is available)",
            {
                {RPCResult::Type::BOOL, "generated", "Coinbase or not"},
                {RPCResult::Type::NUM, "height", "The height of the prevout"},
                {RPCResult::Type::STR_AMOUNT, "value", "The value in " + CURRENCY_UNIT},
                {RPCResult::Type::OBJ, "scriptPubKey", "",
                {
                    {RPCResult::Type::STR, "asm", "Disassembly of the public key script"},
                    {RPCResult::Type::STR, "desc", "Inferred descriptor for the output"},
                    {RPCResult::Type::STR_HEX, "hex", "The raw public key script bytes, hex-encoded"},
                    {RPCResult::Type::STR, "address", /*optional=*/true, "The Bitcoin address (only if a well-defined address exists)"},
                    {RPCResult::Type::STR, "type", "The type (one of: " + GetAllOutputTypes() + ")"},
                }},
            }},
        }},
    }
};

static RPCHelpMan getblock()
{
    return RPCHelpMan{"getblock",
                "\nIf verbosity is 0, returns a string that is serialized, hex-encoded data for block 'hash'.\n"
                "If verbosity is 1, returns an Object with information about block <hash>.\n"
                "If verbosity is 2, returns an Object with information about block <hash> and information about each transaction.\n"
                "If verbosity is 3, returns an Object with information about block <hash> and information about each transaction, including prevout information for inputs (only for unpruned blocks in the current best chain).\n",
                {
                    {"blockhash", RPCArg::Type::STR_HEX, RPCArg::Optional::NO, "The block hash"},
                    {"verbosity|verbose", RPCArg::Type::NUM, RPCArg::Default{1}, "0 for hex-encoded data, 1 for a JSON object, 2 for JSON object with transaction data, and 3 for JSON object with transaction data including prevout information for inputs",
                     RPCArgOptions{.skip_type_check = true}},
                },
                {
                    RPCResult{"for verbosity = 0",
                RPCResult::Type::STR_HEX, "", "A string that is serialized, hex-encoded data for block 'hash'"},
                    RPCResult{"for verbosity = 1",
                RPCResult::Type::OBJ, "", "",
                {
                    {RPCResult::Type::STR_HEX, "hash", "the block hash (same as provided)"},
                    {RPCResult::Type::NUM, "confirmations", "The number of confirmations, or -1 if the block is not on the main chain"},
                    {RPCResult::Type::NUM, "size", "The block size"},
                    {RPCResult::Type::NUM, "strippedsize", "The block size excluding witness data"},
                    {RPCResult::Type::NUM, "weight", "The block weight as defined in BIP 141"},
                    {RPCResult::Type::NUM, "height", "The block height or index"},
                    {RPCResult::Type::NUM, "version", "The block version"},
                    {RPCResult::Type::STR_HEX, "versionHex", "The block version formatted in hexadecimal"},
                    {RPCResult::Type::STR_HEX, "merkleroot", "The merkle root"},
                    {RPCResult::Type::ARR, "tx", "The transaction ids",
                        {{RPCResult::Type::STR_HEX, "", "The transaction id"}}},
                    {RPCResult::Type::NUM_TIME, "time",       "The block time expressed in " + UNIX_EPOCH_TIME},
                    {RPCResult::Type::NUM_TIME, "mediantime", "The median block time expressed in " + UNIX_EPOCH_TIME},
                    {RPCResult::Type::NUM, "nonce", "The nonce"},
                    {RPCResult::Type::STR_HEX, "bits", "The bits"},
                    {RPCResult::Type::NUM, "difficulty", "The difficulty"},
                    {RPCResult::Type::STR_HEX, "chainwork", "Expected number of hashes required to produce the chain up to this block (in hex)"},
                    {RPCResult::Type::NUM, "nTx", "The number of transactions in the block"},
                    {RPCResult::Type::STR_HEX, "previousblockhash", /*optional=*/true, "The hash of the previous block (if available)"},
                    {RPCResult::Type::STR_HEX, "nextblockhash", /*optional=*/true, "The hash of the next block (if available)"},
<<<<<<< HEAD
                    {RPCResult::Type::OBJ, "powdata", "The block's attached PoW data",
                        {
                            {RPCResult::Type::STR, "algo", "Mining algorithm used for this block"},
                            {RPCResult::Type::BOOL, "mergemined", "Whether this block is merge mined"},
                            {RPCResult::Type::STR_HEX, "bits", "The bits"},
                            {RPCResult::Type::NUM, "difficulty", "The difficulty"},
                            {RPCResult::Type::STR_HEX, "fakeheader", /* optional */ true, "Serialised fake header if not merge mined"},
                            {RPCResult::Type::OBJ, "auxpow", "The auxpow object if merge mined",
                                {
                                    {RPCResult::Type::OBJ, "tx", "The parent chain coinbase tx of this auxpow",
                                        {{RPCResult::Type::ELISION, "", "Same format as for decoded raw transactions"}}},
                                    {RPCResult::Type::NUM, "index", "Merkle index of the parent coinbase"},
                                    {RPCResult::Type::ARR, "merklebranch", "Merkle branch of the parent coinbase",
                                        {{RPCResult::Type::STR_HEX, "", "The Merkle branch hash"}}},
                                    {RPCResult::Type::NUM, "chainindex", "Index in the auxpow Merkle tree"},
                                    {RPCResult::Type::ARR, "chainmerklebranch", "Branch in the auxpow Merkle tree",
                                        {{RPCResult::Type::STR_HEX, "", "The Merkle branch hash"}}},
                                    {RPCResult::Type::STR_HEX, "parentblock", "The parent block serialised as hex string"},
                                }},
                        }},
                    {RPCResult::Type::STR_HEX, "rngseed", "Seed value that may be used for (not fully secure) random numbers in games"},
                    {RPCResult::Type::STR_HEX, "previousblockhash", "The hash of the previous block"},
                    {RPCResult::Type::STR_HEX, "nextblockhash", "The hash of the next block"},
=======
                    AUXPOW_RESULT,
>>>>>>> 94804261
                }},
                    RPCResult{"for verbosity = 2",
                RPCResult::Type::OBJ, "", "",
                {
                    {RPCResult::Type::ELISION, "", "Same output as verbosity = 1"},
                    {RPCResult::Type::ARR, "tx", "",
                    {
                        {RPCResult::Type::OBJ, "", "",
                        {
                            {RPCResult::Type::ELISION, "", "The transactions in the format of the getrawtransaction RPC. Different from verbosity = 1 \"tx\" result"},
                            {RPCResult::Type::NUM, "fee", "The transaction fee in " + CURRENCY_UNIT + ", omitted if block undo data is not available"},
                        }},
                    }},
                }},
                    RPCResult{"for verbosity = 3",
                RPCResult::Type::OBJ, "", "",
                {
                    {RPCResult::Type::ELISION, "", "Same output as verbosity = 2"},
                    {RPCResult::Type::ARR, "tx", "",
                    {
                        {RPCResult::Type::OBJ, "", "",
                        {
                            getblock_vin,
                        }},
                    }},
                }},
        },
                RPCExamples{
                    HelpExampleCli("getblock", "\"00000000c937983704a73af28acdec37b049d214adbda81d7e2a3dd146f6ed09\"")
            + HelpExampleRpc("getblock", "\"00000000c937983704a73af28acdec37b049d214adbda81d7e2a3dd146f6ed09\"")
                },
        [&](const RPCHelpMan& self, const JSONRPCRequest& request) -> UniValue
{
    uint256 hash(ParseHashV(request.params[0], "blockhash"));

    int verbosity = 1;
    if (!request.params[1].isNull()) {
        if (request.params[1].isBool()) {
            verbosity = request.params[1].get_bool() ? 1 : 0;
        } else {
            verbosity = request.params[1].getInt<int>();
        }
    }

    const CBlockIndex* pblockindex;
    const CBlockIndex* tip;
    ChainstateManager& chainman = EnsureAnyChainman(request.context);
    {
        LOCK(cs_main);
        pblockindex = chainman.m_blockman.LookupBlockIndex(hash);
        tip = chainman.ActiveChain().Tip();

        if (!pblockindex) {
            throw JSONRPCError(RPC_INVALID_ADDRESS_OR_KEY, "Block not found");
        }
    }

    const CBlock block{GetBlockChecked(chainman.m_blockman, pblockindex)};

    if (verbosity <= 0)
    {
        CDataStream ssBlock(SER_NETWORK, PROTOCOL_VERSION | RPCSerializationFlags());
        ssBlock << block;
        std::string strHex = HexStr(ssBlock);
        return strHex;
    }

    TxVerbosity tx_verbosity;
    if (verbosity == 1) {
        tx_verbosity = TxVerbosity::SHOW_TXID;
    } else if (verbosity == 2) {
        tx_verbosity = TxVerbosity::SHOW_DETAILS;
    } else {
        tx_verbosity = TxVerbosity::SHOW_DETAILS_AND_PREVOUT;
    }

    auto result = blockToJSON(chainman.m_blockman, block, tip, pblockindex, tx_verbosity);
    result.pushKV("powdata", PowDataToJSON(block.pow, verbosity >= 1, chainman.ActiveChainstate()));

    return result;
},
    };
}

static RPCHelpMan pruneblockchain()
{
    return RPCHelpMan{"pruneblockchain", "",
                {
                    {"height", RPCArg::Type::NUM, RPCArg::Optional::NO, "The block height to prune up to. May be set to a discrete height, or to a " + UNIX_EPOCH_TIME + "\n"
            "                  to prune blocks whose block time is at least 2 hours older than the provided timestamp."},
                },
                RPCResult{
                    RPCResult::Type::NUM, "", "Height of the last block pruned"},
                RPCExamples{
                    HelpExampleCli("pruneblockchain", "1000")
            + HelpExampleRpc("pruneblockchain", "1000")
                },
        [&](const RPCHelpMan& self, const JSONRPCRequest& request) -> UniValue
{
    ChainstateManager& chainman = EnsureAnyChainman(request.context);
    if (!chainman.m_blockman.IsPruneMode()) {
        throw JSONRPCError(RPC_MISC_ERROR, "Cannot prune blocks because node is not in prune mode.");
    }

    LOCK(cs_main);
    Chainstate& active_chainstate = chainman.ActiveChainstate();
    CChain& active_chain = active_chainstate.m_chain;

    int heightParam = request.params[0].getInt<int>();
    if (heightParam < 0) {
        throw JSONRPCError(RPC_INVALID_PARAMETER, "Negative block height.");
    }

    // Height value more than a billion is too high to be a block height, and
    // too low to be a block time (corresponds to timestamp from Sep 2001).
    if (heightParam > 1000000000) {
        // Add a 2 hour buffer to include blocks which might have had old timestamps
        const CBlockIndex* pindex = active_chain.FindEarliestAtLeast(heightParam - TIMESTAMP_WINDOW, 0);
        if (!pindex) {
            throw JSONRPCError(RPC_INVALID_PARAMETER, "Could not find block with at least the specified timestamp.");
        }
        heightParam = pindex->nHeight;
    }

    unsigned int height = (unsigned int) heightParam;
    unsigned int chainHeight = (unsigned int) active_chain.Height();
    if (chainHeight < chainman.GetParams().PruneAfterHeight()) {
        throw JSONRPCError(RPC_MISC_ERROR, "Blockchain is too short for pruning.");
    } else if (height > chainHeight) {
        throw JSONRPCError(RPC_INVALID_PARAMETER, "Blockchain is shorter than the attempted prune height.");
    } else if (height > chainHeight - MIN_BLOCKS_TO_KEEP) {
        LogPrint(BCLog::RPC, "Attempt to prune blocks close to the tip.  Retaining the minimum number of blocks.\n");
        height = chainHeight - MIN_BLOCKS_TO_KEEP;
    }

    PruneBlockFilesManual(active_chainstate, height);
    const CBlockIndex& block{*CHECK_NONFATAL(active_chain.Tip())};
    const CBlockIndex* last_block{active_chainstate.m_blockman.GetFirstStoredBlock(block)};

    return static_cast<int64_t>(last_block->nHeight - 1);
},
    };
}

CoinStatsHashType ParseHashType(const std::string& hash_type_input)
{
    if (hash_type_input == "hash_serialized_2") {
        return CoinStatsHashType::HASH_SERIALIZED;
    } else if (hash_type_input == "muhash") {
        return CoinStatsHashType::MUHASH;
    } else if (hash_type_input == "none") {
        return CoinStatsHashType::NONE;
    } else {
        throw JSONRPCError(RPC_INVALID_PARAMETER, strprintf("'%s' is not a valid hash_type", hash_type_input));
    }
}

/**
 * Calculate statistics about the unspent transaction output set
 *
 * @param[in] index_requested Signals if the coinstatsindex should be used (when available).
 */
static std::optional<kernel::CCoinsStats> GetUTXOStats(CCoinsView* view, node::BlockManager& blockman,
                                                       kernel::CoinStatsHashType hash_type,
                                                       const std::function<void()>& interruption_point = {},
                                                       const CBlockIndex* pindex = nullptr,
                                                       bool index_requested = true)
{
    // Use CoinStatsIndex if it is requested and available and a hash_type of Muhash or None was requested
    if ((hash_type == kernel::CoinStatsHashType::MUHASH || hash_type == kernel::CoinStatsHashType::NONE) && g_coin_stats_index && index_requested) {
        if (pindex) {
            return g_coin_stats_index->LookUpStats(*pindex);
        } else {
            CBlockIndex& block_index = *CHECK_NONFATAL(WITH_LOCK(::cs_main, return blockman.LookupBlockIndex(view->GetBestBlock())));
            return g_coin_stats_index->LookUpStats(block_index);
        }
    }

    // If the coinstats index isn't requested or is otherwise not usable, the
    // pindex should either be null or equal to the view's best block. This is
    // because without the coinstats index we can only get coinstats about the
    // best block.
    CHECK_NONFATAL(!pindex || pindex->GetBlockHash() == view->GetBestBlock());

    return kernel::ComputeUTXOStats(hash_type, view, blockman, interruption_point);
}

static RPCHelpMan gettxoutsetinfo()
{
    return RPCHelpMan{"gettxoutsetinfo",
                "\nReturns statistics about the unspent transaction output set.\n"
                "Note this call may take some time if you are not using coinstatsindex.\n",
                {
                    {"hash_type", RPCArg::Type::STR, RPCArg::Default{"hash_serialized_2"}, "Which UTXO set hash should be calculated. Options: 'hash_serialized_2' (the legacy algorithm), 'muhash', 'none'."},
                    {"hash_or_height", RPCArg::Type::NUM, RPCArg::DefaultHint{"the current best block"}, "The block hash or height of the target height (only available with coinstatsindex).",
                     RPCArgOptions{
                         .skip_type_check = true,
                         .type_str = {"", "string or numeric"},
                     }},
                    {"use_index", RPCArg::Type::BOOL, RPCArg::Default{true}, "Use coinstatsindex, if available."},
                },
                RPCResult{
                    RPCResult::Type::OBJ, "", "",
                    {
                        {RPCResult::Type::NUM, "height", "The block height (index) of the returned statistics"},
                        {RPCResult::Type::STR_HEX, "bestblock", "The hash of the block at which these statistics are calculated"},
                        {RPCResult::Type::NUM, "txouts", "The number of unspent transaction outputs"},
                        {RPCResult::Type::NUM, "bogosize", "Database-independent, meaningless metric indicating the UTXO set size"},
                        {RPCResult::Type::STR_HEX, "hash_serialized_2", /*optional=*/true, "The serialized hash (only present if 'hash_serialized_2' hash_type is chosen)"},
                        {RPCResult::Type::STR_HEX, "muhash", /*optional=*/true, "The serialized hash (only present if 'muhash' hash_type is chosen)"},
                        {RPCResult::Type::NUM, "transactions", /*optional=*/true, "The number of transactions with unspent outputs (not available when coinstatsindex is used)"},
                        {RPCResult::Type::NUM, "disk_size", /*optional=*/true, "The estimated size of the chainstate on disk (not available when coinstatsindex is used)"},
                        {
                            RPCResult::Type::OBJ, "amount", "Data about the money supply",
                            {
                                {RPCResult::Type::STR_AMOUNT, "coins", "Total amount of coins in the UTXO set"},
                                {RPCResult::Type::STR_AMOUNT, "names", "Amount locked in active names"},
                                {RPCResult::Type::STR_AMOUNT, "total", "Total amount in coins and names"},
                            }
                        },
                        {RPCResult::Type::STR_AMOUNT, "total_unspendable_amount", /*optional=*/true, "The total amount of coins permanently excluded from the UTXO set (only available if coinstatsindex is used)"},
                        {RPCResult::Type::OBJ, "block_info", /*optional=*/true, "Info on amounts in the block at this block height (only available if coinstatsindex is used)",
                        {
                            {RPCResult::Type::STR_AMOUNT, "prevout_spent", "Total amount of all prevouts spent in this block"},
                            {RPCResult::Type::STR_AMOUNT, "coinbase", "Coinbase subsidy amount of this block"},
                            {RPCResult::Type::STR_AMOUNT, "new_outputs_ex_coinbase", "Total amount of new outputs created by this block"},
                            {RPCResult::Type::STR_AMOUNT, "unspendable", "Total amount of unspendable outputs created in this block"},
                            {RPCResult::Type::OBJ, "unspendables", "Detailed view of the unspendable categories",
                            {
                                {RPCResult::Type::STR_AMOUNT, "genesis_block", "The unspendable amount of the Genesis block subsidy"},
                                {RPCResult::Type::STR_AMOUNT, "bip30", "Transactions overridden by duplicates (no longer possible with BIP30)"},
                                {RPCResult::Type::STR_AMOUNT, "scripts", "Amounts sent to scripts that are unspendable (for example OP_RETURN outputs)"},
                                {RPCResult::Type::STR_AMOUNT, "unclaimed_rewards", "Fee rewards that miners did not claim in their coinbase transaction"},
                            }}
                        }},
                    }},
                RPCExamples{
                    HelpExampleCli("gettxoutsetinfo", "") +
                    HelpExampleCli("gettxoutsetinfo", R"("none")") +
                    HelpExampleCli("gettxoutsetinfo", R"("none" 1000)") +
                    HelpExampleCli("gettxoutsetinfo", R"("none" '"00000000c937983704a73af28acdec37b049d214adbda81d7e2a3dd146f6ed09"')") +
                    HelpExampleCli("-named gettxoutsetinfo", R"(hash_type='muhash' use_index='false')") +
                    HelpExampleRpc("gettxoutsetinfo", "") +
                    HelpExampleRpc("gettxoutsetinfo", R"("none")") +
                    HelpExampleRpc("gettxoutsetinfo", R"("none", 1000)") +
                    HelpExampleRpc("gettxoutsetinfo", R"("none", "00000000c937983704a73af28acdec37b049d214adbda81d7e2a3dd146f6ed09")")
                },
        [&](const RPCHelpMan& self, const JSONRPCRequest& request) -> UniValue
{
    UniValue ret(UniValue::VOBJ);

    const CBlockIndex* pindex{nullptr};
    const CoinStatsHashType hash_type{request.params[0].isNull() ? CoinStatsHashType::HASH_SERIALIZED : ParseHashType(request.params[0].get_str())};
    bool index_requested = request.params[2].isNull() || request.params[2].get_bool();

    NodeContext& node = EnsureAnyNodeContext(request.context);
    ChainstateManager& chainman = EnsureChainman(node);
    Chainstate& active_chainstate = chainman.ActiveChainstate();
    active_chainstate.ForceFlushStateToDisk();

    CCoinsView* coins_view;
    BlockManager* blockman;
    {
        LOCK(::cs_main);
        coins_view = &active_chainstate.CoinsDB();
        blockman = &active_chainstate.m_blockman;
        pindex = blockman->LookupBlockIndex(coins_view->GetBestBlock());
    }

    if (!request.params[1].isNull()) {
        if (!g_coin_stats_index) {
            throw JSONRPCError(RPC_INVALID_PARAMETER, "Querying specific block heights requires coinstatsindex");
        }

        if (hash_type == CoinStatsHashType::HASH_SERIALIZED) {
            throw JSONRPCError(RPC_INVALID_PARAMETER, "hash_serialized_2 hash type cannot be queried for a specific block");
        }

        if (!index_requested) {
            throw JSONRPCError(RPC_INVALID_PARAMETER, "Cannot set use_index to false when querying for a specific block");
        }
        pindex = ParseHashOrHeight(request.params[1], chainman);
    }

    if (index_requested && g_coin_stats_index) {
        if (!g_coin_stats_index->BlockUntilSyncedToCurrentChain()) {
            const IndexSummary summary{g_coin_stats_index->GetSummary()};

            // If a specific block was requested and the index has already synced past that height, we can return the
            // data already even though the index is not fully synced yet.
            if (pindex->nHeight > summary.best_block_height) {
                throw JSONRPCError(RPC_INTERNAL_ERROR, strprintf("Unable to get data because coinstatsindex is still syncing. Current height: %d", summary.best_block_height));
            }
        }
    }

    const std::optional<CCoinsStats> maybe_stats = GetUTXOStats(coins_view, *blockman, hash_type, node.rpc_interruption_point, pindex, index_requested);
    if (maybe_stats.has_value()) {
        const CCoinsStats& stats = maybe_stats.value();
        ret.pushKV("height", (int64_t)stats.nHeight);
        ret.pushKV("bestblock", stats.hashBlock.GetHex());
        ret.pushKV("txouts", (int64_t)stats.nTransactionOutputs);
        ret.pushKV("bogosize", (int64_t)stats.nBogoSize);
        if (hash_type == CoinStatsHashType::HASH_SERIALIZED) {
            ret.pushKV("hash_serialized_2", stats.hashSerialized.GetHex());
        }
        if (hash_type == CoinStatsHashType::MUHASH) {
            ret.pushKV("muhash", stats.hashSerialized.GetHex());
        }

        UniValue amount(UniValue::VOBJ);
        CHECK_NONFATAL(stats.nCoinAmount.has_value() && stats.nNameAmount.has_value());
        amount.pushKV("coins", ValueFromAmount(*stats.nCoinAmount));
        amount.pushKV("names", ValueFromAmount(*stats.nNameAmount));
        amount.pushKV("total", ValueFromAmount(*stats.nCoinAmount + *stats.nNameAmount));
        ret.pushKV("amount", amount);

        if (!stats.index_used) {
            ret.pushKV("transactions", static_cast<int64_t>(stats.nTransactions));
            ret.pushKV("disk_size", stats.nDiskSize);
        } else {
            ret.pushKV("total_unspendable_amount", ValueFromAmount(stats.total_unspendable_amount));

            CCoinsStats prev_stats{};
            if (pindex->nHeight > 0) {
                const std::optional<CCoinsStats> maybe_prev_stats = GetUTXOStats(coins_view, *blockman, hash_type, node.rpc_interruption_point, pindex->pprev, index_requested);
                if (!maybe_prev_stats) {
                    throw JSONRPCError(RPC_INTERNAL_ERROR, "Unable to read UTXO set");
                }
                prev_stats = maybe_prev_stats.value();
            }

            UniValue block_info(UniValue::VOBJ);
            block_info.pushKV("prevout_spent", ValueFromAmount(stats.total_prevout_spent_amount - prev_stats.total_prevout_spent_amount));
            block_info.pushKV("coinbase", ValueFromAmount(stats.total_coinbase_amount - prev_stats.total_coinbase_amount));
            block_info.pushKV("new_outputs_ex_coinbase", ValueFromAmount(stats.total_new_outputs_ex_coinbase_amount - prev_stats.total_new_outputs_ex_coinbase_amount));
            block_info.pushKV("unspendable", ValueFromAmount(stats.total_unspendable_amount - prev_stats.total_unspendable_amount));

            UniValue unspendables(UniValue::VOBJ);
            unspendables.pushKV("genesis_block", ValueFromAmount(stats.total_unspendables_genesis_block - prev_stats.total_unspendables_genesis_block));
            unspendables.pushKV("bip30", ValueFromAmount(stats.total_unspendables_bip30 - prev_stats.total_unspendables_bip30));
            unspendables.pushKV("scripts", ValueFromAmount(stats.total_unspendables_scripts - prev_stats.total_unspendables_scripts));
            unspendables.pushKV("unclaimed_rewards", ValueFromAmount(stats.total_unspendables_unclaimed_rewards - prev_stats.total_unspendables_unclaimed_rewards));
            block_info.pushKV("unspendables", unspendables);

            ret.pushKV("block_info", block_info);
        }
    } else {
        throw JSONRPCError(RPC_INTERNAL_ERROR, "Unable to read UTXO set");
    }
    return ret;
},
    };
}

static RPCHelpMan gettxout()
{
    return RPCHelpMan{"gettxout",
        "\nReturns details about an unspent transaction output.\n",
        {
            {"txid", RPCArg::Type::STR, RPCArg::Optional::NO, "The transaction id"},
            {"n", RPCArg::Type::NUM, RPCArg::Optional::NO, "vout number"},
            {"include_mempool", RPCArg::Type::BOOL, RPCArg::Default{true}, "Whether to include the mempool. Note that an unspent output that is spent in the mempool won't appear."},
        },
        {
            RPCResult{"If the UTXO was not found", RPCResult::Type::NONE, "", ""},
            RPCResult{"Otherwise", RPCResult::Type::OBJ, "", "", {
                {RPCResult::Type::STR_HEX, "bestblock", "The hash of the block at the tip of the chain"},
                {RPCResult::Type::NUM, "confirmations", "The number of confirmations"},
                {RPCResult::Type::STR_AMOUNT, "value", "The transaction value in " + CURRENCY_UNIT},
                {RPCResult::Type::OBJ, "scriptPubKey", "", {
                    {RPCResult::Type::STR, "asm", "Disassembly of the public key script"},
                    {RPCResult::Type::STR, "desc", "Inferred descriptor for the output"},
                    {RPCResult::Type::STR_HEX, "hex", "The raw public key script bytes, hex-encoded"},
                    {RPCResult::Type::STR, "type", "The type, eg pubkeyhash"},
                    {RPCResult::Type::STR, "address", /*optional=*/true, "The address (only if a well-defined address exists)"},
                    NameOpResult,
                }},
                {RPCResult::Type::BOOL, "coinbase", "Coinbase or not"},
            }},
        },
        RPCExamples{
            "\nGet unspent transactions\n"
            + HelpExampleCli("listunspent", "") +
            "\nView the details\n"
            + HelpExampleCli("gettxout", "\"txid\" 1") +
            "\nAs a JSON-RPC call\n"
            + HelpExampleRpc("gettxout", "\"txid\", 1")
                },
        [&](const RPCHelpMan& self, const JSONRPCRequest& request) -> UniValue
{
    NodeContext& node = EnsureAnyNodeContext(request.context);
    ChainstateManager& chainman = EnsureChainman(node);
    LOCK(cs_main);

    UniValue ret(UniValue::VOBJ);

    uint256 hash(ParseHashV(request.params[0], "txid"));
    COutPoint out{hash, request.params[1].getInt<uint32_t>()};
    bool fMempool = true;
    if (!request.params[2].isNull())
        fMempool = request.params[2].get_bool();

    Coin coin;
    Chainstate& active_chainstate = chainman.ActiveChainstate();
    CCoinsViewCache* coins_view = &active_chainstate.CoinsTip();

    if (fMempool) {
        const CTxMemPool& mempool = EnsureMemPool(node);
        LOCK(mempool.cs);
        CCoinsViewMemPool view(coins_view, mempool);
        if (!view.GetCoin(out, coin) || mempool.isSpent(out)) {
            return UniValue::VNULL;
        }
    } else {
        if (!coins_view->GetCoin(out, coin)) {
            return UniValue::VNULL;
        }
    }

    const CBlockIndex* pindex = active_chainstate.m_blockman.LookupBlockIndex(coins_view->GetBestBlock());
    ret.pushKV("bestblock", pindex->GetBlockHash().GetHex());
    if (coin.nHeight == MEMPOOL_HEIGHT) {
        ret.pushKV("confirmations", 0);
    } else {
        ret.pushKV("confirmations", (int64_t)(pindex->nHeight - coin.nHeight + 1));
    }
    ret.pushKV("value", ValueFromAmount(coin.out.nValue));
    UniValue o(UniValue::VOBJ);
    ScriptToUniv(coin.out.scriptPubKey, /*out=*/o, /*include_hex=*/true, /*include_address=*/true);
    ret.pushKV("scriptPubKey", o);
    ret.pushKV("coinbase", (bool)coin.fCoinBase);

    return ret;
},
    };
}

static RPCHelpMan verifychain()
{
    return RPCHelpMan{"verifychain",
                "\nVerifies blockchain database.\n",
                {
                    {"checklevel", RPCArg::Type::NUM, RPCArg::DefaultHint{strprintf("%d, range=0-4", DEFAULT_CHECKLEVEL)},
                        strprintf("How thorough the block verification is:\n%s", MakeUnorderedList(CHECKLEVEL_DOC))},
                    {"nblocks", RPCArg::Type::NUM, RPCArg::DefaultHint{strprintf("%d, 0=all", DEFAULT_CHECKBLOCKS)}, "The number of blocks to check."},
                },
                RPCResult{
                    RPCResult::Type::BOOL, "", "Verification finished successfully. If false, check debug.log for reason."},
                RPCExamples{
                    HelpExampleCli("verifychain", "")
            + HelpExampleRpc("verifychain", "")
                },
        [&](const RPCHelpMan& self, const JSONRPCRequest& request) -> UniValue
{
    const int check_level{request.params[0].isNull() ? DEFAULT_CHECKLEVEL : request.params[0].getInt<int>()};
    const int check_depth{request.params[1].isNull() ? DEFAULT_CHECKBLOCKS : request.params[1].getInt<int>()};

    ChainstateManager& chainman = EnsureAnyChainman(request.context);
    LOCK(cs_main);

    Chainstate& active_chainstate = chainman.ActiveChainstate();
    return CVerifyDB().VerifyDB(
               active_chainstate, chainman.GetParams().GetConsensus(), active_chainstate.CoinsTip(), check_level, check_depth) == VerifyDBResult::SUCCESS;
},
    };
}

static void SoftForkDescPushBack(const CBlockIndex* blockindex, UniValue& softforks, const ChainstateManager& chainman, Consensus::BuriedDeployment dep)
{
    // For buried deployments.

    if (!DeploymentEnabled(chainman, dep)) return;

    UniValue rv(UniValue::VOBJ);
    rv.pushKV("type", "buried");
    // getdeploymentinfo reports the softfork as active from when the chain height is
    // one below the activation height
    rv.pushKV("active", DeploymentActiveAfter(blockindex, chainman, dep));
    rv.pushKV("height", chainman.GetConsensus().DeploymentHeight(dep));
    softforks.pushKV(DeploymentName(dep), rv);
}

static void SoftForkDescPushBack(const CBlockIndex* blockindex, UniValue& softforks, const ChainstateManager& chainman, Consensus::DeploymentPos id)
{
    // FIXME: For now, BIP9 is not used until we can do always-auxpow.
    return;

    // For BIP9 deployments.

    if (!DeploymentEnabled(chainman, id)) return;
    if (blockindex == nullptr) return;

    auto get_state_name = [](const ThresholdState state) -> std::string {
        switch (state) {
        case ThresholdState::DEFINED: return "defined";
        case ThresholdState::STARTED: return "started";
        case ThresholdState::LOCKED_IN: return "locked_in";
        case ThresholdState::ACTIVE: return "active";
        case ThresholdState::FAILED: return "failed";
        }
        return "invalid";
    };

    UniValue bip9(UniValue::VOBJ);

    const ThresholdState next_state = chainman.m_versionbitscache.State(blockindex, chainman.GetConsensus(), id);
    const ThresholdState current_state = chainman.m_versionbitscache.State(blockindex->pprev, chainman.GetConsensus(), id);

    const bool has_signal = (ThresholdState::STARTED == current_state || ThresholdState::LOCKED_IN == current_state);

    // BIP9 parameters
    if (has_signal) {
        bip9.pushKV("bit", chainman.GetConsensus().vDeployments[id].bit);
    }
    bip9.pushKV("start_time", chainman.GetConsensus().vDeployments[id].nStartTime);
    bip9.pushKV("timeout", chainman.GetConsensus().vDeployments[id].nTimeout);
    bip9.pushKV("min_activation_height", chainman.GetConsensus().vDeployments[id].min_activation_height);

    // BIP9 status
    bip9.pushKV("status", get_state_name(current_state));
    bip9.pushKV("since", chainman.m_versionbitscache.StateSinceHeight(blockindex->pprev, chainman.GetConsensus(), id));
    bip9.pushKV("status_next", get_state_name(next_state));

    // BIP9 signalling status, if applicable
    if (has_signal) {
        UniValue statsUV(UniValue::VOBJ);
        std::vector<bool> signals;
        BIP9Stats statsStruct = chainman.m_versionbitscache.Statistics(blockindex, chainman.GetConsensus(), id, &signals);
        statsUV.pushKV("period", statsStruct.period);
        statsUV.pushKV("elapsed", statsStruct.elapsed);
        statsUV.pushKV("count", statsStruct.count);
        if (ThresholdState::LOCKED_IN != current_state) {
            statsUV.pushKV("threshold", statsStruct.threshold);
            statsUV.pushKV("possible", statsStruct.possible);
        }
        bip9.pushKV("statistics", statsUV);

        std::string sig;
        sig.reserve(signals.size());
        for (const bool s : signals) {
            sig.push_back(s ? '#' : '-');
        }
        bip9.pushKV("signalling", sig);
    }

    UniValue rv(UniValue::VOBJ);
    rv.pushKV("type", "bip9");
    if (ThresholdState::ACTIVE == next_state) {
        rv.pushKV("height", chainman.m_versionbitscache.StateSinceHeight(blockindex, chainman.GetConsensus(), id));
    }
    rv.pushKV("active", ThresholdState::ACTIVE == next_state);
    rv.pushKV("bip9", bip9);

    softforks.pushKV(DeploymentName(id), rv);
}

// used by rest.cpp:rest_chaininfo, so cannot be static
RPCHelpMan getblockchaininfo()
{
    return RPCHelpMan{"getblockchaininfo",
        "Returns an object containing various state info regarding blockchain processing.\n",
        {},
        RPCResult{
            RPCResult::Type::OBJ, "", "",
            {
                {RPCResult::Type::STR, "chain", "current network name (main, test, signet, regtest)"},
                {RPCResult::Type::NUM, "blocks", "the height of the most-work fully-validated chain. The genesis block has height 0"},
                {RPCResult::Type::NUM, "headers", "the current number of headers we have validated"},
                {RPCResult::Type::STR, "bestblockhash", "the hash of the currently best block"},
                {RPCResult::Type::NUM_TIME, "time", "The block time expressed in " + UNIX_EPOCH_TIME},
                {RPCResult::Type::NUM_TIME, "mediantime", "The median block time expressed in " + UNIX_EPOCH_TIME},
                {RPCResult::Type::NUM, "verificationprogress", "estimate of verification progress [0..1]"},
                {RPCResult::Type::BOOL, "initialblockdownload", "(debug information) estimate of whether this node is in Initial Block Download mode"},
                {RPCResult::Type::STR_HEX, "chainwork", "total amount of work in active chain, in hexadecimal"},
                {RPCResult::Type::NUM, "size_on_disk", "the estimated size of the block and undo files on disk"},
                {RPCResult::Type::BOOL, "pruned", "if the blocks are subject to pruning"},
                {RPCResult::Type::NUM, "pruneheight", /*optional=*/true, "height of the last block pruned, plus one (only present if pruning is enabled)"},
                {RPCResult::Type::BOOL, "automatic_pruning", /*optional=*/true, "whether automatic pruning is enabled (only present if pruning is enabled)"},
                {RPCResult::Type::NUM, "prune_target_size", /*optional=*/true, "the target size used by pruning (only present if automatic pruning is enabled)"},
                {RPCResult::Type::STR, "warnings", "any network and blockchain warnings"},
            }},
        RPCExamples{
            HelpExampleCli("getblockchaininfo", "")
            + HelpExampleRpc("getblockchaininfo", "")
        },
        [&](const RPCHelpMan& self, const JSONRPCRequest& request) -> UniValue
{
    ChainstateManager& chainman = EnsureAnyChainman(request.context);
    LOCK(cs_main);
    Chainstate& active_chainstate = chainman.ActiveChainstate();

    const CBlockIndex& tip{*CHECK_NONFATAL(active_chainstate.m_chain.Tip())};
    const int height{tip.nHeight};
    UniValue obj(UniValue::VOBJ);
    obj.pushKV("chain", chainman.GetParams().GetChainTypeString());
    obj.pushKV("blocks", height);
    obj.pushKV("headers", chainman.m_best_header ? chainman.m_best_header->nHeight : -1);
    obj.pushKV("bestblockhash", tip.GetBlockHash().GetHex());
    obj.pushKV("time", tip.GetBlockTime());
    obj.pushKV("mediantime", tip.GetMedianTimePast());
    obj.pushKV("verificationprogress", GuessVerificationProgress(chainman.GetParams().TxData(), &tip));
    obj.pushKV("initialblockdownload", active_chainstate.IsInitialBlockDownload());
    obj.pushKV("chainwork", tip.nChainWork.GetHex());
    obj.pushKV("size_on_disk", chainman.m_blockman.CalculateCurrentUsage());
    obj.pushKV("pruned", chainman.m_blockman.IsPruneMode());
    if (chainman.m_blockman.IsPruneMode()) {
        obj.pushKV("pruneheight", chainman.m_blockman.GetFirstStoredBlock(tip)->nHeight);

        const bool automatic_pruning{chainman.m_blockman.GetPruneTarget() != BlockManager::PRUNE_TARGET_MANUAL};
        obj.pushKV("automatic_pruning",  automatic_pruning);
        if (automatic_pruning) {
            obj.pushKV("prune_target_size", chainman.m_blockman.GetPruneTarget());
        }
    }

    obj.pushKV("warnings", GetWarnings(false).original);
    return obj;
},
    };
}

namespace {
const std::vector<RPCResult> RPCHelpForDeployment{
    {RPCResult::Type::STR, "type", "one of \"buried\", \"bip9\""},
    {RPCResult::Type::NUM, "height", /*optional=*/true, "height of the first block which the rules are or will be enforced (only for \"buried\" type, or \"bip9\" type with \"active\" status)"},
    {RPCResult::Type::BOOL, "active", "true if the rules are enforced for the mempool and the next block"},
    {RPCResult::Type::OBJ, "bip9", /*optional=*/true, "status of bip9 softforks (only for \"bip9\" type)",
    {
        {RPCResult::Type::NUM, "bit", /*optional=*/true, "the bit (0-28) in the block version field used to signal this softfork (only for \"started\" and \"locked_in\" status)"},
        {RPCResult::Type::NUM_TIME, "start_time", "the minimum median time past of a block at which the bit gains its meaning"},
        {RPCResult::Type::NUM_TIME, "timeout", "the median time past of a block at which the deployment is considered failed if not yet locked in"},
        {RPCResult::Type::NUM, "min_activation_height", "minimum height of blocks for which the rules may be enforced"},
        {RPCResult::Type::STR, "status", "status of deployment at specified block (one of \"defined\", \"started\", \"locked_in\", \"active\", \"failed\")"},
        {RPCResult::Type::NUM, "since", "height of the first block to which the status applies"},
        {RPCResult::Type::STR, "status_next", "status of deployment at the next block"},
        {RPCResult::Type::OBJ, "statistics", /*optional=*/true, "numeric statistics about signalling for a softfork (only for \"started\" and \"locked_in\" status)",
        {
            {RPCResult::Type::NUM, "period", "the length in blocks of the signalling period"},
            {RPCResult::Type::NUM, "threshold", /*optional=*/true, "the number of blocks with the version bit set required to activate the feature (only for \"started\" status)"},
            {RPCResult::Type::NUM, "elapsed", "the number of blocks elapsed since the beginning of the current period"},
            {RPCResult::Type::NUM, "count", "the number of blocks with the version bit set in the current period"},
            {RPCResult::Type::BOOL, "possible", /*optional=*/true, "returns false if there are not enough blocks left in this period to pass activation threshold (only for \"started\" status)"},
        }},
        {RPCResult::Type::STR, "signalling", /*optional=*/true, "indicates blocks that signalled with a # and blocks that did not with a -"},
    }},
};

UniValue DeploymentInfo(const CBlockIndex* blockindex, const ChainstateManager& chainman)
{
    UniValue softforks(UniValue::VOBJ);
    SoftForkDescPushBack(blockindex, softforks, chainman, Consensus::DEPLOYMENT_HEIGHTINCB);
    SoftForkDescPushBack(blockindex, softforks, chainman, Consensus::DEPLOYMENT_P2SH);
    SoftForkDescPushBack(blockindex, softforks, chainman, Consensus::DEPLOYMENT_DERSIG);
    SoftForkDescPushBack(blockindex, softforks, chainman, Consensus::DEPLOYMENT_CLTV);
    SoftForkDescPushBack(blockindex, softforks, chainman, Consensus::DEPLOYMENT_CSV);
    SoftForkDescPushBack(blockindex, softforks, chainman, Consensus::DEPLOYMENT_SEGWIT);
    SoftForkDescPushBack(blockindex, softforks, chainman, Consensus::DEPLOYMENT_TESTDUMMY);
    SoftForkDescPushBack(blockindex, softforks, chainman, Consensus::DEPLOYMENT_TAPROOT);
    return softforks;
}
} // anon namespace

RPCHelpMan getdeploymentinfo()
{
    return RPCHelpMan{"getdeploymentinfo",
        "Returns an object containing various state info regarding deployments of consensus changes.",
        {
            {"blockhash", RPCArg::Type::STR_HEX, RPCArg::Default{"hash of current chain tip"}, "The block hash at which to query deployment state"},
        },
        RPCResult{
            RPCResult::Type::OBJ, "", "", {
                {RPCResult::Type::STR, "hash", "requested block hash (or tip)"},
                {RPCResult::Type::NUM, "height", "requested block height (or tip)"},
                {RPCResult::Type::OBJ_DYN, "deployments", "", {
                    {RPCResult::Type::OBJ, "xxxx", "name of the deployment", RPCHelpForDeployment}
                }},
            }
        },
        RPCExamples{ HelpExampleCli("getdeploymentinfo", "") + HelpExampleRpc("getdeploymentinfo", "") },
        [&](const RPCHelpMan& self, const JSONRPCRequest& request) -> UniValue
        {
            const ChainstateManager& chainman = EnsureAnyChainman(request.context);
            LOCK(cs_main);
            const Chainstate& active_chainstate = chainman.ActiveChainstate();

            const CBlockIndex* blockindex;
            if (request.params[0].isNull()) {
                blockindex = CHECK_NONFATAL(active_chainstate.m_chain.Tip());
            } else {
                const uint256 hash(ParseHashV(request.params[0], "blockhash"));
                blockindex = chainman.m_blockman.LookupBlockIndex(hash);
                if (!blockindex) {
                    throw JSONRPCError(RPC_INVALID_ADDRESS_OR_KEY, "Block not found");
                }
            }

            UniValue deploymentinfo(UniValue::VOBJ);
            deploymentinfo.pushKV("hash", blockindex->GetBlockHash().ToString());
            deploymentinfo.pushKV("height", blockindex->nHeight);
            deploymentinfo.pushKV("deployments", DeploymentInfo(blockindex, chainman));
            return deploymentinfo;
        },
    };
}

/** Comparison function for sorting the getchaintips heads.  */
struct CompareBlocksByHeight
{
    bool operator()(const CBlockIndex* a, const CBlockIndex* b) const
    {
        /* Make sure that unequal blocks with the same height do not compare
           equal. Use the pointers themselves to make a distinction. */

        if (a->nHeight != b->nHeight)
          return (a->nHeight > b->nHeight);

        return a < b;
    }
};

static RPCHelpMan getchaintips()
{
    return RPCHelpMan{"getchaintips",
                "Return information about all known tips in the block tree,"
                " including the main chain as well as orphaned branches.\n",
                {},
                RPCResult{
                    RPCResult::Type::ARR, "", "",
                    {{RPCResult::Type::OBJ, "", "",
                        {
                            {RPCResult::Type::NUM, "height", "height of the chain tip"},
                            {RPCResult::Type::STR_HEX, "hash", "block hash of the tip"},
                            {RPCResult::Type::NUM, "branchlen", "zero for main chain, otherwise length of branch connecting the tip to the main chain"},
                            {RPCResult::Type::STR, "status", "status of the chain, \"active\" for the main chain\n"
            "Possible values for status:\n"
            "1.  \"invalid\"               This branch contains at least one invalid block\n"
            "2.  \"headers-only\"          Not all blocks for this branch are available, but the headers are valid\n"
            "3.  \"valid-headers\"         All blocks are available for this branch, but they were never fully validated\n"
            "4.  \"valid-fork\"            This branch is not part of the active chain, but is fully validated\n"
            "5.  \"active\"                This is the tip of the active main chain, which is certainly valid"},
                        }}}},
                RPCExamples{
                    HelpExampleCli("getchaintips", "")
            + HelpExampleRpc("getchaintips", "")
                },
        [&](const RPCHelpMan& self, const JSONRPCRequest& request) -> UniValue
{
    ChainstateManager& chainman = EnsureAnyChainman(request.context);
    LOCK(cs_main);
    CChain& active_chain = chainman.ActiveChain();

    /*
     * Idea: The set of chain tips is the active chain tip, plus orphan blocks which do not have another orphan building off of them.
     * Algorithm:
     *  - Make one pass through BlockIndex(), picking out the orphan blocks, and also storing a set of the orphan block's pprev pointers.
     *  - Iterate through the orphan blocks. If the block isn't pointed to by another orphan, it is a chain tip.
     *  - Add the active chain tip
     */
    std::set<const CBlockIndex*, CompareBlocksByHeight> setTips;
    std::set<const CBlockIndex*> setOrphans;
    std::set<const CBlockIndex*> setPrevs;

    for (const auto& [_, block_index] : chainman.BlockIndex()) {
        if (!active_chain.Contains(&block_index)) {
            setOrphans.insert(&block_index);
            setPrevs.insert(block_index.pprev);
        }
    }

    for (std::set<const CBlockIndex*>::iterator it = setOrphans.begin(); it != setOrphans.end(); ++it) {
        if (setPrevs.erase(*it) == 0) {
            setTips.insert(*it);
        }
    }

    // Always report the currently active tip.
    setTips.insert(active_chain.Tip());

    /* Construct the output array.  */
    UniValue res(UniValue::VARR);
    for (const CBlockIndex* block : setTips) {
        UniValue obj(UniValue::VOBJ);
        obj.pushKV("height", block->nHeight);
        obj.pushKV("hash", block->phashBlock->GetHex());

        const int branchLen = block->nHeight - active_chain.FindFork(block)->nHeight;
        obj.pushKV("branchlen", branchLen);

        std::string status;
        if (active_chain.Contains(block)) {
            // This block is part of the currently active chain.
            status = "active";
        } else if (block->nStatus & BLOCK_FAILED_MASK) {
            // This block or one of its ancestors is invalid.
            status = "invalid";
        } else if (!block->HaveTxsDownloaded()) {
            // This block cannot be connected because full block data for it or one of its parents is missing.
            status = "headers-only";
        } else if (block->IsValid(BLOCK_VALID_SCRIPTS)) {
            // This block is fully validated, but no longer part of the active chain. It was probably the active block once, but was reorganized.
            status = "valid-fork";
        } else if (block->IsValid(BLOCK_VALID_TREE)) {
            // The headers for this block are valid, but it has not been validated. It was probably never part of the most-work chain.
            status = "valid-headers";
        } else {
            // No clue.
            status = "unknown";
        }
        obj.pushKV("status", status);

        res.push_back(obj);
    }

    return res;
},
    };
}

static RPCHelpMan preciousblock()
{
    return RPCHelpMan{"preciousblock",
                "\nTreats a block as if it were received before others with the same work.\n"
                "\nA later preciousblock call can override the effect of an earlier one.\n"
                "\nThe effects of preciousblock are not retained across restarts.\n",
                {
                    {"blockhash", RPCArg::Type::STR_HEX, RPCArg::Optional::NO, "the hash of the block to mark as precious"},
                },
                RPCResult{RPCResult::Type::NONE, "", ""},
                RPCExamples{
                    HelpExampleCli("preciousblock", "\"blockhash\"")
            + HelpExampleRpc("preciousblock", "\"blockhash\"")
                },
        [&](const RPCHelpMan& self, const JSONRPCRequest& request) -> UniValue
{
    uint256 hash(ParseHashV(request.params[0], "blockhash"));
    CBlockIndex* pblockindex;

    ChainstateManager& chainman = EnsureAnyChainman(request.context);
    {
        LOCK(cs_main);
        pblockindex = chainman.m_blockman.LookupBlockIndex(hash);
        if (!pblockindex) {
            throw JSONRPCError(RPC_INVALID_ADDRESS_OR_KEY, "Block not found");
        }
    }

    BlockValidationState state;
    chainman.ActiveChainstate().PreciousBlock(state, pblockindex);

    if (!state.IsValid()) {
        throw JSONRPCError(RPC_DATABASE_ERROR, state.ToString());
    }

    return UniValue::VNULL;
},
    };
}

static RPCHelpMan invalidateblock()
{
    return RPCHelpMan{"invalidateblock",
                "\nPermanently marks a block as invalid, as if it violated a consensus rule.\n",
                {
                    {"blockhash", RPCArg::Type::STR_HEX, RPCArg::Optional::NO, "the hash of the block to mark as invalid"},
                },
                RPCResult{RPCResult::Type::NONE, "", ""},
                RPCExamples{
                    HelpExampleCli("invalidateblock", "\"blockhash\"")
            + HelpExampleRpc("invalidateblock", "\"blockhash\"")
                },
        [&](const RPCHelpMan& self, const JSONRPCRequest& request) -> UniValue
{
    uint256 hash(ParseHashV(request.params[0], "blockhash"));
    BlockValidationState state;

    ChainstateManager& chainman = EnsureAnyChainman(request.context);
    CBlockIndex* pblockindex;
    {
        LOCK(cs_main);
        pblockindex = chainman.m_blockman.LookupBlockIndex(hash);
        if (!pblockindex) {
            throw JSONRPCError(RPC_INVALID_ADDRESS_OR_KEY, "Block not found");
        }
    }
    chainman.ActiveChainstate().InvalidateBlock(state, pblockindex);

    if (state.IsValid()) {
        chainman.ActiveChainstate().ActivateBestChain(state);
    }

    if (!state.IsValid()) {
        throw JSONRPCError(RPC_DATABASE_ERROR, state.ToString());
    }

    return UniValue::VNULL;
},
    };
}

static RPCHelpMan reconsiderblock()
{
    return RPCHelpMan{"reconsiderblock",
                "\nRemoves invalidity status of a block, its ancestors and its descendants, reconsider them for activation.\n"
                "This can be used to undo the effects of invalidateblock.\n",
                {
                    {"blockhash", RPCArg::Type::STR_HEX, RPCArg::Optional::NO, "the hash of the block to reconsider"},
                },
                RPCResult{RPCResult::Type::NONE, "", ""},
                RPCExamples{
                    HelpExampleCli("reconsiderblock", "\"blockhash\"")
            + HelpExampleRpc("reconsiderblock", "\"blockhash\"")
                },
        [&](const RPCHelpMan& self, const JSONRPCRequest& request) -> UniValue
{
    ChainstateManager& chainman = EnsureAnyChainman(request.context);
    uint256 hash(ParseHashV(request.params[0], "blockhash"));

    {
        LOCK(cs_main);
        CBlockIndex* pblockindex = chainman.m_blockman.LookupBlockIndex(hash);
        if (!pblockindex) {
            throw JSONRPCError(RPC_INVALID_ADDRESS_OR_KEY, "Block not found");
        }

        chainman.ActiveChainstate().ResetBlockFailureFlags(pblockindex);
    }

    BlockValidationState state;
    chainman.ActiveChainstate().ActivateBestChain(state);

    if (!state.IsValid()) {
        throw JSONRPCError(RPC_DATABASE_ERROR, state.ToString());
    }

    return UniValue::VNULL;
},
    };
}

static RPCHelpMan getchaintxstats()
{
    return RPCHelpMan{"getchaintxstats",
                "\nCompute statistics about the total number and rate of transactions in the chain.\n",
                {
                    {"nblocks", RPCArg::Type::NUM, RPCArg::DefaultHint{"one month"}, "Size of the window in number of blocks"},
                    {"blockhash", RPCArg::Type::STR_HEX, RPCArg::DefaultHint{"chain tip"}, "The hash of the block that ends the window."},
                },
                RPCResult{
                    RPCResult::Type::OBJ, "", "",
                    {
                        {RPCResult::Type::NUM_TIME, "time", "The timestamp for the final block in the window, expressed in " + UNIX_EPOCH_TIME},
                        {RPCResult::Type::NUM, "txcount", "The total number of transactions in the chain up to that point"},
                        {RPCResult::Type::STR_HEX, "window_final_block_hash", "The hash of the final block in the window"},
                        {RPCResult::Type::NUM, "window_final_block_height", "The height of the final block in the window."},
                        {RPCResult::Type::NUM, "window_block_count", "Size of the window in number of blocks"},
                        {RPCResult::Type::NUM, "window_tx_count", /*optional=*/true, "The number of transactions in the window. Only returned if \"window_block_count\" is > 0"},
                        {RPCResult::Type::NUM, "window_interval", /*optional=*/true, "The elapsed time in the window in seconds. Only returned if \"window_block_count\" is > 0"},
                        {RPCResult::Type::NUM, "txrate", /*optional=*/true, "The average rate of transactions per second in the window. Only returned if \"window_interval\" is > 0"},
                    }},
                RPCExamples{
                    HelpExampleCli("getchaintxstats", "")
            + HelpExampleRpc("getchaintxstats", "2016")
                },
        [&](const RPCHelpMan& self, const JSONRPCRequest& request) -> UniValue
{
    ChainstateManager& chainman = EnsureAnyChainman(request.context);
    const CBlockIndex* pindex;
    if (request.params[1].isNull()) {
        LOCK(cs_main);
        pindex = chainman.ActiveChain().Tip();
    } else {
        uint256 hash(ParseHashV(request.params[1], "blockhash"));
        LOCK(cs_main);
        pindex = chainman.m_blockman.LookupBlockIndex(hash);
        if (!pindex) {
            throw JSONRPCError(RPC_INVALID_ADDRESS_OR_KEY, "Block not found");
        }
        if (!chainman.ActiveChain().Contains(pindex)) {
            throw JSONRPCError(RPC_INVALID_PARAMETER, "Block is not in main chain");
        }
    }

    CHECK_NONFATAL(pindex != nullptr);

    int blockcount = 30 * 24 * 60 * 60 / Ticks<std::chrono::seconds>(AvgTargetSpacing(Params().GetConsensus(), pindex->nHeight)); // By default: 1 month

    if (request.params[0].isNull()) {
        blockcount = std::max(0, std::min(blockcount, pindex->nHeight - 1));
    } else {
        blockcount = request.params[0].getInt<int>();

        if (blockcount < 0 || (blockcount > 0 && blockcount >= pindex->nHeight)) {
            throw JSONRPCError(RPC_INVALID_PARAMETER, "Invalid block count: should be between 0 and the block's height - 1");
        }
    }

    const CBlockIndex& past_block{*CHECK_NONFATAL(pindex->GetAncestor(pindex->nHeight - blockcount))};
    const int64_t nTimeDiff{pindex->GetMedianTimePast() - past_block.GetMedianTimePast()};
    const int nTxDiff = pindex->nChainTx - past_block.nChainTx;

    UniValue ret(UniValue::VOBJ);
    ret.pushKV("time", (int64_t)pindex->nTime);
    ret.pushKV("txcount", (int64_t)pindex->nChainTx);
    ret.pushKV("window_final_block_hash", pindex->GetBlockHash().GetHex());
    ret.pushKV("window_final_block_height", pindex->nHeight);
    ret.pushKV("window_block_count", blockcount);
    if (blockcount > 0) {
        ret.pushKV("window_tx_count", nTxDiff);
        ret.pushKV("window_interval", nTimeDiff);
        if (nTimeDiff > 0) {
            ret.pushKV("txrate", ((double)nTxDiff) / nTimeDiff);
        }
    }

    return ret;
},
    };
}

template<typename T>
static T CalculateTruncatedMedian(std::vector<T>& scores)
{
    size_t size = scores.size();
    if (size == 0) {
        return 0;
    }

    std::sort(scores.begin(), scores.end());
    if (size % 2 == 0) {
        return (scores[size / 2 - 1] + scores[size / 2]) / 2;
    } else {
        return scores[size / 2];
    }
}

void CalculatePercentilesByWeight(CAmount result[NUM_GETBLOCKSTATS_PERCENTILES], std::vector<std::pair<CAmount, int64_t>>& scores, int64_t total_weight)
{
    if (scores.empty()) {
        return;
    }

    std::sort(scores.begin(), scores.end());

    // 10th, 25th, 50th, 75th, and 90th percentile weight units.
    const double weights[NUM_GETBLOCKSTATS_PERCENTILES] = {
        total_weight / 10.0, total_weight / 4.0, total_weight / 2.0, (total_weight * 3.0) / 4.0, (total_weight * 9.0) / 10.0
    };

    int64_t next_percentile_index = 0;
    int64_t cumulative_weight = 0;
    for (const auto& element : scores) {
        cumulative_weight += element.second;
        while (next_percentile_index < NUM_GETBLOCKSTATS_PERCENTILES && cumulative_weight >= weights[next_percentile_index]) {
            result[next_percentile_index] = element.first;
            ++next_percentile_index;
        }
    }

    // Fill any remaining percentiles with the last value.
    for (int64_t i = next_percentile_index; i < NUM_GETBLOCKSTATS_PERCENTILES; i++) {
        result[i] = scores.back().first;
    }
}

template<typename T>
static inline bool SetHasKeys(const std::set<T>& set) {return false;}
template<typename T, typename Tk, typename... Args>
static inline bool SetHasKeys(const std::set<T>& set, const Tk& key, const Args&... args)
{
    return (set.count(key) != 0) || SetHasKeys(set, args...);
}

// outpoint (needed for the utxo index) + nHeight + fCoinBase
static constexpr size_t PER_UTXO_OVERHEAD = sizeof(COutPoint) + sizeof(uint32_t) + sizeof(bool);

static RPCHelpMan getblockstats()
{
    return RPCHelpMan{"getblockstats",
                "\nCompute per block statistics for a given window. All amounts are in satoshis.\n"
                "It won't work for some heights with pruning.\n",
                {
                    {"hash_or_height", RPCArg::Type::NUM, RPCArg::Optional::NO, "The block hash or height of the target block",
                     RPCArgOptions{
                         .skip_type_check = true,
                         .type_str = {"", "string or numeric"},
                     }},
                    {"stats", RPCArg::Type::ARR, RPCArg::DefaultHint{"all values"}, "Values to plot (see result below)",
                        {
                            {"height", RPCArg::Type::STR, RPCArg::Optional::OMITTED, "Selected statistic"},
                            {"time", RPCArg::Type::STR, RPCArg::Optional::OMITTED, "Selected statistic"},
                        },
                        RPCArgOptions{.oneline_description="stats"}},
                },
                RPCResult{
            RPCResult::Type::OBJ, "", "",
            {
                {RPCResult::Type::NUM, "avgfee", /*optional=*/true, "Average fee in the block"},
                {RPCResult::Type::NUM, "avgfeerate", /*optional=*/true, "Average feerate (in satoshis per virtual byte)"},
                {RPCResult::Type::NUM, "avgtxsize", /*optional=*/true, "Average transaction size"},
                {RPCResult::Type::STR_HEX, "blockhash", /*optional=*/true, "The block hash (to check for potential reorgs)"},
                {RPCResult::Type::ARR_FIXED, "feerate_percentiles", /*optional=*/true, "Feerates at the 10th, 25th, 50th, 75th, and 90th percentile weight unit (in satoshis per virtual byte)",
                {
                    {RPCResult::Type::NUM, "10th_percentile_feerate", "The 10th percentile feerate"},
                    {RPCResult::Type::NUM, "25th_percentile_feerate", "The 25th percentile feerate"},
                    {RPCResult::Type::NUM, "50th_percentile_feerate", "The 50th percentile feerate"},
                    {RPCResult::Type::NUM, "75th_percentile_feerate", "The 75th percentile feerate"},
                    {RPCResult::Type::NUM, "90th_percentile_feerate", "The 90th percentile feerate"},
                }},
                {RPCResult::Type::NUM, "height", /*optional=*/true, "The height of the block"},
                {RPCResult::Type::NUM, "ins", /*optional=*/true, "The number of inputs (excluding coinbase)"},
                {RPCResult::Type::NUM, "maxfee", /*optional=*/true, "Maximum fee in the block"},
                {RPCResult::Type::NUM, "maxfeerate", /*optional=*/true, "Maximum feerate (in satoshis per virtual byte)"},
                {RPCResult::Type::NUM, "maxtxsize", /*optional=*/true, "Maximum transaction size"},
                {RPCResult::Type::NUM, "medianfee", /*optional=*/true, "Truncated median fee in the block"},
                {RPCResult::Type::NUM, "mediantime", /*optional=*/true, "The block median time past"},
                {RPCResult::Type::NUM, "mediantxsize", /*optional=*/true, "Truncated median transaction size"},
                {RPCResult::Type::NUM, "minfee", /*optional=*/true, "Minimum fee in the block"},
                {RPCResult::Type::NUM, "minfeerate", /*optional=*/true, "Minimum feerate (in satoshis per virtual byte)"},
                {RPCResult::Type::NUM, "mintxsize", /*optional=*/true, "Minimum transaction size"},
                {RPCResult::Type::NUM, "outs", /*optional=*/true, "The number of outputs"},
                {RPCResult::Type::NUM, "subsidy", /*optional=*/true, "The block subsidy"},
                {RPCResult::Type::NUM, "swtotal_size", /*optional=*/true, "Total size of all segwit transactions"},
                {RPCResult::Type::NUM, "swtotal_weight", /*optional=*/true, "Total weight of all segwit transactions"},
                {RPCResult::Type::NUM, "swtxs", /*optional=*/true, "The number of segwit transactions"},
                {RPCResult::Type::NUM, "time", /*optional=*/true, "The block time"},
                {RPCResult::Type::NUM, "total_out", /*optional=*/true, "Total amount in all outputs (excluding coinbase and thus reward [ie subsidy + totalfee])"},
                {RPCResult::Type::NUM, "total_size", /*optional=*/true, "Total size of all non-coinbase transactions"},
                {RPCResult::Type::NUM, "total_weight", /*optional=*/true, "Total weight of all non-coinbase transactions"},
                {RPCResult::Type::NUM, "totalfee", /*optional=*/true, "The fee total"},
                {RPCResult::Type::NUM, "txs", /*optional=*/true, "The number of transactions (including coinbase)"},
                {RPCResult::Type::NUM, "utxo_increase", /*optional=*/true, "The increase/decrease in the number of unspent outputs (not discounting op_return and similar)"},
                {RPCResult::Type::NUM, "utxo_size_inc", /*optional=*/true, "The increase/decrease in size for the utxo index (not discounting op_return and similar)"},
                {RPCResult::Type::NUM, "utxo_increase_actual", /*optional=*/true, "The increase/decrease in the number of unspent outputs, not counting unspendables"},
                {RPCResult::Type::NUM, "utxo_size_inc_actual", /*optional=*/true, "The increase/decrease in size for the utxo index, not counting unspendables"},
            }},
                RPCExamples{
                    HelpExampleCli("getblockstats", R"('"00000000c937983704a73af28acdec37b049d214adbda81d7e2a3dd146f6ed09"' '["minfeerate","avgfeerate"]')") +
                    HelpExampleCli("getblockstats", R"(1000 '["minfeerate","avgfeerate"]')") +
                    HelpExampleRpc("getblockstats", R"("00000000c937983704a73af28acdec37b049d214adbda81d7e2a3dd146f6ed09", ["minfeerate","avgfeerate"])") +
                    HelpExampleRpc("getblockstats", R"(1000, ["minfeerate","avgfeerate"])")
                },
        [&](const RPCHelpMan& self, const JSONRPCRequest& request) -> UniValue
{
    ChainstateManager& chainman = EnsureAnyChainman(request.context);
    const CBlockIndex& pindex{*CHECK_NONFATAL(ParseHashOrHeight(request.params[0], chainman))};

    std::set<std::string> stats;
    if (!request.params[1].isNull()) {
        const UniValue stats_univalue = request.params[1].get_array();
        for (unsigned int i = 0; i < stats_univalue.size(); i++) {
            const std::string stat = stats_univalue[i].get_str();
            stats.insert(stat);
        }
    }

    const CBlock& block = GetBlockChecked(chainman.m_blockman, &pindex);
    const CBlockUndo& blockUndo = GetUndoChecked(chainman.m_blockman, &pindex);

    const bool do_all = stats.size() == 0; // Calculate everything if nothing selected (default)
    const bool do_mediantxsize = do_all || stats.count("mediantxsize") != 0;
    const bool do_medianfee = do_all || stats.count("medianfee") != 0;
    const bool do_feerate_percentiles = do_all || stats.count("feerate_percentiles") != 0;
    const bool loop_inputs = do_all || do_medianfee || do_feerate_percentiles ||
        SetHasKeys(stats, "utxo_increase", "utxo_increase_actual", "utxo_size_inc", "utxo_size_inc_actual", "totalfee", "avgfee", "avgfeerate", "minfee", "maxfee", "minfeerate", "maxfeerate");
    const bool loop_outputs = do_all || loop_inputs || stats.count("total_out");
    const bool do_calculate_size = do_mediantxsize ||
        SetHasKeys(stats, "total_size", "avgtxsize", "mintxsize", "maxtxsize", "swtotal_size");
    const bool do_calculate_weight = do_all || SetHasKeys(stats, "total_weight", "avgfeerate", "swtotal_weight", "avgfeerate", "feerate_percentiles", "minfeerate", "maxfeerate");
    const bool do_calculate_sw = do_all || SetHasKeys(stats, "swtxs", "swtotal_size", "swtotal_weight");

    CAmount maxfee = 0;
    CAmount maxfeerate = 0;
    CAmount minfee = MAX_MONEY;
    CAmount minfeerate = MAX_MONEY;
    CAmount total_out = 0;
    CAmount totalfee = 0;
    int64_t inputs = 0;
    int64_t maxtxsize = 0;
    int64_t mintxsize = MAX_BLOCK_SERIALIZED_SIZE;
    int64_t outputs = 0;
    int64_t swtotal_size = 0;
    int64_t swtotal_weight = 0;
    int64_t swtxs = 0;
    int64_t total_size = 0;
    int64_t total_weight = 0;
    int64_t utxos = 0;
    int64_t utxo_size_inc = 0;
    int64_t utxo_size_inc_actual = 0;
    std::vector<CAmount> fee_array;
    std::vector<std::pair<CAmount, int64_t>> feerate_array;
    std::vector<int64_t> txsize_array;

    for (size_t i = 0; i < block.vtx.size(); ++i) {
        const auto& tx = block.vtx.at(i);
        outputs += tx->vout.size();

        CAmount tx_total_out = 0;
        if (loop_outputs) {
            for (const CTxOut& out : tx->vout) {
                tx_total_out += out.nValue;

                size_t out_size = GetSerializeSize(out, PROTOCOL_VERSION) + PER_UTXO_OVERHEAD;
                utxo_size_inc += out_size;

                // The Genesis block and the repeated BIP30 block coinbases don't change the UTXO
                // set counts, so they have to be excluded from the statistics
                if (pindex.nHeight == 0 || (IsBIP30Repeat(pindex) && tx->IsCoinBase())) continue;
                // Skip unspendable outputs since they are not included in the UTXO set
                if (out.scriptPubKey.IsUnspendable()) continue;

                ++utxos;
                utxo_size_inc_actual += out_size;
            }
        }

        if (tx->IsCoinBase()) {
            continue;
        }

        inputs += tx->vin.size(); // Don't count coinbase's fake input
        total_out += tx_total_out; // Don't count coinbase reward

        int64_t tx_size = 0;
        if (do_calculate_size) {

            tx_size = tx->GetTotalSize();
            if (do_mediantxsize) {
                txsize_array.push_back(tx_size);
            }
            maxtxsize = std::max(maxtxsize, tx_size);
            mintxsize = std::min(mintxsize, tx_size);
            total_size += tx_size;
        }

        int64_t weight = 0;
        if (do_calculate_weight) {
            weight = GetTransactionWeight(*tx);
            total_weight += weight;
        }

        if (do_calculate_sw && tx->HasWitness()) {
            ++swtxs;
            swtotal_size += tx_size;
            swtotal_weight += weight;
        }

        if (loop_inputs) {
            CAmount tx_total_in = 0;
            const auto& txundo = blockUndo.vtxundo.at(i - 1);
            for (const Coin& coin: txundo.vprevout) {
                const CTxOut& prevoutput = coin.out;

                tx_total_in += prevoutput.nValue;
                size_t prevout_size = GetSerializeSize(prevoutput, PROTOCOL_VERSION) + PER_UTXO_OVERHEAD;
                utxo_size_inc -= prevout_size;
                utxo_size_inc_actual -= prevout_size;
            }

            CAmount txfee = tx_total_in - tx_total_out;
            CHECK_NONFATAL(MoneyRange(txfee));
            if (do_medianfee) {
                fee_array.push_back(txfee);
            }
            maxfee = std::max(maxfee, txfee);
            minfee = std::min(minfee, txfee);
            totalfee += txfee;

            // New feerate uses satoshis per virtual byte instead of per serialized byte
            CAmount feerate = weight ? (txfee * WITNESS_SCALE_FACTOR) / weight : 0;
            if (do_feerate_percentiles) {
                feerate_array.emplace_back(std::make_pair(feerate, weight));
            }
            maxfeerate = std::max(maxfeerate, feerate);
            minfeerate = std::min(minfeerate, feerate);
        }
    }

    CAmount feerate_percentiles[NUM_GETBLOCKSTATS_PERCENTILES] = { 0 };
    CalculatePercentilesByWeight(feerate_percentiles, feerate_array, total_weight);

    UniValue feerates_res(UniValue::VARR);
    for (int64_t i = 0; i < NUM_GETBLOCKSTATS_PERCENTILES; i++) {
        feerates_res.push_back(feerate_percentiles[i]);
    }

    UniValue ret_all(UniValue::VOBJ);
    ret_all.pushKV("avgfee", (block.vtx.size() > 1) ? totalfee / (block.vtx.size() - 1) : 0);
    ret_all.pushKV("avgfeerate", total_weight ? (totalfee * WITNESS_SCALE_FACTOR) / total_weight : 0); // Unit: sat/vbyte
    ret_all.pushKV("avgtxsize", (block.vtx.size() > 1) ? total_size / (block.vtx.size() - 1) : 0);
    ret_all.pushKV("blockhash", pindex.GetBlockHash().GetHex());
    ret_all.pushKV("feerate_percentiles", feerates_res);
    ret_all.pushKV("height", (int64_t)pindex.nHeight);
    ret_all.pushKV("ins", inputs);
    ret_all.pushKV("maxfee", maxfee);
    ret_all.pushKV("maxfeerate", maxfeerate);
    ret_all.pushKV("maxtxsize", maxtxsize);
    ret_all.pushKV("medianfee", CalculateTruncatedMedian(fee_array));
    ret_all.pushKV("mediantime", pindex.GetMedianTimePast());
    ret_all.pushKV("mediantxsize", CalculateTruncatedMedian(txsize_array));
    ret_all.pushKV("minfee", (minfee == MAX_MONEY) ? 0 : minfee);
    ret_all.pushKV("minfeerate", (minfeerate == MAX_MONEY) ? 0 : minfeerate);
    ret_all.pushKV("mintxsize", mintxsize == MAX_BLOCK_SERIALIZED_SIZE ? 0 : mintxsize);
    ret_all.pushKV("outs", outputs);
    ret_all.pushKV("subsidy", GetBlockSubsidy(pindex.nHeight, chainman.GetParams().GetConsensus()));
    ret_all.pushKV("swtotal_size", swtotal_size);
    ret_all.pushKV("swtotal_weight", swtotal_weight);
    ret_all.pushKV("swtxs", swtxs);
    ret_all.pushKV("time", pindex.GetBlockTime());
    ret_all.pushKV("total_out", total_out);
    ret_all.pushKV("total_size", total_size);
    ret_all.pushKV("total_weight", total_weight);
    ret_all.pushKV("totalfee", totalfee);
    ret_all.pushKV("txs", (int64_t)block.vtx.size());
    ret_all.pushKV("utxo_increase", outputs - inputs);
    ret_all.pushKV("utxo_size_inc", utxo_size_inc);
    ret_all.pushKV("utxo_increase_actual", utxos - inputs);
    ret_all.pushKV("utxo_size_inc_actual", utxo_size_inc_actual);

    if (do_all) {
        return ret_all;
    }

    UniValue ret(UniValue::VOBJ);
    for (const std::string& stat : stats) {
        const UniValue& value = ret_all[stat];
        if (value.isNull()) {
            throw JSONRPCError(RPC_INVALID_PARAMETER, strprintf("Invalid selected statistic '%s'", stat));
        }
        ret.pushKV(stat, value);
    }
    return ret;
},
    };
}

namespace {
//! Search for a given set of pubkey scripts
bool FindScriptPubKey(std::atomic<int>& scan_progress, const std::atomic<bool>& should_abort, int64_t& count, CCoinsViewCursor* cursor, const std::set<CScript>& needles, std::map<COutPoint, Coin>& out_results, std::function<void()>& interruption_point)
{
    scan_progress = 0;
    count = 0;
    while (cursor->Valid()) {
        COutPoint key;
        Coin coin;
        if (!cursor->GetKey(key) || !cursor->GetValue(coin)) return false;
        if (++count % 8192 == 0) {
            interruption_point();
            if (should_abort) {
                // allow to abort the scan via the abort reference
                return false;
            }
        }
        if (count % 256 == 0) {
            // update progress reference every 256 item
            uint32_t high = 0x100 * *key.hash.begin() + *(key.hash.begin() + 1);
            scan_progress = (int)(high * 100.0 / 65536.0 + 0.5);
        }
        if (needles.count(coin.out.scriptPubKey)) {
            out_results.emplace(key, coin);
        }
        cursor->Next();
    }
    scan_progress = 100;
    return true;
}
} // namespace

/** RAII object to prevent concurrency issue when scanning the txout set */
static std::atomic<int> g_scan_progress;
static std::atomic<bool> g_scan_in_progress;
static std::atomic<bool> g_should_abort_scan;
class CoinsViewScanReserver
{
private:
    bool m_could_reserve{false};
public:
    explicit CoinsViewScanReserver() = default;

    bool reserve() {
        CHECK_NONFATAL(!m_could_reserve);
        if (g_scan_in_progress.exchange(true)) {
            return false;
        }
        CHECK_NONFATAL(g_scan_progress == 0);
        m_could_reserve = true;
        return true;
    }

    ~CoinsViewScanReserver() {
        if (m_could_reserve) {
            g_scan_in_progress = false;
            g_scan_progress = 0;
        }
    }
};

static const auto scan_action_arg_desc = RPCArg{
    "action", RPCArg::Type::STR, RPCArg::Optional::NO, "The action to execute\n"
        "\"start\" for starting a scan\n"
        "\"abort\" for aborting the current scan (returns true when abort was successful)\n"
        "\"status\" for progress report (in %) of the current scan"
};

static const auto scan_objects_arg_desc = RPCArg{
    "scanobjects", RPCArg::Type::ARR, RPCArg::Optional::OMITTED, "Array of scan objects. Required for \"start\" action\n"
        "Every scan object is either a string descriptor or an object:",
    {
        {"descriptor", RPCArg::Type::STR, RPCArg::Optional::OMITTED, "An output descriptor"},
        {"", RPCArg::Type::OBJ, RPCArg::Optional::OMITTED, "An object with output descriptor and metadata",
            {
                {"desc", RPCArg::Type::STR, RPCArg::Optional::NO, "An output descriptor"},
                {"range", RPCArg::Type::RANGE, RPCArg::Default{1000}, "The range of HD chain indexes to explore (either end or [begin,end])"},
            }},
    },
    RPCArgOptions{.oneline_description="[scanobjects,...]"},
};

static const auto scan_result_abort = RPCResult{
    "when action=='abort'", RPCResult::Type::BOOL, "success",
    "True if scan will be aborted (not necessarily before this RPC returns), or false if there is no scan to abort"
};
static const auto scan_result_status_none = RPCResult{
    "when action=='status' and no scan is in progress - possibly already completed", RPCResult::Type::NONE, "", ""
};
static const auto scan_result_status_some = RPCResult{
    "when action=='status' and a scan is currently in progress", RPCResult::Type::OBJ, "", "",
    {{RPCResult::Type::NUM, "progress", "Approximate percent complete"},}
};


static RPCHelpMan scantxoutset()
{
    // scriptPubKey corresponding to mainnet address 12cbQLTFMXRnSzktFkuoG3eHoMeFtpTu3S
    const std::string EXAMPLE_DESCRIPTOR_RAW = "raw(76a91411b366edfc0a8b66feebae5c2e25a7b6a5d1cf3188ac)#fm24fxxy";

    return RPCHelpMan{"scantxoutset",
        "\nScans the unspent transaction output set for entries that match certain output descriptors.\n"
        "Examples of output descriptors are:\n"
        "    addr(<address>)                      Outputs whose scriptPubKey corresponds to the specified address (does not include P2PK)\n"
        "    raw(<hex script>)                    Outputs whose scriptPubKey equals the specified hex scripts\n"
        "    combo(<pubkey>)                      P2PK, P2PKH, P2WPKH, and P2SH-P2WPKH outputs for the given pubkey\n"
        "    pkh(<pubkey>)                        P2PKH outputs for the given pubkey\n"
        "    sh(multi(<n>,<pubkey>,<pubkey>,...)) P2SH-multisig outputs for the given threshold and pubkeys\n"
        "    tr(<pubkey>)                         P2TR\n"
        "    tr(<pubkey>,{pk(<pubkey>)})          P2TR with single fallback pubkey in tapscript\n"
        "    rawtr(<pubkey>)                      P2TR with the specified key as output key rather than inner\n"
        "    wsh(and_v(v:pk(<pubkey>),after(2)))  P2WSH miniscript with mandatory pubkey and a timelock\n"
        "\nIn the above, <pubkey> either refers to a fixed public key in hexadecimal notation, or to an xpub/xprv optionally followed by one\n"
        "or more path elements separated by \"/\", and optionally ending in \"/*\" (unhardened), or \"/*'\" or \"/*h\" (hardened) to specify all\n"
        "unhardened or hardened child keys.\n"
        "In the latter case, a range needs to be specified by below if different from 1000.\n"
        "For more information on output descriptors, see the documentation in the doc/descriptors.md file.\n",
        {
            scan_action_arg_desc,
            scan_objects_arg_desc,
        },
        {
            RPCResult{"when action=='start'; only returns after scan completes", RPCResult::Type::OBJ, "", "", {
                {RPCResult::Type::BOOL, "success", "Whether the scan was completed"},
                {RPCResult::Type::NUM, "txouts", "The number of unspent transaction outputs scanned"},
                {RPCResult::Type::NUM, "height", "The current block height (index)"},
                {RPCResult::Type::STR_HEX, "bestblock", "The hash of the block at the tip of the chain"},
                {RPCResult::Type::ARR, "unspents", "",
                {
                    {RPCResult::Type::OBJ, "", "",
                    {
                        {RPCResult::Type::STR_HEX, "txid", "The transaction id"},
                        {RPCResult::Type::NUM, "vout", "The vout value"},
                        {RPCResult::Type::STR_HEX, "scriptPubKey", "The script key"},
                        {RPCResult::Type::STR, "desc", "A specialized descriptor for the matched scriptPubKey"},
                        {RPCResult::Type::STR_AMOUNT, "amount", "The total amount in " + CURRENCY_UNIT + " of the unspent output"},
                        {RPCResult::Type::BOOL, "coinbase", "Whether this is a coinbase output"},
                        {RPCResult::Type::NUM, "height", "Height of the unspent transaction output"},
                    }},
                }},
                {RPCResult::Type::STR_AMOUNT, "total_amount", "The total amount of all found unspent outputs in " + CURRENCY_UNIT},
            }},
            scan_result_abort,
            scan_result_status_some,
            scan_result_status_none,
        },
        RPCExamples{
            HelpExampleCli("scantxoutset", "start \'[\"" + EXAMPLE_DESCRIPTOR_RAW + "\"]\'") +
            HelpExampleCli("scantxoutset", "status") +
            HelpExampleCli("scantxoutset", "abort") +
            HelpExampleRpc("scantxoutset", "\"start\", [\"" + EXAMPLE_DESCRIPTOR_RAW + "\"]") +
            HelpExampleRpc("scantxoutset", "\"status\"") +
            HelpExampleRpc("scantxoutset", "\"abort\"")
        },
        [&](const RPCHelpMan& self, const JSONRPCRequest& request) -> UniValue
{
    UniValue result(UniValue::VOBJ);
    if (request.params[0].get_str() == "status") {
        CoinsViewScanReserver reserver;
        if (reserver.reserve()) {
            // no scan in progress
            return UniValue::VNULL;
        }
        result.pushKV("progress", g_scan_progress.load());
        return result;
    } else if (request.params[0].get_str() == "abort") {
        CoinsViewScanReserver reserver;
        if (reserver.reserve()) {
            // reserve was possible which means no scan was running
            return false;
        }
        // set the abort flag
        g_should_abort_scan = true;
        return true;
    } else if (request.params[0].get_str() == "start") {
        CoinsViewScanReserver reserver;
        if (!reserver.reserve()) {
            throw JSONRPCError(RPC_INVALID_PARAMETER, "Scan already in progress, use action \"abort\" or \"status\"");
        }

        if (request.params.size() < 2) {
            throw JSONRPCError(RPC_MISC_ERROR, "scanobjects argument is required for the start action");
        }

        std::set<CScript> needles;
        std::map<CScript, std::string> descriptors;
        CAmount total_in = 0;

        // loop through the scan objects
        for (const UniValue& scanobject : request.params[1].get_array().getValues()) {
            FlatSigningProvider provider;
            auto scripts = EvalDescriptorStringOrObject(scanobject, provider);
            for (CScript& script : scripts) {
                std::string inferred = InferDescriptor(script, provider)->ToString();
                needles.emplace(script);
                descriptors.emplace(std::move(script), std::move(inferred));
            }
        }

        // Scan the unspent transaction output set for inputs
        UniValue unspents(UniValue::VARR);
        std::vector<CTxOut> input_txos;
        std::map<COutPoint, Coin> coins;
        g_should_abort_scan = false;
        int64_t count = 0;
        std::unique_ptr<CCoinsViewCursor> pcursor;
        const CBlockIndex* tip;
        NodeContext& node = EnsureAnyNodeContext(request.context);
        {
            ChainstateManager& chainman = EnsureChainman(node);
            LOCK(cs_main);
            Chainstate& active_chainstate = chainman.ActiveChainstate();
            active_chainstate.ForceFlushStateToDisk();
            pcursor = CHECK_NONFATAL(active_chainstate.CoinsDB().Cursor());
            tip = CHECK_NONFATAL(active_chainstate.m_chain.Tip());
        }
        bool res = FindScriptPubKey(g_scan_progress, g_should_abort_scan, count, pcursor.get(), needles, coins, node.rpc_interruption_point);
        result.pushKV("success", res);
        result.pushKV("txouts", count);
        result.pushKV("height", tip->nHeight);
        result.pushKV("bestblock", tip->GetBlockHash().GetHex());

        for (const auto& it : coins) {
            const COutPoint& outpoint = it.first;
            const Coin& coin = it.second;
            const CTxOut& txo = coin.out;
            input_txos.push_back(txo);
            total_in += txo.nValue;

            UniValue unspent(UniValue::VOBJ);
            unspent.pushKV("txid", outpoint.hash.GetHex());
            unspent.pushKV("vout", (int32_t)outpoint.n);
            unspent.pushKV("scriptPubKey", HexStr(txo.scriptPubKey));
            unspent.pushKV("desc", descriptors[txo.scriptPubKey]);
            unspent.pushKV("amount", ValueFromAmount(txo.nValue));
            unspent.pushKV("coinbase", coin.IsCoinBase());
            unspent.pushKV("height", (int32_t)coin.nHeight);

            unspents.push_back(unspent);
        }
        result.pushKV("unspents", unspents);
        result.pushKV("total_amount", ValueFromAmount(total_in));
    } else {
        throw JSONRPCError(RPC_INVALID_PARAMETER, strprintf("Invalid action '%s'", request.params[0].get_str()));
    }
    return result;
},
    };
}

/** RAII object to prevent concurrency issue when scanning blockfilters */
static std::atomic<int> g_scanfilter_progress;
static std::atomic<int> g_scanfilter_progress_height;
static std::atomic<bool> g_scanfilter_in_progress;
static std::atomic<bool> g_scanfilter_should_abort_scan;
class BlockFiltersScanReserver
{
private:
    bool m_could_reserve{false};
public:
    explicit BlockFiltersScanReserver() = default;

    bool reserve() {
        CHECK_NONFATAL(!m_could_reserve);
        if (g_scanfilter_in_progress.exchange(true)) {
            return false;
        }
        m_could_reserve = true;
        return true;
    }

    ~BlockFiltersScanReserver() {
        if (m_could_reserve) {
            g_scanfilter_in_progress = false;
        }
    }
};

static bool CheckBlockFilterMatches(BlockManager& blockman, const CBlockIndex& blockindex, const GCSFilter::ElementSet& needles)
{
    const CBlock block{GetBlockChecked(blockman, &blockindex)};
    const CBlockUndo block_undo{GetUndoChecked(blockman, &blockindex)};

    // Check if any of the outputs match the scriptPubKey
    for (const auto& tx : block.vtx) {
        if (std::any_of(tx->vout.cbegin(), tx->vout.cend(), [&](const auto& txout) {
                return needles.count(std::vector<unsigned char>(txout.scriptPubKey.begin(), txout.scriptPubKey.end())) != 0;
            })) {
            return true;
        }
    }
    // Check if any of the inputs match the scriptPubKey
    for (const auto& txundo : block_undo.vtxundo) {
        if (std::any_of(txundo.vprevout.cbegin(), txundo.vprevout.cend(), [&](const auto& coin) {
                return needles.count(std::vector<unsigned char>(coin.out.scriptPubKey.begin(), coin.out.scriptPubKey.end())) != 0;
            })) {
            return true;
        }
    }

    return false;
}

static RPCHelpMan scanblocks()
{
    return RPCHelpMan{"scanblocks",
        "\nReturn relevant blockhashes for given descriptors (requires blockfilterindex).\n"
        "This call may take several minutes. Make sure to use no RPC timeout (bitcoin-cli -rpcclienttimeout=0)",
        {
            scan_action_arg_desc,
            scan_objects_arg_desc,
            RPCArg{"start_height", RPCArg::Type::NUM, RPCArg::Default{0}, "Height to start to scan from"},
            RPCArg{"stop_height", RPCArg::Type::NUM, RPCArg::DefaultHint{"chain tip"}, "Height to stop to scan"},
            RPCArg{"filtertype", RPCArg::Type::STR, RPCArg::Default{BlockFilterTypeName(BlockFilterType::BASIC)}, "The type name of the filter"},
            RPCArg{"options", RPCArg::Type::OBJ, RPCArg::Optional::OMITTED, "",
                {
                    {"filter_false_positives", RPCArg::Type::BOOL, RPCArg::Default{false}, "Filter false positives (slower and may fail on pruned nodes). Otherwise they may occur at a rate of 1/M"},
                },
                RPCArgOptions{.oneline_description="\"options\""}},
        },
        {
            scan_result_status_none,
            RPCResult{"When action=='start'; only returns after scan completes", RPCResult::Type::OBJ, "", "", {
                {RPCResult::Type::NUM, "from_height", "The height we started the scan from"},
                {RPCResult::Type::NUM, "to_height", "The height we ended the scan at"},
                {RPCResult::Type::ARR, "relevant_blocks", "Blocks that may have matched a scanobject.", {
                    {RPCResult::Type::STR_HEX, "blockhash", "A relevant blockhash"},
                }},
                {RPCResult::Type::BOOL, "completed", "true if the scan process was not aborted"}
            }},
            RPCResult{"when action=='status' and a scan is currently in progress", RPCResult::Type::OBJ, "", "", {
                    {RPCResult::Type::NUM, "progress", "Approximate percent complete"},
                    {RPCResult::Type::NUM, "current_height", "Height of the block currently being scanned"},
                },
            },
            scan_result_abort,
        },
        RPCExamples{
            HelpExampleCli("scanblocks", "start '[\"addr(bcrt1q4u4nsgk6ug0sqz7r3rj9tykjxrsl0yy4d0wwte)\"]' 300000") +
            HelpExampleCli("scanblocks", "start '[\"addr(bcrt1q4u4nsgk6ug0sqz7r3rj9tykjxrsl0yy4d0wwte)\"]' 100 150 basic") +
            HelpExampleCli("scanblocks", "status") +
            HelpExampleRpc("scanblocks", "\"start\", [\"addr(bcrt1q4u4nsgk6ug0sqz7r3rj9tykjxrsl0yy4d0wwte)\"], 300000") +
            HelpExampleRpc("scanblocks", "\"start\", [\"addr(bcrt1q4u4nsgk6ug0sqz7r3rj9tykjxrsl0yy4d0wwte)\"], 100, 150, \"basic\"") +
            HelpExampleRpc("scanblocks", "\"status\"")
        },
        [&](const RPCHelpMan& self, const JSONRPCRequest& request) -> UniValue
{
    UniValue ret(UniValue::VOBJ);
    if (request.params[0].get_str() == "status") {
        BlockFiltersScanReserver reserver;
        if (reserver.reserve()) {
            // no scan in progress
            return NullUniValue;
        }
        ret.pushKV("progress", g_scanfilter_progress.load());
        ret.pushKV("current_height", g_scanfilter_progress_height.load());
        return ret;
    } else if (request.params[0].get_str() == "abort") {
        BlockFiltersScanReserver reserver;
        if (reserver.reserve()) {
            // reserve was possible which means no scan was running
            return false;
        }
        // set the abort flag
        g_scanfilter_should_abort_scan = true;
        return true;
    } else if (request.params[0].get_str() == "start") {
        BlockFiltersScanReserver reserver;
        if (!reserver.reserve()) {
            throw JSONRPCError(RPC_INVALID_PARAMETER, "Scan already in progress, use action \"abort\" or \"status\"");
        }
        const std::string filtertype_name{request.params[4].isNull() ? "basic" : request.params[4].get_str()};

        BlockFilterType filtertype;
        if (!BlockFilterTypeByName(filtertype_name, filtertype)) {
            throw JSONRPCError(RPC_INVALID_ADDRESS_OR_KEY, "Unknown filtertype");
        }

        UniValue options{request.params[5].isNull() ? UniValue::VOBJ : request.params[5]};
        bool filter_false_positives{options.exists("filter_false_positives") ? options["filter_false_positives"].get_bool() : false};

        BlockFilterIndex* index = GetBlockFilterIndex(filtertype);
        if (!index) {
            throw JSONRPCError(RPC_MISC_ERROR, "Index is not enabled for filtertype " + filtertype_name);
        }

        NodeContext& node = EnsureAnyNodeContext(request.context);
        ChainstateManager& chainman = EnsureChainman(node);

        // set the start-height
        const CBlockIndex* start_index = nullptr;
        const CBlockIndex* stop_block = nullptr;
        {
            LOCK(cs_main);
            CChain& active_chain = chainman.ActiveChain();
            start_index = active_chain.Genesis();
            stop_block = active_chain.Tip(); // If no stop block is provided, stop at the chain tip.
            if (!request.params[2].isNull()) {
                start_index = active_chain[request.params[2].getInt<int>()];
                if (!start_index) {
                    throw JSONRPCError(RPC_MISC_ERROR, "Invalid start_height");
                }
            }
            if (!request.params[3].isNull()) {
                stop_block = active_chain[request.params[3].getInt<int>()];
                if (!stop_block || stop_block->nHeight < start_index->nHeight) {
                    throw JSONRPCError(RPC_MISC_ERROR, "Invalid stop_height");
                }
            }
        }
        CHECK_NONFATAL(start_index);
        CHECK_NONFATAL(stop_block);

        // loop through the scan objects, add scripts to the needle_set
        GCSFilter::ElementSet needle_set;
        for (const UniValue& scanobject : request.params[1].get_array().getValues()) {
            FlatSigningProvider provider;
            std::vector<CScript> scripts = EvalDescriptorStringOrObject(scanobject, provider);
            for (const CScript& script : scripts) {
                needle_set.emplace(script.begin(), script.end());
            }
        }
        UniValue blocks(UniValue::VARR);
        const int amount_per_chunk = 10000;
        std::vector<BlockFilter> filters;
        int start_block_height = start_index->nHeight; // for progress reporting
        const int total_blocks_to_process = stop_block->nHeight - start_block_height;

        g_scanfilter_should_abort_scan = false;
        g_scanfilter_progress = 0;
        g_scanfilter_progress_height = start_block_height;
        bool completed = true;

        const CBlockIndex* end_range = nullptr;
        do {
            node.rpc_interruption_point(); // allow a clean shutdown
            if (g_scanfilter_should_abort_scan) {
                completed = false;
                break;
            }

            // split the lookup range in chunks if we are deeper than 'amount_per_chunk' blocks from the stopping block
            int start_block = !end_range ? start_index->nHeight : start_index->nHeight + 1; // to not include the previous round 'end_range' block
            end_range = (start_block + amount_per_chunk < stop_block->nHeight) ?
                    WITH_LOCK(::cs_main, return chainman.ActiveChain()[start_block + amount_per_chunk]) :
                    stop_block;

            if (index->LookupFilterRange(start_block, end_range, filters)) {
                for (const BlockFilter& filter : filters) {
                    // compare the elements-set with each filter
                    if (filter.GetFilter().MatchAny(needle_set)) {
                        if (filter_false_positives) {
                            // Double check the filter matches by scanning the block
                            const CBlockIndex& blockindex = *CHECK_NONFATAL(WITH_LOCK(cs_main, return chainman.m_blockman.LookupBlockIndex(filter.GetBlockHash())));

                            if (!CheckBlockFilterMatches(chainman.m_blockman, blockindex, needle_set)) {
                                continue;
                            }
                        }

                        blocks.push_back(filter.GetBlockHash().GetHex());
                    }
                }
            }
            start_index = end_range;

            // update progress
            int blocks_processed = end_range->nHeight - start_block_height;
            if (total_blocks_to_process > 0) { // avoid division by zero
                g_scanfilter_progress = (int)(100.0 / total_blocks_to_process * blocks_processed);
            } else {
                g_scanfilter_progress = 100;
            }
            g_scanfilter_progress_height = end_range->nHeight;

        // Finish if we reached the stop block
        } while (start_index != stop_block);

        ret.pushKV("from_height", start_block_height);
        ret.pushKV("to_height", start_index->nHeight); // start_index is always the last scanned block here
        ret.pushKV("relevant_blocks", blocks);
        ret.pushKV("completed", completed);
    }
    else {
        throw JSONRPCError(RPC_INVALID_PARAMETER, strprintf("Invalid action '%s'", request.params[0].get_str()));
    }
    return ret;
},
    };
}

static RPCHelpMan getblockfilter()
{
    return RPCHelpMan{"getblockfilter",
                "\nRetrieve a BIP 157 content filter for a particular block.\n",
                {
                    {"blockhash", RPCArg::Type::STR_HEX, RPCArg::Optional::NO, "The hash of the block"},
                    {"filtertype", RPCArg::Type::STR, RPCArg::Default{BlockFilterTypeName(BlockFilterType::BASIC)}, "The type name of the filter"},
                },
                RPCResult{
                    RPCResult::Type::OBJ, "", "",
                    {
                        {RPCResult::Type::STR_HEX, "filter", "the hex-encoded filter data"},
                        {RPCResult::Type::STR_HEX, "header", "the hex-encoded filter header"},
                    }},
                RPCExamples{
                    HelpExampleCli("getblockfilter", "\"00000000c937983704a73af28acdec37b049d214adbda81d7e2a3dd146f6ed09\" \"basic\"") +
                    HelpExampleRpc("getblockfilter", "\"00000000c937983704a73af28acdec37b049d214adbda81d7e2a3dd146f6ed09\", \"basic\"")
                },
        [&](const RPCHelpMan& self, const JSONRPCRequest& request) -> UniValue
{
    uint256 block_hash = ParseHashV(request.params[0], "blockhash");
    std::string filtertype_name = BlockFilterTypeName(BlockFilterType::BASIC);
    if (!request.params[1].isNull()) {
        filtertype_name = request.params[1].get_str();
    }

    BlockFilterType filtertype;
    if (!BlockFilterTypeByName(filtertype_name, filtertype)) {
        throw JSONRPCError(RPC_INVALID_ADDRESS_OR_KEY, "Unknown filtertype");
    }

    BlockFilterIndex* index = GetBlockFilterIndex(filtertype);
    if (!index) {
        throw JSONRPCError(RPC_MISC_ERROR, "Index is not enabled for filtertype " + filtertype_name);
    }

    const CBlockIndex* block_index;
    bool block_was_connected;
    {
        ChainstateManager& chainman = EnsureAnyChainman(request.context);
        LOCK(cs_main);
        block_index = chainman.m_blockman.LookupBlockIndex(block_hash);
        if (!block_index) {
            throw JSONRPCError(RPC_INVALID_ADDRESS_OR_KEY, "Block not found");
        }
        block_was_connected = block_index->IsValid(BLOCK_VALID_SCRIPTS);
    }

    bool index_ready = index->BlockUntilSyncedToCurrentChain();

    BlockFilter filter;
    uint256 filter_header;
    if (!index->LookupFilter(block_index, filter) ||
        !index->LookupFilterHeader(block_index, filter_header)) {
        int err_code;
        std::string errmsg = "Filter not found.";

        if (!block_was_connected) {
            err_code = RPC_INVALID_ADDRESS_OR_KEY;
            errmsg += " Block was not connected to active chain.";
        } else if (!index_ready) {
            err_code = RPC_MISC_ERROR;
            errmsg += " Block filters are still in the process of being indexed.";
        } else {
            err_code = RPC_INTERNAL_ERROR;
            errmsg += " This error is unexpected and indicates index corruption.";
        }

        throw JSONRPCError(err_code, errmsg);
    }

    UniValue ret(UniValue::VOBJ);
    ret.pushKV("filter", HexStr(filter.GetEncodedFilter()));
    ret.pushKV("header", filter_header.GetHex());
    return ret;
},
    };
}

/**
 * Serialize the UTXO set to a file for loading elsewhere.
 *
 * @see SnapshotMetadata
 */
static RPCHelpMan dumptxoutset()
{
    return RPCHelpMan{
        "dumptxoutset",
        "Write the serialized UTXO set to disk.",
        {
            {"path", RPCArg::Type::STR, RPCArg::Optional::NO, "Path to the output file. If relative, will be prefixed by datadir."},
        },
        RPCResult{
            RPCResult::Type::OBJ, "", "",
                {
                    {RPCResult::Type::NUM, "coins_written", "the number of coins written in the snapshot"},
                    {RPCResult::Type::STR_HEX, "base_hash", "the hash of the base of the snapshot"},
                    {RPCResult::Type::NUM, "base_height", "the height of the base of the snapshot"},
                    {RPCResult::Type::STR, "path", "the absolute path that the snapshot was written to"},
                    {RPCResult::Type::STR_HEX, "txoutset_hash", "the hash of the UTXO set contents"},
                    {RPCResult::Type::NUM, "nchaintx", "the number of transactions in the chain up to and including the base block"},
                }
        },
        RPCExamples{
            HelpExampleCli("dumptxoutset", "utxo.dat")
        },
        [&](const RPCHelpMan& self, const JSONRPCRequest& request) -> UniValue
{
    const ArgsManager& args{EnsureAnyArgsman(request.context)};
    const fs::path path = fsbridge::AbsPathJoin(args.GetDataDirNet(), fs::u8path(request.params[0].get_str()));
    // Write to a temporary path and then move into `path` on completion
    // to avoid confusion due to an interruption.
    const fs::path temppath = fsbridge::AbsPathJoin(args.GetDataDirNet(), fs::u8path(request.params[0].get_str() + ".incomplete"));

    if (fs::exists(path)) {
        throw JSONRPCError(
            RPC_INVALID_PARAMETER,
            path.u8string() + " already exists. If you are sure this is what you want, "
            "move it out of the way first");
    }

    FILE* file{fsbridge::fopen(temppath, "wb")};
    AutoFile afile{file};
    if (afile.IsNull()) {
        throw JSONRPCError(
            RPC_INVALID_PARAMETER,
            "Couldn't open file " + temppath.u8string() + " for writing.");
    }

    NodeContext& node = EnsureAnyNodeContext(request.context);
    UniValue result = CreateUTXOSnapshot(
        node, node.chainman->ActiveChainstate(), afile, path, temppath);
    fs::rename(temppath, path);

    result.pushKV("path", path.u8string());
    return result;
},
    };
}

UniValue CreateUTXOSnapshot(
    NodeContext& node,
    Chainstate& chainstate,
    AutoFile& afile,
    const fs::path& path,
    const fs::path& temppath)
{
    std::unique_ptr<CCoinsViewCursor> pcursor;
    std::optional<CCoinsStats> maybe_stats;
    const CBlockIndex* tip;

    {
        // We need to lock cs_main to ensure that the coinsdb isn't written to
        // between (i) flushing coins cache to disk (coinsdb), (ii) getting stats
        // based upon the coinsdb, and (iii) constructing a cursor to the
        // coinsdb for use below this block.
        //
        // Cursors returned by leveldb iterate over snapshots, so the contents
        // of the pcursor will not be affected by simultaneous writes during
        // use below this block.
        //
        // See discussion here:
        //   https://github.com/bitcoin/bitcoin/pull/15606#discussion_r274479369
        //
        LOCK(::cs_main);

        chainstate.ForceFlushStateToDisk();

        maybe_stats = GetUTXOStats(&chainstate.CoinsDB(), chainstate.m_blockman, CoinStatsHashType::HASH_SERIALIZED, node.rpc_interruption_point);
        if (!maybe_stats) {
            throw JSONRPCError(RPC_INTERNAL_ERROR, "Unable to read UTXO set");
        }

        pcursor = chainstate.CoinsDB().Cursor();
        tip = CHECK_NONFATAL(chainstate.m_blockman.LookupBlockIndex(maybe_stats->hashBlock));
    }

    LOG_TIME_SECONDS(strprintf("writing UTXO snapshot at height %s (%s) to file %s (via %s)",
        tip->nHeight, tip->GetBlockHash().ToString(),
        fs::PathToString(path), fs::PathToString(temppath)));

    SnapshotMetadata metadata{tip->GetBlockHash(), maybe_stats->coins_count, tip->nChainTx};

    afile << metadata;

    COutPoint key;
    Coin coin;
    unsigned int iter{0};

    while (pcursor->Valid()) {
        if (iter % 5000 == 0) node.rpc_interruption_point();
        ++iter;
        if (pcursor->GetKey(key) && pcursor->GetValue(coin)) {
            afile << key;
            afile << coin;
        }

        pcursor->Next();
    }

    afile.fclose();

    UniValue result(UniValue::VOBJ);
    result.pushKV("coins_written", maybe_stats->coins_count);
    result.pushKV("base_hash", tip->GetBlockHash().ToString());
    result.pushKV("base_height", tip->nHeight);
    result.pushKV("path", path.u8string());
    result.pushKV("txoutset_hash", maybe_stats->hashSerialized.ToString());
    // Cast required because univalue doesn't have serialization specified for
    // `unsigned int`, nChainTx's type.
    result.pushKV("nchaintx", uint64_t{tip->nChainTx});
    return result;
}

void RegisterBlockchainRPCCommands(CRPCTable& t)
{
    static const CRPCCommand commands[]{
        {"blockchain", &getblockchaininfo},
        {"blockchain", &getchaintxstats},
        {"blockchain", &getblockstats},
        {"blockchain", &getbestblockhash},
        {"blockchain", &getblockcount},
        {"blockchain", &getblock},
        {"blockchain", &getblockfrompeer},
        {"blockchain", &getblockhash},
        {"blockchain", &getblockheader},
        {"blockchain", &getchaintips},
        {"blockchain", &getdifficulty},
        {"blockchain", &getdeploymentinfo},
        {"blockchain", &gettxout},
        {"blockchain", &gettxoutsetinfo},
        {"blockchain", &pruneblockchain},
        {"blockchain", &verifychain},
        {"blockchain", &preciousblock},
        {"blockchain", &scantxoutset},
        {"blockchain", &scanblocks},
        {"blockchain", &getblockfilter},
        {"hidden", &invalidateblock},
        {"hidden", &reconsiderblock},
        {"hidden", &waitfornewblock},
        {"hidden", &waitforblock},
        {"hidden", &waitforblockheight},
        {"hidden", &syncwithvalidationinterfacequeue},
        {"hidden", &dumptxoutset},
    };
    for (const auto& c : commands) {
        t.appendCommand(c.name, &c);
    }
}<|MERGE_RESOLUTION|>--- conflicted
+++ resolved
@@ -140,18 +140,27 @@
     }
 }
 
-/** The RPC result type for "auxpow" subobjects.  */
-const RPCResult AUXPOW_RESULT{RPCResult::Type::OBJ, "auxpow", /*optional=*/true, "The auxpow object attached to this block",
-    {
-        {RPCResult::Type::OBJ, "tx", "The parent chain coinbase tx of this auxpow",
-            {{RPCResult::Type::ELISION, "", "Same format as for decoded raw transactions"}}},
-        {RPCResult::Type::ARR, "merklebranch", "Merkle branch of the parent coinbase",
-            {{RPCResult::Type::STR_HEX, "", "The Merkle branch hash"}}},
-        {RPCResult::Type::NUM, "chainindex", "Index in the auxpow Merkle tree"},
-        {RPCResult::Type::ARR, "chainmerklebranch", "Branch in the auxpow Merkle tree",
-            {{RPCResult::Type::STR_HEX, "", "The Merkle branch hash"}}},
-        {RPCResult::Type::ELISION, "parentblock", "The parent block serialised as hex string or JSON object"},
-    }};
+/** The RPC result type for "powdata" subobjects.  */
+const RPCResult POWDATA_RESULT{RPCResult::Type::OBJ, "powdata", "The block's attached PoW data",
+        {
+            {RPCResult::Type::STR, "algo", "Mining algorithm used for this block"},
+            {RPCResult::Type::BOOL, "mergemined", "Whether this block is merge mined"},
+            {RPCResult::Type::STR_HEX, "bits", "The bits"},
+            {RPCResult::Type::NUM, "difficulty", "The difficulty"},
+            {RPCResult::Type::STR_HEX, "fakeheader", /* optional */ true, "Serialised fake header if not merge mined"},
+            {RPCResult::Type::OBJ, "auxpow", /* optional */ true, "The auxpow object if merge mined",
+                {
+                    {RPCResult::Type::OBJ, "tx", "The parent chain coinbase tx of this auxpow",
+                        {{RPCResult::Type::ELISION, "", "Same format as for decoded raw transactions"}}},
+                    {RPCResult::Type::NUM, "index", "Merkle index of the parent coinbase"},
+                    {RPCResult::Type::ARR, "merklebranch", "Merkle branch of the parent coinbase",
+                        {{RPCResult::Type::STR_HEX, "", "The Merkle branch hash"}}},
+                    {RPCResult::Type::NUM, "chainindex", "Index in the auxpow Merkle tree"},
+                    {RPCResult::Type::ARR, "chainmerklebranch", "Branch in the auxpow Merkle tree",
+                        {{RPCResult::Type::STR_HEX, "", "The Merkle branch hash"}}},
+                    {RPCResult::Type::STR_HEX, "parentblock", "The parent block serialised as hex string"},
+                }},
+        }};
 
 /** Converts the base data, excluding any contextual information,
  * in a block header to JSON.  */
@@ -173,7 +182,6 @@
     return result;
 }
 
-<<<<<<< HEAD
 namespace
 {
 
@@ -200,10 +208,7 @@
 
 } // anonymous namespace
 
-UniValue blockheaderToJSON(const CBlockIndex* tip, const CBlockIndex* blockindex)
-=======
 UniValue blockheaderToJSON(const BlockManager& blockman, const CBlockIndex* tip, const CBlockIndex* blockindex)
->>>>>>> 94804261
 {
     // Serialize passed information without accessing chain state of the active chain!
     AssertLockNotHeld(cs_main); // For performance reasons
@@ -661,7 +666,7 @@
                             {RPCResult::Type::NUM, "nTx", "The number of transactions in the block"},
                             {RPCResult::Type::STR_HEX, "previousblockhash", /*optional=*/true, "The hash of the previous block (if available)"},
                             {RPCResult::Type::STR_HEX, "nextblockhash", /*optional=*/true, "The hash of the next block (if available)"},
-                            AUXPOW_RESULT,
+                            POWDATA_RESULT,
                         }},
                     RPCResult{"for verbose=false",
                         RPCResult::Type::STR_HEX, "", "A string that is serialized, hex-encoded data for block 'hash'"},
@@ -702,14 +707,8 @@
         return strHex;
     }
 
-<<<<<<< HEAD
-    auto result = blockheaderToJSON(tip, pblockindex);
+    auto result = blockheaderToJSON(chainman.m_blockman, tip, pblockindex);
     result.pushKV("powdata", PowDataToJSON(header.pow, fVerbose, chainman.ActiveChainstate()));
-=======
-    auto result = blockheaderToJSON(chainman.m_blockman, tip, pblockindex);
-    if (header.auxpow)
-        result.pushKV("auxpow", AuxpowToJSON(*header.auxpow, fVerbose, chainman.ActiveChainstate()));
->>>>>>> 94804261
 
     return result;
 },
@@ -819,33 +818,10 @@
                     {RPCResult::Type::NUM, "nTx", "The number of transactions in the block"},
                     {RPCResult::Type::STR_HEX, "previousblockhash", /*optional=*/true, "The hash of the previous block (if available)"},
                     {RPCResult::Type::STR_HEX, "nextblockhash", /*optional=*/true, "The hash of the next block (if available)"},
-<<<<<<< HEAD
-                    {RPCResult::Type::OBJ, "powdata", "The block's attached PoW data",
-                        {
-                            {RPCResult::Type::STR, "algo", "Mining algorithm used for this block"},
-                            {RPCResult::Type::BOOL, "mergemined", "Whether this block is merge mined"},
-                            {RPCResult::Type::STR_HEX, "bits", "The bits"},
-                            {RPCResult::Type::NUM, "difficulty", "The difficulty"},
-                            {RPCResult::Type::STR_HEX, "fakeheader", /* optional */ true, "Serialised fake header if not merge mined"},
-                            {RPCResult::Type::OBJ, "auxpow", "The auxpow object if merge mined",
-                                {
-                                    {RPCResult::Type::OBJ, "tx", "The parent chain coinbase tx of this auxpow",
-                                        {{RPCResult::Type::ELISION, "", "Same format as for decoded raw transactions"}}},
-                                    {RPCResult::Type::NUM, "index", "Merkle index of the parent coinbase"},
-                                    {RPCResult::Type::ARR, "merklebranch", "Merkle branch of the parent coinbase",
-                                        {{RPCResult::Type::STR_HEX, "", "The Merkle branch hash"}}},
-                                    {RPCResult::Type::NUM, "chainindex", "Index in the auxpow Merkle tree"},
-                                    {RPCResult::Type::ARR, "chainmerklebranch", "Branch in the auxpow Merkle tree",
-                                        {{RPCResult::Type::STR_HEX, "", "The Merkle branch hash"}}},
-                                    {RPCResult::Type::STR_HEX, "parentblock", "The parent block serialised as hex string"},
-                                }},
-                        }},
+                    POWDATA_RESULT,
                     {RPCResult::Type::STR_HEX, "rngseed", "Seed value that may be used for (not fully secure) random numbers in games"},
                     {RPCResult::Type::STR_HEX, "previousblockhash", "The hash of the previous block"},
                     {RPCResult::Type::STR_HEX, "nextblockhash", "The hash of the next block"},
-=======
-                    AUXPOW_RESULT,
->>>>>>> 94804261
                 }},
                     RPCResult{"for verbosity = 2",
                 RPCResult::Type::OBJ, "", "",

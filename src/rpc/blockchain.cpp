// Copyright (c) 2010 Satoshi Nakamoto
// Copyright (c) 2009-2020 The Bitcoin Core developers
// Distributed under the MIT software license, see the accompanying
// file COPYING or http://www.opensource.org/licenses/mit-license.php.

#include <rpc/blockchain.h>

#include <amount.h>
#include <blockfilter.h>
#include <chain.h>
#include <chainparams.h>
#include <coins.h>
#include <consensus/params.h>
#include <consensus/validation.h>
#include <core_io.h>
#include <deploymentinfo.h>
#include <deploymentstatus.h>
#include <hash.h>
#include <index/blockfilterindex.h>
#include <index/coinstatsindex.h>
#include <node/blockstorage.h>
#include <node/coinstats.h>
#include <node/context.h>
#include <node/utxo_snapshot.h>
#include <policy/feerate.h>
#include <policy/fees.h>
#include <policy/policy.h>
#include <policy/rbf.h>
#include <primitives/transaction.h>
#include <rpc/rawtransaction.h>
#include <rpc/server.h>
#include <rpc/util.h>
#include <script/descriptor.h>
#include <script/names.h>
#include <streams.h>
#include <sync.h>
#include <txdb.h>
#include <txmempool.h>
#include <undo.h>
#include <util/strencodings.h>
#include <util/system.h>
#include <util/translation.h>
#include <validation.h>
#include <validationinterface.h>
#include <versionbits.h>
#include <wallet/context.h>
#include <warnings.h>

#include <stdint.h>

#include <univalue.h>

#include <condition_variable>
#include <memory>
#include <mutex>

struct CUpdatedBlock
{
    uint256 hash;
    int height;
};

static Mutex cs_blockchange;
static std::condition_variable cond_blockchange;
static CUpdatedBlock latestblock GUARDED_BY(cs_blockchange);

NodeContext& EnsureAnyNodeContext(const std::any& context)
{
    auto wallet_context = util::AnyPtr<WalletContext>(context);
    if (wallet_context) {
        if (wallet_context->nodeContext != nullptr)
            return *wallet_context->nodeContext;
    }

    auto node_context = util::AnyPtr<NodeContext>(context);
    if (!node_context) {
        throw JSONRPCError(RPC_INTERNAL_ERROR, "Node context not found");
    }
    return *node_context;
}

CTxMemPool& EnsureMemPool(const NodeContext& node)
{
    if (!node.mempool) {
        throw JSONRPCError(RPC_CLIENT_MEMPOOL_DISABLED, "Mempool disabled or instance not found");
    }
    return *node.mempool;
}

CTxMemPool& EnsureAnyMemPool(const std::any& context)
{
    return EnsureMemPool(EnsureAnyNodeContext(context));
}

ChainstateManager& EnsureChainman(const NodeContext& node)
{
    if (!node.chainman) {
        throw JSONRPCError(RPC_INTERNAL_ERROR, "Node chainman not found");
    }
    return *node.chainman;
}

ChainstateManager& EnsureAnyChainman(const std::any& context)
{
    return EnsureChainman(EnsureAnyNodeContext(context));
}

CBlockPolicyEstimator& EnsureFeeEstimator(const NodeContext& node)
{
    if (!node.fee_estimator) {
        throw JSONRPCError(RPC_INTERNAL_ERROR, "Fee estimation disabled");
    }
    return *node.fee_estimator;
}

CBlockPolicyEstimator& EnsureAnyFeeEstimator(const std::any& context)
{
    return EnsureFeeEstimator(EnsureAnyNodeContext(context));
}

/* Calculate the difficulty for a given block index.
 */
double GetDifficultyForBits(const uint32_t nBits)
{
    const uint32_t mantissa = nBits & 0x00ffffff;
    if (mantissa == 0)
        return 0.0;

    int nShift = (nBits >> 24) & 0xff;
    double dDiff = (double)0x0000ffff / (double)mantissa;

    while (nShift < 29)
    {
        dDiff *= 256.0;
        nShift++;
    }
    while (nShift > 29)
    {
        dDiff /= 256.0;
        nShift--;
    }

    return dDiff;
}

static int ComputeNextBlockAndDepth(const CBlockIndex* tip, const CBlockIndex* blockindex, const CBlockIndex*& next)
{
    next = tip->GetAncestor(blockindex->nHeight + 1);
    if (next && next->pprev == blockindex) {
        return tip->nHeight - blockindex->nHeight + 1;
    }
    next = nullptr;
    return blockindex == tip ? 1 : -1;
}

CBlockIndex* ParseHashOrHeight(const UniValue& param, ChainstateManager& chainman) {
    LOCK(::cs_main);
    CChain& active_chain = chainman.ActiveChain();

    if (param.isNum()) {
        const int height{param.get_int()};
        if (height < 0) {
            throw JSONRPCError(RPC_INVALID_PARAMETER, strprintf("Target block height %d is negative", height));
        }
        const int current_tip{active_chain.Height()};
        if (height > current_tip) {
            throw JSONRPCError(RPC_INVALID_PARAMETER, strprintf("Target block height %d after current tip %d", height, current_tip));
        }

        return active_chain[height];
    } else {
        const uint256 hash{ParseHashV(param, "hash_or_height")};
        CBlockIndex* pindex = chainman.m_blockman.LookupBlockIndex(hash);

        if (!pindex) {
            throw JSONRPCError(RPC_INVALID_ADDRESS_OR_KEY, "Block not found");
        }

        return pindex;
    }
}

/** Converts the base data, excluding any contextual information,
 * in a block header to JSON.  */
static UniValue blockheaderToJSON(const CPureBlockHeader& header)
{
    UniValue result(UniValue::VOBJ);
    result.pushKV("hash", header.GetHash().GetHex());
    result.pushKV("version", header.nVersion);
    result.pushKV("versionHex", strprintf("%08x", header.nVersion));
    result.pushKV("merkleroot", header.hashMerkleRoot.GetHex());
    result.pushKV("time", (int64_t)header.nTime);
    result.pushKV("nonce", (uint64_t)header.nNonce);
    result.pushKV("bits", strprintf("%08x", header.nBits));
    result.pushKV("difficulty", GetDifficultyForBits(header.nBits));

    if (!header.hashPrevBlock.IsNull())
        result.pushKV("previousblockhash", header.hashPrevBlock.GetHex());

    return result;
}

UniValue blockheaderToJSON(const CBlockIndex* tip, const CBlockIndex* blockindex)
{
    // Serialize passed information without accessing chain state of the active chain!
    AssertLockNotHeld(cs_main); // For performance reasons

    auto result = blockheaderToJSON(blockindex->GetBlockHeader(Params().GetConsensus()));

    const CBlockIndex* pnext;
    int confirmations = ComputeNextBlockAndDepth(tip, blockindex, pnext);
    result.pushKV("confirmations", confirmations);
    result.pushKV("height", blockindex->nHeight);
    result.pushKV("mediantime", (int64_t)blockindex->GetMedianTimePast());
    result.pushKV("chainwork", blockindex->nChainWork.GetHex());
    result.pushKV("nTx", (uint64_t)blockindex->nTx);

    if (pnext)
        result.pushKV("nextblockhash", pnext->GetBlockHash().GetHex());
    return result;
}

UniValue blockToJSON(const CBlock& block, const CBlockIndex* tip, const CBlockIndex* blockindex, bool txDetails)
{
    UniValue result = blockheaderToJSON(tip, blockindex);

    result.pushKV("strippedsize", (int)::GetSerializeSize(block, PROTOCOL_VERSION | SERIALIZE_TRANSACTION_NO_WITNESS));
    result.pushKV("size", (int)::GetSerializeSize(block, PROTOCOL_VERSION));
    result.pushKV("weight", (int)::GetBlockWeight(block));
    UniValue txs(UniValue::VARR);
    if (txDetails) {
        CBlockUndo blockUndo;
        const bool have_undo = !IsBlockPruned(blockindex) && UndoReadFromDisk(blockUndo, blockindex);
        for (size_t i = 0; i < block.vtx.size(); ++i) {
            const CTransactionRef& tx = block.vtx.at(i);
            // coinbase transaction (i == 0) doesn't have undo data
            const CTxUndo* txundo = (have_undo && i) ? &blockUndo.vtxundo.at(i - 1) : nullptr;
            UniValue objTx(UniValue::VOBJ);
            TxToUniv(*tx, uint256(), objTx, true, RPCSerializationFlags(), txundo);
            txs.push_back(objTx);
        }
    } else {
        for (const CTransactionRef& tx : block.vtx) {
            txs.push_back(tx->GetHash().GetHex());
        }
    }
    result.pushKV("tx", txs);

    return result;
}

UniValue AuxpowToJSON(const CAuxPow& auxpow, const bool verbose, CChainState& active_chainstate)
{
    UniValue result(UniValue::VOBJ);

    {
        UniValue tx(UniValue::VOBJ);
        tx.pushKV("hex", EncodeHexTx(*auxpow.coinbaseTx));
        TxToJSON(*auxpow.coinbaseTx, auxpow.parentBlock.GetHash(), tx, active_chainstate);
        result.pushKV("tx", tx);
    }

    result.pushKV("chainindex", auxpow.nChainIndex);

    {
        UniValue branch(UniValue::VARR);
        for (const auto& node : auxpow.vMerkleBranch)
            branch.push_back(node.GetHex());
        result.pushKV("merklebranch", branch);
    }

    {
        UniValue branch(UniValue::VARR);
        for (const auto& node : auxpow.vChainMerkleBranch)
            branch.push_back(node.GetHex());
        result.pushKV("chainmerklebranch", branch);
    }

    if (verbose)
        result.pushKV("parentblock", blockheaderToJSON(auxpow.parentBlock));
    else
    {
        CDataStream ssParent(SER_NETWORK, PROTOCOL_VERSION);
        ssParent << auxpow.parentBlock;
        const std::string strHex = HexStr(ssParent);
        result.pushKV("parentblock", strHex);
    }

    return result;
}

static RPCHelpMan getblockcount()
{
    return RPCHelpMan{"getblockcount",
                "\nReturns the height of the most-work fully-validated chain.\n"
                "The genesis block has height 0.\n",
                {},
                RPCResult{
                    RPCResult::Type::NUM, "", "The current block count"},
                RPCExamples{
                    HelpExampleCli("getblockcount", "")
            + HelpExampleRpc("getblockcount", "")
                },
        [&](const RPCHelpMan& self, const JSONRPCRequest& request) -> UniValue
{
    ChainstateManager& chainman = EnsureAnyChainman(request.context);
    LOCK(cs_main);
    return chainman.ActiveChain().Height();
},
    };
}

static RPCHelpMan getbestblockhash()
{
    return RPCHelpMan{"getbestblockhash",
                "\nReturns the hash of the best (tip) block in the most-work fully-validated chain.\n",
                {},
                RPCResult{
                    RPCResult::Type::STR_HEX, "", "the block hash, hex-encoded"},
                RPCExamples{
                    HelpExampleCli("getbestblockhash", "")
            + HelpExampleRpc("getbestblockhash", "")
                },
        [&](const RPCHelpMan& self, const JSONRPCRequest& request) -> UniValue
{
    ChainstateManager& chainman = EnsureAnyChainman(request.context);
    LOCK(cs_main);
    return chainman.ActiveChain().Tip()->GetBlockHash().GetHex();
},
    };
}

void RPCNotifyBlockChange(const CBlockIndex* pindex)
{
    if(pindex) {
        LOCK(cs_blockchange);
        latestblock.hash = pindex->GetBlockHash();
        latestblock.height = pindex->nHeight;
    }
    cond_blockchange.notify_all();
}

static RPCHelpMan waitfornewblock()
{
    return RPCHelpMan{"waitfornewblock",
                "\nWaits for a specific new block and returns useful info about it.\n"
                "\nReturns the current block on timeout or exit.\n",
                {
                    {"timeout", RPCArg::Type::NUM, RPCArg::Default{0}, "Time in milliseconds to wait for a response. 0 indicates no timeout."},
                },
                RPCResult{
                    RPCResult::Type::OBJ, "", "",
                    {
                        {RPCResult::Type::STR_HEX, "hash", "The blockhash"},
                        {RPCResult::Type::NUM, "height", "Block height"},
                    }},
                RPCExamples{
                    HelpExampleCli("waitfornewblock", "1000")
            + HelpExampleRpc("waitfornewblock", "1000")
                },
        [&](const RPCHelpMan& self, const JSONRPCRequest& request) -> UniValue
{
    int timeout = 0;
    if (!request.params[0].isNull())
        timeout = request.params[0].get_int();

    CUpdatedBlock block;
    {
        WAIT_LOCK(cs_blockchange, lock);
        block = latestblock;
        if(timeout)
            cond_blockchange.wait_for(lock, std::chrono::milliseconds(timeout), [&block]() EXCLUSIVE_LOCKS_REQUIRED(cs_blockchange) {return latestblock.height != block.height || latestblock.hash != block.hash || !IsRPCRunning(); });
        else
            cond_blockchange.wait(lock, [&block]() EXCLUSIVE_LOCKS_REQUIRED(cs_blockchange) {return latestblock.height != block.height || latestblock.hash != block.hash || !IsRPCRunning(); });
        block = latestblock;
    }
    UniValue ret(UniValue::VOBJ);
    ret.pushKV("hash", block.hash.GetHex());
    ret.pushKV("height", block.height);
    return ret;
},
    };
}

static RPCHelpMan waitforblock()
{
    return RPCHelpMan{"waitforblock",
                "\nWaits for a specific new block and returns useful info about it.\n"
                "\nReturns the current block on timeout or exit.\n",
                {
                    {"blockhash", RPCArg::Type::STR_HEX, RPCArg::Optional::NO, "Block hash to wait for."},
                    {"timeout", RPCArg::Type::NUM, RPCArg::Default{0}, "Time in milliseconds to wait for a response. 0 indicates no timeout."},
                },
                RPCResult{
                    RPCResult::Type::OBJ, "", "",
                    {
                        {RPCResult::Type::STR_HEX, "hash", "The blockhash"},
                        {RPCResult::Type::NUM, "height", "Block height"},
                    }},
                RPCExamples{
                    HelpExampleCli("waitforblock", "\"0000000000079f8ef3d2c688c244eb7a4570b24c9ed7b4a8c619eb02596f8862\" 1000")
            + HelpExampleRpc("waitforblock", "\"0000000000079f8ef3d2c688c244eb7a4570b24c9ed7b4a8c619eb02596f8862\", 1000")
                },
        [&](const RPCHelpMan& self, const JSONRPCRequest& request) -> UniValue
{
    int timeout = 0;

    uint256 hash(ParseHashV(request.params[0], "blockhash"));

    if (!request.params[1].isNull())
        timeout = request.params[1].get_int();

    CUpdatedBlock block;
    {
        WAIT_LOCK(cs_blockchange, lock);
        if(timeout)
            cond_blockchange.wait_for(lock, std::chrono::milliseconds(timeout), [&hash]() EXCLUSIVE_LOCKS_REQUIRED(cs_blockchange) {return latestblock.hash == hash || !IsRPCRunning();});
        else
            cond_blockchange.wait(lock, [&hash]() EXCLUSIVE_LOCKS_REQUIRED(cs_blockchange) {return latestblock.hash == hash || !IsRPCRunning(); });
        block = latestblock;
    }

    UniValue ret(UniValue::VOBJ);
    ret.pushKV("hash", block.hash.GetHex());
    ret.pushKV("height", block.height);
    return ret;
},
    };
}

static RPCHelpMan waitforblockheight()
{
    return RPCHelpMan{"waitforblockheight",
                "\nWaits for (at least) block height and returns the height and hash\n"
                "of the current tip.\n"
                "\nReturns the current block on timeout or exit.\n",
                {
                    {"height", RPCArg::Type::NUM, RPCArg::Optional::NO, "Block height to wait for."},
                    {"timeout", RPCArg::Type::NUM, RPCArg::Default{0}, "Time in milliseconds to wait for a response. 0 indicates no timeout."},
                },
                RPCResult{
                    RPCResult::Type::OBJ, "", "",
                    {
                        {RPCResult::Type::STR_HEX, "hash", "The blockhash"},
                        {RPCResult::Type::NUM, "height", "Block height"},
                    }},
                RPCExamples{
                    HelpExampleCli("waitforblockheight", "100 1000")
            + HelpExampleRpc("waitforblockheight", "100, 1000")
                },
        [&](const RPCHelpMan& self, const JSONRPCRequest& request) -> UniValue
{
    int timeout = 0;

    int height = request.params[0].get_int();

    if (!request.params[1].isNull())
        timeout = request.params[1].get_int();

    CUpdatedBlock block;
    {
        WAIT_LOCK(cs_blockchange, lock);
        if(timeout)
            cond_blockchange.wait_for(lock, std::chrono::milliseconds(timeout), [&height]() EXCLUSIVE_LOCKS_REQUIRED(cs_blockchange) {return latestblock.height >= height || !IsRPCRunning();});
        else
            cond_blockchange.wait(lock, [&height]() EXCLUSIVE_LOCKS_REQUIRED(cs_blockchange) {return latestblock.height >= height || !IsRPCRunning(); });
        block = latestblock;
    }
    UniValue ret(UniValue::VOBJ);
    ret.pushKV("hash", block.hash.GetHex());
    ret.pushKV("height", block.height);
    return ret;
},
    };
}

static RPCHelpMan syncwithvalidationinterfacequeue()
{
    return RPCHelpMan{"syncwithvalidationinterfacequeue",
                "\nWaits for the validation interface queue to catch up on everything that was there when we entered this function.\n",
                {},
                RPCResult{RPCResult::Type::NONE, "", ""},
                RPCExamples{
                    HelpExampleCli("syncwithvalidationinterfacequeue","")
            + HelpExampleRpc("syncwithvalidationinterfacequeue","")
                },
        [&](const RPCHelpMan& self, const JSONRPCRequest& request) -> UniValue
{
    SyncWithValidationInterfaceQueue();
    return NullUniValue;
},
    };
}

static RPCHelpMan getdifficulty()
{
    return RPCHelpMan{"getdifficulty",
                "\nReturns the proof-of-work difficulty as a multiple of the minimum difficulty.\n",
                {},
                RPCResult{
                    RPCResult::Type::NUM, "", "the proof-of-work difficulty as a multiple of the minimum difficulty."},
                RPCExamples{
                    HelpExampleCli("getdifficulty", "")
            + HelpExampleRpc("getdifficulty", "")
                },
        [&](const RPCHelpMan& self, const JSONRPCRequest& request) -> UniValue
{
    ChainstateManager& chainman = EnsureAnyChainman(request.context);
    LOCK(cs_main);
    return GetDifficultyForBits(chainman.ActiveChain().Tip()->nBits);
},
    };
}

static std::vector<RPCResult> MempoolEntryDescription() { return {
    RPCResult{RPCResult::Type::NUM, "vsize", "virtual transaction size as defined in BIP 141. This is different from actual serialized size for witness transactions as witness data is discounted."},
    RPCResult{RPCResult::Type::NUM, "weight", "transaction weight as defined in BIP 141."},
    RPCResult{RPCResult::Type::STR_AMOUNT, "fee", "transaction fee in " + CURRENCY_UNIT + " (DEPRECATED)"},
    RPCResult{RPCResult::Type::STR_AMOUNT, "modifiedfee", "transaction fee with fee deltas used for mining priority (DEPRECATED)"},
    RPCResult{RPCResult::Type::NUM_TIME, "time", "local time transaction entered pool in seconds since 1 Jan 1970 GMT"},
    RPCResult{RPCResult::Type::NUM, "height", "block height when transaction entered pool"},
    RPCResult{RPCResult::Type::NUM, "descendantcount", "number of in-mempool descendant transactions (including this one)"},
    RPCResult{RPCResult::Type::NUM, "descendantsize", "virtual transaction size of in-mempool descendants (including this one)"},
    RPCResult{RPCResult::Type::STR_AMOUNT, "descendantfees", "modified fees (see above) of in-mempool descendants (including this one) (DEPRECATED)"},
    RPCResult{RPCResult::Type::NUM, "ancestorcount", "number of in-mempool ancestor transactions (including this one)"},
    RPCResult{RPCResult::Type::NUM, "ancestorsize", "virtual transaction size of in-mempool ancestors (including this one)"},
    RPCResult{RPCResult::Type::STR_AMOUNT, "ancestorfees", "modified fees (see above) of in-mempool ancestors (including this one) (DEPRECATED)"},
    RPCResult{RPCResult::Type::STR_HEX, "wtxid", "hash of serialized transaction, including witness data"},
    RPCResult{RPCResult::Type::OBJ, "fees", "",
        {
            RPCResult{RPCResult::Type::STR_AMOUNT, "base", "transaction fee in " + CURRENCY_UNIT},
            RPCResult{RPCResult::Type::STR_AMOUNT, "modified", "transaction fee with fee deltas used for mining priority in " + CURRENCY_UNIT},
            RPCResult{RPCResult::Type::STR_AMOUNT, "ancestor", "modified fees (see above) of in-mempool ancestors (including this one) in " + CURRENCY_UNIT},
            RPCResult{RPCResult::Type::STR_AMOUNT, "descendant", "modified fees (see above) of in-mempool descendants (including this one) in " + CURRENCY_UNIT},
        }},
    RPCResult{RPCResult::Type::ARR, "depends", "unconfirmed transactions used as inputs for this transaction",
        {RPCResult{RPCResult::Type::STR_HEX, "transactionid", "parent transaction id"}}},
    RPCResult{RPCResult::Type::ARR, "spentby", "unconfirmed transactions spending outputs from this transaction",
        {RPCResult{RPCResult::Type::STR_HEX, "transactionid", "child transaction id"}}},
    RPCResult{RPCResult::Type::BOOL, "bip125-replaceable", "Whether this transaction could be replaced due to BIP125 (replace-by-fee)"},
    RPCResult{RPCResult::Type::BOOL, "unbroadcast", "Whether this transaction is currently unbroadcast (initial broadcast not yet acknowledged by any peers)"},
};}

static void entryToJSON(const CTxMemPool& pool, UniValue& info, const CTxMemPoolEntry& e) EXCLUSIVE_LOCKS_REQUIRED(pool.cs)
{
    AssertLockHeld(pool.cs);

    UniValue fees(UniValue::VOBJ);
    fees.pushKV("base", ValueFromAmount(e.GetFee()));
    fees.pushKV("modified", ValueFromAmount(e.GetModifiedFee()));
    fees.pushKV("ancestor", ValueFromAmount(e.GetModFeesWithAncestors()));
    fees.pushKV("descendant", ValueFromAmount(e.GetModFeesWithDescendants()));
    info.pushKV("fees", fees);

    info.pushKV("vsize", (int)e.GetTxSize());
    info.pushKV("weight", (int)e.GetTxWeight());
    info.pushKV("fee", ValueFromAmount(e.GetFee()));
    info.pushKV("modifiedfee", ValueFromAmount(e.GetModifiedFee()));
    info.pushKV("time", count_seconds(e.GetTime()));
    info.pushKV("height", (int)e.GetHeight());
    info.pushKV("descendantcount", e.GetCountWithDescendants());
    info.pushKV("descendantsize", e.GetSizeWithDescendants());
    info.pushKV("descendantfees", e.GetModFeesWithDescendants());
    info.pushKV("ancestorcount", e.GetCountWithAncestors());
    info.pushKV("ancestorsize", e.GetSizeWithAncestors());
    info.pushKV("ancestorfees", e.GetModFeesWithAncestors());
    info.pushKV("wtxid", pool.vTxHashes[e.vTxHashesIdx].first.ToString());
    const CTransaction& tx = e.GetTx();
    std::set<std::string> setDepends;
    for (const CTxIn& txin : tx.vin)
    {
        if (pool.exists(txin.prevout.hash))
            setDepends.insert(txin.prevout.hash.ToString());
    }

    UniValue depends(UniValue::VARR);
    for (const std::string& dep : setDepends)
    {
        depends.push_back(dep);
    }

    info.pushKV("depends", depends);

    UniValue spent(UniValue::VARR);
    const CTxMemPool::txiter& it = pool.mapTx.find(tx.GetHash());
    const CTxMemPoolEntry::Children& children = it->GetMemPoolChildrenConst();
    for (const CTxMemPoolEntry& child : children) {
        spent.push_back(child.GetTx().GetHash().ToString());
    }

    info.pushKV("spentby", spent);

    // Add opt-in RBF status
    bool rbfStatus = false;
    RBFTransactionState rbfState = IsRBFOptIn(tx, pool);
    if (rbfState == RBFTransactionState::UNKNOWN) {
        throw JSONRPCError(RPC_MISC_ERROR, "Transaction is not in mempool");
    } else if (rbfState == RBFTransactionState::REPLACEABLE_BIP125) {
        rbfStatus = true;
    }

    info.pushKV("bip125-replaceable", rbfStatus);
    info.pushKV("unbroadcast", pool.IsUnbroadcastTx(tx.GetHash()));
}

UniValue MempoolToJSON(const CTxMemPool& pool, bool verbose, bool include_mempool_sequence)
{
    if (verbose) {
        if (include_mempool_sequence) {
            throw JSONRPCError(RPC_INVALID_PARAMETER, "Verbose results cannot contain mempool sequence values.");
        }
        LOCK(pool.cs);
        UniValue o(UniValue::VOBJ);
        for (const CTxMemPoolEntry& e : pool.mapTx) {
            const uint256& hash = e.GetTx().GetHash();
            UniValue info(UniValue::VOBJ);
            entryToJSON(pool, info, e);
            // Mempool has unique entries so there is no advantage in using
            // UniValue::pushKV, which checks if the key already exists in O(N).
            // UniValue::__pushKV is used instead which currently is O(1).
            o.__pushKV(hash.ToString(), info);
        }
        return o;
    } else {
        uint64_t mempool_sequence;
        std::vector<uint256> vtxid;
        {
            LOCK(pool.cs);
            pool.queryHashes(vtxid);
            mempool_sequence = pool.GetSequence();
        }
        UniValue a(UniValue::VARR);
        for (const uint256& hash : vtxid)
            a.push_back(hash.ToString());

        if (!include_mempool_sequence) {
            return a;
        } else {
            UniValue o(UniValue::VOBJ);
            o.pushKV("txids", a);
            o.pushKV("mempool_sequence", mempool_sequence);
            return o;
        }
    }
}

static RPCHelpMan getrawmempool()
{
    return RPCHelpMan{"getrawmempool",
                "\nReturns all transaction ids in memory pool as a json array of string transaction ids.\n"
                "\nHint: use getmempoolentry to fetch a specific transaction from the mempool.\n",
                {
                    {"verbose", RPCArg::Type::BOOL, RPCArg::Default{false}, "True for a json object, false for array of transaction ids"},
                    {"mempool_sequence", RPCArg::Type::BOOL, RPCArg::Default{false}, "If verbose=false, returns a json object with transaction list and mempool sequence number attached."},
                },
                {
                    RPCResult{"for verbose = false",
                        RPCResult::Type::ARR, "", "",
                        {
                            {RPCResult::Type::STR_HEX, "", "The transaction id"},
                        }},
                    RPCResult{"for verbose = true",
                        RPCResult::Type::OBJ_DYN, "", "",
                        {
                            {RPCResult::Type::OBJ, "transactionid", "", MempoolEntryDescription()},
                        }},
                    RPCResult{"for verbose = false and mempool_sequence = true",
                        RPCResult::Type::OBJ, "", "",
                        {
                            {RPCResult::Type::ARR, "txids", "",
                            {
                                {RPCResult::Type::STR_HEX, "", "The transaction id"},
                            }},
                            {RPCResult::Type::NUM, "mempool_sequence", "The mempool sequence value."},
                        }},
                },
                RPCExamples{
                    HelpExampleCli("getrawmempool", "true")
            + HelpExampleRpc("getrawmempool", "true")
                },
        [&](const RPCHelpMan& self, const JSONRPCRequest& request) -> UniValue
{
    bool fVerbose = false;
    if (!request.params[0].isNull())
        fVerbose = request.params[0].get_bool();

    bool include_mempool_sequence = false;
    if (!request.params[1].isNull()) {
        include_mempool_sequence = request.params[1].get_bool();
    }

    return MempoolToJSON(EnsureAnyMemPool(request.context), fVerbose, include_mempool_sequence);
},
    };
}

static RPCHelpMan getmempoolancestors()
{
    return RPCHelpMan{"getmempoolancestors",
                "\nIf txid is in the mempool, returns all in-mempool ancestors.\n",
                {
                    {"txid", RPCArg::Type::STR_HEX, RPCArg::Optional::NO, "The transaction id (must be in mempool)"},
                    {"verbose", RPCArg::Type::BOOL, RPCArg::Default{false}, "True for a json object, false for array of transaction ids"},
                },
                {
                    RPCResult{"for verbose = false",
                        RPCResult::Type::ARR, "", "",
                        {{RPCResult::Type::STR_HEX, "", "The transaction id of an in-mempool ancestor transaction"}}},
                    RPCResult{"for verbose = true",
                        RPCResult::Type::OBJ_DYN, "", "",
                        {
                            {RPCResult::Type::OBJ, "transactionid", "", MempoolEntryDescription()},
                        }},
                },
                RPCExamples{
                    HelpExampleCli("getmempoolancestors", "\"mytxid\"")
            + HelpExampleRpc("getmempoolancestors", "\"mytxid\"")
                },
        [&](const RPCHelpMan& self, const JSONRPCRequest& request) -> UniValue
{
    bool fVerbose = false;
    if (!request.params[1].isNull())
        fVerbose = request.params[1].get_bool();

    uint256 hash = ParseHashV(request.params[0], "parameter 1");

    const CTxMemPool& mempool = EnsureAnyMemPool(request.context);
    LOCK(mempool.cs);

    CTxMemPool::txiter it = mempool.mapTx.find(hash);
    if (it == mempool.mapTx.end()) {
        throw JSONRPCError(RPC_INVALID_ADDRESS_OR_KEY, "Transaction not in mempool");
    }

    CTxMemPool::setEntries setAncestors;
    uint64_t noLimit = std::numeric_limits<uint64_t>::max();
    std::string dummy;
    mempool.CalculateMemPoolAncestors(*it, setAncestors, noLimit, noLimit, noLimit, noLimit, dummy, false);

    if (!fVerbose) {
        UniValue o(UniValue::VARR);
        for (CTxMemPool::txiter ancestorIt : setAncestors) {
            o.push_back(ancestorIt->GetTx().GetHash().ToString());
        }
        return o;
    } else {
        UniValue o(UniValue::VOBJ);
        for (CTxMemPool::txiter ancestorIt : setAncestors) {
            const CTxMemPoolEntry &e = *ancestorIt;
            const uint256& _hash = e.GetTx().GetHash();
            UniValue info(UniValue::VOBJ);
            entryToJSON(mempool, info, e);
            o.pushKV(_hash.ToString(), info);
        }
        return o;
    }
},
    };
}

static RPCHelpMan getmempooldescendants()
{
    return RPCHelpMan{"getmempooldescendants",
                "\nIf txid is in the mempool, returns all in-mempool descendants.\n",
                {
                    {"txid", RPCArg::Type::STR_HEX, RPCArg::Optional::NO, "The transaction id (must be in mempool)"},
                    {"verbose", RPCArg::Type::BOOL, RPCArg::Default{false}, "True for a json object, false for array of transaction ids"},
                },
                {
                    RPCResult{"for verbose = false",
                        RPCResult::Type::ARR, "", "",
                        {{RPCResult::Type::STR_HEX, "", "The transaction id of an in-mempool descendant transaction"}}},
                    RPCResult{"for verbose = true",
                        RPCResult::Type::OBJ_DYN, "", "",
                        {
                            {RPCResult::Type::OBJ, "transactionid", "", MempoolEntryDescription()},
                        }},
                },
                RPCExamples{
                    HelpExampleCli("getmempooldescendants", "\"mytxid\"")
            + HelpExampleRpc("getmempooldescendants", "\"mytxid\"")
                },
        [&](const RPCHelpMan& self, const JSONRPCRequest& request) -> UniValue
{
    bool fVerbose = false;
    if (!request.params[1].isNull())
        fVerbose = request.params[1].get_bool();

    uint256 hash = ParseHashV(request.params[0], "parameter 1");

    const CTxMemPool& mempool = EnsureAnyMemPool(request.context);
    LOCK(mempool.cs);

    CTxMemPool::txiter it = mempool.mapTx.find(hash);
    if (it == mempool.mapTx.end()) {
        throw JSONRPCError(RPC_INVALID_ADDRESS_OR_KEY, "Transaction not in mempool");
    }

    CTxMemPool::setEntries setDescendants;
    mempool.CalculateDescendants(it, setDescendants);
    // CTxMemPool::CalculateDescendants will include the given tx
    setDescendants.erase(it);

    if (!fVerbose) {
        UniValue o(UniValue::VARR);
        for (CTxMemPool::txiter descendantIt : setDescendants) {
            o.push_back(descendantIt->GetTx().GetHash().ToString());
        }

        return o;
    } else {
        UniValue o(UniValue::VOBJ);
        for (CTxMemPool::txiter descendantIt : setDescendants) {
            const CTxMemPoolEntry &e = *descendantIt;
            const uint256& _hash = e.GetTx().GetHash();
            UniValue info(UniValue::VOBJ);
            entryToJSON(mempool, info, e);
            o.pushKV(_hash.ToString(), info);
        }
        return o;
    }
},
    };
}

static RPCHelpMan getmempoolentry()
{
    return RPCHelpMan{"getmempoolentry",
                "\nReturns mempool data for given transaction\n",
                {
                    {"txid", RPCArg::Type::STR_HEX, RPCArg::Optional::NO, "The transaction id (must be in mempool)"},
                },
                RPCResult{
                    RPCResult::Type::OBJ, "", "", MempoolEntryDescription()},
                RPCExamples{
                    HelpExampleCli("getmempoolentry", "\"mytxid\"")
            + HelpExampleRpc("getmempoolentry", "\"mytxid\"")
                },
        [&](const RPCHelpMan& self, const JSONRPCRequest& request) -> UniValue
{
    uint256 hash = ParseHashV(request.params[0], "parameter 1");

    const CTxMemPool& mempool = EnsureAnyMemPool(request.context);
    LOCK(mempool.cs);

    CTxMemPool::txiter it = mempool.mapTx.find(hash);
    if (it == mempool.mapTx.end()) {
        throw JSONRPCError(RPC_INVALID_ADDRESS_OR_KEY, "Transaction not in mempool");
    }

    const CTxMemPoolEntry &e = *it;
    UniValue info(UniValue::VOBJ);
    entryToJSON(mempool, info, e);
    return info;
},
    };
}

static RPCHelpMan getblockhash()
{
    return RPCHelpMan{"getblockhash",
                "\nReturns hash of block in best-block-chain at height provided.\n",
                {
                    {"height", RPCArg::Type::NUM, RPCArg::Optional::NO, "The height index"},
                },
                RPCResult{
                    RPCResult::Type::STR_HEX, "", "The block hash"},
                RPCExamples{
                    HelpExampleCli("getblockhash", "1000")
            + HelpExampleRpc("getblockhash", "1000")
                },
        [&](const RPCHelpMan& self, const JSONRPCRequest& request) -> UniValue
{
    ChainstateManager& chainman = EnsureAnyChainman(request.context);
    LOCK(cs_main);
    const CChain& active_chain = chainman.ActiveChain();

    int nHeight = request.params[0].get_int();
    if (nHeight < 0 || nHeight > active_chain.Height())
        throw JSONRPCError(RPC_INVALID_PARAMETER, "Block height out of range");

    CBlockIndex* pblockindex = active_chain[nHeight];
    return pblockindex->GetBlockHash().GetHex();
},
    };
}

static RPCHelpMan getblockheader()
{
    return RPCHelpMan{"getblockheader",
                "\nIf verbose is false, returns a string that is serialized, hex-encoded data for blockheader 'hash'.\n"
                "If verbose is true, returns an Object with information about blockheader <hash>.\n",
                {
                    {"blockhash", RPCArg::Type::STR_HEX, RPCArg::Optional::NO, "The block hash"},
                    {"verbose", RPCArg::Type::BOOL, RPCArg::Default{true}, "true for a json object, false for the hex-encoded data"},
                },
                {
                    RPCResult{"for verbose = true",
                        RPCResult::Type::OBJ, "", "",
                        {
                            {RPCResult::Type::STR_HEX, "hash", "the block hash (same as provided)"},
                            {RPCResult::Type::NUM, "confirmations", "The number of confirmations, or -1 if the block is not on the main chain"},
                            {RPCResult::Type::NUM, "height", "The block height or index"},
                            {RPCResult::Type::NUM, "version", "The block version"},
                            {RPCResult::Type::STR_HEX, "versionHex", "The block version formatted in hexadecimal"},
                            {RPCResult::Type::STR_HEX, "merkleroot", "The merkle root"},
                            {RPCResult::Type::NUM_TIME, "time", "The block time expressed in " + UNIX_EPOCH_TIME},
                            {RPCResult::Type::NUM_TIME, "mediantime", "The median block time expressed in " + UNIX_EPOCH_TIME},
                            {RPCResult::Type::NUM, "nonce", "The nonce"},
                            {RPCResult::Type::STR_HEX, "bits", "The bits"},
                            {RPCResult::Type::NUM, "difficulty", "The difficulty"},
                            {RPCResult::Type::STR_HEX, "chainwork", "Expected number of hashes required to produce the current chain"},
                            {RPCResult::Type::NUM, "nTx", "The number of transactions in the block"},
                            {RPCResult::Type::STR_HEX, "previousblockhash", /* optional */ true, "The hash of the previous block (if available)"},
                            {RPCResult::Type::STR_HEX, "nextblockhash", /* optional */ true, "The hash of the next block (if available)"},
                        }},
                    RPCResult{"for verbose=false",
                        RPCResult::Type::STR_HEX, "", "A string that is serialized, hex-encoded data for block 'hash'"},
                },
                RPCExamples{
                    HelpExampleCli("getblockheader", "\"00000000c937983704a73af28acdec37b049d214adbda81d7e2a3dd146f6ed09\"")
            + HelpExampleRpc("getblockheader", "\"00000000c937983704a73af28acdec37b049d214adbda81d7e2a3dd146f6ed09\"")
                },
        [&](const RPCHelpMan& self, const JSONRPCRequest& request) -> UniValue
{
    uint256 hash(ParseHashV(request.params[0], "hash"));

    bool fVerbose = true;
    if (!request.params[1].isNull())
        fVerbose = request.params[1].get_bool();

    ChainstateManager& chainman = EnsureAnyChainman(request.context);

    const CBlockIndex* pblockindex;
    const CBlockIndex* tip;
    {
        LOCK(cs_main);
        pblockindex = chainman.m_blockman.LookupBlockIndex(hash);
        tip = chainman.ActiveChain().Tip();
    }

    if (!pblockindex) {
        throw JSONRPCError(RPC_INVALID_ADDRESS_OR_KEY, "Block not found");
    }

    const auto header = pblockindex->GetBlockHeader(Params().GetConsensus());

    if (!fVerbose)
    {
        CDataStream ssBlock(SER_NETWORK, PROTOCOL_VERSION);
        ssBlock << header;
        std::string strHex = HexStr(ssBlock);
        return strHex;
    }

    auto result = blockheaderToJSON(tip, pblockindex);
    if (header.auxpow)
        result.pushKV("auxpow", AuxpowToJSON(*header.auxpow, fVerbose, chainman.ActiveChainstate()));

    return blockheaderToJSON(tip, pblockindex);
},
    };
}

static CBlock GetBlockChecked(const CBlockIndex* pblockindex)
{
    CBlock block;
    if (IsBlockPruned(pblockindex)) {
        throw JSONRPCError(RPC_MISC_ERROR, "Block not available (pruned data)");
    }

    if (!ReadBlockFromDisk(block, pblockindex, Params().GetConsensus())) {
        // Block not found on disk. This could be because we have the block
        // header in our index but not yet have the block or did not accept the
        // block.
        throw JSONRPCError(RPC_MISC_ERROR, "Block not found on disk");
    }

    return block;
}

static CBlockUndo GetUndoChecked(const CBlockIndex* pblockindex)
{
    CBlockUndo blockUndo;
    if (IsBlockPruned(pblockindex)) {
        throw JSONRPCError(RPC_MISC_ERROR, "Undo data not available (pruned data)");
    }

    if (!UndoReadFromDisk(blockUndo, pblockindex)) {
        throw JSONRPCError(RPC_MISC_ERROR, "Can't read undo data from disk");
    }

    return blockUndo;
}

static RPCHelpMan getblock()
{
    return RPCHelpMan{"getblock",
                "\nIf verbosity is 0, returns a string that is serialized, hex-encoded data for block 'hash'.\n"
                "If verbosity is 1, returns an Object with information about block <hash>.\n"
                "If verbosity is 2, returns an Object with information about block <hash> and information about each transaction. \n",
                {
                    {"blockhash", RPCArg::Type::STR_HEX, RPCArg::Optional::NO, "The block hash"},
                    {"verbosity|verbose", RPCArg::Type::NUM, RPCArg::Default{1}, "0 for hex-encoded data, 1 for a json object, and 2 for json object with transaction data"},
                },
                {
                    RPCResult{"for verbosity = 0",
                RPCResult::Type::STR_HEX, "", "A string that is serialized, hex-encoded data for block 'hash'"},
                    RPCResult{"for verbosity = 1",
                RPCResult::Type::OBJ, "", "",
                {
                    {RPCResult::Type::STR_HEX, "hash", "the block hash (same as provided)"},
                    {RPCResult::Type::NUM, "confirmations", "The number of confirmations, or -1 if the block is not on the main chain"},
                    {RPCResult::Type::NUM, "size", "The block size"},
                    {RPCResult::Type::NUM, "strippedsize", "The block size excluding witness data"},
                    {RPCResult::Type::NUM, "weight", "The block weight as defined in BIP 141"},
                    {RPCResult::Type::NUM, "height", "The block height or index"},
                    {RPCResult::Type::NUM, "version", "The block version"},
                    {RPCResult::Type::STR_HEX, "versionHex", "The block version formatted in hexadecimal"},
                    {RPCResult::Type::STR_HEX, "merkleroot", "The merkle root"},
                    {RPCResult::Type::ARR, "tx", "The transaction ids",
                        {{RPCResult::Type::STR_HEX, "", "The transaction id"}}},
                    {RPCResult::Type::NUM_TIME, "time",       "The block time expressed in " + UNIX_EPOCH_TIME},
                    {RPCResult::Type::NUM_TIME, "mediantime", "The median block time expressed in " + UNIX_EPOCH_TIME},
                    {RPCResult::Type::NUM, "nonce", "The nonce"},
                    {RPCResult::Type::STR_HEX, "bits", "The bits"},
                    {RPCResult::Type::NUM, "difficulty", "The difficulty"},
                    {RPCResult::Type::STR_HEX, "chainwork", "Expected number of hashes required to produce the chain up to this block (in hex)"},
                    {RPCResult::Type::NUM, "nTx", "The number of transactions in the block"},
                    {RPCResult::Type::STR_HEX, "previousblockhash", /* optional */ true, "The hash of the previous block (if available)"},
                    {RPCResult::Type::STR_HEX, "nextblockhash", /* optional */ true, "The hash of the next block (if available)"},
                    {RPCResult::Type::OBJ, "auxpow", "The auxpow object attached to this block",
                        {
                            {RPCResult::Type::OBJ, "tx", "The parent chain coinbase tx of this auxpow",
                                {{RPCResult::Type::ELISION, "", "Same format as for decoded raw transactions"}}},
                            {RPCResult::Type::NUM, "index", "Merkle index of the parent coinbase"},
                            {RPCResult::Type::ARR, "merklebranch", "Merkle branch of the parent coinbase",
                                {{RPCResult::Type::STR_HEX, "", "The Merkle branch hash"}}},
                            {RPCResult::Type::NUM, "chainindex", "Index in the auxpow Merkle tree"},
                            {RPCResult::Type::ARR, "chainmerklebranch", "Branch in the auxpow Merkle tree",
                                {{RPCResult::Type::STR_HEX, "", "The Merkle branch hash"}}},
                            {RPCResult::Type::STR_HEX, "parentblock", "The parent block serialised as hex string"},
                        }},
                }},
                    RPCResult{"for verbosity = 2",
                RPCResult::Type::OBJ, "", "",
                {
                    {RPCResult::Type::ELISION, "", "Same output as verbosity = 1"},
                    {RPCResult::Type::ARR, "tx", "",
                    {
                        {RPCResult::Type::OBJ, "", "",
                        {
                            {RPCResult::Type::ELISION, "", "The transactions in the format of the getrawtransaction RPC. Different from verbosity = 1 \"tx\" result"},
                            {RPCResult::Type::NUM, "fee", "The transaction fee in " + CURRENCY_UNIT + ", omitted if block undo data is not available"},
                        }},
                    }},
                }},
        },
                RPCExamples{
                    HelpExampleCli("getblock", "\"00000000c937983704a73af28acdec37b049d214adbda81d7e2a3dd146f6ed09\"")
            + HelpExampleRpc("getblock", "\"00000000c937983704a73af28acdec37b049d214adbda81d7e2a3dd146f6ed09\"")
                },
        [&](const RPCHelpMan& self, const JSONRPCRequest& request) -> UniValue
{
    uint256 hash(ParseHashV(request.params[0], "blockhash"));

    int verbosity = 1;
    if (!request.params[1].isNull()) {
        if (request.params[1].isBool()) {
            verbosity = request.params[1].get_bool() ? 1 : 0;
        } else {
            verbosity = request.params[1].get_int();
        }
    }

    ChainstateManager& chainman = EnsureAnyChainman(request.context);

    CBlock block;
    const CBlockIndex* pblockindex;
    const CBlockIndex* tip;
    {
        LOCK(cs_main);
        pblockindex = chainman.m_blockman.LookupBlockIndex(hash);
        tip = chainman.ActiveChain().Tip();

        if (!pblockindex) {
            throw JSONRPCError(RPC_INVALID_ADDRESS_OR_KEY, "Block not found");
        }

        block = GetBlockChecked(pblockindex);
    }

    if (verbosity <= 0)
    {
        CDataStream ssBlock(SER_NETWORK, PROTOCOL_VERSION | RPCSerializationFlags());
        ssBlock << block;
        std::string strHex = HexStr(ssBlock);
        return strHex;
    }

    auto result = blockToJSON(block, tip, pblockindex, verbosity >= 2);

    if (block.auxpow)
        result.pushKV("auxpow", AuxpowToJSON(*block.auxpow, verbosity >= 1, chainman.ActiveChainstate()));

    return result;
},
    };
}

static RPCHelpMan pruneblockchain()
{
    return RPCHelpMan{"pruneblockchain", "",
                {
                    {"height", RPCArg::Type::NUM, RPCArg::Optional::NO, "The block height to prune up to. May be set to a discrete height, or to a " + UNIX_EPOCH_TIME + "\n"
            "                  to prune blocks whose block time is at least 2 hours older than the provided timestamp."},
                },
                RPCResult{
                    RPCResult::Type::NUM, "", "Height of the last block pruned"},
                RPCExamples{
                    HelpExampleCli("pruneblockchain", "1000")
            + HelpExampleRpc("pruneblockchain", "1000")
                },
        [&](const RPCHelpMan& self, const JSONRPCRequest& request) -> UniValue
{
    if (!fPruneMode)
        throw JSONRPCError(RPC_MISC_ERROR, "Cannot prune blocks because node is not in prune mode.");

    ChainstateManager& chainman = EnsureAnyChainman(request.context);
    LOCK(cs_main);
    CChainState& active_chainstate = chainman.ActiveChainstate();
    CChain& active_chain = active_chainstate.m_chain;

    int heightParam = request.params[0].get_int();
    if (heightParam < 0)
        throw JSONRPCError(RPC_INVALID_PARAMETER, "Negative block height.");

    // Height value more than a billion is too high to be a block height, and
    // too low to be a block time (corresponds to timestamp from Sep 2001).
    if (heightParam > 1000000000) {
        // Add a 2 hour buffer to include blocks which might have had old timestamps
        CBlockIndex* pindex = active_chain.FindEarliestAtLeast(heightParam - TIMESTAMP_WINDOW, 0);
        if (!pindex) {
            throw JSONRPCError(RPC_INVALID_PARAMETER, "Could not find block with at least the specified timestamp.");
        }
        heightParam = pindex->nHeight;
    }

    unsigned int height = (unsigned int) heightParam;
    unsigned int chainHeight = (unsigned int) active_chain.Height();
    if (chainHeight < Params().PruneAfterHeight())
        throw JSONRPCError(RPC_MISC_ERROR, "Blockchain is too short for pruning.");
    else if (height > chainHeight)
        throw JSONRPCError(RPC_INVALID_PARAMETER, "Blockchain is shorter than the attempted prune height.");
    else if (height > chainHeight - MIN_BLOCKS_TO_KEEP) {
        LogPrint(BCLog::RPC, "Attempt to prune blocks close to the tip.  Retaining the minimum number of blocks.\n");
        height = chainHeight - MIN_BLOCKS_TO_KEEP;
    }

    PruneBlockFilesManual(active_chainstate, height);
    const CBlockIndex* block = active_chain.Tip();
    CHECK_NONFATAL(block);
    while (block->pprev && (block->pprev->nStatus & BLOCK_HAVE_DATA)) {
        block = block->pprev;
    }
    return uint64_t(block->nHeight);
},
    };
}

CoinStatsHashType ParseHashType(const std::string& hash_type_input)
{
    if (hash_type_input == "hash_serialized_2") {
        return CoinStatsHashType::HASH_SERIALIZED;
    } else if (hash_type_input == "muhash") {
        return CoinStatsHashType::MUHASH;
    } else if (hash_type_input == "none") {
        return CoinStatsHashType::NONE;
    } else {
        throw JSONRPCError(RPC_INVALID_PARAMETER, strprintf("%s is not a valid hash_type", hash_type_input));
    }
}

static RPCHelpMan gettxoutsetinfo()
{
    return RPCHelpMan{"gettxoutsetinfo",
                "\nReturns statistics about the unspent transaction output set.\n"
                "Note this call may take some time if you are not using coinstatsindex.\n",
                {
                    {"hash_type", RPCArg::Type::STR, RPCArg::Default{"hash_serialized_2"}, "Which UTXO set hash should be calculated. Options: 'hash_serialized_2' (the legacy algorithm), 'muhash', 'none'."},
                    {"hash_or_height", RPCArg::Type::NUM, RPCArg::Optional::OMITTED_NAMED_ARG, "The block hash or height of the target height (only available with coinstatsindex).", "", {"", "string or numeric"}},
                    {"use_index", RPCArg::Type::BOOL, RPCArg::Default{true}, "Use coinstatsindex, if available."},
                },
                RPCResult{
                    RPCResult::Type::OBJ, "", "",
                    {
                        {RPCResult::Type::NUM, "height", "The block height (index) of the returned statistics"},
                        {RPCResult::Type::STR_HEX, "bestblock", "The hash of the block at which these statistics are calculated"},
                        {RPCResult::Type::NUM, "txouts", "The number of unspent transaction outputs"},
                        {RPCResult::Type::NUM, "bogosize", "Database-independent, meaningless metric indicating the UTXO set size"},
                        {RPCResult::Type::STR_HEX, "hash_serialized_2", /* optional */ true, "The serialized hash (only present if 'hash_serialized_2' hash_type is chosen)"},
                        {RPCResult::Type::STR_HEX, "muhash", /* optional */ true, "The serialized hash (only present if 'muhash' hash_type is chosen)"},
                        {RPCResult::Type::NUM, "transactions", "The number of transactions with unspent outputs (not available when coinstatsindex is used)"},
                        {RPCResult::Type::NUM, "disk_size", "The estimated size of the chainstate on disk (not available when coinstatsindex is used)"},
                        {
                            RPCResult::Type::OBJ, "total_amount", "Data about the money supply",
                            {
                                {RPCResult::Type::STR_AMOUNT, "coins", "Total amount of coins in the UTXO set"},
                                {RPCResult::Type::STR_AMOUNT, "names", "Amount locked in active names"},
                                {RPCResult::Type::STR_AMOUNT, "total", "Total amount in coins and names"},
                            }
                        },
                        {RPCResult::Type::STR_AMOUNT, "total_unspendable_amount", "The total amount of coins permanently excluded from the UTXO set (only available if coinstatsindex is used)"},
                        {RPCResult::Type::OBJ, "block_info", "Info on amounts in the block at this block height (only available if coinstatsindex is used)",
                        {
                            {RPCResult::Type::STR_AMOUNT, "prevout_spent", ""},
                            {RPCResult::Type::STR_AMOUNT, "coinbase", ""},
                            {RPCResult::Type::STR_AMOUNT, "new_outputs_ex_coinbase", ""},
                            {RPCResult::Type::STR_AMOUNT, "unspendable", ""},
                            {RPCResult::Type::OBJ, "unspendables", "Detailed view of the unspendable categories",
                            {
                                {RPCResult::Type::STR_AMOUNT, "genesis_block", ""},
                                {RPCResult::Type::STR_AMOUNT, "bip30", "Transactions overridden by duplicates (no longer possible with BIP30)"},
                                {RPCResult::Type::STR_AMOUNT, "scripts", "Amounts sent to scripts that are unspendable (for example OP_RETURN outputs)"},
                                {RPCResult::Type::STR_AMOUNT, "unclaimed_rewards", "Fee rewards that miners did not claim in their coinbase transaction"},
                            }}
                        }},
                    }},
                RPCExamples{
                    HelpExampleCli("gettxoutsetinfo", "") +
                    HelpExampleCli("gettxoutsetinfo", R"("none")") +
                    HelpExampleCli("gettxoutsetinfo", R"("none" 1000)") +
                    HelpExampleCli("gettxoutsetinfo", R"("none" '"00000000c937983704a73af28acdec37b049d214adbda81d7e2a3dd146f6ed09"')") +
                    HelpExampleRpc("gettxoutsetinfo", "") +
                    HelpExampleRpc("gettxoutsetinfo", R"("none")") +
                    HelpExampleRpc("gettxoutsetinfo", R"("none", 1000)") +
                    HelpExampleRpc("gettxoutsetinfo", R"("none", "00000000c937983704a73af28acdec37b049d214adbda81d7e2a3dd146f6ed09")")
                },
        [&](const RPCHelpMan& self, const JSONRPCRequest& request) -> UniValue
{
    UniValue ret(UniValue::VOBJ);

    CBlockIndex* pindex{nullptr};
    const CoinStatsHashType hash_type{request.params[0].isNull() ? CoinStatsHashType::HASH_SERIALIZED : ParseHashType(request.params[0].get_str())};
    CCoinsStats stats{hash_type};
    stats.index_requested = request.params[2].isNull() || request.params[2].get_bool();

    NodeContext& node = EnsureAnyNodeContext(request.context);
    ChainstateManager& chainman = EnsureChainman(node);
    CChainState& active_chainstate = chainman.ActiveChainstate();
    active_chainstate.ForceFlushStateToDisk();

    CCoinsView* coins_view;
    BlockManager* blockman;
    {
        LOCK(::cs_main);
        coins_view = &active_chainstate.CoinsDB();
        blockman = &active_chainstate.m_blockman;
        pindex = blockman->LookupBlockIndex(coins_view->GetBestBlock());
    }

    if (!request.params[1].isNull()) {
        if (!g_coin_stats_index) {
            throw JSONRPCError(RPC_INVALID_PARAMETER, "Querying specific block heights requires coinstatsindex");
        }

        if (stats.m_hash_type == CoinStatsHashType::HASH_SERIALIZED) {
            throw JSONRPCError(RPC_INVALID_PARAMETER, "hash_serialized_2 hash type cannot be queried for a specific block");
        }

        pindex = ParseHashOrHeight(request.params[1], chainman);
    }

    if (GetUTXOStats(coins_view, *blockman, stats, node.rpc_interruption_point, pindex)) {
        ret.pushKV("height", (int64_t)stats.nHeight);
        ret.pushKV("bestblock", stats.hashBlock.GetHex());
        ret.pushKV("txouts", (int64_t)stats.nTransactionOutputs);
        ret.pushKV("bogosize", (int64_t)stats.nBogoSize);
        if (hash_type == CoinStatsHashType::HASH_SERIALIZED) {
            ret.pushKV("hash_serialized_2", stats.hashSerialized.GetHex());
        }
        if (hash_type == CoinStatsHashType::MUHASH) {
              ret.pushKV("muhash", stats.hashSerialized.GetHex());
        }

        UniValue amount(UniValue::VOBJ);
        amount.pushKV("coins", ValueFromAmount(stats.nCoinAmount));
        amount.pushKV("names", ValueFromAmount(stats.nNameAmount));
        amount.pushKV("total", ValueFromAmount(stats.nCoinAmount + stats.nNameAmount));
        ret.pushKV("amount", amount);

        if (!stats.index_used) {
            ret.pushKV("transactions", static_cast<int64_t>(stats.nTransactions));
            ret.pushKV("disk_size", stats.nDiskSize);
        } else {
            ret.pushKV("total_unspendable_amount", ValueFromAmount(stats.block_unspendable_amount));

            CCoinsStats prev_stats{hash_type};

            if (pindex->nHeight > 0) {
                GetUTXOStats(coins_view, *blockman, prev_stats, node.rpc_interruption_point, pindex->pprev);
            }

            UniValue block_info(UniValue::VOBJ);
            block_info.pushKV("prevout_spent", ValueFromAmount(stats.block_prevout_spent_amount - prev_stats.block_prevout_spent_amount));
            block_info.pushKV("coinbase", ValueFromAmount(stats.block_coinbase_amount - prev_stats.block_coinbase_amount));
            block_info.pushKV("new_outputs_ex_coinbase", ValueFromAmount(stats.block_new_outputs_ex_coinbase_amount - prev_stats.block_new_outputs_ex_coinbase_amount));
            block_info.pushKV("unspendable", ValueFromAmount(stats.block_unspendable_amount - prev_stats.block_unspendable_amount));

            UniValue unspendables(UniValue::VOBJ);
            unspendables.pushKV("genesis_block", ValueFromAmount(stats.unspendables_genesis_block - prev_stats.unspendables_genesis_block));
            unspendables.pushKV("bip30", ValueFromAmount(stats.unspendables_bip30 - prev_stats.unspendables_bip30));
            unspendables.pushKV("scripts", ValueFromAmount(stats.unspendables_scripts - prev_stats.unspendables_scripts));
            unspendables.pushKV("unclaimed_rewards", ValueFromAmount(stats.unspendables_unclaimed_rewards - prev_stats.unspendables_unclaimed_rewards));
            block_info.pushKV("unspendables", unspendables);

            ret.pushKV("block_info", block_info);
        }
    } else {
        if (g_coin_stats_index) {
            const IndexSummary summary{g_coin_stats_index->GetSummary()};

            if (!summary.synced) {
                throw JSONRPCError(RPC_INTERNAL_ERROR, strprintf("Unable to read UTXO set because coinstatsindex is still syncing. Current height: %d", summary.best_block_height));
            }
        }
        throw JSONRPCError(RPC_INTERNAL_ERROR, "Unable to read UTXO set");
    }
    return ret;
},
    };
}

static RPCHelpMan gettxout()
{
    return RPCHelpMan{"gettxout",
        "\nReturns details about an unspent transaction output.\n",
        {
            {"txid", RPCArg::Type::STR, RPCArg::Optional::NO, "The transaction id"},
            {"n", RPCArg::Type::NUM, RPCArg::Optional::NO, "vout number"},
            {"include_mempool", RPCArg::Type::BOOL, RPCArg::Default{true}, "Whether to include the mempool. Note that an unspent output that is spent in the mempool won't appear."},
        },
        {
            RPCResult{"If the UTXO was not found", RPCResult::Type::NONE, "", ""},
            RPCResult{"Otherwise", RPCResult::Type::OBJ, "", "", {
                {RPCResult::Type::STR_HEX, "bestblock", "The hash of the block at the tip of the chain"},
                {RPCResult::Type::NUM, "confirmations", "The number of confirmations"},
                {RPCResult::Type::STR_AMOUNT, "value", "The transaction value in " + CURRENCY_UNIT},
                {RPCResult::Type::OBJ, "scriptPubKey", "", {
                    {RPCResult::Type::STR, "asm", ""},
                    {RPCResult::Type::STR_HEX, "hex", ""},
                    {RPCResult::Type::NUM, "reqSigs", /* optional */ true, "(DEPRECATED, returned only if config option -deprecatedrpc=addresses is passed) Number of required signatures"},
                    {RPCResult::Type::STR, "type", "The type, eg pubkeyhash"},
                    {RPCResult::Type::STR, "address", /* optional */ true, "address (only if a well-defined address exists)"},
                    {RPCResult::Type::ARR, "addresses", /* optional */ true, "(DEPRECATED, returned only if config option -deprecatedrpc=addresses is passed) Array of addresses",
                        {{RPCResult::Type::STR, "address", "address"}}},
                }},
                {RPCResult::Type::BOOL, "coinbase", "Coinbase or not"},
            }},
        },
        RPCExamples{
            "\nGet unspent transactions\n"
            + HelpExampleCli("listunspent", "") +
            "\nView the details\n"
            + HelpExampleCli("gettxout", "\"txid\" 1") +
            "\nAs a JSON-RPC call\n"
            + HelpExampleRpc("gettxout", "\"txid\", 1")
                },
        [&](const RPCHelpMan& self, const JSONRPCRequest& request) -> UniValue
{
    NodeContext& node = EnsureAnyNodeContext(request.context);
    ChainstateManager& chainman = EnsureChainman(node);
    LOCK(cs_main);

    UniValue ret(UniValue::VOBJ);

    uint256 hash(ParseHashV(request.params[0], "txid"));
    int n = request.params[1].get_int();
    COutPoint out(hash, n);
    bool fMempool = true;
    if (!request.params[2].isNull())
        fMempool = request.params[2].get_bool();

    Coin coin;
    CChainState& active_chainstate = chainman.ActiveChainstate();
    CCoinsViewCache* coins_view = &active_chainstate.CoinsTip();

    if (fMempool) {
        const CTxMemPool& mempool = EnsureMemPool(node);
        LOCK(mempool.cs);
        CCoinsViewMemPool view(coins_view, mempool);
        if (!view.GetCoin(out, coin) || mempool.isSpent(out)) {
            return NullUniValue;
        }
    } else {
        if (!coins_view->GetCoin(out, coin)) {
            return NullUniValue;
        }
    }

    const CBlockIndex* pindex = active_chainstate.m_blockman.LookupBlockIndex(coins_view->GetBestBlock());
    ret.pushKV("bestblock", pindex->GetBlockHash().GetHex());
    if (coin.nHeight == MEMPOOL_HEIGHT) {
        ret.pushKV("confirmations", 0);
    } else {
        ret.pushKV("confirmations", (int64_t)(pindex->nHeight - coin.nHeight + 1));
    }
    ret.pushKV("value", ValueFromAmount(coin.out.nValue));
    UniValue o(UniValue::VOBJ);
    ScriptPubKeyToUniv(coin.out.scriptPubKey, o, true);
    ret.pushKV("scriptPubKey", o);
    ret.pushKV("coinbase", (bool)coin.fCoinBase);

    return ret;
},
    };
}

static RPCHelpMan verifychain()
{
    return RPCHelpMan{"verifychain",
                "\nVerifies blockchain database.\n",
                {
                    {"checklevel", RPCArg::Type::NUM, RPCArg::DefaultHint{strprintf("%d, range=0-4", DEFAULT_CHECKLEVEL)},
                        strprintf("How thorough the block verification is:\n - %s", Join(CHECKLEVEL_DOC, "\n- "))},
                    {"nblocks", RPCArg::Type::NUM, RPCArg::DefaultHint{strprintf("%d, 0=all", DEFAULT_CHECKBLOCKS)}, "The number of blocks to check."},
                },
                RPCResult{
                    RPCResult::Type::BOOL, "", "Verified or not"},
                RPCExamples{
                    HelpExampleCli("verifychain", "")
            + HelpExampleRpc("verifychain", "")
                },
        [&](const RPCHelpMan& self, const JSONRPCRequest& request) -> UniValue
{
    const int check_level(request.params[0].isNull() ? DEFAULT_CHECKLEVEL : request.params[0].get_int());
    const int check_depth{request.params[1].isNull() ? DEFAULT_CHECKBLOCKS : request.params[1].get_int()};

    ChainstateManager& chainman = EnsureAnyChainman(request.context);
    LOCK(cs_main);

    CChainState& active_chainstate = chainman.ActiveChainstate();
    return CVerifyDB().VerifyDB(
        active_chainstate, Params(), active_chainstate.CoinsTip(), check_level, check_depth);
},
    };
}

static void SoftForkDescPushBack(const CBlockIndex* active_chain_tip, UniValue& softforks, const Consensus::Params& params, Consensus::BuriedDeployment dep)
{
    // For buried deployments.
    // A buried deployment is one where the height of the activation has been hardcoded into
    // the client implementation long after the consensus change has activated. See BIP 90.
    // Buried deployments with activation height value of
    // std::numeric_limits<int>::max() are disabled and thus hidden.
    if (!DeploymentEnabled(params, dep)) return;

    UniValue rv(UniValue::VOBJ);
    rv.pushKV("type", "buried");
    // getblockchaininfo reports the softfork as active from when the chain height is
    // one below the activation height
    rv.pushKV("active", DeploymentActiveAfter(active_chain_tip, params, dep));
    rv.pushKV("height", params.DeploymentHeight(dep));
    softforks.pushKV(DeploymentName(dep), rv);
}

static void SoftForkDescPushBack(const CBlockIndex* active_chain_tip, UniValue& softforks, const Consensus::Params& consensusParams, Consensus::DeploymentPos id)
{
    // FIXME: For now, BIP9 is not used until we can do always-auxpow.
    return;

    // For BIP9 deployments.
    // Deployments that are never active are hidden.
    if (consensusParams.vDeployments[id].nStartTime == Consensus::BIP9Deployment::NEVER_ACTIVE) return;

    UniValue bip9(UniValue::VOBJ);
    const ThresholdState thresholdState = g_versionbitscache.State(active_chain_tip, consensusParams, id);
    switch (thresholdState) {
    case ThresholdState::DEFINED: bip9.pushKV("status", "defined"); break;
    case ThresholdState::STARTED: bip9.pushKV("status", "started"); break;
    case ThresholdState::LOCKED_IN: bip9.pushKV("status", "locked_in"); break;
    case ThresholdState::ACTIVE: bip9.pushKV("status", "active"); break;
    case ThresholdState::FAILED: bip9.pushKV("status", "failed"); break;
    }
    if (ThresholdState::STARTED == thresholdState)
    {
        bip9.pushKV("bit", consensusParams.vDeployments[id].bit);
    }
    bip9.pushKV("start_time", consensusParams.vDeployments[id].nStartTime);
    bip9.pushKV("timeout", consensusParams.vDeployments[id].nTimeout);
    int64_t since_height = g_versionbitscache.StateSinceHeight(active_chain_tip, consensusParams, id);
    bip9.pushKV("since", since_height);
    if (ThresholdState::STARTED == thresholdState)
    {
        UniValue statsUV(UniValue::VOBJ);
        BIP9Stats statsStruct = g_versionbitscache.Statistics(active_chain_tip, consensusParams, id);
        statsUV.pushKV("period", statsStruct.period);
        statsUV.pushKV("threshold", statsStruct.threshold);
        statsUV.pushKV("elapsed", statsStruct.elapsed);
        statsUV.pushKV("count", statsStruct.count);
        statsUV.pushKV("possible", statsStruct.possible);
        bip9.pushKV("statistics", statsUV);
    }
    bip9.pushKV("min_activation_height", consensusParams.vDeployments[id].min_activation_height);

    UniValue rv(UniValue::VOBJ);
    rv.pushKV("type", "bip9");
    rv.pushKV("bip9", bip9);
    if (ThresholdState::ACTIVE == thresholdState) {
        rv.pushKV("height", since_height);
    }
    rv.pushKV("active", ThresholdState::ACTIVE == thresholdState);

    softforks.pushKV(DeploymentName(id), rv);
}

RPCHelpMan getblockchaininfo()
{
    return RPCHelpMan{"getblockchaininfo",
                "Returns an object containing various state info regarding blockchain processing.\n",
                {},
                RPCResult{
                    RPCResult::Type::OBJ, "", "",
                    {
                        {RPCResult::Type::STR, "chain", "current network name (main, test, signet, regtest)"},
                        {RPCResult::Type::NUM, "blocks", "the height of the most-work fully-validated chain. The genesis block has height 0"},
                        {RPCResult::Type::NUM, "headers", "the current number of headers we have validated"},
                        {RPCResult::Type::STR, "bestblockhash", "the hash of the currently best block"},
                        {RPCResult::Type::NUM, "difficulty", "the current difficulty"},
                        {RPCResult::Type::NUM, "mediantime", "median time for the current best block"},
                        {RPCResult::Type::NUM, "verificationprogress", "estimate of verification progress [0..1]"},
                        {RPCResult::Type::BOOL, "initialblockdownload", "(debug information) estimate of whether this node is in Initial Block Download mode"},
                        {RPCResult::Type::STR_HEX, "chainwork", "total amount of work in active chain, in hexadecimal"},
                        {RPCResult::Type::NUM, "size_on_disk", "the estimated size of the block and undo files on disk"},
                        {RPCResult::Type::BOOL, "pruned", "if the blocks are subject to pruning"},
                        {RPCResult::Type::NUM, "pruneheight", "lowest-height complete block stored (only present if pruning is enabled)"},
                        {RPCResult::Type::BOOL, "automatic_pruning", "whether automatic pruning is enabled (only present if pruning is enabled)"},
                        {RPCResult::Type::NUM, "prune_target_size", "the target size used by pruning (only present if automatic pruning is enabled)"},
                        {RPCResult::Type::OBJ_DYN, "softforks", "status of softforks",
                        {
                            {RPCResult::Type::OBJ, "xxxx", "name of the softfork",
                            {
                                {RPCResult::Type::STR, "type", "one of \"buried\", \"bip9\""},
                                {RPCResult::Type::OBJ, "bip9", "status of bip9 softforks (only for \"bip9\" type)",
                                {
                                    {RPCResult::Type::STR, "status", "one of \"defined\", \"started\", \"locked_in\", \"active\", \"failed\""},
                                    {RPCResult::Type::NUM, "bit", "the bit (0-28) in the block version field used to signal this softfork (only for \"started\" status)"},
                                    {RPCResult::Type::NUM_TIME, "start_time", "the minimum median time past of a block at which the bit gains its meaning"},
                                    {RPCResult::Type::NUM_TIME, "timeout", "the median time past of a block at which the deployment is considered failed if not yet locked in"},
                                    {RPCResult::Type::NUM, "since", "height of the first block to which the status applies"},
                                    {RPCResult::Type::NUM, "min_activation_height", "minimum height of blocks for which the rules may be enforced"},
                                    {RPCResult::Type::OBJ, "statistics", "numeric statistics about BIP9 signalling for a softfork (only for \"started\" status)",
                                    {
                                        {RPCResult::Type::NUM, "period", "the length in blocks of the BIP9 signalling period"},
                                        {RPCResult::Type::NUM, "threshold", "the number of blocks with the version bit set required to activate the feature"},
                                        {RPCResult::Type::NUM, "elapsed", "the number of blocks elapsed since the beginning of the current period"},
                                        {RPCResult::Type::NUM, "count", "the number of blocks with the version bit set in the current period"},
                                        {RPCResult::Type::BOOL, "possible", "returns false if there are not enough blocks left in this period to pass activation threshold"},
                                    }},
                                }},
                                {RPCResult::Type::NUM, "height", "height of the first block which the rules are or will be enforced (only for \"buried\" type, or \"bip9\" type with \"active\" status)"},
                                {RPCResult::Type::BOOL, "active", "true if the rules are enforced for the mempool and the next block"},
                            }},
                        }},
                        {RPCResult::Type::STR, "warnings", "any network and blockchain warnings"},
                    }},
                RPCExamples{
                    HelpExampleCli("getblockchaininfo", "")
            + HelpExampleRpc("getblockchaininfo", "")
                },
        [&](const RPCHelpMan& self, const JSONRPCRequest& request) -> UniValue
{
    ChainstateManager& chainman = EnsureAnyChainman(request.context);
    LOCK(cs_main);
    CChainState& active_chainstate = chainman.ActiveChainstate();

    const CBlockIndex* tip = active_chainstate.m_chain.Tip();
    CHECK_NONFATAL(tip);
    const int height = tip->nHeight;
    UniValue obj(UniValue::VOBJ);
    obj.pushKV("chain",                 Params().NetworkIDString());
    obj.pushKV("blocks",                height);
    obj.pushKV("headers",               pindexBestHeader ? pindexBestHeader->nHeight : -1);
    obj.pushKV("bestblockhash",         tip->GetBlockHash().GetHex());
    obj.pushKV("difficulty",            (double)GetDifficultyForBits(tip->nBits));
    obj.pushKV("mediantime",            (int64_t)tip->GetMedianTimePast());
    obj.pushKV("verificationprogress",  GuessVerificationProgress(Params().TxData(), tip));
    obj.pushKV("initialblockdownload",  active_chainstate.IsInitialBlockDownload());
    obj.pushKV("chainwork",             tip->nChainWork.GetHex());
    obj.pushKV("size_on_disk",          CalculateCurrentUsage());
    obj.pushKV("pruned",                fPruneMode);
    if (fPruneMode) {
        const CBlockIndex* block = tip;
        CHECK_NONFATAL(block);
        while (block->pprev && (block->pprev->nStatus & BLOCK_HAVE_DATA)) {
            block = block->pprev;
        }

        obj.pushKV("pruneheight",        block->nHeight);

        // if 0, execution bypasses the whole if block.
        bool automatic_pruning = (gArgs.GetArg("-prune", 0) != 1);
        obj.pushKV("automatic_pruning",  automatic_pruning);
        if (automatic_pruning) {
            obj.pushKV("prune_target_size",  nPruneTarget);
        }
    }

    const Consensus::Params& consensusParams = Params().GetConsensus();
    UniValue softforks(UniValue::VOBJ);
<<<<<<< HEAD
    BuriedForkDescPushBack(softforks, "bip16", consensusParams.BIP16Height, height);
    BuriedForkDescPushBack(softforks, "bip34", consensusParams.BIP34Height, height);
    BuriedForkDescPushBack(softforks, "bip66", consensusParams.BIP66Height, height);
    BuriedForkDescPushBack(softforks, "bip65", consensusParams.BIP65Height, height);
    BuriedForkDescPushBack(softforks, "csv", consensusParams.CSVHeight, height);
    BuriedForkDescPushBack(softforks, "segwit", consensusParams.SegwitHeight, height);
    // FIXME: Real BIP9 deployment (not yet buried) are not supported until we
    // do the always-auxpow fork.
    //BIP9SoftForkDescPushBack(softforks, "testdummy", consensusParams, Consensus::DEPLOYMENT_TESTDUMMY);
    //BIP9SoftForkDescPushBack(softforks, "taproot", consensusParams, Consensus::DEPLOYMENT_TAPROOT);
    obj.pushKV("softforks",             softforks);
=======
    SoftForkDescPushBack(tip, softforks, consensusParams, Consensus::DEPLOYMENT_HEIGHTINCB);
    SoftForkDescPushBack(tip, softforks, consensusParams, Consensus::DEPLOYMENT_P2SH);
    SoftForkDescPushBack(tip, softforks, consensusParams, Consensus::DEPLOYMENT_DERSIG);
    SoftForkDescPushBack(tip, softforks, consensusParams, Consensus::DEPLOYMENT_CLTV);
    SoftForkDescPushBack(tip, softforks, consensusParams, Consensus::DEPLOYMENT_CSV);
    SoftForkDescPushBack(tip, softforks, consensusParams, Consensus::DEPLOYMENT_SEGWIT);
    SoftForkDescPushBack(tip, softforks, consensusParams, Consensus::DEPLOYMENT_TESTDUMMY);
    SoftForkDescPushBack(tip, softforks, consensusParams, Consensus::DEPLOYMENT_TAPROOT);
    obj.pushKV("softforks", softforks);
>>>>>>> 1a517577

    obj.pushKV("warnings", GetWarnings(false).original);
    return obj;
},
    };
}

/** Comparison function for sorting the getchaintips heads.  */
struct CompareBlocksByHeight
{
    bool operator()(const CBlockIndex* a, const CBlockIndex* b) const
    {
        /* Make sure that unequal blocks with the same height do not compare
           equal. Use the pointers themselves to make a distinction. */

        if (a->nHeight != b->nHeight)
          return (a->nHeight > b->nHeight);

        return a < b;
    }
};

static RPCHelpMan getchaintips()
{
    return RPCHelpMan{"getchaintips",
                "Return information about all known tips in the block tree,"
                " including the main chain as well as orphaned branches.\n",
                {},
                RPCResult{
                    RPCResult::Type::ARR, "", "",
                    {{RPCResult::Type::OBJ, "", "",
                        {
                            {RPCResult::Type::NUM, "height", "height of the chain tip"},
                            {RPCResult::Type::STR_HEX, "hash", "block hash of the tip"},
                            {RPCResult::Type::NUM, "branchlen", "zero for main chain, otherwise length of branch connecting the tip to the main chain"},
                            {RPCResult::Type::STR, "status", "status of the chain, \"active\" for the main chain\n"
            "Possible values for status:\n"
            "1.  \"invalid\"               This branch contains at least one invalid block\n"
            "2.  \"headers-only\"          Not all blocks for this branch are available, but the headers are valid\n"
            "3.  \"valid-headers\"         All blocks are available for this branch, but they were never fully validated\n"
            "4.  \"valid-fork\"            This branch is not part of the active chain, but is fully validated\n"
            "5.  \"active\"                This is the tip of the active main chain, which is certainly valid"},
                        }}}},
                RPCExamples{
                    HelpExampleCli("getchaintips", "")
            + HelpExampleRpc("getchaintips", "")
                },
        [&](const RPCHelpMan& self, const JSONRPCRequest& request) -> UniValue
{
    ChainstateManager& chainman = EnsureAnyChainman(request.context);
    LOCK(cs_main);
    CChain& active_chain = chainman.ActiveChain();

    /*
     * Idea: The set of chain tips is the active chain tip, plus orphan blocks which do not have another orphan building off of them.
     * Algorithm:
     *  - Make one pass through BlockIndex(), picking out the orphan blocks, and also storing a set of the orphan block's pprev pointers.
     *  - Iterate through the orphan blocks. If the block isn't pointed to by another orphan, it is a chain tip.
     *  - Add the active chain tip
     */
    std::set<const CBlockIndex*, CompareBlocksByHeight> setTips;
    std::set<const CBlockIndex*> setOrphans;
    std::set<const CBlockIndex*> setPrevs;

    for (const std::pair<const uint256, CBlockIndex*>& item : chainman.BlockIndex()) {
        if (!active_chain.Contains(item.second)) {
            setOrphans.insert(item.second);
            setPrevs.insert(item.second->pprev);
        }
    }

    for (std::set<const CBlockIndex*>::iterator it = setOrphans.begin(); it != setOrphans.end(); ++it) {
        if (setPrevs.erase(*it) == 0) {
            setTips.insert(*it);
        }
    }

    // Always report the currently active tip.
    setTips.insert(active_chain.Tip());

    /* Construct the output array.  */
    UniValue res(UniValue::VARR);
    for (const CBlockIndex* block : setTips) {
        UniValue obj(UniValue::VOBJ);
        obj.pushKV("height", block->nHeight);
        obj.pushKV("hash", block->phashBlock->GetHex());

        const int branchLen = block->nHeight - active_chain.FindFork(block)->nHeight;
        obj.pushKV("branchlen", branchLen);

        std::string status;
        if (active_chain.Contains(block)) {
            // This block is part of the currently active chain.
            status = "active";
        } else if (block->nStatus & BLOCK_FAILED_MASK) {
            // This block or one of its ancestors is invalid.
            status = "invalid";
        } else if (!block->HaveTxsDownloaded()) {
            // This block cannot be connected because full block data for it or one of its parents is missing.
            status = "headers-only";
        } else if (block->IsValid(BLOCK_VALID_SCRIPTS)) {
            // This block is fully validated, but no longer part of the active chain. It was probably the active block once, but was reorganized.
            status = "valid-fork";
        } else if (block->IsValid(BLOCK_VALID_TREE)) {
            // The headers for this block are valid, but it has not been validated. It was probably never part of the most-work chain.
            status = "valid-headers";
        } else {
            // No clue.
            status = "unknown";
        }
        obj.pushKV("status", status);

        res.push_back(obj);
    }

    return res;
},
    };
}

UniValue MempoolInfoToJSON(const CTxMemPool& pool)
{
    // Make sure this call is atomic in the pool.
    LOCK(pool.cs);
    UniValue ret(UniValue::VOBJ);
    ret.pushKV("loaded", pool.IsLoaded());
    ret.pushKV("size", (int64_t)pool.size());
    ret.pushKV("bytes", (int64_t)pool.GetTotalTxSize());
    ret.pushKV("usage", (int64_t)pool.DynamicMemoryUsage());
    ret.pushKV("total_fee", ValueFromAmount(pool.GetTotalFee()));
    size_t maxmempool = gArgs.GetArg("-maxmempool", DEFAULT_MAX_MEMPOOL_SIZE) * 1000000;
    ret.pushKV("maxmempool", (int64_t) maxmempool);
    ret.pushKV("mempoolminfee", ValueFromAmount(std::max(pool.GetMinFee(maxmempool), ::minRelayTxFee).GetFeePerK()));
    ret.pushKV("minrelaytxfee", ValueFromAmount(::minRelayTxFee.GetFeePerK()));
    ret.pushKV("unbroadcastcount", uint64_t{pool.GetUnbroadcastTxs().size()});
    return ret;
}

static RPCHelpMan getmempoolinfo()
{
    return RPCHelpMan{"getmempoolinfo",
                "\nReturns details on the active state of the TX memory pool.\n",
                {},
                RPCResult{
                    RPCResult::Type::OBJ, "", "",
                    {
                        {RPCResult::Type::BOOL, "loaded", "True if the mempool is fully loaded"},
                        {RPCResult::Type::NUM, "size", "Current tx count"},
                        {RPCResult::Type::NUM, "bytes", "Sum of all virtual transaction sizes as defined in BIP 141. Differs from actual serialized size because witness data is discounted"},
                        {RPCResult::Type::NUM, "usage", "Total memory usage for the mempool"},
                        {RPCResult::Type::STR_AMOUNT, "total_fee", "Total fees for the mempool in " + CURRENCY_UNIT + ", ignoring modified fees through prioritizetransaction"},
                        {RPCResult::Type::NUM, "maxmempool", "Maximum memory usage for the mempool"},
                        {RPCResult::Type::STR_AMOUNT, "mempoolminfee", "Minimum fee rate in " + CURRENCY_UNIT + "/kvB for tx to be accepted. Is the maximum of minrelaytxfee and minimum mempool fee"},
                        {RPCResult::Type::STR_AMOUNT, "minrelaytxfee", "Current minimum relay fee for transactions"},
                        {RPCResult::Type::NUM, "unbroadcastcount", "Current number of transactions that haven't passed initial broadcast yet"}
                    }},
                RPCExamples{
                    HelpExampleCli("getmempoolinfo", "")
            + HelpExampleRpc("getmempoolinfo", "")
                },
        [&](const RPCHelpMan& self, const JSONRPCRequest& request) -> UniValue
{
    return MempoolInfoToJSON(EnsureAnyMemPool(request.context));
},
    };
}

static RPCHelpMan preciousblock()
{
    return RPCHelpMan{"preciousblock",
                "\nTreats a block as if it were received before others with the same work.\n"
                "\nA later preciousblock call can override the effect of an earlier one.\n"
                "\nThe effects of preciousblock are not retained across restarts.\n",
                {
                    {"blockhash", RPCArg::Type::STR_HEX, RPCArg::Optional::NO, "the hash of the block to mark as precious"},
                },
                RPCResult{RPCResult::Type::NONE, "", ""},
                RPCExamples{
                    HelpExampleCli("preciousblock", "\"blockhash\"")
            + HelpExampleRpc("preciousblock", "\"blockhash\"")
                },
        [&](const RPCHelpMan& self, const JSONRPCRequest& request) -> UniValue
{
    uint256 hash(ParseHashV(request.params[0], "blockhash"));
    CBlockIndex* pblockindex;

    ChainstateManager& chainman = EnsureAnyChainman(request.context);
    {
        LOCK(cs_main);
        pblockindex = chainman.m_blockman.LookupBlockIndex(hash);
        if (!pblockindex) {
            throw JSONRPCError(RPC_INVALID_ADDRESS_OR_KEY, "Block not found");
        }
    }

    BlockValidationState state;
    chainman.ActiveChainstate().PreciousBlock(state, pblockindex);

    if (!state.IsValid()) {
        throw JSONRPCError(RPC_DATABASE_ERROR, state.ToString());
    }

    return NullUniValue;
},
    };
}

static RPCHelpMan invalidateblock()
{
    return RPCHelpMan{"invalidateblock",
                "\nPermanently marks a block as invalid, as if it violated a consensus rule.\n",
                {
                    {"blockhash", RPCArg::Type::STR_HEX, RPCArg::Optional::NO, "the hash of the block to mark as invalid"},
                },
                RPCResult{RPCResult::Type::NONE, "", ""},
                RPCExamples{
                    HelpExampleCli("invalidateblock", "\"blockhash\"")
            + HelpExampleRpc("invalidateblock", "\"blockhash\"")
                },
        [&](const RPCHelpMan& self, const JSONRPCRequest& request) -> UniValue
{
    uint256 hash(ParseHashV(request.params[0], "blockhash"));
    BlockValidationState state;

    ChainstateManager& chainman = EnsureAnyChainman(request.context);
    CBlockIndex* pblockindex;
    {
        LOCK(cs_main);
        pblockindex = chainman.m_blockman.LookupBlockIndex(hash);
        if (!pblockindex) {
            throw JSONRPCError(RPC_INVALID_ADDRESS_OR_KEY, "Block not found");
        }
    }
    chainman.ActiveChainstate().InvalidateBlock(state, pblockindex);

    if (state.IsValid()) {
        chainman.ActiveChainstate().ActivateBestChain(state);
    }

    if (!state.IsValid()) {
        throw JSONRPCError(RPC_DATABASE_ERROR, state.ToString());
    }

    return NullUniValue;
},
    };
}

static RPCHelpMan reconsiderblock()
{
    return RPCHelpMan{"reconsiderblock",
                "\nRemoves invalidity status of a block, its ancestors and its descendants, reconsider them for activation.\n"
                "This can be used to undo the effects of invalidateblock.\n",
                {
                    {"blockhash", RPCArg::Type::STR_HEX, RPCArg::Optional::NO, "the hash of the block to reconsider"},
                },
                RPCResult{RPCResult::Type::NONE, "", ""},
                RPCExamples{
                    HelpExampleCli("reconsiderblock", "\"blockhash\"")
            + HelpExampleRpc("reconsiderblock", "\"blockhash\"")
                },
        [&](const RPCHelpMan& self, const JSONRPCRequest& request) -> UniValue
{
    ChainstateManager& chainman = EnsureAnyChainman(request.context);
    uint256 hash(ParseHashV(request.params[0], "blockhash"));

    {
        LOCK(cs_main);
        CBlockIndex* pblockindex = chainman.m_blockman.LookupBlockIndex(hash);
        if (!pblockindex) {
            throw JSONRPCError(RPC_INVALID_ADDRESS_OR_KEY, "Block not found");
        }

        chainman.ActiveChainstate().ResetBlockFailureFlags(pblockindex);
    }

    BlockValidationState state;
    chainman.ActiveChainstate().ActivateBestChain(state);

    if (!state.IsValid()) {
        throw JSONRPCError(RPC_DATABASE_ERROR, state.ToString());
    }

    return NullUniValue;
},
    };
}

static RPCHelpMan getchaintxstats()
{
    return RPCHelpMan{"getchaintxstats",
                "\nCompute statistics about the total number and rate of transactions in the chain.\n",
                {
                    {"nblocks", RPCArg::Type::NUM, RPCArg::DefaultHint{"one month"}, "Size of the window in number of blocks"},
                    {"blockhash", RPCArg::Type::STR_HEX, RPCArg::DefaultHint{"chain tip"}, "The hash of the block that ends the window."},
                },
                RPCResult{
                    RPCResult::Type::OBJ, "", "",
                    {
                        {RPCResult::Type::NUM_TIME, "time", "The timestamp for the final block in the window, expressed in " + UNIX_EPOCH_TIME},
                        {RPCResult::Type::NUM, "txcount", "The total number of transactions in the chain up to that point"},
                        {RPCResult::Type::STR_HEX, "window_final_block_hash", "The hash of the final block in the window"},
                        {RPCResult::Type::NUM, "window_final_block_height", "The height of the final block in the window."},
                        {RPCResult::Type::NUM, "window_block_count", "Size of the window in number of blocks"},
                        {RPCResult::Type::NUM, "window_tx_count", /* optional */ true, "The number of transactions in the window. Only returned if \"window_block_count\" is > 0"},
                        {RPCResult::Type::NUM, "window_interval", /* optional */ true, "The elapsed time in the window in seconds. Only returned if \"window_block_count\" is > 0"},
                        {RPCResult::Type::NUM, "txrate", /* optional */ true, "The average rate of transactions per second in the window. Only returned if \"window_interval\" is > 0"},
                    }},
                RPCExamples{
                    HelpExampleCli("getchaintxstats", "")
            + HelpExampleRpc("getchaintxstats", "2016")
                },
        [&](const RPCHelpMan& self, const JSONRPCRequest& request) -> UniValue
{
    ChainstateManager& chainman = EnsureAnyChainman(request.context);
    const CBlockIndex* pindex;
    int blockcount = 30 * 24 * 60 * 60 / Params().GetConsensus().nPowTargetSpacing; // By default: 1 month

    if (request.params[1].isNull()) {
        LOCK(cs_main);
        pindex = chainman.ActiveChain().Tip();
    } else {
        uint256 hash(ParseHashV(request.params[1], "blockhash"));
        LOCK(cs_main);
        pindex = chainman.m_blockman.LookupBlockIndex(hash);
        if (!pindex) {
            throw JSONRPCError(RPC_INVALID_ADDRESS_OR_KEY, "Block not found");
        }
        if (!chainman.ActiveChain().Contains(pindex)) {
            throw JSONRPCError(RPC_INVALID_PARAMETER, "Block is not in main chain");
        }
    }

    CHECK_NONFATAL(pindex != nullptr);

    if (request.params[0].isNull()) {
        blockcount = std::max(0, std::min(blockcount, pindex->nHeight - 1));
    } else {
        blockcount = request.params[0].get_int();

        if (blockcount < 0 || (blockcount > 0 && blockcount >= pindex->nHeight)) {
            throw JSONRPCError(RPC_INVALID_PARAMETER, "Invalid block count: should be between 0 and the block's height - 1");
        }
    }

    const CBlockIndex* pindexPast = pindex->GetAncestor(pindex->nHeight - blockcount);
    int nTimeDiff = pindex->GetMedianTimePast() - pindexPast->GetMedianTimePast();
    int nTxDiff = pindex->nChainTx - pindexPast->nChainTx;

    UniValue ret(UniValue::VOBJ);
    ret.pushKV("time", (int64_t)pindex->nTime);
    ret.pushKV("txcount", (int64_t)pindex->nChainTx);
    ret.pushKV("window_final_block_hash", pindex->GetBlockHash().GetHex());
    ret.pushKV("window_final_block_height", pindex->nHeight);
    ret.pushKV("window_block_count", blockcount);
    if (blockcount > 0) {
        ret.pushKV("window_tx_count", nTxDiff);
        ret.pushKV("window_interval", nTimeDiff);
        if (nTimeDiff > 0) {
            ret.pushKV("txrate", ((double)nTxDiff) / nTimeDiff);
        }
    }

    return ret;
},
    };
}

template<typename T>
static T CalculateTruncatedMedian(std::vector<T>& scores)
{
    size_t size = scores.size();
    if (size == 0) {
        return 0;
    }

    std::sort(scores.begin(), scores.end());
    if (size % 2 == 0) {
        return (scores[size / 2 - 1] + scores[size / 2]) / 2;
    } else {
        return scores[size / 2];
    }
}

void CalculatePercentilesByWeight(CAmount result[NUM_GETBLOCKSTATS_PERCENTILES], std::vector<std::pair<CAmount, int64_t>>& scores, int64_t total_weight)
{
    if (scores.empty()) {
        return;
    }

    std::sort(scores.begin(), scores.end());

    // 10th, 25th, 50th, 75th, and 90th percentile weight units.
    const double weights[NUM_GETBLOCKSTATS_PERCENTILES] = {
        total_weight / 10.0, total_weight / 4.0, total_weight / 2.0, (total_weight * 3.0) / 4.0, (total_weight * 9.0) / 10.0
    };

    int64_t next_percentile_index = 0;
    int64_t cumulative_weight = 0;
    for (const auto& element : scores) {
        cumulative_weight += element.second;
        while (next_percentile_index < NUM_GETBLOCKSTATS_PERCENTILES && cumulative_weight >= weights[next_percentile_index]) {
            result[next_percentile_index] = element.first;
            ++next_percentile_index;
        }
    }

    // Fill any remaining percentiles with the last value.
    for (int64_t i = next_percentile_index; i < NUM_GETBLOCKSTATS_PERCENTILES; i++) {
        result[i] = scores.back().first;
    }
}

void ScriptPubKeyToUniv(const CScript& scriptPubKey, UniValue& out, bool fIncludeHex)
{
    ScriptPubKeyToUniv(scriptPubKey, out, fIncludeHex, IsDeprecatedRPCEnabled("addresses"));
}

void TxToUniv(const CTransaction& tx, const uint256& hashBlock, UniValue& entry, bool include_hex, int serialize_flags, const CTxUndo* txundo)
{
    TxToUniv(tx, hashBlock, IsDeprecatedRPCEnabled("addresses"), entry, include_hex, serialize_flags, txundo);
}

template<typename T>
static inline bool SetHasKeys(const std::set<T>& set) {return false;}
template<typename T, typename Tk, typename... Args>
static inline bool SetHasKeys(const std::set<T>& set, const Tk& key, const Args&... args)
{
    return (set.count(key) != 0) || SetHasKeys(set, args...);
}

// outpoint (needed for the utxo index) + nHeight + fCoinBase
static constexpr size_t PER_UTXO_OVERHEAD = sizeof(COutPoint) + sizeof(uint32_t) + sizeof(bool);

static RPCHelpMan getblockstats()
{
    return RPCHelpMan{"getblockstats",
                "\nCompute per block statistics for a given window. All amounts are in satoshis.\n"
                "It won't work for some heights with pruning.\n",
                {
                    {"hash_or_height", RPCArg::Type::NUM, RPCArg::Optional::NO, "The block hash or height of the target block", "", {"", "string or numeric"}},
                    {"stats", RPCArg::Type::ARR, RPCArg::DefaultHint{"all values"}, "Values to plot (see result below)",
                        {
                            {"height", RPCArg::Type::STR, RPCArg::Optional::OMITTED, "Selected statistic"},
                            {"time", RPCArg::Type::STR, RPCArg::Optional::OMITTED, "Selected statistic"},
                        },
                        "stats"},
                },
                RPCResult{
            RPCResult::Type::OBJ, "", "",
            {
                {RPCResult::Type::NUM, "avgfee", "Average fee in the block"},
                {RPCResult::Type::NUM, "avgfeerate", "Average feerate (in satoshis per virtual byte)"},
                {RPCResult::Type::NUM, "avgtxsize", "Average transaction size"},
                {RPCResult::Type::STR_HEX, "blockhash", "The block hash (to check for potential reorgs)"},
                {RPCResult::Type::ARR_FIXED, "feerate_percentiles", "Feerates at the 10th, 25th, 50th, 75th, and 90th percentile weight unit (in satoshis per virtual byte)",
                {
                    {RPCResult::Type::NUM, "10th_percentile_feerate", "The 10th percentile feerate"},
                    {RPCResult::Type::NUM, "25th_percentile_feerate", "The 25th percentile feerate"},
                    {RPCResult::Type::NUM, "50th_percentile_feerate", "The 50th percentile feerate"},
                    {RPCResult::Type::NUM, "75th_percentile_feerate", "The 75th percentile feerate"},
                    {RPCResult::Type::NUM, "90th_percentile_feerate", "The 90th percentile feerate"},
                }},
                {RPCResult::Type::NUM, "height", "The height of the block"},
                {RPCResult::Type::NUM, "ins", "The number of inputs (excluding coinbase)"},
                {RPCResult::Type::NUM, "maxfee", "Maximum fee in the block"},
                {RPCResult::Type::NUM, "maxfeerate", "Maximum feerate (in satoshis per virtual byte)"},
                {RPCResult::Type::NUM, "maxtxsize", "Maximum transaction size"},
                {RPCResult::Type::NUM, "medianfee", "Truncated median fee in the block"},
                {RPCResult::Type::NUM, "mediantime", "The block median time past"},
                {RPCResult::Type::NUM, "mediantxsize", "Truncated median transaction size"},
                {RPCResult::Type::NUM, "minfee", "Minimum fee in the block"},
                {RPCResult::Type::NUM, "minfeerate", "Minimum feerate (in satoshis per virtual byte)"},
                {RPCResult::Type::NUM, "mintxsize", "Minimum transaction size"},
                {RPCResult::Type::NUM, "outs", "The number of outputs"},
                {RPCResult::Type::NUM, "subsidy", "The block subsidy"},
                {RPCResult::Type::NUM, "swtotal_size", "Total size of all segwit transactions"},
                {RPCResult::Type::NUM, "swtotal_weight", "Total weight of all segwit transactions"},
                {RPCResult::Type::NUM, "swtxs", "The number of segwit transactions"},
                {RPCResult::Type::NUM, "time", "The block time"},
                {RPCResult::Type::NUM, "total_out", "Total amount in all outputs (excluding coinbase and thus reward [ie subsidy + totalfee])"},
                {RPCResult::Type::NUM, "total_size", "Total size of all non-coinbase transactions"},
                {RPCResult::Type::NUM, "total_weight", "Total weight of all non-coinbase transactions"},
                {RPCResult::Type::NUM, "totalfee", "The fee total"},
                {RPCResult::Type::NUM, "txs", "The number of transactions (including coinbase)"},
                {RPCResult::Type::NUM, "utxo_increase", "The increase/decrease in the number of unspent outputs"},
                {RPCResult::Type::NUM, "utxo_size_inc", "The increase/decrease in size for the utxo index (not discounting op_return and similar)"},
            }},
                RPCExamples{
                    HelpExampleCli("getblockstats", R"('"00000000c937983704a73af28acdec37b049d214adbda81d7e2a3dd146f6ed09"' '["minfeerate","avgfeerate"]')") +
                    HelpExampleCli("getblockstats", R"(1000 '["minfeerate","avgfeerate"]')") +
                    HelpExampleRpc("getblockstats", R"("00000000c937983704a73af28acdec37b049d214adbda81d7e2a3dd146f6ed09", ["minfeerate","avgfeerate"])") +
                    HelpExampleRpc("getblockstats", R"(1000, ["minfeerate","avgfeerate"])")
                },
        [&](const RPCHelpMan& self, const JSONRPCRequest& request) -> UniValue
{
    ChainstateManager& chainman = EnsureAnyChainman(request.context);
    LOCK(cs_main);
    CBlockIndex* pindex{ParseHashOrHeight(request.params[0], chainman)};
    CHECK_NONFATAL(pindex != nullptr);

    std::set<std::string> stats;
    if (!request.params[1].isNull()) {
        const UniValue stats_univalue = request.params[1].get_array();
        for (unsigned int i = 0; i < stats_univalue.size(); i++) {
            const std::string stat = stats_univalue[i].get_str();
            stats.insert(stat);
        }
    }

    const CBlock block = GetBlockChecked(pindex);
    const CBlockUndo blockUndo = GetUndoChecked(pindex);

    const bool do_all = stats.size() == 0; // Calculate everything if nothing selected (default)
    const bool do_mediantxsize = do_all || stats.count("mediantxsize") != 0;
    const bool do_medianfee = do_all || stats.count("medianfee") != 0;
    const bool do_feerate_percentiles = do_all || stats.count("feerate_percentiles") != 0;
    const bool loop_inputs = do_all || do_medianfee || do_feerate_percentiles ||
        SetHasKeys(stats, "utxo_size_inc", "totalfee", "avgfee", "avgfeerate", "minfee", "maxfee", "minfeerate", "maxfeerate");
    const bool loop_outputs = do_all || loop_inputs || stats.count("total_out");
    const bool do_calculate_size = do_mediantxsize ||
        SetHasKeys(stats, "total_size", "avgtxsize", "mintxsize", "maxtxsize", "swtotal_size");
    const bool do_calculate_weight = do_all || SetHasKeys(stats, "total_weight", "avgfeerate", "swtotal_weight", "avgfeerate", "feerate_percentiles", "minfeerate", "maxfeerate");
    const bool do_calculate_sw = do_all || SetHasKeys(stats, "swtxs", "swtotal_size", "swtotal_weight");

    CAmount maxfee = 0;
    CAmount maxfeerate = 0;
    CAmount minfee = MAX_MONEY;
    CAmount minfeerate = MAX_MONEY;
    CAmount total_out = 0;
    CAmount totalfee = 0;
    int64_t inputs = 0;
    int64_t maxtxsize = 0;
    int64_t mintxsize = MAX_BLOCK_SERIALIZED_SIZE;
    int64_t outputs = 0;
    int64_t swtotal_size = 0;
    int64_t swtotal_weight = 0;
    int64_t swtxs = 0;
    int64_t total_size = 0;
    int64_t total_weight = 0;
    int64_t utxo_size_inc = 0;
    std::vector<CAmount> fee_array;
    std::vector<std::pair<CAmount, int64_t>> feerate_array;
    std::vector<int64_t> txsize_array;

    for (size_t i = 0; i < block.vtx.size(); ++i) {
        const auto& tx = block.vtx.at(i);
        outputs += tx->vout.size();

        CAmount tx_total_out = 0;
        if (loop_outputs) {
            for (const CTxOut& out : tx->vout) {
                tx_total_out += out.nValue;
                utxo_size_inc += GetSerializeSize(out, PROTOCOL_VERSION) + PER_UTXO_OVERHEAD;
            }
        }

        if (tx->IsCoinBase()) {
            continue;
        }

        inputs += tx->vin.size(); // Don't count coinbase's fake input
        total_out += tx_total_out; // Don't count coinbase reward

        int64_t tx_size = 0;
        if (do_calculate_size) {

            tx_size = tx->GetTotalSize();
            if (do_mediantxsize) {
                txsize_array.push_back(tx_size);
            }
            maxtxsize = std::max(maxtxsize, tx_size);
            mintxsize = std::min(mintxsize, tx_size);
            total_size += tx_size;
        }

        int64_t weight = 0;
        if (do_calculate_weight) {
            weight = GetTransactionWeight(*tx);
            total_weight += weight;
        }

        if (do_calculate_sw && tx->HasWitness()) {
            ++swtxs;
            swtotal_size += tx_size;
            swtotal_weight += weight;
        }

        if (loop_inputs) {
            CAmount tx_total_in = 0;
            const auto& txundo = blockUndo.vtxundo.at(i - 1);
            for (const Coin& coin: txundo.vprevout) {
                const CTxOut& prevoutput = coin.out;

                tx_total_in += prevoutput.nValue;
                utxo_size_inc -= GetSerializeSize(prevoutput, PROTOCOL_VERSION) + PER_UTXO_OVERHEAD;
            }

            CAmount txfee = tx_total_in - tx_total_out;
            CHECK_NONFATAL(MoneyRange(txfee));
            if (do_medianfee) {
                fee_array.push_back(txfee);
            }
            maxfee = std::max(maxfee, txfee);
            minfee = std::min(minfee, txfee);
            totalfee += txfee;

            // New feerate uses satoshis per virtual byte instead of per serialized byte
            CAmount feerate = weight ? (txfee * WITNESS_SCALE_FACTOR) / weight : 0;
            if (do_feerate_percentiles) {
                feerate_array.emplace_back(std::make_pair(feerate, weight));
            }
            maxfeerate = std::max(maxfeerate, feerate);
            minfeerate = std::min(minfeerate, feerate);
        }
    }

    CAmount feerate_percentiles[NUM_GETBLOCKSTATS_PERCENTILES] = { 0 };
    CalculatePercentilesByWeight(feerate_percentiles, feerate_array, total_weight);

    UniValue feerates_res(UniValue::VARR);
    for (int64_t i = 0; i < NUM_GETBLOCKSTATS_PERCENTILES; i++) {
        feerates_res.push_back(feerate_percentiles[i]);
    }

    UniValue ret_all(UniValue::VOBJ);
    ret_all.pushKV("avgfee", (block.vtx.size() > 1) ? totalfee / (block.vtx.size() - 1) : 0);
    ret_all.pushKV("avgfeerate", total_weight ? (totalfee * WITNESS_SCALE_FACTOR) / total_weight : 0); // Unit: sat/vbyte
    ret_all.pushKV("avgtxsize", (block.vtx.size() > 1) ? total_size / (block.vtx.size() - 1) : 0);
    ret_all.pushKV("blockhash", pindex->GetBlockHash().GetHex());
    ret_all.pushKV("feerate_percentiles", feerates_res);
    ret_all.pushKV("height", (int64_t)pindex->nHeight);
    ret_all.pushKV("ins", inputs);
    ret_all.pushKV("maxfee", maxfee);
    ret_all.pushKV("maxfeerate", maxfeerate);
    ret_all.pushKV("maxtxsize", maxtxsize);
    ret_all.pushKV("medianfee", CalculateTruncatedMedian(fee_array));
    ret_all.pushKV("mediantime", pindex->GetMedianTimePast());
    ret_all.pushKV("mediantxsize", CalculateTruncatedMedian(txsize_array));
    ret_all.pushKV("minfee", (minfee == MAX_MONEY) ? 0 : minfee);
    ret_all.pushKV("minfeerate", (minfeerate == MAX_MONEY) ? 0 : minfeerate);
    ret_all.pushKV("mintxsize", mintxsize == MAX_BLOCK_SERIALIZED_SIZE ? 0 : mintxsize);
    ret_all.pushKV("outs", outputs);
    ret_all.pushKV("subsidy", GetBlockSubsidy(pindex->nHeight, Params().GetConsensus()));
    ret_all.pushKV("swtotal_size", swtotal_size);
    ret_all.pushKV("swtotal_weight", swtotal_weight);
    ret_all.pushKV("swtxs", swtxs);
    ret_all.pushKV("time", pindex->GetBlockTime());
    ret_all.pushKV("total_out", total_out);
    ret_all.pushKV("total_size", total_size);
    ret_all.pushKV("total_weight", total_weight);
    ret_all.pushKV("totalfee", totalfee);
    ret_all.pushKV("txs", (int64_t)block.vtx.size());
    ret_all.pushKV("utxo_increase", outputs - inputs);
    ret_all.pushKV("utxo_size_inc", utxo_size_inc);

    if (do_all) {
        return ret_all;
    }

    UniValue ret(UniValue::VOBJ);
    for (const std::string& stat : stats) {
        const UniValue& value = ret_all[stat];
        if (value.isNull()) {
            throw JSONRPCError(RPC_INVALID_PARAMETER, strprintf("Invalid selected statistic %s", stat));
        }
        ret.pushKV(stat, value);
    }
    return ret;
},
    };
}

static RPCHelpMan savemempool()
{
    return RPCHelpMan{"savemempool",
                "\nDumps the mempool to disk. It will fail until the previous dump is fully loaded.\n",
                {},
                RPCResult{RPCResult::Type::NONE, "", ""},
                RPCExamples{
                    HelpExampleCli("savemempool", "")
            + HelpExampleRpc("savemempool", "")
                },
        [&](const RPCHelpMan& self, const JSONRPCRequest& request) -> UniValue
{
    const CTxMemPool& mempool = EnsureAnyMemPool(request.context);

    if (!mempool.IsLoaded()) {
        throw JSONRPCError(RPC_MISC_ERROR, "The mempool was not loaded yet");
    }

    if (!DumpMempool(mempool)) {
        throw JSONRPCError(RPC_MISC_ERROR, "Unable to dump mempool to disk");
    }

    return NullUniValue;
},
    };
}

namespace {
//! Search for a given set of pubkey scripts
bool FindScriptPubKey(std::atomic<int>& scan_progress, const std::atomic<bool>& should_abort, int64_t& count, CCoinsViewCursor* cursor, const std::set<CScript>& needles, std::map<COutPoint, Coin>& out_results, std::function<void()>& interruption_point)
{
    scan_progress = 0;
    count = 0;
    while (cursor->Valid()) {
        COutPoint key;
        Coin coin;
        if (!cursor->GetKey(key) || !cursor->GetValue(coin)) return false;
        if (++count % 8192 == 0) {
            interruption_point();
            if (should_abort) {
                // allow to abort the scan via the abort reference
                return false;
            }
        }
        if (count % 256 == 0) {
            // update progress reference every 256 item
            uint32_t high = 0x100 * *key.hash.begin() + *(key.hash.begin() + 1);
            scan_progress = (int)(high * 100.0 / 65536.0 + 0.5);
        }
        if (needles.count(coin.out.scriptPubKey)) {
            out_results.emplace(key, coin);
        }
        cursor->Next();
    }
    scan_progress = 100;
    return true;
}
} // namespace

/** RAII object to prevent concurrency issue when scanning the txout set */
static std::atomic<int> g_scan_progress;
static std::atomic<bool> g_scan_in_progress;
static std::atomic<bool> g_should_abort_scan;
class CoinsViewScanReserver
{
private:
    bool m_could_reserve;
public:
    explicit CoinsViewScanReserver() : m_could_reserve(false) {}

    bool reserve() {
        CHECK_NONFATAL(!m_could_reserve);
        if (g_scan_in_progress.exchange(true)) {
            return false;
        }
        CHECK_NONFATAL(g_scan_progress == 0);
        m_could_reserve = true;
        return true;
    }

    ~CoinsViewScanReserver() {
        if (m_could_reserve) {
            g_scan_in_progress = false;
            g_scan_progress = 0;
        }
    }
};

static RPCHelpMan scantxoutset()
{
    return RPCHelpMan{"scantxoutset",
        "\nScans the unspent transaction output set for entries that match certain output descriptors.\n"
        "Examples of output descriptors are:\n"
        "    addr(<address>)                      Outputs whose scriptPubKey corresponds to the specified address (does not include P2PK)\n"
        "    raw(<hex script>)                    Outputs whose scriptPubKey equals the specified hex scripts\n"
        "    combo(<pubkey>)                      P2PK, P2PKH, P2WPKH, and P2SH-P2WPKH outputs for the given pubkey\n"
        "    pkh(<pubkey>)                        P2PKH outputs for the given pubkey\n"
        "    sh(multi(<n>,<pubkey>,<pubkey>,...)) P2SH-multisig outputs for the given threshold and pubkeys\n"
        "\nIn the above, <pubkey> either refers to a fixed public key in hexadecimal notation, or to an xpub/xprv optionally followed by one\n"
        "or more path elements separated by \"/\", and optionally ending in \"/*\" (unhardened), or \"/*'\" or \"/*h\" (hardened) to specify all\n"
        "unhardened or hardened child keys.\n"
        "In the latter case, a range needs to be specified by below if different from 1000.\n"
        "For more information on output descriptors, see the documentation in the doc/descriptors.md file.\n",
        {
            {"action", RPCArg::Type::STR, RPCArg::Optional::NO, "The action to execute\n"
                "\"start\" for starting a scan\n"
                "\"abort\" for aborting the current scan (returns true when abort was successful)\n"
                "\"status\" for progress report (in %) of the current scan"},
            {"scanobjects", RPCArg::Type::ARR, RPCArg::Optional::OMITTED, "Array of scan objects. Required for \"start\" action\n"
                "Every scan object is either a string descriptor or an object:",
            {
                {"descriptor", RPCArg::Type::STR, RPCArg::Optional::OMITTED, "An output descriptor"},
                {"", RPCArg::Type::OBJ, RPCArg::Optional::OMITTED, "An object with output descriptor and metadata",
                {
                    {"desc", RPCArg::Type::STR, RPCArg::Optional::NO, "An output descriptor"},
                    {"range", RPCArg::Type::RANGE, RPCArg::Default{1000}, "The range of HD chain indexes to explore (either end or [begin,end])"},
                }},
            },
                        "[scanobjects,...]"},
        },
        {
            RPCResult{"When action=='abort'", RPCResult::Type::BOOL, "", ""},
            RPCResult{"When action=='status' and no scan is in progress", RPCResult::Type::NONE, "", ""},
            RPCResult{"When action=='status' and scan is in progress", RPCResult::Type::OBJ, "", "",
            {
                {RPCResult::Type::NUM, "progress", "The scan progress"},
            }},
            RPCResult{"When action=='start'", RPCResult::Type::OBJ, "", "", {
                {RPCResult::Type::BOOL, "success", "Whether the scan was completed"},
                {RPCResult::Type::NUM, "txouts", "The number of unspent transaction outputs scanned"},
                {RPCResult::Type::NUM, "height", "The current block height (index)"},
                {RPCResult::Type::STR_HEX, "bestblock", "The hash of the block at the tip of the chain"},
                {RPCResult::Type::ARR, "unspents", "",
                {
                    {RPCResult::Type::OBJ, "", "",
                    {
                        {RPCResult::Type::STR_HEX, "txid", "The transaction id"},
                        {RPCResult::Type::NUM, "vout", "The vout value"},
                        {RPCResult::Type::STR_HEX, "scriptPubKey", "The script key"},
                        {RPCResult::Type::STR, "desc", "A specialized descriptor for the matched scriptPubKey"},
                        {RPCResult::Type::STR_AMOUNT, "amount", "The total amount in " + CURRENCY_UNIT + " of the unspent output"},
                        {RPCResult::Type::NUM, "height", "Height of the unspent transaction output"},
                    }},
                }},
                {RPCResult::Type::STR_AMOUNT, "total_amount", "The total amount of all found unspent outputs in " + CURRENCY_UNIT},
            }},
        },
        RPCExamples{""},
        [&](const RPCHelpMan& self, const JSONRPCRequest& request) -> UniValue
{
    RPCTypeCheck(request.params, {UniValue::VSTR, UniValue::VARR});

    UniValue result(UniValue::VOBJ);
    if (request.params[0].get_str() == "status") {
        CoinsViewScanReserver reserver;
        if (reserver.reserve()) {
            // no scan in progress
            return NullUniValue;
        }
        result.pushKV("progress", g_scan_progress);
        return result;
    } else if (request.params[0].get_str() == "abort") {
        CoinsViewScanReserver reserver;
        if (reserver.reserve()) {
            // reserve was possible which means no scan was running
            return false;
        }
        // set the abort flag
        g_should_abort_scan = true;
        return true;
    } else if (request.params[0].get_str() == "start") {
        CoinsViewScanReserver reserver;
        if (!reserver.reserve()) {
            throw JSONRPCError(RPC_INVALID_PARAMETER, "Scan already in progress, use action \"abort\" or \"status\"");
        }

        if (request.params.size() < 2) {
            throw JSONRPCError(RPC_MISC_ERROR, "scanobjects argument is required for the start action");
        }

        std::set<CScript> needles;
        std::map<CScript, std::string> descriptors;
        CAmount total_in = 0;

        // loop through the scan objects
        for (const UniValue& scanobject : request.params[1].get_array().getValues()) {
            FlatSigningProvider provider;
            auto scripts = EvalDescriptorStringOrObject(scanobject, provider);
            for (const auto& script : scripts) {
                std::string inferred = InferDescriptor(script, provider)->ToString();
                needles.emplace(script);
                descriptors.emplace(std::move(script), std::move(inferred));
            }
        }

        // Scan the unspent transaction output set for inputs
        UniValue unspents(UniValue::VARR);
        std::vector<CTxOut> input_txos;
        std::map<COutPoint, Coin> coins;
        g_should_abort_scan = false;
        int64_t count = 0;
        std::unique_ptr<CCoinsViewCursor> pcursor;
        CBlockIndex* tip;
        NodeContext& node = EnsureAnyNodeContext(request.context);
        {
            ChainstateManager& chainman = EnsureChainman(node);
            LOCK(cs_main);
            CChainState& active_chainstate = chainman.ActiveChainstate();
            active_chainstate.ForceFlushStateToDisk();
            pcursor = active_chainstate.CoinsDB().Cursor();
            CHECK_NONFATAL(pcursor);
            tip = active_chainstate.m_chain.Tip();
            CHECK_NONFATAL(tip);
        }
        bool res = FindScriptPubKey(g_scan_progress, g_should_abort_scan, count, pcursor.get(), needles, coins, node.rpc_interruption_point);
        result.pushKV("success", res);
        result.pushKV("txouts", count);
        result.pushKV("height", tip->nHeight);
        result.pushKV("bestblock", tip->GetBlockHash().GetHex());

        for (const auto& it : coins) {
            const COutPoint& outpoint = it.first;
            const Coin& coin = it.second;
            const CTxOut& txo = coin.out;
            input_txos.push_back(txo);
            total_in += txo.nValue;

            UniValue unspent(UniValue::VOBJ);
            unspent.pushKV("txid", outpoint.hash.GetHex());
            unspent.pushKV("vout", (int32_t)outpoint.n);
            unspent.pushKV("scriptPubKey", HexStr(txo.scriptPubKey));
            unspent.pushKV("desc", descriptors[txo.scriptPubKey]);
            unspent.pushKV("amount", ValueFromAmount(txo.nValue));
            unspent.pushKV("height", (int32_t)coin.nHeight);

            unspents.push_back(unspent);
        }
        result.pushKV("unspents", unspents);
        result.pushKV("total_amount", ValueFromAmount(total_in));
    } else {
        throw JSONRPCError(RPC_INVALID_PARAMETER, "Invalid command");
    }
    return result;
},
    };
}

static RPCHelpMan getblockfilter()
{
    return RPCHelpMan{"getblockfilter",
                "\nRetrieve a BIP 157 content filter for a particular block.\n",
                {
                    {"blockhash", RPCArg::Type::STR_HEX, RPCArg::Optional::NO, "The hash of the block"},
                    {"filtertype", RPCArg::Type::STR, RPCArg::Default{"basic"}, "The type name of the filter"},
                },
                RPCResult{
                    RPCResult::Type::OBJ, "", "",
                    {
                        {RPCResult::Type::STR_HEX, "filter", "the hex-encoded filter data"},
                        {RPCResult::Type::STR_HEX, "header", "the hex-encoded filter header"},
                    }},
                RPCExamples{
                    HelpExampleCli("getblockfilter", "\"00000000c937983704a73af28acdec37b049d214adbda81d7e2a3dd146f6ed09\" \"basic\"") +
                    HelpExampleRpc("getblockfilter", "\"00000000c937983704a73af28acdec37b049d214adbda81d7e2a3dd146f6ed09\", \"basic\"")
                },
        [&](const RPCHelpMan& self, const JSONRPCRequest& request) -> UniValue
{
    uint256 block_hash = ParseHashV(request.params[0], "blockhash");
    std::string filtertype_name = "basic";
    if (!request.params[1].isNull()) {
        filtertype_name = request.params[1].get_str();
    }

    BlockFilterType filtertype;
    if (!BlockFilterTypeByName(filtertype_name, filtertype)) {
        throw JSONRPCError(RPC_INVALID_ADDRESS_OR_KEY, "Unknown filtertype");
    }

    BlockFilterIndex* index = GetBlockFilterIndex(filtertype);
    if (!index) {
        throw JSONRPCError(RPC_MISC_ERROR, "Index is not enabled for filtertype " + filtertype_name);
    }

    const CBlockIndex* block_index;
    bool block_was_connected;
    {
        ChainstateManager& chainman = EnsureAnyChainman(request.context);
        LOCK(cs_main);
        block_index = chainman.m_blockman.LookupBlockIndex(block_hash);
        if (!block_index) {
            throw JSONRPCError(RPC_INVALID_ADDRESS_OR_KEY, "Block not found");
        }
        block_was_connected = block_index->IsValid(BLOCK_VALID_SCRIPTS);
    }

    bool index_ready = index->BlockUntilSyncedToCurrentChain();

    BlockFilter filter;
    uint256 filter_header;
    if (!index->LookupFilter(block_index, filter) ||
        !index->LookupFilterHeader(block_index, filter_header)) {
        int err_code;
        std::string errmsg = "Filter not found.";

        if (!block_was_connected) {
            err_code = RPC_INVALID_ADDRESS_OR_KEY;
            errmsg += " Block was not connected to active chain.";
        } else if (!index_ready) {
            err_code = RPC_MISC_ERROR;
            errmsg += " Block filters are still in the process of being indexed.";
        } else {
            err_code = RPC_INTERNAL_ERROR;
            errmsg += " This error is unexpected and indicates index corruption.";
        }

        throw JSONRPCError(err_code, errmsg);
    }

    UniValue ret(UniValue::VOBJ);
    ret.pushKV("filter", HexStr(filter.GetEncodedFilter()));
    ret.pushKV("header", filter_header.GetHex());
    return ret;
},
    };
}

/**
 * Serialize the UTXO set to a file for loading elsewhere.
 *
 * @see SnapshotMetadata
 */
static RPCHelpMan dumptxoutset()
{
    return RPCHelpMan{
        "dumptxoutset",
        "\nWrite the serialized UTXO set to disk.\n",
        {
            {"path",
                RPCArg::Type::STR,
                RPCArg::Optional::NO,
                /* default_val */ "",
                "path to the output file. If relative, will be prefixed by datadir."},
        },
        RPCResult{
            RPCResult::Type::OBJ, "", "",
                {
                    {RPCResult::Type::NUM, "coins_written", "the number of coins written in the snapshot"},
                    {RPCResult::Type::STR_HEX, "base_hash", "the hash of the base of the snapshot"},
                    {RPCResult::Type::NUM, "base_height", "the height of the base of the snapshot"},
                    {RPCResult::Type::STR, "path", "the absolute path that the snapshot was written to"},
                }
        },
        RPCExamples{
            HelpExampleCli("dumptxoutset", "utxo.dat")
        },
        [&](const RPCHelpMan& self, const JSONRPCRequest& request) -> UniValue
{
    const fs::path path = fsbridge::AbsPathJoin(gArgs.GetDataDirNet(), request.params[0].get_str());
    // Write to a temporary path and then move into `path` on completion
    // to avoid confusion due to an interruption.
    const fs::path temppath = fsbridge::AbsPathJoin(gArgs.GetDataDirNet(), request.params[0].get_str() + ".incomplete");

    if (fs::exists(path)) {
        throw JSONRPCError(
            RPC_INVALID_PARAMETER,
            path.string() + " already exists. If you are sure this is what you want, "
            "move it out of the way first");
    }

    FILE* file{fsbridge::fopen(temppath, "wb")};
    CAutoFile afile{file, SER_DISK, CLIENT_VERSION};
    NodeContext& node = EnsureAnyNodeContext(request.context);
    UniValue result = CreateUTXOSnapshot(node, node.chainman->ActiveChainstate(), afile);
    fs::rename(temppath, path);

    result.pushKV("path", path.string());
    return result;
},
    };
}

UniValue CreateUTXOSnapshot(NodeContext& node, CChainState& chainstate, CAutoFile& afile)
{
    std::unique_ptr<CCoinsViewCursor> pcursor;
    CCoinsStats stats{CoinStatsHashType::NONE};
    CBlockIndex* tip;

    {
        // We need to lock cs_main to ensure that the coinsdb isn't written to
        // between (i) flushing coins cache to disk (coinsdb), (ii) getting stats
        // based upon the coinsdb, and (iii) constructing a cursor to the
        // coinsdb for use below this block.
        //
        // Cursors returned by leveldb iterate over snapshots, so the contents
        // of the pcursor will not be affected by simultaneous writes during
        // use below this block.
        //
        // See discussion here:
        //   https://github.com/bitcoin/bitcoin/pull/15606#discussion_r274479369
        //
        LOCK(::cs_main);

        chainstate.ForceFlushStateToDisk();

        if (!GetUTXOStats(&chainstate.CoinsDB(), chainstate.m_blockman, stats, node.rpc_interruption_point)) {
            throw JSONRPCError(RPC_INTERNAL_ERROR, "Unable to read UTXO set");
        }

        pcursor = chainstate.CoinsDB().Cursor();
        tip = chainstate.m_blockman.LookupBlockIndex(stats.hashBlock);
        CHECK_NONFATAL(tip);
    }

    SnapshotMetadata metadata{tip->GetBlockHash(), stats.coins_count, tip->nChainTx};

    afile << metadata;

    COutPoint key;
    Coin coin;
    unsigned int iter{0};

    while (pcursor->Valid()) {
        if (iter % 5000 == 0) node.rpc_interruption_point();
        ++iter;
        if (pcursor->GetKey(key) && pcursor->GetValue(coin)) {
            afile << key;
            afile << coin;
        }

        pcursor->Next();
    }

    afile.fclose();

    UniValue result(UniValue::VOBJ);
    result.pushKV("coins_written", stats.coins_count);
    result.pushKV("base_hash", tip->GetBlockHash().ToString());
    result.pushKV("base_height", tip->nHeight);

    return result;
}

void RegisterBlockchainRPCCommands(CRPCTable &t)
{
// clang-format off
static const CRPCCommand commands[] =
{ //  category              actor (function)
  //  --------------------- ------------------------
    { "blockchain",         &getblockchaininfo,                  },
    { "blockchain",         &getchaintxstats,                    },
    { "blockchain",         &getblockstats,                      },
    { "blockchain",         &getbestblockhash,                   },
    { "blockchain",         &getblockcount,                      },
    { "blockchain",         &getblock,                           },
    { "blockchain",         &getblockhash,                       },
    { "blockchain",         &getblockheader,                     },
    { "blockchain",         &getchaintips,                       },
    { "blockchain",         &getdifficulty,                      },
    { "blockchain",         &getmempoolancestors,                },
    { "blockchain",         &getmempooldescendants,              },
    { "blockchain",         &getmempoolentry,                    },
    { "blockchain",         &getmempoolinfo,                     },
    { "blockchain",         &getrawmempool,                      },
    { "blockchain",         &gettxout,                           },
    { "blockchain",         &gettxoutsetinfo,                    },
    { "blockchain",         &pruneblockchain,                    },
    { "blockchain",         &savemempool,                        },
    { "blockchain",         &verifychain,                        },

    { "blockchain",         &preciousblock,                      },
    { "blockchain",         &scantxoutset,                       },
    { "blockchain",         &getblockfilter,                     },

    /* Not shown in help */
    { "hidden",              &invalidateblock,                   },
    { "hidden",              &reconsiderblock,                   },
    { "hidden",              &waitfornewblock,                   },
    { "hidden",              &waitforblock,                      },
    { "hidden",              &waitforblockheight,                },
    { "hidden",              &syncwithvalidationinterfacequeue,  },
    { "hidden",              &dumptxoutset,                      },
};
// clang-format on
    for (const auto& c : commands) {
        t.appendCommand(c.name, &c);
    }
}<|MERGE_RESOLUTION|>--- conflicted
+++ resolved
@@ -1608,19 +1608,6 @@
 
     const Consensus::Params& consensusParams = Params().GetConsensus();
     UniValue softforks(UniValue::VOBJ);
-<<<<<<< HEAD
-    BuriedForkDescPushBack(softforks, "bip16", consensusParams.BIP16Height, height);
-    BuriedForkDescPushBack(softforks, "bip34", consensusParams.BIP34Height, height);
-    BuriedForkDescPushBack(softforks, "bip66", consensusParams.BIP66Height, height);
-    BuriedForkDescPushBack(softforks, "bip65", consensusParams.BIP65Height, height);
-    BuriedForkDescPushBack(softforks, "csv", consensusParams.CSVHeight, height);
-    BuriedForkDescPushBack(softforks, "segwit", consensusParams.SegwitHeight, height);
-    // FIXME: Real BIP9 deployment (not yet buried) are not supported until we
-    // do the always-auxpow fork.
-    //BIP9SoftForkDescPushBack(softforks, "testdummy", consensusParams, Consensus::DEPLOYMENT_TESTDUMMY);
-    //BIP9SoftForkDescPushBack(softforks, "taproot", consensusParams, Consensus::DEPLOYMENT_TAPROOT);
-    obj.pushKV("softforks",             softforks);
-=======
     SoftForkDescPushBack(tip, softforks, consensusParams, Consensus::DEPLOYMENT_HEIGHTINCB);
     SoftForkDescPushBack(tip, softforks, consensusParams, Consensus::DEPLOYMENT_P2SH);
     SoftForkDescPushBack(tip, softforks, consensusParams, Consensus::DEPLOYMENT_DERSIG);
@@ -1630,7 +1617,6 @@
     SoftForkDescPushBack(tip, softforks, consensusParams, Consensus::DEPLOYMENT_TESTDUMMY);
     SoftForkDescPushBack(tip, softforks, consensusParams, Consensus::DEPLOYMENT_TAPROOT);
     obj.pushKV("softforks", softforks);
->>>>>>> 1a517577
 
     obj.pushKV("warnings", GetWarnings(false).original);
     return obj;

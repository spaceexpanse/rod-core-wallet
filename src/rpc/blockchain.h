--- conflicted
+++ resolved
@@ -29,14 +29,10 @@
 static constexpr int NUM_GETBLOCKSTATS_PERCENTILES = 5;
 
 /**
-<<<<<<< HEAD
- * Returns the numeric difficulty for the given nBits.
-=======
  * Get the difficulty of the net wrt to the given bits.
  *
  * @return A floating point number that is a multiple of the main net minimum
  * difficulty (4295032833 hashes).
->>>>>>> 6270844d
  */
 double GetDifficultyForBits(uint32_t nBits);
 

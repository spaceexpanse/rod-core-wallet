--- conflicted
+++ resolved
@@ -19,11 +19,7 @@
 
 class CBlock;
 class CBlockIndex;
-<<<<<<< HEAD
-class CBlockPolicyEstimator;
 class CChain;
-=======
->>>>>>> 31094676
 class CChainState;
 class CTxMemPool;
 class ChainstateManager;

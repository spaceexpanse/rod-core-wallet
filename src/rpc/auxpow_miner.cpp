// Copyright (c) 2018-2021 Daniel Kraft
// Distributed under the MIT software license, see the accompanying
// file COPYING or http://www.opensource.org/licenses/mit-license.php.

#include <rpc/auxpow_miner.h>

#include <arith_uint256.h>
#include <auxpow.h>
#include <chainparams.h>
#include <net.h>
#include <node/context.h>
#include <primitives/pureheader.h>
#include <rpc/blockchain.h>
#include <rpc/net.h>
#include <rpc/protocol.h>
#include <rpc/request.h>
#include <streams.h>
#include <util/strencodings.h>
#include <util/time.h>
#include <validation.h>

#include <cassert>

namespace
{

void auxMiningCheck(const JSONRPCRequest& request)
{
  const NodeContext& node = EnsureAnyNodeContext (request.context);
  const auto& connman = EnsureConnman (node);
  const auto& chainman = EnsureChainman (node);

  if (connman.GetNodeCount (ConnectionDirection::Both) == 0
        && !Params ().MineBlocksOnDemand ())
    throw JSONRPCError (RPC_CLIENT_NOT_CONNECTED,
                        "Xaya is not connected!");

  if (chainman.ActiveChainstate ().IsInitialBlockDownload ()
        && !Params ().MineBlocksOnDemand ())
    throw JSONRPCError (RPC_CLIENT_IN_INITIAL_DOWNLOAD,
<<<<<<< HEAD
                        "Xaya is downloading blocks...");
=======
                        "Namecoin is downloading blocks...");

  /* This should never fail, since the chain is already
     past the point of merge-mining start.  Check nevertheless.  */
  {
    LOCK (cs_main);
    const auto auxpowStart = Params ().GetConsensus ().nAuxpowStartHeight;
    if (chainman.ActiveHeight () + 1 < auxpowStart)
      throw std::runtime_error ("mining auxblock method is not yet available");
  }
>>>>>>> c1c0ef13
}

}  // anonymous namespace

const CBlock*
AuxpowMiner::getCurrentBlock (const ChainstateManager& chainman,
                              const CTxMemPool& mempool,
                              const PowAlgo algo,
                              const CScript& scriptPubKey, uint256& target)
{
  AssertLockHeld (cs);
  const CBlock* pblockCur = nullptr;

  {
    LOCK (cs_main);
    CScriptID scriptID (scriptPubKey);
    auto iter = curBlocks.find (std::make_pair(algo, scriptID));
    if (iter != curBlocks.end())
      pblockCur = iter->second;

    if (pblockCur == nullptr
        || pindexPrev != ::ChainActive ().Tip ()
        || (mempool.GetTransactionsUpdated () != txUpdatedLast
            && GetTime () - startTime > 60))
      {
        if (pindexPrev != ::ChainActive ().Tip ())
          {
            /* Clear old blocks since they're obsolete now.  */
            blocks.clear ();
            templates.clear ();
            curBlocks.clear ();
          }

        /* Create new block with nonce = 0 and extraNonce = 1.  */
        std::unique_ptr<CBlockTemplate> newBlock
            = BlockAssembler (chainman.ActiveChainstate (), mempool, Params ())
                .CreateNewBlock (algo, scriptPubKey);
        if (newBlock == nullptr)
          throw JSONRPCError (RPC_OUT_OF_MEMORY, "out of memory");

        /* Update state only when CreateNewBlock succeeded.  */
        txUpdatedLast = mempool.GetTransactionsUpdated ();
        pindexPrev = chainman.ActiveTip ();
        startTime = GetTime ();

        /* Finalise it by building the merkle root.  */
        IncrementExtraNonce (&newBlock->block, pindexPrev, extraNonce);

        /* Save in our map of constructed blocks.  */
        pblockCur = &newBlock->block;
        curBlocks.emplace (std::make_pair (algo, scriptID), pblockCur);
        blocks[pblockCur->GetHash ()] = pblockCur;
        templates.push_back (std::move (newBlock));
      }
  }

  /* At this point, pblockCur is always initialised:  If we make it here
     without creating a new block above, it means that, in particular,
     pindexPrev == ::ChainActive ().Tip().  But for that to happen, we must
     already have created a pblockCur in a previous call, as pindexPrev is
     initialised only when pblockCur is.  */
  assert (pblockCur);

  arith_uint256 arithTarget;
  bool fNegative, fOverflow;
  arithTarget.SetCompact (pblockCur->pow.getBits (), &fNegative, &fOverflow);
  if (fNegative || fOverflow || arithTarget == 0)
    throw std::runtime_error ("invalid difficulty bits in block");
  target = ArithToUint256 (arithTarget);

  return pblockCur;
}

const CBlock*
AuxpowMiner::lookupSavedBlock (const std::string& hashHex) const
{
  AssertLockHeld (cs);

  uint256 hash;
  hash.SetHex (hashHex);

  const auto iter = blocks.find (hash);
  if (iter == blocks.end ())
    throw JSONRPCError (RPC_INVALID_PARAMETER, "block hash unknown");

  return iter->second;
}

UniValue
AuxpowMiner::createAuxBlock (const JSONRPCRequest& request,
                             const CScript& scriptPubKey)
{
  auxMiningCheck (request);
  LOCK (cs);

  const auto& node = EnsureAnyNodeContext (request.context);
  const auto& mempool = EnsureMemPool (node);
  const auto& chainman = EnsureChainman (node);

  uint256 target;
  const CBlock* pblock = getCurrentBlock (chainman, mempool,
                                          PowAlgo::SHA256D,
                                          scriptPubKey, target);

  UniValue result(UniValue::VOBJ);
  result.pushKV ("hash", pblock->GetHash ().GetHex ());
  result.pushKV ("algo", PowAlgoToString (pblock->pow.getCoreAlgo ()));
  result.pushKV ("chainid", Params ().GetConsensus ().nAuxpowChainId);
  result.pushKV ("previousblockhash", pblock->hashPrevBlock.GetHex ());
  result.pushKV ("coinbasevalue",
                 static_cast<int64_t> (pblock->vtx[0]->vout[0].nValue));
  result.pushKV ("bits", strprintf ("%08x", pblock->pow.getBits ()));
  result.pushKV ("height", static_cast<int64_t> (pindexPrev->nHeight + 1));
  result.pushKV ("_target", HexStr (target));

  return result;
}

namespace
{

// Copied from the diff in https://github.com/bitcoin/bitcoin/pull/4100.
int
FormatHashBlocks(void* pbuffer, unsigned int len)
{
    unsigned char* pdata = (unsigned char*)pbuffer;
    unsigned int blocks = 1 + ((len + 8) / 64);
    unsigned char* pend = pdata + 64 * blocks;
    memset(pdata + len, 0, 64 * blocks - len);
    pdata[len] = 0x80;
    unsigned int bits = len * 8;
    pend[-1] = (bits >> 0) & 0xff;
    pend[-2] = (bits >> 8) & 0xff;
    pend[-3] = (bits >> 16) & 0xff;
    pend[-4] = (bits >> 24) & 0xff;
    return blocks;
}

}  // anonymous namespace

UniValue
AuxpowMiner::createWork (const JSONRPCRequest& request,
                         const CScript& scriptPubKey)
{
  auxMiningCheck (request);
  auto& node = EnsureAnyNodeContext (request.context);
  auto& chainman = EnsureChainman (node);
  LOCK (cs);

  const auto& mempool = EnsureMemPool (node);

  uint256 target;
  const CBlock* pblock = getCurrentBlock (chainman, mempool,
                                          PowAlgo::NEOSCRYPT,
                                          scriptPubKey, target);

  CPureBlockHeader fakeHeader;
  fakeHeader.SetNull ();
  fakeHeader.hashMerkleRoot = pblock->GetHash ();

  /* To construct the data result, we first have to serialise the template
     fake header of the PoW data.  Then perform the byte-order swapping and
     add zero-padding up to 128 bytes.  */
  std::vector<unsigned char> data;
  CVectorWriter writer(SER_GETHASH, PROTOCOL_VERSION, data, 0);
  writer << fakeHeader;
  const size_t len = data.size ();
  data.resize (128, 0);
  FormatHashBlocks (&data[0], len);
  SwapGetWorkEndianness (data);

  UniValue result(UniValue::VOBJ);
  result.pushKV ("hash", pblock->GetHash ().GetHex ());
  result.pushKV ("data", HexStr (data));
  result.pushKV ("algo", PowAlgoToString (pblock->pow.getCoreAlgo ()));
  result.pushKV ("previousblockhash", pblock->hashPrevBlock.GetHex ());
  result.pushKV ("coinbasevalue",
                 static_cast<int64_t> (pblock->vtx[0]->vout[0].nValue));
  result.pushKV ("bits", strprintf ("%08x", pblock->pow.getBits ()));
  result.pushKV ("height", static_cast<int64_t> (pindexPrev->nHeight + 1));
  result.pushKV ("target", HexStr (target));

  return result;
}

bool
AuxpowMiner::submitAuxBlock (const JSONRPCRequest& request,
                             const std::string& hashHex,
                             const std::string& auxpowHex) const
{
  auxMiningCheck (request);
  const auto& node = EnsureAnyNodeContext (request.context);
  auto& chainman = EnsureChainman (node);

  std::shared_ptr<CBlock> shared_block;
  {
    LOCK (cs);
    const CBlock* pblock = lookupSavedBlock (hashHex);
    shared_block = std::make_shared<CBlock> (*pblock);
  }

  const std::vector<unsigned char> vchAuxPow = ParseHex (auxpowHex);
  CDataStream ss(vchAuxPow, SER_GETHASH, PROTOCOL_VERSION);
  std::unique_ptr<CAuxPow> pow(new CAuxPow ());
  ss >> *pow;

  shared_block->pow.setAuxpow (std::move (pow));
  assert (shared_block->GetHash ().GetHex () == hashHex);

  return chainman.ProcessNewBlock (Params (), shared_block, true, nullptr);
}

bool
AuxpowMiner::submitWork (const JSONRPCRequest& request,
                         const std::string& hashHex,
                         const std::string& dataHex) const
{
  auxMiningCheck (request);
  auto& chainman = EnsureAnyChainman (request.context);

  std::vector<unsigned char> vchData = ParseHex (dataHex);
  if (vchData.size () < 80)
    throw JSONRPCError (RPC_INVALID_PARAMETER, "invalid size of data");
  vchData.resize (80);
  SwapGetWorkEndianness (vchData);

  CDataStream ss(vchData, SER_GETHASH, PROTOCOL_VERSION);
  std::unique_ptr<CPureBlockHeader> fakeHeader(new CPureBlockHeader ());
  ss >> *fakeHeader;

  /* If hashHex is not given (old form of getwork), then we use the fake
     header's hashMerkleRoot, since that must contain the block hash.  */
  std::string hashForLookup = hashHex;
  if (hashForLookup.empty ())
    hashForLookup = fakeHeader->hashMerkleRoot.GetHex ();

  std::shared_ptr<CBlock> shared_block;
  {
    LOCK (cs);
    const CBlock* pblock = lookupSavedBlock (hashForLookup);
    shared_block = std::make_shared<CBlock> (*pblock);
  }

  shared_block->pow.setFakeHeader (std::move (fakeHeader));
  assert (shared_block->GetHash ().GetHex () == hashForLookup);

  return chainman.ProcessNewBlock (Params (), shared_block, true, nullptr);
}

AuxpowMiner&
AuxpowMiner::get ()
{
  static AuxpowMiner* instance = nullptr;
  static RecursiveMutex lock;

  LOCK (lock);
  if (instance == nullptr)
    instance = new AuxpowMiner ();

  return *instance;
}<|MERGE_RESOLUTION|>--- conflicted
+++ resolved
@@ -38,20 +38,7 @@
   if (chainman.ActiveChainstate ().IsInitialBlockDownload ()
         && !Params ().MineBlocksOnDemand ())
     throw JSONRPCError (RPC_CLIENT_IN_INITIAL_DOWNLOAD,
-<<<<<<< HEAD
                         "Xaya is downloading blocks...");
-=======
-                        "Namecoin is downloading blocks...");
-
-  /* This should never fail, since the chain is already
-     past the point of merge-mining start.  Check nevertheless.  */
-  {
-    LOCK (cs_main);
-    const auto auxpowStart = Params ().GetConsensus ().nAuxpowStartHeight;
-    if (chainman.ActiveHeight () + 1 < auxpowStart)
-      throw std::runtime_error ("mining auxblock method is not yet available");
-  }
->>>>>>> c1c0ef13
 }
 
 }  // anonymous namespace

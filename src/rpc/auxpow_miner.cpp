--- conflicted
+++ resolved
@@ -76,13 +76,8 @@
 
         /* Create new block with nonce = 0 and extraNonce = 1.  */
         std::unique_ptr<node::CBlockTemplate> newBlock
-<<<<<<< HEAD
-            = BlockAssembler (chainman.ActiveChainstate (), mempool, Params ())
+            = BlockAssembler (chainman.ActiveChainstate (), mempool)
                 .CreateNewBlock (algo, scriptPubKey);
-=======
-            = BlockAssembler (chainman.ActiveChainstate (), mempool)
-                .CreateNewBlock (scriptPubKey);
->>>>>>> 693a194e
         if (newBlock == nullptr)
           throw JSONRPCError (RPC_OUT_OF_MEMORY, "out of memory");
 

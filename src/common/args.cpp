// Copyright (c) 2009-2010 Satoshi Nakamoto
// Copyright (c) 2009-2022 The Bitcoin Core developers
// Distributed under the MIT software license, see the accompanying
// file COPYING or http://www.opensource.org/licenses/mit-license.php.

#include <common/args.h>

#include <chainparamsbase.h>
#include <common/settings.h>
#include <logging.h>
#include <sync.h>
#include <tinyformat.h>
#include <univalue.h>
#include <util/chaintype.h>
#include <util/check.h>
#include <util/fs.h>
#include <util/fs_helpers.h>
#include <util/strencodings.h>

#ifdef WIN32
#include <codecvt>    /* for codecvt_utf8_utf16 */
#include <shellapi.h> /* for CommandLineToArgvW */
#include <shlobj.h>   /* for CSIDL_APPDATA */
#endif

#include <algorithm>
#include <cassert>
#include <cstdint>
#include <cstdlib>
#include <cstring>
#include <map>
#include <optional>
#include <stdexcept>
#include <string>
#include <utility>
#include <variant>

const char * const BITCOIN_CONF_FILENAME = "xaya.conf";
const char * const BITCOIN_SETTINGS_FILENAME = "settings.json";

ArgsManager gArgs;

/**
 * Interpret a string argument as a boolean.
 *
 * The definition of LocaleIndependentAtoi<int>() requires that non-numeric string values
 * like "foo", return 0. This means that if a user unintentionally supplies a
 * non-integer argument here, the return value is always false. This means that
 * -foo=false does what the user probably expects, but -foo=true is well defined
 * but does not do what they probably expected.
 *
 * The return value of LocaleIndependentAtoi<int>(...) is zero when given input not
 * representable as an int.
 *
 * For a more extensive discussion of this topic (and a wide range of opinions
 * on the Right Way to change this code), see PR12713.
 */
static bool InterpretBool(const std::string& strValue)
{
    if (strValue.empty())
        return true;
    return (LocaleIndependentAtoi<int>(strValue) != 0);
}

static std::string SettingName(const std::string& arg)
{
    return arg.size() > 0 && arg[0] == '-' ? arg.substr(1) : arg;
}

/**
 * Parse "name", "section.name", "noname", "section.noname" settings keys.
 *
 * @note Where an option was negated can be later checked using the
 * IsArgNegated() method. One use case for this is to have a way to disable
 * options that are not normally boolean (e.g. using -nodebuglogfile to request
 * that debug log output is not sent to any file at all).
 */
KeyInfo InterpretKey(std::string key)
{
    KeyInfo result;
    // Split section name from key name for keys like "testnet.foo" or "regtest.bar"
    size_t option_index = key.find('.');
    if (option_index != std::string::npos) {
        result.section = key.substr(0, option_index);
        key.erase(0, option_index + 1);
    }
    if (key.substr(0, 2) == "no") {
        key.erase(0, 2);
        result.negated = true;
    }
    result.name = key;
    return result;
}

/**
 * Interpret settings value based on registered flags.
 *
 * @param[in]   key      key information to know if key was negated
 * @param[in]   value    string value of setting to be parsed
 * @param[in]   flags    ArgsManager registered argument flags
 * @param[out]  error    Error description if settings value is not valid
 *
 * @return parsed settings value if it is valid, otherwise nullopt accompanied
 * by a descriptive error string
 */
std::optional<common::SettingsValue> InterpretValue(const KeyInfo& key, const std::string* value,
                                                  unsigned int flags, std::string& error)
{
    // Return negated settings as false values.
    if (key.negated) {
        if (flags & ArgsManager::DISALLOW_NEGATION) {
            error = strprintf("Negating of -%s is meaningless and therefore forbidden", key.name);
            return std::nullopt;
        }
        // Double negatives like -nofoo=0 are supported (but discouraged)
        if (value && !InterpretBool(*value)) {
            LogPrintf("Warning: parsed potentially confusing double-negative -%s=%s\n", key.name, *value);
            return true;
        }
        return false;
    }
    if (!value && (flags & ArgsManager::DISALLOW_ELISION)) {
        error = strprintf("Can not set -%s with no value. Please specify value with -%s=value.", key.name, key.name);
        return std::nullopt;
    }
    return value ? *value : "";
}

// Define default constructor and destructor that are not inline, so code instantiating this class doesn't need to
// #include class definitions for all members.
// For example, m_settings has an internal dependency on univalue.
ArgsManager::ArgsManager() = default;
ArgsManager::~ArgsManager() = default;

std::set<std::string> ArgsManager::GetUnsuitableSectionOnlyArgs() const
{
    std::set<std::string> unsuitables;

    LOCK(cs_args);

    // if there's no section selected, don't worry
    if (m_network.empty()) return std::set<std::string> {};

    // if it's okay to use the default section for this network, don't worry
    if (m_network == ChainTypeToString(ChainType::MAIN)) return std::set<std::string> {};

    for (const auto& arg : m_network_only_args) {
        if (OnlyHasDefaultSectionSetting(m_settings, m_network, SettingName(arg))) {
            unsuitables.insert(arg);
        }
    }
    return unsuitables;
}

std::list<SectionInfo> ArgsManager::GetUnrecognizedSections() const
{
    // Section names to be recognized in the config file.
    static const std::set<std::string> available_sections{
        ChainTypeToString(ChainType::REGTEST),
        ChainTypeToString(ChainType::SIGNET),
        ChainTypeToString(ChainType::TESTNET),
        ChainTypeToString(ChainType::MAIN),
    };

    LOCK(cs_args);
    std::list<SectionInfo> unrecognized = m_config_sections;
    unrecognized.remove_if([](const SectionInfo& appeared){ return available_sections.find(appeared.m_name) != available_sections.end(); });
    return unrecognized;
}

void ArgsManager::SelectConfigNetwork(const std::string& network)
{
    LOCK(cs_args);
    m_network = network;
}

bool ArgsManager::ParseParameters(int argc, const char* const argv[], std::string& error)
{
    LOCK(cs_args);
    m_settings.command_line_options.clear();

    for (int i = 1; i < argc; i++) {
        std::string key(argv[i]);

#ifdef MAC_OSX
        // At the first time when a user gets the "App downloaded from the
        // internet" warning, and clicks the Open button, macOS passes
        // a unique process serial number (PSN) as -psn_... command-line
        // argument, which we filter out.
        if (key.substr(0, 5) == "-psn_") continue;
#endif

        if (key == "-") break; //bitcoin-tx using stdin
        std::optional<std::string> val;
        size_t is_index = key.find('=');
        if (is_index != std::string::npos) {
            val = key.substr(is_index + 1);
            key.erase(is_index);
        }
#ifdef WIN32
        key = ToLower(key);
        if (key[0] == '/')
            key[0] = '-';
#endif

        if (key[0] != '-') {
            if (!m_accept_any_command && m_command.empty()) {
                // The first non-dash arg is a registered command
                std::optional<unsigned int> flags = GetArgFlags(key);
                if (!flags || !(*flags & ArgsManager::COMMAND)) {
                    error = strprintf("Invalid command '%s'", argv[i]);
                    return false;
                }
            }
            m_command.push_back(key);
            while (++i < argc) {
                // The remaining args are command args
                m_command.emplace_back(argv[i]);
            }
            break;
        }

        // Transform --foo to -foo
        if (key.length() > 1 && key[1] == '-')
            key.erase(0, 1);

        // Transform -foo to foo
        key.erase(0, 1);
        KeyInfo keyinfo = InterpretKey(key);
        std::optional<unsigned int> flags = GetArgFlags('-' + keyinfo.name);

        // Unknown command line options and command line options with dot
        // characters (which are returned from InterpretKey with nonempty
        // section strings) are not valid.
        if (!flags || !keyinfo.section.empty()) {
            error = strprintf("Invalid parameter %s", argv[i]);
            return false;
        }

        std::optional<common::SettingsValue> value = InterpretValue(keyinfo, val ? &*val : nullptr, *flags, error);
        if (!value) return false;

        m_settings.command_line_options[keyinfo.name].push_back(*value);
    }

    // we do not allow -includeconf from command line, only -noincludeconf
    if (auto* includes = common::FindKey(m_settings.command_line_options, "includeconf")) {
        const common::SettingsSpan values{*includes};
        // Range may be empty if -noincludeconf was passed
        if (!values.empty()) {
            error = "-includeconf cannot be used from commandline; -includeconf=" + values.begin()->write();
            return false; // pick first value as example
        }
    }
    return true;
}

std::optional<unsigned int> ArgsManager::GetArgFlags(const std::string& name) const
{
    LOCK(cs_args);
    for (const auto& arg_map : m_available_args) {
        const auto search = arg_map.second.find(name);
        if (search != arg_map.second.end()) {
            return search->second.m_flags;
        }
    }
    return std::nullopt;
}

fs::path ArgsManager::GetPathArg(std::string arg, const fs::path& default_value) const
{
    if (IsArgNegated(arg)) return fs::path{};
    std::string path_str = GetArg(arg, "");
    if (path_str.empty()) return default_value;
    fs::path result = fs::PathFromString(path_str).lexically_normal();
    // Remove trailing slash, if present.
    return result.has_filename() ? result : result.parent_path();
}

fs::path ArgsManager::GetBlocksDirPath() const
{
    LOCK(cs_args);
    fs::path& path = m_cached_blocks_path;

    // Cache the path to avoid calling fs::create_directories on every call of
    // this function
    if (!path.empty()) return path;

    if (IsArgSet("-blocksdir")) {
        path = fs::absolute(GetPathArg("-blocksdir"));
        if (!fs::is_directory(path)) {
            path = "";
            return path;
        }
    } else {
        path = GetDataDirBase();
    }

    path /= fs::PathFromString(BaseParams().DataDir());
    path /= "blocks";
    fs::create_directories(path);
    return path;
}

fs::path ArgsManager::GetDataDir(bool net_specific) const
{
    LOCK(cs_args);
    fs::path& path = net_specific ? m_cached_network_datadir_path : m_cached_datadir_path;

    // Used cached path if available
    if (!path.empty()) return path;

    const fs::path datadir{GetPathArg("-datadir")};
    if (!datadir.empty()) {
        path = fs::absolute(datadir);
        if (!fs::is_directory(path)) {
            path = "";
            return path;
        }
    } else {
        path = GetDefaultDataDir();
    }

    if (net_specific && !BaseParams().DataDir().empty()) {
        path /= fs::PathFromString(BaseParams().DataDir());
    }

    return path;
}

void ArgsManager::ClearPathCache()
{
    LOCK(cs_args);

    m_cached_datadir_path = fs::path();
    m_cached_network_datadir_path = fs::path();
    m_cached_blocks_path = fs::path();
}

std::optional<const ArgsManager::Command> ArgsManager::GetCommand() const
{
    Command ret;
    LOCK(cs_args);
    auto it = m_command.begin();
    if (it == m_command.end()) {
        // No command was passed
        return std::nullopt;
    }
    if (!m_accept_any_command) {
        // The registered command
        ret.command = *(it++);
    }
    while (it != m_command.end()) {
        // The unregistered command and args (if any)
        ret.args.push_back(*(it++));
    }
    return ret;
}

std::vector<std::string> ArgsManager::GetArgs(const std::string& strArg) const
{
    std::vector<std::string> result;
    for (const common::SettingsValue& value : GetSettingsList(strArg)) {
        result.push_back(value.isFalse() ? "0" : value.isTrue() ? "1" : value.get_str());
    }
    return result;
}

bool ArgsManager::IsArgSet(const std::string& strArg) const
{
    return !GetSetting(strArg).isNull();
}

bool ArgsManager::GetSettingsPath(fs::path* filepath, bool temp, bool backup) const
{
    fs::path settings = GetPathArg("-settings", BITCOIN_SETTINGS_FILENAME);
    if (settings.empty()) {
        return false;
    }
    if (backup) {
        settings += ".bak";
    }
    if (filepath) {
        *filepath = fsbridge::AbsPathJoin(GetDataDirNet(), temp ? settings + ".tmp" : settings);
    }
    return true;
}

static void SaveErrors(const std::vector<std::string> errors, std::vector<std::string>* error_out)
{
    for (const auto& error : errors) {
        if (error_out) {
            error_out->emplace_back(error);
        } else {
            LogPrintf("%s\n", error);
        }
    }
}

bool ArgsManager::ReadSettingsFile(std::vector<std::string>* errors)
{
    fs::path path;
    if (!GetSettingsPath(&path, /* temp= */ false)) {
        return true; // Do nothing if settings file disabled.
    }

    LOCK(cs_args);
    m_settings.rw_settings.clear();
    std::vector<std::string> read_errors;
    if (!common::ReadSettings(path, m_settings.rw_settings, read_errors)) {
        SaveErrors(read_errors, errors);
        return false;
    }
    for (const auto& setting : m_settings.rw_settings) {
        KeyInfo key = InterpretKey(setting.first); // Split setting key into section and argname
        if (!GetArgFlags('-' + key.name)) {
            LogPrintf("Ignoring unknown rw_settings value %s\n", setting.first);
        }
    }
    return true;
}

bool ArgsManager::WriteSettingsFile(std::vector<std::string>* errors, bool backup) const
{
    fs::path path, path_tmp;
    if (!GetSettingsPath(&path, /*temp=*/false, backup) || !GetSettingsPath(&path_tmp, /*temp=*/true, backup)) {
        throw std::logic_error("Attempt to write settings file when dynamic settings are disabled.");
    }

    LOCK(cs_args);
    std::vector<std::string> write_errors;
    if (!common::WriteSettings(path_tmp, m_settings.rw_settings, write_errors)) {
        SaveErrors(write_errors, errors);
        return false;
    }
    if (!RenameOver(path_tmp, path)) {
        SaveErrors({strprintf("Failed renaming settings file %s to %s\n", fs::PathToString(path_tmp), fs::PathToString(path))}, errors);
        return false;
    }
    return true;
}

common::SettingsValue ArgsManager::GetPersistentSetting(const std::string& name) const
{
    LOCK(cs_args);
    return common::GetSetting(m_settings, m_network, name, !UseDefaultSection("-" + name),
        /*ignore_nonpersistent=*/true, /*get_chain_type=*/false);
}

bool ArgsManager::IsArgNegated(const std::string& strArg) const
{
    return GetSetting(strArg).isFalse();
}

std::string ArgsManager::GetArg(const std::string& strArg, const std::string& strDefault) const
{
    return GetArg(strArg).value_or(strDefault);
}

std::optional<std::string> ArgsManager::GetArg(const std::string& strArg) const
{
    const common::SettingsValue value = GetSetting(strArg);
    return SettingToString(value);
}

std::optional<std::string> SettingToString(const common::SettingsValue& value)
{
    if (value.isNull()) return std::nullopt;
    if (value.isFalse()) return "0";
    if (value.isTrue()) return "1";
    if (value.isNum()) return value.getValStr();
    return value.get_str();
}

std::string SettingToString(const common::SettingsValue& value, const std::string& strDefault)
{
    return SettingToString(value).value_or(strDefault);
}

int64_t ArgsManager::GetIntArg(const std::string& strArg, int64_t nDefault) const
{
    return GetIntArg(strArg).value_or(nDefault);
}

std::optional<int64_t> ArgsManager::GetIntArg(const std::string& strArg) const
{
    const common::SettingsValue value = GetSetting(strArg);
    return SettingToInt(value);
}

std::optional<int64_t> SettingToInt(const common::SettingsValue& value)
{
    if (value.isNull()) return std::nullopt;
    if (value.isFalse()) return 0;
    if (value.isTrue()) return 1;
    if (value.isNum()) return value.getInt<int64_t>();
    return LocaleIndependentAtoi<int64_t>(value.get_str());
}

int64_t SettingToInt(const common::SettingsValue& value, int64_t nDefault)
{
    return SettingToInt(value).value_or(nDefault);
}

bool ArgsManager::GetBoolArg(const std::string& strArg, bool fDefault) const
{
    return GetBoolArg(strArg).value_or(fDefault);
}

std::optional<bool> ArgsManager::GetBoolArg(const std::string& strArg) const
{
    const common::SettingsValue value = GetSetting(strArg);
    return SettingToBool(value);
}

std::optional<bool> SettingToBool(const common::SettingsValue& value)
{
    if (value.isNull()) return std::nullopt;
    if (value.isBool()) return value.get_bool();
    return InterpretBool(value.get_str());
}

bool SettingToBool(const common::SettingsValue& value, bool fDefault)
{
    return SettingToBool(value).value_or(fDefault);
}

bool ArgsManager::SoftSetArg(const std::string& strArg, const std::string& strValue)
{
    LOCK(cs_args);
    if (IsArgSet(strArg)) return false;
    ForceSetArg(strArg, strValue);
    return true;
}

bool ArgsManager::SoftSetBoolArg(const std::string& strArg, bool fValue)
{
    if (fValue)
        return SoftSetArg(strArg, std::string("1"));
    else
        return SoftSetArg(strArg, std::string("0"));
}

void ArgsManager::ForceSetArg(const std::string& strArg, const std::string& strValue)
{
    LOCK(cs_args);
    m_settings.forced_settings[SettingName(strArg)] = strValue;
}

void ArgsManager::AddCommand(const std::string& cmd, const std::string& help)
{
    Assert(cmd.find('=') == std::string::npos);
    Assert(cmd.at(0) != '-');

    LOCK(cs_args);
    m_accept_any_command = false; // latch to false
    std::map<std::string, Arg>& arg_map = m_available_args[OptionsCategory::COMMANDS];
    auto ret = arg_map.emplace(cmd, Arg{"", help, ArgsManager::COMMAND});
    Assert(ret.second); // Fail on duplicate commands
}

void ArgsManager::AddArg(const std::string& name, const std::string& help, unsigned int flags, const OptionsCategory& cat)
{
    Assert((flags & ArgsManager::COMMAND) == 0); // use AddCommand

    // Split arg name from its help param
    size_t eq_index = name.find('=');
    if (eq_index == std::string::npos) {
        eq_index = name.size();
    }
    std::string arg_name = name.substr(0, eq_index);

    LOCK(cs_args);
    std::map<std::string, Arg>& arg_map = m_available_args[cat];
    auto ret = arg_map.emplace(arg_name, Arg{name.substr(eq_index, name.size() - eq_index), help, flags});
    assert(ret.second); // Make sure an insertion actually happened

    if (flags & ArgsManager::NETWORK_ONLY) {
        m_network_only_args.emplace(arg_name);
    }
}

void ArgsManager::AddHiddenArgs(const std::vector<std::string>& names)
{
    for (const std::string& name : names) {
        AddArg(name, "", ArgsManager::ALLOW_ANY, OptionsCategory::HIDDEN);
    }
}

std::string ArgsManager::GetHelpMessage() const
{
    const bool show_debug = GetBoolArg("-help-debug", false);

    std::string usage;
    LOCK(cs_args);
    for (const auto& arg_map : m_available_args) {
        switch(arg_map.first) {
            case OptionsCategory::OPTIONS:
                usage += HelpMessageGroup("Options:");
                break;
            case OptionsCategory::CONNECTION:
                usage += HelpMessageGroup("Connection options:");
                break;
            case OptionsCategory::ZMQ:
                usage += HelpMessageGroup("ZeroMQ notification options:");
                break;
            case OptionsCategory::DEBUG_TEST:
                usage += HelpMessageGroup("Debugging/Testing options:");
                break;
            case OptionsCategory::NODE_RELAY:
                usage += HelpMessageGroup("Node relay options:");
                break;
            case OptionsCategory::BLOCK_CREATION:
                usage += HelpMessageGroup("Block creation options:");
                break;
            case OptionsCategory::RPC:
                usage += HelpMessageGroup("RPC server options:");
                break;
            case OptionsCategory::WALLET:
                usage += HelpMessageGroup("Wallet options:");
                break;
            case OptionsCategory::WALLET_DEBUG_TEST:
                if (show_debug) usage += HelpMessageGroup("Wallet debugging/testing options:");
                break;
            case OptionsCategory::CHAINPARAMS:
                usage += HelpMessageGroup("Chain selection options:");
                break;
            case OptionsCategory::GUI:
                usage += HelpMessageGroup("UI Options:");
                break;
            case OptionsCategory::COMMANDS:
                usage += HelpMessageGroup("Commands:");
                break;
            case OptionsCategory::REGISTER_COMMANDS:
                usage += HelpMessageGroup("Register Commands:");
                break;
            default:
                break;
        }

        // When we get to the hidden options, stop
        if (arg_map.first == OptionsCategory::HIDDEN) break;

        for (const auto& arg : arg_map.second) {
            if (show_debug || !(arg.second.m_flags & ArgsManager::DEBUG_ONLY)) {
                std::string name;
                if (arg.second.m_help_param.empty()) {
                    name = arg.first;
                } else {
                    name = arg.first + arg.second.m_help_param;
                }
                usage += HelpMessageOpt(name, arg.second.m_help_text);
            }
        }
    }
    return usage;
}

bool HelpRequested(const ArgsManager& args)
{
    return args.IsArgSet("-?") || args.IsArgSet("-h") || args.IsArgSet("-help") || args.IsArgSet("-help-debug");
}

void SetupHelpOptions(ArgsManager& args)
{
    args.AddArg("-?", "Print this help message and exit", ArgsManager::ALLOW_ANY, OptionsCategory::OPTIONS);
    args.AddHiddenArgs({"-h", "-help"});
}

static const int screenWidth = 79;
static const int optIndent = 2;
static const int msgIndent = 7;

std::string HelpMessageGroup(const std::string &message) {
    return std::string(message) + std::string("\n\n");
}

std::string HelpMessageOpt(const std::string &option, const std::string &message) {
    return std::string(optIndent,' ') + std::string(option) +
           std::string("\n") + std::string(msgIndent,' ') +
           FormatParagraph(message, screenWidth - msgIndent, msgIndent) +
           std::string("\n\n");
}

const std::vector<std::string> TEST_OPTIONS_DOC{
    "addrman (use deterministic addrman)",
};

bool HasTestOption(const ArgsManager& args, const std::string& test_option)
{
    const auto options = args.GetArgs("-test");
    return std::any_of(options.begin(), options.end(), [test_option](const auto& option) {
        return option == test_option;
    });
}

fs::path GetDefaultDataDir()
{
<<<<<<< HEAD
    // Windows: C:\Users\Username\AppData\Roaming\Xaya
    // macOS: ~/Library/Application Support/Xaya
    // Unix-like: ~/.xaya
#ifdef WIN32
    // Windows
    return GetSpecialFolderPath(CSIDL_APPDATA) / "Xaya";
=======
    // Windows:
    //   old: C:\Users\Username\AppData\Roaming\Namecoin
    //   new: C:\Users\Username\AppData\Local\Namecoin
    // macOS: ~/Library/Application Support/Namecoin
    // Unix-like: ~/.namecoin
#ifdef WIN32
    // Windows
    // Check for existence of datadir in old location and keep it there
    fs::path legacy_path = GetSpecialFolderPath(CSIDL_APPDATA) / "Namecoin";
    if (fs::exists(legacy_path)) return legacy_path;

    // Otherwise, fresh installs can start in the new, "proper" location
    return GetSpecialFolderPath(CSIDL_LOCAL_APPDATA) / "Namecoin";
>>>>>>> c712ae21
#else
    fs::path pathRet;
    char* pszHome = getenv("HOME");
    if (pszHome == nullptr || strlen(pszHome) == 0)
        pathRet = fs::path("/");
    else
        pathRet = fs::path(pszHome);
#ifdef MAC_OSX
    // macOS
    return pathRet / "Library/Application Support/Xaya";
#else
    // Unix-like
    return pathRet / ".xaya";
#endif
#endif
}

bool CheckDataDirOption(const ArgsManager& args)
{
    const fs::path datadir{args.GetPathArg("-datadir")};
    return datadir.empty() || fs::is_directory(fs::absolute(datadir));
}

fs::path ArgsManager::GetConfigFilePath() const
{
    LOCK(cs_args);
    return *Assert(m_config_path);
}

void ArgsManager::SetConfigFilePath(fs::path path)
{
    LOCK(cs_args);
    assert(!m_config_path);
    m_config_path = path;
}

ChainType ArgsManager::GetChainType() const
{
    std::variant<ChainType, std::string> arg = GetChainArg();
    if (auto* parsed = std::get_if<ChainType>(&arg)) return *parsed;
    throw std::runtime_error(strprintf("Unknown chain %s.", std::get<std::string>(arg)));
}

std::string ArgsManager::GetChainTypeString() const
{
    auto arg = GetChainArg();
    if (auto* parsed = std::get_if<ChainType>(&arg)) return ChainTypeToString(*parsed);
    return std::get<std::string>(arg);
}

std::variant<ChainType, std::string> ArgsManager::GetChainArg() const
{
    auto get_net = [&](const std::string& arg) {
        LOCK(cs_args);
        common::SettingsValue value = common::GetSetting(m_settings, /* section= */ "", SettingName(arg),
            /* ignore_default_section_config= */ false,
            /*ignore_nonpersistent=*/false,
            /* get_chain_type= */ true);
        return value.isNull() ? false : value.isBool() ? value.get_bool() : InterpretBool(value.get_str());
    };

    const bool fRegTest = get_net("-regtest");
    const bool fSigNet  = get_net("-signet");
    const bool fTestNet = get_net("-testnet");
    const auto chain_arg = GetArg("-chain");

    if ((int)chain_arg.has_value() + (int)fRegTest + (int)fSigNet + (int)fTestNet > 1) {
        throw std::runtime_error("Invalid combination of -regtest, -signet, -testnet and -chain. Can use at most one.");
    }
    if (chain_arg) {
        if (auto parsed = ChainTypeFromString(*chain_arg)) return *parsed;
        // Not a known string, so return original string
        return *chain_arg;
    }
    if (fRegTest) return ChainType::REGTEST;
    if (fSigNet) return ChainType::SIGNET;
    if (fTestNet) return ChainType::TESTNET;
    return ChainType::MAIN;
}

bool ArgsManager::UseDefaultSection(const std::string& arg) const
{
    return m_network == ChainTypeToString(ChainType::MAIN) || m_network_only_args.count(arg) == 0;
}

common::SettingsValue ArgsManager::GetSetting(const std::string& arg) const
{
    LOCK(cs_args);
    return common::GetSetting(
        m_settings, m_network, SettingName(arg), !UseDefaultSection(arg),
        /*ignore_nonpersistent=*/false, /*get_chain_type=*/false);
}

std::vector<common::SettingsValue> ArgsManager::GetSettingsList(const std::string& arg) const
{
    LOCK(cs_args);
    return common::GetSettingsList(m_settings, m_network, SettingName(arg), !UseDefaultSection(arg));
}

void ArgsManager::logArgsPrefix(
    const std::string& prefix,
    const std::string& section,
    const std::map<std::string, std::vector<common::SettingsValue>>& args) const
{
    std::string section_str = section.empty() ? "" : "[" + section + "] ";
    for (const auto& arg : args) {
        for (const auto& value : arg.second) {
            std::optional<unsigned int> flags = GetArgFlags('-' + arg.first);
            if (flags) {
                std::string value_str = (*flags & SENSITIVE) ? "****" : value.write();
                LogPrintf("%s %s%s=%s\n", prefix, section_str, arg.first, value_str);
            }
        }
    }
}

void ArgsManager::LogArgs() const
{
    LOCK(cs_args);
    for (const auto& section : m_settings.ro_config) {
        logArgsPrefix("Config file arg:", section.first, section.second);
    }
    for (const auto& setting : m_settings.rw_settings) {
        LogPrintf("Setting file arg: %s = %s\n", setting.first, setting.second.write());
    }
    logArgsPrefix("Command-line arg:", "", m_settings.command_line_options);
}

namespace common {
#ifdef WIN32
WinCmdLineArgs::WinCmdLineArgs()
{
    wchar_t** wargv = CommandLineToArgvW(GetCommandLineW(), &argc);
    std::wstring_convert<std::codecvt_utf8_utf16<wchar_t>, wchar_t> utf8_cvt;
    argv = new char*[argc];
    args.resize(argc);
    for (int i = 0; i < argc; i++) {
        args[i] = utf8_cvt.to_bytes(wargv[i]);
        argv[i] = &*args[i].begin();
    }
    LocalFree(wargv);
}

WinCmdLineArgs::~WinCmdLineArgs()
{
    delete[] argv;
}

std::pair<int, char**> WinCmdLineArgs::get()
{
    return std::make_pair(argc, argv);
}
#endif
} // namespace common<|MERGE_RESOLUTION|>--- conflicted
+++ resolved
@@ -696,28 +696,19 @@
 
 fs::path GetDefaultDataDir()
 {
-<<<<<<< HEAD
-    // Windows: C:\Users\Username\AppData\Roaming\Xaya
+    // Windows:
+    //   old: C:\Users\Username\AppData\Roaming\Xaya
+    //   new: C:\Users\Username\AppData\Local\Xaya
     // macOS: ~/Library/Application Support/Xaya
     // Unix-like: ~/.xaya
 #ifdef WIN32
     // Windows
-    return GetSpecialFolderPath(CSIDL_APPDATA) / "Xaya";
-=======
-    // Windows:
-    //   old: C:\Users\Username\AppData\Roaming\Namecoin
-    //   new: C:\Users\Username\AppData\Local\Namecoin
-    // macOS: ~/Library/Application Support/Namecoin
-    // Unix-like: ~/.namecoin
-#ifdef WIN32
-    // Windows
     // Check for existence of datadir in old location and keep it there
-    fs::path legacy_path = GetSpecialFolderPath(CSIDL_APPDATA) / "Namecoin";
+    fs::path legacy_path = GetSpecialFolderPath(CSIDL_APPDATA) / "Xaya";
     if (fs::exists(legacy_path)) return legacy_path;
 
     // Otherwise, fresh installs can start in the new, "proper" location
-    return GetSpecialFolderPath(CSIDL_LOCAL_APPDATA) / "Namecoin";
->>>>>>> c712ae21
+    return GetSpecialFolderPath(CSIDL_LOCAL_APPDATA) / "Xaya";
 #else
     fs::path pathRet;
     char* pszHome = getenv("HOME");

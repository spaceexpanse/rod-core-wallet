--- conflicted
+++ resolved
@@ -54,9 +54,6 @@
 static constexpr auto FEELER_INTERVAL = 2min;
 /** Run the extra block-relay-only connection loop once every 5 minutes. **/
 static constexpr auto EXTRA_BLOCK_RELAY_ONLY_PEER_INTERVAL = 5min;
-<<<<<<< HEAD
-/** The maximum number of addresses from our addrman to return in response to a getaddr message. */
-static constexpr size_t MAX_ADDR_TO_SEND = 1000;
 /**
  * Maximum length of incoming protocol messages (no message over 32 MiB is
  * currently acceptable).  Bitcoin has 4 MiB here, but we need more space
@@ -65,10 +62,6 @@
 /* FIXME: Once the headers size limit is deployed sufficiently in the network,
    we may want to lower this again if it seems useful.  */
 static const unsigned int MAX_PROTOCOL_MESSAGE_LENGTH = 32 * 1024 * 1024;
-=======
-/** Maximum length of incoming protocol messages (no message over 4 MB is currently acceptable). */
-static const unsigned int MAX_PROTOCOL_MESSAGE_LENGTH = 4 * 1000 * 1000;
->>>>>>> 619e930a
 /** Maximum length of the user agent string in `version` message */
 static const unsigned int MAX_SUBVERSION_LENGTH = 256;
 /** Maximum number of automatic outgoing nodes over which we'll relay everything (blocks, tx, addrs, etc) */

--- conflicted
+++ resolved
@@ -96,8 +96,7 @@
     const std::vector<SeedSpec6>& FixedSeeds() const { return vFixedSeeds; }
     const CCheckpointData& Checkpoints() const { return checkpointData; }
     const ChainTxData& TxData() const { return chainTxData; }
-<<<<<<< HEAD
-    void UpdateBIP9Parameters(Consensus::DeploymentPos d, int64_t nStartTime, int64_t nTimeout);
+    void UpdateVersionBitsParameters(Consensus::DeploymentPos d, int64_t nStartTime, int64_t nTimeout);
 
     /* Check whether the given tx is a "historic relic" for which to
        skip the validity check.  Return also the "type" of the bug,
@@ -105,9 +104,6 @@
     /* FIXME: Move to consensus params!  */
     bool IsHistoricBug(const uint256& txid, unsigned nHeight, BugType& type) const;
 
-=======
-    void UpdateVersionBitsParameters(Consensus::DeploymentPos d, int64_t nStartTime, int64_t nTimeout);
->>>>>>> 113b74b5
 protected:
     CChainParams() {}
 

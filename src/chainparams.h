--- conflicted
+++ resolved
@@ -98,21 +98,7 @@
     bool fMineBlocksOnDemand;
     CCheckpointData checkpointData;
     ChainTxData chainTxData;
-<<<<<<< HEAD
-=======
     bool m_fallback_fee_enabled;
-
-    /* Map (block height, txid) pairs for buggy transactions onto their
-       bug type value.  */
-    std::map<std::pair<unsigned, uint256>, BugType> mapHistoricBugs;
-
-    /* Utility routine to insert into historic bug map.  */
-    inline void addBug(unsigned nHeight, const char* txid, BugType type)
-    {
-        std::pair<unsigned, uint256> key(nHeight, uint256S(txid));
-        mapHistoricBugs.insert(std::make_pair(key, type));
-    }
->>>>>>> e35a5910
 };
 
 /**

--- conflicted
+++ resolved
@@ -68,51 +68,6 @@
 static const int MAX_SCRIPTCHECK_THREADS = 15;
 /** -par default (number of script-checking threads, 0 = auto) */
 static const int DEFAULT_SCRIPTCHECK_THREADS = 0;
-<<<<<<< HEAD
-/** Number of blocks that can be requested at any given time from a single peer. */
-static const int MAX_BLOCKS_IN_TRANSIT_PER_PEER = 16;
-/** Timeout in seconds during which a peer must stall block download progress before being disconnected. */
-static const unsigned int BLOCK_STALLING_TIMEOUT = 2;
-/** Number of headers sent in one getheaders result. We rely on the assumption that if a peer sends
- *  less than this number, we reached its tip. Changing this value is a protocol upgrade.
- *
- *  With a protocol upgrade, we now enforce an additional restriction on the
- *  total size of a "headers" message (see below).  The absolute limit
- *  on the number of headers still applies as well, so that we do not get
- *  overloaded both with small and large headers.
- */
-static const unsigned int MAX_HEADERS_RESULTS = 2000;
-/** Maximum size of a "headers" message.  This is enforced starting with
- *  SIZE_HEADERS_LIMIT_VERSION peers and prevents overloading if we have
- *  very large headers (due to auxpow).
- */
-static const unsigned int MAX_HEADERS_SIZE = (6 << 20); // 6 MiB
-/** Size of a headers message that is the threshold for assuming that the
- *  peer has more headers (even if we have less than MAX_HEADERS_RESULTS).
- *  This is used starting with SIZE_HEADERS_LIMIT_VERSION peers.
- */
-static const unsigned int THRESHOLD_HEADERS_SIZE = (4 << 20); // 4 MiB
-/** Maximum depth of blocks we're willing to serve as compact blocks to peers
- *  when requested. For older blocks, a regular BLOCK response will be sent. */
-static const int MAX_CMPCTBLOCK_DEPTH = 5;
-/** Maximum depth of blocks we're willing to respond to GETBLOCKTXN requests for. */
-static const int MAX_BLOCKTXN_DEPTH = 10;
-/** Size of the "block download window": how far ahead of our current height do we fetch?
- *  Larger windows tolerate larger download speed differences between peer, but increase the potential
- *  degree of disordering of blocks on disk (which make reindexing and pruning harder). We'll probably
- *  want to make this a per-peer adaptive value at some point. */
-static const unsigned int BLOCK_DOWNLOAD_WINDOW = 1024;
-/** Time to wait (in seconds) between writing blocks/block index to disk. */
-static const unsigned int DATABASE_WRITE_INTERVAL = 60 * 60;
-/** Time to wait (in seconds) between flushing chainstate to disk. */
-static const unsigned int DATABASE_FLUSH_INTERVAL = 24 * 60 * 60;
-/** Block download timeout base, expressed in millionths of the block interval (i.e. 10 min) */
-static const int64_t BLOCK_DOWNLOAD_TIMEOUT_BASE = 1000000;
-/** Additional block download timeout per parallel downloading peer (i.e. 5 min) */
-static const int64_t BLOCK_DOWNLOAD_TIMEOUT_PER_PEER = 500000;
-
-=======
->>>>>>> ae32e5ce
 static const int64_t DEFAULT_MAX_TIP_AGE = 24 * 60 * 60;
 static const bool DEFAULT_CHECKPOINTS_ENABLED = true;
 static const bool DEFAULT_TXINDEX = false;

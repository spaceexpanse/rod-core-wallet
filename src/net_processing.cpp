--- conflicted
+++ resolved
@@ -3259,13 +3259,8 @@
         const MempoolAcceptResult result = AcceptToMemoryPool(m_mempool, ptx, false /* bypass_limits */);
         const TxValidationState& state = result.m_state;
 
-<<<<<<< HEAD
-        if (AcceptToMemoryPool(m_mempool, state, ptx, &lRemovedTxn, false /* bypass_limits */)) {
+        if (result.m_result_type == MempoolAcceptResult::ResultType::VALID) {
             m_mempool.check(m_chainman, &::ChainstateActive().CoinsTip());
-=======
-        if (result.m_result_type == MempoolAcceptResult::ResultType::VALID) {
-            m_mempool.check(&::ChainstateActive().CoinsTip());
->>>>>>> ac79600a
             // As this version of the transaction was acceptable, we can forget about any
             // requests for it.
             m_txrequest.ForgetTxHash(tx.GetHash());

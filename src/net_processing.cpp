// Copyright (c) 2009-2010 Satoshi Nakamoto
// Copyright (c) 2009-2016 The Bitcoin Core developers
// Distributed under the MIT software license, see the accompanying
// file COPYING or http://www.opensource.org/licenses/mit-license.php.

#include "net_processing.h"

#include "addrman.h"
#include "arith_uint256.h"
#include "blockencodings.h"
#include "chainparams.h"
#include "consensus/validation.h"
#include "hash.h"
#include "init.h"
#include "validation.h"
#include "merkleblock.h"
#include "net.h"
#include "netmessagemaker.h"
#include "netbase.h"
#include "policy/fees.h"
#include "policy/policy.h"
#include "primitives/block.h"
#include "primitives/transaction.h"
#include "random.h"
#include "tinyformat.h"
#include "txmempool.h"
#include "ui_interface.h"
#include "util.h"
#include "utilmoneystr.h"
#include "utilstrencodings.h"
#include "validationinterface.h"

#include <boost/thread.hpp>

using namespace std;

#if defined(NDEBUG)
# error "Bitcoin cannot be compiled without assertions."
#endif

int64_t nTimeBestReceived = 0; // Used only to inform the wallet of when we last received a block

struct IteratorComparator
{
    template<typename I>
    bool operator()(const I& a, const I& b)
    {
        return &(*a) < &(*b);
    }
};

struct COrphanTx {
    // When modifying, adapt the copy of this definition in tests/DoS_tests.
    CTransactionRef tx;
    NodeId fromPeer;
    int64_t nTimeExpire;
};
map<uint256, COrphanTx> mapOrphanTransactions GUARDED_BY(cs_main);
map<COutPoint, set<map<uint256, COrphanTx>::iterator, IteratorComparator>> mapOrphanTransactionsByPrev GUARDED_BY(cs_main);
void EraseOrphansFor(NodeId peer) EXCLUSIVE_LOCKS_REQUIRED(cs_main);

static const uint64_t RANDOMIZER_ID_ADDRESS_RELAY = 0x3cac0035b5866b90ULL; // SHA256("main address relay")[0:8]

// Internal stuff
namespace {
    /** Number of nodes with fSyncStarted. */
    int nSyncStarted = 0;

    /**
     * Sources of received blocks, saved to be able to send them reject
     * messages or ban them when processing happens afterwards. Protected by
     * cs_main.
     * Set mapBlockSource[hash].second to false if the node should not be
     * punished if the block is invalid.
     */
    map<uint256, std::pair<NodeId, bool>> mapBlockSource;

    /**
     * Filter for transactions that were recently rejected by
     * AcceptToMemoryPool. These are not rerequested until the chain tip
     * changes, at which point the entire filter is reset. Protected by
     * cs_main.
     *
     * Without this filter we'd be re-requesting txs from each of our peers,
     * increasing bandwidth consumption considerably. For instance, with 100
     * peers, half of which relay a tx we don't accept, that might be a 50x
     * bandwidth increase. A flooding attacker attempting to roll-over the
     * filter using minimum-sized, 60byte, transactions might manage to send
     * 1000/sec if we have fast peers, so we pick 120,000 to give our peers a
     * two minute window to send invs to us.
     *
     * Decreasing the false positive rate is fairly cheap, so we pick one in a
     * million to make it highly unlikely for users to have issues with this
     * filter.
     *
     * Memory used: 1.3 MB
     */
    std::unique_ptr<CRollingBloomFilter> recentRejects;
    uint256 hashRecentRejectsChainTip;

    /** Blocks that are in flight, and that are in the queue to be downloaded. Protected by cs_main. */
    struct QueuedBlock {
        uint256 hash;
        const CBlockIndex* pindex;                               //!< Optional.
        bool fValidatedHeaders;                                  //!< Whether this block has validated headers at the time of request.
        std::unique_ptr<PartiallyDownloadedBlock> partialBlock;  //!< Optional, used for CMPCTBLOCK downloads
    };
    map<uint256, pair<NodeId, list<QueuedBlock>::iterator> > mapBlocksInFlight;

    /** Stack of nodes which we have set to announce using compact blocks */
    list<NodeId> lNodesAnnouncingHeaderAndIDs;

    /** Number of preferable block download peers. */
    int nPreferredDownload = 0;

    /** Number of peers from which we're downloading blocks. */
    int nPeersWithValidatedDownloads = 0;

    /** Relay map, protected by cs_main. */
    typedef std::map<uint256, CTransactionRef> MapRelay;
    MapRelay mapRelay;
    /** Expiration-time ordered list of (expire time, relay map entry) pairs, protected by cs_main). */
    std::deque<std::pair<int64_t, MapRelay::iterator>> vRelayExpiration;
} // anon namespace

//////////////////////////////////////////////////////////////////////////////
//
// Registration of network node signals.
//

namespace {

struct CBlockReject {
    unsigned char chRejectCode;
    string strRejectReason;
    uint256 hashBlock;
};

/**
 * Maintain validation-specific state about nodes, protected by cs_main, instead
 * by CNode's own locks. This simplifies asynchronous operation, where
 * processing of incoming data is done after the ProcessMessage call returns,
 * and we're no longer holding the node's locks.
 */
struct CNodeState {
    //! The peer's address
    const CService address;
    //! Whether we have a fully established connection.
    bool fCurrentlyConnected;
    //! Accumulated misbehaviour score for this peer.
    int nMisbehavior;
    //! Whether this peer should be disconnected and banned (unless whitelisted).
    bool fShouldBan;
    //! String name of this peer (debugging/logging purposes).
    const std::string name;
    //! List of asynchronously-determined block rejections to notify this peer about.
    std::vector<CBlockReject> rejects;
    //! The best known block we know this peer has announced.
    const CBlockIndex *pindexBestKnownBlock;
    //! The hash of the last unknown block this peer has announced.
    uint256 hashLastUnknownBlock;
    //! The last full block we both have.
    const CBlockIndex *pindexLastCommonBlock;
    //! The best header we have sent our peer.
    const CBlockIndex *pindexBestHeaderSent;
    //! Length of current-streak of unconnecting headers announcements
    int nUnconnectingHeaders;
    //! Whether we've started headers synchronization with this peer.
    bool fSyncStarted;
    //! Since when we're stalling block download progress (in microseconds), or 0.
    int64_t nStallingSince;
    list<QueuedBlock> vBlocksInFlight;
    //! When the first entry in vBlocksInFlight started downloading. Don't care when vBlocksInFlight is empty.
    int64_t nDownloadingSince;
    int nBlocksInFlight;
    int nBlocksInFlightValidHeaders;
    //! Whether we consider this a preferred download peer.
    bool fPreferredDownload;
    //! Whether this peer wants invs or headers (when possible) for block announcements.
    bool fPreferHeaders;
    //! Whether this peer wants invs or cmpctblocks (when possible) for block announcements.
    bool fPreferHeaderAndIDs;
    /**
      * Whether this peer will send us cmpctblocks if we request them.
      * This is not used to gate request logic, as we really only care about fSupportsDesiredCmpctVersion,
      * but is used as a flag to "lock in" the version of compact blocks (fWantsCmpctWitness) we send.
      */
    bool fProvidesHeaderAndIDs;
    //! Whether this peer can give us witnesses
    bool fHaveWitness;
    //! Whether this peer wants witnesses in cmpctblocks/blocktxns
    bool fWantsCmpctWitness;
    /**
     * If we've announced NODE_WITNESS to this peer: whether the peer sends witnesses in cmpctblocks/blocktxns,
     * otherwise: whether this peer sends non-witnesses in cmpctblocks/blocktxns.
     */
    bool fSupportsDesiredCmpctVersion;

    CNodeState(CAddress addrIn, std::string addrNameIn) : address(addrIn), name(addrNameIn) {
        fCurrentlyConnected = false;
        nMisbehavior = 0;
        fShouldBan = false;
        pindexBestKnownBlock = NULL;
        hashLastUnknownBlock.SetNull();
        pindexLastCommonBlock = NULL;
        pindexBestHeaderSent = NULL;
        nUnconnectingHeaders = 0;
        fSyncStarted = false;
        nStallingSince = 0;
        nDownloadingSince = 0;
        nBlocksInFlight = 0;
        nBlocksInFlightValidHeaders = 0;
        fPreferredDownload = false;
        fPreferHeaders = false;
        fPreferHeaderAndIDs = false;
        fProvidesHeaderAndIDs = false;
        fHaveWitness = false;
        fWantsCmpctWitness = false;
        fSupportsDesiredCmpctVersion = false;
    }
};

/** Map maintaining per-node state. Requires cs_main. */
map<NodeId, CNodeState> mapNodeState;

// Requires cs_main.
CNodeState *State(NodeId pnode) {
    map<NodeId, CNodeState>::iterator it = mapNodeState.find(pnode);
    if (it == mapNodeState.end())
        return NULL;
    return &it->second;
}

void UpdatePreferredDownload(CNode* node, CNodeState* state)
{
    nPreferredDownload -= state->fPreferredDownload;

    // Whether this node should be marked as a preferred download node.
    state->fPreferredDownload = (!node->fInbound || node->fWhitelisted) && !node->fOneShot && !node->fClient;

    nPreferredDownload += state->fPreferredDownload;
}

void PushNodeVersion(CNode *pnode, CConnman& connman, int64_t nTime)
{
    ServiceFlags nLocalNodeServices = pnode->GetLocalServices();
    uint64_t nonce = pnode->GetLocalNonce();
    int nNodeStartingHeight = pnode->GetMyStartingHeight();
    NodeId nodeid = pnode->GetId();
    CAddress addr = pnode->addr;

    CAddress addrYou = (addr.IsRoutable() && !IsProxy(addr) ? addr : CAddress(CService(), addr.nServices));
    CAddress addrMe = CAddress(CService(), nLocalNodeServices);

    connman.PushMessage(pnode, CNetMsgMaker(INIT_PROTO_VERSION).Make(NetMsgType::VERSION, PROTOCOL_VERSION, (uint64_t)nLocalNodeServices, nTime, addrYou, addrMe,
            nonce, strSubVersion, nNodeStartingHeight, ::fRelayTxes));

    if (fLogIPs)
        LogPrint("net", "send version message: version %d, blocks=%d, us=%s, them=%s, peer=%d\n", PROTOCOL_VERSION, nNodeStartingHeight, addrMe.ToString(), addrYou.ToString(), nodeid);
    else
        LogPrint("net", "send version message: version %d, blocks=%d, us=%s, peer=%d\n", PROTOCOL_VERSION, nNodeStartingHeight, addrMe.ToString(), nodeid);
}

void InitializeNode(CNode *pnode, CConnman& connman) {
    CAddress addr = pnode->addr;
    std::string addrName = pnode->addrName;
    NodeId nodeid = pnode->GetId();
    {
        LOCK(cs_main);
        mapNodeState.emplace_hint(mapNodeState.end(), std::piecewise_construct, std::forward_as_tuple(nodeid), std::forward_as_tuple(addr, std::move(addrName)));
    }
    if(!pnode->fInbound)
        PushNodeVersion(pnode, connman, GetTime());
}

void FinalizeNode(NodeId nodeid, bool& fUpdateConnectionTime) {
    fUpdateConnectionTime = false;
    LOCK(cs_main);
    CNodeState *state = State(nodeid);

    if (state->fSyncStarted)
        nSyncStarted--;

    if (state->nMisbehavior == 0 && state->fCurrentlyConnected) {
        fUpdateConnectionTime = true;
    }

    BOOST_FOREACH(const QueuedBlock& entry, state->vBlocksInFlight) {
        mapBlocksInFlight.erase(entry.hash);
    }
    EraseOrphansFor(nodeid);
    nPreferredDownload -= state->fPreferredDownload;
    nPeersWithValidatedDownloads -= (state->nBlocksInFlightValidHeaders != 0);
    assert(nPeersWithValidatedDownloads >= 0);

    mapNodeState.erase(nodeid);

    if (mapNodeState.empty()) {
        // Do a consistency check after the last peer is removed.
        assert(mapBlocksInFlight.empty());
        assert(nPreferredDownload == 0);
        assert(nPeersWithValidatedDownloads == 0);
    }
}

// Requires cs_main.
// Returns a bool indicating whether we requested this block.
// Also used if a block was /not/ received and timed out or started with another peer
bool MarkBlockAsReceived(const uint256& hash) {
    map<uint256, pair<NodeId, list<QueuedBlock>::iterator> >::iterator itInFlight = mapBlocksInFlight.find(hash);
    if (itInFlight != mapBlocksInFlight.end()) {
        CNodeState *state = State(itInFlight->second.first);
        state->nBlocksInFlightValidHeaders -= itInFlight->second.second->fValidatedHeaders;
        if (state->nBlocksInFlightValidHeaders == 0 && itInFlight->second.second->fValidatedHeaders) {
            // Last validated block on the queue was received.
            nPeersWithValidatedDownloads--;
        }
        if (state->vBlocksInFlight.begin() == itInFlight->second.second) {
            // First block on the queue was received, update the start download time for the next one
            state->nDownloadingSince = std::max(state->nDownloadingSince, GetTimeMicros());
        }
        state->vBlocksInFlight.erase(itInFlight->second.second);
        state->nBlocksInFlight--;
        state->nStallingSince = 0;
        mapBlocksInFlight.erase(itInFlight);
        return true;
    }
    return false;
}

// Requires cs_main.
// returns false, still setting pit, if the block was already in flight from the same peer
// pit will only be valid as long as the same cs_main lock is being held
bool MarkBlockAsInFlight(NodeId nodeid, const uint256& hash, const Consensus::Params& consensusParams, const CBlockIndex *pindex = NULL, list<QueuedBlock>::iterator **pit = NULL) {
    CNodeState *state = State(nodeid);
    assert(state != NULL);

    // Short-circuit most stuff in case its from the same node
    map<uint256, pair<NodeId, list<QueuedBlock>::iterator> >::iterator itInFlight = mapBlocksInFlight.find(hash);
    if (itInFlight != mapBlocksInFlight.end() && itInFlight->second.first == nodeid) {
        *pit = &itInFlight->second.second;
        return false;
    }

    // Make sure it's not listed somewhere already.
    MarkBlockAsReceived(hash);

    list<QueuedBlock>::iterator it = state->vBlocksInFlight.insert(state->vBlocksInFlight.end(),
            {hash, pindex, pindex != NULL, std::unique_ptr<PartiallyDownloadedBlock>(pit ? new PartiallyDownloadedBlock(&mempool) : NULL)});
    state->nBlocksInFlight++;
    state->nBlocksInFlightValidHeaders += it->fValidatedHeaders;
    if (state->nBlocksInFlight == 1) {
        // We're starting a block download (batch) from this peer.
        state->nDownloadingSince = GetTimeMicros();
    }
    if (state->nBlocksInFlightValidHeaders == 1 && pindex != NULL) {
        nPeersWithValidatedDownloads++;
    }
    itInFlight = mapBlocksInFlight.insert(std::make_pair(hash, std::make_pair(nodeid, it))).first;
    if (pit)
        *pit = &itInFlight->second.second;
    return true;
}

/** Check whether the last unknown block a peer advertised is not yet known. */
void ProcessBlockAvailability(NodeId nodeid) {
    CNodeState *state = State(nodeid);
    assert(state != NULL);

    if (!state->hashLastUnknownBlock.IsNull()) {
        BlockMap::iterator itOld = mapBlockIndex.find(state->hashLastUnknownBlock);
        if (itOld != mapBlockIndex.end() && itOld->second->nChainWork > 0) {
            if (state->pindexBestKnownBlock == NULL || itOld->second->nChainWork >= state->pindexBestKnownBlock->nChainWork)
                state->pindexBestKnownBlock = itOld->second;
            state->hashLastUnknownBlock.SetNull();
        }
    }
}

/** Update tracking information about which blocks a peer is assumed to have. */
void UpdateBlockAvailability(NodeId nodeid, const uint256 &hash) {
    CNodeState *state = State(nodeid);
    assert(state != NULL);

    ProcessBlockAvailability(nodeid);

    BlockMap::iterator it = mapBlockIndex.find(hash);
    if (it != mapBlockIndex.end() && it->second->nChainWork > 0) {
        // An actually better block was announced.
        if (state->pindexBestKnownBlock == NULL || it->second->nChainWork >= state->pindexBestKnownBlock->nChainWork)
            state->pindexBestKnownBlock = it->second;
    } else {
        // An unknown block was announced; just assume that the latest one is the best one.
        state->hashLastUnknownBlock = hash;
    }
}

void MaybeSetPeerAsAnnouncingHeaderAndIDs(const CNodeState* nodestate, CNode* pfrom, CConnman& connman) {
    if (!nodestate->fSupportsDesiredCmpctVersion) {
        // Never ask from peers who can't provide witnesses.
        return;
    }
    if (nodestate->fProvidesHeaderAndIDs) {
        for (std::list<NodeId>::iterator it = lNodesAnnouncingHeaderAndIDs.begin(); it != lNodesAnnouncingHeaderAndIDs.end(); it++) {
            if (*it == pfrom->GetId()) {
                lNodesAnnouncingHeaderAndIDs.erase(it);
                lNodesAnnouncingHeaderAndIDs.push_back(pfrom->GetId());
                return;
            }
        }
        bool fAnnounceUsingCMPCTBLOCK = false;
        uint64_t nCMPCTBLOCKVersion = (pfrom->GetLocalServices() & NODE_WITNESS) ? 2 : 1;
        if (lNodesAnnouncingHeaderAndIDs.size() >= 3) {
            // As per BIP152, we only get 3 of our peers to announce
            // blocks using compact encodings.
            connman.ForNode(lNodesAnnouncingHeaderAndIDs.front(), [&connman, fAnnounceUsingCMPCTBLOCK, nCMPCTBLOCKVersion](CNode* pnodeStop){
                connman.PushMessage(pnodeStop, CNetMsgMaker(pnodeStop->GetSendVersion()).Make(NetMsgType::SENDCMPCT, fAnnounceUsingCMPCTBLOCK, nCMPCTBLOCKVersion));
                return true;
            });
            lNodesAnnouncingHeaderAndIDs.pop_front();
        }
        fAnnounceUsingCMPCTBLOCK = true;
        connman.PushMessage(pfrom, CNetMsgMaker(pfrom->GetSendVersion()).Make(NetMsgType::SENDCMPCT, fAnnounceUsingCMPCTBLOCK, nCMPCTBLOCKVersion));
        lNodesAnnouncingHeaderAndIDs.push_back(pfrom->GetId());
    }
}

// Requires cs_main
bool CanDirectFetch(const Consensus::Params &consensusParams)
{
    return chainActive.Tip()->GetBlockTime() > GetAdjustedTime() - consensusParams.nPowTargetSpacing * 20;
}

// Requires cs_main
bool PeerHasHeader(CNodeState *state, const CBlockIndex *pindex)
{
    if (state->pindexBestKnownBlock && pindex == state->pindexBestKnownBlock->GetAncestor(pindex->nHeight))
        return true;
    if (state->pindexBestHeaderSent && pindex == state->pindexBestHeaderSent->GetAncestor(pindex->nHeight))
        return true;
    return false;
}

/** Find the last common ancestor two blocks have.
 *  Both pa and pb must be non-NULL. */
const CBlockIndex* LastCommonAncestor(const CBlockIndex* pa, const CBlockIndex* pb) {
    if (pa->nHeight > pb->nHeight) {
        pa = pa->GetAncestor(pb->nHeight);
    } else if (pb->nHeight > pa->nHeight) {
        pb = pb->GetAncestor(pa->nHeight);
    }

    while (pa != pb && pa && pb) {
        pa = pa->pprev;
        pb = pb->pprev;
    }

    // Eventually all chain branches meet at the genesis block.
    assert(pa == pb);
    return pa;
}

/** Update pindexLastCommonBlock and add not-in-flight missing successors to vBlocks, until it has
 *  at most count entries. */
void FindNextBlocksToDownload(NodeId nodeid, unsigned int count, std::vector<const CBlockIndex*>& vBlocks, NodeId& nodeStaller, const Consensus::Params& consensusParams) {
    if (count == 0)
        return;

    vBlocks.reserve(vBlocks.size() + count);
    CNodeState *state = State(nodeid);
    assert(state != NULL);

    // Make sure pindexBestKnownBlock is up to date, we'll need it.
    ProcessBlockAvailability(nodeid);

    if (state->pindexBestKnownBlock == NULL || state->pindexBestKnownBlock->nChainWork < chainActive.Tip()->nChainWork) {
        // This peer has nothing interesting.
        return;
    }

    if (state->pindexLastCommonBlock == NULL) {
        // Bootstrap quickly by guessing a parent of our best tip is the forking point.
        // Guessing wrong in either direction is not a problem.
        state->pindexLastCommonBlock = chainActive[std::min(state->pindexBestKnownBlock->nHeight, chainActive.Height())];
    }

    // If the peer reorganized, our previous pindexLastCommonBlock may not be an ancestor
    // of its current tip anymore. Go back enough to fix that.
    state->pindexLastCommonBlock = LastCommonAncestor(state->pindexLastCommonBlock, state->pindexBestKnownBlock);
    if (state->pindexLastCommonBlock == state->pindexBestKnownBlock)
        return;

    std::vector<const CBlockIndex*> vToFetch;
    const CBlockIndex *pindexWalk = state->pindexLastCommonBlock;
    // Never fetch further than the best block we know the peer has, or more than BLOCK_DOWNLOAD_WINDOW + 1 beyond the last
    // linked block we have in common with this peer. The +1 is so we can detect stalling, namely if we would be able to
    // download that next block if the window were 1 larger.
    int nWindowEnd = state->pindexLastCommonBlock->nHeight + BLOCK_DOWNLOAD_WINDOW;
    int nMaxHeight = std::min<int>(state->pindexBestKnownBlock->nHeight, nWindowEnd + 1);
    NodeId waitingfor = -1;
    while (pindexWalk->nHeight < nMaxHeight) {
        // Read up to 128 (or more, if more blocks than that are needed) successors of pindexWalk (towards
        // pindexBestKnownBlock) into vToFetch. We fetch 128, because CBlockIndex::GetAncestor may be as expensive
        // as iterating over ~100 CBlockIndex* entries anyway.
        int nToFetch = std::min(nMaxHeight - pindexWalk->nHeight, std::max<int>(count - vBlocks.size(), 128));
        vToFetch.resize(nToFetch);
        pindexWalk = state->pindexBestKnownBlock->GetAncestor(pindexWalk->nHeight + nToFetch);
        vToFetch[nToFetch - 1] = pindexWalk;
        for (unsigned int i = nToFetch - 1; i > 0; i--) {
            vToFetch[i - 1] = vToFetch[i]->pprev;
        }

        // Iterate over those blocks in vToFetch (in forward direction), adding the ones that
        // are not yet downloaded and not in flight to vBlocks. In the mean time, update
        // pindexLastCommonBlock as long as all ancestors are already downloaded, or if it's
        // already part of our chain (and therefore don't need it even if pruned).
        BOOST_FOREACH(const CBlockIndex* pindex, vToFetch) {
            if (!pindex->IsValid(BLOCK_VALID_TREE)) {
                // We consider the chain that this peer is on invalid.
                return;
            }
            if (!State(nodeid)->fHaveWitness && IsWitnessEnabled(pindex->pprev, consensusParams)) {
                // We wouldn't download this block or its descendants from this peer.
                return;
            }
            if (pindex->nStatus & BLOCK_HAVE_DATA || chainActive.Contains(pindex)) {
                if (pindex->nChainTx)
                    state->pindexLastCommonBlock = pindex;
            } else if (mapBlocksInFlight.count(pindex->GetBlockHash()) == 0) {
                // The block is not already downloaded, and not yet in flight.
                if (pindex->nHeight > nWindowEnd) {
                    // We reached the end of the window.
                    if (vBlocks.size() == 0 && waitingfor != nodeid) {
                        // We aren't able to fetch anything, but we would be if the download window was one larger.
                        nodeStaller = waitingfor;
                    }
                    return;
                }
                vBlocks.push_back(pindex);
                if (vBlocks.size() == count) {
                    return;
                }
            } else if (waitingfor == -1) {
                // This is the first already-in-flight block.
                waitingfor = mapBlocksInFlight[pindex->GetBlockHash()].first;
            }
        }
    }
}

} // anon namespace

bool GetNodeStateStats(NodeId nodeid, CNodeStateStats &stats) {
    LOCK(cs_main);
    CNodeState *state = State(nodeid);
    if (state == NULL)
        return false;
    stats.nMisbehavior = state->nMisbehavior;
    stats.nSyncHeight = state->pindexBestKnownBlock ? state->pindexBestKnownBlock->nHeight : -1;
    stats.nCommonHeight = state->pindexLastCommonBlock ? state->pindexLastCommonBlock->nHeight : -1;
    BOOST_FOREACH(const QueuedBlock& queue, state->vBlocksInFlight) {
        if (queue.pindex)
            stats.vHeightInFlight.push_back(queue.pindex->nHeight);
    }
    return true;
}

void RegisterNodeSignals(CNodeSignals& nodeSignals)
{
    nodeSignals.ProcessMessages.connect(&ProcessMessages);
    nodeSignals.SendMessages.connect(&SendMessages);
    nodeSignals.InitializeNode.connect(&InitializeNode);
    nodeSignals.FinalizeNode.connect(&FinalizeNode);
}

void UnregisterNodeSignals(CNodeSignals& nodeSignals)
{
    nodeSignals.ProcessMessages.disconnect(&ProcessMessages);
    nodeSignals.SendMessages.disconnect(&SendMessages);
    nodeSignals.InitializeNode.disconnect(&InitializeNode);
    nodeSignals.FinalizeNode.disconnect(&FinalizeNode);
}

//////////////////////////////////////////////////////////////////////////////
//
// mapOrphanTransactions
//

bool AddOrphanTx(const CTransactionRef& tx, NodeId peer) EXCLUSIVE_LOCKS_REQUIRED(cs_main)
{
    const uint256& hash = tx->GetHash();
    if (mapOrphanTransactions.count(hash))
        return false;

    // Ignore big transactions, to avoid a
    // send-big-orphans memory exhaustion attack. If a peer has a legitimate
    // large transaction with a missing parent then we assume
    // it will rebroadcast it later, after the parent transaction(s)
    // have been mined or received.
    // 100 orphans, each of which is at most 99,999 bytes big is
    // at most 10 megabytes of orphans and somewhat more byprev index (in the worst case):
    unsigned int sz = GetTransactionWeight(*tx);
    if (sz >= MAX_STANDARD_TX_WEIGHT)
    {
        LogPrint("mempool", "ignoring large orphan tx (size: %u, hash: %s)\n", sz, hash.ToString());
        return false;
    }

    auto ret = mapOrphanTransactions.emplace(hash, COrphanTx{tx, peer, GetTime() + ORPHAN_TX_EXPIRE_TIME});
    assert(ret.second);
    BOOST_FOREACH(const CTxIn& txin, tx->vin) {
        mapOrphanTransactionsByPrev[txin.prevout].insert(ret.first);
    }

    LogPrint("mempool", "stored orphan tx %s (mapsz %u outsz %u)\n", hash.ToString(),
             mapOrphanTransactions.size(), mapOrphanTransactionsByPrev.size());
    return true;
}

int static EraseOrphanTx(uint256 hash) EXCLUSIVE_LOCKS_REQUIRED(cs_main)
{
    map<uint256, COrphanTx>::iterator it = mapOrphanTransactions.find(hash);
    if (it == mapOrphanTransactions.end())
        return 0;
    BOOST_FOREACH(const CTxIn& txin, it->second.tx->vin)
    {
        auto itPrev = mapOrphanTransactionsByPrev.find(txin.prevout);
        if (itPrev == mapOrphanTransactionsByPrev.end())
            continue;
        itPrev->second.erase(it);
        if (itPrev->second.empty())
            mapOrphanTransactionsByPrev.erase(itPrev);
    }
    mapOrphanTransactions.erase(it);
    return 1;
}

void EraseOrphansFor(NodeId peer)
{
    int nErased = 0;
    map<uint256, COrphanTx>::iterator iter = mapOrphanTransactions.begin();
    while (iter != mapOrphanTransactions.end())
    {
        map<uint256, COrphanTx>::iterator maybeErase = iter++; // increment to avoid iterator becoming invalid
        if (maybeErase->second.fromPeer == peer)
        {
            nErased += EraseOrphanTx(maybeErase->second.tx->GetHash());
        }
    }
    if (nErased > 0) LogPrint("mempool", "Erased %d orphan tx from peer %d\n", nErased, peer);
}


unsigned int LimitOrphanTxSize(unsigned int nMaxOrphans) EXCLUSIVE_LOCKS_REQUIRED(cs_main)
{
    unsigned int nEvicted = 0;
    static int64_t nNextSweep;
    int64_t nNow = GetTime();
    if (nNextSweep <= nNow) {
        // Sweep out expired orphan pool entries:
        int nErased = 0;
        int64_t nMinExpTime = nNow + ORPHAN_TX_EXPIRE_TIME - ORPHAN_TX_EXPIRE_INTERVAL;
        map<uint256, COrphanTx>::iterator iter = mapOrphanTransactions.begin();
        while (iter != mapOrphanTransactions.end())
        {
            map<uint256, COrphanTx>::iterator maybeErase = iter++;
            if (maybeErase->second.nTimeExpire <= nNow) {
                nErased += EraseOrphanTx(maybeErase->second.tx->GetHash());
            } else {
                nMinExpTime = std::min(maybeErase->second.nTimeExpire, nMinExpTime);
            }
        }
        // Sweep again 5 minutes after the next entry that expires in order to batch the linear scan.
        nNextSweep = nMinExpTime + ORPHAN_TX_EXPIRE_INTERVAL;
        if (nErased > 0) LogPrint("mempool", "Erased %d orphan tx due to expiration\n", nErased);
    }
    while (mapOrphanTransactions.size() > nMaxOrphans)
    {
        // Evict a random orphan:
        uint256 randomhash = GetRandHash();
        map<uint256, COrphanTx>::iterator it = mapOrphanTransactions.lower_bound(randomhash);
        if (it == mapOrphanTransactions.end())
            it = mapOrphanTransactions.begin();
        EraseOrphanTx(it->first);
        ++nEvicted;
    }
    return nEvicted;
}

// Requires cs_main.
void Misbehaving(NodeId pnode, int howmuch)
{
    if (howmuch == 0)
        return;

    CNodeState *state = State(pnode);
    if (state == NULL)
        return;

    state->nMisbehavior += howmuch;
    int banscore = GetArg("-banscore", DEFAULT_BANSCORE_THRESHOLD);
    if (state->nMisbehavior >= banscore && state->nMisbehavior - howmuch < banscore)
    {
        LogPrintf("%s: %s peer=%d (%d -> %d) BAN THRESHOLD EXCEEDED\n", __func__, state->name, pnode, state->nMisbehavior-howmuch, state->nMisbehavior);
        state->fShouldBan = true;
    } else
        LogPrintf("%s: %s peer=%d (%d -> %d)\n", __func__, state->name, pnode, state->nMisbehavior-howmuch, state->nMisbehavior);
}








//////////////////////////////////////////////////////////////////////////////
//
// blockchain -> download logic notification
//

PeerLogicValidation::PeerLogicValidation(CConnman* connmanIn) : connman(connmanIn) {
    // Initialize global variables that cannot be constructed at startup.
    recentRejects.reset(new CRollingBloomFilter(120000, 0.000001));
}

void PeerLogicValidation::SyncTransaction(const CTransaction& tx, const CBlockIndex* pindex, int nPosInBlock) {
    if (nPosInBlock == CMainSignals::SYNC_TRANSACTION_NOT_IN_BLOCK)
        return;

    LOCK(cs_main);

    std::vector<uint256> vOrphanErase;
    // Which orphan pool entries must we evict?
    for (size_t j = 0; j < tx.vin.size(); j++) {
        auto itByPrev = mapOrphanTransactionsByPrev.find(tx.vin[j].prevout);
        if (itByPrev == mapOrphanTransactionsByPrev.end()) continue;
        for (auto mi = itByPrev->second.begin(); mi != itByPrev->second.end(); ++mi) {
            const CTransaction& orphanTx = *(*mi)->second.tx;
            const uint256& orphanHash = orphanTx.GetHash();
            vOrphanErase.push_back(orphanHash);
        }
    }

    // Erase orphan transactions include or precluded by this block
    if (vOrphanErase.size()) {
        int nErased = 0;
        BOOST_FOREACH(uint256 &orphanHash, vOrphanErase) {
            nErased += EraseOrphanTx(orphanHash);
        }
        LogPrint("mempool", "Erased %d orphan tx included or conflicted by block\n", nErased);
    }
}

static CCriticalSection cs_most_recent_block;
static std::shared_ptr<const CBlock> most_recent_block;
static std::shared_ptr<const CBlockHeaderAndShortTxIDs> most_recent_compact_block;
static uint256 most_recent_block_hash;

void PeerLogicValidation::NewPoWValidBlock(const CBlockIndex *pindex, const std::shared_ptr<const CBlock>& pblock) {
    std::shared_ptr<const CBlockHeaderAndShortTxIDs> pcmpctblock = std::make_shared<const CBlockHeaderAndShortTxIDs> (*pblock, true);
    CNetMsgMaker msgMaker(PROTOCOL_VERSION);

    LOCK(cs_main);

    static int nHighestFastAnnounce = 0;
    if (pindex->nHeight <= nHighestFastAnnounce)
        return;
    nHighestFastAnnounce = pindex->nHeight;

    bool fWitnessEnabled = IsWitnessEnabled(pindex->pprev, Params().GetConsensus());
    uint256 hashBlock(pblock->GetHash());

    {
        LOCK(cs_most_recent_block);
        most_recent_block_hash = hashBlock;
        most_recent_block = pblock;
        most_recent_compact_block = pcmpctblock;
    }

    connman->ForEachNode([this, &pcmpctblock, pindex, &msgMaker, fWitnessEnabled, &hashBlock](CNode* pnode) {
        // TODO: Avoid the repeated-serialization here
        if (pnode->nVersion < INVALID_CB_NO_BAN_VERSION || pnode->fDisconnect)
            return;
        ProcessBlockAvailability(pnode->GetId());
        CNodeState &state = *State(pnode->GetId());
        // If the peer has, or we announced to them the previous block already,
        // but we don't think they have this one, go ahead and announce it
        if (state.fPreferHeaderAndIDs && (!fWitnessEnabled || state.fWantsCmpctWitness) &&
                !PeerHasHeader(&state, pindex) && PeerHasHeader(&state, pindex->pprev)) {

            LogPrint("net", "%s sending header-and-ids %s to peer %d\n", "PeerLogicValidation::NewPoWValidBlock",
                    hashBlock.ToString(), pnode->id);
            connman->PushMessage(pnode, msgMaker.Make(NetMsgType::CMPCTBLOCK, *pcmpctblock));
            state.pindexBestHeaderSent = pindex;
        }
    });
}

void PeerLogicValidation::UpdatedBlockTip(const CBlockIndex *pindexNew, const CBlockIndex *pindexFork, bool fInitialDownload) {
    const int nNewHeight = pindexNew->nHeight;
    connman->SetBestHeight(nNewHeight);

    if (!fInitialDownload) {
        // Find the hashes of all blocks that weren't previously in the best chain.
        std::vector<uint256> vHashes;
        const CBlockIndex *pindexToAnnounce = pindexNew;
        while (pindexToAnnounce != pindexFork) {
            vHashes.push_back(pindexToAnnounce->GetBlockHash());
            pindexToAnnounce = pindexToAnnounce->pprev;
            if (vHashes.size() == MAX_BLOCKS_TO_ANNOUNCE) {
                // Limit announcements in case of a huge reorganization.
                // Rely on the peer's synchronization mechanism in that case.
                break;
            }
        }
        // Relay inventory, but don't relay old inventory during initial block download.
        connman->ForEachNode([nNewHeight, &vHashes](CNode* pnode) {
            if (nNewHeight > (pnode->nStartingHeight != -1 ? pnode->nStartingHeight - 2000 : 0)) {
                BOOST_REVERSE_FOREACH(const uint256& hash, vHashes) {
                    pnode->PushBlockHash(hash);
                }
            }
        });
    }

    nTimeBestReceived = GetTime();
}

void PeerLogicValidation::BlockChecked(const CBlock& block, const CValidationState& state) {
    LOCK(cs_main);

    const uint256 hash(block.GetHash());
    std::map<uint256, std::pair<NodeId, bool>>::iterator it = mapBlockSource.find(hash);

    int nDoS = 0;
    if (state.IsInvalid(nDoS)) {
        if (it != mapBlockSource.end() && State(it->second.first)) {
            assert (state.GetRejectCode() < REJECT_INTERNAL); // Blocks are never rejected with internal reject codes
            CBlockReject reject = {(unsigned char)state.GetRejectCode(), state.GetRejectReason().substr(0, MAX_REJECT_MESSAGE_LENGTH), hash};
            State(it->second.first)->rejects.push_back(reject);
            if (nDoS > 0 && it->second.second)
                Misbehaving(it->second.first, nDoS);
        }
    }
    if (it != mapBlockSource.end())
        mapBlockSource.erase(it);
}

//////////////////////////////////////////////////////////////////////////////
//
// Messages
//


bool static AlreadyHave(const CInv& inv) EXCLUSIVE_LOCKS_REQUIRED(cs_main)
{
    switch (inv.type)
    {
    case MSG_TX:
    case MSG_WITNESS_TX:
        {
            assert(recentRejects);
            if (chainActive.Tip()->GetBlockHash() != hashRecentRejectsChainTip)
            {
                // If the chain tip has changed previously rejected transactions
                // might be now valid, e.g. due to a nLockTime'd tx becoming valid,
                // or a double-spend. Reset the rejects filter and give those
                // txs a second chance.
                hashRecentRejectsChainTip = chainActive.Tip()->GetBlockHash();
                recentRejects->reset();
            }

            // Use pcoinsTip->HaveCoinsInCache as a quick approximation to exclude
            // requesting or processing some txs which have already been included in a block
            return recentRejects->contains(inv.hash) ||
                   mempool.exists(inv.hash) ||
                   mapOrphanTransactions.count(inv.hash) ||
                   pcoinsTip->HaveCoinsInCache(inv.hash);
        }
    case MSG_BLOCK:
    case MSG_WITNESS_BLOCK:
        return mapBlockIndex.count(inv.hash);
    }
    // Don't know what it is, just say we already got one
    return true;
}

static void RelayTransaction(const CTransaction& tx, CConnman& connman)
{
    CInv inv(MSG_TX, tx.GetHash());
    connman.ForEachNode([&inv](CNode* pnode)
    {
        pnode->PushInventory(inv);
    });
}

static void RelayAddress(const CAddress& addr, bool fReachable, CConnman& connman)
{
    unsigned int nRelayNodes = fReachable ? 2 : 1; // limited relaying of addresses outside our network(s)

    // Relay to a limited number of other nodes
    // Use deterministic randomness to send to the same nodes for 24 hours
    // at a time so the addrKnowns of the chosen nodes prevent repeats
    uint64_t hashAddr = addr.GetHash();
    const CSipHasher hasher = connman.GetDeterministicRandomizer(RANDOMIZER_ID_ADDRESS_RELAY).Write(hashAddr << 32).Write((GetTime() + hashAddr) / (24*60*60));
    FastRandomContext insecure_rand;

    std::array<std::pair<uint64_t, CNode*>,2> best{{{0, nullptr}, {0, nullptr}}};
    assert(nRelayNodes <= best.size());

    auto sortfunc = [&best, &hasher, nRelayNodes](CNode* pnode) {
        if (pnode->nVersion >= CADDR_TIME_VERSION) {
            uint64_t hashKey = CSipHasher(hasher).Write(pnode->id).Finalize();
            for (unsigned int i = 0; i < nRelayNodes; i++) {
                 if (hashKey > best[i].first) {
                     std::copy(best.begin() + i, best.begin() + nRelayNodes - 1, best.begin() + i + 1);
                     best[i] = std::make_pair(hashKey, pnode);
                     break;
                 }
            }
        }
    };

    auto pushfunc = [&addr, &best, nRelayNodes, &insecure_rand] {
        for (unsigned int i = 0; i < nRelayNodes && best[i].first != 0; i++) {
            best[i].second->PushAddress(addr, insecure_rand);
        }
    };

    connman.ForEachNodeThen(std::move(sortfunc), std::move(pushfunc));
}

void static ProcessGetData(CNode* pfrom, const Consensus::Params& consensusParams, CConnman& connman, std::atomic<bool>& interruptMsgProc)
{
    std::deque<CInv>::iterator it = pfrom->vRecvGetData.begin();
    vector<CInv> vNotFound;
    CNetMsgMaker msgMaker(pfrom->GetSendVersion());
    LOCK(cs_main);

    while (it != pfrom->vRecvGetData.end()) {
        // Don't bother if send buffer is too full to respond anyway
        if (pfrom->fPauseSend)
            break;

        const CInv &inv = *it;
        {
            if (interruptMsgProc)
                return;

            it++;

            if (inv.type == MSG_BLOCK || inv.type == MSG_FILTERED_BLOCK || inv.type == MSG_CMPCT_BLOCK || inv.type == MSG_WITNESS_BLOCK)
            {
                bool send = false;
                BlockMap::iterator mi = mapBlockIndex.find(inv.hash);
                if (mi != mapBlockIndex.end())
                {
                    if (mi->second->nChainTx && !mi->second->IsValid(BLOCK_VALID_SCRIPTS) &&
                            mi->second->IsValid(BLOCK_VALID_TREE)) {
                        // If we have the block and all of its parents, but have not yet validated it,
                        // we might be in the middle of connecting it (ie in the unlock of cs_main
                        // before ActivateBestChain but after AcceptBlock).
                        // In this case, we need to run ActivateBestChain prior to checking the relay
                        // conditions below.
                        std::shared_ptr<const CBlock> a_recent_block;
                        {
                            LOCK(cs_most_recent_block);
                            a_recent_block = most_recent_block;
                        }
                        CValidationState dummy;
                        ActivateBestChain(dummy, Params(), a_recent_block);
                    }
                    if (chainActive.Contains(mi->second)) {
                        send = true;
                    } else {
                        static const int nOneMonth = 30 * 24 * 60 * 60;
                        // To prevent fingerprinting attacks, only send blocks outside of the active
                        // chain if they are valid, and no more than a month older (both in time, and in
                        // best equivalent proof of work) than the best header chain we know about.
                        send = mi->second->IsValid(BLOCK_VALID_SCRIPTS) && (pindexBestHeader != NULL) &&
                            (pindexBestHeader->GetBlockTime() - mi->second->GetBlockTime() < nOneMonth) &&
                            (GetBlockProofEquivalentTime(*pindexBestHeader, *mi->second, *pindexBestHeader, consensusParams) < nOneMonth);
                        if (!send) {
                            LogPrintf("%s: ignoring request from peer=%i for old block that isn't in the main chain\n", __func__, pfrom->GetId());
                        }
                    }
                }
                // disconnect node in case we have reached the outbound limit for serving historical blocks
                // never disconnect whitelisted nodes
                static const int nOneWeek = 7 * 24 * 60 * 60; // assume > 1 week = historical
                if (send && connman.OutboundTargetReached(true) && ( ((pindexBestHeader != NULL) && (pindexBestHeader->GetBlockTime() - mi->second->GetBlockTime() > nOneWeek)) || inv.type == MSG_FILTERED_BLOCK) && !pfrom->fWhitelisted)
                {
                    LogPrint("net", "historical block serving limit reached, disconnect peer=%d\n", pfrom->GetId());

                    //disconnect node
                    pfrom->fDisconnect = true;
                    send = false;
                }
                // Pruned nodes may have deleted the block, so check whether
                // it's available before trying to send.
                if (send && (mi->second->nStatus & BLOCK_HAVE_DATA))
                {
                    // Send block from disk
                    CBlock block;
                    if (!ReadBlockFromDisk(block, (*mi).second, consensusParams))
                        assert(!"cannot load block from disk");
                    if (inv.type == MSG_BLOCK)
                        connman.PushMessage(pfrom, msgMaker.Make(SERIALIZE_TRANSACTION_NO_WITNESS, NetMsgType::BLOCK, block));
                    else if (inv.type == MSG_WITNESS_BLOCK)
                        connman.PushMessage(pfrom, msgMaker.Make(NetMsgType::BLOCK, block));
                    else if (inv.type == MSG_FILTERED_BLOCK)
                    {
                        bool sendMerkleBlock = false;
                        CMerkleBlock merkleBlock;
                        {
                            LOCK(pfrom->cs_filter);
                            if (pfrom->pfilter) {
                                sendMerkleBlock = true;
                                merkleBlock = CMerkleBlock(block, *pfrom->pfilter);
                            }
                        }
                        if (sendMerkleBlock) {
                            connman.PushMessage(pfrom, msgMaker.Make(NetMsgType::MERKLEBLOCK, merkleBlock));
                            // CMerkleBlock just contains hashes, so also push any transactions in the block the client did not see
                            // This avoids hurting performance by pointlessly requiring a round-trip
                            // Note that there is currently no way for a node to request any single transactions we didn't send here -
                            // they must either disconnect and retry or request the full block.
                            // Thus, the protocol spec specified allows for us to provide duplicate txn here,
                            // however we MUST always provide at least what the remote peer needs
                            typedef std::pair<unsigned int, uint256> PairType;
                            BOOST_FOREACH(PairType& pair, merkleBlock.vMatchedTxn)
                                connman.PushMessage(pfrom, msgMaker.Make(SERIALIZE_TRANSACTION_NO_WITNESS, NetMsgType::TX, *block.vtx[pair.first]));
                        }
                        // else
                            // no response
                    }
                    else if (inv.type == MSG_CMPCT_BLOCK)
                    {
                        // If a peer is asking for old blocks, we're almost guaranteed
                        // they won't have a useful mempool to match against a compact block,
                        // and we don't feel like constructing the object for them, so
                        // instead we respond with the full, non-compact block.
                        bool fPeerWantsWitness = State(pfrom->GetId())->fWantsCmpctWitness;
                        int nSendFlags = fPeerWantsWitness ? 0 : SERIALIZE_TRANSACTION_NO_WITNESS;
                        if (CanDirectFetch(consensusParams) && mi->second->nHeight >= chainActive.Height() - MAX_CMPCTBLOCK_DEPTH) {
                            CBlockHeaderAndShortTxIDs cmpctblock(block, fPeerWantsWitness);
                            connman.PushMessage(pfrom, msgMaker.Make(nSendFlags, NetMsgType::CMPCTBLOCK, cmpctblock));
                        } else
                            connman.PushMessage(pfrom, msgMaker.Make(nSendFlags, NetMsgType::BLOCK, block));
                    }

                    // Trigger the peer node to send a getblocks request for the next batch of inventory
                    if (inv.hash == pfrom->hashContinue)
                    {
                        // Bypass PushInventory, this must send even if redundant,
                        // and we want it right after the last block so they don't
                        // wait for other stuff first.
                        vector<CInv> vInv;
                        vInv.push_back(CInv(MSG_BLOCK, chainActive.Tip()->GetBlockHash()));
                        connman.PushMessage(pfrom, msgMaker.Make(NetMsgType::INV, vInv));
                        pfrom->hashContinue.SetNull();
                    }
                }
            }
            else if (inv.type == MSG_TX || inv.type == MSG_WITNESS_TX)
            {
                // Send stream from relay memory
                bool push = false;
                auto mi = mapRelay.find(inv.hash);
                int nSendFlags = (inv.type == MSG_TX ? SERIALIZE_TRANSACTION_NO_WITNESS : 0);
                if (mi != mapRelay.end()) {
                    connman.PushMessage(pfrom, msgMaker.Make(nSendFlags, NetMsgType::TX, *mi->second));
                    push = true;
                } else if (pfrom->timeLastMempoolReq) {
                    auto txinfo = mempool.info(inv.hash);
                    // To protect privacy, do not answer getdata using the mempool when
                    // that TX couldn't have been INVed in reply to a MEMPOOL request.
                    if (txinfo.tx && txinfo.nTime <= pfrom->timeLastMempoolReq) {
                        connman.PushMessage(pfrom, msgMaker.Make(nSendFlags, NetMsgType::TX, *txinfo.tx));
                        push = true;
                    }
                }
                if (!push) {
                    vNotFound.push_back(inv);
                }
            }

            // Track requests for our stuff.
            GetMainSignals().Inventory(inv.hash);

            if (inv.type == MSG_BLOCK || inv.type == MSG_FILTERED_BLOCK || inv.type == MSG_CMPCT_BLOCK || inv.type == MSG_WITNESS_BLOCK)
                break;
        }
    }

    pfrom->vRecvGetData.erase(pfrom->vRecvGetData.begin(), it);

    if (!vNotFound.empty()) {
        // Let the peer know that we didn't find what it asked for, so it doesn't
        // have to wait around forever. Currently only SPV clients actually care
        // about this message: it's needed when they are recursively walking the
        // dependencies of relevant unconfirmed transactions. SPV clients want to
        // do that because they want to know about (and store and rebroadcast and
        // risk analyze) the dependencies of transactions relevant to them, without
        // having to download the entire memory pool.
        connman.PushMessage(pfrom, msgMaker.Make(NetMsgType::NOTFOUND, vNotFound));
    }
}

uint32_t GetFetchFlags(CNode* pfrom, const CBlockIndex* pprev, const Consensus::Params& chainparams) {
    uint32_t nFetchFlags = 0;
    if ((pfrom->GetLocalServices() & NODE_WITNESS) && State(pfrom->GetId())->fHaveWitness) {
        nFetchFlags |= MSG_WITNESS_FLAG;
    }
    return nFetchFlags;
}

inline void static SendBlockTransactions(const CBlock& block, const BlockTransactionsRequest& req, CNode* pfrom, CConnman& connman) {
    BlockTransactions resp(req);
    for (size_t i = 0; i < req.indexes.size(); i++) {
        if (req.indexes[i] >= block.vtx.size()) {
            LOCK(cs_main);
            Misbehaving(pfrom->GetId(), 100);
            LogPrintf("Peer %d sent us a getblocktxn with out-of-bounds tx indices", pfrom->id);
            return;
        }
        resp.txn[i] = block.vtx[req.indexes[i]];
    }
    LOCK(cs_main);
    CNetMsgMaker msgMaker(pfrom->GetSendVersion());
    int nSendFlags = State(pfrom->GetId())->fWantsCmpctWitness ? 0 : SERIALIZE_TRANSACTION_NO_WITNESS;
    connman.PushMessage(pfrom, msgMaker.Make(nSendFlags, NetMsgType::BLOCKTXN, resp));
}

bool static ProcessMessage(CNode* pfrom, string strCommand, CDataStream& vRecv, int64_t nTimeReceived, const CChainParams& chainparams, CConnman& connman, std::atomic<bool>& interruptMsgProc)
{
    LogPrint("net", "received: %s (%u bytes) peer=%d\n", SanitizeString(strCommand), vRecv.size(), pfrom->id);
    if (IsArgSet("-dropmessagestest") && GetRand(GetArg("-dropmessagestest", 0)) == 0)
    {
        LogPrintf("dropmessagestest DROPPING RECV MESSAGE\n");
        return true;
    }


    if (!(pfrom->GetLocalServices() & NODE_BLOOM) &&
              (strCommand == NetMsgType::FILTERLOAD ||
               strCommand == NetMsgType::FILTERADD))
    {
        if (pfrom->nVersion >= NO_BLOOM_VERSION) {
            LOCK(cs_main);
            Misbehaving(pfrom->GetId(), 100);
            return false;
        } else {
            pfrom->fDisconnect = true;
            return false;
        }
    }


    if (strCommand == NetMsgType::VERSION)
    {
        // Each connection can only send one version message
        if (pfrom->nVersion != 0)
        {
            connman.PushMessage(pfrom, CNetMsgMaker(INIT_PROTO_VERSION).Make(NetMsgType::REJECT, strCommand, REJECT_DUPLICATE, string("Duplicate version message")));
            LOCK(cs_main);
            Misbehaving(pfrom->GetId(), 1);
            return false;
        }

        int64_t nTime;
        CAddress addrMe;
        CAddress addrFrom;
        uint64_t nNonce = 1;
        uint64_t nServiceInt;
        vRecv >> pfrom->nVersion >> nServiceInt >> nTime >> addrMe;
        pfrom->nServices = ServiceFlags(nServiceInt);
        if (!pfrom->fInbound)
        {
            connman.SetServices(pfrom->addr, pfrom->nServices);
        }
        if (pfrom->nServicesExpected & ~pfrom->nServices)
        {
            LogPrint("net", "peer=%d does not offer the expected services (%08x offered, %08x expected); disconnecting\n", pfrom->id, pfrom->nServices, pfrom->nServicesExpected);
            connman.PushMessage(pfrom, CNetMsgMaker(INIT_PROTO_VERSION).Make(NetMsgType::REJECT, strCommand, REJECT_NONSTANDARD,
                               strprintf("Expected to offer services %08x", pfrom->nServicesExpected)));
            pfrom->fDisconnect = true;
            return false;
        }

        if (pfrom->nVersion < MIN_PEER_PROTO_VERSION)
        {
            // disconnect from peers older than this proto version
            LogPrintf("peer=%d using obsolete version %i; disconnecting\n", pfrom->id, pfrom->nVersion);
            connman.PushMessage(pfrom, CNetMsgMaker(INIT_PROTO_VERSION).Make(NetMsgType::REJECT, strCommand, REJECT_OBSOLETE,
                               strprintf("Version must be %d or greater", MIN_PEER_PROTO_VERSION)));
            pfrom->fDisconnect = true;
            return false;
        }

        if (pfrom->nVersion == 10300)
            pfrom->nVersion = 300;
        if (!vRecv.empty())
            vRecv >> addrFrom >> nNonce;
        if (!vRecv.empty()) {
            vRecv >> LIMITED_STRING(pfrom->strSubVer, MAX_SUBVERSION_LENGTH);
            pfrom->cleanSubVer = SanitizeString(pfrom->strSubVer);
        }
        if (!vRecv.empty()) {
            vRecv >> pfrom->nStartingHeight;
        }
        {
            LOCK(pfrom->cs_filter);
            if (!vRecv.empty())
                vRecv >> pfrom->fRelayTxes; // set to true after we get the first filter* message
            else
                pfrom->fRelayTxes = true;
        }

        // Disconnect if we connected to ourself
        if (pfrom->fInbound && !connman.CheckIncomingNonce(nNonce))
        {
            LogPrintf("connected to self at %s, disconnecting\n", pfrom->addr.ToString());
            pfrom->fDisconnect = true;
            return true;
        }

        pfrom->addrLocal = addrMe;
        if (pfrom->fInbound && addrMe.IsRoutable())
        {
            SeenLocal(addrMe);
        }

        // Be shy and don't send version until we hear
        if (pfrom->fInbound)
            PushNodeVersion(pfrom, connman, GetAdjustedTime());

        pfrom->fClient = !(pfrom->nServices & NODE_NETWORK);

        if((pfrom->nServices & NODE_WITNESS))
        {
            LOCK(cs_main);
            State(pfrom->GetId())->fHaveWitness = true;
        }

        // Potentially mark this peer as a preferred download peer.
        {
        LOCK(cs_main);
        UpdatePreferredDownload(pfrom, State(pfrom->GetId()));
        }

        // Change version
        connman.PushMessage(pfrom, CNetMsgMaker(INIT_PROTO_VERSION).Make(NetMsgType::VERACK));
        int nSendVersion = std::min(pfrom->nVersion, PROTOCOL_VERSION);
        pfrom->SetSendVersion(nSendVersion);

        if (!pfrom->fInbound)
        {
            // Advertise our address
            if (fListen && !IsInitialBlockDownload())
            {
                CAddress addr = GetLocalAddress(&pfrom->addr, pfrom->GetLocalServices());
                FastRandomContext insecure_rand;
                if (addr.IsRoutable())
                {
                    LogPrint("net", "ProcessMessages: advertising address %s\n", addr.ToString());
                    pfrom->PushAddress(addr, insecure_rand);
                } else if (IsPeerAddrLocalGood(pfrom)) {
                    addr.SetIP(pfrom->addrLocal);
                    LogPrint("net", "ProcessMessages: advertising address %s\n", addr.ToString());
                    pfrom->PushAddress(addr, insecure_rand);
                }
            }

            // Get recent addresses
            if (pfrom->fOneShot || pfrom->nVersion >= CADDR_TIME_VERSION || connman.GetAddressCount() < 1000)
            {
                connman.PushMessage(pfrom, CNetMsgMaker(nSendVersion).Make(NetMsgType::GETADDR));
                pfrom->fGetAddr = true;
            }
            connman.MarkAddressGood(pfrom->addr);
        }

        pfrom->fSuccessfullyConnected = true;

        string remoteAddr;
        if (fLogIPs)
            remoteAddr = ", peeraddr=" + pfrom->addr.ToString();

        LogPrintf("receive version message: %s: version %d, blocks=%d, us=%s, peer=%d%s\n",
                  pfrom->cleanSubVer, pfrom->nVersion,
                  pfrom->nStartingHeight, addrMe.ToString(), pfrom->id,
                  remoteAddr);

        int64_t nTimeOffset = nTime - GetTime();
        pfrom->nTimeOffset = nTimeOffset;
        AddTimeData(pfrom->addr, nTimeOffset);

        // Feeler connections exist only to verify if address is online.
        if (pfrom->fFeeler) {
            assert(pfrom->fInbound == false);
            pfrom->fDisconnect = true;
        }
        return true;
    }


    else if (pfrom->nVersion == 0)
    {
        // Must have a version message before anything else
        LOCK(cs_main);
        Misbehaving(pfrom->GetId(), 1);
        return false;
    }

    // At this point, the outgoing message serialization version can't change.
    CNetMsgMaker msgMaker(pfrom->GetSendVersion());

    if (strCommand == NetMsgType::VERACK)
    {
        pfrom->SetRecvVersion(min(pfrom->nVersion, PROTOCOL_VERSION));

        if (!pfrom->fInbound) {
            // Mark this node as currently connected, so we update its timestamp later.
            LOCK(cs_main);
            State(pfrom->GetId())->fCurrentlyConnected = true;
        }

        if (pfrom->nVersion >= SENDHEADERS_VERSION) {
            // Tell our peer we prefer to receive headers rather than inv's
            // We send this to non-NODE NETWORK peers as well, because even
            // non-NODE NETWORK peers can announce blocks (such as pruning
            // nodes)
            connman.PushMessage(pfrom, msgMaker.Make(NetMsgType::SENDHEADERS));
        }
        if (pfrom->nVersion >= SHORT_IDS_BLOCKS_VERSION) {
            // Tell our peer we are willing to provide version 1 or 2 cmpctblocks
            // However, we do not request new block announcements using
            // cmpctblock messages.
            // We send this to non-NODE NETWORK peers as well, because
            // they may wish to request compact blocks from us
            bool fAnnounceUsingCMPCTBLOCK = false;
            uint64_t nCMPCTBLOCKVersion = 2;
            if (pfrom->GetLocalServices() & NODE_WITNESS)
                connman.PushMessage(pfrom, msgMaker.Make(NetMsgType::SENDCMPCT, fAnnounceUsingCMPCTBLOCK, nCMPCTBLOCKVersion));
            nCMPCTBLOCKVersion = 1;
            connman.PushMessage(pfrom, msgMaker.Make(NetMsgType::SENDCMPCT, fAnnounceUsingCMPCTBLOCK, nCMPCTBLOCKVersion));
        }
    }


    else if (strCommand == NetMsgType::ADDR)
    {
        vector<CAddress> vAddr;
        vRecv >> vAddr;

        // Don't want addr from older versions unless seeding
        if (pfrom->nVersion < CADDR_TIME_VERSION && connman.GetAddressCount() > 1000)
            return true;
        if (vAddr.size() > 1000)
        {
            LOCK(cs_main);
            Misbehaving(pfrom->GetId(), 20);
            return error("message addr size() = %u", vAddr.size());
        }

        // Store the new addresses
        vector<CAddress> vAddrOk;
        int64_t nNow = GetAdjustedTime();
        int64_t nSince = nNow - 10 * 60;
        BOOST_FOREACH(CAddress& addr, vAddr)
        {
            if (interruptMsgProc)
                return true;

            if ((addr.nServices & REQUIRED_SERVICES) != REQUIRED_SERVICES)
                continue;

            if (addr.nTime <= 100000000 || addr.nTime > nNow + 10 * 60)
                addr.nTime = nNow - 5 * 24 * 60 * 60;
            pfrom->AddAddressKnown(addr);
            bool fReachable = IsReachable(addr);
            if (addr.nTime > nSince && !pfrom->fGetAddr && vAddr.size() <= 10 && addr.IsRoutable())
            {
                // Relay to a limited number of other nodes
                RelayAddress(addr, fReachable, connman);
            }
            // Do not store addresses outside our network
            if (fReachable)
                vAddrOk.push_back(addr);
        }
        connman.AddNewAddresses(vAddrOk, pfrom->addr, 2 * 60 * 60);
        if (vAddr.size() < 1000)
            pfrom->fGetAddr = false;
        if (pfrom->fOneShot)
            pfrom->fDisconnect = true;
    }

    else if (strCommand == NetMsgType::SENDHEADERS)
    {
        LOCK(cs_main);
        State(pfrom->GetId())->fPreferHeaders = true;
    }

    else if (strCommand == NetMsgType::SENDCMPCT)
    {
        bool fAnnounceUsingCMPCTBLOCK = false;
        uint64_t nCMPCTBLOCKVersion = 0;
        vRecv >> fAnnounceUsingCMPCTBLOCK >> nCMPCTBLOCKVersion;
        if (nCMPCTBLOCKVersion == 1 || ((pfrom->GetLocalServices() & NODE_WITNESS) && nCMPCTBLOCKVersion == 2)) {
            LOCK(cs_main);
            // fProvidesHeaderAndIDs is used to "lock in" version of compact blocks we send (fWantsCmpctWitness)
            if (!State(pfrom->GetId())->fProvidesHeaderAndIDs) {
                State(pfrom->GetId())->fProvidesHeaderAndIDs = true;
                State(pfrom->GetId())->fWantsCmpctWitness = nCMPCTBLOCKVersion == 2;
            }
            if (State(pfrom->GetId())->fWantsCmpctWitness == (nCMPCTBLOCKVersion == 2)) // ignore later version announces
                State(pfrom->GetId())->fPreferHeaderAndIDs = fAnnounceUsingCMPCTBLOCK;
            if (!State(pfrom->GetId())->fSupportsDesiredCmpctVersion) {
                if (pfrom->GetLocalServices() & NODE_WITNESS)
                    State(pfrom->GetId())->fSupportsDesiredCmpctVersion = (nCMPCTBLOCKVersion == 2);
                else
                    State(pfrom->GetId())->fSupportsDesiredCmpctVersion = (nCMPCTBLOCKVersion == 1);
            }
        }
    }


    else if (strCommand == NetMsgType::INV)
    {
        vector<CInv> vInv;
        vRecv >> vInv;
        if (vInv.size() > MAX_INV_SZ)
        {
            LOCK(cs_main);
            Misbehaving(pfrom->GetId(), 20);
            return error("message inv size() = %u", vInv.size());
        }

        bool fBlocksOnly = !fRelayTxes;

        // Allow whitelisted peers to send data other than blocks in blocks only mode if whitelistrelay is true
        if (pfrom->fWhitelisted && GetBoolArg("-whitelistrelay", DEFAULT_WHITELISTRELAY))
            fBlocksOnly = false;

        LOCK(cs_main);

        uint32_t nFetchFlags = GetFetchFlags(pfrom, chainActive.Tip(), chainparams.GetConsensus());

        std::vector<CInv> vToFetch;

        for (unsigned int nInv = 0; nInv < vInv.size(); nInv++)
        {
            CInv &inv = vInv[nInv];

            if (interruptMsgProc)
                return true;

            bool fAlreadyHave = AlreadyHave(inv);
            LogPrint("net", "got inv: %s  %s peer=%d\n", inv.ToString(), fAlreadyHave ? "have" : "new", pfrom->id);

            if (inv.type == MSG_TX) {
                inv.type |= nFetchFlags;
            }

            if (inv.type == MSG_BLOCK) {
                UpdateBlockAvailability(pfrom->GetId(), inv.hash);
                if (!fAlreadyHave && !fImporting && !fReindex && !mapBlocksInFlight.count(inv.hash)) {
                    // We used to request the full block here, but since headers-announcements are now the
                    // primary method of announcement on the network, and since, in the case that a node
                    // fell back to inv we probably have a reorg which we should get the headers for first,
                    // we now only provide a getheaders response here. When we receive the headers, we will
                    // then ask for the blocks we need.
                    connman.PushMessage(pfrom, msgMaker.Make(NetMsgType::GETHEADERS, chainActive.GetLocator(pindexBestHeader), inv.hash));
                    LogPrint("net", "getheaders (%d) %s to peer=%d\n", pindexBestHeader->nHeight, inv.hash.ToString(), pfrom->id);
                }
            }
            else
            {
                pfrom->AddInventoryKnown(inv);
                if (fBlocksOnly)
                    LogPrint("net", "transaction (%s) inv sent in violation of protocol peer=%d\n", inv.hash.ToString(), pfrom->id);
                else if (!fAlreadyHave && !fImporting && !fReindex && !IsInitialBlockDownload())
                    pfrom->AskFor(inv);
            }

            // Track requests for our stuff
            GetMainSignals().Inventory(inv.hash);
        }

        if (!vToFetch.empty())
            connman.PushMessage(pfrom, msgMaker.Make(NetMsgType::GETDATA, vToFetch));
    }


    else if (strCommand == NetMsgType::GETDATA)
    {
        vector<CInv> vInv;
        vRecv >> vInv;
        if (vInv.size() > MAX_INV_SZ)
        {
            LOCK(cs_main);
            Misbehaving(pfrom->GetId(), 20);
            return error("message getdata size() = %u", vInv.size());
        }

        if (fDebug || (vInv.size() != 1))
            LogPrint("net", "received getdata (%u invsz) peer=%d\n", vInv.size(), pfrom->id);

        if ((fDebug && vInv.size() > 0) || (vInv.size() == 1))
            LogPrint("net", "received getdata for: %s peer=%d\n", vInv[0].ToString(), pfrom->id);

        pfrom->vRecvGetData.insert(pfrom->vRecvGetData.end(), vInv.begin(), vInv.end());
        ProcessGetData(pfrom, chainparams.GetConsensus(), connman, interruptMsgProc);
    }


    else if (strCommand == NetMsgType::GETBLOCKS)
    {
        CBlockLocator locator;
        uint256 hashStop;
        vRecv >> locator >> hashStop;

        // We might have announced the currently-being-connected tip using a
        // compact block, which resulted in the peer sending a getblocks
        // request, which we would otherwise respond to without the new block.
        // To avoid this situation we simply verify that we are on our best
        // known chain now. This is super overkill, but we handle it better
        // for getheaders requests, and there are no known nodes which support
        // compact blocks but still use getblocks to request blocks.
        {
            std::shared_ptr<const CBlock> a_recent_block;
            {
                LOCK(cs_most_recent_block);
                a_recent_block = most_recent_block;
            }
            CValidationState dummy;
            ActivateBestChain(dummy, Params(), a_recent_block);
        }

        LOCK(cs_main);

        // Find the last block the caller has in the main chain
        const CBlockIndex* pindex = FindForkInGlobalIndex(chainActive, locator);

        // Send the rest of the chain
        if (pindex)
            pindex = chainActive.Next(pindex);
        int nLimit = 500;
        LogPrint("net", "getblocks %d to %s limit %d from peer=%d\n", (pindex ? pindex->nHeight : -1), hashStop.IsNull() ? "end" : hashStop.ToString(), nLimit, pfrom->id);
        for (; pindex; pindex = chainActive.Next(pindex))
        {
            if (pindex->GetBlockHash() == hashStop)
            {
                LogPrint("net", "  getblocks stopping at %d %s\n", pindex->nHeight, pindex->GetBlockHash().ToString());
                break;
            }
            // If pruning, don't inv blocks unless we have on disk and are likely to still have
            // for some reasonable time window (1 hour) that block relay might require.
            const int nPrunedBlocksLikelyToHave = MIN_BLOCKS_TO_KEEP - 3600 / chainparams.GetConsensus().nPowTargetSpacing;
            if (fPruneMode && (!(pindex->nStatus & BLOCK_HAVE_DATA) || pindex->nHeight <= chainActive.Tip()->nHeight - nPrunedBlocksLikelyToHave))
            {
                LogPrint("net", " getblocks stopping, pruned or too old block at %d %s\n", pindex->nHeight, pindex->GetBlockHash().ToString());
                break;
            }
            pfrom->PushInventory(CInv(MSG_BLOCK, pindex->GetBlockHash()));
            if (--nLimit <= 0)
            {
                // When this block is requested, we'll send an inv that'll
                // trigger the peer to getblocks the next batch of inventory.
                LogPrint("net", "  getblocks stopping at limit %d %s\n", pindex->nHeight, pindex->GetBlockHash().ToString());
                pfrom->hashContinue = pindex->GetBlockHash();
                break;
            }
        }
    }


    else if (strCommand == NetMsgType::GETBLOCKTXN)
    {
        BlockTransactionsRequest req;
        vRecv >> req;

        std::shared_ptr<const CBlock> recent_block;
        {
            LOCK(cs_most_recent_block);
            if (most_recent_block_hash == req.blockhash)
                recent_block = most_recent_block;
            // Unlock cs_most_recent_block to avoid cs_main lock inversion
        }
        if (recent_block) {
            SendBlockTransactions(*recent_block, req, pfrom, connman);
            return true;
        }

        LOCK(cs_main);

        BlockMap::iterator it = mapBlockIndex.find(req.blockhash);
        if (it == mapBlockIndex.end() || !(it->second->nStatus & BLOCK_HAVE_DATA)) {
            LogPrintf("Peer %d sent us a getblocktxn for a block we don't have", pfrom->id);
            return true;
        }

        if (it->second->nHeight < chainActive.Height() - MAX_BLOCKTXN_DEPTH) {
            // If an older block is requested (should never happen in practice,
            // but can happen in tests) send a block response instead of a
            // blocktxn response. Sending a full block response instead of a
            // small blocktxn response is preferable in the case where a peer
            // might maliciously send lots of getblocktxn requests to trigger
            // expensive disk reads, because it will require the peer to
            // actually receive all the data read from disk over the network.
            LogPrint("net", "Peer %d sent us a getblocktxn for a block > %i deep", pfrom->id, MAX_BLOCKTXN_DEPTH);
            CInv inv;
            inv.type = State(pfrom->GetId())->fWantsCmpctWitness ? MSG_WITNESS_BLOCK : MSG_BLOCK;
            inv.hash = req.blockhash;
            pfrom->vRecvGetData.push_back(inv);
            ProcessGetData(pfrom, chainparams.GetConsensus(), connman, interruptMsgProc);
            return true;
        }

        CBlock block;
        bool ret = ReadBlockFromDisk(block, it->second, chainparams.GetConsensus());
        assert(ret);

        SendBlockTransactions(block, req, pfrom, connman);
    }


    else if (strCommand == NetMsgType::GETHEADERS)
    {
        CBlockLocator locator;
        uint256 hashStop;
        vRecv >> locator >> hashStop;

        LOCK(cs_main);
        if (IsInitialBlockDownload() && !pfrom->fWhitelisted) {
            LogPrint("net", "Ignoring getheaders from peer=%d because node is in initial block download\n", pfrom->id);
            return true;
        }

        CNodeState *nodestate = State(pfrom->GetId());
        const CBlockIndex* pindex = NULL;
        if (locator.IsNull())
        {
            // If locator is null, return the hashStop block
            BlockMap::iterator mi = mapBlockIndex.find(hashStop);
            if (mi == mapBlockIndex.end())
                return true;
            pindex = (*mi).second;
        }
        else
        {
            // Find the last block the caller has in the main chain
            pindex = FindForkInGlobalIndex(chainActive, locator);
            if (pindex)
                pindex = chainActive.Next(pindex);
        }

        // we must use CBlocks, as CBlockHeaders won't include the 0x00 nTx count at the end
        vector<CBlock> vHeaders;
        unsigned nCount = 0;
        unsigned nSize = 0;
        LogPrint("net", "getheaders %d to %s from peer=%d\n", (pindex ? pindex->nHeight : -1), hashStop.IsNull() ? "end" : hashStop.ToString(), pfrom->id);
        for (; pindex; pindex = chainActive.Next(pindex))
        {
            const CBlockHeader header = pindex->GetBlockHeader(chainparams.GetConsensus());
            ++nCount;
            nSize += GetSerializeSize(header, SER_NETWORK, PROTOCOL_VERSION);
            vHeaders.push_back(header);
            if (nCount >= MAX_HEADERS_RESULTS
                  || pindex->GetBlockHash() == hashStop)
                break;
            if (pfrom->nVersion >= SIZE_HEADERS_LIMIT_VERSION
                  && nSize >= THRESHOLD_HEADERS_SIZE)
                break;
        }

        /* Check maximum headers size before pushing the message
           if the peer enforces it.  This should not fail since we
           break above in the loop at the threshold and the threshold
           should be small enough in comparison to the hard max size.
           Do it nevertheless to be sure.  */
        if (pfrom->nVersion >= SIZE_HEADERS_LIMIT_VERSION
              && nSize > MAX_HEADERS_SIZE)
            LogPrintf("ERROR: not pushing 'headers', too large\n");
        else
        {
            LogPrint("net", "pushing %u headers, %u bytes\n", nCount, nSize);
            // pindex can be NULL either if we sent chainActive.Tip() OR
            // if our peer has chainActive.Tip() (and thus we are sending an empty
            // headers message). In both cases it's safe to update
            // pindexBestHeaderSent to be our tip.
            nodestate->pindexBestHeaderSent = pindex ? pindex : chainActive.Tip();
            connman.PushMessage(pfrom, msgMaker.Make(NetMsgType::HEADERS, vHeaders));
        }
<<<<<<< HEAD
=======
        // pindex can be NULL either if we sent chainActive.Tip() OR
        // if our peer has chainActive.Tip() (and thus we are sending an empty
        // headers message). In both cases it's safe to update
        // pindexBestHeaderSent to be our tip.
        //
        // It is important that we simply reset the BestHeaderSent value here,
        // and not max(BestHeaderSent, newHeaderSent). We might have announced
        // the currently-being-connected tip using a compact block, which
        // resulted in the peer sending a headers request, which we respond to
        // without the new block. By resetting the BestHeaderSent, we ensure we
        // will re-announce the new block via headers (or compact blocks again)
        // in the SendMessages logic.
        nodestate->pindexBestHeaderSent = pindex ? pindex : chainActive.Tip();
        connman.PushMessage(pfrom, msgMaker.Make(NetMsgType::HEADERS, vHeaders));
>>>>>>> 23281a4d
    }


    else if (strCommand == NetMsgType::TX)
    {
        // Stop processing the transaction early if
        // We are in blocks only mode and peer is either not whitelisted or whitelistrelay is off
        if (!fRelayTxes && (!pfrom->fWhitelisted || !GetBoolArg("-whitelistrelay", DEFAULT_WHITELISTRELAY)))
        {
            LogPrint("net", "transaction sent in violation of protocol peer=%d\n", pfrom->id);
            return true;
        }

        deque<COutPoint> vWorkQueue;
        vector<uint256> vEraseQueue;
        CTransactionRef ptx;
        vRecv >> ptx;
        const CTransaction& tx = *ptx;

        CInv inv(MSG_TX, tx.GetHash());
        pfrom->AddInventoryKnown(inv);

        LOCK(cs_main);

        bool fMissingInputs = false;
        CValidationState state;

        pfrom->setAskFor.erase(inv.hash);
        mapAlreadyAskedFor.erase(inv.hash);

        if (!AlreadyHave(inv) && AcceptToMemoryPool(mempool, state, ptx, true, &fMissingInputs)) {
            mempool.check(pcoinsTip);
            RelayTransaction(tx, connman);
            for (unsigned int i = 0; i < tx.vout.size(); i++) {
                vWorkQueue.emplace_back(inv.hash, i);
            }

            pfrom->nLastTXTime = GetTime();

            LogPrint("mempool", "AcceptToMemoryPool: peer=%d: accepted %s (poolsz %u txn, %u kB)\n",
                pfrom->id,
                tx.GetHash().ToString(),
                mempool.size(), mempool.DynamicMemoryUsage() / 1000);

            // Recursively process any orphan transactions that depended on this one
            set<NodeId> setMisbehaving;
            while (!vWorkQueue.empty()) {
                auto itByPrev = mapOrphanTransactionsByPrev.find(vWorkQueue.front());
                vWorkQueue.pop_front();
                if (itByPrev == mapOrphanTransactionsByPrev.end())
                    continue;
                for (auto mi = itByPrev->second.begin();
                     mi != itByPrev->second.end();
                     ++mi)
                {
                    const CTransactionRef& porphanTx = (*mi)->second.tx;
                    const CTransaction& orphanTx = *porphanTx;
                    const uint256& orphanHash = orphanTx.GetHash();
                    NodeId fromPeer = (*mi)->second.fromPeer;
                    bool fMissingInputs2 = false;
                    // Use a dummy CValidationState so someone can't setup nodes to counter-DoS based on orphan
                    // resolution (that is, feeding people an invalid transaction based on LegitTxX in order to get
                    // anyone relaying LegitTxX banned)
                    CValidationState stateDummy;


                    if (setMisbehaving.count(fromPeer))
                        continue;
                    if (AcceptToMemoryPool(mempool, stateDummy, porphanTx, true, &fMissingInputs2)) {
                        LogPrint("mempool", "   accepted orphan tx %s\n", orphanHash.ToString());
                        RelayTransaction(orphanTx, connman);
                        for (unsigned int i = 0; i < orphanTx.vout.size(); i++) {
                            vWorkQueue.emplace_back(orphanHash, i);
                        }
                        vEraseQueue.push_back(orphanHash);
                    }
                    else if (!fMissingInputs2)
                    {
                        int nDos = 0;
                        if (stateDummy.IsInvalid(nDos) && nDos > 0)
                        {
                            // Punish peer that gave us an invalid orphan tx
                            Misbehaving(fromPeer, nDos);
                            setMisbehaving.insert(fromPeer);
                            LogPrint("mempool", "   invalid orphan tx %s\n", orphanHash.ToString());
                        }
                        // Has inputs but not accepted to mempool
                        // Probably non-standard or insufficient fee/priority
                        LogPrint("mempool", "   removed orphan tx %s\n", orphanHash.ToString());
                        vEraseQueue.push_back(orphanHash);
                        if (!orphanTx.HasWitness() && !stateDummy.CorruptionPossible()) {
                            // Do not use rejection cache for witness transactions or
                            // witness-stripped transactions, as they can have been malleated.
                            // See https://github.com/bitcoin/bitcoin/issues/8279 for details.
                            assert(recentRejects);
                            recentRejects->insert(orphanHash);
                        }
                    }
                    mempool.check(pcoinsTip);
                }
            }

            BOOST_FOREACH(uint256 hash, vEraseQueue)
                EraseOrphanTx(hash);
        }
        else if (fMissingInputs)
        {
            bool fRejectedParents = false; // It may be the case that the orphans parents have all been rejected
            BOOST_FOREACH(const CTxIn& txin, tx.vin) {
                if (recentRejects->contains(txin.prevout.hash)) {
                    fRejectedParents = true;
                    break;
                }
            }
            if (!fRejectedParents) {
                uint32_t nFetchFlags = GetFetchFlags(pfrom, chainActive.Tip(), chainparams.GetConsensus());
                BOOST_FOREACH(const CTxIn& txin, tx.vin) {
                    CInv _inv(MSG_TX | nFetchFlags, txin.prevout.hash);
                    pfrom->AddInventoryKnown(_inv);
                    if (!AlreadyHave(_inv)) pfrom->AskFor(_inv);
                }
                AddOrphanTx(ptx, pfrom->GetId());

                // DoS prevention: do not allow mapOrphanTransactions to grow unbounded
                unsigned int nMaxOrphanTx = (unsigned int)std::max((int64_t)0, GetArg("-maxorphantx", DEFAULT_MAX_ORPHAN_TRANSACTIONS));
                unsigned int nEvicted = LimitOrphanTxSize(nMaxOrphanTx);
                if (nEvicted > 0)
                    LogPrint("mempool", "mapOrphan overflow, removed %u tx\n", nEvicted);
            } else {
                LogPrint("mempool", "not keeping orphan with rejected parents %s\n",tx.GetHash().ToString());
                // We will continue to reject this tx since it has rejected
                // parents so avoid re-requesting it from other peers.
                recentRejects->insert(tx.GetHash());
            }
        } else {
            if (!tx.HasWitness() && !state.CorruptionPossible()) {
                // Do not use rejection cache for witness transactions or
                // witness-stripped transactions, as they can have been malleated.
                // See https://github.com/bitcoin/bitcoin/issues/8279 for details.
                assert(recentRejects);
                recentRejects->insert(tx.GetHash());
            }

            if (pfrom->fWhitelisted && GetBoolArg("-whitelistforcerelay", DEFAULT_WHITELISTFORCERELAY)) {
                // Always relay transactions received from whitelisted peers, even
                // if they were already in the mempool or rejected from it due
                // to policy, allowing the node to function as a gateway for
                // nodes hidden behind it.
                //
                // Never relay transactions that we would assign a non-zero DoS
                // score for, as we expect peers to do the same with us in that
                // case.
                int nDoS = 0;
                if (!state.IsInvalid(nDoS) || nDoS == 0) {
                    LogPrintf("Force relaying tx %s from whitelisted peer=%d\n", tx.GetHash().ToString(), pfrom->id);
                    RelayTransaction(tx, connman);
                } else {
                    LogPrintf("Not relaying invalid transaction %s from whitelisted peer=%d (%s)\n", tx.GetHash().ToString(), pfrom->id, FormatStateMessage(state));
                }
            }
        }
        int nDoS = 0;
        if (state.IsInvalid(nDoS))
        {
            LogPrint("mempoolrej", "%s from peer=%d was not accepted: %s\n", tx.GetHash().ToString(),
                pfrom->id,
                FormatStateMessage(state));
            if (state.GetRejectCode() < REJECT_INTERNAL) // Never send AcceptToMemoryPool's internal codes over P2P
                connman.PushMessage(pfrom, msgMaker.Make(NetMsgType::REJECT, strCommand, (unsigned char)state.GetRejectCode(),
                                   state.GetRejectReason().substr(0, MAX_REJECT_MESSAGE_LENGTH), inv.hash));
            if (nDoS > 0) {
                Misbehaving(pfrom->GetId(), nDoS);
            }
        }
    }


    else if (strCommand == NetMsgType::CMPCTBLOCK && !fImporting && !fReindex) // Ignore blocks received while importing
    {
        CBlockHeaderAndShortTxIDs cmpctblock;
        vRecv >> cmpctblock;

        {
        LOCK(cs_main);

        if (mapBlockIndex.find(cmpctblock.header.hashPrevBlock) == mapBlockIndex.end()) {
            // Doesn't connect (or is genesis), instead of DoSing in AcceptBlockHeader, request deeper headers
            if (!IsInitialBlockDownload())
                connman.PushMessage(pfrom, msgMaker.Make(NetMsgType::GETHEADERS, chainActive.GetLocator(pindexBestHeader), uint256()));
            return true;
        }
        }

        const CBlockIndex *pindex = NULL;
        CValidationState state;
        if (!ProcessNewBlockHeaders({cmpctblock.header}, state, chainparams, &pindex)) {
            int nDoS;
            if (state.IsInvalid(nDoS)) {
                if (nDoS > 0) {
                    LOCK(cs_main);
                    Misbehaving(pfrom->GetId(), nDoS);
                }
                LogPrintf("Peer %d sent us invalid header via cmpctblock\n", pfrom->id);
                return true;
            }
        }

        // When we succeed in decoding a block's txids from a cmpctblock
        // message we typically jump to the BLOCKTXN handling code, with a
        // dummy (empty) BLOCKTXN message, to re-use the logic there in
        // completing processing of the putative block (without cs_main).
        bool fProcessBLOCKTXN = false;
        CDataStream blockTxnMsg(SER_NETWORK, PROTOCOL_VERSION);

        // If we end up treating this as a plain headers message, call that as well
        // without cs_main.
        bool fRevertToHeaderProcessing = false;
        CDataStream vHeadersMsg(SER_NETWORK, PROTOCOL_VERSION);

        // Keep a CBlock for "optimistic" compactblock reconstructions (see
        // below)
        std::shared_ptr<CBlock> pblock = std::make_shared<CBlock>();
        bool fBlockReconstructed = false;

        {
        LOCK(cs_main);
        // If AcceptBlockHeader returned true, it set pindex
        assert(pindex);
        UpdateBlockAvailability(pfrom->GetId(), pindex->GetBlockHash());

        std::map<uint256, pair<NodeId, list<QueuedBlock>::iterator> >::iterator blockInFlightIt = mapBlocksInFlight.find(pindex->GetBlockHash());
        bool fAlreadyInFlight = blockInFlightIt != mapBlocksInFlight.end();

        if (pindex->nStatus & BLOCK_HAVE_DATA) // Nothing to do here
            return true;

        if (pindex->nChainWork <= chainActive.Tip()->nChainWork || // We know something better
                pindex->nTx != 0) { // We had this block at some point, but pruned it
            if (fAlreadyInFlight) {
                // We requested this block for some reason, but our mempool will probably be useless
                // so we just grab the block via normal getdata
                std::vector<CInv> vInv(1);
                vInv[0] = CInv(MSG_BLOCK | GetFetchFlags(pfrom, pindex->pprev, chainparams.GetConsensus()), cmpctblock.header.GetHash());
                connman.PushMessage(pfrom, msgMaker.Make(NetMsgType::GETDATA, vInv));
            }
            return true;
        }

        // If we're not close to tip yet, give up and let parallel block fetch work its magic
        if (!fAlreadyInFlight && !CanDirectFetch(chainparams.GetConsensus()))
            return true;

        CNodeState *nodestate = State(pfrom->GetId());

        if (IsWitnessEnabled(pindex->pprev, chainparams.GetConsensus()) && !nodestate->fSupportsDesiredCmpctVersion) {
            // Don't bother trying to process compact blocks from v1 peers
            // after segwit activates.
            return true;
        }

        // We want to be a bit conservative just to be extra careful about DoS
        // possibilities in compact block processing...
        if (pindex->nHeight <= chainActive.Height() + 2) {
            if ((!fAlreadyInFlight && nodestate->nBlocksInFlight < MAX_BLOCKS_IN_TRANSIT_PER_PEER) ||
                 (fAlreadyInFlight && blockInFlightIt->second.first == pfrom->GetId())) {
                list<QueuedBlock>::iterator *queuedBlockIt = NULL;
                if (!MarkBlockAsInFlight(pfrom->GetId(), pindex->GetBlockHash(), chainparams.GetConsensus(), pindex, &queuedBlockIt)) {
                    if (!(*queuedBlockIt)->partialBlock)
                        (*queuedBlockIt)->partialBlock.reset(new PartiallyDownloadedBlock(&mempool));
                    else {
                        // The block was already in flight using compact blocks from the same peer
                        LogPrint("net", "Peer sent us compact block we were already syncing!\n");
                        return true;
                    }
                }

                PartiallyDownloadedBlock& partialBlock = *(*queuedBlockIt)->partialBlock;
                ReadStatus status = partialBlock.InitData(cmpctblock);
                if (status == READ_STATUS_INVALID) {
                    MarkBlockAsReceived(pindex->GetBlockHash()); // Reset in-flight state in case of whitelist
                    Misbehaving(pfrom->GetId(), 100);
                    LogPrintf("Peer %d sent us invalid compact block\n", pfrom->id);
                    return true;
                } else if (status == READ_STATUS_FAILED) {
                    // Duplicate txindexes, the block is now in-flight, so just request it
                    std::vector<CInv> vInv(1);
                    vInv[0] = CInv(MSG_BLOCK | GetFetchFlags(pfrom, pindex->pprev, chainparams.GetConsensus()), cmpctblock.header.GetHash());
                    connman.PushMessage(pfrom, msgMaker.Make(NetMsgType::GETDATA, vInv));
                    return true;
                }

                if (!fAlreadyInFlight && mapBlocksInFlight.size() == 1 && pindex->pprev->IsValid(BLOCK_VALID_CHAIN)) {
                    // We seem to be rather well-synced, so it appears pfrom was the first to provide us
                    // with this block! Let's get them to announce using compact blocks in the future.
                    MaybeSetPeerAsAnnouncingHeaderAndIDs(nodestate, pfrom, connman);
                }

                BlockTransactionsRequest req;
                for (size_t i = 0; i < cmpctblock.BlockTxCount(); i++) {
                    if (!partialBlock.IsTxAvailable(i))
                        req.indexes.push_back(i);
                }
                if (req.indexes.empty()) {
                    // Dirty hack to jump to BLOCKTXN code (TODO: move message handling into their own functions)
                    BlockTransactions txn;
                    txn.blockhash = cmpctblock.header.GetHash();
                    blockTxnMsg << txn;
                    fProcessBLOCKTXN = true;
                } else {
                    req.blockhash = pindex->GetBlockHash();
                    connman.PushMessage(pfrom, msgMaker.Make(NetMsgType::GETBLOCKTXN, req));
                }
            } else {
                // This block is either already in flight from a different
                // peer, or this peer has too many blocks outstanding to
                // download from.
                // Optimistically try to reconstruct anyway since we might be
                // able to without any round trips.
                PartiallyDownloadedBlock tempBlock(&mempool);
                ReadStatus status = tempBlock.InitData(cmpctblock);
                if (status != READ_STATUS_OK) {
                    // TODO: don't ignore failures
                    return true;
                }
                std::vector<CTransactionRef> dummy;
                status = tempBlock.FillBlock(*pblock, dummy);
                if (status == READ_STATUS_OK) {
                    fBlockReconstructed = true;
                }
            }
        } else {
            if (fAlreadyInFlight) {
                // We requested this block, but its far into the future, so our
                // mempool will probably be useless - request the block normally
                std::vector<CInv> vInv(1);
                vInv[0] = CInv(MSG_BLOCK | GetFetchFlags(pfrom, pindex->pprev, chainparams.GetConsensus()), cmpctblock.header.GetHash());
                connman.PushMessage(pfrom, msgMaker.Make(NetMsgType::GETDATA, vInv));
                return true;
            } else {
                // If this was an announce-cmpctblock, we want the same treatment as a header message
                // Dirty hack to process as if it were just a headers message (TODO: move message handling into their own functions)
                std::vector<CBlock> headers;
                headers.push_back(cmpctblock.header);
                vHeadersMsg << headers;
                fRevertToHeaderProcessing = true;
            }
        }
        } // cs_main

        if (fProcessBLOCKTXN)
            return ProcessMessage(pfrom, NetMsgType::BLOCKTXN, blockTxnMsg, nTimeReceived, chainparams, connman, interruptMsgProc);

        if (fRevertToHeaderProcessing)
            return ProcessMessage(pfrom, NetMsgType::HEADERS, vHeadersMsg, nTimeReceived, chainparams, connman, interruptMsgProc);

        if (fBlockReconstructed) {
            // If we got here, we were able to optimistically reconstruct a
            // block that is in flight from some other peer.
            {
                LOCK(cs_main);
                mapBlockSource.emplace(pblock->GetHash(), std::make_pair(pfrom->GetId(), false));
            }
            bool fNewBlock = false;
            ProcessNewBlock(chainparams, pblock, true, &fNewBlock);
            if (fNewBlock)
                pfrom->nLastBlockTime = GetTime();

            LOCK(cs_main); // hold cs_main for CBlockIndex::IsValid()
            if (pindex->IsValid(BLOCK_VALID_TRANSACTIONS)) {
                // Clear download state for this block, which is in
                // process from some other peer.  We do this after calling
                // ProcessNewBlock so that a malleated cmpctblock announcement
                // can't be used to interfere with block relay.
                MarkBlockAsReceived(pblock->GetHash());
            }
        }

    }

    else if (strCommand == NetMsgType::BLOCKTXN && !fImporting && !fReindex) // Ignore blocks received while importing
    {
        BlockTransactions resp;
        vRecv >> resp;

        std::shared_ptr<CBlock> pblock = std::make_shared<CBlock>();
        bool fBlockRead = false;
        {
            LOCK(cs_main);

            map<uint256, pair<NodeId, list<QueuedBlock>::iterator> >::iterator it = mapBlocksInFlight.find(resp.blockhash);
            if (it == mapBlocksInFlight.end() || !it->second.second->partialBlock ||
                    it->second.first != pfrom->GetId()) {
                LogPrint("net", "Peer %d sent us block transactions for block we weren't expecting\n", pfrom->id);
                return true;
            }

            PartiallyDownloadedBlock& partialBlock = *it->second.second->partialBlock;
            ReadStatus status = partialBlock.FillBlock(*pblock, resp.txn);
            if (status == READ_STATUS_INVALID) {
                MarkBlockAsReceived(resp.blockhash); // Reset in-flight state in case of whitelist
                Misbehaving(pfrom->GetId(), 100);
                LogPrintf("Peer %d sent us invalid compact block/non-matching block transactions\n", pfrom->id);
                return true;
            } else if (status == READ_STATUS_FAILED) {
                // Might have collided, fall back to getdata now :(
                std::vector<CInv> invs;
                invs.push_back(CInv(MSG_BLOCK | GetFetchFlags(pfrom, chainActive.Tip(), chainparams.GetConsensus()), resp.blockhash));
                connman.PushMessage(pfrom, msgMaker.Make(NetMsgType::GETDATA, invs));
            } else {
                // Block is either okay, or possibly we received
                // READ_STATUS_CHECKBLOCK_FAILED.
                // Note that CheckBlock can only fail for one of a few reasons:
                // 1. bad-proof-of-work (impossible here, because we've already
                //    accepted the header)
                // 2. merkleroot doesn't match the transactions given (already
                //    caught in FillBlock with READ_STATUS_FAILED, so
                //    impossible here)
                // 3. the block is otherwise invalid (eg invalid coinbase,
                //    block is too big, too many legacy sigops, etc).
                // So if CheckBlock failed, #3 is the only possibility.
                // Under BIP 152, we don't DoS-ban unless proof of work is
                // invalid (we don't require all the stateless checks to have
                // been run).  This is handled below, so just treat this as
                // though the block was successfully read, and rely on the
                // handling in ProcessNewBlock to ensure the block index is
                // updated, reject messages go out, etc.
                MarkBlockAsReceived(resp.blockhash); // it is now an empty pointer
                fBlockRead = true;
                // mapBlockSource is only used for sending reject messages and DoS scores,
                // so the race between here and cs_main in ProcessNewBlock is fine.
                // BIP 152 permits peers to relay compact blocks after validating
                // the header only; we should not punish peers if the block turns
                // out to be invalid.
                mapBlockSource.emplace(resp.blockhash, std::make_pair(pfrom->GetId(), false));
            }
        } // Don't hold cs_main when we call into ProcessNewBlock
        if (fBlockRead) {
            bool fNewBlock = false;
            // Since we requested this block (it was in mapBlocksInFlight), force it to be processed,
            // even if it would not be a candidate for new tip (missing previous block, chain not long enough, etc)
            ProcessNewBlock(chainparams, pblock, true, &fNewBlock);
            if (fNewBlock)
                pfrom->nLastBlockTime = GetTime();
        }
    }


    else if (strCommand == NetMsgType::HEADERS && !fImporting && !fReindex) // Ignore headers received while importing
    {
        std::vector<CBlockHeader> headers;

        // Bypass the normal CBlock deserialization, as we don't want to risk deserializing 2000 full blocks.
        unsigned int nCount = ReadCompactSize(vRecv);
        if (nCount > MAX_HEADERS_RESULTS) {
            LOCK(cs_main);
            Misbehaving(pfrom->GetId(), 20);
            return error("headers message count = %u", nCount);
        }
        headers.resize(nCount);
        unsigned nSize = 0;
        for (unsigned int n = 0; n < nCount; n++) {
            vRecv >> headers[n];
            ReadCompactSize(vRecv); // ignore tx count; assume it is 0.

            nSize += GetSerializeSize(headers[n], SER_NETWORK, PROTOCOL_VERSION);
            if (pfrom->nVersion >= SIZE_HEADERS_LIMIT_VERSION
                  && nSize > MAX_HEADERS_SIZE) {
                Misbehaving(pfrom->GetId(), 20);
                return error("headers message size = %u", nSize);
            }
        }

        if (nCount == 0) {
            // Nothing interesting. Stop asking this peers for more headers.
            return true;
        }

<<<<<<< HEAD
        // If we already know the last header in the message, then it contains
        // no new information for us.  In this case, we do not request
        // more headers later.  This prevents multiple chains of redundant
        // getheader requests from running in parallel if triggered by incoming
        // blocks while the node is still in initial headers sync.
        const bool hasNewHeaders = (mapBlockIndex.count(headers.back().GetHash()) == 0);

        CBlockIndex *pindexLast = NULL;
=======
        const CBlockIndex *pindexLast = NULL;
>>>>>>> 23281a4d
        {
        LOCK(cs_main);
        CNodeState *nodestate = State(pfrom->GetId());

        // If this looks like it could be a block announcement (nCount <
        // MAX_BLOCKS_TO_ANNOUNCE), use special logic for handling headers that
        // don't connect:
        // - Send a getheaders message in response to try to connect the chain.
        // - The peer can send up to MAX_UNCONNECTING_HEADERS in a row that
        //   don't connect before giving DoS points
        // - Once a headers message is received that is valid and does connect,
        //   nUnconnectingHeaders gets reset back to 0.
        if (mapBlockIndex.find(headers[0].hashPrevBlock) == mapBlockIndex.end() && nCount < MAX_BLOCKS_TO_ANNOUNCE) {
            nodestate->nUnconnectingHeaders++;
            connman.PushMessage(pfrom, msgMaker.Make(NetMsgType::GETHEADERS, chainActive.GetLocator(pindexBestHeader), uint256()));
            LogPrint("net", "received header %s: missing prev block %s, sending getheaders (%d) to end (peer=%d, nUnconnectingHeaders=%d)\n",
                    headers[0].GetHash().ToString(),
                    headers[0].hashPrevBlock.ToString(),
                    pindexBestHeader->nHeight,
                    pfrom->id, nodestate->nUnconnectingHeaders);
            // Set hashLastUnknownBlock for this peer, so that if we
            // eventually get the headers - even from a different peer -
            // we can use this peer to download.
            UpdateBlockAvailability(pfrom->GetId(), headers.back().GetHash());

            if (nodestate->nUnconnectingHeaders % MAX_UNCONNECTING_HEADERS == 0) {
                Misbehaving(pfrom->GetId(), 20);
            }
            return true;
        }

        uint256 hashLastBlock;
        for (const CBlockHeader& header : headers) {
            if (!hashLastBlock.IsNull() && header.hashPrevBlock != hashLastBlock) {
                Misbehaving(pfrom->GetId(), 20);
                return error("non-continuous headers sequence");
            }
            hashLastBlock = header.GetHash();
        }
        }

        CValidationState state;
        if (!ProcessNewBlockHeaders(headers, state, chainparams, &pindexLast)) {
            int nDoS;
            if (state.IsInvalid(nDoS)) {
                if (nDoS > 0) {
                    LOCK(cs_main);
                    Misbehaving(pfrom->GetId(), nDoS);
                }
                return error("invalid header received");
            }
        }

        {
        LOCK(cs_main);
        CNodeState *nodestate = State(pfrom->GetId());
        if (nodestate->nUnconnectingHeaders > 0) {
            LogPrint("net", "peer=%d: resetting nUnconnectingHeaders (%d -> 0)\n", pfrom->id, nodestate->nUnconnectingHeaders);
        }
        nodestate->nUnconnectingHeaders = 0;

        assert(pindexLast);
        UpdateBlockAvailability(pfrom->GetId(), pindexLast->GetBlockHash());

        bool maxSize = (nCount == MAX_HEADERS_RESULTS);
        if (pfrom->nVersion >= SIZE_HEADERS_LIMIT_VERSION
              && nSize >= THRESHOLD_HEADERS_SIZE)
            maxSize = true;
        // FIXME: This change (with hasNewHeaders) is rolled back in Bitcoin,
        // but I think it should stay here for merge-mined coins.  Try to get
        // it fixed again upstream and then update the fix.
        if (maxSize && hasNewHeaders) {
            // Headers message had its maximum size; the peer may have more headers.
            // TODO: optimize: if pindexLast is an ancestor of chainActive.Tip or pindexBestHeader, continue
            // from there instead.
            LogPrint("net", "more getheaders (%d) to end to peer=%d (startheight:%d)\n", pindexLast->nHeight, pfrom->id, pfrom->nStartingHeight);
            connman.PushMessage(pfrom, msgMaker.Make(NetMsgType::GETHEADERS, chainActive.GetLocator(pindexLast), uint256()));
        }

        bool fCanDirectFetch = CanDirectFetch(chainparams.GetConsensus());
        // If this set of headers is valid and ends in a block with at least as
        // much work as our tip, download as much as possible.
        if (fCanDirectFetch && pindexLast->IsValid(BLOCK_VALID_TREE) && chainActive.Tip()->nChainWork <= pindexLast->nChainWork) {
            vector<const CBlockIndex *> vToFetch;
            const CBlockIndex *pindexWalk = pindexLast;
            // Calculate all the blocks we'd need to switch to pindexLast, up to a limit.
            while (pindexWalk && !chainActive.Contains(pindexWalk) && vToFetch.size() <= MAX_BLOCKS_IN_TRANSIT_PER_PEER) {
                if (!(pindexWalk->nStatus & BLOCK_HAVE_DATA) &&
                        !mapBlocksInFlight.count(pindexWalk->GetBlockHash()) &&
                        (!IsWitnessEnabled(pindexWalk->pprev, chainparams.GetConsensus()) || State(pfrom->GetId())->fHaveWitness)) {
                    // We don't have this block, and it's not yet in flight.
                    vToFetch.push_back(pindexWalk);
                }
                pindexWalk = pindexWalk->pprev;
            }
            // If pindexWalk still isn't on our main chain, we're looking at a
            // very large reorg at a time we think we're close to caught up to
            // the main chain -- this shouldn't really happen.  Bail out on the
            // direct fetch and rely on parallel download instead.
            if (!chainActive.Contains(pindexWalk)) {
                LogPrint("net", "Large reorg, won't direct fetch to %s (%d)\n",
                        pindexLast->GetBlockHash().ToString(),
                        pindexLast->nHeight);
            } else {
                vector<CInv> vGetData;
                // Download as much as possible, from earliest to latest.
                BOOST_REVERSE_FOREACH(const CBlockIndex *pindex, vToFetch) {
                    if (nodestate->nBlocksInFlight >= MAX_BLOCKS_IN_TRANSIT_PER_PEER) {
                        // Can't download any more from this peer
                        break;
                    }
                    uint32_t nFetchFlags = GetFetchFlags(pfrom, pindex->pprev, chainparams.GetConsensus());
                    vGetData.push_back(CInv(MSG_BLOCK | nFetchFlags, pindex->GetBlockHash()));
                    MarkBlockAsInFlight(pfrom->GetId(), pindex->GetBlockHash(), chainparams.GetConsensus(), pindex);
                    LogPrint("net", "Requesting block %s from  peer=%d\n",
                            pindex->GetBlockHash().ToString(), pfrom->id);
                }
                if (vGetData.size() > 1) {
                    LogPrint("net", "Downloading blocks toward %s (%d) via headers direct fetch\n",
                            pindexLast->GetBlockHash().ToString(), pindexLast->nHeight);
                }
                if (vGetData.size() > 0) {
                    if (nodestate->fSupportsDesiredCmpctVersion && vGetData.size() == 1 && mapBlocksInFlight.size() == 1 && pindexLast->pprev->IsValid(BLOCK_VALID_CHAIN)) {
                        // We seem to be rather well-synced, so it appears pfrom was the first to provide us
                        // with this block! Let's get them to announce using compact blocks in the future.
                        MaybeSetPeerAsAnnouncingHeaderAndIDs(nodestate, pfrom, connman);
                        // In any case, we want to download using a compact block, not a regular one
                        vGetData[0] = CInv(MSG_CMPCT_BLOCK, vGetData[0].hash);
                    }
                    connman.PushMessage(pfrom, msgMaker.Make(NetMsgType::GETDATA, vGetData));
                }
            }
        }
        }
    }

    else if (strCommand == NetMsgType::BLOCK && !fImporting && !fReindex) // Ignore blocks received while importing
    {
        std::shared_ptr<CBlock> pblock = std::make_shared<CBlock>();
        vRecv >> *pblock;

        LogPrint("net", "received block %s peer=%d\n", pblock->GetHash().ToString(), pfrom->id);

        // Process all blocks from whitelisted peers, even if not requested,
        // unless we're still syncing with the network.
        // Such an unrequested block may still be processed, subject to the
        // conditions in AcceptBlock().
        bool forceProcessing = pfrom->fWhitelisted && !IsInitialBlockDownload();
        const uint256 hash(pblock->GetHash());
        {
            LOCK(cs_main);
            // Also always process if we requested the block explicitly, as we may
            // need it even though it is not a candidate for a new best tip.
            forceProcessing |= MarkBlockAsReceived(hash);
            // mapBlockSource is only used for sending reject messages and DoS scores,
            // so the race between here and cs_main in ProcessNewBlock is fine.
            mapBlockSource.emplace(hash, std::make_pair(pfrom->GetId(), true));
        }
        bool fNewBlock = false;
        ProcessNewBlock(chainparams, pblock, forceProcessing, &fNewBlock);
        if (fNewBlock)
            pfrom->nLastBlockTime = GetTime();
    }


    else if (strCommand == NetMsgType::GETADDR)
    {
        // This asymmetric behavior for inbound and outbound connections was introduced
        // to prevent a fingerprinting attack: an attacker can send specific fake addresses
        // to users' AddrMan and later request them by sending getaddr messages.
        // Making nodes which are behind NAT and can only make outgoing connections ignore
        // the getaddr message mitigates the attack.
        if (!pfrom->fInbound) {
            LogPrint("net", "Ignoring \"getaddr\" from outbound connection. peer=%d\n", pfrom->id);
            return true;
        }

        // Only send one GetAddr response per connection to reduce resource waste
        //  and discourage addr stamping of INV announcements.
        if (pfrom->fSentAddr) {
            LogPrint("net", "Ignoring repeated \"getaddr\". peer=%d\n", pfrom->id);
            return true;
        }
        pfrom->fSentAddr = true;

        pfrom->vAddrToSend.clear();
        vector<CAddress> vAddr = connman.GetAddresses();
        FastRandomContext insecure_rand;
        BOOST_FOREACH(const CAddress &addr, vAddr)
            pfrom->PushAddress(addr, insecure_rand);
    }


    else if (strCommand == NetMsgType::MEMPOOL)
    {
        if (!(pfrom->GetLocalServices() & NODE_BLOOM) && !pfrom->fWhitelisted)
        {
            LogPrint("net", "mempool request with bloom filters disabled, disconnect peer=%d\n", pfrom->GetId());
            pfrom->fDisconnect = true;
            return true;
        }

        if (connman.OutboundTargetReached(false) && !pfrom->fWhitelisted)
        {
            LogPrint("net", "mempool request with bandwidth limit reached, disconnect peer=%d\n", pfrom->GetId());
            pfrom->fDisconnect = true;
            return true;
        }

        LOCK(pfrom->cs_inventory);
        pfrom->fSendMempool = true;
    }


    else if (strCommand == NetMsgType::PING)
    {
        if (pfrom->nVersion > BIP0031_VERSION)
        {
            uint64_t nonce = 0;
            vRecv >> nonce;
            // Echo the message back with the nonce. This allows for two useful features:
            //
            // 1) A remote node can quickly check if the connection is operational
            // 2) Remote nodes can measure the latency of the network thread. If this node
            //    is overloaded it won't respond to pings quickly and the remote node can
            //    avoid sending us more work, like chain download requests.
            //
            // The nonce stops the remote getting confused between different pings: without
            // it, if the remote node sends a ping once per second and this node takes 5
            // seconds to respond to each, the 5th ping the remote sends would appear to
            // return very quickly.
            connman.PushMessage(pfrom, msgMaker.Make(NetMsgType::PONG, nonce));
        }
    }


    else if (strCommand == NetMsgType::PONG)
    {
        int64_t pingUsecEnd = nTimeReceived;
        uint64_t nonce = 0;
        size_t nAvail = vRecv.in_avail();
        bool bPingFinished = false;
        std::string sProblem;

        if (nAvail >= sizeof(nonce)) {
            vRecv >> nonce;

            // Only process pong message if there is an outstanding ping (old ping without nonce should never pong)
            if (pfrom->nPingNonceSent != 0) {
                if (nonce == pfrom->nPingNonceSent) {
                    // Matching pong received, this ping is no longer outstanding
                    bPingFinished = true;
                    int64_t pingUsecTime = pingUsecEnd - pfrom->nPingUsecStart;
                    if (pingUsecTime > 0) {
                        // Successful ping time measurement, replace previous
                        pfrom->nPingUsecTime = pingUsecTime;
                        pfrom->nMinPingUsecTime = std::min(pfrom->nMinPingUsecTime, pingUsecTime);
                    } else {
                        // This should never happen
                        sProblem = "Timing mishap";
                    }
                } else {
                    // Nonce mismatches are normal when pings are overlapping
                    sProblem = "Nonce mismatch";
                    if (nonce == 0) {
                        // This is most likely a bug in another implementation somewhere; cancel this ping
                        bPingFinished = true;
                        sProblem = "Nonce zero";
                    }
                }
            } else {
                sProblem = "Unsolicited pong without ping";
            }
        } else {
            // This is most likely a bug in another implementation somewhere; cancel this ping
            bPingFinished = true;
            sProblem = "Short payload";
        }

        if (!(sProblem.empty())) {
            LogPrint("net", "pong peer=%d: %s, %x expected, %x received, %u bytes\n",
                pfrom->id,
                sProblem,
                pfrom->nPingNonceSent,
                nonce,
                nAvail);
        }
        if (bPingFinished) {
            pfrom->nPingNonceSent = 0;
        }
    }


    else if (strCommand == NetMsgType::FILTERLOAD)
    {
        CBloomFilter filter;
        vRecv >> filter;

        if (!filter.IsWithinSizeConstraints())
        {
            // There is no excuse for sending a too-large filter
            LOCK(cs_main);
            Misbehaving(pfrom->GetId(), 100);
        }
        else
        {
            LOCK(pfrom->cs_filter);
            delete pfrom->pfilter;
            pfrom->pfilter = new CBloomFilter(filter);
            pfrom->pfilter->UpdateEmptyFull();
            pfrom->fRelayTxes = true;
        }
    }


    else if (strCommand == NetMsgType::FILTERADD)
    {
        vector<unsigned char> vData;
        vRecv >> vData;

        // Nodes must NEVER send a data item > 520 bytes (the max size for a script data object,
        // and thus, the maximum size any matched object can have) in a filteradd message
        bool bad = false;
        if (vData.size() > MAX_SCRIPT_ELEMENT_SIZE) {
            bad = true;
        } else {
            LOCK(pfrom->cs_filter);
            if (pfrom->pfilter) {
                pfrom->pfilter->insert(vData);
            } else {
                bad = true;
            }
        }
        if (bad) {
            LOCK(cs_main);
            Misbehaving(pfrom->GetId(), 100);
        }
    }


    else if (strCommand == NetMsgType::FILTERCLEAR)
    {
        LOCK(pfrom->cs_filter);
        if (pfrom->GetLocalServices() & NODE_BLOOM) {
            delete pfrom->pfilter;
            pfrom->pfilter = new CBloomFilter();
        }
        pfrom->fRelayTxes = true;
    }


    else if (strCommand == NetMsgType::REJECT)
    {
        if (fDebug) {
            try {
                string strMsg; unsigned char ccode; string strReason;
                vRecv >> LIMITED_STRING(strMsg, CMessageHeader::COMMAND_SIZE) >> ccode >> LIMITED_STRING(strReason, MAX_REJECT_MESSAGE_LENGTH);

                ostringstream ss;
                ss << strMsg << " code " << itostr(ccode) << ": " << strReason;

                if (strMsg == NetMsgType::BLOCK || strMsg == NetMsgType::TX)
                {
                    uint256 hash;
                    vRecv >> hash;
                    ss << ": hash " << hash.ToString();
                }
                LogPrint("net", "Reject %s\n", SanitizeString(ss.str()));
            } catch (const std::ios_base::failure&) {
                // Avoid feedback loops by preventing reject messages from triggering a new reject message.
                LogPrint("net", "Unparseable reject message received\n");
            }
        }
    }

    else if (strCommand == NetMsgType::FEEFILTER) {
        CAmount newFeeFilter = 0;
        vRecv >> newFeeFilter;
        if (MoneyRange(newFeeFilter)) {
            {
                LOCK(pfrom->cs_feeFilter);
                pfrom->minFeeFilter = newFeeFilter;
            }
            LogPrint("net", "received: feefilter of %s from peer=%d\n", CFeeRate(newFeeFilter).ToString(), pfrom->id);
        }
    }

    else if (strCommand == NetMsgType::NOTFOUND) {
        // We do not care about the NOTFOUND message, but logging an Unknown Command
        // message would be undesirable as we transmit it ourselves.
    }

    else {
        // Ignore unknown commands for extensibility
        LogPrint("net", "Unknown command \"%s\" from peer=%d\n", SanitizeString(strCommand), pfrom->id);
    }



    return true;
}

bool ProcessMessages(CNode* pfrom, CConnman& connman, std::atomic<bool>& interruptMsgProc)
{
    const CChainParams& chainparams = Params();
    //
    // Message format
    //  (4) message start
    //  (12) command
    //  (4) size
    //  (4) checksum
    //  (x) data
    //
    bool fMoreWork = false;

    if (!pfrom->vRecvGetData.empty())
        ProcessGetData(pfrom, chainparams.GetConsensus(), connman, interruptMsgProc);

    if (pfrom->fDisconnect)
        return false;

    // this maintains the order of responses
    if (!pfrom->vRecvGetData.empty()) return true;

        // Don't bother if send buffer is too full to respond anyway
        if (pfrom->fPauseSend)
            return false;

        std::list<CNetMessage> msgs;
        {
            LOCK(pfrom->cs_vProcessMsg);
            if (pfrom->vProcessMsg.empty())
                return false;
            // Just take one message
            msgs.splice(msgs.begin(), pfrom->vProcessMsg, pfrom->vProcessMsg.begin());
            pfrom->nProcessQueueSize -= msgs.front().vRecv.size() + CMessageHeader::HEADER_SIZE;
            pfrom->fPauseRecv = pfrom->nProcessQueueSize > connman.GetReceiveFloodSize();
            fMoreWork = !pfrom->vProcessMsg.empty();
        }
        CNetMessage& msg(msgs.front());

        msg.SetVersion(pfrom->GetRecvVersion());
        // Scan for message start
        if (memcmp(msg.hdr.pchMessageStart, chainparams.MessageStart(), CMessageHeader::MESSAGE_START_SIZE) != 0) {
            LogPrintf("PROCESSMESSAGE: INVALID MESSAGESTART %s peer=%d\n", SanitizeString(msg.hdr.GetCommand()), pfrom->id);
            pfrom->fDisconnect = true;
            return false;
        }

        // Read header
        CMessageHeader& hdr = msg.hdr;
        if (!hdr.IsValid(chainparams.MessageStart()))
        {
            LogPrintf("PROCESSMESSAGE: ERRORS IN HEADER %s peer=%d\n", SanitizeString(hdr.GetCommand()), pfrom->id);
            return fMoreWork;
        }
        string strCommand = hdr.GetCommand();

        // Message size
        unsigned int nMessageSize = hdr.nMessageSize;

        // Checksum
        CDataStream& vRecv = msg.vRecv;
        const uint256& hash = msg.GetMessageHash();
        if (memcmp(hash.begin(), hdr.pchChecksum, CMessageHeader::CHECKSUM_SIZE) != 0)
        {
            LogPrintf("%s(%s, %u bytes): CHECKSUM ERROR expected %s was %s\n", __func__,
               SanitizeString(strCommand), nMessageSize,
               HexStr(hash.begin(), hash.begin()+CMessageHeader::CHECKSUM_SIZE),
               HexStr(hdr.pchChecksum, hdr.pchChecksum+CMessageHeader::CHECKSUM_SIZE));
            return fMoreWork;
        }

        // Process message
        bool fRet = false;
        try
        {
            fRet = ProcessMessage(pfrom, strCommand, vRecv, msg.nTime, chainparams, connman, interruptMsgProc);
            if (interruptMsgProc)
                return false;
            if (!pfrom->vRecvGetData.empty())
                fMoreWork = true;
        }
        catch (const std::ios_base::failure& e)
        {
            connman.PushMessage(pfrom, CNetMsgMaker(INIT_PROTO_VERSION).Make(NetMsgType::REJECT, strCommand, REJECT_MALFORMED, string("error parsing message")));
            if (strstr(e.what(), "end of data"))
            {
                // Allow exceptions from under-length message on vRecv
                LogPrintf("%s(%s, %u bytes): Exception '%s' caught, normally caused by a message being shorter than its stated length\n", __func__, SanitizeString(strCommand), nMessageSize, e.what());
            }
            else if (strstr(e.what(), "size too large"))
            {
                // Allow exceptions from over-long size
                LogPrintf("%s(%s, %u bytes): Exception '%s' caught\n", __func__, SanitizeString(strCommand), nMessageSize, e.what());
            }
            else if (strstr(e.what(), "non-canonical ReadCompactSize()"))
            {
                // Allow exceptions from non-canonical encoding
                LogPrintf("%s(%s, %u bytes): Exception '%s' caught\n", __func__, SanitizeString(strCommand), nMessageSize, e.what());
            }
            else
            {
                PrintExceptionContinue(&e, "ProcessMessages()");
            }
        }
        catch (const std::exception& e) {
            PrintExceptionContinue(&e, "ProcessMessages()");
        } catch (...) {
            PrintExceptionContinue(NULL, "ProcessMessages()");
        }

        if (!fRet)
            LogPrintf("%s(%s, %u bytes) FAILED peer=%d\n", __func__, SanitizeString(strCommand), nMessageSize, pfrom->id);

    return fMoreWork;
}

class CompareInvMempoolOrder
{
    CTxMemPool *mp;
public:
    CompareInvMempoolOrder(CTxMemPool *_mempool)
    {
        mp = _mempool;
    }

    bool operator()(std::set<uint256>::iterator a, std::set<uint256>::iterator b)
    {
        /* As std::make_heap produces a max-heap, we want the entries with the
         * fewest ancestors/highest fee to sort later. */
        return mp->CompareDepthAndScore(*b, *a);
    }
};

bool SendMessages(CNode* pto, CConnman& connman, std::atomic<bool>& interruptMsgProc)
{
    const Consensus::Params& consensusParams = Params().GetConsensus();
    {
        // Don't send anything until we get its version message
        if (pto->nVersion == 0 || pto->fDisconnect)
            return true;

        // If we get here, the outgoing message serialization version is set and can't change.
        CNetMsgMaker msgMaker(pto->GetSendVersion());

        //
        // Message: ping
        //
        bool pingSend = false;
        if (pto->fPingQueued) {
            // RPC ping request by user
            pingSend = true;
        }
        if (pto->nPingNonceSent == 0 && pto->nPingUsecStart + PING_INTERVAL * 1000000 < GetTimeMicros()) {
            // Ping automatically sent as a latency probe & keepalive.
            pingSend = true;
        }
        if (pingSend) {
            uint64_t nonce = 0;
            while (nonce == 0) {
                GetRandBytes((unsigned char*)&nonce, sizeof(nonce));
            }
            pto->fPingQueued = false;
            pto->nPingUsecStart = GetTimeMicros();
            if (pto->nVersion > BIP0031_VERSION) {
                pto->nPingNonceSent = nonce;
                connman.PushMessage(pto, msgMaker.Make(NetMsgType::PING, nonce));
            } else {
                // Peer is too old to support ping command with nonce, pong will never arrive.
                pto->nPingNonceSent = 0;
                connman.PushMessage(pto, msgMaker.Make(NetMsgType::PING));
            }
        }

        TRY_LOCK(cs_main, lockMain); // Acquire cs_main for IsInitialBlockDownload() and CNodeState()
        if (!lockMain)
            return true;

        CNodeState &state = *State(pto->GetId());

        BOOST_FOREACH(const CBlockReject& reject, state.rejects)
            connman.PushMessage(pto, msgMaker.Make(NetMsgType::REJECT, (string)NetMsgType::BLOCK, reject.chRejectCode, reject.strRejectReason, reject.hashBlock));
        state.rejects.clear();

        if (state.fShouldBan) {
            state.fShouldBan = false;
            if (pto->fWhitelisted)
                LogPrintf("Warning: not punishing whitelisted peer %s!\n", pto->addr.ToString());
            else if (pto->fAddnode)
                LogPrintf("Warning: not punishing addnoded peer %s!\n", pto->addr.ToString());
            else {
                pto->fDisconnect = true;
                if (pto->addr.IsLocal())
                    LogPrintf("Warning: not banning local peer %s!\n", pto->addr.ToString());
                else
                {
                    connman.Ban(pto->addr, BanReasonNodeMisbehaving);
                }
                return true;
            }
        }

        // Address refresh broadcast
        int64_t nNow = GetTimeMicros();
        if (!IsInitialBlockDownload() && pto->nNextLocalAddrSend < nNow) {
            AdvertiseLocal(pto);
            pto->nNextLocalAddrSend = PoissonNextSend(nNow, AVG_LOCAL_ADDRESS_BROADCAST_INTERVAL);
        }

        //
        // Message: addr
        //
        if (pto->nNextAddrSend < nNow) {
            pto->nNextAddrSend = PoissonNextSend(nNow, AVG_ADDRESS_BROADCAST_INTERVAL);
            vector<CAddress> vAddr;
            vAddr.reserve(pto->vAddrToSend.size());
            BOOST_FOREACH(const CAddress& addr, pto->vAddrToSend)
            {
                if (!pto->addrKnown.contains(addr.GetKey()))
                {
                    pto->addrKnown.insert(addr.GetKey());
                    vAddr.push_back(addr);
                    // receiver rejects addr messages larger than 1000
                    if (vAddr.size() >= 1000)
                    {
                        connman.PushMessage(pto, msgMaker.Make(NetMsgType::ADDR, vAddr));
                        vAddr.clear();
                    }
                }
            }
            pto->vAddrToSend.clear();
            if (!vAddr.empty())
                connman.PushMessage(pto, msgMaker.Make(NetMsgType::ADDR, vAddr));
            // we only send the big addr message once
            if (pto->vAddrToSend.capacity() > 40)
                pto->vAddrToSend.shrink_to_fit();
        }

        // Start block sync
        if (pindexBestHeader == NULL)
            pindexBestHeader = chainActive.Tip();
        bool fFetch = state.fPreferredDownload || (nPreferredDownload == 0 && !pto->fClient && !pto->fOneShot); // Download if this is a nice peer, or we have no nice peers and this one might do.
        if (!state.fSyncStarted && !pto->fClient && !fImporting && !fReindex) {
            // Only actively request headers from a single peer, unless we're close to today.
            if ((nSyncStarted == 0 && fFetch) || pindexBestHeader->GetBlockTime() > GetAdjustedTime() - 24 * 60 * 60) {
                state.fSyncStarted = true;
                nSyncStarted++;
                const CBlockIndex *pindexStart = pindexBestHeader;
                /* If possible, start at the block preceding the currently
                   best known header.  This ensures that we always get a
                   non-empty list of headers back as long as the peer
                   is up-to-date.  With a non-empty response, we can initialise
                   the peer's known best block.  This wouldn't be possible
                   if we requested starting at pindexBestHeader and
                   got back an empty response.  */
                if (pindexStart->pprev)
                    pindexStart = pindexStart->pprev;
                LogPrint("net", "initial getheaders (%d) to peer=%d (startheight:%d)\n", pindexStart->nHeight, pto->id, pto->nStartingHeight);
                connman.PushMessage(pto, msgMaker.Make(NetMsgType::GETHEADERS, chainActive.GetLocator(pindexStart), uint256()));
            }
        }

        // Resend wallet transactions that haven't gotten in a block yet
        // Except during reindex, importing and IBD, when old wallet
        // transactions become unconfirmed and spams other nodes.
        if (!fReindex && !fImporting && !IsInitialBlockDownload())
        {
            GetMainSignals().Broadcast(nTimeBestReceived, &connman);
        }

        //
        // Try sending block announcements via headers
        //
        {
            // If we have less than MAX_BLOCKS_TO_ANNOUNCE in our
            // list of block hashes we're relaying, and our peer wants
            // headers announcements, then find the first header
            // not yet known to our peer but would connect, and send.
            // If no header would connect, or if we have too many
            // blocks, or if the peer doesn't want headers, just
            // add all to the inv queue.
            LOCK(pto->cs_inventory);
            vector<CBlock> vHeaders;
            bool fRevertToInv = ((!state.fPreferHeaders &&
                                 (!state.fPreferHeaderAndIDs || pto->vBlockHashesToAnnounce.size() > 1)) ||
                                pto->vBlockHashesToAnnounce.size() > MAX_BLOCKS_TO_ANNOUNCE);
            const CBlockIndex *pBestIndex = NULL; // last header queued for delivery
            ProcessBlockAvailability(pto->id); // ensure pindexBestKnownBlock is up-to-date

            if (!fRevertToInv) {
                bool fFoundStartingHeader = false;
                // Try to find first header that our peer doesn't have, and
                // then send all headers past that one.  If we come across any
                // headers that aren't on chainActive, give up.
                BOOST_FOREACH(const uint256 &hash, pto->vBlockHashesToAnnounce) {
                    BlockMap::iterator mi = mapBlockIndex.find(hash);
                    assert(mi != mapBlockIndex.end());
                    const CBlockIndex *pindex = mi->second;
                    if (chainActive[pindex->nHeight] != pindex) {
                        // Bail out if we reorged away from this block
                        fRevertToInv = true;
                        break;
                    }
                    if (pBestIndex != NULL && pindex->pprev != pBestIndex) {
                        // This means that the list of blocks to announce don't
                        // connect to each other.
                        // This shouldn't really be possible to hit during
                        // regular operation (because reorgs should take us to
                        // a chain that has some block not on the prior chain,
                        // which should be caught by the prior check), but one
                        // way this could happen is by using invalidateblock /
                        // reconsiderblock repeatedly on the tip, causing it to
                        // be added multiple times to vBlockHashesToAnnounce.
                        // Robustly deal with this rare situation by reverting
                        // to an inv.
                        fRevertToInv = true;
                        break;
                    }
                    pBestIndex = pindex;
                    if (fFoundStartingHeader) {
                        // add this to the headers message
                        vHeaders.push_back(pindex->GetBlockHeader(consensusParams));
                    } else if (PeerHasHeader(&state, pindex)) {
                        continue; // keep looking for the first new block
                    } else if (pindex->pprev == NULL || PeerHasHeader(&state, pindex->pprev)) {
                        // Peer doesn't have this header but they do have the prior one.
                        // Start sending headers.
                        fFoundStartingHeader = true;
                        vHeaders.push_back(pindex->GetBlockHeader(consensusParams));
                    } else {
                        // Peer doesn't have this header or the prior one -- nothing will
                        // connect, so bail out.
                        fRevertToInv = true;
                        break;
                    }
                }
            }
            if (!fRevertToInv && !vHeaders.empty()) {
                if (vHeaders.size() == 1 && state.fPreferHeaderAndIDs) {
                    // We only send up to 1 block as header-and-ids, as otherwise
                    // probably means we're doing an initial-ish-sync or they're slow
                    LogPrint("net", "%s sending header-and-ids %s to peer %d\n", __func__,
                            vHeaders.front().GetHash().ToString(), pto->id);

                    int nSendFlags = state.fWantsCmpctWitness ? 0 : SERIALIZE_TRANSACTION_NO_WITNESS;

                    bool fGotBlockFromCache = false;
                    {
                        LOCK(cs_most_recent_block);
                        if (most_recent_block_hash == pBestIndex->GetBlockHash()) {
                            if (state.fWantsCmpctWitness)
                                connman.PushMessage(pto, msgMaker.Make(nSendFlags, NetMsgType::CMPCTBLOCK, *most_recent_compact_block));
                            else {
                                CBlockHeaderAndShortTxIDs cmpctblock(*most_recent_block, state.fWantsCmpctWitness);
                                connman.PushMessage(pto, msgMaker.Make(nSendFlags, NetMsgType::CMPCTBLOCK, cmpctblock));
                            }
                            fGotBlockFromCache = true;
                        }
                    }
                    if (!fGotBlockFromCache) {
                        CBlock block;
                        bool ret = ReadBlockFromDisk(block, pBestIndex, consensusParams);
                        assert(ret);
                        CBlockHeaderAndShortTxIDs cmpctblock(block, state.fWantsCmpctWitness);
                        connman.PushMessage(pto, msgMaker.Make(nSendFlags, NetMsgType::CMPCTBLOCK, cmpctblock));
                    }
                    state.pindexBestHeaderSent = pBestIndex;
                } else if (state.fPreferHeaders) {
                    if (vHeaders.size() > 1) {
                        LogPrint("net", "%s: %u headers, range (%s, %s), to peer=%d\n", __func__,
                                vHeaders.size(),
                                vHeaders.front().GetHash().ToString(),
                                vHeaders.back().GetHash().ToString(), pto->id);
                    } else {
                        LogPrint("net", "%s: sending header %s to peer=%d\n", __func__,
                                vHeaders.front().GetHash().ToString(), pto->id);
                    }
                    connman.PushMessage(pto, msgMaker.Make(NetMsgType::HEADERS, vHeaders));
                    state.pindexBestHeaderSent = pBestIndex;
                } else
                    fRevertToInv = true;
            }
            if (fRevertToInv) {
                // If falling back to using an inv, just try to inv the tip.
                // The last entry in vBlockHashesToAnnounce was our tip at some point
                // in the past.
                if (!pto->vBlockHashesToAnnounce.empty()) {
                    const uint256 &hashToAnnounce = pto->vBlockHashesToAnnounce.back();
                    BlockMap::iterator mi = mapBlockIndex.find(hashToAnnounce);
                    assert(mi != mapBlockIndex.end());
                    const CBlockIndex *pindex = mi->second;

                    // Warn if we're announcing a block that is not on the main chain.
                    // This should be very rare and could be optimized out.
                    // Just log for now.
                    if (chainActive[pindex->nHeight] != pindex) {
                        LogPrint("net", "Announcing block %s not on main chain (tip=%s)\n",
                            hashToAnnounce.ToString(), chainActive.Tip()->GetBlockHash().ToString());
                    }

                    // If the peer's chain has this block, don't inv it back.
                    if (!PeerHasHeader(&state, pindex)) {
                        pto->PushInventory(CInv(MSG_BLOCK, hashToAnnounce));
                        LogPrint("net", "%s: sending inv peer=%d hash=%s\n", __func__,
                            pto->id, hashToAnnounce.ToString());
                    }
                }
            }
            pto->vBlockHashesToAnnounce.clear();
        }

        //
        // Message: inventory
        //
        vector<CInv> vInv;
        {
            LOCK(pto->cs_inventory);
            vInv.reserve(std::max<size_t>(pto->vInventoryBlockToSend.size(), INVENTORY_BROADCAST_MAX));

            // Add blocks
            BOOST_FOREACH(const uint256& hash, pto->vInventoryBlockToSend) {
                vInv.push_back(CInv(MSG_BLOCK, hash));
                if (vInv.size() == MAX_INV_SZ) {
                    connman.PushMessage(pto, msgMaker.Make(NetMsgType::INV, vInv));
                    vInv.clear();
                }
            }
            pto->vInventoryBlockToSend.clear();

            // Check whether periodic sends should happen
            bool fSendTrickle = pto->fWhitelisted;
            if (pto->nNextInvSend < nNow) {
                fSendTrickle = true;
                // Use half the delay for outbound peers, as there is less privacy concern for them.
                pto->nNextInvSend = PoissonNextSend(nNow, INVENTORY_BROADCAST_INTERVAL >> !pto->fInbound);
            }

            // Time to send but the peer has requested we not relay transactions.
            if (fSendTrickle) {
                LOCK(pto->cs_filter);
                if (!pto->fRelayTxes) pto->setInventoryTxToSend.clear();
            }

            // Respond to BIP35 mempool requests
            if (fSendTrickle && pto->fSendMempool) {
                auto vtxinfo = mempool.infoAll();
                pto->fSendMempool = false;
                CAmount filterrate = 0;
                {
                    LOCK(pto->cs_feeFilter);
                    filterrate = pto->minFeeFilter;
                }

                LOCK(pto->cs_filter);

                for (const auto& txinfo : vtxinfo) {
                    const uint256& hash = txinfo.tx->GetHash();
                    CInv inv(MSG_TX, hash);
                    pto->setInventoryTxToSend.erase(hash);
                    if (filterrate) {
                        if (txinfo.feeRate.GetFeePerK() < filterrate)
                            continue;
                    }
                    if (pto->pfilter) {
                        if (!pto->pfilter->IsRelevantAndUpdate(*txinfo.tx)) continue;
                    }
                    pto->filterInventoryKnown.insert(hash);
                    vInv.push_back(inv);
                    if (vInv.size() == MAX_INV_SZ) {
                        connman.PushMessage(pto, msgMaker.Make(NetMsgType::INV, vInv));
                        vInv.clear();
                    }
                }
                pto->timeLastMempoolReq = GetTime();
            }

            // Determine transactions to relay
            if (fSendTrickle) {
                // Produce a vector with all candidates for sending
                vector<std::set<uint256>::iterator> vInvTx;
                vInvTx.reserve(pto->setInventoryTxToSend.size());
                for (std::set<uint256>::iterator it = pto->setInventoryTxToSend.begin(); it != pto->setInventoryTxToSend.end(); it++) {
                    vInvTx.push_back(it);
                }
                CAmount filterrate = 0;
                {
                    LOCK(pto->cs_feeFilter);
                    filterrate = pto->minFeeFilter;
                }
                // Topologically and fee-rate sort the inventory we send for privacy and priority reasons.
                // A heap is used so that not all items need sorting if only a few are being sent.
                CompareInvMempoolOrder compareInvMempoolOrder(&mempool);
                std::make_heap(vInvTx.begin(), vInvTx.end(), compareInvMempoolOrder);
                // No reason to drain out at many times the network's capacity,
                // especially since we have many peers and some will draw much shorter delays.
                unsigned int nRelayedTransactions = 0;
                LOCK(pto->cs_filter);
                while (!vInvTx.empty() && nRelayedTransactions < INVENTORY_BROADCAST_MAX) {
                    // Fetch the top element from the heap
                    std::pop_heap(vInvTx.begin(), vInvTx.end(), compareInvMempoolOrder);
                    std::set<uint256>::iterator it = vInvTx.back();
                    vInvTx.pop_back();
                    uint256 hash = *it;
                    // Remove it from the to-be-sent set
                    pto->setInventoryTxToSend.erase(it);
                    // Check if not in the filter already
                    if (pto->filterInventoryKnown.contains(hash)) {
                        continue;
                    }
                    // Not in the mempool anymore? don't bother sending it.
                    auto txinfo = mempool.info(hash);
                    if (!txinfo.tx) {
                        continue;
                    }
                    if (filterrate && txinfo.feeRate.GetFeePerK() < filterrate) {
                        continue;
                    }
                    if (pto->pfilter && !pto->pfilter->IsRelevantAndUpdate(*txinfo.tx)) continue;
                    // Send
                    vInv.push_back(CInv(MSG_TX, hash));
                    nRelayedTransactions++;
                    {
                        // Expire old relay messages
                        while (!vRelayExpiration.empty() && vRelayExpiration.front().first < nNow)
                        {
                            mapRelay.erase(vRelayExpiration.front().second);
                            vRelayExpiration.pop_front();
                        }

                        auto ret = mapRelay.insert(std::make_pair(hash, std::move(txinfo.tx)));
                        if (ret.second) {
                            vRelayExpiration.push_back(std::make_pair(nNow + 15 * 60 * 1000000, ret.first));
                        }
                    }
                    if (vInv.size() == MAX_INV_SZ) {
                        connman.PushMessage(pto, msgMaker.Make(NetMsgType::INV, vInv));
                        vInv.clear();
                    }
                    pto->filterInventoryKnown.insert(hash);
                }
            }
        }
        if (!vInv.empty())
            connman.PushMessage(pto, msgMaker.Make(NetMsgType::INV, vInv));

        // Detect whether we're stalling
        nNow = GetTimeMicros();
        if (state.nStallingSince && state.nStallingSince < nNow - 1000000 * BLOCK_STALLING_TIMEOUT) {
            // Stalling only triggers when the block download window cannot move. During normal steady state,
            // the download window should be much larger than the to-be-downloaded set of blocks, so disconnection
            // should only happen during initial block download.
            LogPrintf("Peer=%d is stalling block download, disconnecting\n", pto->id);
            pto->fDisconnect = true;
            return true;
        }
        // In case there is a block that has been in flight from this peer for 2 + 0.5 * N times the block interval
        // (with N the number of peers from which we're downloading validated blocks), disconnect due to timeout.
        // We compensate for other peers to prevent killing off peers due to our own downstream link
        // being saturated. We only count validated in-flight blocks so peers can't advertise non-existing block hashes
        // to unreasonably increase our timeout.
        if (state.vBlocksInFlight.size() > 0) {
            QueuedBlock &queuedBlock = state.vBlocksInFlight.front();
            int nOtherPeersWithValidatedDownloads = nPeersWithValidatedDownloads - (state.nBlocksInFlightValidHeaders > 0);
            if (nNow > state.nDownloadingSince + consensusParams.nPowTargetSpacing * (BLOCK_DOWNLOAD_TIMEOUT_BASE + BLOCK_DOWNLOAD_TIMEOUT_PER_PEER * nOtherPeersWithValidatedDownloads)) {
                LogPrintf("Timeout downloading block %s from peer=%d, disconnecting\n", queuedBlock.hash.ToString(), pto->id);
                pto->fDisconnect = true;
                return true;
            }
        }

        //
        // Message: getdata (blocks)
        //
        vector<CInv> vGetData;
        if (!pto->fClient && (fFetch || !IsInitialBlockDownload()) && state.nBlocksInFlight < MAX_BLOCKS_IN_TRANSIT_PER_PEER) {
            vector<const CBlockIndex*> vToDownload;
            NodeId staller = -1;
            FindNextBlocksToDownload(pto->GetId(), MAX_BLOCKS_IN_TRANSIT_PER_PEER - state.nBlocksInFlight, vToDownload, staller, consensusParams);
            BOOST_FOREACH(const CBlockIndex *pindex, vToDownload) {
                uint32_t nFetchFlags = GetFetchFlags(pto, pindex->pprev, consensusParams);
                vGetData.push_back(CInv(MSG_BLOCK | nFetchFlags, pindex->GetBlockHash()));
                MarkBlockAsInFlight(pto->GetId(), pindex->GetBlockHash(), consensusParams, pindex);
                LogPrint("net", "Requesting block %s (%d) peer=%d\n", pindex->GetBlockHash().ToString(),
                    pindex->nHeight, pto->id);
            }
            if (state.nBlocksInFlight == 0 && staller != -1) {
                if (State(staller)->nStallingSince == 0) {
                    State(staller)->nStallingSince = nNow;
                    LogPrint("net", "Stall started peer=%d\n", staller);
                }
            }
        }

        //
        // Message: getdata (non-blocks)
        //
        while (!pto->mapAskFor.empty() && (*pto->mapAskFor.begin()).first <= nNow)
        {
            const CInv& inv = (*pto->mapAskFor.begin()).second;
            if (!AlreadyHave(inv))
            {
                if (fDebug)
                    LogPrint("net", "Requesting %s peer=%d\n", inv.ToString(), pto->id);
                vGetData.push_back(inv);
                if (vGetData.size() >= 1000)
                {
                    connman.PushMessage(pto, msgMaker.Make(NetMsgType::GETDATA, vGetData));
                    vGetData.clear();
                }
            } else {
                //If we're not going to ask, don't expect a response.
                pto->setAskFor.erase(inv.hash);
            }
            pto->mapAskFor.erase(pto->mapAskFor.begin());
        }
        if (!vGetData.empty())
            connman.PushMessage(pto, msgMaker.Make(NetMsgType::GETDATA, vGetData));

        //
        // Message: feefilter
        //
        // We don't want white listed peers to filter txs to us if we have -whitelistforcerelay
        if (pto->nVersion >= FEEFILTER_VERSION && GetBoolArg("-feefilter", DEFAULT_FEEFILTER) &&
            !(pto->fWhitelisted && GetBoolArg("-whitelistforcerelay", DEFAULT_WHITELISTFORCERELAY))) {
            CAmount currentFilter = mempool.GetMinFee(GetArg("-maxmempool", DEFAULT_MAX_MEMPOOL_SIZE) * 1000000).GetFeePerK();
            int64_t timeNow = GetTimeMicros();
            if (timeNow > pto->nextSendTimeFeeFilter) {
                static CFeeRate default_feerate(DEFAULT_MIN_RELAY_TX_FEE);
                static FeeFilterRounder filterRounder(default_feerate);
                CAmount filterToSend = filterRounder.round(currentFilter);
                // If we don't allow free transactions, then we always have a fee filter of at least minRelayTxFee
                if (GetArg("-limitfreerelay", DEFAULT_LIMITFREERELAY) <= 0)
                    filterToSend = std::max(filterToSend, ::minRelayTxFee.GetFeePerK());
                if (filterToSend != pto->lastSentFeeFilter) {
                    connman.PushMessage(pto, msgMaker.Make(NetMsgType::FEEFILTER, filterToSend));
                    pto->lastSentFeeFilter = filterToSend;
                }
                pto->nextSendTimeFeeFilter = PoissonNextSend(timeNow, AVG_FEEFILTER_BROADCAST_INTERVAL);
            }
            // If the fee filter has changed substantially and it's still more than MAX_FEEFILTER_CHANGE_DELAY
            // until scheduled broadcast, then move the broadcast to within MAX_FEEFILTER_CHANGE_DELAY.
            else if (timeNow + MAX_FEEFILTER_CHANGE_DELAY * 1000000 < pto->nextSendTimeFeeFilter &&
                     (currentFilter < 3 * pto->lastSentFeeFilter / 4 || currentFilter > 4 * pto->lastSentFeeFilter / 3)) {
                pto->nextSendTimeFeeFilter = timeNow + GetRandInt(MAX_FEEFILTER_CHANGE_DELAY) * 1000000;
            }
        }
    }
    return true;
}

class CNetProcessingCleanup
{
public:
    CNetProcessingCleanup() {}
    ~CNetProcessingCleanup() {
        // orphan transactions
        mapOrphanTransactions.clear();
        mapOrphanTransactionsByPrev.clear();
    }
} instance_of_cnetprocessingcleanup;<|MERGE_RESOLUTION|>--- conflicted
+++ resolved
@@ -1691,26 +1691,17 @@
             // if our peer has chainActive.Tip() (and thus we are sending an empty
             // headers message). In both cases it's safe to update
             // pindexBestHeaderSent to be our tip.
+            //
+            // It is important that we simply reset the BestHeaderSent value here,
+            // and not max(BestHeaderSent, newHeaderSent). We might have announced
+            // the currently-being-connected tip using a compact block, which
+            // resulted in the peer sending a headers request, which we respond to
+            // without the new block. By resetting the BestHeaderSent, we ensure we
+            // will re-announce the new block via headers (or compact blocks again)
+            // in the SendMessages logic.
             nodestate->pindexBestHeaderSent = pindex ? pindex : chainActive.Tip();
             connman.PushMessage(pfrom, msgMaker.Make(NetMsgType::HEADERS, vHeaders));
         }
-<<<<<<< HEAD
-=======
-        // pindex can be NULL either if we sent chainActive.Tip() OR
-        // if our peer has chainActive.Tip() (and thus we are sending an empty
-        // headers message). In both cases it's safe to update
-        // pindexBestHeaderSent to be our tip.
-        //
-        // It is important that we simply reset the BestHeaderSent value here,
-        // and not max(BestHeaderSent, newHeaderSent). We might have announced
-        // the currently-being-connected tip using a compact block, which
-        // resulted in the peer sending a headers request, which we respond to
-        // without the new block. By resetting the BestHeaderSent, we ensure we
-        // will re-announce the new block via headers (or compact blocks again)
-        // in the SendMessages logic.
-        nodestate->pindexBestHeaderSent = pindex ? pindex : chainActive.Tip();
-        connman.PushMessage(pfrom, msgMaker.Make(NetMsgType::HEADERS, vHeaders));
->>>>>>> 23281a4d
     }
 
 
@@ -2188,7 +2179,6 @@
             return true;
         }
 
-<<<<<<< HEAD
         // If we already know the last header in the message, then it contains
         // no new information for us.  In this case, we do not request
         // more headers later.  This prevents multiple chains of redundant
@@ -2196,10 +2186,7 @@
         // blocks while the node is still in initial headers sync.
         const bool hasNewHeaders = (mapBlockIndex.count(headers.back().GetHash()) == 0);
 
-        CBlockIndex *pindexLast = NULL;
-=======
         const CBlockIndex *pindexLast = NULL;
->>>>>>> 23281a4d
         {
         LOCK(cs_main);
         CNodeState *nodestate = State(pfrom->GetId());

// Copyright (c) 2009-2010 Satoshi Nakamoto
// Copyright (c) 2009-2020 The Bitcoin Core developers
// Distributed under the MIT software license, see the accompanying
// file COPYING or http://www.opensource.org/licenses/mit-license.php.

#include <net_processing.h>

#include <addrman.h>
#include <banman.h>
#include <blockencodings.h>
#include <blockfilter.h>
#include <chainparams.h>
#include <consensus/validation.h>
#include <hash.h>
#include <index/blockfilterindex.h>
#include <merkleblock.h>
#include <netbase.h>
#include <netmessagemaker.h>
#include <policy/fees.h>
#include <policy/policy.h>
#include <primitives/block.h>
#include <primitives/transaction.h>
#include <random.h>
#include <reverse_iterator.h>
#include <scheduler.h>
#include <tinyformat.h>
#include <txmempool.h>
#include <util/check.h> // For NDEBUG compile time check
#include <util/strencodings.h>
#include <util/system.h>
#include <validation.h>

#include <memory>
#include <typeinfo>

/** Expiration time for orphan transactions in seconds */
static constexpr int64_t ORPHAN_TX_EXPIRE_TIME = 20 * 60;
/** Minimum time between orphan transactions expire time checks in seconds */
static constexpr int64_t ORPHAN_TX_EXPIRE_INTERVAL = 5 * 60;
/** How long to cache transactions in mapRelay for normal relay */
static constexpr std::chrono::seconds RELAY_TX_CACHE_TIME = std::chrono::minutes{15};
/** How long a transaction has to be in the mempool before it can unconditionally be relayed (even when not in mapRelay). */
static constexpr std::chrono::seconds UNCONDITIONAL_RELAY_DELAY = std::chrono::minutes{2};
/** Headers download timeout expressed in microseconds
 *  Timeout = base + per_header * (expected number of headers) */
static constexpr int64_t HEADERS_DOWNLOAD_TIMEOUT_BASE = 15 * 60 * 1000000; // 15 minutes
static constexpr int64_t HEADERS_DOWNLOAD_TIMEOUT_PER_HEADER = 1000; // 1ms/header
/** Protect at least this many outbound peers from disconnection due to slow/
 * behind headers chain.
 */
static constexpr int32_t MAX_OUTBOUND_PEERS_TO_PROTECT_FROM_DISCONNECT = 4;
/** Timeout for (unprotected) outbound peers to sync to our chainwork, in seconds */
static constexpr int64_t CHAIN_SYNC_TIMEOUT = 20 * 60; // 20 minutes
/** How frequently to check for stale tips, in seconds */
static constexpr int64_t STALE_CHECK_INTERVAL = 10 * 60; // 10 minutes
/** How frequently to check for extra outbound peers and disconnect, in seconds */
static constexpr int64_t EXTRA_PEER_CHECK_INTERVAL = 45;
/** Minimum time an outbound-peer-eviction candidate must be connected for, in order to evict, in seconds */
static constexpr int64_t MINIMUM_CONNECT_TIME = 30;
/** SHA256("main address relay")[0:8] */
static constexpr uint64_t RANDOMIZER_ID_ADDRESS_RELAY = 0x3cac0035b5866b90ULL;
/// Age after which a stale block will no longer be served if requested as
/// protection against fingerprinting. Set to one month, denominated in seconds.
static constexpr int STALE_RELAY_AGE_LIMIT = 30 * 24 * 60 * 60;
/// Age after which a block is considered historical for purposes of rate
/// limiting block relay. Set to one week, denominated in seconds.
static constexpr int HISTORICAL_BLOCK_AGE = 7 * 24 * 60 * 60;
/** Time between pings automatically sent out for latency probing and keepalive */
static constexpr std::chrono::minutes PING_INTERVAL{2};
/** The maximum number of entries in a locator */
static const unsigned int MAX_LOCATOR_SZ = 101;
/** The maximum number of entries in an 'inv' protocol message */
static const unsigned int MAX_INV_SZ = 50000;
/** Maximum number of in-flight transactions from a peer */
static constexpr int32_t MAX_PEER_TX_IN_FLIGHT = 100;
/** Maximum number of announced transactions from a peer */
static constexpr int32_t MAX_PEER_TX_ANNOUNCEMENTS = 2 * MAX_INV_SZ;
/** How many microseconds to delay requesting transactions via txids, if we have wtxid-relaying peers */
static constexpr std::chrono::microseconds TXID_RELAY_DELAY{std::chrono::seconds{2}};
/** How many microseconds to delay requesting transactions from inbound peers */
static constexpr std::chrono::microseconds INBOUND_PEER_TX_DELAY{std::chrono::seconds{2}};
/** How long to wait (in microseconds) before downloading a transaction from an additional peer */
static constexpr std::chrono::microseconds GETDATA_TX_INTERVAL{std::chrono::seconds{60}};
/** Maximum delay (in microseconds) for transaction requests to avoid biasing some peers over others. */
static constexpr std::chrono::microseconds MAX_GETDATA_RANDOM_DELAY{std::chrono::seconds{2}};
/** How long to wait (in microseconds) before expiring an in-flight getdata request to a peer */
static constexpr std::chrono::microseconds TX_EXPIRY_INTERVAL{GETDATA_TX_INTERVAL * 10};
static_assert(INBOUND_PEER_TX_DELAY >= MAX_GETDATA_RANDOM_DELAY,
"To preserve security, MAX_GETDATA_RANDOM_DELAY should not exceed INBOUND_PEER_DELAY");
/** Limit to avoid sending big packets. Not used in processing incoming GETDATA for compatibility */
static const unsigned int MAX_GETDATA_SZ = 1000;
/** Number of blocks that can be requested at any given time from a single peer. */
static const int MAX_BLOCKS_IN_TRANSIT_PER_PEER = 16;
/** Timeout in seconds during which a peer must stall block download progress before being disconnected. */
static const unsigned int BLOCK_STALLING_TIMEOUT = 2;
/** Number of headers sent in one getheaders result. We rely on the assumption that if a peer sends
 *  less than this number, we reached its tip. Changing this value is a protocol upgrade.
 *
 *  With a protocol upgrade, we now enforce an additional restriction on the
 *  total size of a "headers" message (see below).  The absolute limit
 *  on the number of headers still applies as well, so that we do not get
 *  overloaded both with small and large headers.
 */
static const unsigned int MAX_HEADERS_RESULTS = 2000;
/** Maximum size of a "headers" message.  This is enforced starting with
 *  SIZE_HEADERS_LIMIT_VERSION peers and prevents overloading if we have
 *  very large headers (due to auxpow).
 */
static const unsigned int MAX_HEADERS_SIZE = (6 << 20); // 6 MiB
/** Size of a headers message that is the threshold for assuming that the
 *  peer has more headers (even if we have less than MAX_HEADERS_RESULTS).
 *  This is used starting with SIZE_HEADERS_LIMIT_VERSION peers.
 */
static const unsigned int THRESHOLD_HEADERS_SIZE = (4 << 20); // 4 MiB
/** Maximum depth of blocks we're willing to serve as compact blocks to peers
 *  when requested. For older blocks, a regular BLOCK response will be sent. */
static const int MAX_CMPCTBLOCK_DEPTH = 5;
/** Maximum depth of blocks we're willing to respond to GETBLOCKTXN requests for. */
static const int MAX_BLOCKTXN_DEPTH = 10;
/** Size of the "block download window": how far ahead of our current height do we fetch?
 *  Larger windows tolerate larger download speed differences between peer, but increase the potential
 *  degree of disordering of blocks on disk (which make reindexing and pruning harder). We'll probably
 *  want to make this a per-peer adaptive value at some point. */
static const unsigned int BLOCK_DOWNLOAD_WINDOW = 1024;
/** Block download timeout base, expressed in millionths of the block interval (i.e. 10 min) */
static const int64_t BLOCK_DOWNLOAD_TIMEOUT_BASE = 1000000;
/** Additional block download timeout per parallel downloading peer (i.e. 5 min) */
static const int64_t BLOCK_DOWNLOAD_TIMEOUT_PER_PEER = 500000;
/** Maximum number of headers to announce when relaying blocks with headers message.*/
static const unsigned int MAX_BLOCKS_TO_ANNOUNCE = 8;
/** Maximum number of unconnecting headers announcements before DoS score */
static const int MAX_UNCONNECTING_HEADERS = 10;
/** Minimum blocks required to signal NODE_NETWORK_LIMITED */
static const unsigned int NODE_NETWORK_LIMITED_MIN_BLOCKS = 288;
/** Average delay between local address broadcasts */
static constexpr std::chrono::hours AVG_LOCAL_ADDRESS_BROADCAST_INTERVAL{24};
/** Average delay between peer address broadcasts */
static constexpr std::chrono::seconds AVG_ADDRESS_BROADCAST_INTERVAL{30};
/** Average delay between trickled inventory transmissions in seconds.
 *  Blocks and peers with noban permission bypass this, outbound peers get half this delay. */
static const unsigned int INVENTORY_BROADCAST_INTERVAL = 5;
/** Maximum rate of inventory items to send per second.
 *  Limits the impact of low-fee transaction floods. */
static constexpr unsigned int INVENTORY_BROADCAST_PER_SECOND = 7;
/** Maximum number of inventory items to send per transmission. */
static constexpr unsigned int INVENTORY_BROADCAST_MAX = INVENTORY_BROADCAST_PER_SECOND * INVENTORY_BROADCAST_INTERVAL;
/** The number of most recently announced transactions a peer can request. */
static constexpr unsigned int INVENTORY_MAX_RECENT_RELAY = 3500;
/** Verify that INVENTORY_MAX_RECENT_RELAY is enough to cache everything typically
 *  relayed before unconditional relay from the mempool kicks in. This is only a
 *  lower bound, and it should be larger to account for higher inv rate to outbound
 *  peers, and random variations in the broadcast mechanism. */
static_assert(INVENTORY_MAX_RECENT_RELAY >= INVENTORY_BROADCAST_PER_SECOND * UNCONDITIONAL_RELAY_DELAY / std::chrono::seconds{1}, "INVENTORY_RELAY_MAX too low");
/** Average delay between feefilter broadcasts in seconds. */
static constexpr unsigned int AVG_FEEFILTER_BROADCAST_INTERVAL = 10 * 60;
/** Maximum feefilter broadcast delay after significant change. */
static constexpr unsigned int MAX_FEEFILTER_CHANGE_DELAY = 5 * 60;
/** Maximum number of compact filters that may be requested with one getcfilters. See BIP 157. */
static constexpr uint32_t MAX_GETCFILTERS_SIZE = 1000;
/** Maximum number of cf hashes that may be requested with one getcfheaders. See BIP 157. */
static constexpr uint32_t MAX_GETCFHEADERS_SIZE = 2000;
/** the maximum percentage of addresses from our addrman to return in response to a getaddr message. */
static constexpr size_t MAX_PCT_ADDR_TO_SEND = 23;

struct COrphanTx {
    // When modifying, adapt the copy of this definition in tests/DoS_tests.
    CTransactionRef tx;
    NodeId fromPeer;
    int64_t nTimeExpire;
    size_t list_pos;
};
RecursiveMutex g_cs_orphans;
std::map<uint256, COrphanTx> mapOrphanTransactions GUARDED_BY(g_cs_orphans);
std::map<uint256, std::map<uint256, COrphanTx>::iterator> g_orphans_by_wtxid GUARDED_BY(g_cs_orphans);

void EraseOrphansFor(NodeId peer);

// Internal stuff
namespace {
    /** Number of nodes with fSyncStarted. */
    int nSyncStarted GUARDED_BY(cs_main) = 0;

    /**
     * Sources of received blocks, saved to be able punish them when processing
     * happens afterwards.
     * Set mapBlockSource[hash].second to false if the node should not be
     * punished if the block is invalid.
     */
    std::map<uint256, std::pair<NodeId, bool>> mapBlockSource GUARDED_BY(cs_main);

    /**
     * Filter for transactions that were recently rejected by
     * AcceptToMemoryPool. These are not rerequested until the chain tip
     * changes, at which point the entire filter is reset.
     *
     * Without this filter we'd be re-requesting txs from each of our peers,
     * increasing bandwidth consumption considerably. For instance, with 100
     * peers, half of which relay a tx we don't accept, that might be a 50x
     * bandwidth increase. A flooding attacker attempting to roll-over the
     * filter using minimum-sized, 60byte, transactions might manage to send
     * 1000/sec if we have fast peers, so we pick 120,000 to give our peers a
     * two minute window to send invs to us.
     *
     * Decreasing the false positive rate is fairly cheap, so we pick one in a
     * million to make it highly unlikely for users to have issues with this
     * filter.
     *
     * We typically only add wtxids to this filter. For non-segwit
     * transactions, the txid == wtxid, so this only prevents us from
     * re-downloading non-segwit transactions when communicating with
     * non-wtxidrelay peers -- which is important for avoiding malleation
     * attacks that could otherwise interfere with transaction relay from
     * non-wtxidrelay peers. For communicating with wtxidrelay peers, having
     * the reject filter store wtxids is exactly what we want to avoid
     * redownload of a rejected transaction.
     *
     * In cases where we can tell that a segwit transaction will fail
     * validation no matter the witness, we may add the txid of such
     * transaction to the filter as well. This can be helpful when
     * communicating with txid-relay peers or if we were to otherwise fetch a
     * transaction via txid (eg in our orphan handling).
     *
     * Memory used: 1.3 MB
     */
    std::unique_ptr<CRollingBloomFilter> recentRejects GUARDED_BY(cs_main);
    uint256 hashRecentRejectsChainTip GUARDED_BY(cs_main);

    /*
     * Filter for transactions that have been recently confirmed.
     * We use this to avoid requesting transactions that have already been
     * confirnmed.
     */
    Mutex g_cs_recent_confirmed_transactions;
    std::unique_ptr<CRollingBloomFilter> g_recent_confirmed_transactions GUARDED_BY(g_cs_recent_confirmed_transactions);

    /** Blocks that are in flight, and that are in the queue to be downloaded. */
    struct QueuedBlock {
        uint256 hash;
        const CBlockIndex* pindex;                               //!< Optional.
        bool fValidatedHeaders;                                  //!< Whether this block has validated headers at the time of request.
        std::unique_ptr<PartiallyDownloadedBlock> partialBlock;  //!< Optional, used for CMPCTBLOCK downloads
    };
    std::map<uint256, std::pair<NodeId, std::list<QueuedBlock>::iterator> > mapBlocksInFlight GUARDED_BY(cs_main);

    /** Stack of nodes which we have set to announce using compact blocks */
    std::list<NodeId> lNodesAnnouncingHeaderAndIDs GUARDED_BY(cs_main);

    /** Number of preferable block download peers. */
    int nPreferredDownload GUARDED_BY(cs_main) = 0;

    /** Number of peers from which we're downloading blocks. */
    int nPeersWithValidatedDownloads GUARDED_BY(cs_main) = 0;

    /** Number of peers with wtxid relay. */
    int g_wtxid_relay_peers GUARDED_BY(cs_main) = 0;

    /** Number of outbound peers with m_chain_sync.m_protect. */
    int g_outbound_peers_with_protect_from_disconnect GUARDED_BY(cs_main) = 0;

    /** When our tip was last updated. */
    std::atomic<int64_t> g_last_tip_update(0);

    /** Relay map (txid or wtxid -> CTransactionRef) */
    typedef std::map<uint256, CTransactionRef> MapRelay;
    MapRelay mapRelay GUARDED_BY(cs_main);
    /** Expiration-time ordered list of (expire time, relay map entry) pairs. */
    std::deque<std::pair<int64_t, MapRelay::iterator>> vRelayExpiration GUARDED_BY(cs_main);

    struct IteratorComparator
    {
        template<typename I>
        bool operator()(const I& a, const I& b) const
        {
            return &(*a) < &(*b);
        }
    };
    std::map<COutPoint, std::set<std::map<uint256, COrphanTx>::iterator, IteratorComparator>> mapOrphanTransactionsByPrev GUARDED_BY(g_cs_orphans);

    std::vector<std::map<uint256, COrphanTx>::iterator> g_orphan_list GUARDED_BY(g_cs_orphans); //! For random eviction

    static size_t vExtraTxnForCompactIt GUARDED_BY(g_cs_orphans) = 0;
    static std::vector<std::pair<uint256, CTransactionRef>> vExtraTxnForCompact GUARDED_BY(g_cs_orphans);
} // namespace

namespace {
/**
 * Maintain validation-specific state about nodes, protected by cs_main, instead
 * by CNode's own locks. This simplifies asynchronous operation, where
 * processing of incoming data is done after the ProcessMessage call returns,
 * and we're no longer holding the node's locks.
 */
struct CNodeState {
    //! The peer's address
    const CService address;
    //! Whether we have a fully established connection.
    bool fCurrentlyConnected;
    //! The best known block we know this peer has announced.
    const CBlockIndex *pindexBestKnownBlock;
    //! The hash of the last unknown block this peer has announced.
    uint256 hashLastUnknownBlock;
    //! The last full block we both have.
    const CBlockIndex *pindexLastCommonBlock;
    //! The best header we have sent our peer.
    const CBlockIndex *pindexBestHeaderSent;
    //! Length of current-streak of unconnecting headers announcements
    int nUnconnectingHeaders;
    //! Whether we've started headers synchronization with this peer.
    bool fSyncStarted;
    //! When to potentially disconnect peer for stalling headers download
    int64_t nHeadersSyncTimeout;
    //! Since when we're stalling block download progress (in microseconds), or 0.
    int64_t nStallingSince;
    std::list<QueuedBlock> vBlocksInFlight;
    //! When the first entry in vBlocksInFlight started downloading. Don't care when vBlocksInFlight is empty.
    int64_t nDownloadingSince;
    int nBlocksInFlight;
    int nBlocksInFlightValidHeaders;
    //! Whether we consider this a preferred download peer.
    bool fPreferredDownload;
    //! Whether this peer wants invs or headers (when possible) for block announcements.
    bool fPreferHeaders;
    //! Whether this peer wants invs or cmpctblocks (when possible) for block announcements.
    bool fPreferHeaderAndIDs;
    /**
      * Whether this peer will send us cmpctblocks if we request them.
      * This is not used to gate request logic, as we really only care about fSupportsDesiredCmpctVersion,
      * but is used as a flag to "lock in" the version of compact blocks (fWantsCmpctWitness) we send.
      */
    bool fProvidesHeaderAndIDs;
    //! Whether this peer can give us witnesses
    bool fHaveWitness;
    //! Whether this peer wants witnesses in cmpctblocks/blocktxns
    bool fWantsCmpctWitness;
    /**
     * If we've announced NODE_WITNESS to this peer: whether the peer sends witnesses in cmpctblocks/blocktxns,
     * otherwise: whether this peer sends non-witnesses in cmpctblocks/blocktxns.
     */
    bool fSupportsDesiredCmpctVersion;

    /** State used to enforce CHAIN_SYNC_TIMEOUT
      * Only in effect for outbound, non-manual, full-relay connections, with
      * m_protect == false
      * Algorithm: if a peer's best known block has less work than our tip,
      * set a timeout CHAIN_SYNC_TIMEOUT seconds in the future:
      *   - If at timeout their best known block now has more work than our tip
      *     when the timeout was set, then either reset the timeout or clear it
      *     (after comparing against our current tip's work)
      *   - If at timeout their best known block still has less work than our
      *     tip did when the timeout was set, then send a getheaders message,
      *     and set a shorter timeout, HEADERS_RESPONSE_TIME seconds in future.
      *     If their best known block is still behind when that new timeout is
      *     reached, disconnect.
      */
    struct ChainSyncTimeoutState {
        //! A timeout used for checking whether our peer has sufficiently synced
        int64_t m_timeout;
        //! A header with the work we require on our peer's chain
        const CBlockIndex * m_work_header;
        //! After timeout is reached, set to true after sending getheaders
        bool m_sent_getheaders;
        //! Whether this peer is protected from disconnection due to a bad/slow chain
        bool m_protect;
    };

    ChainSyncTimeoutState m_chain_sync;

    //! Time of last new block announcement
    int64_t m_last_block_announcement;

    /*
     * State associated with transaction download.
     *
     * Tx download algorithm:
     *
     *   When inv comes in, queue up (process_time, txid) inside the peer's
     *   CNodeState (m_tx_process_time) as long as m_tx_announced for the peer
     *   isn't too big (MAX_PEER_TX_ANNOUNCEMENTS).
     *
     *   The process_time for a transaction is set to nNow for outbound peers,
     *   nNow + 2 seconds for inbound peers. This is the time at which we'll
     *   consider trying to request the transaction from the peer in
     *   SendMessages(). The delay for inbound peers is to allow outbound peers
     *   a chance to announce before we request from inbound peers, to prevent
     *   an adversary from using inbound connections to blind us to a
     *   transaction (InvBlock).
     *
     *   When we call SendMessages() for a given peer,
     *   we will loop over the transactions in m_tx_process_time, looking
     *   at the transactions whose process_time <= nNow. We'll request each
     *   such transaction that we don't have already and that hasn't been
     *   requested from another peer recently, up until we hit the
     *   MAX_PEER_TX_IN_FLIGHT limit for the peer. Then we'll update
     *   g_already_asked_for for each requested txid, storing the time of the
     *   GETDATA request. We use g_already_asked_for to coordinate transaction
     *   requests amongst our peers.
     *
     *   For transactions that we still need but we have already recently
     *   requested from some other peer, we'll reinsert (process_time, txid)
     *   back into the peer's m_tx_process_time at the point in the future at
     *   which the most recent GETDATA request would time out (ie
     *   GETDATA_TX_INTERVAL + the request time stored in g_already_asked_for).
     *   We add an additional delay for inbound peers, again to prefer
     *   attempting download from outbound peers first.
     *   We also add an extra small random delay up to 2 seconds
     *   to avoid biasing some peers over others. (e.g., due to fixed ordering
     *   of peer processing in ThreadMessageHandler).
     *
     *   When we receive a transaction from a peer, we remove the txid from the
     *   peer's m_tx_in_flight set and from their recently announced set
     *   (m_tx_announced).  We also clear g_already_asked_for for that entry, so
     *   that if somehow the transaction is not accepted but also not added to
     *   the reject filter, then we will eventually redownload from other
     *   peers.
     */
    struct TxDownloadState {
        /* Track when to attempt download of announced transactions (process
         * time in micros -> txid)
         */
        std::multimap<std::chrono::microseconds, GenTxid> m_tx_process_time;

        //! Store all the transactions a peer has recently announced
        std::set<uint256> m_tx_announced;

        //! Store transactions which were requested by us, with timestamp
        std::map<uint256, std::chrono::microseconds> m_tx_in_flight;

        //! Periodically check for stuck getdata requests
        std::chrono::microseconds m_check_expiry_timer{0};
    };

    TxDownloadState m_tx_download;

    //! Whether this peer is an inbound connection
    bool m_is_inbound;

    //! Whether this peer is a manual connection
    bool m_is_manual_connection;

    //! A rolling bloom filter of all announced tx CInvs to this peer.
    CRollingBloomFilter m_recently_announced_invs = CRollingBloomFilter{INVENTORY_MAX_RECENT_RELAY, 0.000001};

    //! Whether this peer relays txs via wtxid
    bool m_wtxid_relay{false};

    CNodeState(CAddress addrIn, bool is_inbound, bool is_manual)
        : address(addrIn), m_is_inbound(is_inbound), m_is_manual_connection(is_manual)
    {
        fCurrentlyConnected = false;
        pindexBestKnownBlock = nullptr;
        hashLastUnknownBlock.SetNull();
        pindexLastCommonBlock = nullptr;
        pindexBestHeaderSent = nullptr;
        nUnconnectingHeaders = 0;
        fSyncStarted = false;
        nHeadersSyncTimeout = 0;
        nStallingSince = 0;
        nDownloadingSince = 0;
        nBlocksInFlight = 0;
        nBlocksInFlightValidHeaders = 0;
        fPreferredDownload = false;
        fPreferHeaders = false;
        fPreferHeaderAndIDs = false;
        fProvidesHeaderAndIDs = false;
        fHaveWitness = false;
        fWantsCmpctWitness = false;
        fSupportsDesiredCmpctVersion = false;
        m_chain_sync = { 0, nullptr, false, false };
        m_last_block_announcement = 0;
        m_recently_announced_invs.reset();
    }
};

// Keeps track of the time (in microseconds) when transactions were requested last time
limitedmap<uint256, std::chrono::microseconds> g_already_asked_for GUARDED_BY(cs_main)(MAX_INV_SZ);

/** Map maintaining per-node state. */
static std::map<NodeId, CNodeState> mapNodeState GUARDED_BY(cs_main);

static CNodeState *State(NodeId pnode) EXCLUSIVE_LOCKS_REQUIRED(cs_main) {
    std::map<NodeId, CNodeState>::iterator it = mapNodeState.find(pnode);
    if (it == mapNodeState.end())
        return nullptr;
    return &it->second;
}

/**
 * Data structure for an individual peer. This struct is not protected by
 * cs_main since it does not contain validation-critical data.
 *
 * Memory is owned by shared pointers and this object is destructed when
 * the refcount drops to zero.
 *
 * TODO: move most members from CNodeState to this structure.
 * TODO: move remaining application-layer data members from CNode to this structure.
 */
struct Peer {
    /** Same id as the CNode object for this peer */
    const NodeId m_id{0};

    /** Protects misbehavior data members */
    Mutex m_misbehavior_mutex;
    /** Accumulated misbehavior score for this peer */
    int m_misbehavior_score GUARDED_BY(m_misbehavior_mutex){0};
    /** Whether this peer should be disconnected and marked as discouraged (unless it has the noban permission). */
    bool m_should_discourage GUARDED_BY(m_misbehavior_mutex){false};

    Peer(NodeId id) : m_id(id) {}
};

using PeerRef = std::shared_ptr<Peer>;

/**
 * Map of all Peer objects, keyed by peer id. This map is protected
 * by the global g_peer_mutex. Once a shared pointer reference is
 * taken, the lock may be released. Individual fields are protected by
 * their own locks.
 */
Mutex g_peer_mutex;
static std::map<NodeId, PeerRef> g_peer_map GUARDED_BY(g_peer_mutex);

/** Get a shared pointer to the Peer object.
 *  May return nullptr if the Peer object can't be found. */
static PeerRef GetPeerRef(NodeId id)
{
    LOCK(g_peer_mutex);
    auto it = g_peer_map.find(id);
    return it != g_peer_map.end() ? it->second : nullptr;
}

static void UpdatePreferredDownload(const CNode& node, CNodeState* state) EXCLUSIVE_LOCKS_REQUIRED(cs_main)
{
    nPreferredDownload -= state->fPreferredDownload;

    // Whether this node should be marked as a preferred download node.
    state->fPreferredDownload = (!node.IsInboundConn() || node.HasPermission(PF_NOBAN)) && !node.IsAddrFetchConn() && !node.fClient;

    nPreferredDownload += state->fPreferredDownload;
}

static void PushNodeVersion(CNode& pnode, CConnman& connman, int64_t nTime)
{
    // Note that pnode->GetLocalServices() is a reflection of the local
    // services we were offering when the CNode object was created for this
    // peer.
    ServiceFlags nLocalNodeServices = pnode.GetLocalServices();
    uint64_t nonce = pnode.GetLocalNonce();
    int nNodeStartingHeight = pnode.GetMyStartingHeight();
    NodeId nodeid = pnode.GetId();
    CAddress addr = pnode.addr;

    CAddress addrYou = (addr.IsRoutable() && !IsProxy(addr) ? addr : CAddress(CService(), addr.nServices));
    CAddress addrMe = CAddress(CService(), nLocalNodeServices);

    connman.PushMessage(&pnode, CNetMsgMaker(INIT_PROTO_VERSION).Make(NetMsgType::VERSION, PROTOCOL_VERSION, (uint64_t)nLocalNodeServices, nTime, addrYou, addrMe,
            nonce, strSubVersion, nNodeStartingHeight, ::g_relay_txes && pnode.m_tx_relay != nullptr));

    if (fLogIPs) {
        LogPrint(BCLog::NET, "send version message: version %d, blocks=%d, us=%s, them=%s, peer=%d\n", PROTOCOL_VERSION, nNodeStartingHeight, addrMe.ToString(), addrYou.ToString(), nodeid);
    } else {
        LogPrint(BCLog::NET, "send version message: version %d, blocks=%d, us=%s, peer=%d\n", PROTOCOL_VERSION, nNodeStartingHeight, addrMe.ToString(), nodeid);
    }
}

// Returns a bool indicating whether we requested this block.
// Also used if a block was /not/ received and timed out or started with another peer
static bool MarkBlockAsReceived(const uint256& hash) EXCLUSIVE_LOCKS_REQUIRED(cs_main) {
    std::map<uint256, std::pair<NodeId, std::list<QueuedBlock>::iterator> >::iterator itInFlight = mapBlocksInFlight.find(hash);
    if (itInFlight != mapBlocksInFlight.end()) {
        CNodeState *state = State(itInFlight->second.first);
        assert(state != nullptr);
        state->nBlocksInFlightValidHeaders -= itInFlight->second.second->fValidatedHeaders;
        if (state->nBlocksInFlightValidHeaders == 0 && itInFlight->second.second->fValidatedHeaders) {
            // Last validated block on the queue was received.
            nPeersWithValidatedDownloads--;
        }
        if (state->vBlocksInFlight.begin() == itInFlight->second.second) {
            // First block on the queue was received, update the start download time for the next one
            state->nDownloadingSince = std::max(state->nDownloadingSince, GetTimeMicros());
        }
        state->vBlocksInFlight.erase(itInFlight->second.second);
        state->nBlocksInFlight--;
        state->nStallingSince = 0;
        mapBlocksInFlight.erase(itInFlight);
        return true;
    }
    return false;
}

// returns false, still setting pit, if the block was already in flight from the same peer
// pit will only be valid as long as the same cs_main lock is being held
static bool MarkBlockAsInFlight(CTxMemPool& mempool, NodeId nodeid, const uint256& hash, const CBlockIndex* pindex = nullptr, std::list<QueuedBlock>::iterator** pit = nullptr) EXCLUSIVE_LOCKS_REQUIRED(cs_main) {
    CNodeState *state = State(nodeid);
    assert(state != nullptr);

    // Short-circuit most stuff in case it is from the same node
    std::map<uint256, std::pair<NodeId, std::list<QueuedBlock>::iterator> >::iterator itInFlight = mapBlocksInFlight.find(hash);
    if (itInFlight != mapBlocksInFlight.end() && itInFlight->second.first == nodeid) {
        if (pit) {
            *pit = &itInFlight->second.second;
        }
        return false;
    }

    // Make sure it's not listed somewhere already.
    MarkBlockAsReceived(hash);

    std::list<QueuedBlock>::iterator it = state->vBlocksInFlight.insert(state->vBlocksInFlight.end(),
            {hash, pindex, pindex != nullptr, std::unique_ptr<PartiallyDownloadedBlock>(pit ? new PartiallyDownloadedBlock(&mempool) : nullptr)});
    state->nBlocksInFlight++;
    state->nBlocksInFlightValidHeaders += it->fValidatedHeaders;
    if (state->nBlocksInFlight == 1) {
        // We're starting a block download (batch) from this peer.
        state->nDownloadingSince = GetTimeMicros();
    }
    if (state->nBlocksInFlightValidHeaders == 1 && pindex != nullptr) {
        nPeersWithValidatedDownloads++;
    }
    itInFlight = mapBlocksInFlight.insert(std::make_pair(hash, std::make_pair(nodeid, it))).first;
    if (pit)
        *pit = &itInFlight->second.second;
    return true;
}

/** Check whether the last unknown block a peer advertised is not yet known. */
static void ProcessBlockAvailability(NodeId nodeid) EXCLUSIVE_LOCKS_REQUIRED(cs_main) {
    CNodeState *state = State(nodeid);
    assert(state != nullptr);

    if (!state->hashLastUnknownBlock.IsNull()) {
        const CBlockIndex* pindex = LookupBlockIndex(state->hashLastUnknownBlock);
        if (pindex && pindex->nChainWork > 0) {
            if (state->pindexBestKnownBlock == nullptr || pindex->nChainWork >= state->pindexBestKnownBlock->nChainWork) {
                state->pindexBestKnownBlock = pindex;
            }
            state->hashLastUnknownBlock.SetNull();
        }
    }
}

/** Update tracking information about which blocks a peer is assumed to have. */
static void UpdateBlockAvailability(NodeId nodeid, const uint256 &hash) EXCLUSIVE_LOCKS_REQUIRED(cs_main) {
    CNodeState *state = State(nodeid);
    assert(state != nullptr);

    ProcessBlockAvailability(nodeid);

    const CBlockIndex* pindex = LookupBlockIndex(hash);
    if (pindex && pindex->nChainWork > 0) {
        // An actually better block was announced.
        if (state->pindexBestKnownBlock == nullptr || pindex->nChainWork >= state->pindexBestKnownBlock->nChainWork) {
            state->pindexBestKnownBlock = pindex;
        }
    } else {
        // An unknown block was announced; just assume that the latest one is the best one.
        state->hashLastUnknownBlock = hash;
    }
}

/**
 * When a peer sends us a valid block, instruct it to announce blocks to us
 * using CMPCTBLOCK if possible by adding its nodeid to the end of
 * lNodesAnnouncingHeaderAndIDs, and keeping that list under a certain size by
 * removing the first element if necessary.
 */
static void MaybeSetPeerAsAnnouncingHeaderAndIDs(NodeId nodeid, CConnman& connman) EXCLUSIVE_LOCKS_REQUIRED(cs_main)
{
    AssertLockHeld(cs_main);
    CNodeState* nodestate = State(nodeid);
    if (!nodestate || !nodestate->fSupportsDesiredCmpctVersion) {
        // Never ask from peers who can't provide witnesses.
        return;
    }
    if (nodestate->fProvidesHeaderAndIDs) {
        for (std::list<NodeId>::iterator it = lNodesAnnouncingHeaderAndIDs.begin(); it != lNodesAnnouncingHeaderAndIDs.end(); it++) {
            if (*it == nodeid) {
                lNodesAnnouncingHeaderAndIDs.erase(it);
                lNodesAnnouncingHeaderAndIDs.push_back(nodeid);
                return;
            }
        }
        connman.ForNode(nodeid, [&connman](CNode* pfrom){
            AssertLockHeld(cs_main);
            uint64_t nCMPCTBLOCKVersion = (pfrom->GetLocalServices() & NODE_WITNESS) ? 2 : 1;
            if (lNodesAnnouncingHeaderAndIDs.size() >= 3) {
                // As per BIP152, we only get 3 of our peers to announce
                // blocks using compact encodings.
                connman.ForNode(lNodesAnnouncingHeaderAndIDs.front(), [&connman, nCMPCTBLOCKVersion](CNode* pnodeStop){
                    AssertLockHeld(cs_main);
                    connman.PushMessage(pnodeStop, CNetMsgMaker(pnodeStop->GetSendVersion()).Make(NetMsgType::SENDCMPCT, /*fAnnounceUsingCMPCTBLOCK=*/false, nCMPCTBLOCKVersion));
                    return true;
                });
                lNodesAnnouncingHeaderAndIDs.pop_front();
            }
            connman.PushMessage(pfrom, CNetMsgMaker(pfrom->GetSendVersion()).Make(NetMsgType::SENDCMPCT, /*fAnnounceUsingCMPCTBLOCK=*/true, nCMPCTBLOCKVersion));
            lNodesAnnouncingHeaderAndIDs.push_back(pfrom->GetId());
            return true;
        });
    }
}

static bool TipMayBeStale(const Consensus::Params &consensusParams) EXCLUSIVE_LOCKS_REQUIRED(cs_main)
{
    AssertLockHeld(cs_main);
    if (g_last_tip_update == 0) {
        g_last_tip_update = GetTime();
    }
    return g_last_tip_update < GetTime() - consensusParams.nPowTargetSpacing * 3 && mapBlocksInFlight.empty();
}

static bool CanDirectFetch(const Consensus::Params &consensusParams) EXCLUSIVE_LOCKS_REQUIRED(cs_main)
{
    return ::ChainActive().Tip()->GetBlockTime() > GetAdjustedTime() - consensusParams.nPowTargetSpacing * 20;
}

static bool PeerHasHeader(CNodeState *state, const CBlockIndex *pindex) EXCLUSIVE_LOCKS_REQUIRED(cs_main)
{
    if (state->pindexBestKnownBlock && pindex == state->pindexBestKnownBlock->GetAncestor(pindex->nHeight))
        return true;
    if (state->pindexBestHeaderSent && pindex == state->pindexBestHeaderSent->GetAncestor(pindex->nHeight))
        return true;
    return false;
}

/** Update pindexLastCommonBlock and add not-in-flight missing successors to vBlocks, until it has
 *  at most count entries. */
static void FindNextBlocksToDownload(NodeId nodeid, unsigned int count, std::vector<const CBlockIndex*>& vBlocks, NodeId& nodeStaller, const Consensus::Params& consensusParams) EXCLUSIVE_LOCKS_REQUIRED(cs_main)
{
    if (count == 0)
        return;

    vBlocks.reserve(vBlocks.size() + count);
    CNodeState *state = State(nodeid);
    assert(state != nullptr);

    // Make sure pindexBestKnownBlock is up to date, we'll need it.
    ProcessBlockAvailability(nodeid);

    if (state->pindexBestKnownBlock == nullptr || state->pindexBestKnownBlock->nChainWork < ::ChainActive().Tip()->nChainWork || state->pindexBestKnownBlock->nChainWork < nMinimumChainWork) {
        // This peer has nothing interesting.
        return;
    }

    if (state->pindexLastCommonBlock == nullptr) {
        // Bootstrap quickly by guessing a parent of our best tip is the forking point.
        // Guessing wrong in either direction is not a problem.
        state->pindexLastCommonBlock = ::ChainActive()[std::min(state->pindexBestKnownBlock->nHeight, ::ChainActive().Height())];
    }

    // If the peer reorganized, our previous pindexLastCommonBlock may not be an ancestor
    // of its current tip anymore. Go back enough to fix that.
    state->pindexLastCommonBlock = LastCommonAncestor(state->pindexLastCommonBlock, state->pindexBestKnownBlock);
    if (state->pindexLastCommonBlock == state->pindexBestKnownBlock)
        return;

    std::vector<const CBlockIndex*> vToFetch;
    const CBlockIndex *pindexWalk = state->pindexLastCommonBlock;
    // Never fetch further than the best block we know the peer has, or more than BLOCK_DOWNLOAD_WINDOW + 1 beyond the last
    // linked block we have in common with this peer. The +1 is so we can detect stalling, namely if we would be able to
    // download that next block if the window were 1 larger.
    int nWindowEnd = state->pindexLastCommonBlock->nHeight + BLOCK_DOWNLOAD_WINDOW;
    int nMaxHeight = std::min<int>(state->pindexBestKnownBlock->nHeight, nWindowEnd + 1);
    NodeId waitingfor = -1;
    while (pindexWalk->nHeight < nMaxHeight) {
        // Read up to 128 (or more, if more blocks than that are needed) successors of pindexWalk (towards
        // pindexBestKnownBlock) into vToFetch. We fetch 128, because CBlockIndex::GetAncestor may be as expensive
        // as iterating over ~100 CBlockIndex* entries anyway.
        int nToFetch = std::min(nMaxHeight - pindexWalk->nHeight, std::max<int>(count - vBlocks.size(), 128));
        vToFetch.resize(nToFetch);
        pindexWalk = state->pindexBestKnownBlock->GetAncestor(pindexWalk->nHeight + nToFetch);
        vToFetch[nToFetch - 1] = pindexWalk;
        for (unsigned int i = nToFetch - 1; i > 0; i--) {
            vToFetch[i - 1] = vToFetch[i]->pprev;
        }

        // Iterate over those blocks in vToFetch (in forward direction), adding the ones that
        // are not yet downloaded and not in flight to vBlocks. In the meantime, update
        // pindexLastCommonBlock as long as all ancestors are already downloaded, or if it's
        // already part of our chain (and therefore don't need it even if pruned).
        for (const CBlockIndex* pindex : vToFetch) {
            if (!pindex->IsValid(BLOCK_VALID_TREE)) {
                // We consider the chain that this peer is on invalid.
                return;
            }
            if (!State(nodeid)->fHaveWitness && IsWitnessEnabled(pindex->pprev, consensusParams)) {
                // We wouldn't download this block or its descendants from this peer.
                return;
            }
            if (pindex->nStatus & BLOCK_HAVE_DATA || ::ChainActive().Contains(pindex)) {
                if (pindex->HaveTxsDownloaded())
                    state->pindexLastCommonBlock = pindex;
            } else if (mapBlocksInFlight.count(pindex->GetBlockHash()) == 0) {
                // The block is not already downloaded, and not yet in flight.
                if (pindex->nHeight > nWindowEnd) {
                    // We reached the end of the window.
                    if (vBlocks.size() == 0 && waitingfor != nodeid) {
                        // We aren't able to fetch anything, but we would be if the download window was one larger.
                        nodeStaller = waitingfor;
                    }
                    return;
                }
                vBlocks.push_back(pindex);
                if (vBlocks.size() == count) {
                    return;
                }
            } else if (waitingfor == -1) {
                // This is the first already-in-flight block.
                waitingfor = mapBlocksInFlight[pindex->GetBlockHash()].first;
            }
        }
    }
}

void EraseTxRequest(const GenTxid& gtxid) EXCLUSIVE_LOCKS_REQUIRED(cs_main)
{
    g_already_asked_for.erase(gtxid.GetHash());
}

std::chrono::microseconds GetTxRequestTime(const GenTxid& gtxid) EXCLUSIVE_LOCKS_REQUIRED(cs_main)
{
    auto it = g_already_asked_for.find(gtxid.GetHash());
    if (it != g_already_asked_for.end()) {
        return it->second;
    }
    return {};
}

void UpdateTxRequestTime(const GenTxid& gtxid, std::chrono::microseconds request_time) EXCLUSIVE_LOCKS_REQUIRED(cs_main)
{
    auto it = g_already_asked_for.find(gtxid.GetHash());
    if (it == g_already_asked_for.end()) {
        g_already_asked_for.insert(std::make_pair(gtxid.GetHash(), request_time));
    } else {
        g_already_asked_for.update(it, request_time);
    }
}

std::chrono::microseconds CalculateTxGetDataTime(const GenTxid& gtxid, std::chrono::microseconds current_time, bool use_inbound_delay, bool use_txid_delay) EXCLUSIVE_LOCKS_REQUIRED(cs_main)
{
    std::chrono::microseconds process_time;
    const auto last_request_time = GetTxRequestTime(gtxid);
    // First time requesting this tx
    if (last_request_time.count() == 0) {
        process_time = current_time;
    } else {
        // Randomize the delay to avoid biasing some peers over others (such as due to
        // fixed ordering of peer processing in ThreadMessageHandler)
        process_time = last_request_time + GETDATA_TX_INTERVAL + GetRandMicros(MAX_GETDATA_RANDOM_DELAY);
    }

    // We delay processing announcements from inbound peers
    if (use_inbound_delay) process_time += INBOUND_PEER_TX_DELAY;

    // We delay processing announcements from peers that use txid-relay (instead of wtxid)
    if (use_txid_delay) process_time += TXID_RELAY_DELAY;

    return process_time;
}

void RequestTx(CNodeState* state, const GenTxid& gtxid, std::chrono::microseconds current_time) EXCLUSIVE_LOCKS_REQUIRED(cs_main)
{
    CNodeState::TxDownloadState& peer_download_state = state->m_tx_download;
    if (peer_download_state.m_tx_announced.size() >= MAX_PEER_TX_ANNOUNCEMENTS ||
            peer_download_state.m_tx_process_time.size() >= MAX_PEER_TX_ANNOUNCEMENTS ||
            peer_download_state.m_tx_announced.count(gtxid.GetHash())) {
        // Too many queued announcements from this peer, or we already have
        // this announcement
        return;
    }
    peer_download_state.m_tx_announced.insert(gtxid.GetHash());

    // Calculate the time to try requesting this transaction. Use
    // fPreferredDownload as a proxy for outbound peers.
    const auto process_time = CalculateTxGetDataTime(gtxid, current_time, !state->fPreferredDownload, !state->m_wtxid_relay && g_wtxid_relay_peers > 0);

    peer_download_state.m_tx_process_time.emplace(process_time, gtxid);
}

} // namespace

// This function is used for testing the stale tip eviction logic, see
// denialofservice_tests.cpp
void UpdateLastBlockAnnounceTime(NodeId node, int64_t time_in_seconds)
{
    LOCK(cs_main);
    CNodeState *state = State(node);
    if (state) state->m_last_block_announcement = time_in_seconds;
}

void PeerLogicValidation::InitializeNode(CNode *pnode) {
    CAddress addr = pnode->addr;
    std::string addrName = pnode->GetAddrName();
    NodeId nodeid = pnode->GetId();
    {
        LOCK(cs_main);
        mapNodeState.emplace_hint(mapNodeState.end(), std::piecewise_construct, std::forward_as_tuple(nodeid), std::forward_as_tuple(addr, pnode->IsInboundConn(), pnode->IsManualConn()));
    }
    {
        PeerRef peer = std::make_shared<Peer>(nodeid);
        LOCK(g_peer_mutex);
        g_peer_map.emplace_hint(g_peer_map.end(), nodeid, std::move(peer));
    }
    if(!pnode->IsInboundConn())
        PushNodeVersion(*pnode, m_connman, GetTime());
}

void PeerLogicValidation::ReattemptInitialBroadcast(CScheduler& scheduler) const
{
    std::map<uint256, uint256> unbroadcast_txids = m_mempool.GetUnbroadcastTxs();

    for (const auto& elem : unbroadcast_txids) {
        // Sanity check: all unbroadcast txns should exist in the mempool
        if (m_mempool.exists(elem.first)) {
            LOCK(cs_main);
            RelayTransaction(elem.first, elem.second, m_connman);
        } else {
            m_mempool.RemoveUnbroadcastTx(elem.first, true);
        }
    }

    // Schedule next run for 10-15 minutes in the future.
    // We add randomness on every cycle to avoid the possibility of P2P fingerprinting.
    const std::chrono::milliseconds delta = std::chrono::minutes{10} + GetRandMillis(std::chrono::minutes{5});
    scheduler.scheduleFromNow([&] { ReattemptInitialBroadcast(scheduler); }, delta);
}

void PeerLogicValidation::FinalizeNode(NodeId nodeid, bool& fUpdateConnectionTime) {
    fUpdateConnectionTime = false;
    LOCK(cs_main);
    int misbehavior{0};
    {
        PeerRef peer = GetPeerRef(nodeid);
        assert(peer != nullptr);
        misbehavior = WITH_LOCK(peer->m_misbehavior_mutex, return peer->m_misbehavior_score);
        LOCK(g_peer_mutex);
        g_peer_map.erase(nodeid);
    }
    CNodeState *state = State(nodeid);
    assert(state != nullptr);

    if (state->fSyncStarted)
        nSyncStarted--;

    if (misbehavior == 0 && state->fCurrentlyConnected) {
        fUpdateConnectionTime = true;
    }

    for (const QueuedBlock& entry : state->vBlocksInFlight) {
        mapBlocksInFlight.erase(entry.hash);
    }
    EraseOrphansFor(nodeid);
    nPreferredDownload -= state->fPreferredDownload;
    nPeersWithValidatedDownloads -= (state->nBlocksInFlightValidHeaders != 0);
    assert(nPeersWithValidatedDownloads >= 0);
    g_outbound_peers_with_protect_from_disconnect -= state->m_chain_sync.m_protect;
    assert(g_outbound_peers_with_protect_from_disconnect >= 0);
    g_wtxid_relay_peers -= state->m_wtxid_relay;
    assert(g_wtxid_relay_peers >= 0);

    mapNodeState.erase(nodeid);

    if (mapNodeState.empty()) {
        // Do a consistency check after the last peer is removed.
        assert(mapBlocksInFlight.empty());
        assert(nPreferredDownload == 0);
        assert(nPeersWithValidatedDownloads == 0);
        assert(g_outbound_peers_with_protect_from_disconnect == 0);
        assert(g_wtxid_relay_peers == 0);
    }
    LogPrint(BCLog::NET, "Cleared nodestate for peer=%d\n", nodeid);
}

bool GetNodeStateStats(NodeId nodeid, CNodeStateStats &stats) {
    {
        LOCK(cs_main);
        CNodeState* state = State(nodeid);
        if (state == nullptr)
            return false;
        stats.nSyncHeight = state->pindexBestKnownBlock ? state->pindexBestKnownBlock->nHeight : -1;
        stats.nCommonHeight = state->pindexLastCommonBlock ? state->pindexLastCommonBlock->nHeight : -1;
        for (const QueuedBlock& queue : state->vBlocksInFlight) {
            if (queue.pindex)
                stats.vHeightInFlight.push_back(queue.pindex->nHeight);
        }
    }

    PeerRef peer = GetPeerRef(nodeid);
    if (peer == nullptr) return false;
    stats.m_misbehavior_score = WITH_LOCK(peer->m_misbehavior_mutex, return peer->m_misbehavior_score);

    return true;
}

//////////////////////////////////////////////////////////////////////////////
//
// mapOrphanTransactions
//

static void AddToCompactExtraTransactions(const CTransactionRef& tx) EXCLUSIVE_LOCKS_REQUIRED(g_cs_orphans)
{
    size_t max_extra_txn = gArgs.GetArg("-blockreconstructionextratxn", DEFAULT_BLOCK_RECONSTRUCTION_EXTRA_TXN);
    if (max_extra_txn <= 0)
        return;
    if (!vExtraTxnForCompact.size())
        vExtraTxnForCompact.resize(max_extra_txn);
    vExtraTxnForCompact[vExtraTxnForCompactIt] = std::make_pair(tx->GetWitnessHash(), tx);
    vExtraTxnForCompactIt = (vExtraTxnForCompactIt + 1) % max_extra_txn;
}

bool AddOrphanTx(const CTransactionRef& tx, NodeId peer) EXCLUSIVE_LOCKS_REQUIRED(g_cs_orphans)
{
    const uint256& hash = tx->GetHash();
    if (mapOrphanTransactions.count(hash))
        return false;

    // Ignore big transactions, to avoid a
    // send-big-orphans memory exhaustion attack. If a peer has a legitimate
    // large transaction with a missing parent then we assume
    // it will rebroadcast it later, after the parent transaction(s)
    // have been mined or received.
    // 100 orphans, each of which is at most 100,000 bytes big is
    // at most 10 megabytes of orphans and somewhat more byprev index (in the worst case):
    unsigned int sz = GetTransactionWeight(*tx);
    if (sz > MAX_STANDARD_TX_WEIGHT)
    {
        LogPrint(BCLog::MEMPOOL, "ignoring large orphan tx (size: %u, hash: %s)\n", sz, hash.ToString());
        return false;
    }

    auto ret = mapOrphanTransactions.emplace(hash, COrphanTx{tx, peer, GetTime() + ORPHAN_TX_EXPIRE_TIME, g_orphan_list.size()});
    assert(ret.second);
    g_orphan_list.push_back(ret.first);
    // Allow for lookups in the orphan pool by wtxid, as well as txid
    g_orphans_by_wtxid.emplace(tx->GetWitnessHash(), ret.first);
    for (const CTxIn& txin : tx->vin) {
        mapOrphanTransactionsByPrev[txin.prevout].insert(ret.first);
    }

    AddToCompactExtraTransactions(tx);

    LogPrint(BCLog::MEMPOOL, "stored orphan tx %s (mapsz %u outsz %u)\n", hash.ToString(),
             mapOrphanTransactions.size(), mapOrphanTransactionsByPrev.size());
    return true;
}

int static EraseOrphanTx(uint256 hash) EXCLUSIVE_LOCKS_REQUIRED(g_cs_orphans)
{
    std::map<uint256, COrphanTx>::iterator it = mapOrphanTransactions.find(hash);
    if (it == mapOrphanTransactions.end())
        return 0;
    for (const CTxIn& txin : it->second.tx->vin)
    {
        auto itPrev = mapOrphanTransactionsByPrev.find(txin.prevout);
        if (itPrev == mapOrphanTransactionsByPrev.end())
            continue;
        itPrev->second.erase(it);
        if (itPrev->second.empty())
            mapOrphanTransactionsByPrev.erase(itPrev);
    }

    size_t old_pos = it->second.list_pos;
    assert(g_orphan_list[old_pos] == it);
    if (old_pos + 1 != g_orphan_list.size()) {
        // Unless we're deleting the last entry in g_orphan_list, move the last
        // entry to the position we're deleting.
        auto it_last = g_orphan_list.back();
        g_orphan_list[old_pos] = it_last;
        it_last->second.list_pos = old_pos;
    }
    g_orphan_list.pop_back();
    g_orphans_by_wtxid.erase(it->second.tx->GetWitnessHash());

    mapOrphanTransactions.erase(it);
    return 1;
}

void EraseOrphansFor(NodeId peer)
{
    LOCK(g_cs_orphans);
    int nErased = 0;
    std::map<uint256, COrphanTx>::iterator iter = mapOrphanTransactions.begin();
    while (iter != mapOrphanTransactions.end())
    {
        std::map<uint256, COrphanTx>::iterator maybeErase = iter++; // increment to avoid iterator becoming invalid
        if (maybeErase->second.fromPeer == peer)
        {
            nErased += EraseOrphanTx(maybeErase->second.tx->GetHash());
        }
    }
    if (nErased > 0) LogPrint(BCLog::MEMPOOL, "Erased %d orphan tx from peer=%d\n", nErased, peer);
}


unsigned int LimitOrphanTxSize(unsigned int nMaxOrphans)
{
    LOCK(g_cs_orphans);

    unsigned int nEvicted = 0;
    static int64_t nNextSweep;
    int64_t nNow = GetTime();
    if (nNextSweep <= nNow) {
        // Sweep out expired orphan pool entries:
        int nErased = 0;
        int64_t nMinExpTime = nNow + ORPHAN_TX_EXPIRE_TIME - ORPHAN_TX_EXPIRE_INTERVAL;
        std::map<uint256, COrphanTx>::iterator iter = mapOrphanTransactions.begin();
        while (iter != mapOrphanTransactions.end())
        {
            std::map<uint256, COrphanTx>::iterator maybeErase = iter++;
            if (maybeErase->second.nTimeExpire <= nNow) {
                nErased += EraseOrphanTx(maybeErase->second.tx->GetHash());
            } else {
                nMinExpTime = std::min(maybeErase->second.nTimeExpire, nMinExpTime);
            }
        }
        // Sweep again 5 minutes after the next entry that expires in order to batch the linear scan.
        nNextSweep = nMinExpTime + ORPHAN_TX_EXPIRE_INTERVAL;
        if (nErased > 0) LogPrint(BCLog::MEMPOOL, "Erased %d orphan tx due to expiration\n", nErased);
    }
    FastRandomContext rng;
    while (mapOrphanTransactions.size() > nMaxOrphans)
    {
        // Evict a random orphan:
        size_t randompos = rng.randrange(g_orphan_list.size());
        EraseOrphanTx(g_orphan_list[randompos]->first);
        ++nEvicted;
    }
    return nEvicted;
}

/**
 * Increment peer's misbehavior score. If the new value >= DISCOURAGEMENT_THRESHOLD, mark the node
 * to be discouraged, meaning the peer might be disconnected and added to the discouragement filter.
 */
void Misbehaving(const NodeId pnode, const int howmuch, const std::string& message)
{
    assert(howmuch > 0);

    PeerRef peer = GetPeerRef(pnode);
    if (peer == nullptr) return;

    LOCK(peer->m_misbehavior_mutex);
    peer->m_misbehavior_score += howmuch;
    const std::string message_prefixed = message.empty() ? "" : (": " + message);
    if (peer->m_misbehavior_score >= DISCOURAGEMENT_THRESHOLD && peer->m_misbehavior_score - howmuch < DISCOURAGEMENT_THRESHOLD) {
        LogPrint(BCLog::NET, "Misbehaving: peer=%d (%d -> %d) DISCOURAGE THRESHOLD EXCEEDED%s\n", pnode, peer->m_misbehavior_score - howmuch, peer->m_misbehavior_score, message_prefixed);
        peer->m_should_discourage = true;
    } else {
        LogPrint(BCLog::NET, "Misbehaving: peer=%d (%d -> %d)%s\n", pnode, peer->m_misbehavior_score - howmuch, peer->m_misbehavior_score, message_prefixed);
    }
}

/**
 * Potentially mark a node discouraged based on the contents of a BlockValidationState object
 *
 * @param[in] via_compact_block this bool is passed in because net_processing should
 * punish peers differently depending on whether the data was provided in a compact
 * block message or not. If the compact block had a valid header, but contained invalid
 * txs, the peer should not be punished. See BIP 152.
 *
 * @return Returns true if the peer was punished (probably disconnected)
 */
static bool MaybePunishNodeForBlock(NodeId nodeid, const BlockValidationState& state, bool via_compact_block, const std::string& message = "") {
    switch (state.GetResult()) {
    case BlockValidationResult::BLOCK_RESULT_UNSET:
        break;
    // The node is providing invalid data:
    case BlockValidationResult::BLOCK_CONSENSUS:
    case BlockValidationResult::BLOCK_MUTATED:
        if (!via_compact_block) {
            Misbehaving(nodeid, 100, message);
            return true;
        }
        break;
    case BlockValidationResult::BLOCK_CACHED_INVALID:
        {
            LOCK(cs_main);
            CNodeState *node_state = State(nodeid);
            if (node_state == nullptr) {
                break;
            }

            // Discourage outbound (but not inbound) peers if on an invalid chain.
            // Exempt HB compact block peers and manual connections.
            if (!via_compact_block && !node_state->m_is_inbound && !node_state->m_is_manual_connection) {
                Misbehaving(nodeid, 100, message);
                return true;
            }
            break;
        }
    case BlockValidationResult::BLOCK_INVALID_HEADER:
    case BlockValidationResult::BLOCK_CHECKPOINT:
    case BlockValidationResult::BLOCK_INVALID_PREV:
        Misbehaving(nodeid, 100, message);
        return true;
    // Conflicting (but not necessarily invalid) data or different policy:
    case BlockValidationResult::BLOCK_MISSING_PREV:
        // TODO: Handle this much more gracefully (10 DoS points is super arbitrary)
        Misbehaving(nodeid, 10, message);
        return true;
    case BlockValidationResult::BLOCK_RECENT_CONSENSUS_CHANGE:
    case BlockValidationResult::BLOCK_TIME_FUTURE:
        break;
    }
    if (message != "") {
        LogPrint(BCLog::NET, "peer=%d: %s\n", nodeid, message);
    }
    return false;
}

/**
 * Potentially disconnect and discourage a node based on the contents of a TxValidationState object
 *
 * @return Returns true if the peer was punished (probably disconnected)
 */
static bool MaybePunishNodeForTx(NodeId nodeid, const TxValidationState& state, const std::string& message = "")
{
    switch (state.GetResult()) {
    case TxValidationResult::TX_RESULT_UNSET:
        break;
    // The node is providing invalid data:
    case TxValidationResult::TX_CONSENSUS:
        Misbehaving(nodeid, 100, message);
        return true;
    // Conflicting (but not necessarily invalid) data or different policy:
    case TxValidationResult::TX_RECENT_CONSENSUS_CHANGE:
    case TxValidationResult::TX_INPUTS_NOT_STANDARD:
    case TxValidationResult::TX_NOT_STANDARD:
    case TxValidationResult::TX_MISSING_INPUTS:
    case TxValidationResult::TX_PREMATURE_SPEND:
    case TxValidationResult::TX_WITNESS_MUTATED:
    case TxValidationResult::TX_WITNESS_STRIPPED:
    case TxValidationResult::TX_CONFLICT:
    case TxValidationResult::TX_MEMPOOL_POLICY:
        break;
    }
    if (message != "") {
        LogPrint(BCLog::NET, "peer=%d: %s\n", nodeid, message);
    }
    return false;
}


//////////////////////////////////////////////////////////////////////////////
//
// blockchain -> download logic notification
//

// To prevent fingerprinting attacks, only send blocks/headers outside of the
// active chain if they are no more than a month older (both in time, and in
// best equivalent proof of work) than the best header chain we know about and
// we fully-validated them at some point.
static bool BlockRequestAllowed(const CBlockIndex* pindex, const Consensus::Params& consensusParams) EXCLUSIVE_LOCKS_REQUIRED(cs_main)
{
    AssertLockHeld(cs_main);
    if (::ChainActive().Contains(pindex)) return true;
    return pindex->IsValid(BLOCK_VALID_SCRIPTS) && (pindexBestHeader != nullptr) &&
        (pindexBestHeader->GetBlockTime() - pindex->GetBlockTime() < STALE_RELAY_AGE_LIMIT) &&
        (GetBlockProofEquivalentTime(*pindexBestHeader, *pindex, *pindexBestHeader, consensusParams) < STALE_RELAY_AGE_LIMIT);
}

PeerLogicValidation::PeerLogicValidation(CConnman& connman, BanMan* banman, CScheduler& scheduler, ChainstateManager& chainman, CTxMemPool& pool)
    : m_connman(connman),
      m_banman(banman),
      m_chainman(chainman),
      m_mempool(pool),
      m_stale_tip_check_time(0)
{
    // Initialize global variables that cannot be constructed at startup.
    recentRejects.reset(new CRollingBloomFilter(120000, 0.000001));

    // Blocks don't typically have more than 4000 transactions, so this should
    // be at least six blocks (~1 hr) worth of transactions that we can store,
    // inserting both a txid and wtxid for every observed transaction.
    // If the number of transactions appearing in a block goes up, or if we are
    // seeing getdata requests more than an hour after initial announcement, we
    // can increase this number.
    // The false positive rate of 1/1M should come out to less than 1
    // transaction per day that would be inadvertently ignored (which is the
    // same probability that we have in the reject filter).
    g_recent_confirmed_transactions.reset(new CRollingBloomFilter(48000, 0.000001));

    const Consensus::Params& consensusParams = Params().GetConsensus();
    // Stale tip checking and peer eviction are on two different timers, but we
    // don't want them to get out of sync due to drift in the scheduler, so we
    // combine them in one function and schedule at the quicker (peer-eviction)
    // timer.
    static_assert(EXTRA_PEER_CHECK_INTERVAL < STALE_CHECK_INTERVAL, "peer eviction timer should be less than stale tip check timer");
    scheduler.scheduleEvery([this, &consensusParams] { this->CheckForStaleTipAndEvictPeers(&consensusParams); }, std::chrono::seconds{EXTRA_PEER_CHECK_INTERVAL});

    // schedule next run for 10-15 minutes in the future
    const std::chrono::milliseconds delta = std::chrono::minutes{10} + GetRandMillis(std::chrono::minutes{5});
    scheduler.scheduleFromNow([&] { ReattemptInitialBroadcast(scheduler); }, delta);
}

/**
 * Evict orphan txn pool entries (EraseOrphanTx) based on a newly connected
 * block. Also save the time of the last tip update.
 */
void PeerLogicValidation::BlockConnected(const std::shared_ptr<const CBlock>& pblock, const CBlockIndex* pindex)
{
    {
        LOCK(g_cs_orphans);

        std::vector<uint256> vOrphanErase;

        for (const CTransactionRef& ptx : pblock->vtx) {
            const CTransaction& tx = *ptx;

            // Which orphan pool entries must we evict?
            for (const auto& txin : tx.vin) {
                auto itByPrev = mapOrphanTransactionsByPrev.find(txin.prevout);
                if (itByPrev == mapOrphanTransactionsByPrev.end()) continue;
                for (auto mi = itByPrev->second.begin(); mi != itByPrev->second.end(); ++mi) {
                    const CTransaction& orphanTx = *(*mi)->second.tx;
                    const uint256& orphanHash = orphanTx.GetHash();
                    vOrphanErase.push_back(orphanHash);
                }
            }
        }

        // Erase orphan transactions included or precluded by this block
        if (vOrphanErase.size()) {
            int nErased = 0;
            for (const uint256& orphanHash : vOrphanErase) {
                nErased += EraseOrphanTx(orphanHash);
            }
            LogPrint(BCLog::MEMPOOL, "Erased %d orphan tx included or conflicted by block\n", nErased);
        }

        g_last_tip_update = GetTime();
    }
    {
        LOCK(g_cs_recent_confirmed_transactions);
        for (const auto& ptx : pblock->vtx) {
            g_recent_confirmed_transactions->insert(ptx->GetHash());
            if (ptx->GetHash() != ptx->GetWitnessHash()) {
                g_recent_confirmed_transactions->insert(ptx->GetWitnessHash());
            }
        }
    }
}

void PeerLogicValidation::BlockDisconnected(const std::shared_ptr<const CBlock> &block, const CBlockIndex* pindex)
{
    // To avoid relay problems with transactions that were previously
    // confirmed, clear our filter of recently confirmed transactions whenever
    // there's a reorg.
    // This means that in a 1-block reorg (where 1 block is disconnected and
    // then another block reconnected), our filter will drop to having only one
    // block's worth of transactions in it, but that should be fine, since
    // presumably the most common case of relaying a confirmed transaction
    // should be just after a new block containing it is found.
    LOCK(g_cs_recent_confirmed_transactions);
    g_recent_confirmed_transactions->reset();
}

// All of the following cache a recent block, and are protected by cs_most_recent_block
static RecursiveMutex cs_most_recent_block;
static std::shared_ptr<const CBlock> most_recent_block GUARDED_BY(cs_most_recent_block);
static std::shared_ptr<const CBlockHeaderAndShortTxIDs> most_recent_compact_block GUARDED_BY(cs_most_recent_block);
static uint256 most_recent_block_hash GUARDED_BY(cs_most_recent_block);
static bool fWitnessesPresentInMostRecentCompactBlock GUARDED_BY(cs_most_recent_block);

/**
 * Maintain state about the best-seen block and fast-announce a compact block
 * to compatible peers.
 */
void PeerLogicValidation::NewPoWValidBlock(const CBlockIndex *pindex, const std::shared_ptr<const CBlock>& pblock) {
    std::shared_ptr<const CBlockHeaderAndShortTxIDs> pcmpctblock = std::make_shared<const CBlockHeaderAndShortTxIDs> (*pblock, true);
    const CNetMsgMaker msgMaker(PROTOCOL_VERSION);

    LOCK(cs_main);

    static int nHighestFastAnnounce = 0;
    if (pindex->nHeight <= nHighestFastAnnounce)
        return;
    nHighestFastAnnounce = pindex->nHeight;

    bool fWitnessEnabled = IsWitnessEnabled(pindex->pprev, Params().GetConsensus());
    uint256 hashBlock(pblock->GetHash());

    {
        LOCK(cs_most_recent_block);
        most_recent_block_hash = hashBlock;
        most_recent_block = pblock;
        most_recent_compact_block = pcmpctblock;
        fWitnessesPresentInMostRecentCompactBlock = fWitnessEnabled;
    }

    m_connman.ForEachNode([this, &pcmpctblock, pindex, &msgMaker, fWitnessEnabled, &hashBlock](CNode* pnode) {
        AssertLockHeld(cs_main);

        // TODO: Avoid the repeated-serialization here
        if (pnode->nVersion < INVALID_CB_NO_BAN_VERSION || pnode->fDisconnect)
            return;
        ProcessBlockAvailability(pnode->GetId());
        CNodeState &state = *State(pnode->GetId());
        // If the peer has, or we announced to them the previous block already,
        // but we don't think they have this one, go ahead and announce it
        if (state.fPreferHeaderAndIDs && (!fWitnessEnabled || state.fWantsCmpctWitness) &&
                !PeerHasHeader(&state, pindex) && PeerHasHeader(&state, pindex->pprev)) {

            LogPrint(BCLog::NET, "%s sending header-and-ids %s to peer=%d\n", "PeerLogicValidation::NewPoWValidBlock",
                    hashBlock.ToString(), pnode->GetId());
            m_connman.PushMessage(pnode, msgMaker.Make(NetMsgType::CMPCTBLOCK, *pcmpctblock));
            state.pindexBestHeaderSent = pindex;
        }
    });
}

/**
 * Update our best height and announce any block hashes which weren't previously
 * in ::ChainActive() to our peers.
 */
void PeerLogicValidation::UpdatedBlockTip(const CBlockIndex *pindexNew, const CBlockIndex *pindexFork, bool fInitialDownload) {
    const int nNewHeight = pindexNew->nHeight;
    m_connman.SetBestHeight(nNewHeight);

    SetServiceFlagsIBDCache(!fInitialDownload);
    if (!fInitialDownload) {
        // Find the hashes of all blocks that weren't previously in the best chain.
        std::vector<uint256> vHashes;
        const CBlockIndex *pindexToAnnounce = pindexNew;
        while (pindexToAnnounce != pindexFork) {
            vHashes.push_back(pindexToAnnounce->GetBlockHash());
            pindexToAnnounce = pindexToAnnounce->pprev;
            if (vHashes.size() == MAX_BLOCKS_TO_ANNOUNCE) {
                // Limit announcements in case of a huge reorganization.
                // Rely on the peer's synchronization mechanism in that case.
                break;
            }
        }
        // Relay inventory, but don't relay old inventory during initial block download.
        m_connman.ForEachNode([nNewHeight, &vHashes](CNode* pnode) {
            LOCK(pnode->cs_inventory);
            if (nNewHeight > (pnode->nStartingHeight != -1 ? pnode->nStartingHeight - 2000 : 0)) {
                for (const uint256& hash : reverse_iterate(vHashes)) {
                    pnode->vBlockHashesToAnnounce.push_back(hash);
                }
            }
        });
        m_connman.WakeMessageHandler();
    }
}

/**
 * Handle invalid block rejection and consequent peer discouragement, maintain which
 * peers announce compact blocks.
 */
void PeerLogicValidation::BlockChecked(const CBlock& block, const BlockValidationState& state) {
    LOCK(cs_main);

    const uint256 hash(block.GetHash());
    std::map<uint256, std::pair<NodeId, bool>>::iterator it = mapBlockSource.find(hash);

    // If the block failed validation, we know where it came from and we're still connected
    // to that peer, maybe punish.
    if (state.IsInvalid() &&
        it != mapBlockSource.end() &&
        State(it->second.first)) {
            MaybePunishNodeForBlock(/*nodeid=*/ it->second.first, state, /*via_compact_block=*/ !it->second.second);
    }
    // Check that:
    // 1. The block is valid
    // 2. We're not in initial block download
    // 3. This is currently the best block we're aware of. We haven't updated
    //    the tip yet so we have no way to check this directly here. Instead we
    //    just check that there are currently no other blocks in flight.
    else if (state.IsValid() &&
             !::ChainstateActive().IsInitialBlockDownload() &&
             mapBlocksInFlight.count(hash) == mapBlocksInFlight.size()) {
        if (it != mapBlockSource.end()) {
            MaybeSetPeerAsAnnouncingHeaderAndIDs(it->second.first, m_connman);
        }
    }
    if (it != mapBlockSource.end())
        mapBlockSource.erase(it);
}

//////////////////////////////////////////////////////////////////////////////
//
// Messages
//


bool static AlreadyHave(const CInv& inv, const CTxMemPool& mempool) EXCLUSIVE_LOCKS_REQUIRED(cs_main)
{
    switch (inv.type)
    {
    case MSG_TX:
    case MSG_WITNESS_TX:
    case MSG_WTX:
        {
            assert(recentRejects);
            if (::ChainActive().Tip()->GetBlockHash() != hashRecentRejectsChainTip)
            {
                // If the chain tip has changed previously rejected transactions
                // might be now valid, e.g. due to a nLockTime'd tx becoming valid,
                // or a double-spend. Reset the rejects filter and give those
                // txs a second chance.
                hashRecentRejectsChainTip = ::ChainActive().Tip()->GetBlockHash();
                recentRejects->reset();
            }

            {
                LOCK(g_cs_orphans);
                if (!inv.IsMsgWtx() && mapOrphanTransactions.count(inv.hash)) {
                    return true;
                } else if (inv.IsMsgWtx() && g_orphans_by_wtxid.count(inv.hash)) {
                    return true;
                }
            }

            {
                LOCK(g_cs_recent_confirmed_transactions);
                if (g_recent_confirmed_transactions->contains(inv.hash)) return true;
            }

            return recentRejects->contains(inv.hash) || mempool.exists(ToGenTxid(inv));
        }
    case MSG_BLOCK:
    case MSG_WITNESS_BLOCK:
        return LookupBlockIndex(inv.hash) != nullptr;
    }
    // Don't know what it is, just say we already got one
    return true;
}

void RelayTransaction(const uint256& txid, const uint256& wtxid, const CConnman& connman)
{
    connman.ForEachNode([&txid, &wtxid](CNode* pnode)
    {
        AssertLockHeld(cs_main);
        CNodeState &state = *State(pnode->GetId());
        if (state.m_wtxid_relay) {
            pnode->PushTxInventory(wtxid);
        } else {
            pnode->PushTxInventory(txid);
        }
    });
}

static void RelayAddress(const CAddress& addr, bool fReachable, const CConnman& connman)
{
    unsigned int nRelayNodes = fReachable ? 2 : 1; // limited relaying of addresses outside our network(s)

    // Relay to a limited number of other nodes
    // Use deterministic randomness to send to the same nodes for 24 hours
    // at a time so the m_addr_knowns of the chosen nodes prevent repeats
    uint64_t hashAddr = addr.GetHash();
    const CSipHasher hasher = connman.GetDeterministicRandomizer(RANDOMIZER_ID_ADDRESS_RELAY).Write(hashAddr << 32).Write((GetTime() + hashAddr) / (24 * 60 * 60));
    FastRandomContext insecure_rand;

    std::array<std::pair<uint64_t, CNode*>,2> best{{{0, nullptr}, {0, nullptr}}};
    assert(nRelayNodes <= best.size());

    auto sortfunc = [&best, &hasher, nRelayNodes](CNode* pnode) {
        if (pnode->IsAddrRelayPeer()) {
            uint64_t hashKey = CSipHasher(hasher).Write(pnode->GetId()).Finalize();
            for (unsigned int i = 0; i < nRelayNodes; i++) {
                 if (hashKey > best[i].first) {
                     std::copy(best.begin() + i, best.begin() + nRelayNodes - 1, best.begin() + i + 1);
                     best[i] = std::make_pair(hashKey, pnode);
                     break;
                 }
            }
        }
    };

    auto pushfunc = [&addr, &best, nRelayNodes, &insecure_rand] {
        for (unsigned int i = 0; i < nRelayNodes && best[i].first != 0; i++) {
            best[i].second->PushAddress(addr, insecure_rand);
        }
    };

    connman.ForEachNodeThen(std::move(sortfunc), std::move(pushfunc));
}

void static ProcessGetBlockData(CNode& pfrom, const CChainParams& chainparams, const CInv& inv, CConnman& connman)
{
    bool send = false;
    std::shared_ptr<const CBlock> a_recent_block;
    std::shared_ptr<const CBlockHeaderAndShortTxIDs> a_recent_compact_block;
    bool fWitnessesPresentInARecentCompactBlock;
    const Consensus::Params& consensusParams = chainparams.GetConsensus();
    {
        LOCK(cs_most_recent_block);
        a_recent_block = most_recent_block;
        a_recent_compact_block = most_recent_compact_block;
        fWitnessesPresentInARecentCompactBlock = fWitnessesPresentInMostRecentCompactBlock;
    }

    bool need_activate_chain = false;
    {
        LOCK(cs_main);
        const CBlockIndex* pindex = LookupBlockIndex(inv.hash);
        if (pindex) {
            if (pindex->HaveTxsDownloaded() && !pindex->IsValid(BLOCK_VALID_SCRIPTS) &&
                    pindex->IsValid(BLOCK_VALID_TREE)) {
                // If we have the block and all of its parents, but have not yet validated it,
                // we might be in the middle of connecting it (ie in the unlock of cs_main
                // before ActivateBestChain but after AcceptBlock).
                // In this case, we need to run ActivateBestChain prior to checking the relay
                // conditions below.
                need_activate_chain = true;
            }
        }
    } // release cs_main before calling ActivateBestChain
    if (need_activate_chain) {
        BlockValidationState state;
        if (!ActivateBestChain(state, Params(), a_recent_block)) {
            LogPrint(BCLog::NET, "failed to activate chain (%s)\n", state.ToString());
        }
    }

    LOCK(cs_main);
    const CBlockIndex* pindex = LookupBlockIndex(inv.hash);
    if (pindex) {
        send = BlockRequestAllowed(pindex, consensusParams);
        if (!send) {
            LogPrint(BCLog::NET, "%s: ignoring request from peer=%i for old block that isn't in the main chain\n", __func__, pfrom.GetId());
        }
    }
    const CNetMsgMaker msgMaker(pfrom.GetSendVersion());
    // disconnect node in case we have reached the outbound limit for serving historical blocks
    if (send &&
        connman.OutboundTargetReached(true) &&
        (((pindexBestHeader != nullptr) && (pindexBestHeader->GetBlockTime() - pindex->GetBlockTime() > HISTORICAL_BLOCK_AGE)) || inv.type == MSG_FILTERED_BLOCK) &&
        !pfrom.HasPermission(PF_DOWNLOAD) // nodes with the download permission may exceed target
    ) {
        LogPrint(BCLog::NET, "historical block serving limit reached, disconnect peer=%d\n", pfrom.GetId());

        //disconnect node
        pfrom.fDisconnect = true;
        send = false;
    }
    // Avoid leaking prune-height by never sending blocks below the NODE_NETWORK_LIMITED threshold
    if (send && !pfrom.HasPermission(PF_NOBAN) && (
            (((pfrom.GetLocalServices() & NODE_NETWORK_LIMITED) == NODE_NETWORK_LIMITED) && ((pfrom.GetLocalServices() & NODE_NETWORK) != NODE_NETWORK) && (::ChainActive().Tip()->nHeight - pindex->nHeight > (int)NODE_NETWORK_LIMITED_MIN_BLOCKS + 2 /* add two blocks buffer extension for possible races */) )
       )) {
        LogPrint(BCLog::NET, "Ignore block request below NODE_NETWORK_LIMITED threshold from peer=%d\n", pfrom.GetId());

        //disconnect node and prevent it from stalling (would otherwise wait for the missing block)
        pfrom.fDisconnect = true;
        send = false;
    }
    // Pruned nodes may have deleted the block, so check whether
    // it's available before trying to send.
    if (send && (pindex->nStatus & BLOCK_HAVE_DATA))
    {
        std::shared_ptr<const CBlock> pblock;
        if (a_recent_block && a_recent_block->GetHash() == pindex->GetBlockHash()) {
            pblock = a_recent_block;
        } else if (inv.type == MSG_WITNESS_BLOCK) {
            // Fast-path: in this case it is possible to serve the block directly from disk,
            // as the network format matches the format on disk
            std::vector<uint8_t> block_data;
            if (!ReadRawBlockFromDisk(block_data, pindex, chainparams.MessageStart())) {
                assert(!"cannot load block from disk");
            }
            connman.PushMessage(&pfrom, msgMaker.Make(NetMsgType::BLOCK, MakeSpan(block_data)));
            // Don't set pblock as we've sent the block
        } else {
            // Send block from disk
            std::shared_ptr<CBlock> pblockRead = std::make_shared<CBlock>();
            if (!ReadBlockFromDisk(*pblockRead, pindex, consensusParams))
                assert(!"cannot load block from disk");
            pblock = pblockRead;
        }
        if (pblock) {
            if (inv.type == MSG_BLOCK)
                connman.PushMessage(&pfrom, msgMaker.Make(SERIALIZE_TRANSACTION_NO_WITNESS, NetMsgType::BLOCK, *pblock));
            else if (inv.type == MSG_WITNESS_BLOCK)
                connman.PushMessage(&pfrom, msgMaker.Make(NetMsgType::BLOCK, *pblock));
            else if (inv.type == MSG_FILTERED_BLOCK)
            {
                bool sendMerkleBlock = false;
                CMerkleBlock merkleBlock;
                if (pfrom.m_tx_relay != nullptr) {
                    LOCK(pfrom.m_tx_relay->cs_filter);
                    if (pfrom.m_tx_relay->pfilter) {
                        sendMerkleBlock = true;
                        merkleBlock = CMerkleBlock(*pblock, *pfrom.m_tx_relay->pfilter);
                    }
                }
                if (sendMerkleBlock) {
                    connman.PushMessage(&pfrom, msgMaker.Make(NetMsgType::MERKLEBLOCK, merkleBlock));
                    // CMerkleBlock just contains hashes, so also push any transactions in the block the client did not see
                    // This avoids hurting performance by pointlessly requiring a round-trip
                    // Note that there is currently no way for a node to request any single transactions we didn't send here -
                    // they must either disconnect and retry or request the full block.
                    // Thus, the protocol spec specified allows for us to provide duplicate txn here,
                    // however we MUST always provide at least what the remote peer needs
                    typedef std::pair<unsigned int, uint256> PairType;
                    for (PairType& pair : merkleBlock.vMatchedTxn)
                        connman.PushMessage(&pfrom, msgMaker.Make(SERIALIZE_TRANSACTION_NO_WITNESS, NetMsgType::TX, *pblock->vtx[pair.first]));
                }
                // else
                    // no response
            }
            else if (inv.type == MSG_CMPCT_BLOCK)
            {
                // If a peer is asking for old blocks, we're almost guaranteed
                // they won't have a useful mempool to match against a compact block,
                // and we don't feel like constructing the object for them, so
                // instead we respond with the full, non-compact block.
                bool fPeerWantsWitness = State(pfrom.GetId())->fWantsCmpctWitness;
                int nSendFlags = fPeerWantsWitness ? 0 : SERIALIZE_TRANSACTION_NO_WITNESS;
                if (CanDirectFetch(consensusParams) && pindex->nHeight >= ::ChainActive().Height() - MAX_CMPCTBLOCK_DEPTH) {
                    if ((fPeerWantsWitness || !fWitnessesPresentInARecentCompactBlock) && a_recent_compact_block && a_recent_compact_block->header.GetHash() == pindex->GetBlockHash()) {
                        connman.PushMessage(&pfrom, msgMaker.Make(nSendFlags, NetMsgType::CMPCTBLOCK, *a_recent_compact_block));
                    } else {
                        CBlockHeaderAndShortTxIDs cmpctblock(*pblock, fPeerWantsWitness);
                        connman.PushMessage(&pfrom, msgMaker.Make(nSendFlags, NetMsgType::CMPCTBLOCK, cmpctblock));
                    }
                } else {
                    connman.PushMessage(&pfrom, msgMaker.Make(nSendFlags, NetMsgType::BLOCK, *pblock));
                }
            }
        }

        // Trigger the peer node to send a getblocks request for the next batch of inventory
        if (inv.hash == pfrom.hashContinue)
        {
            // Send immediately. This must send even if redundant,
            // and we want it right after the last block so they don't
            // wait for other stuff first.
            std::vector<CInv> vInv;
            vInv.push_back(CInv(MSG_BLOCK, ::ChainActive().Tip()->GetBlockHash()));
            connman.PushMessage(&pfrom, msgMaker.Make(NetMsgType::INV, vInv));
            pfrom.hashContinue.SetNull();
        }
    }
}

//! Determine whether or not a peer can request a transaction, and return it (or nullptr if not found or not allowed).
CTransactionRef static FindTxForGetData(const CNode& peer, const GenTxid& gtxid, const std::chrono::seconds mempool_req, const std::chrono::seconds now) LOCKS_EXCLUDED(cs_main)
{
    auto txinfo = mempool.info(gtxid);
    if (txinfo.tx) {
        // If a TX could have been INVed in reply to a MEMPOOL request,
        // or is older than UNCONDITIONAL_RELAY_DELAY, permit the request
        // unconditionally.
        if ((mempool_req.count() && txinfo.m_time <= mempool_req) || txinfo.m_time <= now - UNCONDITIONAL_RELAY_DELAY) {
            return std::move(txinfo.tx);
        }
    }

    {
        LOCK(cs_main);
        // Otherwise, the transaction must have been announced recently.
        if (State(peer.GetId())->m_recently_announced_invs.contains(gtxid.GetHash())) {
            // If it was, it can be relayed from either the mempool...
            if (txinfo.tx) return std::move(txinfo.tx);
            // ... or the relay pool.
            auto mi = mapRelay.find(gtxid.GetHash());
            if (mi != mapRelay.end()) return mi->second;
        }
    }

    return {};
}

void static ProcessGetData(CNode& pfrom, const CChainParams& chainparams, CConnman& connman, CTxMemPool& mempool, const std::atomic<bool>& interruptMsgProc) LOCKS_EXCLUDED(cs_main)
{
    AssertLockNotHeld(cs_main);

    std::deque<CInv>::iterator it = pfrom.vRecvGetData.begin();
    std::vector<CInv> vNotFound;
    const CNetMsgMaker msgMaker(pfrom.GetSendVersion());

    const std::chrono::seconds now = GetTime<std::chrono::seconds>();
    // Get last mempool request time
    const std::chrono::seconds mempool_req = pfrom.m_tx_relay != nullptr ? pfrom.m_tx_relay->m_last_mempool_req.load()
                                                                          : std::chrono::seconds::min();

    // Process as many TX items from the front of the getdata queue as
    // possible, since they're common and it's efficient to batch process
    // them.
    while (it != pfrom.vRecvGetData.end() && it->IsGenTxMsg()) {
        if (interruptMsgProc) return;
        // The send buffer provides backpressure. If there's no space in
        // the buffer, pause processing until the next call.
        if (pfrom.fPauseSend) break;

        const CInv &inv = *it++;

        if (pfrom.m_tx_relay == nullptr) {
            // Ignore GETDATA requests for transactions from blocks-only peers.
            continue;
        }

        CTransactionRef tx = FindTxForGetData(pfrom, ToGenTxid(inv), mempool_req, now);
        if (tx) {
            // WTX and WITNESS_TX imply we serialize with witness
            int nSendFlags = (inv.IsMsgTx() ? SERIALIZE_TRANSACTION_NO_WITNESS : 0);
            connman.PushMessage(&pfrom, msgMaker.Make(nSendFlags, NetMsgType::TX, *tx));
            mempool.RemoveUnbroadcastTx(tx->GetHash());
            // As we're going to send tx, make sure its unconfirmed parents are made requestable.
            std::vector<uint256> parent_ids_to_add;
            {
                LOCK(mempool.cs);
                auto txiter = mempool.GetIter(tx->GetHash());
                if (txiter) {
                    const CTxMemPool::setEntries& parents = mempool.GetMemPoolParents(*txiter);
                    parent_ids_to_add.reserve(parents.size());
                    for (CTxMemPool::txiter parent_iter : parents) {
                        if (parent_iter->GetTime() > now - UNCONDITIONAL_RELAY_DELAY) {
                            parent_ids_to_add.push_back(parent_iter->GetTx().GetHash());
                        }
                    }
                }
            }
            for (const uint256& parent_txid : parent_ids_to_add) {
                // Relaying a transaction with a recent but unconfirmed parent.
                if (WITH_LOCK(pfrom.m_tx_relay->cs_tx_inventory, return !pfrom.m_tx_relay->filterInventoryKnown.contains(parent_txid))) {
                    LOCK(cs_main);
                    State(pfrom.GetId())->m_recently_announced_invs.insert(parent_txid);
                }
            }
        } else {
            vNotFound.push_back(inv);
        }
    }

    // Only process one BLOCK item per call, since they're uncommon and can be
    // expensive to process.
    if (it != pfrom.vRecvGetData.end() && !pfrom.fPauseSend) {
        const CInv &inv = *it++;
        if (inv.type == MSG_BLOCK || inv.type == MSG_FILTERED_BLOCK || inv.type == MSG_CMPCT_BLOCK || inv.type == MSG_WITNESS_BLOCK) {
            ProcessGetBlockData(pfrom, chainparams, inv, connman);
        }
        // else: If the first item on the queue is an unknown type, we erase it
        // and continue processing the queue on the next call.
    }

    pfrom.vRecvGetData.erase(pfrom.vRecvGetData.begin(), it);

    if (!vNotFound.empty()) {
        // Let the peer know that we didn't find what it asked for, so it doesn't
        // have to wait around forever.
        // SPV clients care about this message: it's needed when they are
        // recursively walking the dependencies of relevant unconfirmed
        // transactions. SPV clients want to do that because they want to know
        // about (and store and rebroadcast and risk analyze) the dependencies
        // of transactions relevant to them, without having to download the
        // entire memory pool.
        // Also, other nodes can use these messages to automatically request a
        // transaction from some other peer that annnounced it, and stop
        // waiting for us to respond.
        // In normal operation, we often send NOTFOUND messages for parents of
        // transactions that we relay; if a peer is missing a parent, they may
        // assume we have them and request the parents from us.
        connman.PushMessage(&pfrom, msgMaker.Make(NetMsgType::NOTFOUND, vNotFound));
    }
}

static uint32_t GetFetchFlags(const CNode& pfrom) EXCLUSIVE_LOCKS_REQUIRED(cs_main) {
    uint32_t nFetchFlags = 0;
    if ((pfrom.GetLocalServices() & NODE_WITNESS) && State(pfrom.GetId())->fHaveWitness) {
        nFetchFlags |= MSG_WITNESS_FLAG;
    }
    return nFetchFlags;
}

inline void static SendBlockTransactions(const CBlock& block, const BlockTransactionsRequest& req, CNode& pfrom, CConnman& connman) {
    BlockTransactions resp(req);
    for (size_t i = 0; i < req.indexes.size(); i++) {
        if (req.indexes[i] >= block.vtx.size()) {
            Misbehaving(pfrom.GetId(), 100, "getblocktxn with out-of-bounds tx indices");
            return;
        }
        resp.txn[i] = block.vtx[req.indexes[i]];
    }
    LOCK(cs_main);
    const CNetMsgMaker msgMaker(pfrom.GetSendVersion());
    int nSendFlags = State(pfrom.GetId())->fWantsCmpctWitness ? 0 : SERIALIZE_TRANSACTION_NO_WITNESS;
    connman.PushMessage(&pfrom, msgMaker.Make(nSendFlags, NetMsgType::BLOCKTXN, resp));
}

static void ProcessHeadersMessage(CNode& pfrom, CConnman& connman, ChainstateManager& chainman, CTxMemPool& mempool, const std::vector<CBlockHeader>& headers, const CChainParams& chainparams, bool via_compact_block)
{
    const CNetMsgMaker msgMaker(pfrom.GetSendVersion());
    size_t nCount = headers.size();

    if (nCount == 0) {
        // Nothing interesting. Stop asking this peers for more headers.
        return;
    }

    size_t nSize = 0;
    for (const auto& header : headers) {
        nSize += GetSerializeSize(header, PROTOCOL_VERSION);
        if (pfrom.nVersion >= SIZE_HEADERS_LIMIT_VERSION
              && nSize > MAX_HEADERS_SIZE) {
            LOCK(cs_main);
            Misbehaving(pfrom.GetId(), 20, strprintf("headers message size = %u", nSize));
            return;
        }
    }

    bool received_new_header = false;
    const CBlockIndex *pindexLast = nullptr;
    {
        LOCK(cs_main);
        CNodeState *nodestate = State(pfrom.GetId());

        // If this looks like it could be a block announcement (nCount <
        // MAX_BLOCKS_TO_ANNOUNCE), use special logic for handling headers that
        // don't connect:
        // - Send a getheaders message in response to try to connect the chain.
        // - The peer can send up to MAX_UNCONNECTING_HEADERS in a row that
        //   don't connect before giving DoS points
        // - Once a headers message is received that is valid and does connect,
        //   nUnconnectingHeaders gets reset back to 0.
        if (!LookupBlockIndex(headers[0].hashPrevBlock) && nCount < MAX_BLOCKS_TO_ANNOUNCE) {
            nodestate->nUnconnectingHeaders++;
            connman.PushMessage(&pfrom, msgMaker.Make(NetMsgType::GETHEADERS, ::ChainActive().GetLocator(pindexBestHeader), uint256()));
            LogPrint(BCLog::NET, "received header %s: missing prev block %s, sending getheaders (%d) to end (peer=%d, nUnconnectingHeaders=%d)\n",
                    headers[0].GetHash().ToString(),
                    headers[0].hashPrevBlock.ToString(),
                    pindexBestHeader->nHeight,
                    pfrom.GetId(), nodestate->nUnconnectingHeaders);
            // Set hashLastUnknownBlock for this peer, so that if we
            // eventually get the headers - even from a different peer -
            // we can use this peer to download.
            UpdateBlockAvailability(pfrom.GetId(), headers.back().GetHash());

            if (nodestate->nUnconnectingHeaders % MAX_UNCONNECTING_HEADERS == 0) {
                Misbehaving(pfrom.GetId(), 20, strprintf("%d non-connecting headers", nodestate->nUnconnectingHeaders));
            }
            return;
        }

        uint256 hashLastBlock;
        for (const CBlockHeader& header : headers) {
            if (!hashLastBlock.IsNull() && header.hashPrevBlock != hashLastBlock) {
                Misbehaving(pfrom.GetId(), 20, "non-continuous headers sequence");
                return;
            }
            hashLastBlock = header.GetHash();
        }

        // If we don't have the last header, then they'll have given us
        // something new (if these headers are valid).
        if (!LookupBlockIndex(hashLastBlock)) {
            received_new_header = true;
        }
    }

    BlockValidationState state;
    if (!chainman.ProcessNewBlockHeaders(headers, state, chainparams, &pindexLast)) {
        if (state.IsInvalid()) {
            MaybePunishNodeForBlock(pfrom.GetId(), state, via_compact_block, "invalid header received");
            return;
        }
    }

    {
        LOCK(cs_main);
        CNodeState *nodestate = State(pfrom.GetId());
        if (nodestate->nUnconnectingHeaders > 0) {
            LogPrint(BCLog::NET, "peer=%d: resetting nUnconnectingHeaders (%d -> 0)\n", pfrom.GetId(), nodestate->nUnconnectingHeaders);
        }
        nodestate->nUnconnectingHeaders = 0;

        assert(pindexLast);
        UpdateBlockAvailability(pfrom.GetId(), pindexLast->GetBlockHash());

        // From here, pindexBestKnownBlock should be guaranteed to be non-null,
        // because it is set in UpdateBlockAvailability. Some nullptr checks
        // are still present, however, as belt-and-suspenders.

        if (received_new_header && pindexLast->nChainWork > ::ChainActive().Tip()->nChainWork) {
            nodestate->m_last_block_announcement = GetTime();
        }

        bool maxSize = (nCount == MAX_HEADERS_RESULTS);
        if (pfrom.nVersion >= SIZE_HEADERS_LIMIT_VERSION
              && nSize >= THRESHOLD_HEADERS_SIZE)
            maxSize = true;
        // FIXME: This change (with hasNewHeaders) is rolled back in Bitcoin,
        // but I think it should stay here for merge-mined coins.  Try to get
        // it fixed again upstream and then update the fix.
        if (maxSize && received_new_header) {
            // Headers message had its maximum size; the peer may have more headers.
            // TODO: optimize: if pindexLast is an ancestor of ::ChainActive().Tip or pindexBestHeader, continue
            // from there instead.
            LogPrint(BCLog::NET, "more getheaders (%d) to end to peer=%d (startheight:%d)\n", pindexLast->nHeight, pfrom.GetId(), pfrom.nStartingHeight);
            connman.PushMessage(&pfrom, msgMaker.Make(NetMsgType::GETHEADERS, ::ChainActive().GetLocator(pindexLast), uint256()));
        }

        bool fCanDirectFetch = CanDirectFetch(chainparams.GetConsensus());
        // If this set of headers is valid and ends in a block with at least as
        // much work as our tip, download as much as possible.
        if (fCanDirectFetch && pindexLast->IsValid(BLOCK_VALID_TREE) && ::ChainActive().Tip()->nChainWork <= pindexLast->nChainWork) {
            std::vector<const CBlockIndex*> vToFetch;
            const CBlockIndex *pindexWalk = pindexLast;
            // Calculate all the blocks we'd need to switch to pindexLast, up to a limit.
            while (pindexWalk && !::ChainActive().Contains(pindexWalk) && vToFetch.size() <= MAX_BLOCKS_IN_TRANSIT_PER_PEER) {
                if (!(pindexWalk->nStatus & BLOCK_HAVE_DATA) &&
                        !mapBlocksInFlight.count(pindexWalk->GetBlockHash()) &&
                        (!IsWitnessEnabled(pindexWalk->pprev, chainparams.GetConsensus()) || State(pfrom.GetId())->fHaveWitness)) {
                    // We don't have this block, and it's not yet in flight.
                    vToFetch.push_back(pindexWalk);
                }
                pindexWalk = pindexWalk->pprev;
            }
            // If pindexWalk still isn't on our main chain, we're looking at a
            // very large reorg at a time we think we're close to caught up to
            // the main chain -- this shouldn't really happen.  Bail out on the
            // direct fetch and rely on parallel download instead.
            if (!::ChainActive().Contains(pindexWalk)) {
                LogPrint(BCLog::NET, "Large reorg, won't direct fetch to %s (%d)\n",
                        pindexLast->GetBlockHash().ToString(),
                        pindexLast->nHeight);
            } else {
                std::vector<CInv> vGetData;
                // Download as much as possible, from earliest to latest.
                for (const CBlockIndex *pindex : reverse_iterate(vToFetch)) {
                    if (nodestate->nBlocksInFlight >= MAX_BLOCKS_IN_TRANSIT_PER_PEER) {
                        // Can't download any more from this peer
                        break;
                    }
                    uint32_t nFetchFlags = GetFetchFlags(pfrom);
                    vGetData.push_back(CInv(MSG_BLOCK | nFetchFlags, pindex->GetBlockHash()));
                    MarkBlockAsInFlight(mempool, pfrom.GetId(), pindex->GetBlockHash(), pindex);
                    LogPrint(BCLog::NET, "Requesting block %s from  peer=%d\n",
                            pindex->GetBlockHash().ToString(), pfrom.GetId());
                }
                if (vGetData.size() > 1) {
                    LogPrint(BCLog::NET, "Downloading blocks toward %s (%d) via headers direct fetch\n",
                            pindexLast->GetBlockHash().ToString(), pindexLast->nHeight);
                }
                if (vGetData.size() > 0) {
                    if (nodestate->fSupportsDesiredCmpctVersion && vGetData.size() == 1 && mapBlocksInFlight.size() == 1 && pindexLast->pprev->IsValid(BLOCK_VALID_CHAIN)) {
                        // In any case, we want to download using a compact block, not a regular one
                        vGetData[0] = CInv(MSG_CMPCT_BLOCK, vGetData[0].hash);
                    }
                    connman.PushMessage(&pfrom, msgMaker.Make(NetMsgType::GETDATA, vGetData));
                }
            }
        }
        // If we're in IBD, we want outbound peers that will serve us a useful
        // chain. Disconnect peers that are on chains with insufficient work.
        if (::ChainstateActive().IsInitialBlockDownload() && nCount != MAX_HEADERS_RESULTS) {
            // When nCount < MAX_HEADERS_RESULTS, we know we have no more
            // headers to fetch from this peer.
            if (nodestate->pindexBestKnownBlock && nodestate->pindexBestKnownBlock->nChainWork < nMinimumChainWork) {
                // This peer has too little work on their headers chain to help
                // us sync -- disconnect if it is an outbound disconnection
                // candidate.
                // Note: We compare their tip to nMinimumChainWork (rather than
                // ::ChainActive().Tip()) because we won't start block download
                // until we have a headers chain that has at least
                // nMinimumChainWork, even if a peer has a chain past our tip,
                // as an anti-DoS measure.
                if (pfrom.IsOutboundOrBlockRelayConn()) {
                    LogPrintf("Disconnecting outbound peer %d -- headers chain has insufficient work\n", pfrom.GetId());
                    pfrom.fDisconnect = true;
                }
            }
        }

        if (!pfrom.fDisconnect && pfrom.IsOutboundOrBlockRelayConn() && nodestate->pindexBestKnownBlock != nullptr && pfrom.m_tx_relay != nullptr) {
            // If this is an outbound full-relay peer, check to see if we should protect
            // it from the bad/lagging chain logic.
            // Note that block-relay-only peers are already implicitly protected, so we
            // only consider setting m_protect for the full-relay peers.
            if (g_outbound_peers_with_protect_from_disconnect < MAX_OUTBOUND_PEERS_TO_PROTECT_FROM_DISCONNECT && nodestate->pindexBestKnownBlock->nChainWork >= ::ChainActive().Tip()->nChainWork && !nodestate->m_chain_sync.m_protect) {
                LogPrint(BCLog::NET, "Protecting outbound peer=%d from eviction\n", pfrom.GetId());
                nodestate->m_chain_sync.m_protect = true;
                ++g_outbound_peers_with_protect_from_disconnect;
            }
        }
    }

    return;
}

void static ProcessOrphanTx(ChainstateManager& chainman, CConnman& connman, CTxMemPool& mempool, std::set<uint256>& orphan_work_set, std::list<CTransactionRef>& removed_txn) EXCLUSIVE_LOCKS_REQUIRED(cs_main, g_cs_orphans)
{
    AssertLockHeld(cs_main);
    AssertLockHeld(g_cs_orphans);
    std::set<NodeId> setMisbehaving;
    bool done = false;
    while (!done && !orphan_work_set.empty()) {
        const uint256 orphanHash = *orphan_work_set.begin();
        orphan_work_set.erase(orphan_work_set.begin());

        auto orphan_it = mapOrphanTransactions.find(orphanHash);
        if (orphan_it == mapOrphanTransactions.end()) continue;

        const CTransactionRef porphanTx = orphan_it->second.tx;
        const CTransaction& orphanTx = *porphanTx;
        NodeId fromPeer = orphan_it->second.fromPeer;
        // Use a new TxValidationState because orphans come from different peers (and we call
        // MaybePunishNodeForTx based on the source peer from the orphan map, not based on the peer
        // that relayed the previous transaction).
        TxValidationState orphan_state;

        if (setMisbehaving.count(fromPeer)) continue;
        if (AcceptToMemoryPool(mempool, orphan_state, porphanTx, &removed_txn, false /* bypass_limits */, 0 /* nAbsurdFee */)) {
            LogPrint(BCLog::MEMPOOL, "   accepted orphan tx %s\n", orphanHash.ToString());
            RelayTransaction(orphanHash, porphanTx->GetWitnessHash(), connman);
            for (unsigned int i = 0; i < orphanTx.vout.size(); i++) {
                auto it_by_prev = mapOrphanTransactionsByPrev.find(COutPoint(orphanHash, i));
                if (it_by_prev != mapOrphanTransactionsByPrev.end()) {
                    for (const auto& elem : it_by_prev->second) {
                        orphan_work_set.insert(elem->first);
                    }
                }
            }
            EraseOrphanTx(orphanHash);
            done = true;
        } else if (orphan_state.GetResult() != TxValidationResult::TX_MISSING_INPUTS) {
            if (orphan_state.IsInvalid()) {
                // Punish peer that gave us an invalid orphan tx
                if (MaybePunishNodeForTx(fromPeer, orphan_state)) {
                    setMisbehaving.insert(fromPeer);
                }
                LogPrint(BCLog::MEMPOOL, "   invalid orphan tx %s from peer=%d. %s\n",
                    orphanHash.ToString(),
                    fromPeer,
                    orphan_state.ToString());
            }
            // Has inputs but not accepted to mempool
            // Probably non-standard or insufficient fee
            LogPrint(BCLog::MEMPOOL, "   removed orphan tx %s\n", orphanHash.ToString());
            if (orphan_state.GetResult() != TxValidationResult::TX_WITNESS_STRIPPED) {
                // We can add the wtxid of this transaction to our reject filter.
                // Do not add txids of witness transactions or witness-stripped
                // transactions to the filter, as they can have been malleated;
                // adding such txids to the reject filter would potentially
                // interfere with relay of valid transactions from peers that
                // do not support wtxid-based relay. See
                // https://github.com/bitcoin/bitcoin/issues/8279 for details.
                // We can remove this restriction (and always add wtxids to
                // the filter even for witness stripped transactions) once
                // wtxid-based relay is broadly deployed.
                // See also comments in https://github.com/bitcoin/bitcoin/pull/18044#discussion_r443419034
                // for concerns around weakening security of unupgraded nodes
                // if we start doing this too early.
                assert(recentRejects);
                recentRejects->insert(orphanTx.GetWitnessHash());
                // If the transaction failed for TX_INPUTS_NOT_STANDARD,
                // then we know that the witness was irrelevant to the policy
                // failure, since this check depends only on the txid
                // (the scriptPubKey being spent is covered by the txid).
                // Add the txid to the reject filter to prevent repeated
                // processing of this transaction in the event that child
                // transactions are later received (resulting in
                // parent-fetching by txid via the orphan-handling logic).
                if (orphan_state.GetResult() == TxValidationResult::TX_INPUTS_NOT_STANDARD && orphanTx.GetWitnessHash() != orphanTx.GetHash()) {
                    // We only add the txid if it differs from the wtxid, to
                    // avoid wasting entries in the rolling bloom filter.
                    recentRejects->insert(orphanTx.GetHash());
                }
            }
            EraseOrphanTx(orphanHash);
            done = true;
        }
        mempool.check(chainman, &::ChainstateActive().CoinsTip());
    }
}

/**
 * Validation logic for compact filters request handling.
 *
 * May disconnect from the peer in the case of a bad request.
 *
 * @param[in]   peer            The peer that we received the request from
 * @param[in]   chain_params    Chain parameters
 * @param[in]   filter_type     The filter type the request is for. Must be basic filters.
 * @param[in]   start_height    The start height for the request
 * @param[in]   stop_hash       The stop_hash for the request
 * @param[in]   max_height_diff The maximum number of items permitted to request, as specified in BIP 157
 * @param[out]  stop_index      The CBlockIndex for the stop_hash block, if the request can be serviced.
 * @param[out]  filter_index    The filter index, if the request can be serviced.
 * @return                      True if the request can be serviced.
 */
static bool PrepareBlockFilterRequest(CNode& peer, const CChainParams& chain_params,
                                      BlockFilterType filter_type, uint32_t start_height,
                                      const uint256& stop_hash, uint32_t max_height_diff,
                                      const CBlockIndex*& stop_index,
                                      BlockFilterIndex*& filter_index)
{
    const bool supported_filter_type =
        (filter_type == BlockFilterType::BASIC &&
         (peer.GetLocalServices() & NODE_COMPACT_FILTERS));
    if (!supported_filter_type) {
        LogPrint(BCLog::NET, "peer %d requested unsupported block filter type: %d\n",
                 peer.GetId(), static_cast<uint8_t>(filter_type));
        peer.fDisconnect = true;
        return false;
    }

    {
        LOCK(cs_main);
        stop_index = LookupBlockIndex(stop_hash);

        // Check that the stop block exists and the peer would be allowed to fetch it.
        if (!stop_index || !BlockRequestAllowed(stop_index, chain_params.GetConsensus())) {
            LogPrint(BCLog::NET, "peer %d requested invalid block hash: %s\n",
                     peer.GetId(), stop_hash.ToString());
            peer.fDisconnect = true;
            return false;
        }
    }

    uint32_t stop_height = stop_index->nHeight;
    if (start_height > stop_height) {
        LogPrint(BCLog::NET, "peer %d sent invalid getcfilters/getcfheaders with " /* Continued */
                 "start height %d and stop height %d\n",
                 peer.GetId(), start_height, stop_height);
        peer.fDisconnect = true;
        return false;
    }
    if (stop_height - start_height >= max_height_diff) {
        LogPrint(BCLog::NET, "peer %d requested too many cfilters/cfheaders: %d / %d\n",
                 peer.GetId(), stop_height - start_height + 1, max_height_diff);
        peer.fDisconnect = true;
        return false;
    }

    filter_index = GetBlockFilterIndex(filter_type);
    if (!filter_index) {
        LogPrint(BCLog::NET, "Filter index for supported type %s not found\n", BlockFilterTypeName(filter_type));
        return false;
    }

    return true;
}

/**
 * Handle a cfilters request.
 *
 * May disconnect from the peer in the case of a bad request.
 *
 * @param[in]   peer            The peer that we received the request from
 * @param[in]   vRecv           The raw message received
 * @param[in]   chain_params    Chain parameters
 * @param[in]   connman         Pointer to the connection manager
 */
static void ProcessGetCFilters(CNode& peer, CDataStream& vRecv, const CChainParams& chain_params,
                               CConnman& connman)
{
    uint8_t filter_type_ser;
    uint32_t start_height;
    uint256 stop_hash;

    vRecv >> filter_type_ser >> start_height >> stop_hash;

    const BlockFilterType filter_type = static_cast<BlockFilterType>(filter_type_ser);

    const CBlockIndex* stop_index;
    BlockFilterIndex* filter_index;
    if (!PrepareBlockFilterRequest(peer, chain_params, filter_type, start_height, stop_hash,
                                   MAX_GETCFILTERS_SIZE, stop_index, filter_index)) {
        return;
    }

    std::vector<BlockFilter> filters;
    if (!filter_index->LookupFilterRange(start_height, stop_index, filters)) {
        LogPrint(BCLog::NET, "Failed to find block filter in index: filter_type=%s, start_height=%d, stop_hash=%s\n",
                     BlockFilterTypeName(filter_type), start_height, stop_hash.ToString());
        return;
    }

    for (const auto& filter : filters) {
        CSerializedNetMsg msg = CNetMsgMaker(peer.GetSendVersion())
            .Make(NetMsgType::CFILTER, filter);
        connman.PushMessage(&peer, std::move(msg));
    }
}

/**
 * Handle a cfheaders request.
 *
 * May disconnect from the peer in the case of a bad request.
 *
 * @param[in]   peer            The peer that we received the request from
 * @param[in]   vRecv           The raw message received
 * @param[in]   chain_params    Chain parameters
 * @param[in]   connman         Pointer to the connection manager
 */
static void ProcessGetCFHeaders(CNode& peer, CDataStream& vRecv, const CChainParams& chain_params,
                                CConnman& connman)
{
    uint8_t filter_type_ser;
    uint32_t start_height;
    uint256 stop_hash;

    vRecv >> filter_type_ser >> start_height >> stop_hash;

    const BlockFilterType filter_type = static_cast<BlockFilterType>(filter_type_ser);

    const CBlockIndex* stop_index;
    BlockFilterIndex* filter_index;
    if (!PrepareBlockFilterRequest(peer, chain_params, filter_type, start_height, stop_hash,
                                   MAX_GETCFHEADERS_SIZE, stop_index, filter_index)) {
        return;
    }

    uint256 prev_header;
    if (start_height > 0) {
        const CBlockIndex* const prev_block =
            stop_index->GetAncestor(static_cast<int>(start_height - 1));
        if (!filter_index->LookupFilterHeader(prev_block, prev_header)) {
            LogPrint(BCLog::NET, "Failed to find block filter header in index: filter_type=%s, block_hash=%s\n",
                         BlockFilterTypeName(filter_type), prev_block->GetBlockHash().ToString());
            return;
        }
    }

    std::vector<uint256> filter_hashes;
    if (!filter_index->LookupFilterHashRange(start_height, stop_index, filter_hashes)) {
        LogPrint(BCLog::NET, "Failed to find block filter hashes in index: filter_type=%s, start_height=%d, stop_hash=%s\n",
                     BlockFilterTypeName(filter_type), start_height, stop_hash.ToString());
        return;
    }

    CSerializedNetMsg msg = CNetMsgMaker(peer.GetSendVersion())
        .Make(NetMsgType::CFHEADERS,
              filter_type_ser,
              stop_index->GetBlockHash(),
              prev_header,
              filter_hashes);
    connman.PushMessage(&peer, std::move(msg));
}

/**
 * Handle a getcfcheckpt request.
 *
 * May disconnect from the peer in the case of a bad request.
 *
 * @param[in]   peer            The peer that we received the request from
 * @param[in]   vRecv           The raw message received
 * @param[in]   chain_params    Chain parameters
 * @param[in]   connman         Pointer to the connection manager
 */
static void ProcessGetCFCheckPt(CNode& peer, CDataStream& vRecv, const CChainParams& chain_params,
                                CConnman& connman)
{
    uint8_t filter_type_ser;
    uint256 stop_hash;

    vRecv >> filter_type_ser >> stop_hash;

    const BlockFilterType filter_type = static_cast<BlockFilterType>(filter_type_ser);

    const CBlockIndex* stop_index;
    BlockFilterIndex* filter_index;
    if (!PrepareBlockFilterRequest(peer, chain_params, filter_type, /*start_height=*/0, stop_hash,
                                   /*max_height_diff=*/std::numeric_limits<uint32_t>::max(),
                                   stop_index, filter_index)) {
        return;
    }

    std::vector<uint256> headers(stop_index->nHeight / CFCHECKPT_INTERVAL);

    // Populate headers.
    const CBlockIndex* block_index = stop_index;
    for (int i = headers.size() - 1; i >= 0; i--) {
        int height = (i + 1) * CFCHECKPT_INTERVAL;
        block_index = block_index->GetAncestor(height);

        if (!filter_index->LookupFilterHeader(block_index, headers[i])) {
            LogPrint(BCLog::NET, "Failed to find block filter header in index: filter_type=%s, block_hash=%s\n",
                         BlockFilterTypeName(filter_type), block_index->GetBlockHash().ToString());
            return;
        }
    }

    CSerializedNetMsg msg = CNetMsgMaker(peer.GetSendVersion())
        .Make(NetMsgType::CFCHECKPT,
              filter_type_ser,
              stop_index->GetBlockHash(),
              headers);
    connman.PushMessage(&peer, std::move(msg));
}

void PeerLogicValidation::ProcessMessage(CNode& pfrom, const std::string& msg_type, CDataStream& vRecv,
                                         const std::chrono::microseconds time_received,
                                         const CChainParams& chainparams, const std::atomic<bool>& interruptMsgProc)
{
    LogPrint(BCLog::NET, "received: %s (%u bytes) peer=%d\n", SanitizeString(msg_type), vRecv.size(), pfrom.GetId());
    if (gArgs.IsArgSet("-dropmessagestest") && GetRand(gArgs.GetArg("-dropmessagestest", 0)) == 0)
    {
        LogPrintf("dropmessagestest DROPPING RECV MESSAGE\n");
        return;
    }


    if (msg_type == NetMsgType::VERSION) {
        // Each connection can only send one version message
        if (pfrom.nVersion != 0)
        {
            Misbehaving(pfrom.GetId(), 1, "redundant version message");
            return;
        }

        int64_t nTime;
        CAddress addrMe;
        CAddress addrFrom;
        uint64_t nNonce = 1;
        uint64_t nServiceInt;
        ServiceFlags nServices;
        int nVersion;
        int nSendVersion;
        std::string cleanSubVer;
        int nStartingHeight = -1;
        bool fRelay = true;

        vRecv >> nVersion >> nServiceInt >> nTime >> addrMe;
        nSendVersion = std::min(nVersion, PROTOCOL_VERSION);
        nServices = ServiceFlags(nServiceInt);
        if (!pfrom.IsInboundConn())
        {
            m_connman.SetServices(pfrom.addr, nServices);
        }
        if (pfrom.ExpectServicesFromConn() && !HasAllDesirableServiceFlags(nServices))
        {
            LogPrint(BCLog::NET, "peer=%d does not offer the expected services (%08x offered, %08x expected); disconnecting\n", pfrom.GetId(), nServices, GetDesirableServiceFlags(nServices));
            pfrom.fDisconnect = true;
            return;
        }

        if (nVersion < MIN_PEER_PROTO_VERSION) {
            // disconnect from peers older than this proto version
            LogPrint(BCLog::NET, "peer=%d using obsolete version %i; disconnecting\n", pfrom.GetId(), nVersion);
            pfrom.fDisconnect = true;
            return;
        }

        if (!vRecv.empty())
            vRecv >> addrFrom >> nNonce;
        if (!vRecv.empty()) {
            std::string strSubVer;
            vRecv >> LIMITED_STRING(strSubVer, MAX_SUBVERSION_LENGTH);
            cleanSubVer = SanitizeString(strSubVer);
        }
        if (!vRecv.empty()) {
            vRecv >> nStartingHeight;
        }
        if (!vRecv.empty())
            vRecv >> fRelay;
        // Disconnect if we connected to ourself
        if (pfrom.IsInboundConn() && !m_connman.CheckIncomingNonce(nNonce))
        {
            LogPrintf("connected to self at %s, disconnecting\n", pfrom.addr.ToString());
            pfrom.fDisconnect = true;
            return;
        }

        if (pfrom.IsInboundConn() && addrMe.IsRoutable())
        {
            SeenLocal(addrMe);
        }

        // Be shy and don't send version until we hear
        if (pfrom.IsInboundConn())
            PushNodeVersion(pfrom, m_connman, GetAdjustedTime());

        if (nVersion >= WTXID_RELAY_VERSION) {
            m_connman.PushMessage(&pfrom, CNetMsgMaker(INIT_PROTO_VERSION).Make(NetMsgType::WTXIDRELAY));
        }

        m_connman.PushMessage(&pfrom, CNetMsgMaker(INIT_PROTO_VERSION).Make(NetMsgType::VERACK));

        pfrom.nServices = nServices;
        pfrom.SetAddrLocal(addrMe);
        {
            LOCK(pfrom.cs_SubVer);
            pfrom.cleanSubVer = cleanSubVer;
        }
        pfrom.nStartingHeight = nStartingHeight;

        // set nodes not relaying blocks and tx and not serving (parts) of the historical blockchain as "clients"
        pfrom.fClient = (!(nServices & NODE_NETWORK) && !(nServices & NODE_NETWORK_LIMITED));

        // set nodes not capable of serving the complete blockchain history as "limited nodes"
        pfrom.m_limited_node = (!(nServices & NODE_NETWORK) && (nServices & NODE_NETWORK_LIMITED));

        if (pfrom.m_tx_relay != nullptr) {
            LOCK(pfrom.m_tx_relay->cs_filter);
            pfrom.m_tx_relay->fRelayTxes = fRelay; // set to true after we get the first filter* message
        }

        // Change version
        pfrom.SetSendVersion(nSendVersion);
        pfrom.nVersion = nVersion;

        if((nServices & NODE_WITNESS))
        {
            LOCK(cs_main);
            State(pfrom.GetId())->fHaveWitness = true;
        }

        // Potentially mark this peer as a preferred download peer.
        {
        LOCK(cs_main);
        UpdatePreferredDownload(pfrom, State(pfrom.GetId()));
        }

        if (!pfrom.IsInboundConn() && pfrom.IsAddrRelayPeer())
        {
            // Advertise our address
            if (fListen && !::ChainstateActive().IsInitialBlockDownload())
            {
                CAddress addr = GetLocalAddress(&pfrom.addr, pfrom.GetLocalServices());
                FastRandomContext insecure_rand;
                if (addr.IsRoutable())
                {
                    LogPrint(BCLog::NET, "ProcessMessages: advertising address %s\n", addr.ToString());
                    pfrom.PushAddress(addr, insecure_rand);
                } else if (IsPeerAddrLocalGood(&pfrom)) {
                    addr.SetIP(addrMe);
                    LogPrint(BCLog::NET, "ProcessMessages: advertising address %s\n", addr.ToString());
                    pfrom.PushAddress(addr, insecure_rand);
                }
            }

            // Get recent addresses
            m_connman.PushMessage(&pfrom, CNetMsgMaker(nSendVersion).Make(NetMsgType::GETADDR));
            pfrom.fGetAddr = true;
            m_connman.MarkAddressGood(pfrom.addr);
        }

        std::string remoteAddr;
        if (fLogIPs)
            remoteAddr = ", peeraddr=" + pfrom.addr.ToString();

        LogPrint(BCLog::NET, "receive version message: %s: version %d, blocks=%d, us=%s, peer=%d%s\n",
                  cleanSubVer, pfrom.nVersion,
                  pfrom.nStartingHeight, addrMe.ToString(), pfrom.GetId(),
                  remoteAddr);

        int64_t nTimeOffset = nTime - GetTime();
        pfrom.nTimeOffset = nTimeOffset;
        AddTimeData(pfrom.addr, nTimeOffset);

        // If the peer is old enough to have the old alert system, send it the final alert.
        if (pfrom.nVersion <= 70012) {
            CDataStream finalAlert(ParseHex("60010000000000000000000000ffffff7f00000000ffffff7ffeffff7f01ffffff7f00000000ffffff7f00ffffff7f002f555247454e543a20416c657274206b657920636f6d70726f6d697365642c2075706772616465207265717569726564004630440220653febd6410f470f6bae11cad19c48413becb1ac2c17f908fd0fd53bdc3abd5202206d0e9c96fe88d4a0f01ed9dedae2b6f9e00da94cad0fecaae66ecf689bf71b50"), SER_NETWORK, PROTOCOL_VERSION);
            m_connman.PushMessage(&pfrom, CNetMsgMaker(nSendVersion).Make("alert", finalAlert));
        }

        // Feeler connections exist only to verify if address is online.
        if (pfrom.IsFeelerConn()) {
            pfrom.fDisconnect = true;
        }
        return;
    }

    if (pfrom.nVersion == 0) {
        // Must have a version message before anything else
        Misbehaving(pfrom.GetId(), 1, "non-version message before version handshake");
        return;
    }

    // At this point, the outgoing message serialization version can't change.
    const CNetMsgMaker msgMaker(pfrom.GetSendVersion());

    if (msg_type == NetMsgType::VERACK)
    {
        pfrom.SetRecvVersion(std::min(pfrom.nVersion.load(), PROTOCOL_VERSION));

        if (!pfrom.IsInboundConn()) {
            // Mark this node as currently connected, so we update its timestamp later.
            LOCK(cs_main);
            State(pfrom.GetId())->fCurrentlyConnected = true;
            LogPrintf("New outbound peer connected: version: %d, blocks=%d, peer=%d%s (%s)\n",
                      pfrom.nVersion.load(), pfrom.nStartingHeight,
                      pfrom.GetId(), (fLogIPs ? strprintf(", peeraddr=%s", pfrom.addr.ToString()) : ""),
                      pfrom.m_tx_relay == nullptr ? "block-relay" : "full-relay");
        }

        if (pfrom.nVersion >= SENDHEADERS_VERSION) {
            // Tell our peer we prefer to receive headers rather than inv's
            // We send this to non-NODE NETWORK peers as well, because even
            // non-NODE NETWORK peers can announce blocks (such as pruning
            // nodes)
            m_connman.PushMessage(&pfrom, msgMaker.Make(NetMsgType::SENDHEADERS));
        }
        if (pfrom.nVersion >= SHORT_IDS_BLOCKS_VERSION) {
            // Tell our peer we are willing to provide version 1 or 2 cmpctblocks
            // However, we do not request new block announcements using
            // cmpctblock messages.
            // We send this to non-NODE NETWORK peers as well, because
            // they may wish to request compact blocks from us
            bool fAnnounceUsingCMPCTBLOCK = false;
            uint64_t nCMPCTBLOCKVersion = 2;
            if (pfrom.GetLocalServices() & NODE_WITNESS)
                m_connman.PushMessage(&pfrom, msgMaker.Make(NetMsgType::SENDCMPCT, fAnnounceUsingCMPCTBLOCK, nCMPCTBLOCKVersion));
            nCMPCTBLOCKVersion = 1;
            m_connman.PushMessage(&pfrom, msgMaker.Make(NetMsgType::SENDCMPCT, fAnnounceUsingCMPCTBLOCK, nCMPCTBLOCKVersion));
        }
        pfrom.fSuccessfullyConnected = true;
        return;
    }

    // Feature negotiation of wtxidrelay should happen between VERSION and
    // VERACK, to avoid relay problems from switching after a connection is up
    if (msg_type == NetMsgType::WTXIDRELAY) {
        if (pfrom.fSuccessfullyConnected) {
            // Disconnect peers that send wtxidrelay message after VERACK; this
            // must be negotiated between VERSION and VERACK.
            pfrom.fDisconnect = true;
            return;
        }
        if (pfrom.nVersion >= WTXID_RELAY_VERSION) {
            LOCK(cs_main);
            if (!State(pfrom.GetId())->m_wtxid_relay) {
                State(pfrom.GetId())->m_wtxid_relay = true;
                g_wtxid_relay_peers++;
            }
        }
        return;
    }

    if (!pfrom.fSuccessfullyConnected) {
        // Must have a verack message before anything else
        Misbehaving(pfrom.GetId(), 1, "non-verack message before version handshake");
        return;
    }

    if (msg_type == NetMsgType::ADDR) {
        std::vector<CAddress> vAddr;
        vRecv >> vAddr;

        if (!pfrom.IsAddrRelayPeer()) {
            return;
        }
        if (vAddr.size() > MAX_ADDR_TO_SEND)
        {
            Misbehaving(pfrom.GetId(), 20, strprintf("addr message size = %u", vAddr.size()));
            return;
        }

        // Store the new addresses
        std::vector<CAddress> vAddrOk;
        int64_t nNow = GetAdjustedTime();
        int64_t nSince = nNow - 10 * 60;
        for (CAddress& addr : vAddr)
        {
            if (interruptMsgProc)
                return;

            // We only bother storing full nodes, though this may include
            // things which we would not make an outbound connection to, in
            // part because we may make feeler connections to them.
            if (!MayHaveUsefulAddressDB(addr.nServices) && !HasAllDesirableServiceFlags(addr.nServices))
                continue;

            if (addr.nTime <= 100000000 || addr.nTime > nNow + 10 * 60)
                addr.nTime = nNow - 5 * 24 * 60 * 60;
            pfrom.AddAddressKnown(addr);
            if (m_banman && (m_banman->IsDiscouraged(addr) || m_banman->IsBanned(addr))) {
                // Do not process banned/discouraged addresses beyond remembering we received them
                continue;
            }
            bool fReachable = IsReachable(addr);
            if (addr.nTime > nSince && !pfrom.fGetAddr && vAddr.size() <= 10 && addr.IsRoutable())
            {
                // Relay to a limited number of other nodes
                RelayAddress(addr, fReachable, m_connman);
            }
            // Do not store addresses outside our network
            if (fReachable)
                vAddrOk.push_back(addr);
        }
        m_connman.AddNewAddresses(vAddrOk, pfrom.addr, 2 * 60 * 60);
        if (vAddr.size() < 1000)
            pfrom.fGetAddr = false;
        if (pfrom.IsAddrFetchConn())
            pfrom.fDisconnect = true;
        return;
    }

    if (msg_type == NetMsgType::SENDHEADERS) {
        LOCK(cs_main);
        State(pfrom.GetId())->fPreferHeaders = true;
        return;
    }

    if (msg_type == NetMsgType::SENDCMPCT) {
        bool fAnnounceUsingCMPCTBLOCK = false;
        uint64_t nCMPCTBLOCKVersion = 0;
        vRecv >> fAnnounceUsingCMPCTBLOCK >> nCMPCTBLOCKVersion;
        if (nCMPCTBLOCKVersion == 1 || ((pfrom.GetLocalServices() & NODE_WITNESS) && nCMPCTBLOCKVersion == 2)) {
            LOCK(cs_main);
            // fProvidesHeaderAndIDs is used to "lock in" version of compact blocks we send (fWantsCmpctWitness)
            if (!State(pfrom.GetId())->fProvidesHeaderAndIDs) {
                State(pfrom.GetId())->fProvidesHeaderAndIDs = true;
                State(pfrom.GetId())->fWantsCmpctWitness = nCMPCTBLOCKVersion == 2;
            }
            if (State(pfrom.GetId())->fWantsCmpctWitness == (nCMPCTBLOCKVersion == 2)) // ignore later version announces
                State(pfrom.GetId())->fPreferHeaderAndIDs = fAnnounceUsingCMPCTBLOCK;
            if (!State(pfrom.GetId())->fSupportsDesiredCmpctVersion) {
                if (pfrom.GetLocalServices() & NODE_WITNESS)
                    State(pfrom.GetId())->fSupportsDesiredCmpctVersion = (nCMPCTBLOCKVersion == 2);
                else
                    State(pfrom.GetId())->fSupportsDesiredCmpctVersion = (nCMPCTBLOCKVersion == 1);
            }
        }
        return;
    }

    if (msg_type == NetMsgType::INV) {
        std::vector<CInv> vInv;
        vRecv >> vInv;
        if (vInv.size() > MAX_INV_SZ)
        {
            Misbehaving(pfrom.GetId(), 20, strprintf("inv message size = %u", vInv.size()));
            return;
        }

        // We won't accept tx inv's if we're in blocks-only mode, or this is a
        // block-relay-only peer
        bool fBlocksOnly = !g_relay_txes || (pfrom.m_tx_relay == nullptr);

        // Allow peers with relay permission to send data other than blocks in blocks only mode
        if (pfrom.HasPermission(PF_RELAY)) {
            fBlocksOnly = false;
        }

        LOCK(cs_main);

        uint32_t nFetchFlags = GetFetchFlags(pfrom);
        const auto current_time = GetTime<std::chrono::microseconds>();
        uint256* best_block{nullptr};

        for (CInv &inv : vInv)
        {
            if (interruptMsgProc)
                return;

            // Ignore INVs that don't match wtxidrelay setting.
            // Note that orphan parent fetching always uses MSG_TX GETDATAs regardless of the wtxidrelay setting.
            // This is fine as no INV messages are involved in that process.
            if (State(pfrom.GetId())->m_wtxid_relay) {
                if (inv.IsMsgTx()) continue;
            } else {
                if (inv.IsMsgWtx()) continue;
            }

            bool fAlreadyHave = AlreadyHave(inv, m_mempool);
            LogPrint(BCLog::NET, "got inv: %s  %s peer=%d\n", inv.ToString(), fAlreadyHave ? "have" : "new", pfrom.GetId());

            if (inv.IsMsgTx()) {
                inv.type |= nFetchFlags;
            }

            if (inv.type == MSG_BLOCK) {
                UpdateBlockAvailability(pfrom.GetId(), inv.hash);
                if (!fAlreadyHave && !fImporting && !fReindex && !mapBlocksInFlight.count(inv.hash)) {
                    // Headers-first is the primary method of announcement on
                    // the network. If a node fell back to sending blocks by inv,
                    // it's probably for a re-org. The final block hash
                    // provided should be the highest, so send a getheaders and
                    // then fetch the blocks we need to catch up.
                    best_block = &inv.hash;
                }
            } else {
                pfrom.AddKnownTx(inv.hash);
                if (fBlocksOnly) {
                    LogPrint(BCLog::NET, "transaction (%s) inv sent in violation of protocol, disconnecting peer=%d\n", inv.hash.ToString(), pfrom.GetId());
                    pfrom.fDisconnect = true;
                    return;
                } else if (!fAlreadyHave && !m_chainman.ActiveChainstate().IsInitialBlockDownload()) {
                    RequestTx(State(pfrom.GetId()), ToGenTxid(inv), current_time);
                }
            }
        }

        if (best_block != nullptr) {
            m_connman.PushMessage(&pfrom, msgMaker.Make(NetMsgType::GETHEADERS, ::ChainActive().GetLocator(pindexBestHeader), *best_block));
            LogPrint(BCLog::NET, "getheaders (%d) %s to peer=%d\n", pindexBestHeader->nHeight, best_block->ToString(), pfrom.GetId());
        }

        return;
    }

    if (msg_type == NetMsgType::GETDATA) {
        std::vector<CInv> vInv;
        vRecv >> vInv;
        if (vInv.size() > MAX_INV_SZ)
        {
            Misbehaving(pfrom.GetId(), 20, strprintf("getdata message size = %u", vInv.size()));
            return;
        }

        LogPrint(BCLog::NET, "received getdata (%u invsz) peer=%d\n", vInv.size(), pfrom.GetId());

        if (vInv.size() > 0) {
            LogPrint(BCLog::NET, "received getdata for: %s peer=%d\n", vInv[0].ToString(), pfrom.GetId());
        }

        pfrom.vRecvGetData.insert(pfrom.vRecvGetData.end(), vInv.begin(), vInv.end());
        ProcessGetData(pfrom, chainparams, m_connman, m_mempool, interruptMsgProc);
        return;
    }

    if (msg_type == NetMsgType::GETBLOCKS) {
        CBlockLocator locator;
        uint256 hashStop;
        vRecv >> locator >> hashStop;

        if (locator.vHave.size() > MAX_LOCATOR_SZ) {
            LogPrint(BCLog::NET, "getblocks locator size %lld > %d, disconnect peer=%d\n", locator.vHave.size(), MAX_LOCATOR_SZ, pfrom.GetId());
            pfrom.fDisconnect = true;
            return;
        }

        // We might have announced the currently-being-connected tip using a
        // compact block, which resulted in the peer sending a getblocks
        // request, which we would otherwise respond to without the new block.
        // To avoid this situation we simply verify that we are on our best
        // known chain now. This is super overkill, but we handle it better
        // for getheaders requests, and there are no known nodes which support
        // compact blocks but still use getblocks to request blocks.
        {
            std::shared_ptr<const CBlock> a_recent_block;
            {
                LOCK(cs_most_recent_block);
                a_recent_block = most_recent_block;
            }
            BlockValidationState state;
            if (!ActivateBestChain(state, Params(), a_recent_block)) {
                LogPrint(BCLog::NET, "failed to activate chain (%s)\n", state.ToString());
            }
        }

        LOCK(cs_main);

        // Find the last block the caller has in the main chain
        const CBlockIndex* pindex = FindForkInGlobalIndex(::ChainActive(), locator);

        // Send the rest of the chain
        if (pindex)
            pindex = ::ChainActive().Next(pindex);
        int nLimit = 500;
        LogPrint(BCLog::NET, "getblocks %d to %s limit %d from peer=%d\n", (pindex ? pindex->nHeight : -1), hashStop.IsNull() ? "end" : hashStop.ToString(), nLimit, pfrom.GetId());
        for (; pindex; pindex = ::ChainActive().Next(pindex))
        {
            if (pindex->GetBlockHash() == hashStop)
            {
                LogPrint(BCLog::NET, "  getblocks stopping at %d %s\n", pindex->nHeight, pindex->GetBlockHash().ToString());
                break;
            }
            // If pruning, don't inv blocks unless we have on disk and are likely to still have
            // for some reasonable time window (1 hour) that block relay might require.
            const int nPrunedBlocksLikelyToHave = MIN_BLOCKS_TO_KEEP - 3600 / chainparams.GetConsensus().nPowTargetSpacing;
            if (fPruneMode && (!(pindex->nStatus & BLOCK_HAVE_DATA) || pindex->nHeight <= ::ChainActive().Tip()->nHeight - nPrunedBlocksLikelyToHave))
            {
                LogPrint(BCLog::NET, " getblocks stopping, pruned or too old block at %d %s\n", pindex->nHeight, pindex->GetBlockHash().ToString());
                break;
            }
            WITH_LOCK(pfrom.cs_inventory, pfrom.vInventoryBlockToSend.push_back(pindex->GetBlockHash()));
            if (--nLimit <= 0)
            {
                // When this block is requested, we'll send an inv that'll
                // trigger the peer to getblocks the next batch of inventory.
                LogPrint(BCLog::NET, "  getblocks stopping at limit %d %s\n", pindex->nHeight, pindex->GetBlockHash().ToString());
                pfrom.hashContinue = pindex->GetBlockHash();
                break;
            }
        }
        return;
    }

    if (msg_type == NetMsgType::GETBLOCKTXN) {
        BlockTransactionsRequest req;
        vRecv >> req;

        std::shared_ptr<const CBlock> recent_block;
        {
            LOCK(cs_most_recent_block);
            if (most_recent_block_hash == req.blockhash)
                recent_block = most_recent_block;
            // Unlock cs_most_recent_block to avoid cs_main lock inversion
        }
        if (recent_block) {
            SendBlockTransactions(*recent_block, req, pfrom, m_connman);
            return;
        }

        LOCK(cs_main);

        const CBlockIndex* pindex = LookupBlockIndex(req.blockhash);
        if (!pindex || !(pindex->nStatus & BLOCK_HAVE_DATA)) {
            LogPrint(BCLog::NET, "Peer %d sent us a getblocktxn for a block we don't have\n", pfrom.GetId());
            return;
        }

        if (pindex->nHeight < ::ChainActive().Height() - MAX_BLOCKTXN_DEPTH) {
            // If an older block is requested (should never happen in practice,
            // but can happen in tests) send a block response instead of a
            // blocktxn response. Sending a full block response instead of a
            // small blocktxn response is preferable in the case where a peer
            // might maliciously send lots of getblocktxn requests to trigger
            // expensive disk reads, because it will require the peer to
            // actually receive all the data read from disk over the network.
            LogPrint(BCLog::NET, "Peer %d sent us a getblocktxn for a block > %i deep\n", pfrom.GetId(), MAX_BLOCKTXN_DEPTH);
            CInv inv;
            inv.type = State(pfrom.GetId())->fWantsCmpctWitness ? MSG_WITNESS_BLOCK : MSG_BLOCK;
            inv.hash = req.blockhash;
            pfrom.vRecvGetData.push_back(inv);
            // The message processing loop will go around again (without pausing) and we'll respond then (without cs_main)
            return;
        }

        CBlock block;
        bool ret = ReadBlockFromDisk(block, pindex, chainparams.GetConsensus());
        assert(ret);

        SendBlockTransactions(block, req, pfrom, m_connman);
        return;
    }

    if (msg_type == NetMsgType::GETHEADERS) {
        CBlockLocator locator;
        uint256 hashStop;
        vRecv >> locator >> hashStop;

        if (locator.vHave.size() > MAX_LOCATOR_SZ) {
            LogPrint(BCLog::NET, "getheaders locator size %lld > %d, disconnect peer=%d\n", locator.vHave.size(), MAX_LOCATOR_SZ, pfrom.GetId());
            pfrom.fDisconnect = true;
            return;
        }

        LOCK(cs_main);
        if (::ChainstateActive().IsInitialBlockDownload() && !pfrom.HasPermission(PF_DOWNLOAD)) {
            LogPrint(BCLog::NET, "Ignoring getheaders from peer=%d because node is in initial block download\n", pfrom.GetId());
            return;
        }

        CNodeState *nodestate = State(pfrom.GetId());
        const CBlockIndex* pindex = nullptr;
        if (locator.IsNull())
        {
            // If locator is null, return the hashStop block
            pindex = LookupBlockIndex(hashStop);
            if (!pindex) {
                return;
            }

            if (!BlockRequestAllowed(pindex, chainparams.GetConsensus())) {
                LogPrint(BCLog::NET, "%s: ignoring request from peer=%i for old block header that isn't in the main chain\n", __func__, pfrom.GetId());
                return;
            }
        }
        else
        {
            // Find the last block the caller has in the main chain
            pindex = FindForkInGlobalIndex(::ChainActive(), locator);
            if (pindex)
                pindex = ::ChainActive().Next(pindex);
        }

        // we must use CBlocks, as CBlockHeaders won't include the 0x00 nTx count at the end
        std::vector<CBlock> vHeaders;
        unsigned nCount = 0;
        unsigned nSize = 0;
        LogPrint(BCLog::NET, "getheaders %d to %s from peer=%d\n", (pindex ? pindex->nHeight : -1), hashStop.IsNull() ? "end" : hashStop.ToString(), pfrom.GetId());
        for (; pindex; pindex = ::ChainActive().Next(pindex))
        {
            const CBlockHeader header = pindex->GetBlockHeader(chainparams.GetConsensus());
            ++nCount;
            nSize += GetSerializeSize(header, PROTOCOL_VERSION);
            vHeaders.push_back(header);
            if (nCount >= MAX_HEADERS_RESULTS
                  || pindex->GetBlockHash() == hashStop)
                break;
            if (pfrom.nVersion >= SIZE_HEADERS_LIMIT_VERSION
                  && nSize >= THRESHOLD_HEADERS_SIZE)
                break;
        }

        /* Check maximum headers size before pushing the message
           if the peer enforces it.  This should not fail since we
           break above in the loop at the threshold and the threshold
           should be small enough in comparison to the hard max size.
           Do it nevertheless to be sure.  */
        if (pfrom.nVersion >= SIZE_HEADERS_LIMIT_VERSION
              && nSize > MAX_HEADERS_SIZE)
            LogPrintf("ERROR: not pushing 'headers', too large\n");
        else
        {
            LogPrint(BCLog::NET, "pushing %u headers, %u bytes\n", nCount, nSize);
            // pindex can be nullptr either if we sent ::ChainActive().Tip() OR
            // if our peer has ::ChainActive().Tip() (and thus we are sending an empty
            // headers message). In both cases it's safe to update
            // pindexBestHeaderSent to be our tip.
            //
            // It is important that we simply reset the BestHeaderSent value here,
            // and not max(BestHeaderSent, newHeaderSent). We might have announced
            // the currently-being-connected tip using a compact block, which
            // resulted in the peer sending a headers request, which we respond to
            // without the new block. By resetting the BestHeaderSent, we ensure we
            // will re-announce the new block via headers (or compact blocks again)
            // in the SendMessages logic.
            nodestate->pindexBestHeaderSent = pindex ? pindex : ::ChainActive().Tip();
            m_connman.PushMessage(&pfrom, msgMaker.Make(NetMsgType::HEADERS, vHeaders));
        }

        return;
    }

    if (msg_type == NetMsgType::TX) {
        // Stop processing the transaction early if
        // 1) We are in blocks only mode and peer has no relay permission
        // 2) This peer is a block-relay-only peer
        if ((!g_relay_txes && !pfrom.HasPermission(PF_RELAY)) || (pfrom.m_tx_relay == nullptr))
        {
            LogPrint(BCLog::NET, "transaction sent in violation of protocol peer=%d\n", pfrom.GetId());
            pfrom.fDisconnect = true;
            return;
        }

        CTransactionRef ptx;
        vRecv >> ptx;
        const CTransaction& tx = *ptx;

        const uint256& txid = ptx->GetHash();
        const uint256& wtxid = ptx->GetWitnessHash();

        LOCK2(cs_main, g_cs_orphans);

        CNodeState* nodestate = State(pfrom.GetId());

        const uint256& hash = nodestate->m_wtxid_relay ? wtxid : txid;
        pfrom.AddKnownTx(hash);
        if (nodestate->m_wtxid_relay && txid != wtxid) {
            // Insert txid into filterInventoryKnown, even for
            // wtxidrelay peers. This prevents re-adding of
            // unconfirmed parents to the recently_announced
            // filter, when a child tx is requested. See
            // ProcessGetData().
            pfrom.AddKnownTx(txid);
        }

        TxValidationState state;

        for (const GenTxid& gtxid : {GenTxid(false, txid), GenTxid(true, wtxid)}) {
            nodestate->m_tx_download.m_tx_announced.erase(gtxid.GetHash());
            nodestate->m_tx_download.m_tx_in_flight.erase(gtxid.GetHash());
            EraseTxRequest(gtxid);
        }

        std::list<CTransactionRef> lRemovedTxn;

        // We do the AlreadyHave() check using wtxid, rather than txid - in the
        // absence of witness malleation, this is strictly better, because the
        // recent rejects filter may contain the wtxid but rarely contains
        // the txid of a segwit transaction that has been rejected.
        // In the presence of witness malleation, it's possible that by only
        // doing the check with wtxid, we could overlook a transaction which
        // was confirmed with a different witness, or exists in our mempool
        // with a different witness, but this has limited downside:
        // mempool validation does its own lookup of whether we have the txid
        // already; and an adversary can already relay us old transactions
        // (older than our recency filter) if trying to DoS us, without any need
        // for witness malleation.
<<<<<<< HEAD
        if (!AlreadyHave(CInv(MSG_WTX, wtxid), mempool) &&
            AcceptToMemoryPool(mempool, state, ptx, &lRemovedTxn, false /* bypass_limits */, 0 /* nAbsurdFee */)) {
            mempool.check(chainman, &::ChainstateActive().CoinsTip());
            RelayTransaction(tx.GetHash(), tx.GetWitnessHash(), connman);
=======
        if (!AlreadyHave(CInv(MSG_WTX, wtxid), m_mempool) &&
            AcceptToMemoryPool(m_mempool, state, ptx, &lRemovedTxn, false /* bypass_limits */, 0 /* nAbsurdFee */)) {
            m_mempool.check(&::ChainstateActive().CoinsTip());
            RelayTransaction(tx.GetHash(), tx.GetWitnessHash(), m_connman);
>>>>>>> a7d2ad41
            for (unsigned int i = 0; i < tx.vout.size(); i++) {
                auto it_by_prev = mapOrphanTransactionsByPrev.find(COutPoint(txid, i));
                if (it_by_prev != mapOrphanTransactionsByPrev.end()) {
                    for (const auto& elem : it_by_prev->second) {
                        pfrom.orphan_work_set.insert(elem->first);
                    }
                }
            }

            pfrom.nLastTXTime = GetTime();

            LogPrint(BCLog::MEMPOOL, "AcceptToMemoryPool: peer=%d: accepted %s (poolsz %u txn, %u kB)\n",
                pfrom.GetId(),
                tx.GetHash().ToString(),
                m_mempool.size(), m_mempool.DynamicMemoryUsage() / 1000);

            // Recursively process any orphan transactions that depended on this one
<<<<<<< HEAD
            ProcessOrphanTx(chainman, connman, mempool, pfrom.orphan_work_set, lRemovedTxn);
=======
            ProcessOrphanTx(m_connman, m_mempool, pfrom.orphan_work_set, lRemovedTxn);
>>>>>>> a7d2ad41
        }
        else if (state.GetResult() == TxValidationResult::TX_MISSING_INPUTS)
        {
            bool fRejectedParents = false; // It may be the case that the orphans parents have all been rejected

            // Deduplicate parent txids, so that we don't have to loop over
            // the same parent txid more than once down below.
            std::vector<uint256> unique_parents;
            unique_parents.reserve(tx.vin.size());
            for (const CTxIn& txin : tx.vin) {
                // We start with all parents, and then remove duplicates below.
                unique_parents.push_back(txin.prevout.hash);
            }
            std::sort(unique_parents.begin(), unique_parents.end());
            unique_parents.erase(std::unique(unique_parents.begin(), unique_parents.end()), unique_parents.end());
            for (const uint256& parent_txid : unique_parents) {
                if (recentRejects->contains(parent_txid)) {
                    fRejectedParents = true;
                    break;
                }
            }
            if (!fRejectedParents) {
                uint32_t nFetchFlags = GetFetchFlags(pfrom);
                const auto current_time = GetTime<std::chrono::microseconds>();

                for (const uint256& parent_txid : unique_parents) {
                    // Here, we only have the txid (and not wtxid) of the
                    // inputs, so we only request in txid mode, even for
                    // wtxidrelay peers.
                    // Eventually we should replace this with an improved
                    // protocol for getting all unconfirmed parents.
                    CInv _inv(MSG_TX | nFetchFlags, parent_txid);
                    pfrom.AddKnownTx(parent_txid);
                    if (!AlreadyHave(_inv, m_mempool)) RequestTx(State(pfrom.GetId()), ToGenTxid(_inv), current_time);
                }
                AddOrphanTx(ptx, pfrom.GetId());

                // DoS prevention: do not allow mapOrphanTransactions to grow unbounded (see CVE-2012-3789)
                unsigned int nMaxOrphanTx = (unsigned int)std::max((int64_t)0, gArgs.GetArg("-maxorphantx", DEFAULT_MAX_ORPHAN_TRANSACTIONS));
                unsigned int nEvicted = LimitOrphanTxSize(nMaxOrphanTx);
                if (nEvicted > 0) {
                    LogPrint(BCLog::MEMPOOL, "mapOrphan overflow, removed %u tx\n", nEvicted);
                }
            } else {
                LogPrint(BCLog::MEMPOOL, "not keeping orphan with rejected parents %s\n",tx.GetHash().ToString());
                // We will continue to reject this tx since it has rejected
                // parents so avoid re-requesting it from other peers.
                // Here we add both the txid and the wtxid, as we know that
                // regardless of what witness is provided, we will not accept
                // this, so we don't need to allow for redownload of this txid
                // from any of our non-wtxidrelay peers.
                recentRejects->insert(tx.GetHash());
                recentRejects->insert(tx.GetWitnessHash());
            }
        } else {
            if (state.GetResult() != TxValidationResult::TX_WITNESS_STRIPPED) {
                // We can add the wtxid of this transaction to our reject filter.
                // Do not add txids of witness transactions or witness-stripped
                // transactions to the filter, as they can have been malleated;
                // adding such txids to the reject filter would potentially
                // interfere with relay of valid transactions from peers that
                // do not support wtxid-based relay. See
                // https://github.com/bitcoin/bitcoin/issues/8279 for details.
                // We can remove this restriction (and always add wtxids to
                // the filter even for witness stripped transactions) once
                // wtxid-based relay is broadly deployed.
                // See also comments in https://github.com/bitcoin/bitcoin/pull/18044#discussion_r443419034
                // for concerns around weakening security of unupgraded nodes
                // if we start doing this too early.
                assert(recentRejects);
                recentRejects->insert(tx.GetWitnessHash());
                // If the transaction failed for TX_INPUTS_NOT_STANDARD,
                // then we know that the witness was irrelevant to the policy
                // failure, since this check depends only on the txid
                // (the scriptPubKey being spent is covered by the txid).
                // Add the txid to the reject filter to prevent repeated
                // processing of this transaction in the event that child
                // transactions are later received (resulting in
                // parent-fetching by txid via the orphan-handling logic).
                if (state.GetResult() == TxValidationResult::TX_INPUTS_NOT_STANDARD && tx.GetWitnessHash() != tx.GetHash()) {
                    recentRejects->insert(tx.GetHash());
                }
                if (RecursiveDynamicUsage(*ptx) < 100000) {
                    AddToCompactExtraTransactions(ptx);
                }
            } else if (tx.HasWitness() && RecursiveDynamicUsage(*ptx) < 100000) {
                AddToCompactExtraTransactions(ptx);
            }

            if (pfrom.HasPermission(PF_FORCERELAY)) {
                // Always relay transactions received from peers with forcerelay permission, even
                // if they were already in the mempool,
                // allowing the node to function as a gateway for
                // nodes hidden behind it.
                if (!m_mempool.exists(tx.GetHash())) {
                    LogPrintf("Not relaying non-mempool transaction %s from forcerelay peer=%d\n", tx.GetHash().ToString(), pfrom.GetId());
                } else {
                    LogPrintf("Force relaying tx %s from peer=%d\n", tx.GetHash().ToString(), pfrom.GetId());
                    RelayTransaction(tx.GetHash(), tx.GetWitnessHash(), m_connman);
                }
            }
        }

        for (const CTransactionRef& removedTx : lRemovedTxn)
            AddToCompactExtraTransactions(removedTx);

        // If a tx has been detected by recentRejects, we will have reached
        // this point and the tx will have been ignored. Because we haven't run
        // the tx through AcceptToMemoryPool, we won't have computed a DoS
        // score for it or determined exactly why we consider it invalid.
        //
        // This means we won't penalize any peer subsequently relaying a DoSy
        // tx (even if we penalized the first peer who gave it to us) because
        // we have to account for recentRejects showing false positives. In
        // other words, we shouldn't penalize a peer if we aren't *sure* they
        // submitted a DoSy tx.
        //
        // Note that recentRejects doesn't just record DoSy or invalid
        // transactions, but any tx not accepted by the mempool, which may be
        // due to node policy (vs. consensus). So we can't blanket penalize a
        // peer simply for relaying a tx that our recentRejects has caught,
        // regardless of false positives.

        if (state.IsInvalid()) {
            LogPrint(BCLog::MEMPOOLREJ, "%s from peer=%d was not accepted: %s\n", tx.GetHash().ToString(),
                pfrom.GetId(),
                state.ToString());
            MaybePunishNodeForTx(pfrom.GetId(), state);
        }
        return;
    }

    if (msg_type == NetMsgType::CMPCTBLOCK)
    {
        // Ignore cmpctblock received while importing
        if (fImporting || fReindex) {
            LogPrint(BCLog::NET, "Unexpected cmpctblock message received from peer %d\n", pfrom.GetId());
            return;
        }

        CBlockHeaderAndShortTxIDs cmpctblock;
        vRecv >> cmpctblock;

        bool received_new_header = false;

        {
        LOCK(cs_main);

        if (!LookupBlockIndex(cmpctblock.header.hashPrevBlock)) {
            // Doesn't connect (or is genesis), instead of DoSing in AcceptBlockHeader, request deeper headers
            if (!::ChainstateActive().IsInitialBlockDownload())
                m_connman.PushMessage(&pfrom, msgMaker.Make(NetMsgType::GETHEADERS, ::ChainActive().GetLocator(pindexBestHeader), uint256()));
            return;
        }

        if (!LookupBlockIndex(cmpctblock.header.GetHash())) {
            received_new_header = true;
        }
        }

        const CBlockIndex *pindex = nullptr;
        BlockValidationState state;
        if (!m_chainman.ProcessNewBlockHeaders({cmpctblock.header}, state, chainparams, &pindex)) {
            if (state.IsInvalid()) {
                MaybePunishNodeForBlock(pfrom.GetId(), state, /*via_compact_block*/ true, "invalid header via cmpctblock");
                return;
            }
        }

        // When we succeed in decoding a block's txids from a cmpctblock
        // message we typically jump to the BLOCKTXN handling code, with a
        // dummy (empty) BLOCKTXN message, to re-use the logic there in
        // completing processing of the putative block (without cs_main).
        bool fProcessBLOCKTXN = false;
        CDataStream blockTxnMsg(SER_NETWORK, PROTOCOL_VERSION);

        // If we end up treating this as a plain headers message, call that as well
        // without cs_main.
        bool fRevertToHeaderProcessing = false;

        // Keep a CBlock for "optimistic" compactblock reconstructions (see
        // below)
        std::shared_ptr<CBlock> pblock = std::make_shared<CBlock>();
        bool fBlockReconstructed = false;

        {
        LOCK2(cs_main, g_cs_orphans);
        // If AcceptBlockHeader returned true, it set pindex
        assert(pindex);
        UpdateBlockAvailability(pfrom.GetId(), pindex->GetBlockHash());

        CNodeState *nodestate = State(pfrom.GetId());

        // If this was a new header with more work than our tip, update the
        // peer's last block announcement time
        if (received_new_header && pindex->nChainWork > ::ChainActive().Tip()->nChainWork) {
            nodestate->m_last_block_announcement = GetTime();
        }

        std::map<uint256, std::pair<NodeId, std::list<QueuedBlock>::iterator> >::iterator blockInFlightIt = mapBlocksInFlight.find(pindex->GetBlockHash());
        bool fAlreadyInFlight = blockInFlightIt != mapBlocksInFlight.end();

        if (pindex->nStatus & BLOCK_HAVE_DATA) // Nothing to do here
            return;

        if (pindex->nChainWork <= ::ChainActive().Tip()->nChainWork || // We know something better
                pindex->nTx != 0) { // We had this block at some point, but pruned it
            if (fAlreadyInFlight) {
                // We requested this block for some reason, but our mempool will probably be useless
                // so we just grab the block via normal getdata
                std::vector<CInv> vInv(1);
                vInv[0] = CInv(MSG_BLOCK | GetFetchFlags(pfrom), cmpctblock.header.GetHash());
                m_connman.PushMessage(&pfrom, msgMaker.Make(NetMsgType::GETDATA, vInv));
            }
            return;
        }

        // If we're not close to tip yet, give up and let parallel block fetch work its magic
        if (!fAlreadyInFlight && !CanDirectFetch(chainparams.GetConsensus()))
            return;

        if (IsWitnessEnabled(pindex->pprev, chainparams.GetConsensus()) && !nodestate->fSupportsDesiredCmpctVersion) {
            // Don't bother trying to process compact blocks from v1 peers
            // after segwit activates.
            return;
        }

        // We want to be a bit conservative just to be extra careful about DoS
        // possibilities in compact block processing...
        if (pindex->nHeight <= ::ChainActive().Height() + 2) {
            if ((!fAlreadyInFlight && nodestate->nBlocksInFlight < MAX_BLOCKS_IN_TRANSIT_PER_PEER) ||
                 (fAlreadyInFlight && blockInFlightIt->second.first == pfrom.GetId())) {
                std::list<QueuedBlock>::iterator* queuedBlockIt = nullptr;
                if (!MarkBlockAsInFlight(m_mempool, pfrom.GetId(), pindex->GetBlockHash(), pindex, &queuedBlockIt)) {
                    if (!(*queuedBlockIt)->partialBlock)
                        (*queuedBlockIt)->partialBlock.reset(new PartiallyDownloadedBlock(&m_mempool));
                    else {
                        // The block was already in flight using compact blocks from the same peer
                        LogPrint(BCLog::NET, "Peer sent us compact block we were already syncing!\n");
                        return;
                    }
                }

                PartiallyDownloadedBlock& partialBlock = *(*queuedBlockIt)->partialBlock;
                ReadStatus status = partialBlock.InitData(cmpctblock, vExtraTxnForCompact);
                if (status == READ_STATUS_INVALID) {
                    MarkBlockAsReceived(pindex->GetBlockHash()); // Reset in-flight state in case Misbehaving does not result in a disconnect
                    Misbehaving(pfrom.GetId(), 100, "invalid compact block");
                    return;
                } else if (status == READ_STATUS_FAILED) {
                    // Duplicate txindexes, the block is now in-flight, so just request it
                    std::vector<CInv> vInv(1);
                    vInv[0] = CInv(MSG_BLOCK | GetFetchFlags(pfrom), cmpctblock.header.GetHash());
                    m_connman.PushMessage(&pfrom, msgMaker.Make(NetMsgType::GETDATA, vInv));
                    return;
                }

                BlockTransactionsRequest req;
                for (size_t i = 0; i < cmpctblock.BlockTxCount(); i++) {
                    if (!partialBlock.IsTxAvailable(i))
                        req.indexes.push_back(i);
                }
                if (req.indexes.empty()) {
                    // Dirty hack to jump to BLOCKTXN code (TODO: move message handling into their own functions)
                    BlockTransactions txn;
                    txn.blockhash = cmpctblock.header.GetHash();
                    blockTxnMsg << txn;
                    fProcessBLOCKTXN = true;
                } else {
                    req.blockhash = pindex->GetBlockHash();
                    m_connman.PushMessage(&pfrom, msgMaker.Make(NetMsgType::GETBLOCKTXN, req));
                }
            } else {
                // This block is either already in flight from a different
                // peer, or this peer has too many blocks outstanding to
                // download from.
                // Optimistically try to reconstruct anyway since we might be
                // able to without any round trips.
                PartiallyDownloadedBlock tempBlock(&m_mempool);
                ReadStatus status = tempBlock.InitData(cmpctblock, vExtraTxnForCompact);
                if (status != READ_STATUS_OK) {
                    // TODO: don't ignore failures
                    return;
                }
                std::vector<CTransactionRef> dummy;
                status = tempBlock.FillBlock(*pblock, dummy);
                if (status == READ_STATUS_OK) {
                    fBlockReconstructed = true;
                }
            }
        } else {
            if (fAlreadyInFlight) {
                // We requested this block, but its far into the future, so our
                // mempool will probably be useless - request the block normally
                std::vector<CInv> vInv(1);
                vInv[0] = CInv(MSG_BLOCK | GetFetchFlags(pfrom), cmpctblock.header.GetHash());
                m_connman.PushMessage(&pfrom, msgMaker.Make(NetMsgType::GETDATA, vInv));
                return;
            } else {
                // If this was an announce-cmpctblock, we want the same treatment as a header message
                fRevertToHeaderProcessing = true;
            }
        }
        } // cs_main

        if (fProcessBLOCKTXN)
            return ProcessMessage(pfrom, NetMsgType::BLOCKTXN, blockTxnMsg, time_received, chainparams, interruptMsgProc);

        if (fRevertToHeaderProcessing) {
            // Headers received from HB compact block peers are permitted to be
            // relayed before full validation (see BIP 152), so we don't want to disconnect
            // the peer if the header turns out to be for an invalid block.
            // Note that if a peer tries to build on an invalid chain, that
            // will be detected and the peer will be disconnected/discouraged.
            return ProcessHeadersMessage(pfrom, m_connman, m_chainman, m_mempool, {cmpctblock.header}, chainparams, /*via_compact_block=*/true);
        }

        if (fBlockReconstructed) {
            // If we got here, we were able to optimistically reconstruct a
            // block that is in flight from some other peer.
            {
                LOCK(cs_main);
                mapBlockSource.emplace(pblock->GetHash(), std::make_pair(pfrom.GetId(), false));
            }
            bool fNewBlock = false;
            // Setting fForceProcessing to true means that we bypass some of
            // our anti-DoS protections in AcceptBlock, which filters
            // unrequested blocks that might be trying to waste our resources
            // (eg disk space). Because we only try to reconstruct blocks when
            // we're close to caught up (via the CanDirectFetch() requirement
            // above, combined with the behavior of not requesting blocks until
            // we have a chain with at least nMinimumChainWork), and we ignore
            // compact blocks with less work than our tip, it is safe to treat
            // reconstructed compact blocks as having been requested.
            m_chainman.ProcessNewBlock(chainparams, pblock, /*fForceProcessing=*/true, &fNewBlock);
            if (fNewBlock) {
                pfrom.nLastBlockTime = GetTime();
            } else {
                LOCK(cs_main);
                mapBlockSource.erase(pblock->GetHash());
            }
            LOCK(cs_main); // hold cs_main for CBlockIndex::IsValid()
            if (pindex->IsValid(BLOCK_VALID_TRANSACTIONS)) {
                // Clear download state for this block, which is in
                // process from some other peer.  We do this after calling
                // ProcessNewBlock so that a malleated cmpctblock announcement
                // can't be used to interfere with block relay.
                MarkBlockAsReceived(pblock->GetHash());
            }
        }
        return;
    }

    if (msg_type == NetMsgType::BLOCKTXN)
    {
        // Ignore blocktxn received while importing
        if (fImporting || fReindex) {
            LogPrint(BCLog::NET, "Unexpected blocktxn message received from peer %d\n", pfrom.GetId());
            return;
        }

        BlockTransactions resp;
        vRecv >> resp;

        std::shared_ptr<CBlock> pblock = std::make_shared<CBlock>();
        bool fBlockRead = false;
        {
            LOCK(cs_main);

            std::map<uint256, std::pair<NodeId, std::list<QueuedBlock>::iterator> >::iterator it = mapBlocksInFlight.find(resp.blockhash);
            if (it == mapBlocksInFlight.end() || !it->second.second->partialBlock ||
                    it->second.first != pfrom.GetId()) {
                LogPrint(BCLog::NET, "Peer %d sent us block transactions for block we weren't expecting\n", pfrom.GetId());
                return;
            }

            PartiallyDownloadedBlock& partialBlock = *it->second.second->partialBlock;
            ReadStatus status = partialBlock.FillBlock(*pblock, resp.txn);
            if (status == READ_STATUS_INVALID) {
                MarkBlockAsReceived(resp.blockhash); // Reset in-flight state in case Misbehaving does not result in a disconnect
                Misbehaving(pfrom.GetId(), 100, "invalid compact block/non-matching block transactions");
                return;
            } else if (status == READ_STATUS_FAILED) {
                // Might have collided, fall back to getdata now :(
                std::vector<CInv> invs;
                invs.push_back(CInv(MSG_BLOCK | GetFetchFlags(pfrom), resp.blockhash));
                m_connman.PushMessage(&pfrom, msgMaker.Make(NetMsgType::GETDATA, invs));
            } else {
                // Block is either okay, or possibly we received
                // READ_STATUS_CHECKBLOCK_FAILED.
                // Note that CheckBlock can only fail for one of a few reasons:
                // 1. bad-proof-of-work (impossible here, because we've already
                //    accepted the header)
                // 2. merkleroot doesn't match the transactions given (already
                //    caught in FillBlock with READ_STATUS_FAILED, so
                //    impossible here)
                // 3. the block is otherwise invalid (eg invalid coinbase,
                //    block is too big, too many legacy sigops, etc).
                // So if CheckBlock failed, #3 is the only possibility.
                // Under BIP 152, we don't discourage the peer unless proof of work is
                // invalid (we don't require all the stateless checks to have
                // been run).  This is handled below, so just treat this as
                // though the block was successfully read, and rely on the
                // handling in ProcessNewBlock to ensure the block index is
                // updated, etc.
                MarkBlockAsReceived(resp.blockhash); // it is now an empty pointer
                fBlockRead = true;
                // mapBlockSource is used for potentially punishing peers and
                // updating which peers send us compact blocks, so the race
                // between here and cs_main in ProcessNewBlock is fine.
                // BIP 152 permits peers to relay compact blocks after validating
                // the header only; we should not punish peers if the block turns
                // out to be invalid.
                mapBlockSource.emplace(resp.blockhash, std::make_pair(pfrom.GetId(), false));
            }
        } // Don't hold cs_main when we call into ProcessNewBlock
        if (fBlockRead) {
            bool fNewBlock = false;
            // Since we requested this block (it was in mapBlocksInFlight), force it to be processed,
            // even if it would not be a candidate for new tip (missing previous block, chain not long enough, etc)
            // This bypasses some anti-DoS logic in AcceptBlock (eg to prevent
            // disk-space attacks), but this should be safe due to the
            // protections in the compact block handler -- see related comment
            // in compact block optimistic reconstruction handling.
            m_chainman.ProcessNewBlock(chainparams, pblock, /*fForceProcessing=*/true, &fNewBlock);
            if (fNewBlock) {
                pfrom.nLastBlockTime = GetTime();
            } else {
                LOCK(cs_main);
                mapBlockSource.erase(pblock->GetHash());
            }
        }
        return;
    }

    if (msg_type == NetMsgType::HEADERS)
    {
        // Ignore headers received while importing
        if (fImporting || fReindex) {
            LogPrint(BCLog::NET, "Unexpected headers message received from peer %d\n", pfrom.GetId());
            return;
        }

        std::vector<CBlockHeader> headers;

        // Bypass the normal CBlock deserialization, as we don't want to risk deserializing 2000 full blocks.
        unsigned int nCount = ReadCompactSize(vRecv);
        if (nCount > MAX_HEADERS_RESULTS) {
            Misbehaving(pfrom.GetId(), 20, strprintf("headers message size = %u", nCount));
            return;
        }
        headers.resize(nCount);
        for (unsigned int n = 0; n < nCount; n++) {
            vRecv >> headers[n];
            ReadCompactSize(vRecv); // ignore tx count; assume it is 0.
        }

        return ProcessHeadersMessage(pfrom, m_connman, m_chainman, m_mempool, headers, chainparams, /*via_compact_block=*/false);
    }

    if (msg_type == NetMsgType::BLOCK)
    {
        // Ignore block received while importing
        if (fImporting || fReindex) {
            LogPrint(BCLog::NET, "Unexpected block message received from peer %d\n", pfrom.GetId());
            return;
        }

        std::shared_ptr<CBlock> pblock = std::make_shared<CBlock>();
        vRecv >> *pblock;

        LogPrint(BCLog::NET, "received block %s peer=%d\n", pblock->GetHash().ToString(), pfrom.GetId());

        bool forceProcessing = false;
        const uint256 hash(pblock->GetHash());
        {
            LOCK(cs_main);
            // Also always process if we requested the block explicitly, as we may
            // need it even though it is not a candidate for a new best tip.
            forceProcessing |= MarkBlockAsReceived(hash);
            // mapBlockSource is only used for punishing peers and setting
            // which peers send us compact blocks, so the race between here and
            // cs_main in ProcessNewBlock is fine.
            mapBlockSource.emplace(hash, std::make_pair(pfrom.GetId(), true));
        }
        bool fNewBlock = false;
        m_chainman.ProcessNewBlock(chainparams, pblock, forceProcessing, &fNewBlock);
        if (fNewBlock) {
            pfrom.nLastBlockTime = GetTime();
        } else {
            LOCK(cs_main);
            mapBlockSource.erase(pblock->GetHash());
        }
        return;
    }

    if (msg_type == NetMsgType::GETADDR) {
        // This asymmetric behavior for inbound and outbound connections was introduced
        // to prevent a fingerprinting attack: an attacker can send specific fake addresses
        // to users' AddrMan and later request them by sending getaddr messages.
        // Making nodes which are behind NAT and can only make outgoing connections ignore
        // the getaddr message mitigates the attack.
        if (!pfrom.IsInboundConn()) {
            LogPrint(BCLog::NET, "Ignoring \"getaddr\" from outbound connection. peer=%d\n", pfrom.GetId());
            return;
        }
        if (!pfrom.IsAddrRelayPeer()) {
            LogPrint(BCLog::NET, "Ignoring \"getaddr\" from block-relay-only connection. peer=%d\n", pfrom.GetId());
            return;
        }

        // Only send one GetAddr response per connection to reduce resource waste
        //  and discourage addr stamping of INV announcements.
        if (pfrom.fSentAddr) {
            LogPrint(BCLog::NET, "Ignoring repeated \"getaddr\". peer=%d\n", pfrom.GetId());
            return;
        }
        pfrom.fSentAddr = true;

        pfrom.vAddrToSend.clear();
        std::vector<CAddress> vAddr;
        if (pfrom.HasPermission(PF_ADDR)) {
            vAddr = m_connman.GetAddresses(MAX_ADDR_TO_SEND, MAX_PCT_ADDR_TO_SEND);
        } else {
            vAddr = m_connman.GetAddresses(pfrom.addr.GetNetwork(), MAX_ADDR_TO_SEND, MAX_PCT_ADDR_TO_SEND);
        }
        FastRandomContext insecure_rand;
        for (const CAddress &addr : vAddr) {
            pfrom.PushAddress(addr, insecure_rand);
        }
        return;
    }

    if (msg_type == NetMsgType::MEMPOOL) {
        if (!(pfrom.GetLocalServices() & NODE_BLOOM) && !pfrom.HasPermission(PF_MEMPOOL))
        {
            if (!pfrom.HasPermission(PF_NOBAN))
            {
                LogPrint(BCLog::NET, "mempool request with bloom filters disabled, disconnect peer=%d\n", pfrom.GetId());
                pfrom.fDisconnect = true;
            }
            return;
        }

        if (m_connman.OutboundTargetReached(false) && !pfrom.HasPermission(PF_MEMPOOL))
        {
            if (!pfrom.HasPermission(PF_NOBAN))
            {
                LogPrint(BCLog::NET, "mempool request with bandwidth limit reached, disconnect peer=%d\n", pfrom.GetId());
                pfrom.fDisconnect = true;
            }
            return;
        }

        if (pfrom.m_tx_relay != nullptr) {
            LOCK(pfrom.m_tx_relay->cs_tx_inventory);
            pfrom.m_tx_relay->fSendMempool = true;
        }
        return;
    }

    if (msg_type == NetMsgType::PING) {
        if (pfrom.nVersion > BIP0031_VERSION)
        {
            uint64_t nonce = 0;
            vRecv >> nonce;
            // Echo the message back with the nonce. This allows for two useful features:
            //
            // 1) A remote node can quickly check if the connection is operational
            // 2) Remote nodes can measure the latency of the network thread. If this node
            //    is overloaded it won't respond to pings quickly and the remote node can
            //    avoid sending us more work, like chain download requests.
            //
            // The nonce stops the remote getting confused between different pings: without
            // it, if the remote node sends a ping once per second and this node takes 5
            // seconds to respond to each, the 5th ping the remote sends would appear to
            // return very quickly.
            m_connman.PushMessage(&pfrom, msgMaker.Make(NetMsgType::PONG, nonce));
        }
        return;
    }

    if (msg_type == NetMsgType::PONG) {
        const auto ping_end = time_received;
        uint64_t nonce = 0;
        size_t nAvail = vRecv.in_avail();
        bool bPingFinished = false;
        std::string sProblem;

        if (nAvail >= sizeof(nonce)) {
            vRecv >> nonce;

            // Only process pong message if there is an outstanding ping (old ping without nonce should never pong)
            if (pfrom.nPingNonceSent != 0) {
                if (nonce == pfrom.nPingNonceSent) {
                    // Matching pong received, this ping is no longer outstanding
                    bPingFinished = true;
                    const auto ping_time = ping_end - pfrom.m_ping_start.load();
                    if (ping_time.count() > 0) {
                        // Successful ping time measurement, replace previous
                        pfrom.nPingUsecTime = count_microseconds(ping_time);
                        pfrom.nMinPingUsecTime = std::min(pfrom.nMinPingUsecTime.load(), count_microseconds(ping_time));
                    } else {
                        // This should never happen
                        sProblem = "Timing mishap";
                    }
                } else {
                    // Nonce mismatches are normal when pings are overlapping
                    sProblem = "Nonce mismatch";
                    if (nonce == 0) {
                        // This is most likely a bug in another implementation somewhere; cancel this ping
                        bPingFinished = true;
                        sProblem = "Nonce zero";
                    }
                }
            } else {
                sProblem = "Unsolicited pong without ping";
            }
        } else {
            // This is most likely a bug in another implementation somewhere; cancel this ping
            bPingFinished = true;
            sProblem = "Short payload";
        }

        if (!(sProblem.empty())) {
            LogPrint(BCLog::NET, "pong peer=%d: %s, %x expected, %x received, %u bytes\n",
                pfrom.GetId(),
                sProblem,
                pfrom.nPingNonceSent,
                nonce,
                nAvail);
        }
        if (bPingFinished) {
            pfrom.nPingNonceSent = 0;
        }
        return;
    }

    if (msg_type == NetMsgType::FILTERLOAD) {
        if (!(pfrom.GetLocalServices() & NODE_BLOOM)) {
            pfrom.fDisconnect = true;
            return;
        }
        CBloomFilter filter;
        vRecv >> filter;

        if (!filter.IsWithinSizeConstraints())
        {
            // There is no excuse for sending a too-large filter
            Misbehaving(pfrom.GetId(), 100, "too-large bloom filter");
        }
        else if (pfrom.m_tx_relay != nullptr)
        {
            LOCK(pfrom.m_tx_relay->cs_filter);
            pfrom.m_tx_relay->pfilter.reset(new CBloomFilter(filter));
            pfrom.m_tx_relay->fRelayTxes = true;
        }
        return;
    }

    if (msg_type == NetMsgType::FILTERADD) {
        if (!(pfrom.GetLocalServices() & NODE_BLOOM)) {
            pfrom.fDisconnect = true;
            return;
        }
        std::vector<unsigned char> vData;
        vRecv >> vData;

        // Nodes must NEVER send a data item > 520 bytes (the max size for a script data object,
        // and thus, the maximum size any matched object can have) in a filteradd message
        bool bad = false;
        if (vData.size() > MAX_SCRIPT_ELEMENT_SIZE) {
            bad = true;
        } else if (pfrom.m_tx_relay != nullptr) {
            LOCK(pfrom.m_tx_relay->cs_filter);
            if (pfrom.m_tx_relay->pfilter) {
                pfrom.m_tx_relay->pfilter->insert(vData);
            } else {
                bad = true;
            }
        }
        if (bad) {
            Misbehaving(pfrom.GetId(), 100, "bad filteradd message");
        }
        return;
    }

    if (msg_type == NetMsgType::FILTERCLEAR) {
        if (!(pfrom.GetLocalServices() & NODE_BLOOM)) {
            pfrom.fDisconnect = true;
            return;
        }
        if (pfrom.m_tx_relay == nullptr) {
            return;
        }
        LOCK(pfrom.m_tx_relay->cs_filter);
        pfrom.m_tx_relay->pfilter = nullptr;
        pfrom.m_tx_relay->fRelayTxes = true;
        return;
    }

    if (msg_type == NetMsgType::FEEFILTER) {
        CAmount newFeeFilter = 0;
        vRecv >> newFeeFilter;
        if (MoneyRange(newFeeFilter)) {
            if (pfrom.m_tx_relay != nullptr) {
                LOCK(pfrom.m_tx_relay->cs_feeFilter);
                pfrom.m_tx_relay->minFeeFilter = newFeeFilter;
            }
            LogPrint(BCLog::NET, "received: feefilter of %s from peer=%d\n", CFeeRate(newFeeFilter).ToString(), pfrom.GetId());
        }
        return;
    }

    if (msg_type == NetMsgType::GETCFILTERS) {
        ProcessGetCFilters(pfrom, vRecv, chainparams, m_connman);
        return;
    }

    if (msg_type == NetMsgType::GETCFHEADERS) {
        ProcessGetCFHeaders(pfrom, vRecv, chainparams, m_connman);
        return;
    }

    if (msg_type == NetMsgType::GETCFCHECKPT) {
        ProcessGetCFCheckPt(pfrom, vRecv, chainparams, m_connman);
        return;
    }

    if (msg_type == NetMsgType::NOTFOUND) {
        // Remove the NOTFOUND transactions from the peer
        LOCK(cs_main);
        CNodeState *state = State(pfrom.GetId());
        std::vector<CInv> vInv;
        vRecv >> vInv;
        if (vInv.size() <= MAX_PEER_TX_IN_FLIGHT + MAX_BLOCKS_IN_TRANSIT_PER_PEER) {
            for (CInv &inv : vInv) {
                if (inv.IsGenTxMsg()) {
                    // If we receive a NOTFOUND message for a txid we requested, erase
                    // it from our data structures for this peer.
                    auto in_flight_it = state->m_tx_download.m_tx_in_flight.find(inv.hash);
                    if (in_flight_it == state->m_tx_download.m_tx_in_flight.end()) {
                        // Skip any further work if this is a spurious NOTFOUND
                        // message.
                        continue;
                    }
                    state->m_tx_download.m_tx_in_flight.erase(in_flight_it);
                    state->m_tx_download.m_tx_announced.erase(inv.hash);
                }
            }
        }
        return;
    }

    // Ignore unknown commands for extensibility
    LogPrint(BCLog::NET, "Unknown command \"%s\" from peer=%d\n", SanitizeString(msg_type), pfrom.GetId());
    return;
}

/** Maybe disconnect a peer and discourage future connections from its address.
 *
 * @param[in]   pnode     The node to check.
 * @return                True if the peer was marked for disconnection in this function
 */
bool PeerLogicValidation::MaybeDiscourageAndDisconnect(CNode& pnode)
{
    const NodeId peer_id{pnode.GetId()};
    PeerRef peer = GetPeerRef(peer_id);
    if (peer == nullptr) return false;

    {
        LOCK(peer->m_misbehavior_mutex);

        // There's nothing to do if the m_should_discourage flag isn't set
        if (!peer->m_should_discourage) return false;

        peer->m_should_discourage = false;
    } // peer.m_misbehavior_mutex

    if (pnode.HasPermission(PF_NOBAN)) {
        // We never disconnect or discourage peers for bad behavior if they have the NOBAN permission flag
        LogPrintf("Warning: not punishing noban peer %d!\n", peer_id);
        return false;
    }

    if (pnode.IsManualConn()) {
        // We never disconnect or discourage manual peers for bad behavior
        LogPrintf("Warning: not punishing manually connected peer %d!\n", peer_id);
        return false;
    }

    if (pnode.addr.IsLocal()) {
        // We disconnect local peers for bad behavior but don't discourage (since that would discourage
        // all peers on the same local address)
        LogPrintf("Warning: disconnecting but not discouraging local peer %d!\n", peer_id);
        pnode.fDisconnect = true;
        return true;
    }

    // Normal case: Disconnect the peer and discourage all nodes sharing the address
    LogPrintf("Disconnecting and discouraging peer %d!\n", peer_id);
    if (m_banman) m_banman->Discourage(pnode.addr);
    m_connman.DisconnectNode(pnode.addr);
    return true;
}

bool PeerLogicValidation::ProcessMessages(CNode* pfrom, std::atomic<bool>& interruptMsgProc)
{
    const CChainParams& chainparams = Params();
    //
    // Message format
    //  (4) message start
    //  (12) command
    //  (4) size
    //  (4) checksum
    //  (x) data
    //
    bool fMoreWork = false;

    if (!pfrom->vRecvGetData.empty())
        ProcessGetData(*pfrom, chainparams, m_connman, m_mempool, interruptMsgProc);

    if (!pfrom->orphan_work_set.empty()) {
        std::list<CTransactionRef> removed_txn;
        LOCK2(cs_main, g_cs_orphans);
<<<<<<< HEAD
        ProcessOrphanTx(m_chainman, *connman, m_mempool, pfrom->orphan_work_set, removed_txn);
=======
        ProcessOrphanTx(m_connman, m_mempool, pfrom->orphan_work_set, removed_txn);
>>>>>>> a7d2ad41
        for (const CTransactionRef& removedTx : removed_txn) {
            AddToCompactExtraTransactions(removedTx);
        }
    }

    if (pfrom->fDisconnect)
        return false;

    // this maintains the order of responses
    // and prevents vRecvGetData to grow unbounded
    if (!pfrom->vRecvGetData.empty()) return true;
    if (!pfrom->orphan_work_set.empty()) return true;

    // Don't bother if send buffer is too full to respond anyway
    if (pfrom->fPauseSend)
        return false;

    std::list<CNetMessage> msgs;
    {
        LOCK(pfrom->cs_vProcessMsg);
        if (pfrom->vProcessMsg.empty())
            return false;
        // Just take one message
        msgs.splice(msgs.begin(), pfrom->vProcessMsg, pfrom->vProcessMsg.begin());
        pfrom->nProcessQueueSize -= msgs.front().m_raw_message_size;
        pfrom->fPauseRecv = pfrom->nProcessQueueSize > m_connman.GetReceiveFloodSize();
        fMoreWork = !pfrom->vProcessMsg.empty();
    }
    CNetMessage& msg(msgs.front());

    msg.SetVersion(pfrom->GetRecvVersion());
    // Check network magic
    if (!msg.m_valid_netmagic) {
        LogPrint(BCLog::NET, "PROCESSMESSAGE: INVALID MESSAGESTART %s peer=%d\n", SanitizeString(msg.m_command), pfrom->GetId());
        pfrom->fDisconnect = true;
        return false;
    }

    // Check header
    if (!msg.m_valid_header)
    {
        LogPrint(BCLog::NET, "PROCESSMESSAGE: ERRORS IN HEADER %s peer=%d\n", SanitizeString(msg.m_command), pfrom->GetId());
        return fMoreWork;
    }
    const std::string& msg_type = msg.m_command;

    // Message size
    unsigned int nMessageSize = msg.m_message_size;

    // Checksum
    CDataStream& vRecv = msg.m_recv;
    if (!msg.m_valid_checksum)
    {
        LogPrint(BCLog::NET, "%s(%s, %u bytes): CHECKSUM ERROR peer=%d\n", __func__,
           SanitizeString(msg_type), nMessageSize, pfrom->GetId());
        return fMoreWork;
    }

    try {
        ProcessMessage(*pfrom, msg_type, vRecv, msg.m_time, chainparams, interruptMsgProc);
        if (interruptMsgProc)
            return false;
        if (!pfrom->vRecvGetData.empty())
            fMoreWork = true;
    } catch (const std::exception& e) {
        LogPrint(BCLog::NET, "%s(%s, %u bytes): Exception '%s' (%s) caught\n", __func__, SanitizeString(msg_type), nMessageSize, e.what(), typeid(e).name());
    } catch (...) {
        LogPrint(BCLog::NET, "%s(%s, %u bytes): Unknown exception caught\n", __func__, SanitizeString(msg_type), nMessageSize);
    }

    return fMoreWork;
}

void PeerLogicValidation::ConsiderEviction(CNode& pto, int64_t time_in_seconds)
{
    AssertLockHeld(cs_main);

    CNodeState &state = *State(pto.GetId());
    const CNetMsgMaker msgMaker(pto.GetSendVersion());

    if (!state.m_chain_sync.m_protect && pto.IsOutboundOrBlockRelayConn() && state.fSyncStarted) {
        // This is an outbound peer subject to disconnection if they don't
        // announce a block with as much work as the current tip within
        // CHAIN_SYNC_TIMEOUT + HEADERS_RESPONSE_TIME seconds (note: if
        // their chain has more work than ours, we should sync to it,
        // unless it's invalid, in which case we should find that out and
        // disconnect from them elsewhere).
        if (state.pindexBestKnownBlock != nullptr && state.pindexBestKnownBlock->nChainWork >= ::ChainActive().Tip()->nChainWork) {
            if (state.m_chain_sync.m_timeout != 0) {
                state.m_chain_sync.m_timeout = 0;
                state.m_chain_sync.m_work_header = nullptr;
                state.m_chain_sync.m_sent_getheaders = false;
            }
        } else if (state.m_chain_sync.m_timeout == 0 || (state.m_chain_sync.m_work_header != nullptr && state.pindexBestKnownBlock != nullptr && state.pindexBestKnownBlock->nChainWork >= state.m_chain_sync.m_work_header->nChainWork)) {
            // Our best block known by this peer is behind our tip, and we're either noticing
            // that for the first time, OR this peer was able to catch up to some earlier point
            // where we checked against our tip.
            // Either way, set a new timeout based on current tip.
            state.m_chain_sync.m_timeout = time_in_seconds + CHAIN_SYNC_TIMEOUT;
            state.m_chain_sync.m_work_header = ::ChainActive().Tip();
            state.m_chain_sync.m_sent_getheaders = false;
        } else if (state.m_chain_sync.m_timeout > 0 && time_in_seconds > state.m_chain_sync.m_timeout) {
            // No evidence yet that our peer has synced to a chain with work equal to that
            // of our tip, when we first detected it was behind. Send a single getheaders
            // message to give the peer a chance to update us.
            if (state.m_chain_sync.m_sent_getheaders) {
                // They've run out of time to catch up!
                LogPrintf("Disconnecting outbound peer %d for old chain, best known block = %s\n", pto.GetId(), state.pindexBestKnownBlock != nullptr ? state.pindexBestKnownBlock->GetBlockHash().ToString() : "<none>");
                pto.fDisconnect = true;
            } else {
                assert(state.m_chain_sync.m_work_header);
                LogPrint(BCLog::NET, "sending getheaders to outbound peer=%d to verify chain work (current best known block:%s, benchmark blockhash: %s)\n", pto.GetId(), state.pindexBestKnownBlock != nullptr ? state.pindexBestKnownBlock->GetBlockHash().ToString() : "<none>", state.m_chain_sync.m_work_header->GetBlockHash().ToString());
                m_connman.PushMessage(&pto, msgMaker.Make(NetMsgType::GETHEADERS, ::ChainActive().GetLocator(state.m_chain_sync.m_work_header->pprev), uint256()));
                state.m_chain_sync.m_sent_getheaders = true;
                constexpr int64_t HEADERS_RESPONSE_TIME = 120; // 2 minutes
                // Bump the timeout to allow a response, which could clear the timeout
                // (if the response shows the peer has synced), reset the timeout (if
                // the peer syncs to the required work but not to our tip), or result
                // in disconnect (if we advance to the timeout and pindexBestKnownBlock
                // has not sufficiently progressed)
                state.m_chain_sync.m_timeout = time_in_seconds + HEADERS_RESPONSE_TIME;
            }
        }
    }
}

void PeerLogicValidation::EvictExtraOutboundPeers(int64_t time_in_seconds)
{
    // Check whether we have too many outbound peers
    int extra_peers = m_connman.GetExtraOutboundCount();
    if (extra_peers > 0) {
        // If we have more outbound peers than we target, disconnect one.
        // Pick the outbound peer that least recently announced
        // us a new block, with ties broken by choosing the more recent
        // connection (higher node id)
        NodeId worst_peer = -1;
        int64_t oldest_block_announcement = std::numeric_limits<int64_t>::max();

        m_connman.ForEachNode([&](CNode* pnode) {
            AssertLockHeld(cs_main);

            // Ignore non-outbound peers, or nodes marked for disconnect already
            if (!pnode->IsOutboundOrBlockRelayConn() || pnode->fDisconnect) return;
            CNodeState *state = State(pnode->GetId());
            if (state == nullptr) return; // shouldn't be possible, but just in case
            // Don't evict our protected peers
            if (state->m_chain_sync.m_protect) return;
            // Don't evict our block-relay-only peers.
            if (pnode->m_tx_relay == nullptr) return;
            if (state->m_last_block_announcement < oldest_block_announcement || (state->m_last_block_announcement == oldest_block_announcement && pnode->GetId() > worst_peer)) {
                worst_peer = pnode->GetId();
                oldest_block_announcement = state->m_last_block_announcement;
            }
        });
        if (worst_peer != -1) {
            bool disconnected = m_connman.ForNode(worst_peer, [&](CNode *pnode) {
                AssertLockHeld(cs_main);

                // Only disconnect a peer that has been connected to us for
                // some reasonable fraction of our check-frequency, to give
                // it time for new information to have arrived.
                // Also don't disconnect any peer we're trying to download a
                // block from.
                CNodeState &state = *State(pnode->GetId());
                if (time_in_seconds - pnode->nTimeConnected > MINIMUM_CONNECT_TIME && state.nBlocksInFlight == 0) {
                    LogPrint(BCLog::NET, "disconnecting extra outbound peer=%d (last block announcement received at time %d)\n", pnode->GetId(), oldest_block_announcement);
                    pnode->fDisconnect = true;
                    return true;
                } else {
                    LogPrint(BCLog::NET, "keeping outbound peer=%d chosen for eviction (connect time: %d, blocks_in_flight: %d)\n", pnode->GetId(), pnode->nTimeConnected, state.nBlocksInFlight);
                    return false;
                }
            });
            if (disconnected) {
                // If we disconnected an extra peer, that means we successfully
                // connected to at least one peer after the last time we
                // detected a stale tip. Don't try any more extra peers until
                // we next detect a stale tip, to limit the load we put on the
                // network from these extra connections.
                m_connman.SetTryNewOutboundPeer(false);
            }
        }
    }
}

void PeerLogicValidation::CheckForStaleTipAndEvictPeers(const Consensus::Params *consensusParams)
{
    LOCK(cs_main);

    int64_t time_in_seconds = GetTime();

    EvictExtraOutboundPeers(time_in_seconds);

    if (time_in_seconds > m_stale_tip_check_time) {
        // Check whether our tip is stale, and if so, allow using an extra
        // outbound peer
<<<<<<< HEAD
        if (!fImporting && !fReindex && connman->GetNetworkActive() && connman->GetUseAddrmanOutgoing() && TipMayBeStale(*consensusParams)) {
=======
        if (!fImporting && !fReindex && m_connman.GetNetworkActive() && m_connman.GetUseAddrmanOutgoing() && TipMayBeStale(consensusParams)) {
>>>>>>> a7d2ad41
            LogPrintf("Potential stale tip detected, will try using extra outbound peer (last tip update: %d seconds ago)\n", time_in_seconds - g_last_tip_update);
            m_connman.SetTryNewOutboundPeer(true);
        } else if (m_connman.GetTryNewOutboundPeer()) {
            m_connman.SetTryNewOutboundPeer(false);
        }
        m_stale_tip_check_time = time_in_seconds + STALE_CHECK_INTERVAL;
    }
}

namespace {
class CompareInvMempoolOrder
{
    CTxMemPool *mp;
    bool m_wtxid_relay;
public:
    explicit CompareInvMempoolOrder(CTxMemPool *_mempool, bool use_wtxid)
    {
        mp = _mempool;
        m_wtxid_relay = use_wtxid;
    }

    bool operator()(std::set<uint256>::iterator a, std::set<uint256>::iterator b)
    {
        /* As std::make_heap produces a max-heap, we want the entries with the
         * fewest ancestors/highest fee to sort later. */
        return mp->CompareDepthAndScore(*b, *a, m_wtxid_relay);
    }
};
}

bool PeerLogicValidation::SendMessages(CNode* pto)
{
    const Consensus::Params& consensusParams = Params().GetConsensus();

    // We must call MaybeDiscourageAndDisconnect first, to ensure that we'll
    // disconnect misbehaving peers even before the version handshake is complete.
    if (MaybeDiscourageAndDisconnect(*pto)) return true;

    // Don't send anything until the version handshake is complete
    if (!pto->fSuccessfullyConnected || pto->fDisconnect)
        return true;

    // If we get here, the outgoing message serialization version is set and can't change.
    const CNetMsgMaker msgMaker(pto->GetSendVersion());

    //
    // Message: ping
    //
    bool pingSend = false;
    if (pto->fPingQueued) {
        // RPC ping request by user
        pingSend = true;
    }
    if (pto->nPingNonceSent == 0 && pto->m_ping_start.load() + PING_INTERVAL < GetTime<std::chrono::microseconds>()) {
        // Ping automatically sent as a latency probe & keepalive.
        pingSend = true;
    }
    if (pingSend) {
        uint64_t nonce = 0;
        while (nonce == 0) {
            GetRandBytes((unsigned char*)&nonce, sizeof(nonce));
        }
        pto->fPingQueued = false;
        pto->m_ping_start = GetTime<std::chrono::microseconds>();
        if (pto->nVersion > BIP0031_VERSION) {
            pto->nPingNonceSent = nonce;
            m_connman.PushMessage(pto, msgMaker.Make(NetMsgType::PING, nonce));
        } else {
            // Peer is too old to support ping command with nonce, pong will never arrive.
            pto->nPingNonceSent = 0;
            m_connman.PushMessage(pto, msgMaker.Make(NetMsgType::PING));
        }
    }

    {
        LOCK(cs_main);

        CNodeState &state = *State(pto->GetId());

        // Address refresh broadcast
        int64_t nNow = GetTimeMicros();
        auto current_time = GetTime<std::chrono::microseconds>();

        if (pto->IsAddrRelayPeer() && !::ChainstateActive().IsInitialBlockDownload() && pto->m_next_local_addr_send < current_time) {
            AdvertiseLocal(pto);
            pto->m_next_local_addr_send = PoissonNextSend(current_time, AVG_LOCAL_ADDRESS_BROADCAST_INTERVAL);
        }

        //
        // Message: addr
        //
        if (pto->IsAddrRelayPeer() && pto->m_next_addr_send < current_time) {
            pto->m_next_addr_send = PoissonNextSend(current_time, AVG_ADDRESS_BROADCAST_INTERVAL);
            std::vector<CAddress> vAddr;
            vAddr.reserve(pto->vAddrToSend.size());
            assert(pto->m_addr_known);
            for (const CAddress& addr : pto->vAddrToSend)
            {
                if (!pto->m_addr_known->contains(addr.GetKey()))
                {
                    pto->m_addr_known->insert(addr.GetKey());
                    vAddr.push_back(addr);
                    // receiver rejects addr messages larger than MAX_ADDR_TO_SEND
                    if (vAddr.size() >= MAX_ADDR_TO_SEND)
                    {
                        m_connman.PushMessage(pto, msgMaker.Make(NetMsgType::ADDR, vAddr));
                        vAddr.clear();
                    }
                }
            }
            pto->vAddrToSend.clear();
            if (!vAddr.empty())
                m_connman.PushMessage(pto, msgMaker.Make(NetMsgType::ADDR, vAddr));
            // we only send the big addr message once
            if (pto->vAddrToSend.capacity() > 40)
                pto->vAddrToSend.shrink_to_fit();
        }

        // Start block sync
        if (pindexBestHeader == nullptr)
            pindexBestHeader = ::ChainActive().Tip();
        bool fFetch = state.fPreferredDownload || (nPreferredDownload == 0 && !pto->fClient && !pto->IsAddrFetchConn()); // Download if this is a nice peer, or we have no nice peers and this one might do.
        if (!state.fSyncStarted && !pto->fClient && !fImporting && !fReindex) {
            // Only actively request headers from a single peer, unless we're close to today.
            if ((nSyncStarted == 0 && fFetch) || pindexBestHeader->GetBlockTime() > GetAdjustedTime() - 24 * 60 * 60) {
                state.fSyncStarted = true;
                state.nHeadersSyncTimeout = GetTimeMicros() + HEADERS_DOWNLOAD_TIMEOUT_BASE + HEADERS_DOWNLOAD_TIMEOUT_PER_HEADER * (GetAdjustedTime() - pindexBestHeader->GetBlockTime())/(consensusParams.nPowTargetSpacing);
                nSyncStarted++;
                const CBlockIndex *pindexStart = pindexBestHeader;
                /* If possible, start at the block preceding the currently
                   best known header.  This ensures that we always get a
                   non-empty list of headers back as long as the peer
                   is up-to-date.  With a non-empty response, we can initialise
                   the peer's known best block.  This wouldn't be possible
                   if we requested starting at pindexBestHeader and
                   got back an empty response.  */
                if (pindexStart->pprev)
                    pindexStart = pindexStart->pprev;
                LogPrint(BCLog::NET, "initial getheaders (%d) to peer=%d (startheight:%d)\n", pindexStart->nHeight, pto->GetId(), pto->nStartingHeight);
                m_connman.PushMessage(pto, msgMaker.Make(NetMsgType::GETHEADERS, ::ChainActive().GetLocator(pindexStart), uint256()));
            }
        }

        //
        // Try sending block announcements via headers
        //
        {
            // If we have less than MAX_BLOCKS_TO_ANNOUNCE in our
            // list of block hashes we're relaying, and our peer wants
            // headers announcements, then find the first header
            // not yet known to our peer but would connect, and send.
            // If no header would connect, or if we have too many
            // blocks, or if the peer doesn't want headers, just
            // add all to the inv queue.
            LOCK(pto->cs_inventory);
            std::vector<CBlock> vHeaders;
            bool fRevertToInv = ((!state.fPreferHeaders &&
                                 (!state.fPreferHeaderAndIDs || pto->vBlockHashesToAnnounce.size() > 1)) ||
                                pto->vBlockHashesToAnnounce.size() > MAX_BLOCKS_TO_ANNOUNCE);
            const CBlockIndex *pBestIndex = nullptr; // last header queued for delivery
            ProcessBlockAvailability(pto->GetId()); // ensure pindexBestKnownBlock is up-to-date

            if (!fRevertToInv) {
                bool fFoundStartingHeader = false;
                // Try to find first header that our peer doesn't have, and
                // then send all headers past that one.  If we come across any
                // headers that aren't on ::ChainActive(), give up.
                for (const uint256 &hash : pto->vBlockHashesToAnnounce) {
                    const CBlockIndex* pindex = LookupBlockIndex(hash);
                    assert(pindex);
                    if (::ChainActive()[pindex->nHeight] != pindex) {
                        // Bail out if we reorged away from this block
                        fRevertToInv = true;
                        break;
                    }
                    if (pBestIndex != nullptr && pindex->pprev != pBestIndex) {
                        // This means that the list of blocks to announce don't
                        // connect to each other.
                        // This shouldn't really be possible to hit during
                        // regular operation (because reorgs should take us to
                        // a chain that has some block not on the prior chain,
                        // which should be caught by the prior check), but one
                        // way this could happen is by using invalidateblock /
                        // reconsiderblock repeatedly on the tip, causing it to
                        // be added multiple times to vBlockHashesToAnnounce.
                        // Robustly deal with this rare situation by reverting
                        // to an inv.
                        fRevertToInv = true;
                        break;
                    }
                    pBestIndex = pindex;
                    if (fFoundStartingHeader) {
                        // add this to the headers message
                        vHeaders.push_back(pindex->GetBlockHeader(consensusParams));
                    } else if (PeerHasHeader(&state, pindex)) {
                        continue; // keep looking for the first new block
                    } else if (pindex->pprev == nullptr || PeerHasHeader(&state, pindex->pprev)) {
                        // Peer doesn't have this header but they do have the prior one.
                        // Start sending headers.
                        fFoundStartingHeader = true;
                        vHeaders.push_back(pindex->GetBlockHeader(consensusParams));
                    } else {
                        // Peer doesn't have this header or the prior one -- nothing will
                        // connect, so bail out.
                        fRevertToInv = true;
                        break;
                    }
                }
            }
            if (!fRevertToInv && !vHeaders.empty()) {
                if (vHeaders.size() == 1 && state.fPreferHeaderAndIDs) {
                    // We only send up to 1 block as header-and-ids, as otherwise
                    // probably means we're doing an initial-ish-sync or they're slow
                    LogPrint(BCLog::NET, "%s sending header-and-ids %s to peer=%d\n", __func__,
                            vHeaders.front().GetHash().ToString(), pto->GetId());

                    int nSendFlags = state.fWantsCmpctWitness ? 0 : SERIALIZE_TRANSACTION_NO_WITNESS;

                    bool fGotBlockFromCache = false;
                    {
                        LOCK(cs_most_recent_block);
                        if (most_recent_block_hash == pBestIndex->GetBlockHash()) {
                            if (state.fWantsCmpctWitness || !fWitnessesPresentInMostRecentCompactBlock)
                                m_connman.PushMessage(pto, msgMaker.Make(nSendFlags, NetMsgType::CMPCTBLOCK, *most_recent_compact_block));
                            else {
                                CBlockHeaderAndShortTxIDs cmpctblock(*most_recent_block, state.fWantsCmpctWitness);
                                m_connman.PushMessage(pto, msgMaker.Make(nSendFlags, NetMsgType::CMPCTBLOCK, cmpctblock));
                            }
                            fGotBlockFromCache = true;
                        }
                    }
                    if (!fGotBlockFromCache) {
                        CBlock block;
                        bool ret = ReadBlockFromDisk(block, pBestIndex, consensusParams);
                        assert(ret);
                        CBlockHeaderAndShortTxIDs cmpctblock(block, state.fWantsCmpctWitness);
                        m_connman.PushMessage(pto, msgMaker.Make(nSendFlags, NetMsgType::CMPCTBLOCK, cmpctblock));
                    }
                    state.pindexBestHeaderSent = pBestIndex;
                } else if (state.fPreferHeaders) {
                    if (vHeaders.size() > 1) {
                        LogPrint(BCLog::NET, "%s: %u headers, range (%s, %s), to peer=%d\n", __func__,
                                vHeaders.size(),
                                vHeaders.front().GetHash().ToString(),
                                vHeaders.back().GetHash().ToString(), pto->GetId());
                    } else {
                        LogPrint(BCLog::NET, "%s: sending header %s to peer=%d\n", __func__,
                                vHeaders.front().GetHash().ToString(), pto->GetId());
                    }
                    m_connman.PushMessage(pto, msgMaker.Make(NetMsgType::HEADERS, vHeaders));
                    state.pindexBestHeaderSent = pBestIndex;
                } else
                    fRevertToInv = true;
            }
            if (fRevertToInv) {
                // If falling back to using an inv, just try to inv the tip.
                // The last entry in vBlockHashesToAnnounce was our tip at some point
                // in the past.
                if (!pto->vBlockHashesToAnnounce.empty()) {
                    const uint256 &hashToAnnounce = pto->vBlockHashesToAnnounce.back();
                    const CBlockIndex* pindex = LookupBlockIndex(hashToAnnounce);
                    assert(pindex);

                    // Warn if we're announcing a block that is not on the main chain.
                    // This should be very rare and could be optimized out.
                    // Just log for now.
                    if (::ChainActive()[pindex->nHeight] != pindex) {
                        LogPrint(BCLog::NET, "Announcing block %s not on main chain (tip=%s)\n",
                            hashToAnnounce.ToString(), ::ChainActive().Tip()->GetBlockHash().ToString());
                    }

                    // If the peer's chain has this block, don't inv it back.
                    if (!PeerHasHeader(&state, pindex)) {
                        pto->vInventoryBlockToSend.push_back(hashToAnnounce);
                        LogPrint(BCLog::NET, "%s: sending inv peer=%d hash=%s\n", __func__,
                            pto->GetId(), hashToAnnounce.ToString());
                    }
                }
            }
            pto->vBlockHashesToAnnounce.clear();
        }

        //
        // Message: inventory
        //
        std::vector<CInv> vInv;
        {
            LOCK(pto->cs_inventory);
            vInv.reserve(std::max<size_t>(pto->vInventoryBlockToSend.size(), INVENTORY_BROADCAST_MAX));

            // Add blocks
            for (const uint256& hash : pto->vInventoryBlockToSend) {
                vInv.push_back(CInv(MSG_BLOCK, hash));
                if (vInv.size() == MAX_INV_SZ) {
                    m_connman.PushMessage(pto, msgMaker.Make(NetMsgType::INV, vInv));
                    vInv.clear();
                }
            }
            pto->vInventoryBlockToSend.clear();

            if (pto->m_tx_relay != nullptr) {
                LOCK(pto->m_tx_relay->cs_tx_inventory);
                // Check whether periodic sends should happen
                bool fSendTrickle = pto->HasPermission(PF_NOBAN);
                if (pto->m_tx_relay->nNextInvSend < current_time) {
                    fSendTrickle = true;
                    if (pto->IsInboundConn()) {
                        pto->m_tx_relay->nNextInvSend = std::chrono::microseconds{m_connman.PoissonNextSendInbound(nNow, INVENTORY_BROADCAST_INTERVAL)};
                    } else {
                        // Use half the delay for outbound peers, as there is less privacy concern for them.
                        pto->m_tx_relay->nNextInvSend = PoissonNextSend(current_time, std::chrono::seconds{INVENTORY_BROADCAST_INTERVAL >> 1});
                    }
                }

                // Time to send but the peer has requested we not relay transactions.
                if (fSendTrickle) {
                    LOCK(pto->m_tx_relay->cs_filter);
                    if (!pto->m_tx_relay->fRelayTxes) pto->m_tx_relay->setInventoryTxToSend.clear();
                }

                // Respond to BIP35 mempool requests
                if (fSendTrickle && pto->m_tx_relay->fSendMempool) {
                    auto vtxinfo = m_mempool.infoAll();
                    pto->m_tx_relay->fSendMempool = false;
                    CFeeRate filterrate;
                    {
                        LOCK(pto->m_tx_relay->cs_feeFilter);
                        filterrate = CFeeRate(pto->m_tx_relay->minFeeFilter);
                    }

                    LOCK(pto->m_tx_relay->cs_filter);

                    for (const auto& txinfo : vtxinfo) {
                        const uint256& hash = state.m_wtxid_relay ? txinfo.tx->GetWitnessHash() : txinfo.tx->GetHash();
                        CInv inv(state.m_wtxid_relay ? MSG_WTX : MSG_TX, hash);
                        pto->m_tx_relay->setInventoryTxToSend.erase(hash);
                        // Don't send transactions that peers will not put into their mempool
                        if (txinfo.fee < filterrate.GetFee(txinfo.vsize)) {
                            continue;
                        }
                        if (pto->m_tx_relay->pfilter) {
                            if (!pto->m_tx_relay->pfilter->IsRelevantAndUpdate(*txinfo.tx)) continue;
                        }
                        pto->m_tx_relay->filterInventoryKnown.insert(hash);
                        // Responses to MEMPOOL requests bypass the m_recently_announced_invs filter.
                        vInv.push_back(inv);
                        if (vInv.size() == MAX_INV_SZ) {
                            m_connman.PushMessage(pto, msgMaker.Make(NetMsgType::INV, vInv));
                            vInv.clear();
                        }
                    }
                    pto->m_tx_relay->m_last_mempool_req = GetTime<std::chrono::seconds>();
                }

                // Determine transactions to relay
                if (fSendTrickle) {
                    // Produce a vector with all candidates for sending
                    std::vector<std::set<uint256>::iterator> vInvTx;
                    vInvTx.reserve(pto->m_tx_relay->setInventoryTxToSend.size());
                    for (std::set<uint256>::iterator it = pto->m_tx_relay->setInventoryTxToSend.begin(); it != pto->m_tx_relay->setInventoryTxToSend.end(); it++) {
                        vInvTx.push_back(it);
                    }
                    CFeeRate filterrate;
                    {
                        LOCK(pto->m_tx_relay->cs_feeFilter);
                        filterrate = CFeeRate(pto->m_tx_relay->minFeeFilter);
                    }
                    // Topologically and fee-rate sort the inventory we send for privacy and priority reasons.
                    // A heap is used so that not all items need sorting if only a few are being sent.
                    CompareInvMempoolOrder compareInvMempoolOrder(&m_mempool, state.m_wtxid_relay);
                    std::make_heap(vInvTx.begin(), vInvTx.end(), compareInvMempoolOrder);
                    // No reason to drain out at many times the network's capacity,
                    // especially since we have many peers and some will draw much shorter delays.
                    unsigned int nRelayedTransactions = 0;
                    LOCK(pto->m_tx_relay->cs_filter);
                    while (!vInvTx.empty() && nRelayedTransactions < INVENTORY_BROADCAST_MAX) {
                        // Fetch the top element from the heap
                        std::pop_heap(vInvTx.begin(), vInvTx.end(), compareInvMempoolOrder);
                        std::set<uint256>::iterator it = vInvTx.back();
                        vInvTx.pop_back();
                        uint256 hash = *it;
                        CInv inv(state.m_wtxid_relay ? MSG_WTX : MSG_TX, hash);
                        // Remove it from the to-be-sent set
                        pto->m_tx_relay->setInventoryTxToSend.erase(it);
                        // Check if not in the filter already
                        if (pto->m_tx_relay->filterInventoryKnown.contains(hash)) {
                            continue;
                        }
                        // Not in the mempool anymore? don't bother sending it.
                        auto txinfo = m_mempool.info(ToGenTxid(inv));
                        if (!txinfo.tx) {
                            continue;
                        }
                        auto txid = txinfo.tx->GetHash();
                        auto wtxid = txinfo.tx->GetWitnessHash();
                        // Peer told you to not send transactions at that feerate? Don't bother sending it.
                        if (txinfo.fee < filterrate.GetFee(txinfo.vsize)) {
                            continue;
                        }
                        if (pto->m_tx_relay->pfilter && !pto->m_tx_relay->pfilter->IsRelevantAndUpdate(*txinfo.tx)) continue;
                        // Send
                        State(pto->GetId())->m_recently_announced_invs.insert(hash);
                        vInv.push_back(inv);
                        nRelayedTransactions++;
                        {
                            // Expire old relay messages
                            while (!vRelayExpiration.empty() && vRelayExpiration.front().first < nNow)
                            {
                                mapRelay.erase(vRelayExpiration.front().second);
                                vRelayExpiration.pop_front();
                            }

                            auto ret = mapRelay.emplace(txid, std::move(txinfo.tx));
                            if (ret.second) {
                                vRelayExpiration.emplace_back(nNow + std::chrono::microseconds{RELAY_TX_CACHE_TIME}.count(), ret.first);
                            }
                            // Add wtxid-based lookup into mapRelay as well, so that peers can request by wtxid
                            auto ret2 = mapRelay.emplace(wtxid, ret.first->second);
                            if (ret2.second) {
                                vRelayExpiration.emplace_back(nNow + std::chrono::microseconds{RELAY_TX_CACHE_TIME}.count(), ret2.first);
                            }
                        }
                        if (vInv.size() == MAX_INV_SZ) {
                            m_connman.PushMessage(pto, msgMaker.Make(NetMsgType::INV, vInv));
                            vInv.clear();
                        }
                        pto->m_tx_relay->filterInventoryKnown.insert(hash);
                        if (hash != txid) {
                            // Insert txid into filterInventoryKnown, even for
                            // wtxidrelay peers. This prevents re-adding of
                            // unconfirmed parents to the recently_announced
                            // filter, when a child tx is requested. See
                            // ProcessGetData().
                            pto->m_tx_relay->filterInventoryKnown.insert(txid);
                        }
                    }
                }
            }
        }
        if (!vInv.empty())
            m_connman.PushMessage(pto, msgMaker.Make(NetMsgType::INV, vInv));

        // Detect whether we're stalling
        current_time = GetTime<std::chrono::microseconds>();
        // nNow is the current system time (GetTimeMicros is not mockable) and
        // should be replaced by the mockable current_time eventually
        nNow = GetTimeMicros();
        if (state.nStallingSince && state.nStallingSince < nNow - 1000000 * BLOCK_STALLING_TIMEOUT) {
            // Stalling only triggers when the block download window cannot move. During normal steady state,
            // the download window should be much larger than the to-be-downloaded set of blocks, so disconnection
            // should only happen during initial block download.
            LogPrintf("Peer=%d is stalling block download, disconnecting\n", pto->GetId());
            pto->fDisconnect = true;
            return true;
        }
        // In case there is a block that has been in flight from this peer for 2 + 0.5 * N times the block interval
        // (with N the number of peers from which we're downloading validated blocks), disconnect due to timeout.
        // We compensate for other peers to prevent killing off peers due to our own downstream link
        // being saturated. We only count validated in-flight blocks so peers can't advertise non-existing block hashes
        // to unreasonably increase our timeout.
        if (state.vBlocksInFlight.size() > 0) {
            QueuedBlock &queuedBlock = state.vBlocksInFlight.front();
            int nOtherPeersWithValidatedDownloads = nPeersWithValidatedDownloads - (state.nBlocksInFlightValidHeaders > 0);
            if (nNow > state.nDownloadingSince + consensusParams.nPowTargetSpacing * (BLOCK_DOWNLOAD_TIMEOUT_BASE + BLOCK_DOWNLOAD_TIMEOUT_PER_PEER * nOtherPeersWithValidatedDownloads)) {
                LogPrintf("Timeout downloading block %s from peer=%d, disconnecting\n", queuedBlock.hash.ToString(), pto->GetId());
                pto->fDisconnect = true;
                return true;
            }
        }
        // Check for headers sync timeouts
        if (state.fSyncStarted && state.nHeadersSyncTimeout < std::numeric_limits<int64_t>::max()) {
            // Detect whether this is a stalling initial-headers-sync peer
            if (pindexBestHeader->GetBlockTime() <= GetAdjustedTime() - 24 * 60 * 60) {
                if (nNow > state.nHeadersSyncTimeout && nSyncStarted == 1 && (nPreferredDownload - state.fPreferredDownload >= 1)) {
                    // Disconnect a peer (without the noban permission) if it is our only sync peer,
                    // and we have others we could be using instead.
                    // Note: If all our peers are inbound, then we won't
                    // disconnect our sync peer for stalling; we have bigger
                    // problems if we can't get any outbound peers.
                    if (!pto->HasPermission(PF_NOBAN)) {
                        LogPrintf("Timeout downloading headers from peer=%d, disconnecting\n", pto->GetId());
                        pto->fDisconnect = true;
                        return true;
                    } else {
                        LogPrintf("Timeout downloading headers from noban peer=%d, not disconnecting\n", pto->GetId());
                        // Reset the headers sync state so that we have a
                        // chance to try downloading from a different peer.
                        // Note: this will also result in at least one more
                        // getheaders message to be sent to
                        // this peer (eventually).
                        state.fSyncStarted = false;
                        nSyncStarted--;
                        state.nHeadersSyncTimeout = 0;
                    }
                }
            } else {
                // After we've caught up once, reset the timeout so we can't trigger
                // disconnect later.
                state.nHeadersSyncTimeout = std::numeric_limits<int64_t>::max();
            }
        }

        // Check that outbound peers have reasonable chains
        // GetTime() is used by this anti-DoS logic so we can test this using mocktime
        ConsiderEviction(*pto, GetTime());

        //
        // Message: getdata (blocks)
        //
        std::vector<CInv> vGetData;
        if (!pto->fClient && ((fFetch && !pto->m_limited_node) || !::ChainstateActive().IsInitialBlockDownload()) && state.nBlocksInFlight < MAX_BLOCKS_IN_TRANSIT_PER_PEER) {
            std::vector<const CBlockIndex*> vToDownload;
            NodeId staller = -1;
            FindNextBlocksToDownload(pto->GetId(), MAX_BLOCKS_IN_TRANSIT_PER_PEER - state.nBlocksInFlight, vToDownload, staller, consensusParams);
            for (const CBlockIndex *pindex : vToDownload) {
                uint32_t nFetchFlags = GetFetchFlags(*pto);
                vGetData.push_back(CInv(MSG_BLOCK | nFetchFlags, pindex->GetBlockHash()));
                MarkBlockAsInFlight(m_mempool, pto->GetId(), pindex->GetBlockHash(), pindex);
                LogPrint(BCLog::NET, "Requesting block %s (%d) peer=%d\n", pindex->GetBlockHash().ToString(),
                    pindex->nHeight, pto->GetId());
            }
            if (state.nBlocksInFlight == 0 && staller != -1) {
                if (State(staller)->nStallingSince == 0) {
                    State(staller)->nStallingSince = nNow;
                    LogPrint(BCLog::NET, "Stall started peer=%d\n", staller);
                }
            }
        }

        //
        // Message: getdata (non-blocks)
        //

        // For robustness, expire old requests after a long timeout, so that
        // we can resume downloading transactions from a peer even if they
        // were unresponsive in the past.
        // Eventually we should consider disconnecting peers, but this is
        // conservative.
        if (state.m_tx_download.m_check_expiry_timer <= current_time) {
            for (auto it=state.m_tx_download.m_tx_in_flight.begin(); it != state.m_tx_download.m_tx_in_flight.end();) {
                if (it->second <= current_time - TX_EXPIRY_INTERVAL) {
                    LogPrint(BCLog::NET, "timeout of inflight tx %s from peer=%d\n", it->first.ToString(), pto->GetId());
                    state.m_tx_download.m_tx_announced.erase(it->first);
                    state.m_tx_download.m_tx_in_flight.erase(it++);
                } else {
                    ++it;
                }
            }
            // On average, we do this check every TX_EXPIRY_INTERVAL. Randomize
            // so that we're not doing this for all peers at the same time.
            state.m_tx_download.m_check_expiry_timer = current_time + TX_EXPIRY_INTERVAL / 2 + GetRandMicros(TX_EXPIRY_INTERVAL);
        }

        auto& tx_process_time = state.m_tx_download.m_tx_process_time;
        while (!tx_process_time.empty() && tx_process_time.begin()->first <= current_time && state.m_tx_download.m_tx_in_flight.size() < MAX_PEER_TX_IN_FLIGHT) {
            const GenTxid gtxid = tx_process_time.begin()->second;
            // Erase this entry from tx_process_time (it may be added back for
            // processing at a later time, see below)
            tx_process_time.erase(tx_process_time.begin());
            CInv inv(gtxid.IsWtxid() ? MSG_WTX : (MSG_TX | GetFetchFlags(*pto)), gtxid.GetHash());
            if (!AlreadyHave(inv, m_mempool)) {
                // If this transaction was last requested more than 1 minute ago,
                // then request.
                const auto last_request_time = GetTxRequestTime(gtxid);
                if (last_request_time <= current_time - GETDATA_TX_INTERVAL) {
                    LogPrint(BCLog::NET, "Requesting %s peer=%d\n", inv.ToString(), pto->GetId());
                    vGetData.push_back(inv);
                    if (vGetData.size() >= MAX_GETDATA_SZ) {
                        m_connman.PushMessage(pto, msgMaker.Make(NetMsgType::GETDATA, vGetData));
                        vGetData.clear();
                    }
                    UpdateTxRequestTime(gtxid, current_time);
                    state.m_tx_download.m_tx_in_flight.emplace(gtxid.GetHash(), current_time);
                } else {
                    // This transaction is in flight from someone else; queue
                    // up processing to happen after the download times out
                    // (with a slight delay for inbound peers, to prefer
                    // requests to outbound peers).
                    // Don't apply the txid-delay to re-requests of a
                    // transaction; the heuristic of delaying requests to
                    // txid-relay peers is to save bandwidth on initial
                    // announcement of a transaction, and doesn't make sense
                    // for a followup request if our first peer times out (and
                    // would open us up to an attacker using inbound
                    // wtxid-relay to prevent us from requesting transactions
                    // from outbound txid-relay peers).
                    const auto next_process_time = CalculateTxGetDataTime(gtxid, current_time, !state.fPreferredDownload, false);
                    tx_process_time.emplace(next_process_time, gtxid);
                }
            } else {
                // We have already seen this transaction, no need to download.
                state.m_tx_download.m_tx_announced.erase(gtxid.GetHash());
                state.m_tx_download.m_tx_in_flight.erase(gtxid.GetHash());
            }
        }


        if (!vGetData.empty())
            m_connman.PushMessage(pto, msgMaker.Make(NetMsgType::GETDATA, vGetData));

        //
        // Message: feefilter
        //
        if (pto->m_tx_relay != nullptr && pto->nVersion >= FEEFILTER_VERSION && gArgs.GetBoolArg("-feefilter", DEFAULT_FEEFILTER) &&
            !pto->HasPermission(PF_FORCERELAY) // peers with the forcerelay permission should not filter txs to us
        ) {
            CAmount currentFilter = m_mempool.GetMinFee(gArgs.GetArg("-maxmempool", DEFAULT_MAX_MEMPOOL_SIZE) * 1000000).GetFeePerK();
            int64_t timeNow = GetTimeMicros();
            static FeeFilterRounder g_filter_rounder{CFeeRate{DEFAULT_MIN_RELAY_TX_FEE}};
            if (m_chainman.ActiveChainstate().IsInitialBlockDownload()) {
                // Received tx-inv messages are discarded when the active
                // chainstate is in IBD, so tell the peer to not send them.
                currentFilter = MAX_MONEY;
            } else {
                static const CAmount MAX_FILTER{g_filter_rounder.round(MAX_MONEY)};
                if (pto->m_tx_relay->lastSentFeeFilter == MAX_FILTER) {
                    // Send the current filter if we sent MAX_FILTER previously
                    // and made it out of IBD.
                    pto->m_tx_relay->nextSendTimeFeeFilter = timeNow - 1;
                }
            }
            if (timeNow > pto->m_tx_relay->nextSendTimeFeeFilter) {
                CAmount filterToSend = g_filter_rounder.round(currentFilter);
                // We always have a fee filter of at least minRelayTxFee
                filterToSend = std::max(filterToSend, ::minRelayTxFee.GetFeePerK());
                if (filterToSend != pto->m_tx_relay->lastSentFeeFilter) {
                    m_connman.PushMessage(pto, msgMaker.Make(NetMsgType::FEEFILTER, filterToSend));
                    pto->m_tx_relay->lastSentFeeFilter = filterToSend;
                }
                pto->m_tx_relay->nextSendTimeFeeFilter = PoissonNextSend(timeNow, AVG_FEEFILTER_BROADCAST_INTERVAL);
            }
            // If the fee filter has changed substantially and it's still more than MAX_FEEFILTER_CHANGE_DELAY
            // until scheduled broadcast, then move the broadcast to within MAX_FEEFILTER_CHANGE_DELAY.
            else if (timeNow + MAX_FEEFILTER_CHANGE_DELAY * 1000000 < pto->m_tx_relay->nextSendTimeFeeFilter &&
                     (currentFilter < 3 * pto->m_tx_relay->lastSentFeeFilter / 4 || currentFilter > 4 * pto->m_tx_relay->lastSentFeeFilter / 3)) {
                pto->m_tx_relay->nextSendTimeFeeFilter = timeNow + GetRandInt(MAX_FEEFILTER_CHANGE_DELAY) * 1000000;
            }
        }
    } // release cs_main
    return true;
}

class CNetProcessingCleanup
{
public:
    CNetProcessingCleanup() {}
    ~CNetProcessingCleanup() {
        // orphan transactions
        mapOrphanTransactions.clear();
        mapOrphanTransactionsByPrev.clear();
        g_orphans_by_wtxid.clear();
    }
};
static CNetProcessingCleanup instance_of_cnetprocessingcleanup;<|MERGE_RESOLUTION|>--- conflicted
+++ resolved
@@ -3062,17 +3062,10 @@
         // already; and an adversary can already relay us old transactions
         // (older than our recency filter) if trying to DoS us, without any need
         // for witness malleation.
-<<<<<<< HEAD
-        if (!AlreadyHave(CInv(MSG_WTX, wtxid), mempool) &&
-            AcceptToMemoryPool(mempool, state, ptx, &lRemovedTxn, false /* bypass_limits */, 0 /* nAbsurdFee */)) {
-            mempool.check(chainman, &::ChainstateActive().CoinsTip());
-            RelayTransaction(tx.GetHash(), tx.GetWitnessHash(), connman);
-=======
         if (!AlreadyHave(CInv(MSG_WTX, wtxid), m_mempool) &&
             AcceptToMemoryPool(m_mempool, state, ptx, &lRemovedTxn, false /* bypass_limits */, 0 /* nAbsurdFee */)) {
-            m_mempool.check(&::ChainstateActive().CoinsTip());
+            m_mempool.check(m_chainman, &::ChainstateActive().CoinsTip());
             RelayTransaction(tx.GetHash(), tx.GetWitnessHash(), m_connman);
->>>>>>> a7d2ad41
             for (unsigned int i = 0; i < tx.vout.size(); i++) {
                 auto it_by_prev = mapOrphanTransactionsByPrev.find(COutPoint(txid, i));
                 if (it_by_prev != mapOrphanTransactionsByPrev.end()) {
@@ -3090,11 +3083,7 @@
                 m_mempool.size(), m_mempool.DynamicMemoryUsage() / 1000);
 
             // Recursively process any orphan transactions that depended on this one
-<<<<<<< HEAD
-            ProcessOrphanTx(chainman, connman, mempool, pfrom.orphan_work_set, lRemovedTxn);
-=======
-            ProcessOrphanTx(m_connman, m_mempool, pfrom.orphan_work_set, lRemovedTxn);
->>>>>>> a7d2ad41
+            ProcessOrphanTx(m_chainman, m_connman, m_mempool, pfrom.orphan_work_set, lRemovedTxn);
         }
         else if (state.GetResult() == TxValidationResult::TX_MISSING_INPUTS)
         {
@@ -3920,11 +3909,7 @@
     if (!pfrom->orphan_work_set.empty()) {
         std::list<CTransactionRef> removed_txn;
         LOCK2(cs_main, g_cs_orphans);
-<<<<<<< HEAD
-        ProcessOrphanTx(m_chainman, *connman, m_mempool, pfrom->orphan_work_set, removed_txn);
-=======
-        ProcessOrphanTx(m_connman, m_mempool, pfrom->orphan_work_set, removed_txn);
->>>>>>> a7d2ad41
+        ProcessOrphanTx(m_chainman, m_connman, m_mempool, pfrom->orphan_work_set, removed_txn);
         for (const CTransactionRef& removedTx : removed_txn) {
             AddToCompactExtraTransactions(removedTx);
         }
@@ -4121,11 +4106,7 @@
     if (time_in_seconds > m_stale_tip_check_time) {
         // Check whether our tip is stale, and if so, allow using an extra
         // outbound peer
-<<<<<<< HEAD
-        if (!fImporting && !fReindex && connman->GetNetworkActive() && connman->GetUseAddrmanOutgoing() && TipMayBeStale(*consensusParams)) {
-=======
-        if (!fImporting && !fReindex && m_connman.GetNetworkActive() && m_connman.GetUseAddrmanOutgoing() && TipMayBeStale(consensusParams)) {
->>>>>>> a7d2ad41
+        if (!fImporting && !fReindex && m_connman.GetNetworkActive() && m_connman.GetUseAddrmanOutgoing() && TipMayBeStale(*consensusParams)) {
             LogPrintf("Potential stale tip detected, will try using extra outbound peer (last tip update: %d seconds ago)\n", time_in_seconds - g_last_tip_update);
             m_connman.SetTryNewOutboundPeer(true);
         } else if (m_connman.GetTryNewOutboundPeer()) {

--- conflicted
+++ resolved
@@ -2134,11 +2134,7 @@
             break;
         }
     }
-<<<<<<< HEAD
-    m_mempool.check(m_chainman, &::ChainstateActive().CoinsTip());
-=======
-    m_mempool.check(m_chainman.ActiveChainstate());
->>>>>>> 77d193bf
+    m_mempool.check(m_chainman, m_chainman.ActiveChainstate());
 }
 
 /**
@@ -3121,11 +3117,7 @@
         const TxValidationState& state = result.m_state;
 
         if (result.m_result_type == MempoolAcceptResult::ResultType::VALID) {
-<<<<<<< HEAD
-            m_mempool.check(m_chainman, &::ChainstateActive().CoinsTip());
-=======
-            m_mempool.check(m_chainman.ActiveChainstate());
->>>>>>> 77d193bf
+            m_mempool.check(m_chainman, m_chainman.ActiveChainstate());
             // As this version of the transaction was acceptable, we can forget about any
             // requests for it.
             m_txrequest.ForgetTxHash(tx.GetHash());

--- conflicted
+++ resolved
@@ -4234,11 +4234,7 @@
             // Only actively request headers from a single peer, unless we're close to today.
             if ((nSyncStarted == 0 && fFetch) || pindexBestHeader->GetBlockTime() > GetAdjustedTime() - 24 * 60 * 60) {
                 state.fSyncStarted = true;
-<<<<<<< HEAD
-                state.nHeadersSyncTimeout = GetTimeMicros() + HEADERS_DOWNLOAD_TIMEOUT_BASE + HEADERS_DOWNLOAD_TIMEOUT_PER_HEADER * (GetAdjustedTime() - pindexBestHeader->GetBlockTime())/(AvgTargetSpacing(consensusParams, pindexBestHeader->nHeight));
-=======
-                state.nHeadersSyncTimeout = count_microseconds(current_time) + HEADERS_DOWNLOAD_TIMEOUT_BASE + HEADERS_DOWNLOAD_TIMEOUT_PER_HEADER * (GetAdjustedTime() - pindexBestHeader->GetBlockTime())/(consensusParams.nPowTargetSpacing);
->>>>>>> a1bbf12c
+                state.nHeadersSyncTimeout = count_microseconds(current_time) + HEADERS_DOWNLOAD_TIMEOUT_BASE + HEADERS_DOWNLOAD_TIMEOUT_PER_HEADER * (GetAdjustedTime() - pindexBestHeader->GetBlockTime())/(AvgTargetSpacing(consensusParams, pindexBestHeader->nHeight));
                 nSyncStarted++;
                 const CBlockIndex *pindexStart = pindexBestHeader;
                 /* If possible, start at the block preceding the currently
@@ -4572,11 +4568,7 @@
         if (state.vBlocksInFlight.size() > 0) {
             QueuedBlock &queuedBlock = state.vBlocksInFlight.front();
             int nOtherPeersWithValidatedDownloads = nPeersWithValidatedDownloads - (state.nBlocksInFlightValidHeaders > 0);
-<<<<<<< HEAD
-            if (nNow > state.nDownloadingSince + AvgTargetSpacing(consensusParams, ::ChainActive().Height()) * (BLOCK_DOWNLOAD_TIMEOUT_BASE + BLOCK_DOWNLOAD_TIMEOUT_PER_PEER * nOtherPeersWithValidatedDownloads)) {
-=======
-            if (count_microseconds(current_time) > state.nDownloadingSince + consensusParams.nPowTargetSpacing * (BLOCK_DOWNLOAD_TIMEOUT_BASE + BLOCK_DOWNLOAD_TIMEOUT_PER_PEER * nOtherPeersWithValidatedDownloads)) {
->>>>>>> a1bbf12c
+            if (count_microseconds(current_time) > state.nDownloadingSince + AvgTargetSpacing(consensusParams, ::ChainActive().Height()) * (BLOCK_DOWNLOAD_TIMEOUT_BASE + BLOCK_DOWNLOAD_TIMEOUT_PER_PEER * nOtherPeersWithValidatedDownloads)) {
                 LogPrintf("Timeout downloading block %s from peer=%d, disconnecting\n", queuedBlock.hash.ToString(), pto->GetId());
                 pto->fDisconnect = true;
                 return true;

// Copyright (c) 2009-2010 Satoshi Nakamoto
// Copyright (c) 2009-2021 The Bitcoin Core developers
// Distributed under the MIT software license, see the accompanying
// file COPYING or http://www.opensource.org/licenses/mit-license.php.

#include <net_processing.h>

#include <addrman.h>
#include <banman.h>
#include <blockencodings.h>
#include <blockfilter.h>
#include <chainparams.h>
#include <consensus/amount.h>
#include <consensus/validation.h>
#include <deploymentstatus.h>
#include <hash.h>
#include <index/blockfilterindex.h>
#include <merkleblock.h>
#include <netbase.h>
#include <netmessagemaker.h>
#include <node/blockstorage.h>
#include <policy/fees.h>
#include <policy/policy.h>
#include <policy/settings.h>
#include <primitives/block.h>
#include <primitives/transaction.h>
#include <random.h>
#include <reverse_iterator.h>
#include <scheduler.h>
#include <streams.h>
#include <sync.h>
#include <timedata.h>
#include <tinyformat.h>
#include <txmempool.h>
#include <txorphanage.h>
#include <txrequest.h>
#include <util/check.h> // For NDEBUG compile time check
#include <util/strencodings.h>
#include <util/system.h>
#include <util/trace.h>
#include <validation.h>

#include <algorithm>
#include <atomic>
#include <chrono>
#include <future>
#include <memory>
#include <optional>
#include <typeinfo>

using node::ReadBlockFromDisk;
using node::ReadRawBlockFromDisk;
using node::fImporting;
using node::fPruneMode;
using node::fReindex;

/** How long to cache transactions in mapRelay for normal relay */
static constexpr auto RELAY_TX_CACHE_TIME = 15min;
/** How long a transaction has to be in the mempool before it can unconditionally be relayed (even when not in mapRelay). */
static constexpr auto UNCONDITIONAL_RELAY_DELAY = 2min;
/** Headers download timeout.
 *  Timeout = base + per_header * (expected number of headers) */
static constexpr auto HEADERS_DOWNLOAD_TIMEOUT_BASE = 15min;
static constexpr auto HEADERS_DOWNLOAD_TIMEOUT_PER_HEADER = 1ms;
/** How long to wait for a peer to respond to a getheaders request */
static constexpr auto HEADERS_RESPONSE_TIME{2min};
/** Protect at least this many outbound peers from disconnection due to slow/
 * behind headers chain.
 */
static constexpr int32_t MAX_OUTBOUND_PEERS_TO_PROTECT_FROM_DISCONNECT = 4;
/** Timeout for (unprotected) outbound peers to sync to our chainwork */
static constexpr auto CHAIN_SYNC_TIMEOUT{20min};
/** How frequently to check for stale tips */
static constexpr auto STALE_CHECK_INTERVAL{10min};
/** How frequently to check for extra outbound peers and disconnect */
static constexpr auto EXTRA_PEER_CHECK_INTERVAL{45s};
/** Minimum time an outbound-peer-eviction candidate must be connected for, in order to evict */
static constexpr auto MINIMUM_CONNECT_TIME{30s};
/** SHA256("main address relay")[0:8] */
static constexpr uint64_t RANDOMIZER_ID_ADDRESS_RELAY = 0x3cac0035b5866b90ULL;
/// Age after which a stale block will no longer be served if requested as
/// protection against fingerprinting. Set to one month, denominated in seconds.
static constexpr int STALE_RELAY_AGE_LIMIT = 30 * 24 * 60 * 60;
/// Age after which a block is considered historical for purposes of rate
/// limiting block relay. Set to one week, denominated in seconds.
static constexpr int HISTORICAL_BLOCK_AGE = 7 * 24 * 60 * 60;
/** Time between pings automatically sent out for latency probing and keepalive */
static constexpr auto PING_INTERVAL{2min};
/** The maximum number of entries in a locator */
static const unsigned int MAX_LOCATOR_SZ = 101;
/** The maximum number of entries in an 'inv' protocol message */
static const unsigned int MAX_INV_SZ = 50000;
/** Maximum number of in-flight transaction requests from a peer. It is not a hard limit, but the threshold at which
 *  point the OVERLOADED_PEER_TX_DELAY kicks in. */
static constexpr int32_t MAX_PEER_TX_REQUEST_IN_FLIGHT = 100;
/** Maximum number of transactions to consider for requesting, per peer. It provides a reasonable DoS limit to
 *  per-peer memory usage spent on announcements, while covering peers continuously sending INVs at the maximum
 *  rate (by our own policy, see INVENTORY_BROADCAST_PER_SECOND) for several minutes, while not receiving
 *  the actual transaction (from any peer) in response to requests for them. */
static constexpr int32_t MAX_PEER_TX_ANNOUNCEMENTS = 5000;
/** How long to delay requesting transactions via txids, if we have wtxid-relaying peers */
static constexpr auto TXID_RELAY_DELAY{2s};
/** How long to delay requesting transactions from non-preferred peers */
static constexpr auto NONPREF_PEER_TX_DELAY{2s};
/** How long to delay requesting transactions from overloaded peers (see MAX_PEER_TX_REQUEST_IN_FLIGHT). */
static constexpr auto OVERLOADED_PEER_TX_DELAY{2s};
/** How long to wait before downloading a transaction from an additional peer */
static constexpr auto GETDATA_TX_INTERVAL{60s};
/** Limit to avoid sending big packets. Not used in processing incoming GETDATA for compatibility */
static const unsigned int MAX_GETDATA_SZ = 1000;
/** Number of blocks that can be requested at any given time from a single peer. */
static const int MAX_BLOCKS_IN_TRANSIT_PER_PEER = 16;
/** Time during which a peer must stall block download progress before being disconnected. */
static constexpr auto BLOCK_STALLING_TIMEOUT{2s};
/** Number of headers sent in one getheaders result. We rely on the assumption that if a peer sends
 *  less than this number, we reached its tip. Changing this value is a protocol upgrade.
 *
 *  With a protocol upgrade, we now enforce an additional restriction on the
 *  total size of a "headers" message (see below).  The absolute limit
 *  on the number of headers still applies as well, so that we do not get
 *  overloaded both with small and large headers.
 */
static const unsigned int MAX_HEADERS_RESULTS = 2000;
/** Maximum size of a "headers" message.  This is enforced starting with
 *  SIZE_HEADERS_LIMIT_VERSION peers and prevents overloading if we have
 *  very large headers (due to auxpow).
 */
static const unsigned int MAX_HEADERS_SIZE = (6 << 20); // 6 MiB
/** Size of a headers message that is the threshold for assuming that the
 *  peer has more headers (even if we have less than MAX_HEADERS_RESULTS).
 *  This is used starting with SIZE_HEADERS_LIMIT_VERSION peers.
 */
static const unsigned int THRESHOLD_HEADERS_SIZE = (4 << 20); // 4 MiB
/** Maximum depth of blocks we're willing to serve as compact blocks to peers
 *  when requested. For older blocks, a regular BLOCK response will be sent. */
static const int MAX_CMPCTBLOCK_DEPTH = 5;
/** Maximum depth of blocks we're willing to respond to GETBLOCKTXN requests for. */
static const int MAX_BLOCKTXN_DEPTH = 10;
/** Size of the "block download window": how far ahead of our current height do we fetch?
 *  Larger windows tolerate larger download speed differences between peer, but increase the potential
 *  degree of disordering of blocks on disk (which make reindexing and pruning harder). We'll probably
 *  want to make this a per-peer adaptive value at some point. */
static const unsigned int BLOCK_DOWNLOAD_WINDOW = 1024;
/** Block download timeout base, expressed in multiples of the block interval (i.e. 10 min) */
static constexpr double BLOCK_DOWNLOAD_TIMEOUT_BASE = 1;
/** Additional block download timeout per parallel downloading peer (i.e. 5 min) */
static constexpr double BLOCK_DOWNLOAD_TIMEOUT_PER_PEER = 0.5;
/** Maximum number of headers to announce when relaying blocks with headers message.*/
static const unsigned int MAX_BLOCKS_TO_ANNOUNCE = 8;
/** Maximum number of unconnecting headers announcements before DoS score */
static const int MAX_UNCONNECTING_HEADERS = 10;
/** Minimum blocks required to signal NODE_NETWORK_LIMITED */
static const unsigned int NODE_NETWORK_LIMITED_MIN_BLOCKS = 288;
/** Average delay between local address broadcasts */
static constexpr auto AVG_LOCAL_ADDRESS_BROADCAST_INTERVAL{24h};
/** Average delay between peer address broadcasts */
static constexpr auto AVG_ADDRESS_BROADCAST_INTERVAL{30s};
/** Delay between rotating the peers we relay a particular address to */
static constexpr auto ROTATE_ADDR_RELAY_DEST_INTERVAL{24h};
/** Average delay between trickled inventory transmissions for inbound peers.
 *  Blocks and peers with NetPermissionFlags::NoBan permission bypass this. */
static constexpr auto INBOUND_INVENTORY_BROADCAST_INTERVAL{5s};
/** Average delay between trickled inventory transmissions for outbound peers.
 *  Use a smaller delay as there is less privacy concern for them.
 *  Blocks and peers with NetPermissionFlags::NoBan permission bypass this. */
static constexpr auto OUTBOUND_INVENTORY_BROADCAST_INTERVAL{2s};
/** Maximum rate of inventory items to send per second.
 *  Limits the impact of low-fee transaction floods. */
static constexpr unsigned int INVENTORY_BROADCAST_PER_SECOND = 7;
/** Maximum number of inventory items to send per transmission. */
static constexpr unsigned int INVENTORY_BROADCAST_MAX = INVENTORY_BROADCAST_PER_SECOND * count_seconds(INBOUND_INVENTORY_BROADCAST_INTERVAL);
/** The number of most recently announced transactions a peer can request. */
static constexpr unsigned int INVENTORY_MAX_RECENT_RELAY = 3500;
/** Verify that INVENTORY_MAX_RECENT_RELAY is enough to cache everything typically
 *  relayed before unconditional relay from the mempool kicks in. This is only a
 *  lower bound, and it should be larger to account for higher inv rate to outbound
 *  peers, and random variations in the broadcast mechanism. */
static_assert(INVENTORY_MAX_RECENT_RELAY >= INVENTORY_BROADCAST_PER_SECOND * UNCONDITIONAL_RELAY_DELAY / std::chrono::seconds{1}, "INVENTORY_RELAY_MAX too low");
/** Average delay between feefilter broadcasts in seconds. */
static constexpr auto AVG_FEEFILTER_BROADCAST_INTERVAL{10min};
/** Maximum feefilter broadcast delay after significant change. */
static constexpr auto MAX_FEEFILTER_CHANGE_DELAY{5min};
/** Maximum number of compact filters that may be requested with one getcfilters. See BIP 157. */
static constexpr uint32_t MAX_GETCFILTERS_SIZE = 1000;
/** Maximum number of cf hashes that may be requested with one getcfheaders. See BIP 157. */
static constexpr uint32_t MAX_GETCFHEADERS_SIZE = 2000;
/** the maximum percentage of addresses from our addrman to return in response to a getaddr message. */
static constexpr size_t MAX_PCT_ADDR_TO_SEND = 23;
/** The maximum number of address records permitted in an ADDR message. */
static constexpr size_t MAX_ADDR_TO_SEND{1000};
/** The maximum rate of address records we're willing to process on average. Can be bypassed using
 *  the NetPermissionFlags::Addr permission. */
static constexpr double MAX_ADDR_RATE_PER_SECOND{0.1};
/** The soft limit of the address processing token bucket (the regular MAX_ADDR_RATE_PER_SECOND
 *  based increments won't go above this, but the MAX_ADDR_TO_SEND increment following GETADDR
 *  is exempt from this limit). */
static constexpr size_t MAX_ADDR_PROCESSING_TOKEN_BUCKET{MAX_ADDR_TO_SEND};
/** The compactblocks version we support. See BIP 152. */
static constexpr uint64_t CMPCTBLOCKS_VERSION{2};

// Internal stuff
namespace {
/** Blocks that are in flight, and that are in the queue to be downloaded. */
struct QueuedBlock {
    /** BlockIndex. We must have this since we only request blocks when we've already validated the header. */
    const CBlockIndex* pindex;
    /** Optional, used for CMPCTBLOCK downloads */
    std::unique_ptr<PartiallyDownloadedBlock> partialBlock;
};

/**
 * Data structure for an individual peer. This struct is not protected by
 * cs_main since it does not contain validation-critical data.
 *
 * Memory is owned by shared pointers and this object is destructed when
 * the refcount drops to zero.
 *
 * Mutexes inside this struct must not be held when locking m_peer_mutex.
 *
 * TODO: move most members from CNodeState to this structure.
 * TODO: move remaining application-layer data members from CNode to this structure.
 */
struct Peer {
    /** Same id as the CNode object for this peer */
    const NodeId m_id{0};

    /** Services we offered to this peer.
     *
     *  This is supplied by CConnman during peer initialization. It's const
     *  because there is no protocol defined for renegotiating services
     *  initially offered to a peer. The set of local services we offer should
     *  not change after initialization.
     *
     *  An interesting example of this is NODE_NETWORK and initial block
     *  download: a node which starts up from scratch doesn't have any blocks
     *  to serve, but still advertises NODE_NETWORK because it will eventually
     *  fulfill this role after IBD completes. P2P code is written in such a
     *  way that it can gracefully handle peers who don't make good on their
     *  service advertisements. */
    const ServiceFlags m_our_services;
    /** Services this peer offered to us. */
    std::atomic<ServiceFlags> m_their_services{NODE_NONE};

    /** Protects misbehavior data members */
    Mutex m_misbehavior_mutex;
    /** Accumulated misbehavior score for this peer */
    int m_misbehavior_score GUARDED_BY(m_misbehavior_mutex){0};
    /** Whether this peer should be disconnected and marked as discouraged (unless it has NetPermissionFlags::NoBan permission). */
    bool m_should_discourage GUARDED_BY(m_misbehavior_mutex){false};

    /** Protects block inventory data members */
    Mutex m_block_inv_mutex;
    /** List of blocks that we'll announce via an `inv` message.
     * There is no final sorting before sending, as they are always sent
     * immediately and in the order requested. */
    std::vector<uint256> m_blocks_for_inv_relay GUARDED_BY(m_block_inv_mutex);
    /** Unfiltered list of blocks that we'd like to announce via a `headers`
     * message. If we can't announce via a `headers` message, we'll fall back to
     * announcing via `inv`. */
    std::vector<uint256> m_blocks_for_headers_relay GUARDED_BY(m_block_inv_mutex);
    /** The final block hash that we sent in an `inv` message to this peer.
     * When the peer requests this block, we send an `inv` message to trigger
     * the peer to request the next sequence of block hashes.
     * Most peers use headers-first syncing, which doesn't use this mechanism */
    uint256 m_continuation_block GUARDED_BY(m_block_inv_mutex) {};

    /** This peer's reported block height when we connected */
    std::atomic<int> m_starting_height{-1};

    /** The pong reply we're expecting, or 0 if no pong expected. */
    std::atomic<uint64_t> m_ping_nonce_sent{0};
    /** When the last ping was sent, or 0 if no ping was ever sent */
    std::atomic<std::chrono::microseconds> m_ping_start{0us};
    /** Whether a ping has been requested by the user */
    std::atomic<bool> m_ping_queued{false};

    /** Whether this peer relays txs via wtxid */
    std::atomic<bool> m_wtxid_relay{false};
    /** The feerate in the most recent BIP133 `feefilter` message sent to the peer.
     *  It is *not* a p2p protocol violation for the peer to send us
     *  transactions with a lower fee rate than this. See BIP133. */
    CAmount m_fee_filter_sent{0};
    /** Timestamp after which we will send the next BIP133 `feefilter` message
      * to the peer. */
    std::chrono::microseconds m_next_send_feefilter{0};

    struct TxRelay {
        mutable RecursiveMutex m_bloom_filter_mutex;
        /** Whether the peer wishes to receive transaction announcements.
         *
         * This is initially set based on the fRelay flag in the received
         * `version` message. If initially set to false, it can only be flipped
         * to true if we have offered the peer NODE_BLOOM services and it sends
         * us a `filterload` or `filterclear` message. See BIP37. */
        bool m_relay_txs GUARDED_BY(m_bloom_filter_mutex){false};
        /** A bloom filter for which transactions to announce to the peer. See BIP37. */
        std::unique_ptr<CBloomFilter> m_bloom_filter PT_GUARDED_BY(m_bloom_filter_mutex) GUARDED_BY(m_bloom_filter_mutex){nullptr};

        mutable RecursiveMutex m_tx_inventory_mutex;
        /** A filter of all the txids and wtxids that the peer has announced to
         *  us or we have announced to the peer. We use this to avoid announcing
         *  the same txid/wtxid to a peer that already has the transaction. */
        CRollingBloomFilter m_tx_inventory_known_filter GUARDED_BY(m_tx_inventory_mutex){50000, 0.000001};
        /** Set of transaction ids we still have to announce (txid for
         *  non-wtxid-relay peers, wtxid for wtxid-relay peers). We use the
         *  mempool to sort transactions in dependency order before relay, so
         *  this does not have to be sorted. */
        std::set<uint256> m_tx_inventory_to_send;
        /** Whether the peer has requested us to send our complete mempool. Only
         *  permitted if the peer has NetPermissionFlags::Mempool. See BIP35. */
        bool m_send_mempool GUARDED_BY(m_tx_inventory_mutex){false};
        /** The last time a BIP35 `mempool` request was serviced. */
        std::atomic<std::chrono::seconds> m_last_mempool_req{0s};
        /** The next time after which we will send an `inv` message containing
         *  transaction announcements to this peer. */
        std::chrono::microseconds m_next_inv_send_time{0};

        /** Minimum fee rate with which to filter transaction announcements to this node. See BIP133. */
        std::atomic<CAmount> m_fee_filter_received{0};
    };

    /* Initializes a TxRelay struct for this peer. Can be called at most once for a peer. */
    TxRelay* SetTxRelay() EXCLUSIVE_LOCKS_REQUIRED(!m_tx_relay_mutex)
    {
        LOCK(m_tx_relay_mutex);
        Assume(!m_tx_relay);
        m_tx_relay = std::make_unique<Peer::TxRelay>();
        return m_tx_relay.get();
    };

    TxRelay* GetTxRelay() EXCLUSIVE_LOCKS_REQUIRED(!m_tx_relay_mutex)
    {
        return WITH_LOCK(m_tx_relay_mutex, return m_tx_relay.get());
    };

    /** A vector of addresses to send to the peer, limited to MAX_ADDR_TO_SEND. */
    std::vector<CAddress> m_addrs_to_send;
    /** Probabilistic filter to track recent addr messages relayed with this
     *  peer. Used to avoid relaying redundant addresses to this peer.
     *
     *  We initialize this filter for outbound peers (other than
     *  block-relay-only connections) or when an inbound peer sends us an
     *  address related message (ADDR, ADDRV2, GETADDR).
     *
     *  Presence of this filter must correlate with m_addr_relay_enabled.
     **/
    std::unique_ptr<CRollingBloomFilter> m_addr_known;
    /** Whether we are participating in address relay with this connection.
     *
     *  We set this bool to true for outbound peers (other than
     *  block-relay-only connections), or when an inbound peer sends us an
     *  address related message (ADDR, ADDRV2, GETADDR).
     *
     *  We use this bool to decide whether a peer is eligible for gossiping
     *  addr messages. This avoids relaying to peers that are unlikely to
     *  forward them, effectively blackholing self announcements. Reasons
     *  peers might support addr relay on the link include that they connected
     *  to us as a block-relay-only peer or they are a light client.
     *
     *  This field must correlate with whether m_addr_known has been
     *  initialized.*/
    std::atomic_bool m_addr_relay_enabled{false};
    /** Whether a getaddr request to this peer is outstanding. */
    bool m_getaddr_sent{false};
    /** Guards address sending timers. */
    mutable Mutex m_addr_send_times_mutex;
    /** Time point to send the next ADDR message to this peer. */
    std::chrono::microseconds m_next_addr_send GUARDED_BY(m_addr_send_times_mutex){0};
    /** Time point to possibly re-announce our local address to this peer. */
    std::chrono::microseconds m_next_local_addr_send GUARDED_BY(m_addr_send_times_mutex){0};
    /** Whether the peer has signaled support for receiving ADDRv2 (BIP155)
     *  messages, indicating a preference to receive ADDRv2 instead of ADDR ones. */
    std::atomic_bool m_wants_addrv2{false};
    /** Whether this peer has already sent us a getaddr message. */
    bool m_getaddr_recvd{false};
    /** Number of addresses that can be processed from this peer. Start at 1 to
     *  permit self-announcement. */
    double m_addr_token_bucket{1.0};
    /** When m_addr_token_bucket was last updated */
    std::chrono::microseconds m_addr_token_timestamp{GetTime<std::chrono::microseconds>()};
    /** Total number of addresses that were dropped due to rate limiting. */
    std::atomic<uint64_t> m_addr_rate_limited{0};
    /** Total number of addresses that were processed (excludes rate-limited ones). */
    std::atomic<uint64_t> m_addr_processed{0};

    /** Set of txids to reconsider once their parent transactions have been accepted **/
    std::set<uint256> m_orphan_work_set GUARDED_BY(g_cs_orphans);

    /** Whether we've sent this peer a getheaders in response to an inv prior to initial-headers-sync completing */
    bool m_inv_triggered_getheaders_before_sync{false};

    /** Protects m_getdata_requests **/
    Mutex m_getdata_requests_mutex;
    /** Work queue of items requested by this peer **/
    std::deque<CInv> m_getdata_requests GUARDED_BY(m_getdata_requests_mutex);

    /** Time of the last getheaders message to this peer */
    NodeClock::time_point m_last_getheaders_timestamp{};

    explicit Peer(NodeId id, ServiceFlags our_services)
        : m_id{id}
        , m_our_services{our_services}
    {}

private:
    Mutex m_tx_relay_mutex;

    /** Transaction relay data. Will be a nullptr if we're not relaying
     *  transactions with this peer (e.g. if it's a block-relay-only peer or
     *  the peer has sent us fRelay=false with bloom filters disabled). */
    std::unique_ptr<TxRelay> m_tx_relay GUARDED_BY(m_tx_relay_mutex);
};

using PeerRef = std::shared_ptr<Peer>;

/**
 * Maintain validation-specific state about nodes, protected by cs_main, instead
 * by CNode's own locks. This simplifies asynchronous operation, where
 * processing of incoming data is done after the ProcessMessage call returns,
 * and we're no longer holding the node's locks.
 */
struct CNodeState {
    //! The best known block we know this peer has announced.
    const CBlockIndex* pindexBestKnownBlock{nullptr};
    //! The hash of the last unknown block this peer has announced.
    uint256 hashLastUnknownBlock{};
    //! The last full block we both have.
    const CBlockIndex* pindexLastCommonBlock{nullptr};
    //! The best header we have sent our peer.
    const CBlockIndex* pindexBestHeaderSent{nullptr};
    //! Length of current-streak of unconnecting headers announcements
    int nUnconnectingHeaders{0};
    //! Whether we've started headers synchronization with this peer.
    bool fSyncStarted{false};
    //! When to potentially disconnect peer for stalling headers download
    std::chrono::microseconds m_headers_sync_timeout{0us};
    //! Since when we're stalling block download progress (in microseconds), or 0.
    std::chrono::microseconds m_stalling_since{0us};
    std::list<QueuedBlock> vBlocksInFlight;
    //! When the first entry in vBlocksInFlight started downloading. Don't care when vBlocksInFlight is empty.
    std::chrono::microseconds m_downloading_since{0us};
    int nBlocksInFlight{0};
    //! Whether we consider this a preferred download peer.
    bool fPreferredDownload{false};
    //! Whether this peer wants invs or headers (when possible) for block announcements.
    bool fPreferHeaders{false};
    /** Whether this peer wants invs or cmpctblocks (when possible) for block announcements. */
    bool m_requested_hb_cmpctblocks{false};
    /** Whether this peer will send us cmpctblocks if we request them. */
    bool m_provides_cmpctblocks{false};

    /** State used to enforce CHAIN_SYNC_TIMEOUT and EXTRA_PEER_CHECK_INTERVAL logic.
      *
      * Both are only in effect for outbound, non-manual, non-protected connections.
      * Any peer protected (m_protect = true) is not chosen for eviction. A peer is
      * marked as protected if all of these are true:
      *   - its connection type is IsBlockOnlyConn() == false
      *   - it gave us a valid connecting header
      *   - we haven't reached MAX_OUTBOUND_PEERS_TO_PROTECT_FROM_DISCONNECT yet
      *   - its chain tip has at least as much work as ours
      *
      * CHAIN_SYNC_TIMEOUT: if a peer's best known block has less work than our tip,
      * set a timeout CHAIN_SYNC_TIMEOUT in the future:
      *   - If at timeout their best known block now has more work than our tip
      *     when the timeout was set, then either reset the timeout or clear it
      *     (after comparing against our current tip's work)
      *   - If at timeout their best known block still has less work than our
      *     tip did when the timeout was set, then send a getheaders message,
      *     and set a shorter timeout, HEADERS_RESPONSE_TIME seconds in future.
      *     If their best known block is still behind when that new timeout is
      *     reached, disconnect.
      *
      * EXTRA_PEER_CHECK_INTERVAL: after each interval, if we have too many outbound peers,
      * drop the outbound one that least recently announced us a new block.
      */
    struct ChainSyncTimeoutState {
        //! A timeout used for checking whether our peer has sufficiently synced
        std::chrono::seconds m_timeout{0s};
        //! A header with the work we require on our peer's chain
        const CBlockIndex* m_work_header{nullptr};
        //! After timeout is reached, set to true after sending getheaders
        bool m_sent_getheaders{false};
        //! Whether this peer is protected from disconnection due to a bad/slow chain
        bool m_protect{false};
    };

    ChainSyncTimeoutState m_chain_sync;

    //! Time of last new block announcement
    int64_t m_last_block_announcement{0};

    //! Whether this peer is an inbound connection
    const bool m_is_inbound;

    //! A rolling bloom filter of all announced tx CInvs to this peer.
    CRollingBloomFilter m_recently_announced_invs = CRollingBloomFilter{INVENTORY_MAX_RECENT_RELAY, 0.000001};

    CNodeState(bool is_inbound) : m_is_inbound(is_inbound) {}
};

class PeerManagerImpl final : public PeerManager
{
public:
    PeerManagerImpl(CConnman& connman, AddrMan& addrman,
                    BanMan* banman, ChainstateManager& chainman,
                    CTxMemPool& pool, bool ignore_incoming_txs);

    /** Overridden from CValidationInterface. */
    void BlockConnected(const std::shared_ptr<const CBlock>& pblock, const CBlockIndex* pindexConnected) override
        EXCLUSIVE_LOCKS_REQUIRED(!m_recent_confirmed_transactions_mutex);
    void BlockDisconnected(const std::shared_ptr<const CBlock> &block, const CBlockIndex* pindex) override
        EXCLUSIVE_LOCKS_REQUIRED(!m_recent_confirmed_transactions_mutex);
    void UpdatedBlockTip(const CBlockIndex *pindexNew, const CBlockIndex *pindexFork, bool fInitialDownload) override
        EXCLUSIVE_LOCKS_REQUIRED(!m_peer_mutex);
    void BlockChecked(const CBlock& block, const BlockValidationState& state) override
        EXCLUSIVE_LOCKS_REQUIRED(!m_peer_mutex);
    void NewPoWValidBlock(const CBlockIndex *pindex, const std::shared_ptr<const CBlock>& pblock) override
        EXCLUSIVE_LOCKS_REQUIRED(!m_most_recent_block_mutex);

    /** Implement NetEventsInterface */
    void InitializeNode(CNode& node, ServiceFlags our_services) override EXCLUSIVE_LOCKS_REQUIRED(!m_peer_mutex);
    void FinalizeNode(const CNode& node) override EXCLUSIVE_LOCKS_REQUIRED(!m_peer_mutex);
    bool ProcessMessages(CNode* pfrom, std::atomic<bool>& interrupt) override
        EXCLUSIVE_LOCKS_REQUIRED(!m_peer_mutex, !m_recent_confirmed_transactions_mutex, !m_most_recent_block_mutex);
    bool SendMessages(CNode* pto) override EXCLUSIVE_LOCKS_REQUIRED(pto->cs_sendProcessing)
        EXCLUSIVE_LOCKS_REQUIRED(!m_peer_mutex, !m_recent_confirmed_transactions_mutex, !m_most_recent_block_mutex);

    /** Implement PeerManager */
    void StartScheduledTasks(CScheduler& scheduler) override;
    void CheckForStaleTipAndEvictPeers() override;
    std::optional<std::string> FetchBlock(NodeId peer_id, const CBlockIndex& block_index) override
        EXCLUSIVE_LOCKS_REQUIRED(!m_peer_mutex);
    bool GetNodeStateStats(NodeId nodeid, CNodeStateStats& stats) const override EXCLUSIVE_LOCKS_REQUIRED(!m_peer_mutex);
    bool IgnoresIncomingTxs() override { return m_ignore_incoming_txs; }
    void SendPings() override EXCLUSIVE_LOCKS_REQUIRED(!m_peer_mutex);
    void RelayTransaction(const uint256& txid, const uint256& wtxid) override EXCLUSIVE_LOCKS_REQUIRED(!m_peer_mutex);
    void SetBestHeight(int height) override { m_best_height = height; };
    void UnitTestMisbehaving(NodeId peer_id, int howmuch) override EXCLUSIVE_LOCKS_REQUIRED(!m_peer_mutex) { Misbehaving(*Assert(GetPeerRef(peer_id)), howmuch, ""); };
    void ProcessMessage(CNode& pfrom, const std::string& msg_type, CDataStream& vRecv,
                        const std::chrono::microseconds time_received, const std::atomic<bool>& interruptMsgProc) override
        EXCLUSIVE_LOCKS_REQUIRED(!m_peer_mutex, !m_recent_confirmed_transactions_mutex, !m_most_recent_block_mutex);
    void UpdateLastBlockAnnounceTime(NodeId node, int64_t time_in_seconds) override;

private:
    /** Consider evicting an outbound peer based on the amount of time they've been behind our tip */
    void ConsiderEviction(CNode& pto, Peer& peer, std::chrono::seconds time_in_seconds) EXCLUSIVE_LOCKS_REQUIRED(cs_main);

    /** If we have extra outbound peers, try to disconnect the one with the oldest block announcement */
    void EvictExtraOutboundPeers(std::chrono::seconds now) EXCLUSIVE_LOCKS_REQUIRED(cs_main);

    /** Retrieve unbroadcast transactions from the mempool and reattempt sending to peers */
    void ReattemptInitialBroadcast(CScheduler& scheduler) EXCLUSIVE_LOCKS_REQUIRED(!m_peer_mutex);

    /** Get a shared pointer to the Peer object.
     *  May return an empty shared_ptr if the Peer object can't be found. */
    PeerRef GetPeerRef(NodeId id) const EXCLUSIVE_LOCKS_REQUIRED(!m_peer_mutex);

    /** Get a shared pointer to the Peer object and remove it from m_peer_map.
     *  May return an empty shared_ptr if the Peer object can't be found. */
    PeerRef RemovePeer(NodeId id) EXCLUSIVE_LOCKS_REQUIRED(!m_peer_mutex);

    /**
     * Increment peer's misbehavior score. If the new value >= DISCOURAGEMENT_THRESHOLD, mark the node
     * to be discouraged, meaning the peer might be disconnected and added to the discouragement filter.
     */
    void Misbehaving(Peer& peer, int howmuch, const std::string& message);

    /**
     * Potentially mark a node discouraged based on the contents of a BlockValidationState object
     *
     * @param[in] via_compact_block this bool is passed in because net_processing should
     * punish peers differently depending on whether the data was provided in a compact
     * block message or not. If the compact block had a valid header, but contained invalid
     * txs, the peer should not be punished. See BIP 152.
     *
     * @return Returns true if the peer was punished (probably disconnected)
     */
    bool MaybePunishNodeForBlock(NodeId nodeid, const BlockValidationState& state,
                                 bool via_compact_block, const std::string& message = "")
        EXCLUSIVE_LOCKS_REQUIRED(!m_peer_mutex);

    /**
     * Potentially disconnect and discourage a node based on the contents of a TxValidationState object
     *
     * @return Returns true if the peer was punished (probably disconnected)
     */
    bool MaybePunishNodeForTx(NodeId nodeid, const TxValidationState& state, const std::string& message = "")
        EXCLUSIVE_LOCKS_REQUIRED(!m_peer_mutex);

    /** Maybe disconnect a peer and discourage future connections from its address.
     *
     * @param[in]   pnode     The node to check.
     * @param[in]   peer      The peer object to check.
     * @return                True if the peer was marked for disconnection in this function
     */
    bool MaybeDiscourageAndDisconnect(CNode& pnode, Peer& peer);

    void ProcessOrphanTx(std::set<uint256>& orphan_work_set) EXCLUSIVE_LOCKS_REQUIRED(cs_main, g_cs_orphans)
        EXCLUSIVE_LOCKS_REQUIRED(!m_peer_mutex);
    /** Process a single headers message from a peer. */
    void ProcessHeadersMessage(CNode& pfrom, Peer& peer,
                               const std::vector<CBlockHeader>& headers,
                               bool via_compact_block)
        EXCLUSIVE_LOCKS_REQUIRED(!m_peer_mutex);
    /** Various helpers for headers processing, invoked by ProcessHeadersMessage() */
    /** Deal with state tracking and headers sync for peers that send the
     * occasional non-connecting header (this can happen due to BIP 130 headers
     * announcements for blocks interacting with the 2hr (MAX_FUTURE_BLOCK_TIME) rule). */
    void HandleFewUnconnectingHeaders(CNode& pfrom, Peer& peer, const std::vector<CBlockHeader>& headers);
    /** Return true if the headers connect to each other, false otherwise */
    bool CheckHeadersAreContinuous(const std::vector<CBlockHeader>& headers) const;
    /** Request further headers from this peer with a given locator.
     * We don't issue a getheaders message if we have a recent one outstanding.
     * This returns true if a getheaders is actually sent, and false otherwise.
     */
    bool MaybeSendGetHeaders(CNode& pfrom, const CBlockLocator& locator, Peer& peer);
    /** Potentially fetch blocks from this peer upon receipt of a new headers tip */
    void HeadersDirectFetchBlocks(CNode& pfrom, const Peer& peer, const CBlockIndex* pindexLast);
    /** Update peer state based on received headers message */
    void UpdatePeerStateForReceivedHeaders(CNode& pfrom, const CBlockIndex *pindexLast, bool received_new_header, bool may_have_more_headers);

    void SendBlockTransactions(CNode& pfrom, Peer& peer, const CBlock& block, const BlockTransactionsRequest& req);

    /** Register with TxRequestTracker that an INV has been received from a
     *  peer. The announcement parameters are decided in PeerManager and then
     *  passed to TxRequestTracker. */
    void AddTxAnnouncement(const CNode& node, const GenTxid& gtxid, std::chrono::microseconds current_time)
        EXCLUSIVE_LOCKS_REQUIRED(::cs_main);

    /** Send a version message to a peer */
    void PushNodeVersion(CNode& pnode, const Peer& peer);

    /** Send a ping message every PING_INTERVAL or if requested via RPC. May
     *  mark the peer to be disconnected if a ping has timed out.
     *  We use mockable time for ping timeouts, so setmocktime may cause pings
     *  to time out. */
    void MaybeSendPing(CNode& node_to, Peer& peer, std::chrono::microseconds now);

    /** Send `addr` messages on a regular schedule. */
    void MaybeSendAddr(CNode& node, Peer& peer, std::chrono::microseconds current_time);

    /** Relay (gossip) an address to a few randomly chosen nodes.
     *
     * @param[in] originator   The id of the peer that sent us the address. We don't want to relay it back.
     * @param[in] addr         Address to relay.
     * @param[in] fReachable   Whether the address' network is reachable. We relay unreachable
     *                         addresses less.
     */
    void RelayAddress(NodeId originator, const CAddress& addr, bool fReachable) EXCLUSIVE_LOCKS_REQUIRED(!m_peer_mutex);

    /** Send `feefilter` message. */
    void MaybeSendFeefilter(CNode& node, Peer& peer, std::chrono::microseconds current_time);

    const CChainParams& m_chainparams;
    CConnman& m_connman;
    AddrMan& m_addrman;
    /** Pointer to this node's banman. May be nullptr - check existence before dereferencing. */
    BanMan* const m_banman;
    ChainstateManager& m_chainman;
    CTxMemPool& m_mempool;
    TxRequestTracker m_txrequest GUARDED_BY(::cs_main);

    /** The height of the best chain */
    std::atomic<int> m_best_height{-1};

    /** Next time to check for stale tip */
    std::chrono::seconds m_stale_tip_check_time{0s};

    /** Whether this node is running in -blocksonly mode */
    const bool m_ignore_incoming_txs;

    bool RejectIncomingTxs(const CNode& peer) const;

    /** Whether we've completed initial sync yet, for determining when to turn
      * on extra block-relay-only peers. */
    bool m_initial_sync_finished{false};

    /** Protects m_peer_map. This mutex must not be locked while holding a lock
     *  on any of the mutexes inside a Peer object. */
    mutable Mutex m_peer_mutex;
    /**
     * Map of all Peer objects, keyed by peer id. This map is protected
     * by the m_peer_mutex. Once a shared pointer reference is
     * taken, the lock may be released. Individual fields are protected by
     * their own locks.
     */
    std::map<NodeId, PeerRef> m_peer_map GUARDED_BY(m_peer_mutex);

    /** Map maintaining per-node state. */
    std::map<NodeId, CNodeState> m_node_states GUARDED_BY(cs_main);

    /** Get a pointer to a const CNodeState, used when not mutating the CNodeState object. */
    const CNodeState* State(NodeId pnode) const EXCLUSIVE_LOCKS_REQUIRED(cs_main);
    /** Get a pointer to a mutable CNodeState. */
    CNodeState* State(NodeId pnode) EXCLUSIVE_LOCKS_REQUIRED(cs_main);

    uint32_t GetFetchFlags(const Peer& peer) const;

    std::atomic<std::chrono::microseconds> m_next_inv_to_inbounds{0us};

    /** Number of nodes with fSyncStarted. */
    int nSyncStarted GUARDED_BY(cs_main) = 0;

    /** Hash of the last block we received via INV */
    uint256 m_last_block_inv_triggering_headers_sync{};

    /**
     * Sources of received blocks, saved to be able punish them when processing
     * happens afterwards.
     * Set mapBlockSource[hash].second to false if the node should not be
     * punished if the block is invalid.
     */
    std::map<uint256, std::pair<NodeId, bool>> mapBlockSource GUARDED_BY(cs_main);

    /** Number of peers with wtxid relay. */
    std::atomic<int> m_wtxid_relay_peers{0};

    /** Number of outbound peers with m_chain_sync.m_protect. */
    int m_outbound_peers_with_protect_from_disconnect GUARDED_BY(cs_main) = 0;

    /** Number of preferable block download peers. */
    int m_num_preferred_download_peers GUARDED_BY(cs_main){0};

    bool AlreadyHaveTx(const GenTxid& gtxid)
        EXCLUSIVE_LOCKS_REQUIRED(cs_main, !m_recent_confirmed_transactions_mutex);

    /**
     * Filter for transactions that were recently rejected by the mempool.
     * These are not rerequested until the chain tip changes, at which point
     * the entire filter is reset.
     *
     * Without this filter we'd be re-requesting txs from each of our peers,
     * increasing bandwidth consumption considerably. For instance, with 100
     * peers, half of which relay a tx we don't accept, that might be a 50x
     * bandwidth increase. A flooding attacker attempting to roll-over the
     * filter using minimum-sized, 60byte, transactions might manage to send
     * 1000/sec if we have fast peers, so we pick 120,000 to give our peers a
     * two minute window to send invs to us.
     *
     * Decreasing the false positive rate is fairly cheap, so we pick one in a
     * million to make it highly unlikely for users to have issues with this
     * filter.
     *
     * We typically only add wtxids to this filter. For non-segwit
     * transactions, the txid == wtxid, so this only prevents us from
     * re-downloading non-segwit transactions when communicating with
     * non-wtxidrelay peers -- which is important for avoiding malleation
     * attacks that could otherwise interfere with transaction relay from
     * non-wtxidrelay peers. For communicating with wtxidrelay peers, having
     * the reject filter store wtxids is exactly what we want to avoid
     * redownload of a rejected transaction.
     *
     * In cases where we can tell that a segwit transaction will fail
     * validation no matter the witness, we may add the txid of such
     * transaction to the filter as well. This can be helpful when
     * communicating with txid-relay peers or if we were to otherwise fetch a
     * transaction via txid (eg in our orphan handling).
     *
     * Memory used: 1.3 MB
     */
    CRollingBloomFilter m_recent_rejects GUARDED_BY(::cs_main){120'000, 0.000'001};
    uint256 hashRecentRejectsChainTip GUARDED_BY(cs_main);

    /*
     * Filter for transactions that have been recently confirmed.
     * We use this to avoid requesting transactions that have already been
     * confirnmed.
     *
     * Blocks don't typically have more than 4000 transactions, so this should
     * be at least six blocks (~1 hr) worth of transactions that we can store,
     * inserting both a txid and wtxid for every observed transaction.
     * If the number of transactions appearing in a block goes up, or if we are
     * seeing getdata requests more than an hour after initial announcement, we
     * can increase this number.
     * The false positive rate of 1/1M should come out to less than 1
     * transaction per day that would be inadvertently ignored (which is the
     * same probability that we have in the reject filter).
     */
    Mutex m_recent_confirmed_transactions_mutex;
    CRollingBloomFilter m_recent_confirmed_transactions GUARDED_BY(m_recent_confirmed_transactions_mutex){48'000, 0.000'001};

    /**
     * For sending `inv`s to inbound peers, we use a single (exponentially
     * distributed) timer for all peers. If we used a separate timer for each
     * peer, a spy node could make multiple inbound connections to us to
     * accurately determine when we received the transaction (and potentially
     * determine the transaction's origin). */
    std::chrono::microseconds NextInvToInbounds(std::chrono::microseconds now,
                                                std::chrono::seconds average_interval);


    // All of the following cache a recent block, and are protected by m_most_recent_block_mutex
    Mutex m_most_recent_block_mutex;
    std::shared_ptr<const CBlock> m_most_recent_block GUARDED_BY(m_most_recent_block_mutex);
    std::shared_ptr<const CBlockHeaderAndShortTxIDs> m_most_recent_compact_block GUARDED_BY(m_most_recent_block_mutex);
    uint256 m_most_recent_block_hash GUARDED_BY(m_most_recent_block_mutex);

    /** Height of the highest block announced using BIP 152 high-bandwidth mode. */
    int m_highest_fast_announce{0};

    /** Have we requested this block from a peer */
    bool IsBlockRequested(const uint256& hash) EXCLUSIVE_LOCKS_REQUIRED(cs_main);

    /** Remove this block from our tracked requested blocks. Called if:
     *  - the block has been received from a peer
     *  - the request for the block has timed out
     */
    void RemoveBlockRequest(const uint256& hash) EXCLUSIVE_LOCKS_REQUIRED(cs_main);

    /* Mark a block as in flight
     * Returns false, still setting pit, if the block was already in flight from the same peer
     * pit will only be valid as long as the same cs_main lock is being held
     */
    bool BlockRequested(NodeId nodeid, const CBlockIndex& block, std::list<QueuedBlock>::iterator** pit = nullptr) EXCLUSIVE_LOCKS_REQUIRED(cs_main);

    bool TipMayBeStale() EXCLUSIVE_LOCKS_REQUIRED(cs_main);

    /** Update pindexLastCommonBlock and add not-in-flight missing successors to vBlocks, until it has
     *  at most count entries.
     */
    void FindNextBlocksToDownload(const Peer& peer, unsigned int count, std::vector<const CBlockIndex*>& vBlocks, NodeId& nodeStaller) EXCLUSIVE_LOCKS_REQUIRED(cs_main);

    std::map<uint256, std::pair<NodeId, std::list<QueuedBlock>::iterator> > mapBlocksInFlight GUARDED_BY(cs_main);

    /** When our tip was last updated. */
    std::atomic<std::chrono::seconds> m_last_tip_update{0s};

    /** Determine whether or not a peer can request a transaction, and return it (or nullptr if not found or not allowed). */
    CTransactionRef FindTxForGetData(const CNode& peer, const GenTxid& gtxid, const std::chrono::seconds mempool_req, const std::chrono::seconds now) LOCKS_EXCLUDED(cs_main);

    void ProcessGetData(CNode& pfrom, Peer& peer, const std::atomic<bool>& interruptMsgProc)
        EXCLUSIVE_LOCKS_REQUIRED(!m_most_recent_block_mutex, peer.m_getdata_requests_mutex) LOCKS_EXCLUDED(::cs_main);

    /** Process a new block. Perform any post-processing housekeeping */
    void ProcessBlock(CNode& node, const std::shared_ptr<const CBlock>& block, bool force_processing);

    /** Relay map (txid or wtxid -> CTransactionRef) */
    typedef std::map<uint256, CTransactionRef> MapRelay;
    MapRelay mapRelay GUARDED_BY(cs_main);
    /** Expiration-time ordered list of (expire time, relay map entry) pairs. */
    std::deque<std::pair<std::chrono::microseconds, MapRelay::iterator>> g_relay_expiration GUARDED_BY(cs_main);

    /**
     * When a peer sends us a valid block, instruct it to announce blocks to us
     * using CMPCTBLOCK if possible by adding its nodeid to the end of
     * lNodesAnnouncingHeaderAndIDs, and keeping that list under a certain size by
     * removing the first element if necessary.
     */
    void MaybeSetPeerAsAnnouncingHeaderAndIDs(NodeId nodeid) EXCLUSIVE_LOCKS_REQUIRED(cs_main);

    /** Stack of nodes which we have set to announce using compact blocks */
    std::list<NodeId> lNodesAnnouncingHeaderAndIDs GUARDED_BY(cs_main);

    /** Number of peers from which we're downloading blocks. */
    int m_peers_downloading_from GUARDED_BY(cs_main) = 0;

    /** Storage for orphan information */
    TxOrphanage m_orphanage;

    void AddToCompactExtraTransactions(const CTransactionRef& tx) EXCLUSIVE_LOCKS_REQUIRED(g_cs_orphans);

    /** Orphan/conflicted/etc transactions that are kept for compact block reconstruction.
     *  The last -blockreconstructionextratxn/DEFAULT_BLOCK_RECONSTRUCTION_EXTRA_TXN of
     *  these are kept in a ring buffer */
    std::vector<std::pair<uint256, CTransactionRef>> vExtraTxnForCompact GUARDED_BY(g_cs_orphans);
    /** Offset into vExtraTxnForCompact to insert the next tx */
    size_t vExtraTxnForCompactIt GUARDED_BY(g_cs_orphans) = 0;

    /** Check whether the last unknown block a peer advertised is not yet known. */
    void ProcessBlockAvailability(NodeId nodeid) EXCLUSIVE_LOCKS_REQUIRED(cs_main);
    /** Update tracking information about which blocks a peer is assumed to have. */
    void UpdateBlockAvailability(NodeId nodeid, const uint256& hash) EXCLUSIVE_LOCKS_REQUIRED(cs_main);
    bool CanDirectFetch() EXCLUSIVE_LOCKS_REQUIRED(cs_main);

    /**
     * To prevent fingerprinting attacks, only send blocks/headers outside of
     * the active chain if they are no more than a month older (both in time,
     * and in best equivalent proof of work) than the best header chain we know
     * about and we fully-validated them at some point.
     */
    bool BlockRequestAllowed(const CBlockIndex* pindex) EXCLUSIVE_LOCKS_REQUIRED(cs_main);
    bool AlreadyHaveBlock(const uint256& block_hash) EXCLUSIVE_LOCKS_REQUIRED(cs_main);
    void ProcessGetBlockData(CNode& pfrom, Peer& peer, const CInv& inv)
        EXCLUSIVE_LOCKS_REQUIRED(!m_most_recent_block_mutex);

    /**
     * Validation logic for compact filters request handling.
     *
     * May disconnect from the peer in the case of a bad request.
     *
     * @param[in]   node            The node that we received the request from
     * @param[in]   peer            The peer that we received the request from
     * @param[in]   filter_type     The filter type the request is for. Must be basic filters.
     * @param[in]   start_height    The start height for the request
     * @param[in]   stop_hash       The stop_hash for the request
     * @param[in]   max_height_diff The maximum number of items permitted to request, as specified in BIP 157
     * @param[out]  stop_index      The CBlockIndex for the stop_hash block, if the request can be serviced.
     * @param[out]  filter_index    The filter index, if the request can be serviced.
     * @return                      True if the request can be serviced.
     */
    bool PrepareBlockFilterRequest(CNode& node, Peer& peer,
                                   BlockFilterType filter_type, uint32_t start_height,
                                   const uint256& stop_hash, uint32_t max_height_diff,
                                   const CBlockIndex*& stop_index,
                                   BlockFilterIndex*& filter_index);

    /**
     * Handle a cfilters request.
     *
     * May disconnect from the peer in the case of a bad request.
     *
     * @param[in]   node            The node that we received the request from
     * @param[in]   peer            The peer that we received the request from
     * @param[in]   vRecv           The raw message received
     */
    void ProcessGetCFilters(CNode& node, Peer& peer, CDataStream& vRecv);

    /**
     * Handle a cfheaders request.
     *
     * May disconnect from the peer in the case of a bad request.
     *
     * @param[in]   node            The node that we received the request from
     * @param[in]   peer            The peer that we received the request from
     * @param[in]   vRecv           The raw message received
     */
    void ProcessGetCFHeaders(CNode& node, Peer& peer, CDataStream& vRecv);

    /**
     * Handle a getcfcheckpt request.
     *
     * May disconnect from the peer in the case of a bad request.
     *
     * @param[in]   node            The node that we received the request from
     * @param[in]   peer            The peer that we received the request from
     * @param[in]   vRecv           The raw message received
     */
    void ProcessGetCFCheckPt(CNode& node, Peer& peer, CDataStream& vRecv);

    /** Checks if address relay is permitted with peer. If needed, initializes
     * the m_addr_known bloom filter and sets m_addr_relay_enabled to true.
     *
     *  @return   True if address relay is enabled with peer
     *            False if address relay is disallowed
     */
    bool SetupAddressRelay(const CNode& node, Peer& peer);
};

const CNodeState* PeerManagerImpl::State(NodeId pnode) const EXCLUSIVE_LOCKS_REQUIRED(cs_main)
{
    std::map<NodeId, CNodeState>::const_iterator it = m_node_states.find(pnode);
    if (it == m_node_states.end())
        return nullptr;
    return &it->second;
}

CNodeState* PeerManagerImpl::State(NodeId pnode) EXCLUSIVE_LOCKS_REQUIRED(cs_main)
{
    return const_cast<CNodeState*>(std::as_const(*this).State(pnode));
}

/**
 * Whether the peer supports the address. For example, a peer that does not
 * implement BIP155 cannot receive Tor v3 addresses because it requires
 * ADDRv2 (BIP155) encoding.
 */
static bool IsAddrCompatible(const Peer& peer, const CAddress& addr)
{
    return peer.m_wants_addrv2 || addr.IsAddrV1Compatible();
}

static void AddAddressKnown(Peer& peer, const CAddress& addr)
{
    assert(peer.m_addr_known);
    peer.m_addr_known->insert(addr.GetKey());
}

static void PushAddress(Peer& peer, const CAddress& addr, FastRandomContext& insecure_rand)
{
    // Known checking here is only to save space from duplicates.
    // Before sending, we'll filter it again for known addresses that were
    // added after addresses were pushed.
    assert(peer.m_addr_known);
    if (addr.IsValid() && !peer.m_addr_known->contains(addr.GetKey()) && IsAddrCompatible(peer, addr)) {
        if (peer.m_addrs_to_send.size() >= MAX_ADDR_TO_SEND) {
            peer.m_addrs_to_send[insecure_rand.randrange(peer.m_addrs_to_send.size())] = addr;
        } else {
            peer.m_addrs_to_send.push_back(addr);
        }
    }
}

static void AddKnownTx(Peer& peer, const uint256& hash)
{
    auto tx_relay = peer.GetTxRelay();
    if (!tx_relay) return;

    LOCK(tx_relay->m_tx_inventory_mutex);
    tx_relay->m_tx_inventory_known_filter.insert(hash);
}

/** Whether this peer can serve us blocks. */
static bool CanServeBlocks(const Peer& peer)
{
    return peer.m_their_services & (NODE_NETWORK|NODE_NETWORK_LIMITED);
}

/** Whether this peer can only serve limited recent blocks (e.g. because
 *  it prunes old blocks) */
static bool IsLimitedPeer(const Peer& peer)
{
    return (!(peer.m_their_services & NODE_NETWORK) &&
             (peer.m_their_services & NODE_NETWORK_LIMITED));
}

/** Whether this peer can serve us witness data */
static bool CanServeWitnesses(const Peer& peer)
{
    return peer.m_their_services & NODE_WITNESS;
}

std::chrono::microseconds PeerManagerImpl::NextInvToInbounds(std::chrono::microseconds now,
                                                             std::chrono::seconds average_interval)
{
    if (m_next_inv_to_inbounds.load() < now) {
        // If this function were called from multiple threads simultaneously
        // it would possible that both update the next send variable, and return a different result to their caller.
        // This is not possible in practice as only the net processing thread invokes this function.
        m_next_inv_to_inbounds = GetExponentialRand(now, average_interval);
    }
    return m_next_inv_to_inbounds;
}

bool PeerManagerImpl::IsBlockRequested(const uint256& hash)
{
    return mapBlocksInFlight.find(hash) != mapBlocksInFlight.end();
}

void PeerManagerImpl::RemoveBlockRequest(const uint256& hash)
{
    auto it = mapBlocksInFlight.find(hash);
    if (it == mapBlocksInFlight.end()) {
        // Block was not requested
        return;
    }

    auto [node_id, list_it] = it->second;
    CNodeState *state = State(node_id);
    assert(state != nullptr);

    if (state->vBlocksInFlight.begin() == list_it) {
        // First block on the queue was received, update the start download time for the next one
        state->m_downloading_since = std::max(state->m_downloading_since, GetTime<std::chrono::microseconds>());
    }
    state->vBlocksInFlight.erase(list_it);

    state->nBlocksInFlight--;
    if (state->nBlocksInFlight == 0) {
        // Last validated block on the queue was received.
        m_peers_downloading_from--;
    }
    state->m_stalling_since = 0us;
    mapBlocksInFlight.erase(it);
}

bool PeerManagerImpl::BlockRequested(NodeId nodeid, const CBlockIndex& block, std::list<QueuedBlock>::iterator** pit)
{
    const uint256& hash{block.GetBlockHash()};

    CNodeState *state = State(nodeid);
    assert(state != nullptr);

    // Short-circuit most stuff in case it is from the same node
    std::map<uint256, std::pair<NodeId, std::list<QueuedBlock>::iterator> >::iterator itInFlight = mapBlocksInFlight.find(hash);
    if (itInFlight != mapBlocksInFlight.end() && itInFlight->second.first == nodeid) {
        if (pit) {
            *pit = &itInFlight->second.second;
        }
        return false;
    }

    // Make sure it's not listed somewhere already.
    RemoveBlockRequest(hash);

    std::list<QueuedBlock>::iterator it = state->vBlocksInFlight.insert(state->vBlocksInFlight.end(),
            {&block, std::unique_ptr<PartiallyDownloadedBlock>(pit ? new PartiallyDownloadedBlock(&m_mempool) : nullptr)});
    state->nBlocksInFlight++;
    if (state->nBlocksInFlight == 1) {
        // We're starting a block download (batch) from this peer.
        state->m_downloading_since = GetTime<std::chrono::microseconds>();
        m_peers_downloading_from++;
    }
    itInFlight = mapBlocksInFlight.insert(std::make_pair(hash, std::make_pair(nodeid, it))).first;
    if (pit) {
        *pit = &itInFlight->second.second;
    }
    return true;
}

void PeerManagerImpl::MaybeSetPeerAsAnnouncingHeaderAndIDs(NodeId nodeid)
{
    AssertLockHeld(cs_main);

    // When in -blocksonly mode, never request high-bandwidth mode from peers. Our
    // mempool will not contain the transactions necessary to reconstruct the
    // compact block.
    if (m_ignore_incoming_txs) return;

    CNodeState* nodestate = State(nodeid);
    if (!nodestate || !nodestate->m_provides_cmpctblocks) {
        // Don't request compact blocks if the peer has not signalled support
        return;
    }

    int num_outbound_hb_peers = 0;
    for (std::list<NodeId>::iterator it = lNodesAnnouncingHeaderAndIDs.begin(); it != lNodesAnnouncingHeaderAndIDs.end(); it++) {
        if (*it == nodeid) {
            lNodesAnnouncingHeaderAndIDs.erase(it);
            lNodesAnnouncingHeaderAndIDs.push_back(nodeid);
            return;
        }
        CNodeState *state = State(*it);
        if (state != nullptr && !state->m_is_inbound) ++num_outbound_hb_peers;
    }
    if (nodestate->m_is_inbound) {
        // If we're adding an inbound HB peer, make sure we're not removing
        // our last outbound HB peer in the process.
        if (lNodesAnnouncingHeaderAndIDs.size() >= 3 && num_outbound_hb_peers == 1) {
            CNodeState *remove_node = State(lNodesAnnouncingHeaderAndIDs.front());
            if (remove_node != nullptr && !remove_node->m_is_inbound) {
                // Put the HB outbound peer in the second slot, so that it
                // doesn't get removed.
                std::swap(lNodesAnnouncingHeaderAndIDs.front(), *std::next(lNodesAnnouncingHeaderAndIDs.begin()));
            }
        }
    }
    m_connman.ForNode(nodeid, [this](CNode* pfrom) EXCLUSIVE_LOCKS_REQUIRED(::cs_main) {
        AssertLockHeld(::cs_main);
        if (lNodesAnnouncingHeaderAndIDs.size() >= 3) {
            // As per BIP152, we only get 3 of our peers to announce
            // blocks using compact encodings.
            m_connman.ForNode(lNodesAnnouncingHeaderAndIDs.front(), [this](CNode* pnodeStop){
                m_connman.PushMessage(pnodeStop, CNetMsgMaker(pnodeStop->GetCommonVersion()).Make(NetMsgType::SENDCMPCT, /*high_bandwidth=*/false, /*version=*/CMPCTBLOCKS_VERSION));
                // save BIP152 bandwidth state: we select peer to be low-bandwidth
                pnodeStop->m_bip152_highbandwidth_to = false;
                return true;
            });
            lNodesAnnouncingHeaderAndIDs.pop_front();
        }
        m_connman.PushMessage(pfrom, CNetMsgMaker(pfrom->GetCommonVersion()).Make(NetMsgType::SENDCMPCT, /*high_bandwidth=*/true, /*version=*/CMPCTBLOCKS_VERSION));
        // save BIP152 bandwidth state: we select peer to be high-bandwidth
        pfrom->m_bip152_highbandwidth_to = true;
        lNodesAnnouncingHeaderAndIDs.push_back(pfrom->GetId());
        return true;
    });
}

bool PeerManagerImpl::TipMayBeStale()
{
    AssertLockHeld(cs_main);
    const Consensus::Params& consensusParams = m_chainparams.GetConsensus();
    if (m_last_tip_update.load() == 0s) {
        m_last_tip_update = GetTime<std::chrono::seconds>();
    }
    return m_last_tip_update.load() < GetTime<std::chrono::seconds>() - std::chrono::seconds{AvgTargetSpacing(consensusParams, m_chainman.ActiveHeight()) * 3} && mapBlocksInFlight.empty();
}

bool PeerManagerImpl::CanDirectFetch()
{
<<<<<<< HEAD
    return m_chainman.ActiveChain().Tip()->GetBlockTime() > GetAdjustedTime() - AvgTargetSpacing(m_chainparams.GetConsensus(), m_chainman.ActiveHeight()) * 20;
=======
    return m_chainman.ActiveChain().Tip()->Time() > GetAdjustedTime() - m_chainparams.GetConsensus().PowTargetSpacing() * 20;
>>>>>>> 9a446da8
}

static bool PeerHasHeader(CNodeState *state, const CBlockIndex *pindex) EXCLUSIVE_LOCKS_REQUIRED(cs_main)
{
    if (state->pindexBestKnownBlock && pindex == state->pindexBestKnownBlock->GetAncestor(pindex->nHeight))
        return true;
    if (state->pindexBestHeaderSent && pindex == state->pindexBestHeaderSent->GetAncestor(pindex->nHeight))
        return true;
    return false;
}

void PeerManagerImpl::ProcessBlockAvailability(NodeId nodeid) {
    CNodeState *state = State(nodeid);
    assert(state != nullptr);

    if (!state->hashLastUnknownBlock.IsNull()) {
        const CBlockIndex* pindex = m_chainman.m_blockman.LookupBlockIndex(state->hashLastUnknownBlock);
        if (pindex && pindex->nChainWork > 0) {
            if (state->pindexBestKnownBlock == nullptr || pindex->nChainWork >= state->pindexBestKnownBlock->nChainWork) {
                state->pindexBestKnownBlock = pindex;
            }
            state->hashLastUnknownBlock.SetNull();
        }
    }
}

void PeerManagerImpl::UpdateBlockAvailability(NodeId nodeid, const uint256 &hash) {
    CNodeState *state = State(nodeid);
    assert(state != nullptr);

    ProcessBlockAvailability(nodeid);

    const CBlockIndex* pindex = m_chainman.m_blockman.LookupBlockIndex(hash);
    if (pindex && pindex->nChainWork > 0) {
        // An actually better block was announced.
        if (state->pindexBestKnownBlock == nullptr || pindex->nChainWork >= state->pindexBestKnownBlock->nChainWork) {
            state->pindexBestKnownBlock = pindex;
        }
    } else {
        // An unknown block was announced; just assume that the latest one is the best one.
        state->hashLastUnknownBlock = hash;
    }
}

void PeerManagerImpl::FindNextBlocksToDownload(const Peer& peer, unsigned int count, std::vector<const CBlockIndex*>& vBlocks, NodeId& nodeStaller)
{
    if (count == 0)
        return;

    vBlocks.reserve(vBlocks.size() + count);
    CNodeState *state = State(peer.m_id);
    assert(state != nullptr);

    // Make sure pindexBestKnownBlock is up to date, we'll need it.
    ProcessBlockAvailability(peer.m_id);

    if (state->pindexBestKnownBlock == nullptr || state->pindexBestKnownBlock->nChainWork < m_chainman.ActiveChain().Tip()->nChainWork || state->pindexBestKnownBlock->nChainWork < nMinimumChainWork) {
        // This peer has nothing interesting.
        return;
    }

    if (state->pindexLastCommonBlock == nullptr) {
        // Bootstrap quickly by guessing a parent of our best tip is the forking point.
        // Guessing wrong in either direction is not a problem.
        state->pindexLastCommonBlock = m_chainman.ActiveChain()[std::min(state->pindexBestKnownBlock->nHeight, m_chainman.ActiveChain().Height())];
    }

    // If the peer reorganized, our previous pindexLastCommonBlock may not be an ancestor
    // of its current tip anymore. Go back enough to fix that.
    state->pindexLastCommonBlock = LastCommonAncestor(state->pindexLastCommonBlock, state->pindexBestKnownBlock);
    if (state->pindexLastCommonBlock == state->pindexBestKnownBlock)
        return;

    std::vector<const CBlockIndex*> vToFetch;
    const CBlockIndex *pindexWalk = state->pindexLastCommonBlock;
    // Never fetch further than the best block we know the peer has, or more than BLOCK_DOWNLOAD_WINDOW + 1 beyond the last
    // linked block we have in common with this peer. The +1 is so we can detect stalling, namely if we would be able to
    // download that next block if the window were 1 larger.
    int nWindowEnd = state->pindexLastCommonBlock->nHeight + BLOCK_DOWNLOAD_WINDOW;
    int nMaxHeight = std::min<int>(state->pindexBestKnownBlock->nHeight, nWindowEnd + 1);
    NodeId waitingfor = -1;
    while (pindexWalk->nHeight < nMaxHeight) {
        // Read up to 128 (or more, if more blocks than that are needed) successors of pindexWalk (towards
        // pindexBestKnownBlock) into vToFetch. We fetch 128, because CBlockIndex::GetAncestor may be as expensive
        // as iterating over ~100 CBlockIndex* entries anyway.
        int nToFetch = std::min(nMaxHeight - pindexWalk->nHeight, std::max<int>(count - vBlocks.size(), 128));
        vToFetch.resize(nToFetch);
        pindexWalk = state->pindexBestKnownBlock->GetAncestor(pindexWalk->nHeight + nToFetch);
        vToFetch[nToFetch - 1] = pindexWalk;
        for (unsigned int i = nToFetch - 1; i > 0; i--) {
            vToFetch[i - 1] = vToFetch[i]->pprev;
        }

        // Iterate over those blocks in vToFetch (in forward direction), adding the ones that
        // are not yet downloaded and not in flight to vBlocks. In the meantime, update
        // pindexLastCommonBlock as long as all ancestors are already downloaded, or if it's
        // already part of our chain (and therefore don't need it even if pruned).
        for (const CBlockIndex* pindex : vToFetch) {
            if (!pindex->IsValid(BLOCK_VALID_TREE)) {
                // We consider the chain that this peer is on invalid.
                return;
            }
            if (!CanServeWitnesses(peer) && DeploymentActiveAt(*pindex, m_chainman, Consensus::DEPLOYMENT_SEGWIT)) {
                // We wouldn't download this block or its descendants from this peer.
                return;
            }
            if (pindex->nStatus & BLOCK_HAVE_DATA || m_chainman.ActiveChain().Contains(pindex)) {
                if (pindex->HaveTxsDownloaded())
                    state->pindexLastCommonBlock = pindex;
            } else if (!IsBlockRequested(pindex->GetBlockHash())) {
                // The block is not already downloaded, and not yet in flight.
                if (pindex->nHeight > nWindowEnd) {
                    // We reached the end of the window.
                    if (vBlocks.size() == 0 && waitingfor != peer.m_id) {
                        // We aren't able to fetch anything, but we would be if the download window was one larger.
                        nodeStaller = waitingfor;
                    }
                    return;
                }
                vBlocks.push_back(pindex);
                if (vBlocks.size() == count) {
                    return;
                }
            } else if (waitingfor == -1) {
                // This is the first already-in-flight block.
                waitingfor = mapBlocksInFlight[pindex->GetBlockHash()].first;
            }
        }
    }
}

} // namespace

void PeerManagerImpl::PushNodeVersion(CNode& pnode, const Peer& peer)
{
    uint64_t my_services{peer.m_our_services};
    const int64_t nTime{count_seconds(GetTime<std::chrono::seconds>())};
    uint64_t nonce = pnode.GetLocalNonce();
    const int nNodeStartingHeight{m_best_height};
    NodeId nodeid = pnode.GetId();
    CAddress addr = pnode.addr;

    CService addr_you = addr.IsRoutable() && !IsProxy(addr) && addr.IsAddrV1Compatible() ? addr : CService();
    uint64_t your_services{addr.nServices};

    const bool tx_relay = !m_ignore_incoming_txs && !pnode.IsBlockOnlyConn() && !pnode.IsFeelerConn();
    m_connman.PushMessage(&pnode, CNetMsgMaker(INIT_PROTO_VERSION).Make(NetMsgType::VERSION, PROTOCOL_VERSION, my_services, nTime,
            your_services, addr_you, // Together the pre-version-31402 serialization of CAddress "addrYou" (without nTime)
            my_services, CService(), // Together the pre-version-31402 serialization of CAddress "addrMe" (without nTime)
            nonce, strSubVersion, nNodeStartingHeight, tx_relay));

    if (fLogIPs) {
        LogPrint(BCLog::NET, "send version message: version %d, blocks=%d, them=%s, txrelay=%d, peer=%d\n", PROTOCOL_VERSION, nNodeStartingHeight, addr_you.ToString(), tx_relay, nodeid);
    } else {
        LogPrint(BCLog::NET, "send version message: version %d, blocks=%d, txrelay=%d, peer=%d\n", PROTOCOL_VERSION, nNodeStartingHeight, tx_relay, nodeid);
    }
}

void PeerManagerImpl::AddTxAnnouncement(const CNode& node, const GenTxid& gtxid, std::chrono::microseconds current_time)
{
    AssertLockHeld(::cs_main); // For m_txrequest
    NodeId nodeid = node.GetId();
    if (!node.HasPermission(NetPermissionFlags::Relay) && m_txrequest.Count(nodeid) >= MAX_PEER_TX_ANNOUNCEMENTS) {
        // Too many queued announcements from this peer
        return;
    }
    const CNodeState* state = State(nodeid);

    // Decide the TxRequestTracker parameters for this announcement:
    // - "preferred": if fPreferredDownload is set (= outbound, or NetPermissionFlags::NoBan permission)
    // - "reqtime": current time plus delays for:
    //   - NONPREF_PEER_TX_DELAY for announcements from non-preferred connections
    //   - TXID_RELAY_DELAY for txid announcements while wtxid peers are available
    //   - OVERLOADED_PEER_TX_DELAY for announcements from peers which have at least
    //     MAX_PEER_TX_REQUEST_IN_FLIGHT requests in flight (and don't have NetPermissionFlags::Relay).
    auto delay{0us};
    const bool preferred = state->fPreferredDownload;
    if (!preferred) delay += NONPREF_PEER_TX_DELAY;
    if (!gtxid.IsWtxid() && m_wtxid_relay_peers > 0) delay += TXID_RELAY_DELAY;
    const bool overloaded = !node.HasPermission(NetPermissionFlags::Relay) &&
        m_txrequest.CountInFlight(nodeid) >= MAX_PEER_TX_REQUEST_IN_FLIGHT;
    if (overloaded) delay += OVERLOADED_PEER_TX_DELAY;
    m_txrequest.ReceivedInv(nodeid, gtxid, preferred, current_time + delay);
}

void PeerManagerImpl::UpdateLastBlockAnnounceTime(NodeId node, int64_t time_in_seconds)
{
    LOCK(cs_main);
    CNodeState *state = State(node);
    if (state) state->m_last_block_announcement = time_in_seconds;
}

void PeerManagerImpl::InitializeNode(CNode& node, ServiceFlags our_services)
{
    NodeId nodeid = node.GetId();
    {
        LOCK(cs_main);
        m_node_states.emplace_hint(m_node_states.end(), std::piecewise_construct, std::forward_as_tuple(nodeid), std::forward_as_tuple(node.IsInboundConn()));
        assert(m_txrequest.Count(nodeid) == 0);
    }
    PeerRef peer = std::make_shared<Peer>(nodeid, our_services);
    {
        LOCK(m_peer_mutex);
        m_peer_map.emplace_hint(m_peer_map.end(), nodeid, peer);
    }
    if (!node.IsInboundConn()) {
        PushNodeVersion(node, *peer);
    }
}

void PeerManagerImpl::ReattemptInitialBroadcast(CScheduler& scheduler)
{
    std::set<uint256> unbroadcast_txids = m_mempool.GetUnbroadcastTxs();

    for (const auto& txid : unbroadcast_txids) {
        CTransactionRef tx = m_mempool.get(txid);

        if (tx != nullptr) {
            RelayTransaction(txid, tx->GetWitnessHash());
        } else {
            m_mempool.RemoveUnbroadcastTx(txid, true);
        }
    }

    // Schedule next run for 10-15 minutes in the future.
    // We add randomness on every cycle to avoid the possibility of P2P fingerprinting.
    const std::chrono::milliseconds delta = 10min + GetRandMillis(5min);
    scheduler.scheduleFromNow([&] { ReattemptInitialBroadcast(scheduler); }, delta);
}

void PeerManagerImpl::FinalizeNode(const CNode& node)
{
    NodeId nodeid = node.GetId();
    int misbehavior{0};
    {
    LOCK(cs_main);
    {
        // We remove the PeerRef from g_peer_map here, but we don't always
        // destruct the Peer. Sometimes another thread is still holding a
        // PeerRef, so the refcount is >= 1. Be careful not to do any
        // processing here that assumes Peer won't be changed before it's
        // destructed.
        PeerRef peer = RemovePeer(nodeid);
        assert(peer != nullptr);
        misbehavior = WITH_LOCK(peer->m_misbehavior_mutex, return peer->m_misbehavior_score);
        m_wtxid_relay_peers -= peer->m_wtxid_relay;
        assert(m_wtxid_relay_peers >= 0);
    }
    CNodeState *state = State(nodeid);
    assert(state != nullptr);

    if (state->fSyncStarted)
        nSyncStarted--;

    for (const QueuedBlock& entry : state->vBlocksInFlight) {
        mapBlocksInFlight.erase(entry.pindex->GetBlockHash());
    }
    WITH_LOCK(g_cs_orphans, m_orphanage.EraseForPeer(nodeid));
    m_txrequest.DisconnectedPeer(nodeid);
    m_num_preferred_download_peers -= state->fPreferredDownload;
    m_peers_downloading_from -= (state->nBlocksInFlight != 0);
    assert(m_peers_downloading_from >= 0);
    m_outbound_peers_with_protect_from_disconnect -= state->m_chain_sync.m_protect;
    assert(m_outbound_peers_with_protect_from_disconnect >= 0);

    m_node_states.erase(nodeid);

    if (m_node_states.empty()) {
        // Do a consistency check after the last peer is removed.
        assert(mapBlocksInFlight.empty());
        assert(m_num_preferred_download_peers == 0);
        assert(m_peers_downloading_from == 0);
        assert(m_outbound_peers_with_protect_from_disconnect == 0);
        assert(m_wtxid_relay_peers == 0);
        assert(m_txrequest.Size() == 0);
        assert(m_orphanage.Size() == 0);
    }
    } // cs_main
    if (node.fSuccessfullyConnected && misbehavior == 0 &&
        !node.IsBlockOnlyConn() && !node.IsInboundConn()) {
        // Only change visible addrman state for full outbound peers.  We don't
        // call Connected() for feeler connections since they don't have
        // fSuccessfullyConnected set.
        m_addrman.Connected(node.addr);
    }
    LogPrint(BCLog::NET, "Cleared nodestate for peer=%d\n", nodeid);
}

PeerRef PeerManagerImpl::GetPeerRef(NodeId id) const
{
    LOCK(m_peer_mutex);
    auto it = m_peer_map.find(id);
    return it != m_peer_map.end() ? it->second : nullptr;
}

PeerRef PeerManagerImpl::RemovePeer(NodeId id)
{
    PeerRef ret;
    LOCK(m_peer_mutex);
    auto it = m_peer_map.find(id);
    if (it != m_peer_map.end()) {
        ret = std::move(it->second);
        m_peer_map.erase(it);
    }
    return ret;
}

bool PeerManagerImpl::GetNodeStateStats(NodeId nodeid, CNodeStateStats& stats) const
{
    {
        LOCK(cs_main);
        const CNodeState* state = State(nodeid);
        if (state == nullptr)
            return false;
        stats.nSyncHeight = state->pindexBestKnownBlock ? state->pindexBestKnownBlock->nHeight : -1;
        stats.nCommonHeight = state->pindexLastCommonBlock ? state->pindexLastCommonBlock->nHeight : -1;
        for (const QueuedBlock& queue : state->vBlocksInFlight) {
            if (queue.pindex)
                stats.vHeightInFlight.push_back(queue.pindex->nHeight);
        }
    }

    PeerRef peer = GetPeerRef(nodeid);
    if (peer == nullptr) return false;
    stats.their_services = peer->m_their_services;
    stats.m_starting_height = peer->m_starting_height;
    // It is common for nodes with good ping times to suddenly become lagged,
    // due to a new block arriving or other large transfer.
    // Merely reporting pingtime might fool the caller into thinking the node was still responsive,
    // since pingtime does not update until the ping is complete, which might take a while.
    // So, if a ping is taking an unusually long time in flight,
    // the caller can immediately detect that this is happening.
    auto ping_wait{0us};
    if ((0 != peer->m_ping_nonce_sent) && (0 != peer->m_ping_start.load().count())) {
        ping_wait = GetTime<std::chrono::microseconds>() - peer->m_ping_start.load();
    }

    if (auto tx_relay = peer->GetTxRelay(); tx_relay != nullptr) {
        stats.m_relay_txs = WITH_LOCK(tx_relay->m_bloom_filter_mutex, return tx_relay->m_relay_txs);
        stats.m_fee_filter_received = tx_relay->m_fee_filter_received.load();
    } else {
        stats.m_relay_txs = false;
        stats.m_fee_filter_received = 0;
    }

    stats.m_ping_wait = ping_wait;
    stats.m_addr_processed = peer->m_addr_processed.load();
    stats.m_addr_rate_limited = peer->m_addr_rate_limited.load();
    stats.m_addr_relay_enabled = peer->m_addr_relay_enabled.load();

    return true;
}

void PeerManagerImpl::AddToCompactExtraTransactions(const CTransactionRef& tx)
{
    size_t max_extra_txn = gArgs.GetIntArg("-blockreconstructionextratxn", DEFAULT_BLOCK_RECONSTRUCTION_EXTRA_TXN);
    if (max_extra_txn <= 0)
        return;
    if (!vExtraTxnForCompact.size())
        vExtraTxnForCompact.resize(max_extra_txn);
    vExtraTxnForCompact[vExtraTxnForCompactIt] = std::make_pair(tx->GetWitnessHash(), tx);
    vExtraTxnForCompactIt = (vExtraTxnForCompactIt + 1) % max_extra_txn;
}

void PeerManagerImpl::Misbehaving(Peer& peer, int howmuch, const std::string& message)
{
    assert(howmuch > 0);

    LOCK(peer.m_misbehavior_mutex);
    const int score_before{peer.m_misbehavior_score};
    peer.m_misbehavior_score += howmuch;
    const int score_now{peer.m_misbehavior_score};

    const std::string message_prefixed = message.empty() ? "" : (": " + message);
    std::string warning;

    if (score_now >= DISCOURAGEMENT_THRESHOLD && score_before < DISCOURAGEMENT_THRESHOLD) {
        warning = " DISCOURAGE THRESHOLD EXCEEDED";
        peer.m_should_discourage = true;
    }

    LogPrint(BCLog::NET, "Misbehaving: peer=%d (%d -> %d)%s%s\n",
             peer.m_id, score_before, score_now, warning, message_prefixed);
}

bool PeerManagerImpl::MaybePunishNodeForBlock(NodeId nodeid, const BlockValidationState& state,
                                              bool via_compact_block, const std::string& message)
{
    PeerRef peer{GetPeerRef(nodeid)};
    switch (state.GetResult()) {
    case BlockValidationResult::BLOCK_RESULT_UNSET:
        break;
    // The node is providing invalid data:
    case BlockValidationResult::BLOCK_CONSENSUS:
    case BlockValidationResult::BLOCK_MUTATED:
        if (!via_compact_block) {
            if (peer) Misbehaving(*peer, 100, message);
            return true;
        }
        break;
    case BlockValidationResult::BLOCK_CACHED_INVALID:
        {
            LOCK(cs_main);
            CNodeState *node_state = State(nodeid);
            if (node_state == nullptr) {
                break;
            }

            // Discourage outbound (but not inbound) peers if on an invalid chain.
            // Exempt HB compact block peers. Manual connections are always protected from discouragement.
            if (!via_compact_block && !node_state->m_is_inbound) {
                if (peer) Misbehaving(*peer, 100, message);
                return true;
            }
            break;
        }
    case BlockValidationResult::BLOCK_INVALID_HEADER:
    case BlockValidationResult::BLOCK_CHECKPOINT:
    case BlockValidationResult::BLOCK_INVALID_PREV:
        if (peer) Misbehaving(*peer, 100, message);
        return true;
    // Conflicting (but not necessarily invalid) data or different policy:
    case BlockValidationResult::BLOCK_MISSING_PREV:
        // TODO: Handle this much more gracefully (10 DoS points is super arbitrary)
        if (peer) Misbehaving(*peer, 10, message);
        return true;
    case BlockValidationResult::BLOCK_RECENT_CONSENSUS_CHANGE:
    case BlockValidationResult::BLOCK_TIME_FUTURE:
        break;
    }
    if (message != "") {
        LogPrint(BCLog::NET, "peer=%d: %s\n", nodeid, message);
    }
    return false;
}

bool PeerManagerImpl::MaybePunishNodeForTx(NodeId nodeid, const TxValidationState& state, const std::string& message)
{
    PeerRef peer{GetPeerRef(nodeid)};
    switch (state.GetResult()) {
    case TxValidationResult::TX_RESULT_UNSET:
        break;
    // The node is providing invalid data:
    case TxValidationResult::TX_CONSENSUS:
        if (peer) Misbehaving(*peer, 100, message);
        return true;
    // Conflicting (but not necessarily invalid) data or different policy:
    case TxValidationResult::TX_RECENT_CONSENSUS_CHANGE:
    case TxValidationResult::TX_INPUTS_NOT_STANDARD:
    case TxValidationResult::TX_NOT_STANDARD:
    case TxValidationResult::TX_MISSING_INPUTS:
    case TxValidationResult::TX_PREMATURE_SPEND:
    case TxValidationResult::TX_WITNESS_MUTATED:
    case TxValidationResult::TX_WITNESS_STRIPPED:
    case TxValidationResult::TX_CONFLICT:
    case TxValidationResult::TX_MEMPOOL_POLICY:
    case TxValidationResult::TX_NO_MEMPOOL:
        break;
    }
    if (message != "") {
        LogPrint(BCLog::NET, "peer=%d: %s\n", nodeid, message);
    }
    return false;
}

bool PeerManagerImpl::BlockRequestAllowed(const CBlockIndex* pindex)
{
    AssertLockHeld(cs_main);
    if (m_chainman.ActiveChain().Contains(pindex)) return true;
    return pindex->IsValid(BLOCK_VALID_SCRIPTS) && (m_chainman.m_best_header != nullptr) &&
           (m_chainman.m_best_header->GetBlockTime() - pindex->GetBlockTime() < STALE_RELAY_AGE_LIMIT) &&
           (GetBlockProofEquivalentTime(*m_chainman.m_best_header, *pindex, *m_chainman.m_best_header, m_chainparams.GetConsensus()) < STALE_RELAY_AGE_LIMIT);
}

std::optional<std::string> PeerManagerImpl::FetchBlock(NodeId peer_id, const CBlockIndex& block_index)
{
    if (fImporting) return "Importing...";
    if (fReindex) return "Reindexing...";

    // Ensure this peer exists and hasn't been disconnected
    PeerRef peer = GetPeerRef(peer_id);
    if (peer == nullptr) return "Peer does not exist";

    // Ignore pre-segwit peers
    if (!CanServeWitnesses(*peer)) return "Pre-SegWit peer";

    LOCK(cs_main);

    // Mark block as in-flight unless it already is (for this peer).
    // If a block was already in-flight for a different peer, its BLOCKTXN
    // response will be dropped.
    if (!BlockRequested(peer_id, block_index)) return "Already requested from this peer";

    // Construct message to request the block
    const uint256& hash{block_index.GetBlockHash()};
    std::vector<CInv> invs{CInv(MSG_BLOCK | MSG_WITNESS_FLAG, hash)};

    // Send block request message to the peer
    bool success = m_connman.ForNode(peer_id, [this, &invs](CNode* node) {
        const CNetMsgMaker msgMaker(node->GetCommonVersion());
        this->m_connman.PushMessage(node, msgMaker.Make(NetMsgType::GETDATA, invs));
        return true;
    });

    if (!success) return "Peer not fully connected";

    LogPrint(BCLog::NET, "Requesting block %s from peer=%d\n",
                 hash.ToString(), peer_id);
    return std::nullopt;
}

std::unique_ptr<PeerManager> PeerManager::make(CConnman& connman, AddrMan& addrman,
                                               BanMan* banman, ChainstateManager& chainman,
                                               CTxMemPool& pool, bool ignore_incoming_txs)
{
    return std::make_unique<PeerManagerImpl>(connman, addrman, banman, chainman, pool, ignore_incoming_txs);
}

PeerManagerImpl::PeerManagerImpl(CConnman& connman, AddrMan& addrman,
                                 BanMan* banman, ChainstateManager& chainman,
                                 CTxMemPool& pool, bool ignore_incoming_txs)
    : m_chainparams(chainman.GetParams()),
      m_connman(connman),
      m_addrman(addrman),
      m_banman(banman),
      m_chainman(chainman),
      m_mempool(pool),
      m_ignore_incoming_txs(ignore_incoming_txs)
{
}

void PeerManagerImpl::StartScheduledTasks(CScheduler& scheduler)
{
    // Stale tip checking and peer eviction are on two different timers, but we
    // don't want them to get out of sync due to drift in the scheduler, so we
    // combine them in one function and schedule at the quicker (peer-eviction)
    // timer.
    static_assert(EXTRA_PEER_CHECK_INTERVAL < STALE_CHECK_INTERVAL, "peer eviction timer should be less than stale tip check timer");
    scheduler.scheduleEvery([this] { this->CheckForStaleTipAndEvictPeers(); }, std::chrono::seconds{EXTRA_PEER_CHECK_INTERVAL});

    // schedule next run for 10-15 minutes in the future
    const std::chrono::milliseconds delta = 10min + GetRandMillis(5min);
    scheduler.scheduleFromNow([&] { ReattemptInitialBroadcast(scheduler); }, delta);
}

/**
 * Evict orphan txn pool entries based on a newly connected
 * block, remember the recently confirmed transactions, and delete tracked
 * announcements for them. Also save the time of the last tip update.
 */
void PeerManagerImpl::BlockConnected(const std::shared_ptr<const CBlock>& pblock, const CBlockIndex* pindex)
{
    m_orphanage.EraseForBlock(*pblock);
    m_last_tip_update = GetTime<std::chrono::seconds>();

    {
        LOCK(m_recent_confirmed_transactions_mutex);
        for (const auto& ptx : pblock->vtx) {
            m_recent_confirmed_transactions.insert(ptx->GetHash());
            if (ptx->GetHash() != ptx->GetWitnessHash()) {
                m_recent_confirmed_transactions.insert(ptx->GetWitnessHash());
            }
        }
    }
    {
        LOCK(cs_main);
        for (const auto& ptx : pblock->vtx) {
            m_txrequest.ForgetTxHash(ptx->GetHash());
            m_txrequest.ForgetTxHash(ptx->GetWitnessHash());
        }
    }
}

void PeerManagerImpl::BlockDisconnected(const std::shared_ptr<const CBlock> &block, const CBlockIndex* pindex)
{
    // To avoid relay problems with transactions that were previously
    // confirmed, clear our filter of recently confirmed transactions whenever
    // there's a reorg.
    // This means that in a 1-block reorg (where 1 block is disconnected and
    // then another block reconnected), our filter will drop to having only one
    // block's worth of transactions in it, but that should be fine, since
    // presumably the most common case of relaying a confirmed transaction
    // should be just after a new block containing it is found.
    LOCK(m_recent_confirmed_transactions_mutex);
    m_recent_confirmed_transactions.reset();
}

/**
 * Maintain state about the best-seen block and fast-announce a compact block
 * to compatible peers.
 */
void PeerManagerImpl::NewPoWValidBlock(const CBlockIndex *pindex, const std::shared_ptr<const CBlock>& pblock)
{
    auto pcmpctblock = std::make_shared<const CBlockHeaderAndShortTxIDs>(*pblock);
    const CNetMsgMaker msgMaker(PROTOCOL_VERSION);

    LOCK(cs_main);

    if (pindex->nHeight <= m_highest_fast_announce)
        return;
    m_highest_fast_announce = pindex->nHeight;

    if (!DeploymentActiveAt(*pindex, m_chainman, Consensus::DEPLOYMENT_SEGWIT)) return;

    uint256 hashBlock(pblock->GetHash());
    const std::shared_future<CSerializedNetMsg> lazy_ser{
        std::async(std::launch::deferred, [&] { return msgMaker.Make(NetMsgType::CMPCTBLOCK, *pcmpctblock); })};

    {
        LOCK(m_most_recent_block_mutex);
        m_most_recent_block_hash = hashBlock;
        m_most_recent_block = pblock;
        m_most_recent_compact_block = pcmpctblock;
    }

    m_connman.ForEachNode([this, pindex, &lazy_ser, &hashBlock](CNode* pnode) EXCLUSIVE_LOCKS_REQUIRED(::cs_main) {
        AssertLockHeld(::cs_main);

        if (pnode->GetCommonVersion() < INVALID_CB_NO_BAN_VERSION || pnode->fDisconnect)
            return;
        ProcessBlockAvailability(pnode->GetId());
        CNodeState &state = *State(pnode->GetId());
        // If the peer has, or we announced to them the previous block already,
        // but we don't think they have this one, go ahead and announce it
        if (state.m_requested_hb_cmpctblocks && !PeerHasHeader(&state, pindex) && PeerHasHeader(&state, pindex->pprev)) {

            LogPrint(BCLog::NET, "%s sending header-and-ids %s to peer=%d\n", "PeerManager::NewPoWValidBlock",
                    hashBlock.ToString(), pnode->GetId());

            const CSerializedNetMsg& ser_cmpctblock{lazy_ser.get()};
            m_connman.PushMessage(pnode, ser_cmpctblock.Copy());
            state.pindexBestHeaderSent = pindex;
        }
    });
}

/**
 * Update our best height and announce any block hashes which weren't previously
 * in m_chainman.ActiveChain() to our peers.
 */
void PeerManagerImpl::UpdatedBlockTip(const CBlockIndex *pindexNew, const CBlockIndex *pindexFork, bool fInitialDownload)
{
    SetBestHeight(pindexNew->nHeight);
    SetServiceFlagsIBDCache(!fInitialDownload);

    // Don't relay inventory during initial block download.
    if (fInitialDownload) return;

    // Find the hashes of all blocks that weren't previously in the best chain.
    std::vector<uint256> vHashes;
    const CBlockIndex *pindexToAnnounce = pindexNew;
    while (pindexToAnnounce != pindexFork) {
        vHashes.push_back(pindexToAnnounce->GetBlockHash());
        pindexToAnnounce = pindexToAnnounce->pprev;
        if (vHashes.size() == MAX_BLOCKS_TO_ANNOUNCE) {
            // Limit announcements in case of a huge reorganization.
            // Rely on the peer's synchronization mechanism in that case.
            break;
        }
    }

    {
        LOCK(m_peer_mutex);
        for (auto& it : m_peer_map) {
            Peer& peer = *it.second;
            LOCK(peer.m_block_inv_mutex);
            for (const uint256& hash : reverse_iterate(vHashes)) {
                peer.m_blocks_for_headers_relay.push_back(hash);
            }
        }
    }

    m_connman.WakeMessageHandler();
}

/**
 * Handle invalid block rejection and consequent peer discouragement, maintain which
 * peers announce compact blocks.
 */
void PeerManagerImpl::BlockChecked(const CBlock& block, const BlockValidationState& state)
{
    LOCK(cs_main);

    const uint256 hash(block.GetHash());
    std::map<uint256, std::pair<NodeId, bool>>::iterator it = mapBlockSource.find(hash);

    // If the block failed validation, we know where it came from and we're still connected
    // to that peer, maybe punish.
    if (state.IsInvalid() &&
        it != mapBlockSource.end() &&
        State(it->second.first)) {
            MaybePunishNodeForBlock(/*nodeid=*/ it->second.first, state, /*via_compact_block=*/ !it->second.second);
    }
    // Check that:
    // 1. The block is valid
    // 2. We're not in initial block download
    // 3. This is currently the best block we're aware of. We haven't updated
    //    the tip yet so we have no way to check this directly here. Instead we
    //    just check that there are currently no other blocks in flight.
    else if (state.IsValid() &&
             !m_chainman.ActiveChainstate().IsInitialBlockDownload() &&
             mapBlocksInFlight.count(hash) == mapBlocksInFlight.size()) {
        if (it != mapBlockSource.end()) {
            MaybeSetPeerAsAnnouncingHeaderAndIDs(it->second.first);
        }
    }
    if (it != mapBlockSource.end())
        mapBlockSource.erase(it);
}

//////////////////////////////////////////////////////////////////////////////
//
// Messages
//


bool PeerManagerImpl::AlreadyHaveTx(const GenTxid& gtxid)
{
    if (m_chainman.ActiveChain().Tip()->GetBlockHash() != hashRecentRejectsChainTip) {
        // If the chain tip has changed previously rejected transactions
        // might be now valid, e.g. due to a nLockTime'd tx becoming valid,
        // or a double-spend. Reset the rejects filter and give those
        // txs a second chance.
        hashRecentRejectsChainTip = m_chainman.ActiveChain().Tip()->GetBlockHash();
        m_recent_rejects.reset();
    }

    const uint256& hash = gtxid.GetHash();

    if (m_orphanage.HaveTx(gtxid)) return true;

    {
        LOCK(m_recent_confirmed_transactions_mutex);
        if (m_recent_confirmed_transactions.contains(hash)) return true;
    }

    return m_recent_rejects.contains(hash) || m_mempool.exists(gtxid);
}

bool PeerManagerImpl::AlreadyHaveBlock(const uint256& block_hash)
{
    return m_chainman.m_blockman.LookupBlockIndex(block_hash) != nullptr;
}

void PeerManagerImpl::SendPings()
{
    LOCK(m_peer_mutex);
    for(auto& it : m_peer_map) it.second->m_ping_queued = true;
}

void PeerManagerImpl::RelayTransaction(const uint256& txid, const uint256& wtxid)
{
    LOCK(m_peer_mutex);
    for(auto& it : m_peer_map) {
        Peer& peer = *it.second;
        auto tx_relay = peer.GetTxRelay();
        if (!tx_relay) continue;

        const uint256& hash{peer.m_wtxid_relay ? wtxid : txid};
        LOCK(tx_relay->m_tx_inventory_mutex);
        if (!tx_relay->m_tx_inventory_known_filter.contains(hash)) {
            tx_relay->m_tx_inventory_to_send.insert(hash);
        }
    };
}

void PeerManagerImpl::RelayAddress(NodeId originator,
                                   const CAddress& addr,
                                   bool fReachable)
{
    // We choose the same nodes within a given 24h window (if the list of connected
    // nodes does not change) and we don't relay to nodes that already know an
    // address. So within 24h we will likely relay a given address once. This is to
    // prevent a peer from unjustly giving their address better propagation by sending
    // it to us repeatedly.

    if (!fReachable && !addr.IsRelayable()) return;

    // Relay to a limited number of other nodes
    // Use deterministic randomness to send to the same nodes for 24 hours
    // at a time so the m_addr_knowns of the chosen nodes prevent repeats
    const uint64_t hash_addr{CServiceHash(0, 0)(addr)};
    const auto current_time{GetTime<std::chrono::seconds>()};
    // Adding address hash makes exact rotation time different per address, while preserving periodicity.
    const uint64_t time_addr{(static_cast<uint64_t>(count_seconds(current_time)) + hash_addr) / count_seconds(ROTATE_ADDR_RELAY_DEST_INTERVAL)};
    const CSipHasher hasher{m_connman.GetDeterministicRandomizer(RANDOMIZER_ID_ADDRESS_RELAY)
                                .Write(hash_addr)
                                .Write(time_addr)};
    FastRandomContext insecure_rand;

    // Relay reachable addresses to 2 peers. Unreachable addresses are relayed randomly to 1 or 2 peers.
    unsigned int nRelayNodes = (fReachable || (hasher.Finalize() & 1)) ? 2 : 1;

    std::array<std::pair<uint64_t, Peer*>, 2> best{{{0, nullptr}, {0, nullptr}}};
    assert(nRelayNodes <= best.size());

    LOCK(m_peer_mutex);

    for (auto& [id, peer] : m_peer_map) {
        if (peer->m_addr_relay_enabled && id != originator && IsAddrCompatible(*peer, addr)) {
            uint64_t hashKey = CSipHasher(hasher).Write(id).Finalize();
            for (unsigned int i = 0; i < nRelayNodes; i++) {
                 if (hashKey > best[i].first) {
                     std::copy(best.begin() + i, best.begin() + nRelayNodes - 1, best.begin() + i + 1);
                     best[i] = std::make_pair(hashKey, peer.get());
                     break;
                 }
            }
        }
    };

    for (unsigned int i = 0; i < nRelayNodes && best[i].first != 0; i++) {
        PushAddress(*best[i].second, addr, insecure_rand);
    }
}

void PeerManagerImpl::ProcessGetBlockData(CNode& pfrom, Peer& peer, const CInv& inv)
{
    std::shared_ptr<const CBlock> a_recent_block;
    std::shared_ptr<const CBlockHeaderAndShortTxIDs> a_recent_compact_block;
    {
        LOCK(m_most_recent_block_mutex);
        a_recent_block = m_most_recent_block;
        a_recent_compact_block = m_most_recent_compact_block;
    }

    bool need_activate_chain = false;
    {
        LOCK(cs_main);
        const CBlockIndex* pindex = m_chainman.m_blockman.LookupBlockIndex(inv.hash);
        if (pindex) {
            if (pindex->HaveTxsDownloaded() && !pindex->IsValid(BLOCK_VALID_SCRIPTS) &&
                    pindex->IsValid(BLOCK_VALID_TREE)) {
                // If we have the block and all of its parents, but have not yet validated it,
                // we might be in the middle of connecting it (ie in the unlock of cs_main
                // before ActivateBestChain but after AcceptBlock).
                // In this case, we need to run ActivateBestChain prior to checking the relay
                // conditions below.
                need_activate_chain = true;
            }
        }
    } // release cs_main before calling ActivateBestChain
    if (need_activate_chain) {
        BlockValidationState state;
        if (!m_chainman.ActiveChainstate().ActivateBestChain(state, a_recent_block)) {
            LogPrint(BCLog::NET, "failed to activate chain (%s)\n", state.ToString());
        }
    }

    LOCK(cs_main);
    const CBlockIndex* pindex = m_chainman.m_blockman.LookupBlockIndex(inv.hash);
    if (!pindex) {
        return;
    }
    if (!BlockRequestAllowed(pindex)) {
        LogPrint(BCLog::NET, "%s: ignoring request from peer=%i for old block that isn't in the main chain\n", __func__, pfrom.GetId());
        return;
    }
    const CNetMsgMaker msgMaker(pfrom.GetCommonVersion());
    // disconnect node in case we have reached the outbound limit for serving historical blocks
    if (m_connman.OutboundTargetReached(true) &&
        (((m_chainman.m_best_header != nullptr) && (m_chainman.m_best_header->GetBlockTime() - pindex->GetBlockTime() > HISTORICAL_BLOCK_AGE)) || inv.IsMsgFilteredBlk()) &&
        !pfrom.HasPermission(NetPermissionFlags::Download) // nodes with the download permission may exceed target
    ) {
        LogPrint(BCLog::NET, "historical block serving limit reached, disconnect peer=%d\n", pfrom.GetId());
        pfrom.fDisconnect = true;
        return;
    }
    // Avoid leaking prune-height by never sending blocks below the NODE_NETWORK_LIMITED threshold
    if (!pfrom.HasPermission(NetPermissionFlags::NoBan) && (
            (((peer.m_our_services & NODE_NETWORK_LIMITED) == NODE_NETWORK_LIMITED) && ((peer.m_our_services & NODE_NETWORK) != NODE_NETWORK) && (m_chainman.ActiveChain().Tip()->nHeight - pindex->nHeight > (int)NODE_NETWORK_LIMITED_MIN_BLOCKS + 2 /* add two blocks buffer extension for possible races */) )
       )) {
        LogPrint(BCLog::NET, "Ignore block request below NODE_NETWORK_LIMITED threshold, disconnect peer=%d\n", pfrom.GetId());
        //disconnect node and prevent it from stalling (would otherwise wait for the missing block)
        pfrom.fDisconnect = true;
        return;
    }
    // Pruned nodes may have deleted the block, so check whether
    // it's available before trying to send.
    if (!(pindex->nStatus & BLOCK_HAVE_DATA)) {
        return;
    }
    std::shared_ptr<const CBlock> pblock;
    if (a_recent_block && a_recent_block->GetHash() == pindex->GetBlockHash()) {
        pblock = a_recent_block;
    } else if (inv.IsMsgWitnessBlk()) {
        // Fast-path: in this case it is possible to serve the block directly from disk,
        // as the network format matches the format on disk
        std::vector<uint8_t> block_data;
        if (!ReadRawBlockFromDisk(block_data, pindex->GetBlockPos(), m_chainparams.MessageStart())) {
            assert(!"cannot load block from disk");
        }
        m_connman.PushMessage(&pfrom, msgMaker.Make(NetMsgType::BLOCK, Span{block_data}));
        // Don't set pblock as we've sent the block
    } else {
        // Send block from disk
        std::shared_ptr<CBlock> pblockRead = std::make_shared<CBlock>();
        if (!ReadBlockFromDisk(*pblockRead, pindex, m_chainparams.GetConsensus())) {
            assert(!"cannot load block from disk");
        }
        pblock = pblockRead;
    }
    if (pblock) {
        if (inv.IsMsgBlk()) {
            m_connman.PushMessage(&pfrom, msgMaker.Make(SERIALIZE_TRANSACTION_NO_WITNESS, NetMsgType::BLOCK, *pblock));
        } else if (inv.IsMsgWitnessBlk()) {
            m_connman.PushMessage(&pfrom, msgMaker.Make(NetMsgType::BLOCK, *pblock));
        } else if (inv.IsMsgFilteredBlk()) {
            bool sendMerkleBlock = false;
            CMerkleBlock merkleBlock;
            if (auto tx_relay = peer.GetTxRelay(); tx_relay != nullptr) {
                LOCK(tx_relay->m_bloom_filter_mutex);
                if (tx_relay->m_bloom_filter) {
                    sendMerkleBlock = true;
                    merkleBlock = CMerkleBlock(*pblock, *tx_relay->m_bloom_filter);
                }
            }
            if (sendMerkleBlock) {
                m_connman.PushMessage(&pfrom, msgMaker.Make(NetMsgType::MERKLEBLOCK, merkleBlock));
                // CMerkleBlock just contains hashes, so also push any transactions in the block the client did not see
                // This avoids hurting performance by pointlessly requiring a round-trip
                // Note that there is currently no way for a node to request any single transactions we didn't send here -
                // they must either disconnect and retry or request the full block.
                // Thus, the protocol spec specified allows for us to provide duplicate txn here,
                // however we MUST always provide at least what the remote peer needs
                typedef std::pair<unsigned int, uint256> PairType;
                for (PairType& pair : merkleBlock.vMatchedTxn)
                    m_connman.PushMessage(&pfrom, msgMaker.Make(SERIALIZE_TRANSACTION_NO_WITNESS, NetMsgType::TX, *pblock->vtx[pair.first]));
            }
            // else
            // no response
        } else if (inv.IsMsgCmpctBlk()) {
            // If a peer is asking for old blocks, we're almost guaranteed
            // they won't have a useful mempool to match against a compact block,
            // and we don't feel like constructing the object for them, so
            // instead we respond with the full, non-compact block.
            if (CanDirectFetch() && pindex->nHeight >= m_chainman.ActiveChain().Height() - MAX_CMPCTBLOCK_DEPTH) {
                if (a_recent_compact_block && a_recent_compact_block->header.GetHash() == pindex->GetBlockHash()) {
                    m_connman.PushMessage(&pfrom, msgMaker.Make(NetMsgType::CMPCTBLOCK, *a_recent_compact_block));
                } else {
                    CBlockHeaderAndShortTxIDs cmpctblock{*pblock};
                    m_connman.PushMessage(&pfrom, msgMaker.Make(NetMsgType::CMPCTBLOCK, cmpctblock));
                }
            } else {
                m_connman.PushMessage(&pfrom, msgMaker.Make(NetMsgType::BLOCK, *pblock));
            }
        }
    }

    {
        LOCK(peer.m_block_inv_mutex);
        // Trigger the peer node to send a getblocks request for the next batch of inventory
        if (inv.hash == peer.m_continuation_block) {
            // Send immediately. This must send even if redundant,
            // and we want it right after the last block so they don't
            // wait for other stuff first.
            std::vector<CInv> vInv;
            vInv.push_back(CInv(MSG_BLOCK, m_chainman.ActiveChain().Tip()->GetBlockHash()));
            m_connman.PushMessage(&pfrom, msgMaker.Make(NetMsgType::INV, vInv));
            peer.m_continuation_block.SetNull();
        }
    }
}

CTransactionRef PeerManagerImpl::FindTxForGetData(const CNode& peer, const GenTxid& gtxid, const std::chrono::seconds mempool_req, const std::chrono::seconds now)
{
    auto txinfo = m_mempool.info(gtxid);
    if (txinfo.tx) {
        // If a TX could have been INVed in reply to a MEMPOOL request,
        // or is older than UNCONDITIONAL_RELAY_DELAY, permit the request
        // unconditionally.
        if ((mempool_req.count() && txinfo.m_time <= mempool_req) || txinfo.m_time <= now - UNCONDITIONAL_RELAY_DELAY) {
            return std::move(txinfo.tx);
        }
    }

    {
        LOCK(cs_main);
        // Otherwise, the transaction must have been announced recently.
        if (State(peer.GetId())->m_recently_announced_invs.contains(gtxid.GetHash())) {
            // If it was, it can be relayed from either the mempool...
            if (txinfo.tx) return std::move(txinfo.tx);
            // ... or the relay pool.
            auto mi = mapRelay.find(gtxid.GetHash());
            if (mi != mapRelay.end()) return mi->second;
        }
    }

    return {};
}

void PeerManagerImpl::ProcessGetData(CNode& pfrom, Peer& peer, const std::atomic<bool>& interruptMsgProc)
{
    AssertLockNotHeld(cs_main);

    auto tx_relay = peer.GetTxRelay();

    std::deque<CInv>::iterator it = peer.m_getdata_requests.begin();
    std::vector<CInv> vNotFound;
    const CNetMsgMaker msgMaker(pfrom.GetCommonVersion());

    const auto now{GetTime<std::chrono::seconds>()};
    // Get last mempool request time
    const auto mempool_req = tx_relay != nullptr ? tx_relay->m_last_mempool_req.load() : std::chrono::seconds::min();

    // Process as many TX items from the front of the getdata queue as
    // possible, since they're common and it's efficient to batch process
    // them.
    while (it != peer.m_getdata_requests.end() && it->IsGenTxMsg()) {
        if (interruptMsgProc) return;
        // The send buffer provides backpressure. If there's no space in
        // the buffer, pause processing until the next call.
        if (pfrom.fPauseSend) break;

        const CInv &inv = *it++;

        if (tx_relay == nullptr) {
            // Ignore GETDATA requests for transactions from block-relay-only
            // peers and peers that asked us not to announce transactions.
            continue;
        }

        CTransactionRef tx = FindTxForGetData(pfrom, ToGenTxid(inv), mempool_req, now);
        if (tx) {
            // WTX and WITNESS_TX imply we serialize with witness
            int nSendFlags = (inv.IsMsgTx() ? SERIALIZE_TRANSACTION_NO_WITNESS : 0);
            m_connman.PushMessage(&pfrom, msgMaker.Make(nSendFlags, NetMsgType::TX, *tx));
            m_mempool.RemoveUnbroadcastTx(tx->GetHash());
            // As we're going to send tx, make sure its unconfirmed parents are made requestable.
            std::vector<uint256> parent_ids_to_add;
            {
                LOCK(m_mempool.cs);
                auto txiter = m_mempool.GetIter(tx->GetHash());
                if (txiter) {
                    const CTxMemPoolEntry::Parents& parents = (*txiter)->GetMemPoolParentsConst();
                    parent_ids_to_add.reserve(parents.size());
                    for (const CTxMemPoolEntry& parent : parents) {
                        if (parent.GetTime() > now - UNCONDITIONAL_RELAY_DELAY) {
                            parent_ids_to_add.push_back(parent.GetTx().GetHash());
                        }
                    }
                }
            }
            for (const uint256& parent_txid : parent_ids_to_add) {
                // Relaying a transaction with a recent but unconfirmed parent.
                if (WITH_LOCK(tx_relay->m_tx_inventory_mutex, return !tx_relay->m_tx_inventory_known_filter.contains(parent_txid))) {
                    LOCK(cs_main);
                    State(pfrom.GetId())->m_recently_announced_invs.insert(parent_txid);
                }
            }
        } else {
            vNotFound.push_back(inv);
        }
    }

    // Only process one BLOCK item per call, since they're uncommon and can be
    // expensive to process.
    if (it != peer.m_getdata_requests.end() && !pfrom.fPauseSend) {
        const CInv &inv = *it++;
        if (inv.IsGenBlkMsg()) {
            ProcessGetBlockData(pfrom, peer, inv);
        }
        // else: If the first item on the queue is an unknown type, we erase it
        // and continue processing the queue on the next call.
    }

    peer.m_getdata_requests.erase(peer.m_getdata_requests.begin(), it);

    if (!vNotFound.empty()) {
        // Let the peer know that we didn't find what it asked for, so it doesn't
        // have to wait around forever.
        // SPV clients care about this message: it's needed when they are
        // recursively walking the dependencies of relevant unconfirmed
        // transactions. SPV clients want to do that because they want to know
        // about (and store and rebroadcast and risk analyze) the dependencies
        // of transactions relevant to them, without having to download the
        // entire memory pool.
        // Also, other nodes can use these messages to automatically request a
        // transaction from some other peer that annnounced it, and stop
        // waiting for us to respond.
        // In normal operation, we often send NOTFOUND messages for parents of
        // transactions that we relay; if a peer is missing a parent, they may
        // assume we have them and request the parents from us.
        m_connman.PushMessage(&pfrom, msgMaker.Make(NetMsgType::NOTFOUND, vNotFound));
    }
}

uint32_t PeerManagerImpl::GetFetchFlags(const Peer& peer) const
{
    uint32_t nFetchFlags = 0;
    if (CanServeWitnesses(peer)) {
        nFetchFlags |= MSG_WITNESS_FLAG;
    }
    return nFetchFlags;
}

void PeerManagerImpl::SendBlockTransactions(CNode& pfrom, Peer& peer, const CBlock& block, const BlockTransactionsRequest& req)
{
    BlockTransactions resp(req);
    for (size_t i = 0; i < req.indexes.size(); i++) {
        if (req.indexes[i] >= block.vtx.size()) {
            Misbehaving(peer, 100, "getblocktxn with out-of-bounds tx indices");
            return;
        }
        resp.txn[i] = block.vtx[req.indexes[i]];
    }

    const CNetMsgMaker msgMaker(pfrom.GetCommonVersion());
    m_connman.PushMessage(&pfrom, msgMaker.Make(NetMsgType::BLOCKTXN, resp));
}

/**
 * Special handling for unconnecting headers that might be part of a block
 * announcement.
 *
 * We'll send a getheaders message in response to try to connect the chain.
 *
 * The peer can send up to MAX_UNCONNECTING_HEADERS in a row that
 * don't connect before given DoS points.
 *
 * Once a headers message is received that is valid and does connect,
 * nUnconnectingHeaders gets reset back to 0.
 */
void PeerManagerImpl::HandleFewUnconnectingHeaders(CNode& pfrom, Peer& peer,
        const std::vector<CBlockHeader>& headers)
{
    const CNetMsgMaker msgMaker(pfrom.GetCommonVersion());

    LOCK(cs_main);
    CNodeState *nodestate = State(pfrom.GetId());

    nodestate->nUnconnectingHeaders++;
    // Try to fill in the missing headers.
    if (MaybeSendGetHeaders(pfrom, m_chainman.ActiveChain().GetLocator(m_chainman.m_best_header), peer)) {
        LogPrint(BCLog::NET, "received header %s: missing prev block %s, sending getheaders (%d) to end (peer=%d, nUnconnectingHeaders=%d)\n",
            headers[0].GetHash().ToString(),
            headers[0].hashPrevBlock.ToString(),
            m_chainman.m_best_header->nHeight,
            pfrom.GetId(), nodestate->nUnconnectingHeaders);
    }
    // Set hashLastUnknownBlock for this peer, so that if we
    // eventually get the headers - even from a different peer -
    // we can use this peer to download.
    UpdateBlockAvailability(pfrom.GetId(), headers.back().GetHash());

    // The peer may just be broken, so periodically assign DoS points if this
    // condition persists.
    if (nodestate->nUnconnectingHeaders % MAX_UNCONNECTING_HEADERS == 0) {
        Misbehaving(peer, 20, strprintf("%d non-connecting headers", nodestate->nUnconnectingHeaders));
    }
}

bool PeerManagerImpl::CheckHeadersAreContinuous(const std::vector<CBlockHeader>& headers) const
{
    uint256 hashLastBlock;
    for (const CBlockHeader& header : headers) {
        if (!hashLastBlock.IsNull() && header.hashPrevBlock != hashLastBlock) {
            return false;
        }
        hashLastBlock = header.GetHash();
    }
    return true;
}

bool PeerManagerImpl::MaybeSendGetHeaders(CNode& pfrom, const CBlockLocator& locator, Peer& peer)
{
    const CNetMsgMaker msgMaker(pfrom.GetCommonVersion());

    const auto current_time = NodeClock::now();

    // Only allow a new getheaders message to go out if we don't have a recent
    // one already in-flight
    if (current_time - peer.m_last_getheaders_timestamp > HEADERS_RESPONSE_TIME) {
        m_connman.PushMessage(&pfrom, msgMaker.Make(NetMsgType::GETHEADERS, locator, uint256()));
        peer.m_last_getheaders_timestamp = current_time;
        return true;
    }
    return false;
}

/*
 * Given a new headers tip ending in pindexLast, potentially request blocks towards that tip.
 * We require that the given tip have at least as much work as our tip, and for
 * our current tip to be "close to synced" (see CanDirectFetch()).
 */
void PeerManagerImpl::HeadersDirectFetchBlocks(CNode& pfrom, const Peer& peer, const CBlockIndex* pindexLast)
{
    const CNetMsgMaker msgMaker(pfrom.GetCommonVersion());

    LOCK(cs_main);
    CNodeState *nodestate = State(pfrom.GetId());

    if (CanDirectFetch() && pindexLast->IsValid(BLOCK_VALID_TREE) && m_chainman.ActiveChain().Tip()->nChainWork <= pindexLast->nChainWork) {

        std::vector<const CBlockIndex*> vToFetch;
        const CBlockIndex *pindexWalk = pindexLast;
        // Calculate all the blocks we'd need to switch to pindexLast, up to a limit.
        while (pindexWalk && !m_chainman.ActiveChain().Contains(pindexWalk) && vToFetch.size() <= MAX_BLOCKS_IN_TRANSIT_PER_PEER) {
            if (!(pindexWalk->nStatus & BLOCK_HAVE_DATA) &&
                    !IsBlockRequested(pindexWalk->GetBlockHash()) &&
                    (!DeploymentActiveAt(*pindexWalk, m_chainman, Consensus::DEPLOYMENT_SEGWIT) || CanServeWitnesses(peer))) {
                // We don't have this block, and it's not yet in flight.
                vToFetch.push_back(pindexWalk);
            }
            pindexWalk = pindexWalk->pprev;
        }
        // If pindexWalk still isn't on our main chain, we're looking at a
        // very large reorg at a time we think we're close to caught up to
        // the main chain -- this shouldn't really happen.  Bail out on the
        // direct fetch and rely on parallel download instead.
        if (!m_chainman.ActiveChain().Contains(pindexWalk)) {
            LogPrint(BCLog::NET, "Large reorg, won't direct fetch to %s (%d)\n",
                    pindexLast->GetBlockHash().ToString(),
                    pindexLast->nHeight);
        } else {
            std::vector<CInv> vGetData;
            // Download as much as possible, from earliest to latest.
            for (const CBlockIndex *pindex : reverse_iterate(vToFetch)) {
                if (nodestate->nBlocksInFlight >= MAX_BLOCKS_IN_TRANSIT_PER_PEER) {
                    // Can't download any more from this peer
                    break;
                }
                uint32_t nFetchFlags = GetFetchFlags(peer);
                vGetData.push_back(CInv(MSG_BLOCK | nFetchFlags, pindex->GetBlockHash()));
                BlockRequested(pfrom.GetId(), *pindex);
                LogPrint(BCLog::NET, "Requesting block %s from  peer=%d\n",
                        pindex->GetBlockHash().ToString(), pfrom.GetId());
            }
            if (vGetData.size() > 1) {
                LogPrint(BCLog::NET, "Downloading blocks toward %s (%d) via headers direct fetch\n",
                        pindexLast->GetBlockHash().ToString(), pindexLast->nHeight);
            }
            if (vGetData.size() > 0) {
                if (!m_ignore_incoming_txs &&
                        nodestate->m_provides_cmpctblocks &&
                        vGetData.size() == 1 &&
                        mapBlocksInFlight.size() == 1 &&
                        pindexLast->pprev->IsValid(BLOCK_VALID_CHAIN)) {
                    // In any case, we want to download using a compact block, not a regular one
                    vGetData[0] = CInv(MSG_CMPCT_BLOCK, vGetData[0].hash);
                }
                m_connman.PushMessage(&pfrom, msgMaker.Make(NetMsgType::GETDATA, vGetData));
            }
        }
    }
}

/**
 * Given receipt of headers from a peer ending in pindexLast, along with
 * whether that header was new and whether the headers message was full,
 * update the state we keep for the peer.
 */
void PeerManagerImpl::UpdatePeerStateForReceivedHeaders(CNode& pfrom,
        const CBlockIndex *pindexLast, bool received_new_header, bool may_have_more_headers)
{
    LOCK(cs_main);
    CNodeState *nodestate = State(pfrom.GetId());
    if (nodestate->nUnconnectingHeaders > 0) {
        LogPrint(BCLog::NET, "peer=%d: resetting nUnconnectingHeaders (%d -> 0)\n", pfrom.GetId(), nodestate->nUnconnectingHeaders);
    }
    nodestate->nUnconnectingHeaders = 0;

    assert(pindexLast);
    UpdateBlockAvailability(pfrom.GetId(), pindexLast->GetBlockHash());

    // From here, pindexBestKnownBlock should be guaranteed to be non-null,
    // because it is set in UpdateBlockAvailability. Some nullptr checks
    // are still present, however, as belt-and-suspenders.

    if (received_new_header && pindexLast->nChainWork > m_chainman.ActiveChain().Tip()->nChainWork) {
        nodestate->m_last_block_announcement = GetTime();
    }

    // If we're in IBD, we want outbound peers that will serve us a useful
    // chain. Disconnect peers that are on chains with insufficient work.
    if (m_chainman.ActiveChainstate().IsInitialBlockDownload() && !may_have_more_headers) {
        // If the peer has no more headers to give us, then we know we have
        // their tip.
        if (nodestate->pindexBestKnownBlock && nodestate->pindexBestKnownBlock->nChainWork < nMinimumChainWork) {
            // This peer has too little work on their headers chain to help
            // us sync -- disconnect if it is an outbound disconnection
            // candidate.
            // Note: We compare their tip to nMinimumChainWork (rather than
            // m_chainman.ActiveChain().Tip()) because we won't start block download
            // until we have a headers chain that has at least
            // nMinimumChainWork, even if a peer has a chain past our tip,
            // as an anti-DoS measure.
            if (pfrom.IsOutboundOrBlockRelayConn()) {
                LogPrintf("Disconnecting outbound peer %d -- headers chain has insufficient work\n", pfrom.GetId());
                pfrom.fDisconnect = true;
            }
        }
    }

    // If this is an outbound full-relay peer, check to see if we should protect
    // it from the bad/lagging chain logic.
    // Note that outbound block-relay peers are excluded from this protection, and
    // thus always subject to eviction under the bad/lagging chain logic.
    // See ChainSyncTimeoutState.
    if (!pfrom.fDisconnect && pfrom.IsFullOutboundConn() && nodestate->pindexBestKnownBlock != nullptr) {
        if (m_outbound_peers_with_protect_from_disconnect < MAX_OUTBOUND_PEERS_TO_PROTECT_FROM_DISCONNECT && nodestate->pindexBestKnownBlock->nChainWork >= m_chainman.ActiveChain().Tip()->nChainWork && !nodestate->m_chain_sync.m_protect) {
            LogPrint(BCLog::NET, "Protecting outbound peer=%d from eviction\n", pfrom.GetId());
            nodestate->m_chain_sync.m_protect = true;
            ++m_outbound_peers_with_protect_from_disconnect;
        }
    }
}

void PeerManagerImpl::ProcessHeadersMessage(CNode& pfrom, Peer& peer,
                                            const std::vector<CBlockHeader>& headers,
                                            bool via_compact_block)
{
    const CNetMsgMaker msgMaker(pfrom.GetCommonVersion());
    size_t nCount = headers.size();

    if (nCount == 0) {
        // Nothing interesting. Stop asking this peers for more headers.
        return;
    }

    size_t nSize = 0;
    for (const auto& header : headers) {
        nSize += GetSerializeSize(header, PROTOCOL_VERSION);
        if (pfrom.nVersion >= SIZE_HEADERS_LIMIT_VERSION
              && nSize > MAX_HEADERS_SIZE) {
            LOCK(cs_main);
            Misbehaving(peer, 20, strprintf("headers message size = %u", nSize));
            return;
        }
    }

    const CBlockIndex *pindexLast = nullptr;

    // Do these headers connect to something in our block index?
    bool headers_connect_blockindex{WITH_LOCK(::cs_main, return m_chainman.m_blockman.LookupBlockIndex(headers[0].hashPrevBlock) != nullptr)};

    if (!headers_connect_blockindex) {
        if (nCount <= MAX_BLOCKS_TO_ANNOUNCE) {
            // If this looks like it could be a BIP 130 block announcement, use
            // special logic for handling headers that don't connect, as this
            // could be benign.
            HandleFewUnconnectingHeaders(pfrom, peer, headers);
        } else {
            Misbehaving(peer, 10, "invalid header received");
        }
        return;
    }

    // At this point, the headers connect to something in our block index.
    if (!CheckHeadersAreContinuous(headers)) {
        Misbehaving(peer, 20, "non-continuous headers sequence");
        return;
    }

    // If we don't have the last header, then this peer will have given us
    // something new (if these headers are valid).
    bool received_new_header{WITH_LOCK(::cs_main, return m_chainman.m_blockman.LookupBlockIndex(headers.back().GetHash()) == nullptr)};

    BlockValidationState state;
    if (!m_chainman.ProcessNewBlockHeaders(headers, state, &pindexLast)) {
        if (state.IsInvalid()) {
            MaybePunishNodeForBlock(pfrom.GetId(), state, via_compact_block, "invalid header received");
            return;
        }
    }

    bool maxSize = (nCount == MAX_HEADERS_RESULTS);
    if (pfrom.nVersion >= SIZE_HEADERS_LIMIT_VERSION
          && nSize >= THRESHOLD_HEADERS_SIZE)
        maxSize = true;

    // Consider fetching more headers.
    if (maxSize) {
        // Headers message had its maximum size; the peer may have more headers.
        if (MaybeSendGetHeaders(pfrom, WITH_LOCK(m_chainman.GetMutex(), return m_chainman.ActiveChain().GetLocator(pindexLast)), peer)) {
            LogPrint(BCLog::NET, "more getheaders (%d) to end to peer=%d (startheight:%d)\n",
                    pindexLast->nHeight, pfrom.GetId(), peer.m_starting_height);
        }
    }

    UpdatePeerStateForReceivedHeaders(pfrom, pindexLast, received_new_header, nCount == MAX_HEADERS_RESULTS);

    // Consider immediately downloading blocks.
    HeadersDirectFetchBlocks(pfrom, peer, pindexLast);

    return;
}

/**
 * Reconsider orphan transactions after a parent has been accepted to the mempool.
 *
 * @param[in,out]  orphan_work_set  The set of orphan transactions to reconsider. Generally only one
 *                                  orphan will be reconsidered on each call of this function. This set
 *                                  may be added to if accepting an orphan causes its children to be
 *                                  reconsidered.
 */
void PeerManagerImpl::ProcessOrphanTx(std::set<uint256>& orphan_work_set)
{
    AssertLockHeld(cs_main);
    AssertLockHeld(g_cs_orphans);

    while (!orphan_work_set.empty()) {
        const uint256 orphanHash = *orphan_work_set.begin();
        orphan_work_set.erase(orphan_work_set.begin());

        const auto [porphanTx, from_peer] = m_orphanage.GetTx(orphanHash);
        if (porphanTx == nullptr) continue;

        const MempoolAcceptResult result = m_chainman.ProcessTransaction(porphanTx);
        const TxValidationState& state = result.m_state;

        if (result.m_result_type == MempoolAcceptResult::ResultType::VALID) {
            LogPrint(BCLog::MEMPOOL, "   accepted orphan tx %s\n", orphanHash.ToString());
            RelayTransaction(orphanHash, porphanTx->GetWitnessHash());
            m_orphanage.AddChildrenToWorkSet(*porphanTx, orphan_work_set);
            m_orphanage.EraseTx(orphanHash);
            for (const CTransactionRef& removedTx : result.m_replaced_transactions.value()) {
                AddToCompactExtraTransactions(removedTx);
            }
            break;
        } else if (state.GetResult() != TxValidationResult::TX_MISSING_INPUTS) {
            if (state.IsInvalid()) {
                LogPrint(BCLog::MEMPOOL, "   invalid orphan tx %s from peer=%d. %s\n",
                    orphanHash.ToString(),
                    from_peer,
                    state.ToString());
                // Maybe punish peer that gave us an invalid orphan tx
                MaybePunishNodeForTx(from_peer, state);
            }
            // Has inputs but not accepted to mempool
            // Probably non-standard or insufficient fee
            LogPrint(BCLog::MEMPOOL, "   removed orphan tx %s\n", orphanHash.ToString());
            if (state.GetResult() != TxValidationResult::TX_WITNESS_STRIPPED) {
                // We can add the wtxid of this transaction to our reject filter.
                // Do not add txids of witness transactions or witness-stripped
                // transactions to the filter, as they can have been malleated;
                // adding such txids to the reject filter would potentially
                // interfere with relay of valid transactions from peers that
                // do not support wtxid-based relay. See
                // https://github.com/bitcoin/bitcoin/issues/8279 for details.
                // We can remove this restriction (and always add wtxids to
                // the filter even for witness stripped transactions) once
                // wtxid-based relay is broadly deployed.
                // See also comments in https://github.com/bitcoin/bitcoin/pull/18044#discussion_r443419034
                // for concerns around weakening security of unupgraded nodes
                // if we start doing this too early.
                m_recent_rejects.insert(porphanTx->GetWitnessHash());
                // If the transaction failed for TX_INPUTS_NOT_STANDARD,
                // then we know that the witness was irrelevant to the policy
                // failure, since this check depends only on the txid
                // (the scriptPubKey being spent is covered by the txid).
                // Add the txid to the reject filter to prevent repeated
                // processing of this transaction in the event that child
                // transactions are later received (resulting in
                // parent-fetching by txid via the orphan-handling logic).
                if (state.GetResult() == TxValidationResult::TX_INPUTS_NOT_STANDARD && porphanTx->GetWitnessHash() != porphanTx->GetHash()) {
                    // We only add the txid if it differs from the wtxid, to
                    // avoid wasting entries in the rolling bloom filter.
                    m_recent_rejects.insert(porphanTx->GetHash());
                }
            }
            m_orphanage.EraseTx(orphanHash);
            break;
        }
    }
}

bool PeerManagerImpl::PrepareBlockFilterRequest(CNode& node, Peer& peer,
                                                BlockFilterType filter_type, uint32_t start_height,
                                                const uint256& stop_hash, uint32_t max_height_diff,
                                                const CBlockIndex*& stop_index,
                                                BlockFilterIndex*& filter_index)
{
    const bool supported_filter_type =
        (filter_type == BlockFilterType::BASIC &&
         (peer.m_our_services & NODE_COMPACT_FILTERS));
    if (!supported_filter_type) {
        LogPrint(BCLog::NET, "peer %d requested unsupported block filter type: %d\n",
                 node.GetId(), static_cast<uint8_t>(filter_type));
        node.fDisconnect = true;
        return false;
    }

    {
        LOCK(cs_main);
        stop_index = m_chainman.m_blockman.LookupBlockIndex(stop_hash);

        // Check that the stop block exists and the peer would be allowed to fetch it.
        if (!stop_index || !BlockRequestAllowed(stop_index)) {
            LogPrint(BCLog::NET, "peer %d requested invalid block hash: %s\n",
                     node.GetId(), stop_hash.ToString());
            node.fDisconnect = true;
            return false;
        }
    }

    uint32_t stop_height = stop_index->nHeight;
    if (start_height > stop_height) {
        LogPrint(BCLog::NET, "peer %d sent invalid getcfilters/getcfheaders with " /* Continued */
                 "start height %d and stop height %d\n",
                 node.GetId(), start_height, stop_height);
        node.fDisconnect = true;
        return false;
    }
    if (stop_height - start_height >= max_height_diff) {
        LogPrint(BCLog::NET, "peer %d requested too many cfilters/cfheaders: %d / %d\n",
                 node.GetId(), stop_height - start_height + 1, max_height_diff);
        node.fDisconnect = true;
        return false;
    }

    filter_index = GetBlockFilterIndex(filter_type);
    if (!filter_index) {
        LogPrint(BCLog::NET, "Filter index for supported type %s not found\n", BlockFilterTypeName(filter_type));
        return false;
    }

    return true;
}

void PeerManagerImpl::ProcessGetCFilters(CNode& node,Peer& peer, CDataStream& vRecv)
{
    uint8_t filter_type_ser;
    uint32_t start_height;
    uint256 stop_hash;

    vRecv >> filter_type_ser >> start_height >> stop_hash;

    const BlockFilterType filter_type = static_cast<BlockFilterType>(filter_type_ser);

    const CBlockIndex* stop_index;
    BlockFilterIndex* filter_index;
    if (!PrepareBlockFilterRequest(node, peer, filter_type, start_height, stop_hash,
                                   MAX_GETCFILTERS_SIZE, stop_index, filter_index)) {
        return;
    }

    std::vector<BlockFilter> filters;
    if (!filter_index->LookupFilterRange(start_height, stop_index, filters)) {
        LogPrint(BCLog::NET, "Failed to find block filter in index: filter_type=%s, start_height=%d, stop_hash=%s\n",
                     BlockFilterTypeName(filter_type), start_height, stop_hash.ToString());
        return;
    }

    for (const auto& filter : filters) {
        CSerializedNetMsg msg = CNetMsgMaker(node.GetCommonVersion())
            .Make(NetMsgType::CFILTER, filter);
        m_connman.PushMessage(&node, std::move(msg));
    }
}

void PeerManagerImpl::ProcessGetCFHeaders(CNode& node, Peer& peer, CDataStream& vRecv)
{
    uint8_t filter_type_ser;
    uint32_t start_height;
    uint256 stop_hash;

    vRecv >> filter_type_ser >> start_height >> stop_hash;

    const BlockFilterType filter_type = static_cast<BlockFilterType>(filter_type_ser);

    const CBlockIndex* stop_index;
    BlockFilterIndex* filter_index;
    if (!PrepareBlockFilterRequest(node, peer, filter_type, start_height, stop_hash,
                                   MAX_GETCFHEADERS_SIZE, stop_index, filter_index)) {
        return;
    }

    uint256 prev_header;
    if (start_height > 0) {
        const CBlockIndex* const prev_block =
            stop_index->GetAncestor(static_cast<int>(start_height - 1));
        if (!filter_index->LookupFilterHeader(prev_block, prev_header)) {
            LogPrint(BCLog::NET, "Failed to find block filter header in index: filter_type=%s, block_hash=%s\n",
                         BlockFilterTypeName(filter_type), prev_block->GetBlockHash().ToString());
            return;
        }
    }

    std::vector<uint256> filter_hashes;
    if (!filter_index->LookupFilterHashRange(start_height, stop_index, filter_hashes)) {
        LogPrint(BCLog::NET, "Failed to find block filter hashes in index: filter_type=%s, start_height=%d, stop_hash=%s\n",
                     BlockFilterTypeName(filter_type), start_height, stop_hash.ToString());
        return;
    }

    CSerializedNetMsg msg = CNetMsgMaker(node.GetCommonVersion())
        .Make(NetMsgType::CFHEADERS,
              filter_type_ser,
              stop_index->GetBlockHash(),
              prev_header,
              filter_hashes);
    m_connman.PushMessage(&node, std::move(msg));
}

void PeerManagerImpl::ProcessGetCFCheckPt(CNode& node, Peer& peer, CDataStream& vRecv)
{
    uint8_t filter_type_ser;
    uint256 stop_hash;

    vRecv >> filter_type_ser >> stop_hash;

    const BlockFilterType filter_type = static_cast<BlockFilterType>(filter_type_ser);

    const CBlockIndex* stop_index;
    BlockFilterIndex* filter_index;
    if (!PrepareBlockFilterRequest(node, peer, filter_type, /*start_height=*/0, stop_hash,
                                   /*max_height_diff=*/std::numeric_limits<uint32_t>::max(),
                                   stop_index, filter_index)) {
        return;
    }

    std::vector<uint256> headers(stop_index->nHeight / CFCHECKPT_INTERVAL);

    // Populate headers.
    const CBlockIndex* block_index = stop_index;
    for (int i = headers.size() - 1; i >= 0; i--) {
        int height = (i + 1) * CFCHECKPT_INTERVAL;
        block_index = block_index->GetAncestor(height);

        if (!filter_index->LookupFilterHeader(block_index, headers[i])) {
            LogPrint(BCLog::NET, "Failed to find block filter header in index: filter_type=%s, block_hash=%s\n",
                         BlockFilterTypeName(filter_type), block_index->GetBlockHash().ToString());
            return;
        }
    }

    CSerializedNetMsg msg = CNetMsgMaker(node.GetCommonVersion())
        .Make(NetMsgType::CFCHECKPT,
              filter_type_ser,
              stop_index->GetBlockHash(),
              headers);
    m_connman.PushMessage(&node, std::move(msg));
}

void PeerManagerImpl::ProcessBlock(CNode& node, const std::shared_ptr<const CBlock>& block, bool force_processing)
{
    bool new_block{false};
    m_chainman.ProcessNewBlock(block, force_processing, &new_block);
    if (new_block) {
        node.m_last_block_time = GetTime<std::chrono::seconds>();
    } else {
        LOCK(cs_main);
        mapBlockSource.erase(block->GetHash());
    }
}

void PeerManagerImpl::ProcessMessage(CNode& pfrom, const std::string& msg_type, CDataStream& vRecv,
                                     const std::chrono::microseconds time_received,
                                     const std::atomic<bool>& interruptMsgProc)
{
    LogPrint(BCLog::NET, "received: %s (%u bytes) peer=%d\n", SanitizeString(msg_type), vRecv.size(), pfrom.GetId());

    PeerRef peer = GetPeerRef(pfrom.GetId());
    if (peer == nullptr) return;

    if (msg_type == NetMsgType::VERSION) {
        if (pfrom.nVersion != 0) {
            LogPrint(BCLog::NET, "redundant version message from peer=%d\n", pfrom.GetId());
            return;
        }

        int64_t nTime;
        CService addrMe;
        uint64_t nNonce = 1;
        ServiceFlags nServices;
        int nVersion;
        std::string cleanSubVer;
        int starting_height = -1;
        bool fRelay = true;

        vRecv >> nVersion >> Using<CustomUintFormatter<8>>(nServices) >> nTime;
        if (nTime < 0) {
            nTime = 0;
        }
        vRecv.ignore(8); // Ignore the addrMe service bits sent by the peer
        vRecv >> addrMe;
        if (!pfrom.IsInboundConn())
        {
            m_addrman.SetServices(pfrom.addr, nServices);
        }
        if (pfrom.ExpectServicesFromConn() && !HasAllDesirableServiceFlags(nServices))
        {
            LogPrint(BCLog::NET, "peer=%d does not offer the expected services (%08x offered, %08x expected); disconnecting\n", pfrom.GetId(), nServices, GetDesirableServiceFlags(nServices));
            pfrom.fDisconnect = true;
            return;
        }

        if (nVersion < MIN_PEER_PROTO_VERSION) {
            // disconnect from peers older than this proto version
            LogPrint(BCLog::NET, "peer=%d using obsolete version %i; disconnecting\n", pfrom.GetId(), nVersion);
            pfrom.fDisconnect = true;
            return;
        }

        if (!vRecv.empty()) {
            // The version message includes information about the sending node which we don't use:
            //   - 8 bytes (service bits)
            //   - 16 bytes (ipv6 address)
            //   - 2 bytes (port)
            vRecv.ignore(26);
            vRecv >> nNonce;
        }
        if (!vRecv.empty()) {
            std::string strSubVer;
            vRecv >> LIMITED_STRING(strSubVer, MAX_SUBVERSION_LENGTH);
            cleanSubVer = SanitizeString(strSubVer);
        }
        if (!vRecv.empty()) {
            vRecv >> starting_height;
        }
        if (!vRecv.empty())
            vRecv >> fRelay;
        // Disconnect if we connected to ourself
        if (pfrom.IsInboundConn() && !m_connman.CheckIncomingNonce(nNonce))
        {
            LogPrintf("connected to self at %s, disconnecting\n", pfrom.addr.ToString());
            pfrom.fDisconnect = true;
            return;
        }

        if (pfrom.IsInboundConn() && addrMe.IsRoutable())
        {
            SeenLocal(addrMe);
        }

        // Inbound peers send us their version message when they connect.
        // We send our version message in response.
        if (pfrom.IsInboundConn()) {
            PushNodeVersion(pfrom, *peer);
        }

        // Change version
        const int greatest_common_version = std::min(nVersion, PROTOCOL_VERSION);
        pfrom.SetCommonVersion(greatest_common_version);
        pfrom.nVersion = nVersion;

        const CNetMsgMaker msg_maker(greatest_common_version);

        if (greatest_common_version >= WTXID_RELAY_VERSION) {
            m_connman.PushMessage(&pfrom, msg_maker.Make(NetMsgType::WTXIDRELAY));
        }

        // Signal ADDRv2 support (BIP155).
        if (greatest_common_version >= 70016) {
            // BIP155 defines addrv2 and sendaddrv2 for all protocol versions, but some
            // implementations reject messages they don't know. As a courtesy, don't send
            // it to nodes with a version before 70016, as no software is known to support
            // BIP155 that doesn't announce at least that protocol version number.
            m_connman.PushMessage(&pfrom, msg_maker.Make(NetMsgType::SENDADDRV2));
        }

        m_connman.PushMessage(&pfrom, msg_maker.Make(NetMsgType::VERACK));

        pfrom.m_has_all_wanted_services = HasAllDesirableServiceFlags(nServices);
        peer->m_their_services = nServices;
        pfrom.SetAddrLocal(addrMe);
        {
            LOCK(pfrom.m_subver_mutex);
            pfrom.cleanSubVer = cleanSubVer;
        }
        peer->m_starting_height = starting_height;

        // We only initialize the m_tx_relay data structure if:
        // - this isn't an outbound block-relay-only connection; and
        // - fRelay=true or we're offering NODE_BLOOM to this peer
        //   (NODE_BLOOM means that the peer may turn on tx relay later)
        if (!pfrom.IsBlockOnlyConn() &&
            (fRelay || (peer->m_our_services & NODE_BLOOM))) {
            auto* const tx_relay = peer->SetTxRelay();
            {
                LOCK(tx_relay->m_bloom_filter_mutex);
                tx_relay->m_relay_txs = fRelay; // set to true after we get the first filter* message
            }
            if (fRelay) pfrom.m_relays_txs = true;
        }

        // Potentially mark this peer as a preferred download peer.
        {
            LOCK(cs_main);
            CNodeState* state = State(pfrom.GetId());
            state->fPreferredDownload = (!pfrom.IsInboundConn() || pfrom.HasPermission(NetPermissionFlags::NoBan)) && !pfrom.IsAddrFetchConn() && CanServeBlocks(*peer);
            m_num_preferred_download_peers += state->fPreferredDownload;
        }

        // Self advertisement & GETADDR logic
        if (!pfrom.IsInboundConn() && SetupAddressRelay(pfrom, *peer)) {
            // For outbound peers, we try to relay our address (so that other
            // nodes can try to find us more quickly, as we have no guarantee
            // that an outbound peer is even aware of how to reach us) and do a
            // one-time address fetch (to help populate/update our addrman). If
            // we're starting up for the first time, our addrman may be pretty
            // empty and no one will know who we are, so these mechanisms are
            // important to help us connect to the network.
            //
            // We skip this for block-relay-only peers. We want to avoid
            // potentially leaking addr information and we do not want to
            // indicate to the peer that we will participate in addr relay.
            if (fListen && !m_chainman.ActiveChainstate().IsInitialBlockDownload())
            {
                CAddress addr{GetLocalAddress(pfrom.addr), peer->m_our_services, Now<NodeSeconds>()};
                FastRandomContext insecure_rand;
                if (addr.IsRoutable())
                {
                    LogPrint(BCLog::NET, "ProcessMessages: advertising address %s\n", addr.ToString());
                    PushAddress(*peer, addr, insecure_rand);
                } else if (IsPeerAddrLocalGood(&pfrom)) {
                    // Override just the address with whatever the peer sees us as.
                    // Leave the port in addr as it was returned by GetLocalAddress()
                    // above, as this is an outbound connection and the peer cannot
                    // observe our listening port.
                    addr.SetIP(addrMe);
                    LogPrint(BCLog::NET, "ProcessMessages: advertising address %s\n", addr.ToString());
                    PushAddress(*peer, addr, insecure_rand);
                }
            }

            // Get recent addresses
            m_connman.PushMessage(&pfrom, CNetMsgMaker(greatest_common_version).Make(NetMsgType::GETADDR));
            peer->m_getaddr_sent = true;
            // When requesting a getaddr, accept an additional MAX_ADDR_TO_SEND addresses in response
            // (bypassing the MAX_ADDR_PROCESSING_TOKEN_BUCKET limit).
            peer->m_addr_token_bucket += MAX_ADDR_TO_SEND;
        }

        if (!pfrom.IsInboundConn()) {
            // For non-inbound connections, we update the addrman to record
            // connection success so that addrman will have an up-to-date
            // notion of which peers are online and available.
            //
            // While we strive to not leak information about block-relay-only
            // connections via the addrman, not moving an address to the tried
            // table is also potentially detrimental because new-table entries
            // are subject to eviction in the event of addrman collisions.  We
            // mitigate the information-leak by never calling
            // AddrMan::Connected() on block-relay-only peers; see
            // FinalizeNode().
            //
            // This moves an address from New to Tried table in Addrman,
            // resolves tried-table collisions, etc.
            m_addrman.Good(pfrom.addr);
        }

        std::string remoteAddr;
        if (fLogIPs)
            remoteAddr = ", peeraddr=" + pfrom.addr.ToString();

        LogPrint(BCLog::NET, "receive version message: %s: version %d, blocks=%d, us=%s, txrelay=%d, peer=%d%s\n",
                  cleanSubVer, pfrom.nVersion,
                  peer->m_starting_height, addrMe.ToString(), fRelay, pfrom.GetId(),
                  remoteAddr);

        int64_t nTimeOffset = nTime - GetTime();
        pfrom.nTimeOffset = nTimeOffset;
        if (!pfrom.IsInboundConn()) {
            // Don't use timedata samples from inbound peers to make it
            // harder for others to tamper with our adjusted time.
            AddTimeData(pfrom.addr, nTimeOffset);
        }

        // If the peer is old enough to have the old alert system, send it the final alert.
        if (greatest_common_version <= 70012) {
            CDataStream finalAlert(ParseHex("60010000000000000000000000ffffff7f00000000ffffff7ffeffff7f01ffffff7f00000000ffffff7f00ffffff7f002f555247454e543a20416c657274206b657920636f6d70726f6d697365642c2075706772616465207265717569726564004630440220653febd6410f470f6bae11cad19c48413becb1ac2c17f908fd0fd53bdc3abd5202206d0e9c96fe88d4a0f01ed9dedae2b6f9e00da94cad0fecaae66ecf689bf71b50"), SER_NETWORK, PROTOCOL_VERSION);
            m_connman.PushMessage(&pfrom, CNetMsgMaker(greatest_common_version).Make("alert", finalAlert));
        }

        // Feeler connections exist only to verify if address is online.
        if (pfrom.IsFeelerConn()) {
            LogPrint(BCLog::NET, "feeler connection completed peer=%d; disconnecting\n", pfrom.GetId());
            pfrom.fDisconnect = true;
        }
        return;
    }

    if (pfrom.nVersion == 0) {
        // Must have a version message before anything else
        LogPrint(BCLog::NET, "non-version message before version handshake. Message \"%s\" from peer=%d\n", SanitizeString(msg_type), pfrom.GetId());
        return;
    }

    // At this point, the outgoing message serialization version can't change.
    const CNetMsgMaker msgMaker(pfrom.GetCommonVersion());

    if (msg_type == NetMsgType::VERACK) {
        if (pfrom.fSuccessfullyConnected) {
            LogPrint(BCLog::NET, "ignoring redundant verack message from peer=%d\n", pfrom.GetId());
            return;
        }

        if (!pfrom.IsInboundConn()) {
            LogPrintf("New outbound peer connected: version: %d, blocks=%d, peer=%d%s (%s)\n",
                      pfrom.nVersion.load(), peer->m_starting_height,
                      pfrom.GetId(), (fLogIPs ? strprintf(", peeraddr=%s", pfrom.addr.ToString()) : ""),
                      pfrom.ConnectionTypeAsString());
        }

        if (pfrom.GetCommonVersion() >= SENDHEADERS_VERSION) {
            // Tell our peer we prefer to receive headers rather than inv's
            // We send this to non-NODE NETWORK peers as well, because even
            // non-NODE NETWORK peers can announce blocks (such as pruning
            // nodes)
            m_connman.PushMessage(&pfrom, msgMaker.Make(NetMsgType::SENDHEADERS));
        }
        if (pfrom.GetCommonVersion() >= SHORT_IDS_BLOCKS_VERSION) {
            // Tell our peer we are willing to provide version 2 cmpctblocks.
            // However, we do not request new block announcements using
            // cmpctblock messages.
            // We send this to non-NODE NETWORK peers as well, because
            // they may wish to request compact blocks from us
            m_connman.PushMessage(&pfrom, msgMaker.Make(NetMsgType::SENDCMPCT, /*high_bandwidth=*/false, /*version=*/CMPCTBLOCKS_VERSION));
        }
        pfrom.fSuccessfullyConnected = true;
        return;
    }

    if (msg_type == NetMsgType::SENDHEADERS) {
        LOCK(cs_main);
        State(pfrom.GetId())->fPreferHeaders = true;
        return;
    }

    if (msg_type == NetMsgType::SENDCMPCT) {
        bool sendcmpct_hb{false};
        uint64_t sendcmpct_version{0};
        vRecv >> sendcmpct_hb >> sendcmpct_version;

        // Only support compact block relay with witnesses
        if (sendcmpct_version != CMPCTBLOCKS_VERSION) return;

        LOCK(cs_main);
        CNodeState* nodestate = State(pfrom.GetId());
        nodestate->m_provides_cmpctblocks = true;
        nodestate->m_requested_hb_cmpctblocks = sendcmpct_hb;
        // save whether peer selects us as BIP152 high-bandwidth peer
        // (receiving sendcmpct(1) signals high-bandwidth, sendcmpct(0) low-bandwidth)
        pfrom.m_bip152_highbandwidth_from = sendcmpct_hb;
        return;
    }

    // BIP339 defines feature negotiation of wtxidrelay, which must happen between
    // VERSION and VERACK to avoid relay problems from switching after a connection is up.
    if (msg_type == NetMsgType::WTXIDRELAY) {
        if (pfrom.fSuccessfullyConnected) {
            // Disconnect peers that send a wtxidrelay message after VERACK.
            LogPrint(BCLog::NET, "wtxidrelay received after verack from peer=%d; disconnecting\n", pfrom.GetId());
            pfrom.fDisconnect = true;
            return;
        }
        if (pfrom.GetCommonVersion() >= WTXID_RELAY_VERSION) {
            if (!peer->m_wtxid_relay) {
                peer->m_wtxid_relay = true;
                m_wtxid_relay_peers++;
            } else {
                LogPrint(BCLog::NET, "ignoring duplicate wtxidrelay from peer=%d\n", pfrom.GetId());
            }
        } else {
            LogPrint(BCLog::NET, "ignoring wtxidrelay due to old common version=%d from peer=%d\n", pfrom.GetCommonVersion(), pfrom.GetId());
        }
        return;
    }

    // BIP155 defines feature negotiation of addrv2 and sendaddrv2, which must happen
    // between VERSION and VERACK.
    if (msg_type == NetMsgType::SENDADDRV2) {
        if (pfrom.fSuccessfullyConnected) {
            // Disconnect peers that send a SENDADDRV2 message after VERACK.
            LogPrint(BCLog::NET, "sendaddrv2 received after verack from peer=%d; disconnecting\n", pfrom.GetId());
            pfrom.fDisconnect = true;
            return;
        }
        peer->m_wants_addrv2 = true;
        return;
    }

    if (!pfrom.fSuccessfullyConnected) {
        LogPrint(BCLog::NET, "Unsupported message \"%s\" prior to verack from peer=%d\n", SanitizeString(msg_type), pfrom.GetId());
        return;
    }

    if (msg_type == NetMsgType::ADDR || msg_type == NetMsgType::ADDRV2) {
        int stream_version = vRecv.GetVersion();
        if (msg_type == NetMsgType::ADDRV2) {
            // Add ADDRV2_FORMAT to the version so that the CNetAddr and CAddress
            // unserialize methods know that an address in v2 format is coming.
            stream_version |= ADDRV2_FORMAT;
        }

        OverrideStream<CDataStream> s(&vRecv, vRecv.GetType(), stream_version);
        std::vector<CAddress> vAddr;

        s >> vAddr;

        if (!SetupAddressRelay(pfrom, *peer)) {
            LogPrint(BCLog::NET, "ignoring %s message from %s peer=%d\n", msg_type, pfrom.ConnectionTypeAsString(), pfrom.GetId());
            return;
        }

        if (vAddr.size() > MAX_ADDR_TO_SEND)
        {
            Misbehaving(*peer, 20, strprintf("%s message size = %u", msg_type, vAddr.size()));
            return;
        }

        // Store the new addresses
        std::vector<CAddress> vAddrOk;
        const auto current_a_time{Now<NodeSeconds>()};

        // Update/increment addr rate limiting bucket.
        const auto current_time{GetTime<std::chrono::microseconds>()};
        if (peer->m_addr_token_bucket < MAX_ADDR_PROCESSING_TOKEN_BUCKET) {
            // Don't increment bucket if it's already full
            const auto time_diff = std::max(current_time - peer->m_addr_token_timestamp, 0us);
            const double increment = Ticks<SecondsDouble>(time_diff) * MAX_ADDR_RATE_PER_SECOND;
            peer->m_addr_token_bucket = std::min<double>(peer->m_addr_token_bucket + increment, MAX_ADDR_PROCESSING_TOKEN_BUCKET);
        }
        peer->m_addr_token_timestamp = current_time;

        const bool rate_limited = !pfrom.HasPermission(NetPermissionFlags::Addr);
        uint64_t num_proc = 0;
        uint64_t num_rate_limit = 0;
        Shuffle(vAddr.begin(), vAddr.end(), FastRandomContext());
        for (CAddress& addr : vAddr)
        {
            if (interruptMsgProc)
                return;

            // Apply rate limiting.
            if (peer->m_addr_token_bucket < 1.0) {
                if (rate_limited) {
                    ++num_rate_limit;
                    continue;
                }
            } else {
                peer->m_addr_token_bucket -= 1.0;
            }
            // We only bother storing full nodes, though this may include
            // things which we would not make an outbound connection to, in
            // part because we may make feeler connections to them.
            if (!MayHaveUsefulAddressDB(addr.nServices) && !HasAllDesirableServiceFlags(addr.nServices))
                continue;

            if (addr.nTime <= NodeSeconds{100000000s} || addr.nTime > current_a_time + 10min) {
                addr.nTime = current_a_time - 5 * 24h;
            }
            AddAddressKnown(*peer, addr);
            if (m_banman && (m_banman->IsDiscouraged(addr) || m_banman->IsBanned(addr))) {
                // Do not process banned/discouraged addresses beyond remembering we received them
                continue;
            }
            ++num_proc;
            bool fReachable = IsReachable(addr);
            if (addr.nTime > current_a_time - 10min && !peer->m_getaddr_sent && vAddr.size() <= 10 && addr.IsRoutable()) {
                // Relay to a limited number of other nodes
                RelayAddress(pfrom.GetId(), addr, fReachable);
            }
            // Do not store addresses outside our network
            if (fReachable)
                vAddrOk.push_back(addr);
        }
        peer->m_addr_processed += num_proc;
        peer->m_addr_rate_limited += num_rate_limit;
        LogPrint(BCLog::NET, "Received addr: %u addresses (%u processed, %u rate-limited) from peer=%d\n",
                 vAddr.size(), num_proc, num_rate_limit, pfrom.GetId());

        m_addrman.Add(vAddrOk, pfrom.addr, 2h);
        if (vAddr.size() < 1000) peer->m_getaddr_sent = false;

        // AddrFetch: Require multiple addresses to avoid disconnecting on self-announcements
        if (pfrom.IsAddrFetchConn() && vAddr.size() > 1) {
            LogPrint(BCLog::NET, "addrfetch connection completed peer=%d; disconnecting\n", pfrom.GetId());
            pfrom.fDisconnect = true;
        }
        return;
    }

    if (msg_type == NetMsgType::INV) {
        std::vector<CInv> vInv;
        vRecv >> vInv;
        if (vInv.size() > MAX_INV_SZ)
        {
            Misbehaving(*peer, 20, strprintf("inv message size = %u", vInv.size()));
            return;
        }

        const bool reject_tx_invs{RejectIncomingTxs(pfrom)};

        LOCK(cs_main);

        const auto current_time{GetTime<std::chrono::microseconds>()};
        uint256* best_block{nullptr};

        for (CInv& inv : vInv) {
            if (interruptMsgProc) return;

            // Ignore INVs that don't match wtxidrelay setting.
            // Note that orphan parent fetching always uses MSG_TX GETDATAs regardless of the wtxidrelay setting.
            // This is fine as no INV messages are involved in that process.
            if (peer->m_wtxid_relay) {
                if (inv.IsMsgTx()) continue;
            } else {
                if (inv.IsMsgWtx()) continue;
            }

            if (inv.IsMsgBlk()) {
                const bool fAlreadyHave = AlreadyHaveBlock(inv.hash);
                LogPrint(BCLog::NET, "got inv: %s  %s peer=%d\n", inv.ToString(), fAlreadyHave ? "have" : "new", pfrom.GetId());

                UpdateBlockAvailability(pfrom.GetId(), inv.hash);
                if (!fAlreadyHave && !fImporting && !fReindex && !IsBlockRequested(inv.hash)) {
                    // Headers-first is the primary method of announcement on
                    // the network. If a node fell back to sending blocks by
                    // inv, it may be for a re-org, or because we haven't
                    // completed initial headers sync. The final block hash
                    // provided should be the highest, so send a getheaders and
                    // then fetch the blocks we need to catch up.
                    best_block = &inv.hash;
                }
            } else if (inv.IsGenTxMsg()) {
                if (reject_tx_invs) {
                    LogPrint(BCLog::NET, "transaction (%s) inv sent in violation of protocol, disconnecting peer=%d\n", inv.hash.ToString(), pfrom.GetId());
                    pfrom.fDisconnect = true;
                    return;
                }
                const GenTxid gtxid = ToGenTxid(inv);
                const bool fAlreadyHave = AlreadyHaveTx(gtxid);
                LogPrint(BCLog::NET, "got inv: %s  %s peer=%d\n", inv.ToString(), fAlreadyHave ? "have" : "new", pfrom.GetId());

                AddKnownTx(*peer, inv.hash);
                if (!fAlreadyHave && !m_chainman.ActiveChainstate().IsInitialBlockDownload()) {
                    AddTxAnnouncement(pfrom, gtxid, current_time);
                }
            } else {
                LogPrint(BCLog::NET, "Unknown inv type \"%s\" received from peer=%d\n", inv.ToString(), pfrom.GetId());
            }
        }

        if (best_block != nullptr) {
            // If we haven't started initial headers-sync with this peer, then
            // consider sending a getheaders now. On initial startup, there's a
            // reliability vs bandwidth tradeoff, where we are only trying to do
            // initial headers sync with one peer at a time, with a long
            // timeout (at which point, if the sync hasn't completed, we will
            // disconnect the peer and then choose another). In the meantime,
            // as new blocks are found, we are willing to add one new peer per
            // block to sync with as well, to sync quicker in the case where
            // our initial peer is unresponsive (but less bandwidth than we'd
            // use if we turned on sync with all peers).
            CNodeState& state{*Assert(State(pfrom.GetId()))};
            if (state.fSyncStarted || (!peer->m_inv_triggered_getheaders_before_sync && *best_block != m_last_block_inv_triggering_headers_sync)) {
                if (MaybeSendGetHeaders(pfrom, m_chainman.ActiveChain().GetLocator(m_chainman.m_best_header), *peer)) {
                    LogPrint(BCLog::NET, "getheaders (%d) %s to peer=%d\n",
                            m_chainman.m_best_header->nHeight, best_block->ToString(),
                            pfrom.GetId());
                }
                if (!state.fSyncStarted) {
                    peer->m_inv_triggered_getheaders_before_sync = true;
                    // Update the last block hash that triggered a new headers
                    // sync, so that we don't turn on headers sync with more
                    // than 1 new peer every new block.
                    m_last_block_inv_triggering_headers_sync = *best_block;
                }
            }
        }

        return;
    }

    if (msg_type == NetMsgType::GETDATA) {
        std::vector<CInv> vInv;
        vRecv >> vInv;
        if (vInv.size() > MAX_INV_SZ)
        {
            Misbehaving(*peer, 20, strprintf("getdata message size = %u", vInv.size()));
            return;
        }

        LogPrint(BCLog::NET, "received getdata (%u invsz) peer=%d\n", vInv.size(), pfrom.GetId());

        if (vInv.size() > 0) {
            LogPrint(BCLog::NET, "received getdata for: %s peer=%d\n", vInv[0].ToString(), pfrom.GetId());
        }

        {
            LOCK(peer->m_getdata_requests_mutex);
            peer->m_getdata_requests.insert(peer->m_getdata_requests.end(), vInv.begin(), vInv.end());
            ProcessGetData(pfrom, *peer, interruptMsgProc);
        }

        return;
    }

    if (msg_type == NetMsgType::GETBLOCKS) {
        CBlockLocator locator;
        uint256 hashStop;
        vRecv >> locator >> hashStop;

        if (locator.vHave.size() > MAX_LOCATOR_SZ) {
            LogPrint(BCLog::NET, "getblocks locator size %lld > %d, disconnect peer=%d\n", locator.vHave.size(), MAX_LOCATOR_SZ, pfrom.GetId());
            pfrom.fDisconnect = true;
            return;
        }

        // We might have announced the currently-being-connected tip using a
        // compact block, which resulted in the peer sending a getblocks
        // request, which we would otherwise respond to without the new block.
        // To avoid this situation we simply verify that we are on our best
        // known chain now. This is super overkill, but we handle it better
        // for getheaders requests, and there are no known nodes which support
        // compact blocks but still use getblocks to request blocks.
        {
            std::shared_ptr<const CBlock> a_recent_block;
            {
                LOCK(m_most_recent_block_mutex);
                a_recent_block = m_most_recent_block;
            }
            BlockValidationState state;
            if (!m_chainman.ActiveChainstate().ActivateBestChain(state, a_recent_block)) {
                LogPrint(BCLog::NET, "failed to activate chain (%s)\n", state.ToString());
            }
        }

        LOCK(cs_main);

        // Find the last block the caller has in the main chain
        const CBlockIndex* pindex = m_chainman.ActiveChainstate().FindForkInGlobalIndex(locator);

        // Send the rest of the chain
        if (pindex)
            pindex = m_chainman.ActiveChain().Next(pindex);
        int nLimit = 500;
        LogPrint(BCLog::NET, "getblocks %d to %s limit %d from peer=%d\n", (pindex ? pindex->nHeight : -1), hashStop.IsNull() ? "end" : hashStop.ToString(), nLimit, pfrom.GetId());
        for (; pindex; pindex = m_chainman.ActiveChain().Next(pindex))
        {
            if (pindex->GetBlockHash() == hashStop)
            {
                LogPrint(BCLog::NET, "  getblocks stopping at %d %s\n", pindex->nHeight, pindex->GetBlockHash().ToString());
                break;
            }
            // If pruning, don't inv blocks unless we have on disk and are likely to still have
            // for some reasonable time window (1 hour) that block relay might require.
            const int nPrunedBlocksLikelyToHave = MIN_BLOCKS_TO_KEEP - 3600 / AvgTargetSpacing(m_chainparams.GetConsensus(), m_chainman.ActiveChain().Height());
            if (fPruneMode && (!(pindex->nStatus & BLOCK_HAVE_DATA) || pindex->nHeight <= m_chainman.ActiveChain().Tip()->nHeight - nPrunedBlocksLikelyToHave))
            {
                LogPrint(BCLog::NET, " getblocks stopping, pruned or too old block at %d %s\n", pindex->nHeight, pindex->GetBlockHash().ToString());
                break;
            }
            WITH_LOCK(peer->m_block_inv_mutex, peer->m_blocks_for_inv_relay.push_back(pindex->GetBlockHash()));
            if (--nLimit <= 0) {
                // When this block is requested, we'll send an inv that'll
                // trigger the peer to getblocks the next batch of inventory.
                LogPrint(BCLog::NET, "  getblocks stopping at limit %d %s\n", pindex->nHeight, pindex->GetBlockHash().ToString());
                WITH_LOCK(peer->m_block_inv_mutex, {peer->m_continuation_block = pindex->GetBlockHash();});
                break;
            }
        }
        return;
    }

    if (msg_type == NetMsgType::GETBLOCKTXN) {
        BlockTransactionsRequest req;
        vRecv >> req;

        std::shared_ptr<const CBlock> recent_block;
        {
            LOCK(m_most_recent_block_mutex);
            if (m_most_recent_block_hash == req.blockhash)
                recent_block = m_most_recent_block;
            // Unlock m_most_recent_block_mutex to avoid cs_main lock inversion
        }
        if (recent_block) {
            SendBlockTransactions(pfrom, *peer, *recent_block, req);
            return;
        }

        {
            LOCK(cs_main);

            const CBlockIndex* pindex = m_chainman.m_blockman.LookupBlockIndex(req.blockhash);
            if (!pindex || !(pindex->nStatus & BLOCK_HAVE_DATA)) {
                LogPrint(BCLog::NET, "Peer %d sent us a getblocktxn for a block we don't have\n", pfrom.GetId());
                return;
            }

            if (pindex->nHeight >= m_chainman.ActiveChain().Height() - MAX_BLOCKTXN_DEPTH) {
                CBlock block;
                bool ret = ReadBlockFromDisk(block, pindex, m_chainparams.GetConsensus());
                assert(ret);

                SendBlockTransactions(pfrom, *peer, block, req);
                return;
            }
        }

        // If an older block is requested (should never happen in practice,
        // but can happen in tests) send a block response instead of a
        // blocktxn response. Sending a full block response instead of a
        // small blocktxn response is preferable in the case where a peer
        // might maliciously send lots of getblocktxn requests to trigger
        // expensive disk reads, because it will require the peer to
        // actually receive all the data read from disk over the network.
        LogPrint(BCLog::NET, "Peer %d sent us a getblocktxn for a block > %i deep\n", pfrom.GetId(), MAX_BLOCKTXN_DEPTH);
        CInv inv{MSG_WITNESS_BLOCK, req.blockhash};
        WITH_LOCK(peer->m_getdata_requests_mutex, peer->m_getdata_requests.push_back(inv));
        // The message processing loop will go around again (without pausing) and we'll respond then
        return;
    }

    if (msg_type == NetMsgType::GETHEADERS) {
        CBlockLocator locator;
        uint256 hashStop;
        vRecv >> locator >> hashStop;

        if (locator.vHave.size() > MAX_LOCATOR_SZ) {
            LogPrint(BCLog::NET, "getheaders locator size %lld > %d, disconnect peer=%d\n", locator.vHave.size(), MAX_LOCATOR_SZ, pfrom.GetId());
            pfrom.fDisconnect = true;
            return;
        }

        if (fImporting || fReindex) {
            LogPrint(BCLog::NET, "Ignoring getheaders from peer=%d while importing/reindexing\n", pfrom.GetId());
            return;
        }

        LOCK(cs_main);

        // Note that if we were to be on a chain that forks from the checkpointed
        // chain, then serving those headers to a peer that has seen the
        // checkpointed chain would cause that peer to disconnect us. Requiring
        // that our chainwork exceed nMinimumChainWork is a protection against
        // being fed a bogus chain when we started up for the first time and
        // getting partitioned off the honest network for serving that chain to
        // others.
        if (m_chainman.ActiveTip() == nullptr ||
                (m_chainman.ActiveTip()->nChainWork < nMinimumChainWork && !pfrom.HasPermission(NetPermissionFlags::Download))) {
            LogPrint(BCLog::NET, "Ignoring getheaders from peer=%d because active chain has too little work; sending empty response\n", pfrom.GetId());
            // Just respond with an empty headers message, to tell the peer to
            // go away but not treat us as unresponsive.
            m_connman.PushMessage(&pfrom, msgMaker.Make(NetMsgType::HEADERS, std::vector<CBlock>()));
            return;
        }

        CNodeState *nodestate = State(pfrom.GetId());
        const CBlockIndex* pindex = nullptr;
        if (locator.IsNull())
        {
            // If locator is null, return the hashStop block
            pindex = m_chainman.m_blockman.LookupBlockIndex(hashStop);
            if (!pindex) {
                return;
            }

            if (!BlockRequestAllowed(pindex)) {
                LogPrint(BCLog::NET, "%s: ignoring request from peer=%i for old block header that isn't in the main chain\n", __func__, pfrom.GetId());
                return;
            }
        }
        else
        {
            // Find the last block the caller has in the main chain
            pindex = m_chainman.ActiveChainstate().FindForkInGlobalIndex(locator);
            if (pindex)
                pindex = m_chainman.ActiveChain().Next(pindex);
        }

        // we must use CBlocks, as CBlockHeaders won't include the 0x00 nTx count at the end
        std::vector<CBlock> vHeaders;
        unsigned nCount = 0;
        unsigned nSize = 0;
        LogPrint(BCLog::NET, "getheaders %d to %s from peer=%d\n", (pindex ? pindex->nHeight : -1), hashStop.IsNull() ? "end" : hashStop.ToString(), pfrom.GetId());
        for (; pindex; pindex = m_chainman.ActiveChain().Next(pindex))
        {
            const CBlockHeader header = pindex->GetBlockHeader(m_chainparams.GetConsensus());
            ++nCount;
            nSize += GetSerializeSize(header, PROTOCOL_VERSION);
            vHeaders.push_back(header);
            if (nCount >= MAX_HEADERS_RESULTS
                  || pindex->GetBlockHash() == hashStop)
                break;
            if (pfrom.nVersion >= SIZE_HEADERS_LIMIT_VERSION
                  && nSize >= THRESHOLD_HEADERS_SIZE)
                break;
        }

        /* Check maximum headers size before pushing the message
           if the peer enforces it.  This should not fail since we
           break above in the loop at the threshold and the threshold
           should be small enough in comparison to the hard max size.
           Do it nevertheless to be sure.  */
        if (pfrom.nVersion >= SIZE_HEADERS_LIMIT_VERSION
              && nSize > MAX_HEADERS_SIZE)
            LogPrintf("ERROR: not pushing 'headers', too large\n");
        else
        {
            LogPrint(BCLog::NET, "pushing %u headers, %u bytes\n", nCount, nSize);
            // pindex can be nullptr either if we sent ::ChainActive().Tip() OR
            // if our peer has ::ChainActive().Tip() (and thus we are sending an empty
            // headers message). In both cases it's safe to update
            // pindexBestHeaderSent to be our tip.
            //
            // It is important that we simply reset the BestHeaderSent value here,
            // and not max(BestHeaderSent, newHeaderSent). We might have announced
            // the currently-being-connected tip using a compact block, which
            // resulted in the peer sending a headers request, which we respond to
            // without the new block. By resetting the BestHeaderSent, we ensure we
            // will re-announce the new block via headers (or compact blocks again)
            // in the SendMessages logic.
            nodestate->pindexBestHeaderSent = pindex ? pindex : m_chainman.ActiveChain().Tip();
            m_connman.PushMessage(&pfrom, msgMaker.Make(NetMsgType::HEADERS, vHeaders));
        }

        return;
    }

    if (msg_type == NetMsgType::TX) {
        if (RejectIncomingTxs(pfrom)) {
            LogPrint(BCLog::NET, "transaction sent in violation of protocol peer=%d\n", pfrom.GetId());
            pfrom.fDisconnect = true;
            return;
        }

        // Stop processing the transaction early if we are still in IBD since we don't
        // have enough information to validate it yet. Sending unsolicited transactions
        // is not considered a protocol violation, so don't punish the peer.
        if (m_chainman.ActiveChainstate().IsInitialBlockDownload()) return;

        CTransactionRef ptx;
        vRecv >> ptx;
        const CTransaction& tx = *ptx;

        const uint256& txid = ptx->GetHash();
        const uint256& wtxid = ptx->GetWitnessHash();

        const uint256& hash = peer->m_wtxid_relay ? wtxid : txid;
        AddKnownTx(*peer, hash);
        if (peer->m_wtxid_relay && txid != wtxid) {
            // Insert txid into m_tx_inventory_known_filter, even for
            // wtxidrelay peers. This prevents re-adding of
            // unconfirmed parents to the recently_announced
            // filter, when a child tx is requested. See
            // ProcessGetData().
            AddKnownTx(*peer, txid);
        }

        LOCK2(cs_main, g_cs_orphans);

        m_txrequest.ReceivedResponse(pfrom.GetId(), txid);
        if (tx.HasWitness()) m_txrequest.ReceivedResponse(pfrom.GetId(), wtxid);

        // We do the AlreadyHaveTx() check using wtxid, rather than txid - in the
        // absence of witness malleation, this is strictly better, because the
        // recent rejects filter may contain the wtxid but rarely contains
        // the txid of a segwit transaction that has been rejected.
        // In the presence of witness malleation, it's possible that by only
        // doing the check with wtxid, we could overlook a transaction which
        // was confirmed with a different witness, or exists in our mempool
        // with a different witness, but this has limited downside:
        // mempool validation does its own lookup of whether we have the txid
        // already; and an adversary can already relay us old transactions
        // (older than our recency filter) if trying to DoS us, without any need
        // for witness malleation.
        if (AlreadyHaveTx(GenTxid::Wtxid(wtxid))) {
            if (pfrom.HasPermission(NetPermissionFlags::ForceRelay)) {
                // Always relay transactions received from peers with forcerelay
                // permission, even if they were already in the mempool, allowing
                // the node to function as a gateway for nodes hidden behind it.
                if (!m_mempool.exists(GenTxid::Txid(tx.GetHash()))) {
                    LogPrintf("Not relaying non-mempool transaction %s from forcerelay peer=%d\n", tx.GetHash().ToString(), pfrom.GetId());
                } else {
                    LogPrintf("Force relaying tx %s from peer=%d\n", tx.GetHash().ToString(), pfrom.GetId());
                    RelayTransaction(tx.GetHash(), tx.GetWitnessHash());
                }
            }
            return;
        }

        const MempoolAcceptResult result = m_chainman.ProcessTransaction(ptx);
        const TxValidationState& state = result.m_state;

        if (result.m_result_type == MempoolAcceptResult::ResultType::VALID) {
            // As this version of the transaction was acceptable, we can forget about any
            // requests for it.
            m_txrequest.ForgetTxHash(tx.GetHash());
            m_txrequest.ForgetTxHash(tx.GetWitnessHash());
            RelayTransaction(tx.GetHash(), tx.GetWitnessHash());
            m_orphanage.AddChildrenToWorkSet(tx, peer->m_orphan_work_set);

            pfrom.m_last_tx_time = GetTime<std::chrono::seconds>();

            LogPrint(BCLog::MEMPOOL, "AcceptToMemoryPool: peer=%d: accepted %s (poolsz %u txn, %u kB)\n",
                pfrom.GetId(),
                tx.GetHash().ToString(),
                m_mempool.size(), m_mempool.DynamicMemoryUsage() / 1000);

            for (const CTransactionRef& removedTx : result.m_replaced_transactions.value()) {
                AddToCompactExtraTransactions(removedTx);
            }

            // Recursively process any orphan transactions that depended on this one
            ProcessOrphanTx(peer->m_orphan_work_set);
        }
        else if (state.GetResult() == TxValidationResult::TX_MISSING_INPUTS)
        {
            bool fRejectedParents = false; // It may be the case that the orphans parents have all been rejected

            // Deduplicate parent txids, so that we don't have to loop over
            // the same parent txid more than once down below.
            std::vector<uint256> unique_parents;
            unique_parents.reserve(tx.vin.size());
            for (const CTxIn& txin : tx.vin) {
                // We start with all parents, and then remove duplicates below.
                unique_parents.push_back(txin.prevout.hash);
            }
            std::sort(unique_parents.begin(), unique_parents.end());
            unique_parents.erase(std::unique(unique_parents.begin(), unique_parents.end()), unique_parents.end());
            for (const uint256& parent_txid : unique_parents) {
                if (m_recent_rejects.contains(parent_txid)) {
                    fRejectedParents = true;
                    break;
                }
            }
            if (!fRejectedParents) {
                const auto current_time{GetTime<std::chrono::microseconds>()};

                for (const uint256& parent_txid : unique_parents) {
                    // Here, we only have the txid (and not wtxid) of the
                    // inputs, so we only request in txid mode, even for
                    // wtxidrelay peers.
                    // Eventually we should replace this with an improved
                    // protocol for getting all unconfirmed parents.
                    const auto gtxid{GenTxid::Txid(parent_txid)};
                    AddKnownTx(*peer, parent_txid);
                    if (!AlreadyHaveTx(gtxid)) AddTxAnnouncement(pfrom, gtxid, current_time);
                }

                if (m_orphanage.AddTx(ptx, pfrom.GetId())) {
                    AddToCompactExtraTransactions(ptx);
                }

                // Once added to the orphan pool, a tx is considered AlreadyHave, and we shouldn't request it anymore.
                m_txrequest.ForgetTxHash(tx.GetHash());
                m_txrequest.ForgetTxHash(tx.GetWitnessHash());

                // DoS prevention: do not allow m_orphanage to grow unbounded (see CVE-2012-3789)
                unsigned int nMaxOrphanTx = (unsigned int)std::max((int64_t)0, gArgs.GetIntArg("-maxorphantx", DEFAULT_MAX_ORPHAN_TRANSACTIONS));
                m_orphanage.LimitOrphans(nMaxOrphanTx);
            } else {
                LogPrint(BCLog::MEMPOOL, "not keeping orphan with rejected parents %s\n",tx.GetHash().ToString());
                // We will continue to reject this tx since it has rejected
                // parents so avoid re-requesting it from other peers.
                // Here we add both the txid and the wtxid, as we know that
                // regardless of what witness is provided, we will not accept
                // this, so we don't need to allow for redownload of this txid
                // from any of our non-wtxidrelay peers.
                m_recent_rejects.insert(tx.GetHash());
                m_recent_rejects.insert(tx.GetWitnessHash());
                m_txrequest.ForgetTxHash(tx.GetHash());
                m_txrequest.ForgetTxHash(tx.GetWitnessHash());
            }
        } else {
            if (state.GetResult() != TxValidationResult::TX_WITNESS_STRIPPED) {
                // We can add the wtxid of this transaction to our reject filter.
                // Do not add txids of witness transactions or witness-stripped
                // transactions to the filter, as they can have been malleated;
                // adding such txids to the reject filter would potentially
                // interfere with relay of valid transactions from peers that
                // do not support wtxid-based relay. See
                // https://github.com/bitcoin/bitcoin/issues/8279 for details.
                // We can remove this restriction (and always add wtxids to
                // the filter even for witness stripped transactions) once
                // wtxid-based relay is broadly deployed.
                // See also comments in https://github.com/bitcoin/bitcoin/pull/18044#discussion_r443419034
                // for concerns around weakening security of unupgraded nodes
                // if we start doing this too early.
                m_recent_rejects.insert(tx.GetWitnessHash());
                m_txrequest.ForgetTxHash(tx.GetWitnessHash());
                // If the transaction failed for TX_INPUTS_NOT_STANDARD,
                // then we know that the witness was irrelevant to the policy
                // failure, since this check depends only on the txid
                // (the scriptPubKey being spent is covered by the txid).
                // Add the txid to the reject filter to prevent repeated
                // processing of this transaction in the event that child
                // transactions are later received (resulting in
                // parent-fetching by txid via the orphan-handling logic).
                if (state.GetResult() == TxValidationResult::TX_INPUTS_NOT_STANDARD && tx.GetWitnessHash() != tx.GetHash()) {
                    m_recent_rejects.insert(tx.GetHash());
                    m_txrequest.ForgetTxHash(tx.GetHash());
                }
                if (RecursiveDynamicUsage(*ptx) < 100000) {
                    AddToCompactExtraTransactions(ptx);
                }
            }
        }

        // If a tx has been detected by m_recent_rejects, we will have reached
        // this point and the tx will have been ignored. Because we haven't
        // submitted the tx to our mempool, we won't have computed a DoS
        // score for it or determined exactly why we consider it invalid.
        //
        // This means we won't penalize any peer subsequently relaying a DoSy
        // tx (even if we penalized the first peer who gave it to us) because
        // we have to account for m_recent_rejects showing false positives. In
        // other words, we shouldn't penalize a peer if we aren't *sure* they
        // submitted a DoSy tx.
        //
        // Note that m_recent_rejects doesn't just record DoSy or invalid
        // transactions, but any tx not accepted by the mempool, which may be
        // due to node policy (vs. consensus). So we can't blanket penalize a
        // peer simply for relaying a tx that our m_recent_rejects has caught,
        // regardless of false positives.

        if (state.IsInvalid()) {
            LogPrint(BCLog::MEMPOOLREJ, "%s from peer=%d was not accepted: %s\n", tx.GetHash().ToString(),
                pfrom.GetId(),
                state.ToString());
            MaybePunishNodeForTx(pfrom.GetId(), state);
        }
        return;
    }

    if (msg_type == NetMsgType::CMPCTBLOCK)
    {
        // Ignore cmpctblock received while importing
        if (fImporting || fReindex) {
            LogPrint(BCLog::NET, "Unexpected cmpctblock message received from peer %d\n", pfrom.GetId());
            return;
        }

        CBlockHeaderAndShortTxIDs cmpctblock;
        vRecv >> cmpctblock;

        bool received_new_header = false;

        {
        LOCK(cs_main);

        if (!m_chainman.m_blockman.LookupBlockIndex(cmpctblock.header.hashPrevBlock)) {
            // Doesn't connect (or is genesis), instead of DoSing in AcceptBlockHeader, request deeper headers
            if (!m_chainman.ActiveChainstate().IsInitialBlockDownload()) {
                MaybeSendGetHeaders(pfrom, m_chainman.ActiveChain().GetLocator(m_chainman.m_best_header), *peer);
            }
            return;
        }

        if (!m_chainman.m_blockman.LookupBlockIndex(cmpctblock.header.GetHash())) {
            received_new_header = true;
        }
        }

        const CBlockIndex *pindex = nullptr;
        BlockValidationState state;
        if (!m_chainman.ProcessNewBlockHeaders({cmpctblock.header}, state, &pindex)) {
            if (state.IsInvalid()) {
                MaybePunishNodeForBlock(pfrom.GetId(), state, /*via_compact_block=*/true, "invalid header via cmpctblock");
                return;
            }
        }

        // When we succeed in decoding a block's txids from a cmpctblock
        // message we typically jump to the BLOCKTXN handling code, with a
        // dummy (empty) BLOCKTXN message, to re-use the logic there in
        // completing processing of the putative block (without cs_main).
        bool fProcessBLOCKTXN = false;
        CDataStream blockTxnMsg(SER_NETWORK, PROTOCOL_VERSION);

        // If we end up treating this as a plain headers message, call that as well
        // without cs_main.
        bool fRevertToHeaderProcessing = false;

        // Keep a CBlock for "optimistic" compactblock reconstructions (see
        // below)
        std::shared_ptr<CBlock> pblock = std::make_shared<CBlock>();
        bool fBlockReconstructed = false;

        {
        LOCK2(cs_main, g_cs_orphans);
        // If AcceptBlockHeader returned true, it set pindex
        assert(pindex);
        UpdateBlockAvailability(pfrom.GetId(), pindex->GetBlockHash());

        CNodeState *nodestate = State(pfrom.GetId());

        // If this was a new header with more work than our tip, update the
        // peer's last block announcement time
        if (received_new_header && pindex->nChainWork > m_chainman.ActiveChain().Tip()->nChainWork) {
            nodestate->m_last_block_announcement = GetTime();
        }

        std::map<uint256, std::pair<NodeId, std::list<QueuedBlock>::iterator> >::iterator blockInFlightIt = mapBlocksInFlight.find(pindex->GetBlockHash());
        bool fAlreadyInFlight = blockInFlightIt != mapBlocksInFlight.end();

        if (pindex->nStatus & BLOCK_HAVE_DATA) // Nothing to do here
            return;

        if (pindex->nChainWork <= m_chainman.ActiveChain().Tip()->nChainWork || // We know something better
                pindex->nTx != 0) { // We had this block at some point, but pruned it
            if (fAlreadyInFlight) {
                // We requested this block for some reason, but our mempool will probably be useless
                // so we just grab the block via normal getdata
                std::vector<CInv> vInv(1);
                vInv[0] = CInv(MSG_BLOCK | GetFetchFlags(*peer), cmpctblock.header.GetHash());
                m_connman.PushMessage(&pfrom, msgMaker.Make(NetMsgType::GETDATA, vInv));
            }
            return;
        }

        // If we're not close to tip yet, give up and let parallel block fetch work its magic
        if (!fAlreadyInFlight && !CanDirectFetch()) {
            return;
        }

        // We want to be a bit conservative just to be extra careful about DoS
        // possibilities in compact block processing...
        if (pindex->nHeight <= m_chainman.ActiveChain().Height() + 2) {
            if ((!fAlreadyInFlight && nodestate->nBlocksInFlight < MAX_BLOCKS_IN_TRANSIT_PER_PEER) ||
                 (fAlreadyInFlight && blockInFlightIt->second.first == pfrom.GetId())) {
                std::list<QueuedBlock>::iterator* queuedBlockIt = nullptr;
                if (!BlockRequested(pfrom.GetId(), *pindex, &queuedBlockIt)) {
                    if (!(*queuedBlockIt)->partialBlock)
                        (*queuedBlockIt)->partialBlock.reset(new PartiallyDownloadedBlock(&m_mempool));
                    else {
                        // The block was already in flight using compact blocks from the same peer
                        LogPrint(BCLog::NET, "Peer sent us compact block we were already syncing!\n");
                        return;
                    }
                }

                PartiallyDownloadedBlock& partialBlock = *(*queuedBlockIt)->partialBlock;
                ReadStatus status = partialBlock.InitData(cmpctblock, vExtraTxnForCompact);
                if (status == READ_STATUS_INVALID) {
                    RemoveBlockRequest(pindex->GetBlockHash()); // Reset in-flight state in case Misbehaving does not result in a disconnect
                    Misbehaving(*peer, 100, "invalid compact block");
                    return;
                } else if (status == READ_STATUS_FAILED) {
                    // Duplicate txindexes, the block is now in-flight, so just request it
                    std::vector<CInv> vInv(1);
                    vInv[0] = CInv(MSG_BLOCK | GetFetchFlags(*peer), cmpctblock.header.GetHash());
                    m_connman.PushMessage(&pfrom, msgMaker.Make(NetMsgType::GETDATA, vInv));
                    return;
                }

                BlockTransactionsRequest req;
                for (size_t i = 0; i < cmpctblock.BlockTxCount(); i++) {
                    if (!partialBlock.IsTxAvailable(i))
                        req.indexes.push_back(i);
                }
                if (req.indexes.empty()) {
                    // Dirty hack to jump to BLOCKTXN code (TODO: move message handling into their own functions)
                    BlockTransactions txn;
                    txn.blockhash = cmpctblock.header.GetHash();
                    blockTxnMsg << txn;
                    fProcessBLOCKTXN = true;
                } else {
                    req.blockhash = pindex->GetBlockHash();
                    m_connman.PushMessage(&pfrom, msgMaker.Make(NetMsgType::GETBLOCKTXN, req));
                }
            } else {
                // This block is either already in flight from a different
                // peer, or this peer has too many blocks outstanding to
                // download from.
                // Optimistically try to reconstruct anyway since we might be
                // able to without any round trips.
                PartiallyDownloadedBlock tempBlock(&m_mempool);
                ReadStatus status = tempBlock.InitData(cmpctblock, vExtraTxnForCompact);
                if (status != READ_STATUS_OK) {
                    // TODO: don't ignore failures
                    return;
                }
                std::vector<CTransactionRef> dummy;
                status = tempBlock.FillBlock(*pblock, dummy);
                if (status == READ_STATUS_OK) {
                    fBlockReconstructed = true;
                }
            }
        } else {
            if (fAlreadyInFlight) {
                // We requested this block, but its far into the future, so our
                // mempool will probably be useless - request the block normally
                std::vector<CInv> vInv(1);
                vInv[0] = CInv(MSG_BLOCK | GetFetchFlags(*peer), cmpctblock.header.GetHash());
                m_connman.PushMessage(&pfrom, msgMaker.Make(NetMsgType::GETDATA, vInv));
                return;
            } else {
                // If this was an announce-cmpctblock, we want the same treatment as a header message
                fRevertToHeaderProcessing = true;
            }
        }
        } // cs_main

        if (fProcessBLOCKTXN) {
            return ProcessMessage(pfrom, NetMsgType::BLOCKTXN, blockTxnMsg, time_received, interruptMsgProc);
        }

        if (fRevertToHeaderProcessing) {
            // Headers received from HB compact block peers are permitted to be
            // relayed before full validation (see BIP 152), so we don't want to disconnect
            // the peer if the header turns out to be for an invalid block.
            // Note that if a peer tries to build on an invalid chain, that
            // will be detected and the peer will be disconnected/discouraged.
            return ProcessHeadersMessage(pfrom, *peer, {cmpctblock.header}, /*via_compact_block=*/true);
        }

        if (fBlockReconstructed) {
            // If we got here, we were able to optimistically reconstruct a
            // block that is in flight from some other peer.
            {
                LOCK(cs_main);
                mapBlockSource.emplace(pblock->GetHash(), std::make_pair(pfrom.GetId(), false));
            }
            // Setting force_processing to true means that we bypass some of
            // our anti-DoS protections in AcceptBlock, which filters
            // unrequested blocks that might be trying to waste our resources
            // (eg disk space). Because we only try to reconstruct blocks when
            // we're close to caught up (via the CanDirectFetch() requirement
            // above, combined with the behavior of not requesting blocks until
            // we have a chain with at least nMinimumChainWork), and we ignore
            // compact blocks with less work than our tip, it is safe to treat
            // reconstructed compact blocks as having been requested.
            ProcessBlock(pfrom, pblock, /*force_processing=*/true);
            LOCK(cs_main); // hold cs_main for CBlockIndex::IsValid()
            if (pindex->IsValid(BLOCK_VALID_TRANSACTIONS)) {
                // Clear download state for this block, which is in
                // process from some other peer.  We do this after calling
                // ProcessNewBlock so that a malleated cmpctblock announcement
                // can't be used to interfere with block relay.
                RemoveBlockRequest(pblock->GetHash());
            }
        }
        return;
    }

    if (msg_type == NetMsgType::BLOCKTXN)
    {
        // Ignore blocktxn received while importing
        if (fImporting || fReindex) {
            LogPrint(BCLog::NET, "Unexpected blocktxn message received from peer %d\n", pfrom.GetId());
            return;
        }

        BlockTransactions resp;
        vRecv >> resp;

        std::shared_ptr<CBlock> pblock = std::make_shared<CBlock>();
        bool fBlockRead = false;
        {
            LOCK(cs_main);

            std::map<uint256, std::pair<NodeId, std::list<QueuedBlock>::iterator> >::iterator it = mapBlocksInFlight.find(resp.blockhash);
            if (it == mapBlocksInFlight.end() || !it->second.second->partialBlock ||
                    it->second.first != pfrom.GetId()) {
                LogPrint(BCLog::NET, "Peer %d sent us block transactions for block we weren't expecting\n", pfrom.GetId());
                return;
            }

            PartiallyDownloadedBlock& partialBlock = *it->second.second->partialBlock;
            ReadStatus status = partialBlock.FillBlock(*pblock, resp.txn);
            if (status == READ_STATUS_INVALID) {
                RemoveBlockRequest(resp.blockhash); // Reset in-flight state in case Misbehaving does not result in a disconnect
                Misbehaving(*peer, 100, "invalid compact block/non-matching block transactions");
                return;
            } else if (status == READ_STATUS_FAILED) {
                // Might have collided, fall back to getdata now :(
                std::vector<CInv> invs;
                invs.push_back(CInv(MSG_BLOCK | GetFetchFlags(*peer), resp.blockhash));
                m_connman.PushMessage(&pfrom, msgMaker.Make(NetMsgType::GETDATA, invs));
            } else {
                // Block is either okay, or possibly we received
                // READ_STATUS_CHECKBLOCK_FAILED.
                // Note that CheckBlock can only fail for one of a few reasons:
                // 1. bad-proof-of-work (impossible here, because we've already
                //    accepted the header)
                // 2. merkleroot doesn't match the transactions given (already
                //    caught in FillBlock with READ_STATUS_FAILED, so
                //    impossible here)
                // 3. the block is otherwise invalid (eg invalid coinbase,
                //    block is too big, too many legacy sigops, etc).
                // So if CheckBlock failed, #3 is the only possibility.
                // Under BIP 152, we don't discourage the peer unless proof of work is
                // invalid (we don't require all the stateless checks to have
                // been run).  This is handled below, so just treat this as
                // though the block was successfully read, and rely on the
                // handling in ProcessNewBlock to ensure the block index is
                // updated, etc.
                RemoveBlockRequest(resp.blockhash); // it is now an empty pointer
                fBlockRead = true;
                // mapBlockSource is used for potentially punishing peers and
                // updating which peers send us compact blocks, so the race
                // between here and cs_main in ProcessNewBlock is fine.
                // BIP 152 permits peers to relay compact blocks after validating
                // the header only; we should not punish peers if the block turns
                // out to be invalid.
                mapBlockSource.emplace(resp.blockhash, std::make_pair(pfrom.GetId(), false));
            }
        } // Don't hold cs_main when we call into ProcessNewBlock
        if (fBlockRead) {
            // Since we requested this block (it was in mapBlocksInFlight), force it to be processed,
            // even if it would not be a candidate for new tip (missing previous block, chain not long enough, etc)
            // This bypasses some anti-DoS logic in AcceptBlock (eg to prevent
            // disk-space attacks), but this should be safe due to the
            // protections in the compact block handler -- see related comment
            // in compact block optimistic reconstruction handling.
            ProcessBlock(pfrom, pblock, /*force_processing=*/true);
        }
        return;
    }

    if (msg_type == NetMsgType::HEADERS)
    {
        // Ignore headers received while importing
        if (fImporting || fReindex) {
            LogPrint(BCLog::NET, "Unexpected headers message received from peer %d\n", pfrom.GetId());
            return;
        }

        // Assume that this is in response to any outstanding getheaders
        // request we may have sent, and clear out the time of our last request
        peer->m_last_getheaders_timestamp = {};

        std::vector<CBlockHeader> headers;

        // Bypass the normal CBlock deserialization, as we don't want to risk deserializing 2000 full blocks.
        unsigned int nCount = ReadCompactSize(vRecv);
        if (nCount > MAX_HEADERS_RESULTS) {
            Misbehaving(*peer, 20, strprintf("headers message size = %u", nCount));
            return;
        }
        headers.resize(nCount);
        for (unsigned int n = 0; n < nCount; n++) {
            vRecv >> headers[n];
            ReadCompactSize(vRecv); // ignore tx count; assume it is 0.
        }

        return ProcessHeadersMessage(pfrom, *peer, headers, /*via_compact_block=*/false);
    }

    if (msg_type == NetMsgType::BLOCK)
    {
        // Ignore block received while importing
        if (fImporting || fReindex) {
            LogPrint(BCLog::NET, "Unexpected block message received from peer %d\n", pfrom.GetId());
            return;
        }

        std::shared_ptr<CBlock> pblock = std::make_shared<CBlock>();
        vRecv >> *pblock;

        LogPrint(BCLog::NET, "received block %s peer=%d\n", pblock->GetHash().ToString(), pfrom.GetId());

        bool forceProcessing = false;
        const uint256 hash(pblock->GetHash());
        {
            LOCK(cs_main);
            // Always process the block if we requested it, since we may
            // need it even when it's not a candidate for a new best tip.
            forceProcessing = IsBlockRequested(hash);
            RemoveBlockRequest(hash);
            // mapBlockSource is only used for punishing peers and setting
            // which peers send us compact blocks, so the race between here and
            // cs_main in ProcessNewBlock is fine.
            mapBlockSource.emplace(hash, std::make_pair(pfrom.GetId(), true));
        }
        ProcessBlock(pfrom, pblock, forceProcessing);
        return;
    }

    if (msg_type == NetMsgType::GETADDR) {
        // This asymmetric behavior for inbound and outbound connections was introduced
        // to prevent a fingerprinting attack: an attacker can send specific fake addresses
        // to users' AddrMan and later request them by sending getaddr messages.
        // Making nodes which are behind NAT and can only make outgoing connections ignore
        // the getaddr message mitigates the attack.
        if (!pfrom.IsInboundConn()) {
            LogPrint(BCLog::NET, "Ignoring \"getaddr\" from %s connection. peer=%d\n", pfrom.ConnectionTypeAsString(), pfrom.GetId());
            return;
        }

        // Since this must be an inbound connection, SetupAddressRelay will
        // never fail.
        Assume(SetupAddressRelay(pfrom, *peer));

        // Only send one GetAddr response per connection to reduce resource waste
        // and discourage addr stamping of INV announcements.
        if (peer->m_getaddr_recvd) {
            LogPrint(BCLog::NET, "Ignoring repeated \"getaddr\". peer=%d\n", pfrom.GetId());
            return;
        }
        peer->m_getaddr_recvd = true;

        peer->m_addrs_to_send.clear();
        std::vector<CAddress> vAddr;
        if (pfrom.HasPermission(NetPermissionFlags::Addr)) {
            vAddr = m_connman.GetAddresses(MAX_ADDR_TO_SEND, MAX_PCT_ADDR_TO_SEND, /*network=*/std::nullopt);
        } else {
            vAddr = m_connman.GetAddresses(pfrom, MAX_ADDR_TO_SEND, MAX_PCT_ADDR_TO_SEND);
        }
        FastRandomContext insecure_rand;
        for (const CAddress &addr : vAddr) {
            PushAddress(*peer, addr, insecure_rand);
        }
        return;
    }

    if (msg_type == NetMsgType::MEMPOOL) {
        if (!(peer->m_our_services & NODE_BLOOM) && !pfrom.HasPermission(NetPermissionFlags::Mempool))
        {
            if (!pfrom.HasPermission(NetPermissionFlags::NoBan))
            {
                LogPrint(BCLog::NET, "mempool request with bloom filters disabled, disconnect peer=%d\n", pfrom.GetId());
                pfrom.fDisconnect = true;
            }
            return;
        }

        if (m_connman.OutboundTargetReached(false) && !pfrom.HasPermission(NetPermissionFlags::Mempool))
        {
            if (!pfrom.HasPermission(NetPermissionFlags::NoBan))
            {
                LogPrint(BCLog::NET, "mempool request with bandwidth limit reached, disconnect peer=%d\n", pfrom.GetId());
                pfrom.fDisconnect = true;
            }
            return;
        }

        if (auto tx_relay = peer->GetTxRelay(); tx_relay != nullptr) {
            LOCK(tx_relay->m_tx_inventory_mutex);
            tx_relay->m_send_mempool = true;
        }
        return;
    }

    if (msg_type == NetMsgType::PING) {
        if (pfrom.GetCommonVersion() > BIP0031_VERSION) {
            uint64_t nonce = 0;
            vRecv >> nonce;
            // Echo the message back with the nonce. This allows for two useful features:
            //
            // 1) A remote node can quickly check if the connection is operational
            // 2) Remote nodes can measure the latency of the network thread. If this node
            //    is overloaded it won't respond to pings quickly and the remote node can
            //    avoid sending us more work, like chain download requests.
            //
            // The nonce stops the remote getting confused between different pings: without
            // it, if the remote node sends a ping once per second and this node takes 5
            // seconds to respond to each, the 5th ping the remote sends would appear to
            // return very quickly.
            m_connman.PushMessage(&pfrom, msgMaker.Make(NetMsgType::PONG, nonce));
        }
        return;
    }

    if (msg_type == NetMsgType::PONG) {
        const auto ping_end = time_received;
        uint64_t nonce = 0;
        size_t nAvail = vRecv.in_avail();
        bool bPingFinished = false;
        std::string sProblem;

        if (nAvail >= sizeof(nonce)) {
            vRecv >> nonce;

            // Only process pong message if there is an outstanding ping (old ping without nonce should never pong)
            if (peer->m_ping_nonce_sent != 0) {
                if (nonce == peer->m_ping_nonce_sent) {
                    // Matching pong received, this ping is no longer outstanding
                    bPingFinished = true;
                    const auto ping_time = ping_end - peer->m_ping_start.load();
                    if (ping_time.count() >= 0) {
                        // Let connman know about this successful ping-pong
                        pfrom.PongReceived(ping_time);
                    } else {
                        // This should never happen
                        sProblem = "Timing mishap";
                    }
                } else {
                    // Nonce mismatches are normal when pings are overlapping
                    sProblem = "Nonce mismatch";
                    if (nonce == 0) {
                        // This is most likely a bug in another implementation somewhere; cancel this ping
                        bPingFinished = true;
                        sProblem = "Nonce zero";
                    }
                }
            } else {
                sProblem = "Unsolicited pong without ping";
            }
        } else {
            // This is most likely a bug in another implementation somewhere; cancel this ping
            bPingFinished = true;
            sProblem = "Short payload";
        }

        if (!(sProblem.empty())) {
            LogPrint(BCLog::NET, "pong peer=%d: %s, %x expected, %x received, %u bytes\n",
                pfrom.GetId(),
                sProblem,
                peer->m_ping_nonce_sent,
                nonce,
                nAvail);
        }
        if (bPingFinished) {
            peer->m_ping_nonce_sent = 0;
        }
        return;
    }

    if (msg_type == NetMsgType::FILTERLOAD) {
        if (!(peer->m_our_services & NODE_BLOOM)) {
            LogPrint(BCLog::NET, "filterload received despite not offering bloom services from peer=%d; disconnecting\n", pfrom.GetId());
            pfrom.fDisconnect = true;
            return;
        }
        CBloomFilter filter;
        vRecv >> filter;

        if (!filter.IsWithinSizeConstraints())
        {
            // There is no excuse for sending a too-large filter
            Misbehaving(*peer, 100, "too-large bloom filter");
        } else if (auto tx_relay = peer->GetTxRelay(); tx_relay != nullptr) {
            {
                LOCK(tx_relay->m_bloom_filter_mutex);
                tx_relay->m_bloom_filter.reset(new CBloomFilter(filter));
                tx_relay->m_relay_txs = true;
            }
            pfrom.m_bloom_filter_loaded = true;
            pfrom.m_relays_txs = true;
        }
        return;
    }

    if (msg_type == NetMsgType::FILTERADD) {
        if (!(peer->m_our_services & NODE_BLOOM)) {
            LogPrint(BCLog::NET, "filteradd received despite not offering bloom services from peer=%d; disconnecting\n", pfrom.GetId());
            pfrom.fDisconnect = true;
            return;
        }
        std::vector<unsigned char> vData;
        vRecv >> vData;

        // Nodes must NEVER send a data item > 520 bytes (the max size for a script data object,
        // and thus, the maximum size any matched object can have) in a filteradd message
        bool bad = false;
        if (vData.size() > MAX_SCRIPT_ELEMENT_SIZE) {
            bad = true;
        } else if (auto tx_relay = peer->GetTxRelay(); tx_relay != nullptr) {
            LOCK(tx_relay->m_bloom_filter_mutex);
            if (tx_relay->m_bloom_filter) {
                tx_relay->m_bloom_filter->insert(vData);
            } else {
                bad = true;
            }
        }
        if (bad) {
            Misbehaving(*peer, 100, "bad filteradd message");
        }
        return;
    }

    if (msg_type == NetMsgType::FILTERCLEAR) {
        if (!(peer->m_our_services & NODE_BLOOM)) {
            LogPrint(BCLog::NET, "filterclear received despite not offering bloom services from peer=%d; disconnecting\n", pfrom.GetId());
            pfrom.fDisconnect = true;
            return;
        }
        auto tx_relay = peer->GetTxRelay();
        if (!tx_relay) return;

        {
            LOCK(tx_relay->m_bloom_filter_mutex);
            tx_relay->m_bloom_filter = nullptr;
            tx_relay->m_relay_txs = true;
        }
        pfrom.m_bloom_filter_loaded = false;
        pfrom.m_relays_txs = true;
        return;
    }

    if (msg_type == NetMsgType::FEEFILTER) {
        CAmount newFeeFilter = 0;
        vRecv >> newFeeFilter;
        if (MoneyRange(newFeeFilter)) {
            if (auto tx_relay = peer->GetTxRelay(); tx_relay != nullptr) {
                tx_relay->m_fee_filter_received = newFeeFilter;
            }
            LogPrint(BCLog::NET, "received: feefilter of %s from peer=%d\n", CFeeRate(newFeeFilter).ToString(), pfrom.GetId());
        }
        return;
    }

    if (msg_type == NetMsgType::GETCFILTERS) {
        ProcessGetCFilters(pfrom, *peer, vRecv);
        return;
    }

    if (msg_type == NetMsgType::GETCFHEADERS) {
        ProcessGetCFHeaders(pfrom, *peer, vRecv);
        return;
    }

    if (msg_type == NetMsgType::GETCFCHECKPT) {
        ProcessGetCFCheckPt(pfrom, *peer, vRecv);
        return;
    }

    if (msg_type == NetMsgType::NOTFOUND) {
        std::vector<CInv> vInv;
        vRecv >> vInv;
        if (vInv.size() <= MAX_PEER_TX_ANNOUNCEMENTS + MAX_BLOCKS_IN_TRANSIT_PER_PEER) {
            LOCK(::cs_main);
            for (CInv &inv : vInv) {
                if (inv.IsGenTxMsg()) {
                    // If we receive a NOTFOUND message for a tx we requested, mark the announcement for it as
                    // completed in TxRequestTracker.
                    m_txrequest.ReceivedResponse(pfrom.GetId(), inv.hash);
                }
            }
        }
        return;
    }

    // Ignore unknown commands for extensibility
    LogPrint(BCLog::NET, "Unknown command \"%s\" from peer=%d\n", SanitizeString(msg_type), pfrom.GetId());
    return;
}

bool PeerManagerImpl::MaybeDiscourageAndDisconnect(CNode& pnode, Peer& peer)
{
    {
        LOCK(peer.m_misbehavior_mutex);

        // There's nothing to do if the m_should_discourage flag isn't set
        if (!peer.m_should_discourage) return false;

        peer.m_should_discourage = false;
    } // peer.m_misbehavior_mutex

    if (pnode.HasPermission(NetPermissionFlags::NoBan)) {
        // We never disconnect or discourage peers for bad behavior if they have NetPermissionFlags::NoBan permission
        LogPrintf("Warning: not punishing noban peer %d!\n", peer.m_id);
        return false;
    }

    if (pnode.IsManualConn()) {
        // We never disconnect or discourage manual peers for bad behavior
        LogPrintf("Warning: not punishing manually connected peer %d!\n", peer.m_id);
        return false;
    }

    if (pnode.addr.IsLocal()) {
        // We disconnect local peers for bad behavior but don't discourage (since that would discourage
        // all peers on the same local address)
        LogPrint(BCLog::NET, "Warning: disconnecting but not discouraging %s peer %d!\n",
                 pnode.m_inbound_onion ? "inbound onion" : "local", peer.m_id);
        pnode.fDisconnect = true;
        return true;
    }

    // Normal case: Disconnect the peer and discourage all nodes sharing the address
    LogPrint(BCLog::NET, "Disconnecting and discouraging peer %d!\n", peer.m_id);
    if (m_banman) m_banman->Discourage(pnode.addr);
    m_connman.DisconnectNode(pnode.addr);
    return true;
}

bool PeerManagerImpl::ProcessMessages(CNode* pfrom, std::atomic<bool>& interruptMsgProc)
{
    bool fMoreWork = false;

    PeerRef peer = GetPeerRef(pfrom->GetId());
    if (peer == nullptr) return false;

    {
        LOCK(peer->m_getdata_requests_mutex);
        if (!peer->m_getdata_requests.empty()) {
            ProcessGetData(*pfrom, *peer, interruptMsgProc);
        }
    }

    {
        LOCK2(cs_main, g_cs_orphans);
        if (!peer->m_orphan_work_set.empty()) {
            ProcessOrphanTx(peer->m_orphan_work_set);
        }
    }

    if (pfrom->fDisconnect)
        return false;

    // this maintains the order of responses
    // and prevents m_getdata_requests to grow unbounded
    {
        LOCK(peer->m_getdata_requests_mutex);
        if (!peer->m_getdata_requests.empty()) return true;
    }

    {
        LOCK(g_cs_orphans);
        if (!peer->m_orphan_work_set.empty()) return true;
    }

    // Don't bother if send buffer is too full to respond anyway
    if (pfrom->fPauseSend) return false;

    std::list<CNetMessage> msgs;
    {
        LOCK(pfrom->cs_vProcessMsg);
        if (pfrom->vProcessMsg.empty()) return false;
        // Just take one message
        msgs.splice(msgs.begin(), pfrom->vProcessMsg, pfrom->vProcessMsg.begin());
        pfrom->nProcessQueueSize -= msgs.front().m_raw_message_size;
        pfrom->fPauseRecv = pfrom->nProcessQueueSize > m_connman.GetReceiveFloodSize();
        fMoreWork = !pfrom->vProcessMsg.empty();
    }
    CNetMessage& msg(msgs.front());

    TRACE6(net, inbound_message,
        pfrom->GetId(),
        pfrom->m_addr_name.c_str(),
        pfrom->ConnectionTypeAsString().c_str(),
        msg.m_type.c_str(),
        msg.m_recv.size(),
        msg.m_recv.data()
    );

    if (gArgs.GetBoolArg("-capturemessages", false)) {
        CaptureMessage(pfrom->addr, msg.m_type, MakeUCharSpan(msg.m_recv), /*is_incoming=*/true);
    }

    msg.SetVersion(pfrom->GetCommonVersion());

    try {
        ProcessMessage(*pfrom, msg.m_type, msg.m_recv, msg.m_time, interruptMsgProc);
        if (interruptMsgProc) return false;
        {
            LOCK(peer->m_getdata_requests_mutex);
            if (!peer->m_getdata_requests.empty()) fMoreWork = true;
        }
    } catch (const std::exception& e) {
        LogPrint(BCLog::NET, "%s(%s, %u bytes): Exception '%s' (%s) caught\n", __func__, SanitizeString(msg.m_type), msg.m_message_size, e.what(), typeid(e).name());
    } catch (...) {
        LogPrint(BCLog::NET, "%s(%s, %u bytes): Unknown exception caught\n", __func__, SanitizeString(msg.m_type), msg.m_message_size);
    }

    return fMoreWork;
}

void PeerManagerImpl::ConsiderEviction(CNode& pto, Peer& peer, std::chrono::seconds time_in_seconds)
{
    AssertLockHeld(cs_main);

    CNodeState &state = *State(pto.GetId());
    const CNetMsgMaker msgMaker(pto.GetCommonVersion());

    if (!state.m_chain_sync.m_protect && pto.IsOutboundOrBlockRelayConn() && state.fSyncStarted) {
        // This is an outbound peer subject to disconnection if they don't
        // announce a block with as much work as the current tip within
        // CHAIN_SYNC_TIMEOUT + HEADERS_RESPONSE_TIME seconds (note: if
        // their chain has more work than ours, we should sync to it,
        // unless it's invalid, in which case we should find that out and
        // disconnect from them elsewhere).
        if (state.pindexBestKnownBlock != nullptr && state.pindexBestKnownBlock->nChainWork >= m_chainman.ActiveChain().Tip()->nChainWork) {
            if (state.m_chain_sync.m_timeout != 0s) {
                state.m_chain_sync.m_timeout = 0s;
                state.m_chain_sync.m_work_header = nullptr;
                state.m_chain_sync.m_sent_getheaders = false;
            }
        } else if (state.m_chain_sync.m_timeout == 0s || (state.m_chain_sync.m_work_header != nullptr && state.pindexBestKnownBlock != nullptr && state.pindexBestKnownBlock->nChainWork >= state.m_chain_sync.m_work_header->nChainWork)) {
            // Our best block known by this peer is behind our tip, and we're either noticing
            // that for the first time, OR this peer was able to catch up to some earlier point
            // where we checked against our tip.
            // Either way, set a new timeout based on current tip.
            state.m_chain_sync.m_timeout = time_in_seconds + CHAIN_SYNC_TIMEOUT;
            state.m_chain_sync.m_work_header = m_chainman.ActiveChain().Tip();
            state.m_chain_sync.m_sent_getheaders = false;
        } else if (state.m_chain_sync.m_timeout > 0s && time_in_seconds > state.m_chain_sync.m_timeout) {
            // No evidence yet that our peer has synced to a chain with work equal to that
            // of our tip, when we first detected it was behind. Send a single getheaders
            // message to give the peer a chance to update us.
            if (state.m_chain_sync.m_sent_getheaders) {
                // They've run out of time to catch up!
                LogPrintf("Disconnecting outbound peer %d for old chain, best known block = %s\n", pto.GetId(), state.pindexBestKnownBlock != nullptr ? state.pindexBestKnownBlock->GetBlockHash().ToString() : "<none>");
                pto.fDisconnect = true;
            } else {
                assert(state.m_chain_sync.m_work_header);
                // Here, we assume that the getheaders message goes out,
                // because it'll either go out or be skipped because of a
                // getheaders in-flight already, in which case the peer should
                // still respond to us with a sufficiently high work chain tip.
                MaybeSendGetHeaders(pto,
                        m_chainman.ActiveChain().GetLocator(state.m_chain_sync.m_work_header->pprev),
                        peer);
                LogPrint(BCLog::NET, "sending getheaders to outbound peer=%d to verify chain work (current best known block:%s, benchmark blockhash: %s)\n", pto.GetId(), state.pindexBestKnownBlock != nullptr ? state.pindexBestKnownBlock->GetBlockHash().ToString() : "<none>", state.m_chain_sync.m_work_header->GetBlockHash().ToString());
                state.m_chain_sync.m_sent_getheaders = true;
                // Bump the timeout to allow a response, which could clear the timeout
                // (if the response shows the peer has synced), reset the timeout (if
                // the peer syncs to the required work but not to our tip), or result
                // in disconnect (if we advance to the timeout and pindexBestKnownBlock
                // has not sufficiently progressed)
                state.m_chain_sync.m_timeout = time_in_seconds + HEADERS_RESPONSE_TIME;
            }
        }
    }
}

void PeerManagerImpl::EvictExtraOutboundPeers(std::chrono::seconds now)
{
    // If we have any extra block-relay-only peers, disconnect the youngest unless
    // it's given us a block -- in which case, compare with the second-youngest, and
    // out of those two, disconnect the peer who least recently gave us a block.
    // The youngest block-relay-only peer would be the extra peer we connected
    // to temporarily in order to sync our tip; see net.cpp.
    // Note that we use higher nodeid as a measure for most recent connection.
    if (m_connman.GetExtraBlockRelayCount() > 0) {
        std::pair<NodeId, std::chrono::seconds> youngest_peer{-1, 0}, next_youngest_peer{-1, 0};

        m_connman.ForEachNode([&](CNode* pnode) {
            if (!pnode->IsBlockOnlyConn() || pnode->fDisconnect) return;
            if (pnode->GetId() > youngest_peer.first) {
                next_youngest_peer = youngest_peer;
                youngest_peer.first = pnode->GetId();
                youngest_peer.second = pnode->m_last_block_time;
            }
        });
        NodeId to_disconnect = youngest_peer.first;
        if (youngest_peer.second > next_youngest_peer.second) {
            // Our newest block-relay-only peer gave us a block more recently;
            // disconnect our second youngest.
            to_disconnect = next_youngest_peer.first;
        }
        m_connman.ForNode(to_disconnect, [&](CNode* pnode) EXCLUSIVE_LOCKS_REQUIRED(::cs_main) {
            AssertLockHeld(::cs_main);
            // Make sure we're not getting a block right now, and that
            // we've been connected long enough for this eviction to happen
            // at all.
            // Note that we only request blocks from a peer if we learn of a
            // valid headers chain with at least as much work as our tip.
            CNodeState *node_state = State(pnode->GetId());
            if (node_state == nullptr ||
                (now - pnode->m_connected >= MINIMUM_CONNECT_TIME && node_state->nBlocksInFlight == 0)) {
                pnode->fDisconnect = true;
                LogPrint(BCLog::NET, "disconnecting extra block-relay-only peer=%d (last block received at time %d)\n",
                         pnode->GetId(), count_seconds(pnode->m_last_block_time));
                return true;
            } else {
                LogPrint(BCLog::NET, "keeping block-relay-only peer=%d chosen for eviction (connect time: %d, blocks_in_flight: %d)\n",
                         pnode->GetId(), count_seconds(pnode->m_connected), node_state->nBlocksInFlight);
            }
            return false;
        });
    }

    // Check whether we have too many outbound-full-relay peers
    if (m_connman.GetExtraFullOutboundCount() > 0) {
        // If we have more outbound-full-relay peers than we target, disconnect one.
        // Pick the outbound-full-relay peer that least recently announced
        // us a new block, with ties broken by choosing the more recent
        // connection (higher node id)
        NodeId worst_peer = -1;
        int64_t oldest_block_announcement = std::numeric_limits<int64_t>::max();

        m_connman.ForEachNode([&](CNode* pnode) EXCLUSIVE_LOCKS_REQUIRED(::cs_main) {
            AssertLockHeld(::cs_main);

            // Only consider outbound-full-relay peers that are not already
            // marked for disconnection
            if (!pnode->IsFullOutboundConn() || pnode->fDisconnect) return;
            CNodeState *state = State(pnode->GetId());
            if (state == nullptr) return; // shouldn't be possible, but just in case
            // Don't evict our protected peers
            if (state->m_chain_sync.m_protect) return;
            if (state->m_last_block_announcement < oldest_block_announcement || (state->m_last_block_announcement == oldest_block_announcement && pnode->GetId() > worst_peer)) {
                worst_peer = pnode->GetId();
                oldest_block_announcement = state->m_last_block_announcement;
            }
        });
        if (worst_peer != -1) {
            bool disconnected = m_connman.ForNode(worst_peer, [&](CNode* pnode) EXCLUSIVE_LOCKS_REQUIRED(::cs_main) {
                AssertLockHeld(::cs_main);

                // Only disconnect a peer that has been connected to us for
                // some reasonable fraction of our check-frequency, to give
                // it time for new information to have arrived.
                // Also don't disconnect any peer we're trying to download a
                // block from.
                CNodeState &state = *State(pnode->GetId());
                if (now - pnode->m_connected > MINIMUM_CONNECT_TIME && state.nBlocksInFlight == 0) {
                    LogPrint(BCLog::NET, "disconnecting extra outbound peer=%d (last block announcement received at time %d)\n", pnode->GetId(), oldest_block_announcement);
                    pnode->fDisconnect = true;
                    return true;
                } else {
                    LogPrint(BCLog::NET, "keeping outbound peer=%d chosen for eviction (connect time: %d, blocks_in_flight: %d)\n",
                             pnode->GetId(), count_seconds(pnode->m_connected), state.nBlocksInFlight);
                    return false;
                }
            });
            if (disconnected) {
                // If we disconnected an extra peer, that means we successfully
                // connected to at least one peer after the last time we
                // detected a stale tip. Don't try any more extra peers until
                // we next detect a stale tip, to limit the load we put on the
                // network from these extra connections.
                m_connman.SetTryNewOutboundPeer(false);
            }
        }
    }
}

void PeerManagerImpl::CheckForStaleTipAndEvictPeers()
{
    LOCK(cs_main);

    auto now{GetTime<std::chrono::seconds>()};

    EvictExtraOutboundPeers(now);

    if (now > m_stale_tip_check_time) {
        // Check whether our tip is stale, and if so, allow using an extra
        // outbound peer
        if (!fImporting && !fReindex && m_connman.GetNetworkActive() && m_connman.GetUseAddrmanOutgoing() && TipMayBeStale()) {
            LogPrintf("Potential stale tip detected, will try using extra outbound peer (last tip update: %d seconds ago)\n",
                      count_seconds(now - m_last_tip_update.load()));
            m_connman.SetTryNewOutboundPeer(true);
        } else if (m_connman.GetTryNewOutboundPeer()) {
            m_connman.SetTryNewOutboundPeer(false);
        }
        m_stale_tip_check_time = now + STALE_CHECK_INTERVAL;
    }

    if (!m_initial_sync_finished && CanDirectFetch()) {
        m_connman.StartExtraBlockRelayPeers();
        m_initial_sync_finished = true;
    }
}

void PeerManagerImpl::MaybeSendPing(CNode& node_to, Peer& peer, std::chrono::microseconds now)
{
    if (m_connman.ShouldRunInactivityChecks(node_to, std::chrono::duration_cast<std::chrono::seconds>(now)) &&
        peer.m_ping_nonce_sent &&
        now > peer.m_ping_start.load() + TIMEOUT_INTERVAL)
    {
        // The ping timeout is using mocktime. To disable the check during
        // testing, increase -peertimeout.
        LogPrint(BCLog::NET, "ping timeout: %fs peer=%d\n", 0.000001 * count_microseconds(now - peer.m_ping_start.load()), peer.m_id);
        node_to.fDisconnect = true;
        return;
    }

    const CNetMsgMaker msgMaker(node_to.GetCommonVersion());
    bool pingSend = false;

    if (peer.m_ping_queued) {
        // RPC ping request by user
        pingSend = true;
    }

    if (peer.m_ping_nonce_sent == 0 && now > peer.m_ping_start.load() + PING_INTERVAL) {
        // Ping automatically sent as a latency probe & keepalive.
        pingSend = true;
    }

    if (pingSend) {
        uint64_t nonce;
        do {
            nonce = GetRand<uint64_t>();
        } while (nonce == 0);
        peer.m_ping_queued = false;
        peer.m_ping_start = now;
        if (node_to.GetCommonVersion() > BIP0031_VERSION) {
            peer.m_ping_nonce_sent = nonce;
            m_connman.PushMessage(&node_to, msgMaker.Make(NetMsgType::PING, nonce));
        } else {
            // Peer is too old to support ping command with nonce, pong will never arrive.
            peer.m_ping_nonce_sent = 0;
            m_connman.PushMessage(&node_to, msgMaker.Make(NetMsgType::PING));
        }
    }
}

void PeerManagerImpl::MaybeSendAddr(CNode& node, Peer& peer, std::chrono::microseconds current_time)
{
    // Nothing to do for non-address-relay peers
    if (!peer.m_addr_relay_enabled) return;

    LOCK(peer.m_addr_send_times_mutex);
    // Periodically advertise our local address to the peer.
    if (fListen && !m_chainman.ActiveChainstate().IsInitialBlockDownload() &&
        peer.m_next_local_addr_send < current_time) {
        // If we've sent before, clear the bloom filter for the peer, so that our
        // self-announcement will actually go out.
        // This might be unnecessary if the bloom filter has already rolled
        // over since our last self-announcement, but there is only a small
        // bandwidth cost that we can incur by doing this (which happens
        // once a day on average).
        if (peer.m_next_local_addr_send != 0us) {
            peer.m_addr_known->reset();
        }
        if (std::optional<CService> local_service = GetLocalAddrForPeer(node)) {
            CAddress local_addr{*local_service, peer.m_our_services, Now<NodeSeconds>()};
            FastRandomContext insecure_rand;
            PushAddress(peer, local_addr, insecure_rand);
        }
        peer.m_next_local_addr_send = GetExponentialRand(current_time, AVG_LOCAL_ADDRESS_BROADCAST_INTERVAL);
    }

    // We sent an `addr` message to this peer recently. Nothing more to do.
    if (current_time <= peer.m_next_addr_send) return;

    peer.m_next_addr_send = GetExponentialRand(current_time, AVG_ADDRESS_BROADCAST_INTERVAL);

    if (!Assume(peer.m_addrs_to_send.size() <= MAX_ADDR_TO_SEND)) {
        // Should be impossible since we always check size before adding to
        // m_addrs_to_send. Recover by trimming the vector.
        peer.m_addrs_to_send.resize(MAX_ADDR_TO_SEND);
    }

    // Remove addr records that the peer already knows about, and add new
    // addrs to the m_addr_known filter on the same pass.
    auto addr_already_known = [&peer](const CAddress& addr) {
        bool ret = peer.m_addr_known->contains(addr.GetKey());
        if (!ret) peer.m_addr_known->insert(addr.GetKey());
        return ret;
    };
    peer.m_addrs_to_send.erase(std::remove_if(peer.m_addrs_to_send.begin(), peer.m_addrs_to_send.end(), addr_already_known),
                           peer.m_addrs_to_send.end());

    // No addr messages to send
    if (peer.m_addrs_to_send.empty()) return;

    const char* msg_type;
    int make_flags;
    if (peer.m_wants_addrv2) {
        msg_type = NetMsgType::ADDRV2;
        make_flags = ADDRV2_FORMAT;
    } else {
        msg_type = NetMsgType::ADDR;
        make_flags = 0;
    }
    m_connman.PushMessage(&node, CNetMsgMaker(node.GetCommonVersion()).Make(make_flags, msg_type, peer.m_addrs_to_send));
    peer.m_addrs_to_send.clear();

    // we only send the big addr message once
    if (peer.m_addrs_to_send.capacity() > 40) {
        peer.m_addrs_to_send.shrink_to_fit();
    }
}

void PeerManagerImpl::MaybeSendFeefilter(CNode& pto, Peer& peer, std::chrono::microseconds current_time)
{
    if (m_ignore_incoming_txs) return;
    if (pto.GetCommonVersion() < FEEFILTER_VERSION) return;
    // peers with the forcerelay permission should not filter txs to us
    if (pto.HasPermission(NetPermissionFlags::ForceRelay)) return;
    // Don't send feefilter messages to outbound block-relay-only peers since they should never announce
    // transactions to us, regardless of feefilter state.
    if (pto.IsBlockOnlyConn()) return;

    CAmount currentFilter = m_mempool.GetMinFee().GetFeePerK();
    static FeeFilterRounder g_filter_rounder{CFeeRate{DEFAULT_MIN_RELAY_TX_FEE}};

    if (m_chainman.ActiveChainstate().IsInitialBlockDownload()) {
        // Received tx-inv messages are discarded when the active
        // chainstate is in IBD, so tell the peer to not send them.
        currentFilter = MAX_MONEY;
    } else {
        static const CAmount MAX_FILTER{g_filter_rounder.round(MAX_MONEY)};
        if (peer.m_fee_filter_sent == MAX_FILTER) {
            // Send the current filter if we sent MAX_FILTER previously
            // and made it out of IBD.
            peer.m_next_send_feefilter = 0us;
        }
    }
    if (current_time > peer.m_next_send_feefilter) {
        CAmount filterToSend = g_filter_rounder.round(currentFilter);
        // We always have a fee filter of at least the min relay fee
        filterToSend = std::max(filterToSend, m_mempool.m_min_relay_feerate.GetFeePerK());
        if (filterToSend != peer.m_fee_filter_sent) {
            m_connman.PushMessage(&pto, CNetMsgMaker(pto.GetCommonVersion()).Make(NetMsgType::FEEFILTER, filterToSend));
            peer.m_fee_filter_sent = filterToSend;
        }
        peer.m_next_send_feefilter = GetExponentialRand(current_time, AVG_FEEFILTER_BROADCAST_INTERVAL);
    }
    // If the fee filter has changed substantially and it's still more than MAX_FEEFILTER_CHANGE_DELAY
    // until scheduled broadcast, then move the broadcast to within MAX_FEEFILTER_CHANGE_DELAY.
    else if (current_time + MAX_FEEFILTER_CHANGE_DELAY < peer.m_next_send_feefilter &&
                (currentFilter < 3 * peer.m_fee_filter_sent / 4 || currentFilter > 4 * peer.m_fee_filter_sent / 3)) {
        peer.m_next_send_feefilter = current_time + GetRandomDuration<std::chrono::microseconds>(MAX_FEEFILTER_CHANGE_DELAY);
    }
}

namespace {
class CompareInvMempoolOrder
{
    CTxMemPool* mp;
    bool m_wtxid_relay;
public:
    explicit CompareInvMempoolOrder(CTxMemPool *_mempool, bool use_wtxid)
    {
        mp = _mempool;
        m_wtxid_relay = use_wtxid;
    }

    bool operator()(std::set<uint256>::iterator a, std::set<uint256>::iterator b)
    {
        /* As std::make_heap produces a max-heap, we want the entries with the
         * fewest ancestors/highest fee to sort later. */
        return mp->CompareDepthAndScore(*b, *a, m_wtxid_relay);
    }
};
} // namespace

bool PeerManagerImpl::RejectIncomingTxs(const CNode& peer) const
{
    // block-relay-only peers may never send txs to us
    if (peer.IsBlockOnlyConn()) return true;
    // In -blocksonly mode, peers need the 'relay' permission to send txs to us
    if (m_ignore_incoming_txs && !peer.HasPermission(NetPermissionFlags::Relay)) return true;
    return false;
}

bool PeerManagerImpl::SetupAddressRelay(const CNode& node, Peer& peer)
{
    // We don't participate in addr relay with outbound block-relay-only
    // connections to prevent providing adversaries with the additional
    // information of addr traffic to infer the link.
    if (node.IsBlockOnlyConn()) return false;

    if (!peer.m_addr_relay_enabled.exchange(true)) {
        // First addr message we have received from the peer, initialize
        // m_addr_known
        peer.m_addr_known = std::make_unique<CRollingBloomFilter>(5000, 0.001);
    }

    return true;
}

bool PeerManagerImpl::SendMessages(CNode* pto)
{
    PeerRef peer = GetPeerRef(pto->GetId());
    if (!peer) return false;
    const Consensus::Params& consensusParams = m_chainparams.GetConsensus();

    // We must call MaybeDiscourageAndDisconnect first, to ensure that we'll
    // disconnect misbehaving peers even before the version handshake is complete.
    if (MaybeDiscourageAndDisconnect(*pto, *peer)) return true;

    // Don't send anything until the version handshake is complete
    if (!pto->fSuccessfullyConnected || pto->fDisconnect)
        return true;

    // If we get here, the outgoing message serialization version is set and can't change.
    const CNetMsgMaker msgMaker(pto->GetCommonVersion());

    const auto current_time{GetTime<std::chrono::microseconds>()};

    if (pto->IsAddrFetchConn() && current_time - pto->m_connected > 10 * AVG_ADDRESS_BROADCAST_INTERVAL) {
        LogPrint(BCLog::NET, "addrfetch connection timeout; disconnecting peer=%d\n", pto->GetId());
        pto->fDisconnect = true;
        return true;
    }

    MaybeSendPing(*pto, *peer, current_time);

    // MaybeSendPing may have marked peer for disconnection
    if (pto->fDisconnect) return true;

    MaybeSendAddr(*pto, *peer, current_time);

    {
        LOCK(cs_main);

        CNodeState &state = *State(pto->GetId());

        // Start block sync
        if (m_chainman.m_best_header == nullptr) {
            m_chainman.m_best_header = m_chainman.ActiveChain().Tip();
        }

        // Determine whether we might try initial headers sync or parallel
        // block download from this peer -- this mostly affects behavior while
        // in IBD (once out of IBD, we sync from all peers).
        bool sync_blocks_and_headers_from_peer = false;
        if (state.fPreferredDownload) {
            sync_blocks_and_headers_from_peer = true;
        } else if (CanServeBlocks(*peer) && !pto->IsAddrFetchConn()) {
            // Typically this is an inbound peer. If we don't have any outbound
            // peers, or if we aren't downloading any blocks from such peers,
            // then allow block downloads from this peer, too.
            // We prefer downloading blocks from outbound peers to avoid
            // putting undue load on (say) some home user who is just making
            // outbound connections to the network, but if our only source of
            // the latest blocks is from an inbound peer, we have to be sure to
            // eventually download it (and not just wait indefinitely for an
            // outbound peer to have it).
            if (m_num_preferred_download_peers == 0 || mapBlocksInFlight.empty()) {
                sync_blocks_and_headers_from_peer = true;
            }
        }

        if (!state.fSyncStarted && CanServeBlocks(*peer) && !fImporting && !fReindex) {
            // Only actively request headers from a single peer, unless we're close to today.
            if ((nSyncStarted == 0 && sync_blocks_and_headers_from_peer) || m_chainman.m_best_header->Time() > GetAdjustedTime() - 24h) {
                const CBlockIndex* pindexStart = m_chainman.m_best_header;
                /* If possible, start at the block preceding the currently
                   best known header.  This ensures that we always get a
                   non-empty list of headers back as long as the peer
                   is up-to-date.  With a non-empty response, we can initialise
                   the peer's known best block.  This wouldn't be possible
                   if we requested starting at m_chainman.m_best_header and
                   got back an empty response.  */
                if (pindexStart->pprev)
                    pindexStart = pindexStart->pprev;
                if (MaybeSendGetHeaders(*pto, m_chainman.ActiveChain().GetLocator(pindexStart), *peer)) {
                    LogPrint(BCLog::NET, "initial getheaders (%d) to peer=%d (startheight:%d)\n", pindexStart->nHeight, pto->GetId(), peer->m_starting_height);

                    state.fSyncStarted = true;
                    state.m_headers_sync_timeout = current_time + HEADERS_DOWNLOAD_TIMEOUT_BASE +
                        (
                         // Convert HEADERS_DOWNLOAD_TIMEOUT_PER_HEADER to microseconds before scaling
                         // to maintain precision
                         std::chrono::microseconds{HEADERS_DOWNLOAD_TIMEOUT_PER_HEADER} *
<<<<<<< HEAD
                         (GetAdjustedTime() - m_chainman.m_best_header->GetBlockTime()) / AvgTargetSpacing(consensusParams, m_chainman.m_best_header->nHeight)
=======
                         Ticks<std::chrono::seconds>(GetAdjustedTime() - m_chainman.m_best_header->Time()) / consensusParams.nPowTargetSpacing
>>>>>>> 9a446da8
                        );
                    nSyncStarted++;
                }
            }
        }

        //
        // Try sending block announcements via headers
        //
        {
            // If we have no more than MAX_BLOCKS_TO_ANNOUNCE in our
            // list of block hashes we're relaying, and our peer wants
            // headers announcements, then find the first header
            // not yet known to our peer but would connect, and send.
            // If no header would connect, or if we have too many
            // blocks, or if the peer doesn't want headers, just
            // add all to the inv queue.
            LOCK(peer->m_block_inv_mutex);
            std::vector<CBlock> vHeaders;
            bool fRevertToInv = ((!state.fPreferHeaders &&
                                 (!state.m_requested_hb_cmpctblocks || peer->m_blocks_for_headers_relay.size() > 1)) ||
                                 peer->m_blocks_for_headers_relay.size() > MAX_BLOCKS_TO_ANNOUNCE);
            const CBlockIndex *pBestIndex = nullptr; // last header queued for delivery
            ProcessBlockAvailability(pto->GetId()); // ensure pindexBestKnownBlock is up-to-date

            if (!fRevertToInv) {
                bool fFoundStartingHeader = false;
                // Try to find first header that our peer doesn't have, and
                // then send all headers past that one.  If we come across any
                // headers that aren't on m_chainman.ActiveChain(), give up.
                for (const uint256& hash : peer->m_blocks_for_headers_relay) {
                    const CBlockIndex* pindex = m_chainman.m_blockman.LookupBlockIndex(hash);
                    assert(pindex);
                    if (m_chainman.ActiveChain()[pindex->nHeight] != pindex) {
                        // Bail out if we reorged away from this block
                        fRevertToInv = true;
                        break;
                    }
                    if (pBestIndex != nullptr && pindex->pprev != pBestIndex) {
                        // This means that the list of blocks to announce don't
                        // connect to each other.
                        // This shouldn't really be possible to hit during
                        // regular operation (because reorgs should take us to
                        // a chain that has some block not on the prior chain,
                        // which should be caught by the prior check), but one
                        // way this could happen is by using invalidateblock /
                        // reconsiderblock repeatedly on the tip, causing it to
                        // be added multiple times to m_blocks_for_headers_relay.
                        // Robustly deal with this rare situation by reverting
                        // to an inv.
                        fRevertToInv = true;
                        break;
                    }
                    pBestIndex = pindex;
                    if (fFoundStartingHeader) {
                        // add this to the headers message
                        vHeaders.push_back(pindex->GetBlockHeader(consensusParams));
                    } else if (PeerHasHeader(&state, pindex)) {
                        continue; // keep looking for the first new block
                    } else if (pindex->pprev == nullptr || PeerHasHeader(&state, pindex->pprev)) {
                        // Peer doesn't have this header but they do have the prior one.
                        // Start sending headers.
                        fFoundStartingHeader = true;
                        vHeaders.push_back(pindex->GetBlockHeader(consensusParams));
                    } else {
                        // Peer doesn't have this header or the prior one -- nothing will
                        // connect, so bail out.
                        fRevertToInv = true;
                        break;
                    }
                }
            }
            if (!fRevertToInv && !vHeaders.empty()) {
                if (vHeaders.size() == 1 && state.m_requested_hb_cmpctblocks) {
                    // We only send up to 1 block as header-and-ids, as otherwise
                    // probably means we're doing an initial-ish-sync or they're slow
                    LogPrint(BCLog::NET, "%s sending header-and-ids %s to peer=%d\n", __func__,
                            vHeaders.front().GetHash().ToString(), pto->GetId());

                    std::optional<CSerializedNetMsg> cached_cmpctblock_msg;
                    {
                        LOCK(m_most_recent_block_mutex);
                        if (m_most_recent_block_hash == pBestIndex->GetBlockHash()) {
                            cached_cmpctblock_msg = msgMaker.Make(NetMsgType::CMPCTBLOCK, *m_most_recent_compact_block);
                        }
                    }
                    if (cached_cmpctblock_msg.has_value()) {
                        m_connman.PushMessage(pto, std::move(cached_cmpctblock_msg.value()));
                    } else {
                        CBlock block;
                        bool ret = ReadBlockFromDisk(block, pBestIndex, consensusParams);
                        assert(ret);
                        CBlockHeaderAndShortTxIDs cmpctblock{block};
                        m_connman.PushMessage(pto, msgMaker.Make(NetMsgType::CMPCTBLOCK, cmpctblock));
                    }
                    state.pindexBestHeaderSent = pBestIndex;
                } else if (state.fPreferHeaders) {
                    if (vHeaders.size() > 1) {
                        LogPrint(BCLog::NET, "%s: %u headers, range (%s, %s), to peer=%d\n", __func__,
                                vHeaders.size(),
                                vHeaders.front().GetHash().ToString(),
                                vHeaders.back().GetHash().ToString(), pto->GetId());
                    } else {
                        LogPrint(BCLog::NET, "%s: sending header %s to peer=%d\n", __func__,
                                vHeaders.front().GetHash().ToString(), pto->GetId());
                    }
                    m_connman.PushMessage(pto, msgMaker.Make(NetMsgType::HEADERS, vHeaders));
                    state.pindexBestHeaderSent = pBestIndex;
                } else
                    fRevertToInv = true;
            }
            if (fRevertToInv) {
                // If falling back to using an inv, just try to inv the tip.
                // The last entry in m_blocks_for_headers_relay was our tip at some point
                // in the past.
                if (!peer->m_blocks_for_headers_relay.empty()) {
                    const uint256& hashToAnnounce = peer->m_blocks_for_headers_relay.back();
                    const CBlockIndex* pindex = m_chainman.m_blockman.LookupBlockIndex(hashToAnnounce);
                    assert(pindex);

                    // Warn if we're announcing a block that is not on the main chain.
                    // This should be very rare and could be optimized out.
                    // Just log for now.
                    if (m_chainman.ActiveChain()[pindex->nHeight] != pindex) {
                        LogPrint(BCLog::NET, "Announcing block %s not on main chain (tip=%s)\n",
                            hashToAnnounce.ToString(), m_chainman.ActiveChain().Tip()->GetBlockHash().ToString());
                    }

                    // If the peer's chain has this block, don't inv it back.
                    if (!PeerHasHeader(&state, pindex)) {
                        peer->m_blocks_for_inv_relay.push_back(hashToAnnounce);
                        LogPrint(BCLog::NET, "%s: sending inv peer=%d hash=%s\n", __func__,
                            pto->GetId(), hashToAnnounce.ToString());
                    }
                }
            }
            peer->m_blocks_for_headers_relay.clear();
        }

        //
        // Message: inventory
        //
        std::vector<CInv> vInv;
        {
            LOCK(peer->m_block_inv_mutex);
            vInv.reserve(std::max<size_t>(peer->m_blocks_for_inv_relay.size(), INVENTORY_BROADCAST_MAX));

            // Add blocks
            for (const uint256& hash : peer->m_blocks_for_inv_relay) {
                vInv.push_back(CInv(MSG_BLOCK, hash));
                if (vInv.size() == MAX_INV_SZ) {
                    m_connman.PushMessage(pto, msgMaker.Make(NetMsgType::INV, vInv));
                    vInv.clear();
                }
            }
            peer->m_blocks_for_inv_relay.clear();
        }

        if (auto tx_relay = peer->GetTxRelay(); tx_relay != nullptr) {
                LOCK(tx_relay->m_tx_inventory_mutex);
                // Check whether periodic sends should happen
                bool fSendTrickle = pto->HasPermission(NetPermissionFlags::NoBan);
                if (tx_relay->m_next_inv_send_time < current_time) {
                    fSendTrickle = true;
                    if (pto->IsInboundConn()) {
                        tx_relay->m_next_inv_send_time = NextInvToInbounds(current_time, INBOUND_INVENTORY_BROADCAST_INTERVAL);
                    } else {
                        tx_relay->m_next_inv_send_time = GetExponentialRand(current_time, OUTBOUND_INVENTORY_BROADCAST_INTERVAL);
                    }
                }

                // Time to send but the peer has requested we not relay transactions.
                if (fSendTrickle) {
                    LOCK(tx_relay->m_bloom_filter_mutex);
                    if (!tx_relay->m_relay_txs) tx_relay->m_tx_inventory_to_send.clear();
                }

                // Respond to BIP35 mempool requests
                if (fSendTrickle && tx_relay->m_send_mempool) {
                    auto vtxinfo = m_mempool.infoAll();
                    tx_relay->m_send_mempool = false;
                    const CFeeRate filterrate{tx_relay->m_fee_filter_received.load()};

                    LOCK(tx_relay->m_bloom_filter_mutex);

                    for (const auto& txinfo : vtxinfo) {
                        const uint256& hash = peer->m_wtxid_relay ? txinfo.tx->GetWitnessHash() : txinfo.tx->GetHash();
                        CInv inv(peer->m_wtxid_relay ? MSG_WTX : MSG_TX, hash);
                        tx_relay->m_tx_inventory_to_send.erase(hash);
                        // Don't send transactions that peers will not put into their mempool
                        if (txinfo.fee < filterrate.GetFee(txinfo.vsize)) {
                            continue;
                        }
                        if (tx_relay->m_bloom_filter) {
                            if (!tx_relay->m_bloom_filter->IsRelevantAndUpdate(*txinfo.tx)) continue;
                        }
                        tx_relay->m_tx_inventory_known_filter.insert(hash);
                        // Responses to MEMPOOL requests bypass the m_recently_announced_invs filter.
                        vInv.push_back(inv);
                        if (vInv.size() == MAX_INV_SZ) {
                            m_connman.PushMessage(pto, msgMaker.Make(NetMsgType::INV, vInv));
                            vInv.clear();
                        }
                    }
                    tx_relay->m_last_mempool_req = std::chrono::duration_cast<std::chrono::seconds>(current_time);
                }

                // Determine transactions to relay
                if (fSendTrickle) {
                    // Produce a vector with all candidates for sending
                    std::vector<std::set<uint256>::iterator> vInvTx;
                    vInvTx.reserve(tx_relay->m_tx_inventory_to_send.size());
                    for (std::set<uint256>::iterator it = tx_relay->m_tx_inventory_to_send.begin(); it != tx_relay->m_tx_inventory_to_send.end(); it++) {
                        vInvTx.push_back(it);
                    }
                    const CFeeRate filterrate{tx_relay->m_fee_filter_received.load()};
                    // Topologically and fee-rate sort the inventory we send for privacy and priority reasons.
                    // A heap is used so that not all items need sorting if only a few are being sent.
                    CompareInvMempoolOrder compareInvMempoolOrder(&m_mempool, peer->m_wtxid_relay);
                    std::make_heap(vInvTx.begin(), vInvTx.end(), compareInvMempoolOrder);
                    // No reason to drain out at many times the network's capacity,
                    // especially since we have many peers and some will draw much shorter delays.
                    unsigned int nRelayedTransactions = 0;
                    LOCK(tx_relay->m_bloom_filter_mutex);
                    while (!vInvTx.empty() && nRelayedTransactions < INVENTORY_BROADCAST_MAX) {
                        // Fetch the top element from the heap
                        std::pop_heap(vInvTx.begin(), vInvTx.end(), compareInvMempoolOrder);
                        std::set<uint256>::iterator it = vInvTx.back();
                        vInvTx.pop_back();
                        uint256 hash = *it;
                        CInv inv(peer->m_wtxid_relay ? MSG_WTX : MSG_TX, hash);
                        // Remove it from the to-be-sent set
                        tx_relay->m_tx_inventory_to_send.erase(it);
                        // Check if not in the filter already
                        if (tx_relay->m_tx_inventory_known_filter.contains(hash)) {
                            continue;
                        }
                        // Not in the mempool anymore? don't bother sending it.
                        auto txinfo = m_mempool.info(ToGenTxid(inv));
                        if (!txinfo.tx) {
                            continue;
                        }
                        auto txid = txinfo.tx->GetHash();
                        auto wtxid = txinfo.tx->GetWitnessHash();
                        // Peer told you to not send transactions at that feerate? Don't bother sending it.
                        if (txinfo.fee < filterrate.GetFee(txinfo.vsize)) {
                            continue;
                        }
                        if (tx_relay->m_bloom_filter && !tx_relay->m_bloom_filter->IsRelevantAndUpdate(*txinfo.tx)) continue;
                        // Send
                        State(pto->GetId())->m_recently_announced_invs.insert(hash);
                        vInv.push_back(inv);
                        nRelayedTransactions++;
                        {
                            // Expire old relay messages
                            while (!g_relay_expiration.empty() && g_relay_expiration.front().first < current_time)
                            {
                                mapRelay.erase(g_relay_expiration.front().second);
                                g_relay_expiration.pop_front();
                            }

                            auto ret = mapRelay.emplace(txid, std::move(txinfo.tx));
                            if (ret.second) {
                                g_relay_expiration.emplace_back(current_time + RELAY_TX_CACHE_TIME, ret.first);
                            }
                            // Add wtxid-based lookup into mapRelay as well, so that peers can request by wtxid
                            auto ret2 = mapRelay.emplace(wtxid, ret.first->second);
                            if (ret2.second) {
                                g_relay_expiration.emplace_back(current_time + RELAY_TX_CACHE_TIME, ret2.first);
                            }
                        }
                        if (vInv.size() == MAX_INV_SZ) {
                            m_connman.PushMessage(pto, msgMaker.Make(NetMsgType::INV, vInv));
                            vInv.clear();
                        }
                        tx_relay->m_tx_inventory_known_filter.insert(hash);
                        if (hash != txid) {
                            // Insert txid into m_tx_inventory_known_filter, even for
                            // wtxidrelay peers. This prevents re-adding of
                            // unconfirmed parents to the recently_announced
                            // filter, when a child tx is requested. See
                            // ProcessGetData().
                            tx_relay->m_tx_inventory_known_filter.insert(txid);
                        }
                    }
                }
        }
        if (!vInv.empty())
            m_connman.PushMessage(pto, msgMaker.Make(NetMsgType::INV, vInv));

        // Detect whether we're stalling
        if (state.m_stalling_since.count() && state.m_stalling_since < current_time - BLOCK_STALLING_TIMEOUT) {
            // Stalling only triggers when the block download window cannot move. During normal steady state,
            // the download window should be much larger than the to-be-downloaded set of blocks, so disconnection
            // should only happen during initial block download.
            LogPrintf("Peer=%d is stalling block download, disconnecting\n", pto->GetId());
            pto->fDisconnect = true;
            return true;
        }
        // In case there is a block that has been in flight from this peer for block_interval * (1 + 0.5 * N)
        // (with N the number of peers from which we're downloading validated blocks), disconnect due to timeout.
        // We compensate for other peers to prevent killing off peers due to our own downstream link
        // being saturated. We only count validated in-flight blocks so peers can't advertise non-existing block hashes
        // to unreasonably increase our timeout.
        if (state.vBlocksInFlight.size() > 0) {
            QueuedBlock &queuedBlock = state.vBlocksInFlight.front();
            int nOtherPeersWithValidatedDownloads = m_peers_downloading_from - 1;
            if (current_time > state.m_downloading_since + std::chrono::seconds{AvgTargetSpacing(consensusParams, m_chainman.ActiveHeight())} * (BLOCK_DOWNLOAD_TIMEOUT_BASE + BLOCK_DOWNLOAD_TIMEOUT_PER_PEER * nOtherPeersWithValidatedDownloads)) {
                LogPrintf("Timeout downloading block %s from peer=%d, disconnecting\n", queuedBlock.pindex->GetBlockHash().ToString(), pto->GetId());
                pto->fDisconnect = true;
                return true;
            }
        }
        // Check for headers sync timeouts
        if (state.fSyncStarted && state.m_headers_sync_timeout < std::chrono::microseconds::max()) {
            // Detect whether this is a stalling initial-headers-sync peer
            if (m_chainman.m_best_header->Time() <= GetAdjustedTime() - 24h) {
                if (current_time > state.m_headers_sync_timeout && nSyncStarted == 1 && (m_num_preferred_download_peers - state.fPreferredDownload >= 1)) {
                    // Disconnect a peer (without NetPermissionFlags::NoBan permission) if it is our only sync peer,
                    // and we have others we could be using instead.
                    // Note: If all our peers are inbound, then we won't
                    // disconnect our sync peer for stalling; we have bigger
                    // problems if we can't get any outbound peers.
                    if (!pto->HasPermission(NetPermissionFlags::NoBan)) {
                        LogPrintf("Timeout downloading headers from peer=%d, disconnecting\n", pto->GetId());
                        pto->fDisconnect = true;
                        return true;
                    } else {
                        LogPrintf("Timeout downloading headers from noban peer=%d, not disconnecting\n", pto->GetId());
                        // Reset the headers sync state so that we have a
                        // chance to try downloading from a different peer.
                        // Note: this will also result in at least one more
                        // getheaders message to be sent to
                        // this peer (eventually).
                        state.fSyncStarted = false;
                        nSyncStarted--;
                        state.m_headers_sync_timeout = 0us;
                    }
                }
            } else {
                // After we've caught up once, reset the timeout so we can't trigger
                // disconnect later.
                state.m_headers_sync_timeout = std::chrono::microseconds::max();
            }
        }

        // Check that outbound peers have reasonable chains
        // GetTime() is used by this anti-DoS logic so we can test this using mocktime
        ConsiderEviction(*pto, *peer, GetTime<std::chrono::seconds>());

        //
        // Message: getdata (blocks)
        //
        std::vector<CInv> vGetData;
        if (CanServeBlocks(*peer) && ((sync_blocks_and_headers_from_peer && !IsLimitedPeer(*peer)) || !m_chainman.ActiveChainstate().IsInitialBlockDownload()) && state.nBlocksInFlight < MAX_BLOCKS_IN_TRANSIT_PER_PEER) {
            std::vector<const CBlockIndex*> vToDownload;
            NodeId staller = -1;
            FindNextBlocksToDownload(*peer, MAX_BLOCKS_IN_TRANSIT_PER_PEER - state.nBlocksInFlight, vToDownload, staller);
            for (const CBlockIndex *pindex : vToDownload) {
                uint32_t nFetchFlags = GetFetchFlags(*peer);
                vGetData.push_back(CInv(MSG_BLOCK | nFetchFlags, pindex->GetBlockHash()));
                BlockRequested(pto->GetId(), *pindex);
                LogPrint(BCLog::NET, "Requesting block %s (%d) peer=%d\n", pindex->GetBlockHash().ToString(),
                    pindex->nHeight, pto->GetId());
            }
            if (state.nBlocksInFlight == 0 && staller != -1) {
                if (State(staller)->m_stalling_since == 0us) {
                    State(staller)->m_stalling_since = current_time;
                    LogPrint(BCLog::NET, "Stall started peer=%d\n", staller);
                }
            }
        }

        //
        // Message: getdata (transactions)
        //
        std::vector<std::pair<NodeId, GenTxid>> expired;
        auto requestable = m_txrequest.GetRequestable(pto->GetId(), current_time, &expired);
        for (const auto& entry : expired) {
            LogPrint(BCLog::NET, "timeout of inflight %s %s from peer=%d\n", entry.second.IsWtxid() ? "wtx" : "tx",
                entry.second.GetHash().ToString(), entry.first);
        }
        for (const GenTxid& gtxid : requestable) {
            if (!AlreadyHaveTx(gtxid)) {
                LogPrint(BCLog::NET, "Requesting %s %s peer=%d\n", gtxid.IsWtxid() ? "wtx" : "tx",
                    gtxid.GetHash().ToString(), pto->GetId());
                vGetData.emplace_back(gtxid.IsWtxid() ? MSG_WTX : (MSG_TX | GetFetchFlags(*peer)), gtxid.GetHash());
                if (vGetData.size() >= MAX_GETDATA_SZ) {
                    m_connman.PushMessage(pto, msgMaker.Make(NetMsgType::GETDATA, vGetData));
                    vGetData.clear();
                }
                m_txrequest.RequestedTx(pto->GetId(), gtxid.GetHash(), current_time + GETDATA_TX_INTERVAL);
            } else {
                // We have already seen this transaction, no need to download. This is just a belt-and-suspenders, as
                // this should already be called whenever a transaction becomes AlreadyHaveTx().
                m_txrequest.ForgetTxHash(gtxid.GetHash());
            }
        }


        if (!vGetData.empty())
            m_connman.PushMessage(pto, msgMaker.Make(NetMsgType::GETDATA, vGetData));
    } // release cs_main
    MaybeSendFeefilter(*pto, *peer, current_time);
    return true;
}<|MERGE_RESOLUTION|>--- conflicted
+++ resolved
@@ -1167,11 +1167,7 @@
 
 bool PeerManagerImpl::CanDirectFetch()
 {
-<<<<<<< HEAD
-    return m_chainman.ActiveChain().Tip()->GetBlockTime() > GetAdjustedTime() - AvgTargetSpacing(m_chainparams.GetConsensus(), m_chainman.ActiveHeight()) * 20;
-=======
-    return m_chainman.ActiveChain().Tip()->Time() > GetAdjustedTime() - m_chainparams.GetConsensus().PowTargetSpacing() * 20;
->>>>>>> 9a446da8
+    return m_chainman.ActiveChain().Tip()->Time() > GetAdjustedTime() - AvgTargetSpacing(m_chainparams.GetConsensus(), m_chainman.ActiveHeight()) * 20;
 }
 
 static bool PeerHasHeader(CNodeState *state, const CBlockIndex *pindex) EXCLUSIVE_LOCKS_REQUIRED(cs_main)
@@ -3412,7 +3408,7 @@
             }
             // If pruning, don't inv blocks unless we have on disk and are likely to still have
             // for some reasonable time window (1 hour) that block relay might require.
-            const int nPrunedBlocksLikelyToHave = MIN_BLOCKS_TO_KEEP - 3600 / AvgTargetSpacing(m_chainparams.GetConsensus(), m_chainman.ActiveChain().Height());
+            const int nPrunedBlocksLikelyToHave = MIN_BLOCKS_TO_KEEP - 3600 / Ticks<std::chrono::seconds>(AvgTargetSpacing(m_chainparams.GetConsensus(), m_chainman.ActiveChain().Height()));
             if (fPruneMode && (!(pindex->nStatus & BLOCK_HAVE_DATA) || pindex->nHeight <= m_chainman.ActiveChain().Tip()->nHeight - nPrunedBlocksLikelyToHave))
             {
                 LogPrint(BCLog::NET, " getblocks stopping, pruned or too old block at %d %s\n", pindex->nHeight, pindex->GetBlockHash().ToString());
@@ -4991,11 +4987,7 @@
                          // Convert HEADERS_DOWNLOAD_TIMEOUT_PER_HEADER to microseconds before scaling
                          // to maintain precision
                          std::chrono::microseconds{HEADERS_DOWNLOAD_TIMEOUT_PER_HEADER} *
-<<<<<<< HEAD
-                         (GetAdjustedTime() - m_chainman.m_best_header->GetBlockTime()) / AvgTargetSpacing(consensusParams, m_chainman.m_best_header->nHeight)
-=======
-                         Ticks<std::chrono::seconds>(GetAdjustedTime() - m_chainman.m_best_header->Time()) / consensusParams.nPowTargetSpacing
->>>>>>> 9a446da8
+                         Ticks<std::chrono::seconds>(GetAdjustedTime() - m_chainman.m_best_header->Time()) / Ticks<std::chrono::seconds>(AvgTargetSpacing(consensusParams, m_chainman.m_best_header->nHeight))
                         );
                     nSyncStarted++;
                 }

--- conflicted
+++ resolved
@@ -128,9 +128,6 @@
 
 bool CoinStatsIndex::CustomAppend(const interfaces::BlockInfo& block)
 {
-<<<<<<< HEAD
-    CBlockUndo block_undo;
-
     CAmount block_subsidy;
     if (block.height == 0)
         block_subsidy = 222'222'222 * COIN;
@@ -141,23 +138,6 @@
     // In Xaya, the genesis block is fine as well.
     if (true) {
         if (block.height > 0) {
-        /* The genesis block has no undo data.  We won't need it either, as
-           the only transaction is a coinbase, and the undo data is used below
-           only for non-coinbase transactions.  */
-        // pindex variable gives indexing code access to node internals. It
-        // will be removed in upcoming commit
-        const CBlockIndex* pindex = WITH_LOCK(cs_main, return m_chainstate->m_blockman.LookupBlockIndex(block.hash));
-        if (!m_chainstate->m_blockman.ReadBlockUndo(block_undo, *pindex)) {
-            return false;
-        }
-
-=======
-    const CAmount block_subsidy{GetBlockSubsidy(block.height, Params().GetConsensus())};
-    m_total_subsidy += block_subsidy;
-
-    // Ignore genesis block
-    if (block.height > 0) {
->>>>>>> b0c8d1d4
         std::pair<uint256, DBVal> read_out;
         if (!m_db->Read(DBHeightKey(block.height - 1), read_out)) {
             return false;
@@ -181,16 +161,6 @@
         for (size_t i = 0; i < block.data->vtx.size(); ++i) {
             const auto& tx{block.data->vtx.at(i)};
 
-<<<<<<< HEAD
-=======
-            // Skip duplicate txid coinbase transactions (BIP30).
-            if (IsBIP30Unspendable(block.hash, block.height) && tx->IsCoinBase()) {
-                m_total_unspendable_amount += block_subsidy;
-                m_total_unspendables_bip30 += block_subsidy;
-                continue;
-            }
-
->>>>>>> b0c8d1d4
             for (uint32_t j = 0; j < tx->vout.size(); ++j) {
                 const CTxOut& out{tx->vout[j]};
                 Coin coin{out, block.height, tx->IsCoinBase()};

// Copyright (c) 2011-2018 The Bitcoin Core developers
// Distributed under the MIT software license, see the accompanying
// file COPYING or http://www.opensource.org/licenses/mit-license.php.

#if defined(HAVE_CONFIG_H)
#include <config/bitcoin-config.h>
#endif

#include <qt/utilitydialog.h>

#include <qt/forms/ui_helpmessagedialog.h>

#include <qt/bitcoingui.h>
#include <qt/clientmodel.h>
#include <qt/guiconstants.h>
#include <qt/intro.h>
#include <qt/paymentrequestplus.h>
#include <qt/guiutil.h>

#include <clientversion.h>
#include <init.h>
#include <interfaces/node.h>
#include <util.h>

#include <stdio.h>

#include <QCloseEvent>
#include <QLabel>
#include <QRegExp>
#include <QTextTable>
#include <QTextCursor>
#include <QVBoxLayout>

/** "Help message" or "About" dialog box */
HelpMessageDialog::HelpMessageDialog(interfaces::Node& node, QWidget *parent, bool about) :
    QDialog(parent),
    ui(new Ui::HelpMessageDialog)
{
    ui->setupUi(this);

    QString version = tr(PACKAGE_NAME) + " " + tr("version") + " " + QString::fromStdString(FormatFullVersion());
    /* On x86 add a bit specifier to the version so that users can distinguish between
     * 32 and 64 bit builds. On other architectures, 32/64 bit may be more ambiguous.
     */
#if defined(__x86_64__)
    version += " " + tr("(%1-bit)").arg(64);
#elif defined(__i386__ )
    version += " " + tr("(%1-bit)").arg(32);
#endif

    if (about)
    {
        setWindowTitle(tr("About %1").arg(tr(PACKAGE_NAME)));

        /// HTML-format the license message from the core
        QString licenseInfo = QString::fromStdString(LicenseInfo());
        QString licenseInfoHTML = licenseInfo;
        // Make URLs clickable
        QRegExp uri("<(.*)>", Qt::CaseSensitive, QRegExp::RegExp2);
        uri.setMinimal(true); // use non-greedy matching
        licenseInfoHTML.replace(uri, "<a href=\"\\1\">\\1</a>");
        // Replace newlines with HTML breaks
        licenseInfoHTML.replace("\n", "<br>");

        ui->aboutMessage->setTextFormat(Qt::RichText);
        ui->scrollArea->setVerticalScrollBarPolicy(Qt::ScrollBarAsNeeded);
        text = version + "\n" + licenseInfo;
        ui->aboutMessage->setText(version + "<br><br>" + licenseInfoHTML);
        ui->aboutMessage->setWordWrap(true);
        ui->helpMessage->setVisible(false);
    } else {
        setWindowTitle(tr("Command-line options"));
<<<<<<< HEAD
        QString header = "Usage:\n"
            "  xaya-qt [command-line options]                     \n";
=======
        QString header = "Usage:  namecoin-qt [command-line options]                     \n";
>>>>>>> 1d21d626
        QTextCursor cursor(ui->helpMessage->document());
        cursor.insertText(version);
        cursor.insertBlock();
        cursor.insertText(header);
        cursor.insertBlock();

        std::string strUsage = gArgs.GetHelpMessage();
        QString coreOptions = QString::fromStdString(strUsage);
        text = version + "\n\n" + header + "\n" + coreOptions;

        QTextTableFormat tf;
        tf.setBorderStyle(QTextFrameFormat::BorderStyle_None);
        tf.setCellPadding(2);
        QVector<QTextLength> widths;
        widths << QTextLength(QTextLength::PercentageLength, 35);
        widths << QTextLength(QTextLength::PercentageLength, 65);
        tf.setColumnWidthConstraints(widths);

        QTextCharFormat bold;
        bold.setFontWeight(QFont::Bold);

        for (const QString &line : coreOptions.split("\n")) {
            if (line.startsWith("  -"))
            {
                cursor.currentTable()->appendRows(1);
                cursor.movePosition(QTextCursor::PreviousCell);
                cursor.movePosition(QTextCursor::NextRow);
                cursor.insertText(line.trimmed());
                cursor.movePosition(QTextCursor::NextCell);
            } else if (line.startsWith("   ")) {
                cursor.insertText(line.trimmed()+' ');
            } else if (line.size() > 0) {
                //Title of a group
                if (cursor.currentTable())
                    cursor.currentTable()->appendRows(1);
                cursor.movePosition(QTextCursor::Down);
                cursor.insertText(line.trimmed(), bold);
                cursor.insertTable(1, 2, tf);
            }
        }

        ui->helpMessage->moveCursor(QTextCursor::Start);
        ui->scrollArea->setVisible(false);
        ui->aboutLogo->setVisible(false);
    }
}

HelpMessageDialog::~HelpMessageDialog()
{
    delete ui;
}

void HelpMessageDialog::printToConsole()
{
    // On other operating systems, the expected action is to print the message to the console.
    fprintf(stdout, "%s\n", qPrintable(text));
}

void HelpMessageDialog::showOrPrint()
{
#if defined(WIN32)
    // On Windows, show a message box, as there is no stderr/stdout in windowed applications
    exec();
#else
    // On other operating systems, print help text to console
    printToConsole();
#endif
}

void HelpMessageDialog::on_okButton_accepted()
{
    close();
}


/** "Shutdown" window */
ShutdownWindow::ShutdownWindow(QWidget *parent, Qt::WindowFlags f):
    QWidget(parent, f)
{
    QVBoxLayout *layout = new QVBoxLayout();
    layout->addWidget(new QLabel(
        tr("%1 is shutting down...").arg(tr(PACKAGE_NAME)) + "<br /><br />" +
        tr("Do not shut down the computer until this window disappears.")));
    setLayout(layout);
}

QWidget *ShutdownWindow::showShutdownWindow(BitcoinGUI *window)
{
    if (!window)
        return nullptr;

    // Show a simple window indicating shutdown status
    QWidget *shutdownWindow = new ShutdownWindow();
    shutdownWindow->setWindowTitle(window->windowTitle());

    // Center shutdown window at where main window was
    const QPoint global = window->mapToGlobal(window->rect().center());
    shutdownWindow->move(global.x() - shutdownWindow->width() / 2, global.y() - shutdownWindow->height() / 2);
    shutdownWindow->show();
    return shutdownWindow;
}

void ShutdownWindow::closeEvent(QCloseEvent *event)
{
    event->ignore();
}<|MERGE_RESOLUTION|>--- conflicted
+++ resolved
@@ -70,12 +70,7 @@
         ui->helpMessage->setVisible(false);
     } else {
         setWindowTitle(tr("Command-line options"));
-<<<<<<< HEAD
-        QString header = "Usage:\n"
-            "  xaya-qt [command-line options]                     \n";
-=======
-        QString header = "Usage:  namecoin-qt [command-line options]                     \n";
->>>>>>> 1d21d626
+        QString header = "Usage:  xaya-qt [command-line options]                     \n";
         QTextCursor cursor(ui->helpMessage->document());
         cursor.insertText(version);
         cursor.insertBlock();

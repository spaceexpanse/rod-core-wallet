// Copyright (c) 2011-2022 The Bitcoin Core developers
// Distributed under the MIT software license, see the accompanying
// file COPYING or http://www.opensource.org/licenses/mit-license.php.

#if defined(HAVE_CONFIG_H)
#include <config/bitcoin-config.h>
#endif

#include <qt/utilitydialog.h>

#include <qt/forms/ui_helpmessagedialog.h>

#include <qt/guiutil.h>

#include <clientversion.h>
#include <common/args.h>
#include <init.h>
#include <util/strencodings.h>

#include <cstdio>

#include <QCloseEvent>
#include <QLabel>
#include <QMainWindow>
#include <QRegularExpression>
#include <QString>
#include <QTextCursor>
#include <QTextTable>
#include <QVBoxLayout>

/** "Help message" or "About" dialog box */
HelpMessageDialog::HelpMessageDialog(QWidget *parent, bool about) :
    QDialog(parent, GUIUtil::dialog_flags),
    ui(new Ui::HelpMessageDialog)
{
    ui->setupUi(this);

    QString version = QString{PACKAGE_NAME} + " " + tr("version") + " " + QString::fromStdString(FormatFullVersion());

    if (about)
    {
        setWindowTitle(tr("About %1").arg(PACKAGE_NAME));

        std::string licenseInfo = LicenseInfo();
        /// HTML-format the license message from the core
        QString licenseInfoHTML = QString::fromStdString(LicenseInfo());
        // Make URLs clickable
        QRegularExpression uri(QStringLiteral("<(.*)>"), QRegularExpression::InvertedGreedinessOption);
        licenseInfoHTML.replace(uri, QStringLiteral("<a href=\"\\1\">\\1</a>"));
        // Replace newlines with HTML breaks
        licenseInfoHTML.replace("\n", "<br>");

        ui->aboutMessage->setTextFormat(Qt::RichText);
        ui->scrollArea->setVerticalScrollBarPolicy(Qt::ScrollBarAsNeeded);
        text = version + "\n" + QString::fromStdString(FormatParagraph(licenseInfo));
        ui->aboutMessage->setText(version + "<br><br>" + licenseInfoHTML);
        ui->aboutMessage->setWordWrap(true);
        ui->helpMessage->setVisible(false);
    } else {
        setWindowTitle(tr("Command-line options"));
<<<<<<< HEAD
        QString header = "Usage:  namecoin-qt [command-line options]                     \n";
=======
        QString header = "Usage: bitcoin-qt [command-line options] [URI]\n\n"
                         "Optional URI is a Bitcoin address in BIP21 URI format.\n";
>>>>>>> e2571275
        QTextCursor cursor(ui->helpMessage->document());
        cursor.insertText(version);
        cursor.insertBlock();
        cursor.insertText(header);
        cursor.insertBlock();

        std::string strUsage = gArgs.GetHelpMessage();
        QString coreOptions = QString::fromStdString(strUsage);
        text = version + "\n\n" + header + "\n" + coreOptions;

        QTextTableFormat tf;
        tf.setBorderStyle(QTextFrameFormat::BorderStyle_None);
        tf.setCellPadding(2);
        QVector<QTextLength> widths;
        widths << QTextLength(QTextLength::PercentageLength, 35);
        widths << QTextLength(QTextLength::PercentageLength, 65);
        tf.setColumnWidthConstraints(widths);

        QTextCharFormat bold;
        bold.setFontWeight(QFont::Bold);

        for (const QString &line : coreOptions.split("\n")) {
            if (line.startsWith("  -"))
            {
                cursor.currentTable()->appendRows(1);
                cursor.movePosition(QTextCursor::PreviousCell);
                cursor.movePosition(QTextCursor::NextRow);
                cursor.insertText(line.trimmed());
                cursor.movePosition(QTextCursor::NextCell);
            } else if (line.startsWith("   ")) {
                cursor.insertText(line.trimmed()+' ');
            } else if (line.size() > 0) {
                //Title of a group
                if (cursor.currentTable())
                    cursor.currentTable()->appendRows(1);
                cursor.movePosition(QTextCursor::Down);
                cursor.insertText(line.trimmed(), bold);
                cursor.insertTable(1, 2, tf);
            }
        }

        ui->helpMessage->moveCursor(QTextCursor::Start);
        ui->scrollArea->setVisible(false);
        ui->aboutLogo->setVisible(false);
    }

    GUIUtil::handleCloseWindowShortcut(this);
}

HelpMessageDialog::~HelpMessageDialog()
{
    delete ui;
}

void HelpMessageDialog::printToConsole()
{
    // On other operating systems, the expected action is to print the message to the console.
    tfm::format(std::cout, "%s\n", qPrintable(text));
}

void HelpMessageDialog::showOrPrint()
{
#if defined(WIN32)
    // On Windows, show a message box, as there is no stderr/stdout in windowed applications
    exec();
#else
    // On other operating systems, print help text to console
    printToConsole();
#endif
}

void HelpMessageDialog::on_okButton_accepted()
{
    close();
}


/** "Shutdown" window */
ShutdownWindow::ShutdownWindow(QWidget *parent, Qt::WindowFlags f):
    QWidget(parent, f)
{
    QVBoxLayout *layout = new QVBoxLayout();
    layout->addWidget(new QLabel(
        tr("%1 is shutting down…").arg(PACKAGE_NAME) + "<br /><br />" +
        tr("Do not shut down the computer until this window disappears.")));
    setLayout(layout);

    GUIUtil::handleCloseWindowShortcut(this);
}

QWidget* ShutdownWindow::showShutdownWindow(QMainWindow* window)
{
    assert(window != nullptr);

    // Show a simple window indicating shutdown status
    QWidget *shutdownWindow = new ShutdownWindow();
    shutdownWindow->setWindowTitle(window->windowTitle());

    // Center shutdown window at where main window was
    const QPoint global = window->mapToGlobal(window->rect().center());
    shutdownWindow->move(global.x() - shutdownWindow->width() / 2, global.y() - shutdownWindow->height() / 2);
    shutdownWindow->show();
    return shutdownWindow;
}

void ShutdownWindow::closeEvent(QCloseEvent *event)
{
    event->ignore();
}<|MERGE_RESOLUTION|>--- conflicted
+++ resolved
@@ -58,12 +58,8 @@
         ui->helpMessage->setVisible(false);
     } else {
         setWindowTitle(tr("Command-line options"));
-<<<<<<< HEAD
-        QString header = "Usage:  namecoin-qt [command-line options]                     \n";
-=======
-        QString header = "Usage: bitcoin-qt [command-line options] [URI]\n\n"
-                         "Optional URI is a Bitcoin address in BIP21 URI format.\n";
->>>>>>> e2571275
+        QString header = "Usage: namecoin-qt [command-line options] [URI]\n\n"
+                         "Optional URI is a Namecoin address in BIP21 URI format.\n";
         QTextCursor cursor(ui->helpMessage->document());
         cursor.insertText(version);
         cursor.insertBlock();

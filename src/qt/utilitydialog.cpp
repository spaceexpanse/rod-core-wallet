// Copyright (c) 2011-2018 The Bitcoin Core developers
// Distributed under the MIT software license, see the accompanying
// file COPYING or http://www.opensource.org/licenses/mit-license.php.

#if defined(HAVE_CONFIG_H)
#include <config/bitcoin-config.h>
#endif

#include <qt/utilitydialog.h>

#include <qt/forms/ui_helpmessagedialog.h>

#include <qt/bitcoingui.h>
#include <qt/clientmodel.h>
#include <qt/guiconstants.h>
#include <qt/intro.h>
#include <qt/paymentrequestplus.h>
#include <qt/guiutil.h>

#include <clientversion.h>
#include <init.h>
#include <interfaces/node.h>
#include <util.h>

#include <stdio.h>

#include <QCloseEvent>
#include <QLabel>
#include <QRegExp>
#include <QTextTable>
#include <QTextCursor>
#include <QVBoxLayout>

/** "Help message" or "About" dialog box */
HelpMessageDialog::HelpMessageDialog(interfaces::Node& node, QWidget *parent, bool about) :
    QDialog(parent),
    ui(new Ui::HelpMessageDialog)
{
    ui->setupUi(this);

    QString version = tr(PACKAGE_NAME) + " " + tr("version") + " " + QString::fromStdString(FormatFullVersion());
    /* On x86 add a bit specifier to the version so that users can distinguish between
     * 32 and 64 bit builds. On other architectures, 32/64 bit may be more ambiguous.
     */
#if defined(__x86_64__)
    version += " " + tr("(%1-bit)").arg(64);
#elif defined(__i386__ )
    version += " " + tr("(%1-bit)").arg(32);
#endif

    if (about)
    {
        setWindowTitle(tr("About %1").arg(tr(PACKAGE_NAME)));

        /// HTML-format the license message from the core
        QString licenseInfo = QString::fromStdString(LicenseInfo());
        QString licenseInfoHTML = licenseInfo;
        // Make URLs clickable
        QRegExp uri("<(.*)>", Qt::CaseSensitive, QRegExp::RegExp2);
        uri.setMinimal(true); // use non-greedy matching
        licenseInfoHTML.replace(uri, "<a href=\"\\1\">\\1</a>");
        // Replace newlines with HTML breaks
        licenseInfoHTML.replace("\n", "<br>");

        ui->aboutMessage->setTextFormat(Qt::RichText);
        ui->scrollArea->setVerticalScrollBarPolicy(Qt::ScrollBarAsNeeded);
        text = version + "\n" + licenseInfo;
        ui->aboutMessage->setText(version + "<br><br>" + licenseInfoHTML);
        ui->aboutMessage->setWordWrap(true);
        ui->helpMessage->setVisible(false);
    } else {
        setWindowTitle(tr("Command-line options"));
<<<<<<< HEAD
        QString header = "Usage:\n"
            "  namecoin-qt [command-line options]                     \n";
=======
        QString header = "Usage:  bitcoin-qt [command-line options]                     \n";
>>>>>>> 0b9c9526
        QTextCursor cursor(ui->helpMessage->document());
        cursor.insertText(version);
        cursor.insertBlock();
        cursor.insertText(header);
        cursor.insertBlock();

        std::string strUsage = gArgs.GetHelpMessage();
        QString coreOptions = QString::fromStdString(strUsage);
        text = version + "\n\n" + header + "\n" + coreOptions;

        QTextTableFormat tf;
        tf.setBorderStyle(QTextFrameFormat::BorderStyle_None);
        tf.setCellPadding(2);
        QVector<QTextLength> widths;
        widths << QTextLength(QTextLength::PercentageLength, 35);
        widths << QTextLength(QTextLength::PercentageLength, 65);
        tf.setColumnWidthConstraints(widths);

        QTextCharFormat bold;
        bold.setFontWeight(QFont::Bold);

        for (const QString &line : coreOptions.split("\n")) {
            if (line.startsWith("  -"))
            {
                cursor.currentTable()->appendRows(1);
                cursor.movePosition(QTextCursor::PreviousCell);
                cursor.movePosition(QTextCursor::NextRow);
                cursor.insertText(line.trimmed());
                cursor.movePosition(QTextCursor::NextCell);
            } else if (line.startsWith("   ")) {
                cursor.insertText(line.trimmed()+' ');
            } else if (line.size() > 0) {
                //Title of a group
                if (cursor.currentTable())
                    cursor.currentTable()->appendRows(1);
                cursor.movePosition(QTextCursor::Down);
                cursor.insertText(line.trimmed(), bold);
                cursor.insertTable(1, 2, tf);
            }
        }

        ui->helpMessage->moveCursor(QTextCursor::Start);
        ui->scrollArea->setVisible(false);
        ui->aboutLogo->setVisible(false);
    }
}

HelpMessageDialog::~HelpMessageDialog()
{
    delete ui;
}

void HelpMessageDialog::printToConsole()
{
    // On other operating systems, the expected action is to print the message to the console.
    fprintf(stdout, "%s\n", qPrintable(text));
}

void HelpMessageDialog::showOrPrint()
{
#if defined(WIN32)
    // On Windows, show a message box, as there is no stderr/stdout in windowed applications
    exec();
#else
    // On other operating systems, print help text to console
    printToConsole();
#endif
}

void HelpMessageDialog::on_okButton_accepted()
{
    close();
}


/** "Shutdown" window */
ShutdownWindow::ShutdownWindow(QWidget *parent, Qt::WindowFlags f):
    QWidget(parent, f)
{
    QVBoxLayout *layout = new QVBoxLayout();
    layout->addWidget(new QLabel(
        tr("%1 is shutting down...").arg(tr(PACKAGE_NAME)) + "<br /><br />" +
        tr("Do not shut down the computer until this window disappears.")));
    setLayout(layout);
}

QWidget *ShutdownWindow::showShutdownWindow(BitcoinGUI *window)
{
    if (!window)
        return nullptr;

    // Show a simple window indicating shutdown status
    QWidget *shutdownWindow = new ShutdownWindow();
    shutdownWindow->setWindowTitle(window->windowTitle());

    // Center shutdown window at where main window was
    const QPoint global = window->mapToGlobal(window->rect().center());
    shutdownWindow->move(global.x() - shutdownWindow->width() / 2, global.y() - shutdownWindow->height() / 2);
    shutdownWindow->show();
    return shutdownWindow;
}

void ShutdownWindow::closeEvent(QCloseEvent *event)
{
    event->ignore();
}<|MERGE_RESOLUTION|>--- conflicted
+++ resolved
@@ -70,12 +70,7 @@
         ui->helpMessage->setVisible(false);
     } else {
         setWindowTitle(tr("Command-line options"));
-<<<<<<< HEAD
-        QString header = "Usage:\n"
-            "  namecoin-qt [command-line options]                     \n";
-=======
-        QString header = "Usage:  bitcoin-qt [command-line options]                     \n";
->>>>>>> 0b9c9526
+        QString header = "Usage:  namecoin-qt [command-line options]                     \n";
         QTextCursor cursor(ui->helpMessage->document());
         cursor.insertText(version);
         cursor.insertBlock();

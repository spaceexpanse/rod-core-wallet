--- conflicted
+++ resolved
@@ -111,30 +111,7 @@
             <property name="spacing">
              <number>12</number>
             </property>
-<<<<<<< HEAD
-            <item row="2" column="2">
-             <widget class="QLabel" name="labelWatchPending">
-              <property name="cursor">
-               <cursorShape>IBeamCursor</cursorShape>
-              </property>
-              <property name="toolTip">
-               <string>Unconfirmed transactions to watch-only addresses</string>
-              </property>
-              <property name="text">
-               <string notr="true">0.00000000 NMC</string>
-              </property>
-              <property name="alignment">
-               <set>Qt::AlignRight|Qt::AlignTrailing|Qt::AlignVCenter</set>
-              </property>
-              <property name="textInteractionFlags">
-               <set>Qt::LinksAccessibleByMouse|Qt::TextSelectableByKeyboard|Qt::TextSelectableByMouse</set>
-              </property>
-             </widget>
-            </item>
-            <item row="2" column="1">
-=======
             <item row="1" column="1">
->>>>>>> e47e0cef
              <widget class="QLabel" name="labelUnconfirmed">
               <property name="cursor">
                <cursorShape>IBeamCursor</cursorShape>
@@ -153,30 +130,7 @@
               </property>
              </widget>
             </item>
-<<<<<<< HEAD
-            <item row="3" column="2">
-             <widget class="QLabel" name="labelWatchImmature">
-              <property name="cursor">
-               <cursorShape>IBeamCursor</cursorShape>
-              </property>
-              <property name="toolTip">
-               <string>Mined balance in watch-only addresses that has not yet matured</string>
-              </property>
-              <property name="text">
-               <string notr="true">0.00000000 NMC</string>
-              </property>
-              <property name="alignment">
-               <set>Qt::AlignRight|Qt::AlignTrailing|Qt::AlignVCenter</set>
-              </property>
-              <property name="textInteractionFlags">
-               <set>Qt::LinksAccessibleByMouse|Qt::TextSelectableByKeyboard|Qt::TextSelectableByMouse</set>
-              </property>
-             </widget>
-            </item>
-            <item row="4" column="0" colspan="2">
-=======
             <item row="3" column="0" colspan="2">
->>>>>>> e47e0cef
              <widget class="Line" name="line">
               <property name="orientation">
                <enum>Qt::Horizontal</enum>
@@ -248,40 +202,7 @@
               </property>
              </widget>
             </item>
-<<<<<<< HEAD
-            <item row="5" column="2">
-             <widget class="QLabel" name="labelWatchTotal">
-              <property name="cursor">
-               <cursorShape>IBeamCursor</cursorShape>
-              </property>
-              <property name="toolTip">
-               <string>Current total balance in watch-only addresses</string>
-              </property>
-              <property name="text">
-               <string notr="true">21 000 000.00000000 NMC</string>
-              </property>
-              <property name="alignment">
-               <set>Qt::AlignRight|Qt::AlignTrailing|Qt::AlignVCenter</set>
-              </property>
-              <property name="textInteractionFlags">
-               <set>Qt::LinksAccessibleByMouse|Qt::TextSelectableByKeyboard|Qt::TextSelectableByMouse</set>
-              </property>
-             </widget>
-            </item>
-            <item row="0" column="2">
-             <widget class="QLabel" name="labelWatchonly">
-              <property name="text">
-               <string>Watch-only:</string>
-              </property>
-              <property name="alignment">
-               <set>Qt::AlignRight|Qt::AlignTrailing|Qt::AlignVCenter</set>
-              </property>
-             </widget>
-            </item>
-            <item row="1" column="0">
-=======
             <item row="0" column="0">
->>>>>>> e47e0cef
              <widget class="QLabel" name="labelBalanceText">
               <property name="text">
                <string>Available:</string>
@@ -307,30 +228,7 @@
               </property>
              </widget>
             </item>
-<<<<<<< HEAD
-            <item row="1" column="2">
-             <widget class="QLabel" name="labelWatchAvailable">
-              <property name="cursor">
-               <cursorShape>IBeamCursor</cursorShape>
-              </property>
-              <property name="toolTip">
-               <string>Your current balance in watch-only addresses</string>
-              </property>
-              <property name="text">
-               <string notr="true">21 000 000.00000000 NMC</string>
-              </property>
-              <property name="alignment">
-               <set>Qt::AlignRight|Qt::AlignTrailing|Qt::AlignVCenter</set>
-              </property>
-              <property name="textInteractionFlags">
-               <set>Qt::LinksAccessibleByMouse|Qt::TextSelectableByKeyboard|Qt::TextSelectableByMouse</set>
-              </property>
-             </widget>
-            </item>
-            <item row="2" column="0">
-=======
             <item row="1" column="0">
->>>>>>> e47e0cef
              <widget class="QLabel" name="labelPendingText">
               <property name="text">
                <string>Pending:</string>

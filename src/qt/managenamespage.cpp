#include <qt/managenamespage.h>
#include <qt/forms/ui_managenamespage.h>

#include <qt/configurenamedialog.h>
#include <qt/csvmodelwriter.h>
#include <qt/guiutil.h>
#include <qt/nametablemodel.h>
#include <qt/platformstyle.h>
#include <qt/walletmodel.h>

#include <node/ui_interface.h>

#include <QMessageBox>
#include <QMenu>
#include <QSortFilterProxyModel>

#include <optional>

ManageNamesPage::ManageNamesPage(const PlatformStyle *platformStyle, QWidget *parent) :
    QWidget(parent),
    platformStyle(platformStyle),
    ui(new Ui::ManageNamesPage),
    model(nullptr),
    walletModel(nullptr),
    proxyModel(nullptr)
{
    ui->setupUi(this);

    // Context menu actions
    copyNameAction = new QAction(tr("Copy &Name"), this);
    copyValueAction = new QAction(tr("Copy &Value"), this);
    configureNameAction = new QAction(tr("&Configure Name..."), this);
    renewNameAction = new QAction(tr("&Renew Names"), this);

    // Build context menu
    contextMenu = new QMenu();
    contextMenu->addAction(copyNameAction);
    contextMenu->addAction(copyValueAction);
    contextMenu->addAction(configureNameAction);
    contextMenu->addAction(renewNameAction);

    // Connect signals for context menu actions
    connect(copyNameAction, &QAction::triggered, this, &ManageNamesPage::onCopyNameAction);
    connect(copyValueAction, &QAction::triggered, this, &ManageNamesPage::onCopyValueAction);
    connect(configureNameAction, &QAction::triggered, this, &ManageNamesPage::onConfigureNameAction);
    connect(renewNameAction, &QAction::triggered, this, &ManageNamesPage::onRenewNameAction);

    connect(ui->configureNameButton, &QPushButton::clicked, this, &ManageNamesPage::onConfigureNameAction);
    connect(ui->renewNameButton, &QPushButton::clicked, this, &ManageNamesPage::onRenewNameAction);

    connect(ui->tableView, &QTableView::doubleClicked, this, &ManageNamesPage::onConfigureNameAction);

    connect(ui->tableView, &QTableView::customContextMenuRequested, this, &ManageNamesPage::contextualMenu);
    ui->tableView->setEditTriggers(QAbstractItemView::NoEditTriggers);

    ui->tableView->installEventFilter(this);

    connect(ui->exportButton, &QPushButton::clicked, this, &ManageNamesPage::onExport);
}

ManageNamesPage::~ManageNamesPage()
{
    delete ui;
}

void ManageNamesPage::setModel(WalletModel *walletModel)
{
    this->walletModel = walletModel;
    model = walletModel->getNameTableModel();

    proxyModel = new QSortFilterProxyModel(this);
    proxyModel->setSourceModel(model);
    proxyModel->setDynamicSortFilter(true);
    proxyModel->setSortCaseSensitivity(Qt::CaseInsensitive);
    proxyModel->setFilterCaseSensitivity(Qt::CaseInsensitive);

    ui->tableView->setModel(proxyModel);
    ui->tableView->sortByColumn(0, Qt::AscendingOrder);

    ui->tableView->horizontalHeader()->setHighlightSections(false);

    // Set column widths
    ui->tableView->horizontalHeader()->resizeSection(
            NameTableModel::Name, 320);
    ui->tableView->horizontalHeader()->setSectionResizeMode(QHeaderView::Stretch);

    connect(ui->tableView->selectionModel(), &QItemSelectionModel::selectionChanged,
            this, &ManageNamesPage::selectionChanged);

    selectionChanged();
}

bool ManageNamesPage::eventFilter(QObject *object, QEvent *event)
{
    if (event->type() == QEvent::FocusIn)
    {
        if (object == ui->tableView)
        {
            ui->configureNameButton->setDefault(true);
        }
    }
    return QWidget::eventFilter(object, event);
}

void ManageNamesPage::selectionChanged()
{
    // Enable/disable UI elements based on number of names selected.
    QTableView *table = ui->tableView;
    if (!table->selectionModel())
        return;

    QModelIndexList indexes = GUIUtil::getEntryData(ui->tableView, NameTableModel::Name);

    bool anyUnspendableSelected = false;
    for (const QModelIndex& index : indexes)
    {
        const std::string &status = index.sibling(index.row(), NameTableModel::NameStatus).data(Qt::EditRole).toString().toStdString();

        if (status == NameTableEntry::NAME_STATUS_EXPIRED || status == NameTableEntry::NAME_STATUS_TRANSFERRED_OUT)
        {
            anyUnspendableSelected = true;
            break;
        }
    }

    const bool singleNameSelected = indexes.size() == 1;
    const bool anyNamesSelected = indexes.size() >= 1;

    // Context menu
    copyNameAction->setEnabled(singleNameSelected);
    copyValueAction->setEnabled(singleNameSelected);
    configureNameAction->setEnabled(singleNameSelected && !anyUnspendableSelected);
    renewNameAction->setEnabled(anyNamesSelected && !anyUnspendableSelected);

    // Buttons
    ui->configureNameButton->setEnabled(configureNameAction->isEnabled());
    ui->renewNameButton->setEnabled(renewNameAction->isEnabled());
}

void ManageNamesPage::contextualMenu(const QPoint &point)
{
    QModelIndex index = ui->tableView->indexAt(point);
    if (index.isValid())
        contextMenu->exec(QCursor::pos());
}

void ManageNamesPage::onCopyNameAction()
{
    GUIUtil::copyEntryData(ui->tableView, NameTableModel::Name);
}

void ManageNamesPage::onCopyValueAction()
{
    GUIUtil::copyEntryData(ui->tableView, NameTableModel::Value);
}

void ManageNamesPage::onConfigureNameAction()
{
    QModelIndexList indexes = GUIUtil::getEntryData(ui->tableView, NameTableModel::Name);

    if (indexes.isEmpty())
        return;

    if (indexes.size() != 1)
        return;

    WalletModel::UnlockContext ctx(walletModel->requestUnlock ());
    if (!ctx.isValid ())
        return;

    const QModelIndex &index = indexes.at(0);
    const QString name = index.data(Qt::EditRole).toString();
    const std::string strName = name.toStdString();
    const QString initValue = index.sibling(index.row(), NameTableModel::Value).data(Qt::EditRole).toString();

    ConfigureNameDialog dlg(platformStyle, name, initValue, this);
    dlg.setModel(walletModel);

    if (dlg.exec() != QDialog::Accepted)
        return;

    const QString &newValue = dlg.getReturnData();
    const std::optional<QString> transferToAddress = dlg.getTransferTo();

    const QString err_msg = model->update(name, newValue, transferToAddress);
    if (!err_msg.isEmpty() && err_msg != "ABORTED")
    {
        QMessageBox::critical(this, tr("Name update error"), err_msg);
        return;
    }
}

void ManageNamesPage::onRenewNameAction()
{
    QModelIndexList indexes = GUIUtil::getEntryData(ui->tableView, NameTableModel::Name);

    if (indexes.isEmpty())
        return;

    QString msg;
    QString title;

    if (indexes.size() == 1)
    {
        const QString name = indexes.at(0).data(Qt::EditRole).toString();

        msg = tr ("Are you sure you want to renew the name <b>%1</b>?")
            .arg (GUIUtil::HtmlEscape (name));
        title = tr ("Confirm name renewal");
    }
    else
    {
        msg = tr ("Are you sure you want to renew multiple names simultaneously?  This will reveal common ownership of the renewed names (bad for anonymity).");
        title = tr ("Confirm multiple name renewal");
    }

    QMessageBox::StandardButton res;
    res = QMessageBox::question (this, title, msg,
                                 QMessageBox::Yes | QMessageBox::Cancel,
                                 QMessageBox::Cancel);
    if (res != QMessageBox::Yes)
        return;

    WalletModel::UnlockContext ctx(walletModel->requestUnlock ());
    if (!ctx.isValid ())
        return;

    for (const QModelIndex& index : indexes)
    {
        const QString name = index.data(Qt::EditRole).toString();

        const QString err_msg = model->renew(name);
        if (!err_msg.isEmpty() && err_msg != "ABORTED")
        {
            QMessageBox::critical(this, tr("Name renew error"), err_msg);
            return;
        }
    }
}

void ManageNamesPage::onExport()
{
    if (!model) {
        return;
    }

    // CSV is currently the only supported format
    QString filename = GUIUtil::getSaveFileName(this,
        tr("Export Name Inventory"), QString(),
        /*: Expanded name of the CSV file format.
            See https://en.wikipedia.org/wiki/Comma-separated_values */
        tr("Comma separated file") + QLatin1String(" (*.csv)"), nullptr);

    if (filename.isNull())
        return;

    CSVModelWriter writer(filename);

    // name, column, role
    writer.setModel(proxyModel);
<<<<<<< HEAD
    writer.addColumn("Name", NameTableModel::Name, Qt::EditRole);
    writer.addColumn("Value", NameTableModel::Value, Qt::EditRole);
    writer.addColumn("Name Status", NameTableModel::NameStatus, Qt::EditRole);

    if (!writer.write())
    {
        QMessageBox::critical(this, tr("Error exporting"), tr("Could not write to file %1.").arg(filename),
                              QMessageBox::Abort, QMessageBox::Abort);
=======
    writer.addColumn(tr("Name"), NameTableModel::Name, Qt::EditRole);
    writer.addColumn(tr("Value"), NameTableModel::Value, Qt::EditRole);
    writer.addColumn(tr("Expires In"), NameTableModel::ExpiresIn, Qt::EditRole);
    writer.addColumn(tr("Name Status"), NameTableModel::NameStatus, Qt::EditRole);

    if(!writer.write()) {
        Q_EMIT message(tr("Exporting Failed"), tr("There was an error trying to save the name inventory to %1.").arg(filename),
            CClientUIInterface::MSG_ERROR);
    }
    else {
        Q_EMIT message(tr("Exporting Successful"), tr("The name inventory was successfully saved to %1.").arg(filename),
            CClientUIInterface::MSG_INFORMATION);
>>>>>>> 4dc9ea25
    }
}<|MERGE_RESOLUTION|>--- conflicted
+++ resolved
@@ -258,19 +258,8 @@
 
     // name, column, role
     writer.setModel(proxyModel);
-<<<<<<< HEAD
-    writer.addColumn("Name", NameTableModel::Name, Qt::EditRole);
-    writer.addColumn("Value", NameTableModel::Value, Qt::EditRole);
-    writer.addColumn("Name Status", NameTableModel::NameStatus, Qt::EditRole);
-
-    if (!writer.write())
-    {
-        QMessageBox::critical(this, tr("Error exporting"), tr("Could not write to file %1.").arg(filename),
-                              QMessageBox::Abort, QMessageBox::Abort);
-=======
     writer.addColumn(tr("Name"), NameTableModel::Name, Qt::EditRole);
     writer.addColumn(tr("Value"), NameTableModel::Value, Qt::EditRole);
-    writer.addColumn(tr("Expires In"), NameTableModel::ExpiresIn, Qt::EditRole);
     writer.addColumn(tr("Name Status"), NameTableModel::NameStatus, Qt::EditRole);
 
     if(!writer.write()) {
@@ -280,6 +269,5 @@
     else {
         Q_EMIT message(tr("Exporting Successful"), tr("The name inventory was successfully saved to %1.").arg(filename),
             CClientUIInterface::MSG_INFORMATION);
->>>>>>> 4dc9ea25
     }
 }
// Copyright (c) 2011-2021 The Bitcoin Core developers
// Distributed under the MIT software license, see the accompanying
// file COPYING or http://www.opensource.org/licenses/mit-license.php.

#include <qt/bitcoingui.h>

#include <qt/bitcoinunits.h>
#include <qt/buynamespage.h>
#include <qt/clientmodel.h>
#include <qt/createwalletdialog.h>
#include <qt/guiconstants.h>
#include <qt/guiutil.h>
#include <qt/managenamespage.h>
#include <qt/modaloverlay.h>
#include <qt/networkstyle.h>
#include <qt/notificator.h>
#include <qt/openuridialog.h>
#include <qt/optionsdialog.h>
#include <qt/optionsmodel.h>
#include <qt/platformstyle.h>
#include <qt/rpcconsole.h>
#include <qt/utilitydialog.h>

#ifdef ENABLE_WALLET
#include <qt/walletcontroller.h>
#include <qt/walletframe.h>
#include <qt/walletmodel.h>
#include <qt/walletview.h>
#endif // ENABLE_WALLET

#ifdef Q_OS_MAC
#include <qt/macdockiconhandler.h>
#endif

#include <functional>
#include <chain.h>
#include <chainparams.h>
#include <interfaces/handler.h>
#include <interfaces/node.h>
#include <node/ui_interface.h>
#include <util/system.h>
#include <util/translation.h>
#include <validation.h>

#include <QAction>
#include <QApplication>
#include <QComboBox>
#include <QCursor>
#include <QDateTime>
#include <QDragEnterEvent>
#include <QListWidget>
#include <QMenu>
#include <QMenuBar>
#include <QMessageBox>
#include <QMimeData>
#include <QProgressDialog>
#include <QScreen>
#include <QSettings>
#include <QShortcut>
#include <QStackedWidget>
#include <QStatusBar>
#include <QStyle>
#include <QSystemTrayIcon>
#include <QTimer>
#include <QToolBar>
#include <QUrlQuery>
#include <QVBoxLayout>
#include <QWindow>


const std::string BitcoinGUI::DEFAULT_UIPLATFORM =
#if defined(Q_OS_MAC)
        "macosx"
#elif defined(Q_OS_WIN)
        "windows"
#else
        "other"
#endif
        ;

BitcoinGUI::BitcoinGUI(interfaces::Node& node, const PlatformStyle *_platformStyle, const NetworkStyle *networkStyle, QWidget *parent) :
    QMainWindow(parent),
    m_node(node),
    trayIconMenu{new QMenu()},
    platformStyle(_platformStyle),
    m_network_style(networkStyle)
{
    QSettings settings;
    if (!restoreGeometry(settings.value("MainWindowGeometry").toByteArray())) {
        // Restore failed (perhaps missing setting), center the window
        move(QGuiApplication::primaryScreen()->availableGeometry().center() - frameGeometry().center());
    }

    setContextMenuPolicy(Qt::PreventContextMenu);

#ifdef ENABLE_WALLET
    enableWallet = WalletModel::isWalletEnabled();
#endif // ENABLE_WALLET
    QApplication::setWindowIcon(m_network_style->getTrayAndWindowIcon());
    setWindowIcon(m_network_style->getTrayAndWindowIcon());
    updateWindowTitle();

    rpcConsole = new RPCConsole(node, _platformStyle, nullptr);
    helpMessageDialog = new HelpMessageDialog(this, false);
#ifdef ENABLE_WALLET
    if(enableWallet)
    {
        /** Create wallet frame and make it the central widget */
        walletFrame = new WalletFrame(_platformStyle, this);
        connect(walletFrame, &WalletFrame::createWalletButtonClicked, [this] {
            auto activity = new CreateWalletActivity(getWalletController(), this);
            activity->create();
        });
        connect(walletFrame, &WalletFrame::message, [this](const QString& title, const QString& message, unsigned int style) {
            this->message(title, message, style);
        });
        connect(walletFrame, &WalletFrame::currentWalletSet, [this] { updateWalletStatus(); });
        setCentralWidget(walletFrame);
    } else
#endif // ENABLE_WALLET
    {
        /* When compiled without wallet or -disablewallet is provided,
         * the central widget is the rpc console.
         */
        setCentralWidget(rpcConsole);
        Q_EMIT consoleShown(rpcConsole);
    }

    modalOverlay = new ModalOverlay(enableWallet, this->centralWidget());

    // Accept D&D of URIs
    setAcceptDrops(true);

    // Create actions for the toolbar, menu bar and tray/dock icon
    // Needs walletFrame to be initialized
    createActions();

    // Create application menu bar
    createMenuBar();

    // Create the toolbars
    createToolBars();

    // Create system tray icon and notification
    if (QSystemTrayIcon::isSystemTrayAvailable()) {
        createTrayIcon();
    }
    notificator = new Notificator(QApplication::applicationName(), trayIcon, this);

    // Create status bar
    statusBar();

    // Disable size grip because it looks ugly and nobody needs it
    statusBar()->setSizeGripEnabled(false);

    // Status bar notification icons
    QFrame *frameBlocks = new QFrame();
    frameBlocks->setContentsMargins(0,0,0,0);
    frameBlocks->setSizePolicy(QSizePolicy::Fixed, QSizePolicy::Preferred);
    QHBoxLayout *frameBlocksLayout = new QHBoxLayout(frameBlocks);
    frameBlocksLayout->setContentsMargins(3,0,3,0);
    frameBlocksLayout->setSpacing(3);
    unitDisplayControl = new UnitDisplayStatusBarControl(platformStyle);
    labelWalletEncryptionIcon = new GUIUtil::ThemedLabel(platformStyle);
    labelWalletHDStatusIcon = new GUIUtil::ThemedLabel(platformStyle);
    labelProxyIcon = new GUIUtil::ClickableLabel(platformStyle);
    connectionsControl = new GUIUtil::ClickableLabel(platformStyle);
    labelBlocksIcon = new GUIUtil::ClickableLabel(platformStyle);
    if(enableWallet)
    {
        frameBlocksLayout->addStretch();
        frameBlocksLayout->addWidget(unitDisplayControl);
        frameBlocksLayout->addStretch();
        frameBlocksLayout->addWidget(labelWalletEncryptionIcon);
        labelWalletEncryptionIcon->hide();
        frameBlocksLayout->addWidget(labelWalletHDStatusIcon);
        labelWalletHDStatusIcon->hide();
    }
    frameBlocksLayout->addWidget(labelProxyIcon);
    frameBlocksLayout->addStretch();
    frameBlocksLayout->addWidget(connectionsControl);
    frameBlocksLayout->addStretch();
    frameBlocksLayout->addWidget(labelBlocksIcon);
    frameBlocksLayout->addStretch();

    // Progress bar and label for blocks download
    progressBarLabel = new QLabel();
    progressBarLabel->setVisible(false);
    progressBar = new GUIUtil::ProgressBar();
    progressBar->setAlignment(Qt::AlignCenter);
    progressBar->setVisible(false);

    // Override style sheet for progress bar for styles that have a segmented progress bar,
    // as they make the text unreadable (workaround for issue #1071)
    // See https://doc.qt.io/qt-5/gallery.html
    QString curStyle = QApplication::style()->metaObject()->className();
    if(curStyle == "QWindowsStyle" || curStyle == "QWindowsXPStyle")
    {
        progressBar->setStyleSheet("QProgressBar { background-color: #e8e8e8; border: 1px solid grey; border-radius: 7px; padding: 1px; text-align: center; } QProgressBar::chunk { background: QLinearGradient(x1: 0, y1: 0, x2: 1, y2: 0, stop: 0 #FF8000, stop: 1 orange); border-radius: 7px; margin: 0px; }");
    }

    statusBar()->addWidget(progressBarLabel);
    statusBar()->addWidget(progressBar);
    statusBar()->addPermanentWidget(frameBlocks);

    // Install event filter to be able to catch status tip events (QEvent::StatusTip)
    this->installEventFilter(this);

    // Initially wallet actions should be disabled
    setWalletActionsEnabled(false);

    // Subscribe to notifications from core
    subscribeToCoreSignals();

    connect(labelProxyIcon, &GUIUtil::ClickableLabel::clicked, [this] {
        openOptionsDialogWithTab(OptionsDialog::TAB_NETWORK);
    });

    connect(labelBlocksIcon, &GUIUtil::ClickableLabel::clicked, this, &BitcoinGUI::showModalOverlay);
    connect(progressBar, &GUIUtil::ClickableProgressBar::clicked, this, &BitcoinGUI::showModalOverlay);

#ifdef Q_OS_MAC
    m_app_nap_inhibitor = new CAppNapInhibitor;
#endif

    GUIUtil::handleCloseWindowShortcut(this);
}

BitcoinGUI::~BitcoinGUI()
{
    // Unsubscribe from notifications from core
    unsubscribeFromCoreSignals();

    QSettings settings;
    settings.setValue("MainWindowGeometry", saveGeometry());
    if(trayIcon) // Hide tray icon, as deleting will let it linger until quit (on Ubuntu)
        trayIcon->hide();
#ifdef Q_OS_MAC
    delete m_app_nap_inhibitor;
    delete appMenuBar;
    MacDockIconHandler::cleanup();
#endif

    delete rpcConsole;
}

void BitcoinGUI::createActions()
{
    QActionGroup *tabGroup = new QActionGroup(this);
    connect(modalOverlay, &ModalOverlay::triggered, tabGroup, &QActionGroup::setEnabled);

    overviewAction = new QAction(platformStyle->SingleColorIcon(":/icons/overview"), tr("&Overview"), this);
    overviewAction->setStatusTip(tr("Show general overview of wallet"));
    overviewAction->setToolTip(overviewAction->statusTip());
    overviewAction->setCheckable(true);
    overviewAction->setShortcut(QKeySequence(Qt::ALT + Qt::Key_1));
    tabGroup->addAction(overviewAction);

    sendCoinsAction = new QAction(platformStyle->SingleColorIcon(":/icons/send"), tr("&Send"), this);
    sendCoinsAction->setStatusTip(tr("Send coins to a Namecoin address"));
    sendCoinsAction->setToolTip(sendCoinsAction->statusTip());
    sendCoinsAction->setCheckable(true);
    sendCoinsAction->setShortcut(QKeySequence(Qt::ALT + Qt::Key_2));
    tabGroup->addAction(sendCoinsAction);

    receiveCoinsAction = new QAction(platformStyle->SingleColorIcon(":/icons/receiving_addresses"), tr("&Receive"), this);
    receiveCoinsAction->setStatusTip(tr("Request payments and name transfers (generates QR codes and namecoin: URIs)"));
    receiveCoinsAction->setToolTip(receiveCoinsAction->statusTip());
    receiveCoinsAction->setCheckable(true);
    receiveCoinsAction->setShortcut(QKeySequence(Qt::ALT + Qt::Key_3));
    tabGroup->addAction(receiveCoinsAction);

    historyAction = new QAction(platformStyle->SingleColorIcon(":/icons/history"), tr("&Transactions"), this);
    historyAction->setStatusTip(tr("Browse transaction history"));
    historyAction->setToolTip(historyAction->statusTip());
    historyAction->setCheckable(true);
    historyAction->setShortcut(QKeySequence(Qt::ALT + Qt::Key_4));
    tabGroup->addAction(historyAction);

    buyNamesAction = new QAction(platformStyle->SingleColorIcon(":/icons/bitcoin_transparent_letter"), tr("&Buy Names"), this);
    buyNamesAction->setStatusTip(tr("Register new names"));
    buyNamesAction->setToolTip(buyNamesAction->statusTip());
    buyNamesAction->setCheckable(true);
    buyNamesAction->setShortcut(QKeySequence(Qt::ALT + Qt::Key_5));
    tabGroup->addAction(buyNamesAction);

    buyNamesMenuAction = new QAction(buyNamesAction->text(), this);
    buyNamesMenuAction->setStatusTip(buyNamesAction->statusTip());
    buyNamesMenuAction->setToolTip(buyNamesMenuAction->statusTip());

    manageNamesAction = new QAction(platformStyle->SingleColorIcon(":/icons/bitcoin_transparent_letter"), tr("&Manage Names"), this);
    manageNamesAction->setStatusTip(tr("Manage registered names"));
    manageNamesAction->setToolTip(manageNamesAction->statusTip());
    manageNamesAction->setCheckable(true);
    manageNamesAction->setShortcut(QKeySequence(Qt::ALT + Qt::Key_6));
    tabGroup->addAction(manageNamesAction);

    manageNamesMenuAction = new QAction(manageNamesAction->text(), this);
    manageNamesMenuAction->setStatusTip(manageNamesAction->statusTip());
    manageNamesMenuAction->setToolTip(manageNamesMenuAction->statusTip());

#ifdef ENABLE_WALLET
    // These showNormalIfMinimized are needed because Send Coins and Receive Coins
    // can be triggered from the tray menu, and need to show the GUI to be useful.
    connect(overviewAction, &QAction::triggered, [this]{ showNormalIfMinimized(); });
    connect(overviewAction, &QAction::triggered, this, &BitcoinGUI::gotoOverviewPage);
    connect(sendCoinsAction, &QAction::triggered, [this]{ showNormalIfMinimized(); });
    connect(sendCoinsAction, &QAction::triggered, [this]{ gotoSendCoinsPage(); });
    connect(receiveCoinsAction, &QAction::triggered, [this]{ showNormalIfMinimized(); });
    connect(receiveCoinsAction, &QAction::triggered, this, &BitcoinGUI::gotoReceiveCoinsPage);
    connect(historyAction, &QAction::triggered, [this]{ showNormalIfMinimized(); });
    connect(historyAction, &QAction::triggered, this, &BitcoinGUI::gotoHistoryPage);
    connect(buyNamesAction, &QAction::triggered, [this]{ showNormalIfMinimized(); });
    connect(buyNamesAction, &QAction::triggered, this, &BitcoinGUI::gotoBuyNamesPage);
    connect(manageNamesAction, &QAction::triggered, [this]{ showNormalIfMinimized(); });
    connect(manageNamesAction, &QAction::triggered, this, &BitcoinGUI::gotoManageNamesPage);
#endif // ENABLE_WALLET

    quitAction = new QAction(tr("E&xit"), this);
    quitAction->setStatusTip(tr("Quit application"));
    quitAction->setShortcut(QKeySequence(Qt::CTRL + Qt::Key_Q));
    quitAction->setMenuRole(QAction::QuitRole);
    aboutAction = new QAction(tr("&About %1").arg(PACKAGE_NAME), this);
    aboutAction->setStatusTip(tr("Show information about %1").arg(PACKAGE_NAME));
    aboutAction->setMenuRole(QAction::AboutRole);
    aboutAction->setEnabled(false);
    aboutQtAction = new QAction(tr("About &Qt"), this);
    aboutQtAction->setStatusTip(tr("Show information about Qt"));
    aboutQtAction->setMenuRole(QAction::AboutQtRole);
    optionsAction = new QAction(tr("&Options…"), this);
    optionsAction->setStatusTip(tr("Modify configuration options for %1").arg(PACKAGE_NAME));
    optionsAction->setMenuRole(QAction::PreferencesRole);
    optionsAction->setEnabled(false);

    encryptWalletAction = new QAction(tr("&Encrypt Wallet…"), this);
    encryptWalletAction->setStatusTip(tr("Encrypt the private keys that belong to your wallet"));
    encryptWalletAction->setCheckable(true);
    backupWalletAction = new QAction(tr("&Backup Wallet…"), this);
    backupWalletAction->setStatusTip(tr("Backup wallet to another location"));
    changePassphraseAction = new QAction(tr("&Change Passphrase…"), this);
    changePassphraseAction->setStatusTip(tr("Change the passphrase used for wallet encryption"));
    signMessageAction = new QAction(tr("Sign &message…"), this);
    signMessageAction->setStatusTip(tr("Sign messages with your addresses to prove you own them"));
    verifyMessageAction = new QAction(tr("&Verify message…"), this);
    verifyMessageAction->setStatusTip(tr("Verify messages to ensure they were signed with specified addresses"));
    m_load_psbt_action = new QAction(tr("&Load PSBT from file…"), this);
    m_load_psbt_action->setStatusTip(tr("Load Partially Signed Transaction"));
    m_load_psbt_clipboard_action = new QAction(tr("Load PSBT from &clipboard…"), this);
    m_load_psbt_clipboard_action->setStatusTip(tr("Load Partially Signed Transaction from clipboard"));

    openRPCConsoleAction = new QAction(tr("Node window"), this);
    openRPCConsoleAction->setStatusTip(tr("Open node debugging and diagnostic console"));
    // initially disable the debug window menu item
    openRPCConsoleAction->setEnabled(false);
    openRPCConsoleAction->setObjectName("openRPCConsoleAction");

    usedSendingAddressesAction = new QAction(tr("&Sending addresses"), this);
    usedSendingAddressesAction->setStatusTip(tr("Show the list of used sending addresses and labels"));
    usedReceivingAddressesAction = new QAction(tr("&Receiving addresses"), this);
    usedReceivingAddressesAction->setStatusTip(tr("Show the list of used receiving addresses and labels"));

    openAction = new QAction(tr("Open &URI…"), this);
    openAction->setStatusTip(tr("Open a namecoin: URI"));

    m_open_wallet_action = new QAction(tr("Open Wallet"), this);
    m_open_wallet_action->setEnabled(false);
    m_open_wallet_action->setStatusTip(tr("Open a wallet"));
    m_open_wallet_menu = new QMenu(this);

    m_close_wallet_action = new QAction(tr("Close Wallet…"), this);
    m_close_wallet_action->setStatusTip(tr("Close wallet"));

    m_create_wallet_action = new QAction(tr("Create Wallet…"), this);
    m_create_wallet_action->setEnabled(false);
    m_create_wallet_action->setStatusTip(tr("Create a new wallet"));

    m_close_all_wallets_action = new QAction(tr("Close All Wallets…"), this);
    m_close_all_wallets_action->setStatusTip(tr("Close all wallets"));

    showHelpMessageAction = new QAction(tr("&Command-line options"), this);
    showHelpMessageAction->setMenuRole(QAction::NoRole);
    showHelpMessageAction->setStatusTip(tr("Show the %1 help message to get a list with possible Namecoin command-line options").arg(PACKAGE_NAME));

    m_mask_values_action = new QAction(tr("&Mask values"), this);
    m_mask_values_action->setShortcut(QKeySequence(Qt::CTRL + Qt::SHIFT + Qt::Key_M));
    m_mask_values_action->setStatusTip(tr("Mask the values in the Overview tab"));
    m_mask_values_action->setCheckable(true);

    connect(quitAction, &QAction::triggered, this, &BitcoinGUI::quitRequested);
    connect(aboutAction, &QAction::triggered, this, &BitcoinGUI::aboutClicked);
    connect(aboutQtAction, &QAction::triggered, qApp, QApplication::aboutQt);
    connect(optionsAction, &QAction::triggered, this, &BitcoinGUI::optionsClicked);
    connect(showHelpMessageAction, &QAction::triggered, this, &BitcoinGUI::showHelpMessageClicked);
    connect(openRPCConsoleAction, &QAction::triggered, this, &BitcoinGUI::showDebugWindow);
    // prevents an open debug window from becoming stuck/unusable on client shutdown
    connect(quitAction, &QAction::triggered, rpcConsole, &QWidget::hide);

#ifdef ENABLE_WALLET
    if(walletFrame)
    {
        connect(encryptWalletAction, &QAction::triggered, walletFrame, &WalletFrame::encryptWallet);
        connect(backupWalletAction, &QAction::triggered, walletFrame, &WalletFrame::backupWallet);
        connect(changePassphraseAction, &QAction::triggered, walletFrame, &WalletFrame::changePassphrase);
        connect(signMessageAction, &QAction::triggered, [this]{ showNormalIfMinimized(); });
        connect(signMessageAction, &QAction::triggered, [this]{ gotoSignMessageTab(); });
        connect(m_load_psbt_action, &QAction::triggered, [this]{ gotoLoadPSBT(); });
        connect(m_load_psbt_clipboard_action, &QAction::triggered, [this]{ gotoLoadPSBT(true); });
        connect(verifyMessageAction, &QAction::triggered, [this]{ showNormalIfMinimized(); });
        connect(verifyMessageAction, &QAction::triggered, [this]{ gotoVerifyMessageTab(); });
        connect(usedSendingAddressesAction, &QAction::triggered, walletFrame, &WalletFrame::usedSendingAddresses);
        connect(usedReceivingAddressesAction, &QAction::triggered, walletFrame, &WalletFrame::usedReceivingAddresses);
        connect(openAction, &QAction::triggered, this, &BitcoinGUI::openClicked);
        connect(m_open_wallet_menu, &QMenu::aboutToShow, [this] {
            m_open_wallet_menu->clear();
            for (const std::pair<const std::string, bool>& i : m_wallet_controller->listWalletDir()) {
                const std::string& path = i.first;
                QString name = path.empty() ? QString("["+tr("default wallet")+"]") : QString::fromStdString(path);
                // Menu items remove single &. Single & are shown when && is in
                // the string, but only the first occurrence. So replace only
                // the first & with &&.
                name.replace(name.indexOf(QChar('&')), 1, QString("&&"));
                QAction* action = m_open_wallet_menu->addAction(name);

                if (i.second) {
                    // This wallet is already loaded
                    action->setEnabled(false);
                    continue;
                }

                connect(action, &QAction::triggered, [this, path] {
                    auto activity = new OpenWalletActivity(m_wallet_controller, this);
                    connect(activity, &OpenWalletActivity::opened, this, &BitcoinGUI::setCurrentWallet);
                    activity->open(path);
                });
            }
            if (m_open_wallet_menu->isEmpty()) {
                QAction* action = m_open_wallet_menu->addAction(tr("No wallets available"));
                action->setEnabled(false);
            }
        });
        connect(m_close_wallet_action, &QAction::triggered, [this] {
            m_wallet_controller->closeWallet(walletFrame->currentWalletModel(), this);
        });
        connect(m_create_wallet_action, &QAction::triggered, [this] {
            auto activity = new CreateWalletActivity(m_wallet_controller, this);
            connect(activity, &CreateWalletActivity::created, this, &BitcoinGUI::setCurrentWallet);
            activity->create();
        });
        connect(m_close_all_wallets_action, &QAction::triggered, [this] {
            m_wallet_controller->closeAllWallets(this);
        });
        connect(m_mask_values_action, &QAction::toggled, this, &BitcoinGUI::setPrivacy);
    }
#endif // ENABLE_WALLET

    connect(new QShortcut(QKeySequence(Qt::CTRL + Qt::SHIFT + Qt::Key_C), this), &QShortcut::activated, this, &BitcoinGUI::showDebugWindowActivateConsole);
    connect(new QShortcut(QKeySequence(Qt::CTRL + Qt::SHIFT + Qt::Key_D), this), &QShortcut::activated, this, &BitcoinGUI::showDebugWindow);
}

void BitcoinGUI::createMenuBar()
{
#ifdef Q_OS_MAC
    // Create a decoupled menu bar on Mac which stays even if the window is closed
    appMenuBar = new QMenuBar();
#else
    // Get the main window's menu bar on other platforms
    appMenuBar = menuBar();
#endif

    // Configure the menus
    QMenu *file = appMenuBar->addMenu(tr("&File"));
    if(walletFrame)
    {
        file->addAction(m_create_wallet_action);
        file->addAction(m_open_wallet_action);
        file->addAction(m_close_wallet_action);
        file->addAction(m_close_all_wallets_action);
        file->addSeparator();
        file->addAction(openAction);
        file->addAction(backupWalletAction);
        file->addAction(signMessageAction);
        file->addAction(verifyMessageAction);
        file->addAction(m_load_psbt_action);
        file->addAction(m_load_psbt_clipboard_action);
        file->addSeparator();
    }
    file->addAction(quitAction);

    QMenu *settings = appMenuBar->addMenu(tr("&Settings"));
    if(walletFrame)
    {
        settings->addAction(encryptWalletAction);
        settings->addAction(changePassphraseAction);
        settings->addSeparator();
        settings->addAction(m_mask_values_action);
        settings->addSeparator();
    }
    settings->addAction(optionsAction);

    QMenu* window_menu = appMenuBar->addMenu(tr("&Window"));

    QAction* minimize_action = window_menu->addAction(tr("&Minimize"));
    minimize_action->setShortcut(QKeySequence(Qt::CTRL + Qt::Key_M));
    connect(minimize_action, &QAction::triggered, [] {
        QApplication::activeWindow()->showMinimized();
    });
    connect(qApp, &QApplication::focusWindowChanged, [minimize_action] (QWindow* window) {
        minimize_action->setEnabled(window != nullptr && (window->flags() & Qt::Dialog) != Qt::Dialog && window->windowState() != Qt::WindowMinimized);
    });

#ifdef Q_OS_MAC
    QAction* zoom_action = window_menu->addAction(tr("Zoom"));
    connect(zoom_action, &QAction::triggered, [] {
        QWindow* window = qApp->focusWindow();
        if (window->windowState() != Qt::WindowMaximized) {
            window->showMaximized();
        } else {
            window->showNormal();
        }
    });

    connect(qApp, &QApplication::focusWindowChanged, [zoom_action] (QWindow* window) {
        zoom_action->setEnabled(window != nullptr);
    });
#endif

    if (walletFrame) {
#ifdef Q_OS_MAC
        window_menu->addSeparator();
        QAction* main_window_action = window_menu->addAction(tr("Main Window"));
        connect(main_window_action, &QAction::triggered, [this] {
            GUIUtil::bringToFront(this);
        });
#endif
        window_menu->addSeparator();
        window_menu->addAction(usedSendingAddressesAction);
        window_menu->addAction(usedReceivingAddressesAction);
    }

    window_menu->addSeparator();
    for (RPCConsole::TabTypes tab_type : rpcConsole->tabs()) {
        QAction* tab_action = window_menu->addAction(rpcConsole->tabTitle(tab_type));
        tab_action->setShortcut(rpcConsole->tabShortcut(tab_type));
        connect(tab_action, &QAction::triggered, [this, tab_type] {
            rpcConsole->setTabFocus(tab_type);
            showDebugWindow();
        });
    }

    QMenu *help = appMenuBar->addMenu(tr("&Help"));
    help->addAction(showHelpMessageAction);
    help->addSeparator();
    help->addAction(aboutAction);
    help->addAction(aboutQtAction);
}

void BitcoinGUI::createToolBars()
{
    if(walletFrame)
    {
        QToolBar *toolbar = addToolBar(tr("Tabs toolbar"));
        appToolBar = toolbar;
        toolbar->setMovable(false);
        toolbar->setToolButtonStyle(Qt::ToolButtonTextBesideIcon);
        toolbar->addAction(overviewAction);
        toolbar->addAction(sendCoinsAction);
        toolbar->addAction(receiveCoinsAction);
        toolbar->addAction(historyAction);
        toolbar->addAction(buyNamesAction);
        toolbar->addAction(manageNamesAction);
        overviewAction->setChecked(true);

#ifdef ENABLE_WALLET
        QWidget *spacer = new QWidget();
        spacer->setSizePolicy(QSizePolicy::Expanding, QSizePolicy::Expanding);
        toolbar->addWidget(spacer);

        m_wallet_selector = new QComboBox();
        m_wallet_selector->setSizeAdjustPolicy(QComboBox::AdjustToContents);
        connect(m_wallet_selector, qOverload<int>(&QComboBox::currentIndexChanged), this, &BitcoinGUI::setCurrentWalletBySelectorIndex);

        m_wallet_selector_label = new QLabel();
        m_wallet_selector_label->setText(tr("Wallet:") + " ");
        m_wallet_selector_label->setBuddy(m_wallet_selector);

        m_wallet_selector_label_action = appToolBar->addWidget(m_wallet_selector_label);
        m_wallet_selector_action = appToolBar->addWidget(m_wallet_selector);

        m_wallet_selector_label_action->setVisible(false);
        m_wallet_selector_action->setVisible(false);
#endif
    }
}

void BitcoinGUI::setClientModel(ClientModel *_clientModel, interfaces::BlockAndHeaderTipInfo* tip_info)
{
    this->clientModel = _clientModel;
    if(_clientModel)
    {
        // Create system tray menu (or setup the dock menu) that late to prevent users from calling actions,
        // while the client has not yet fully loaded
        createTrayIconMenu();

        // Keep up to date with client
        setNetworkActive(m_node.getNetworkActive());
        connect(connectionsControl, &GUIUtil::ClickableLabel::clicked, [this] {
            GUIUtil::PopupMenu(m_network_context_menu, QCursor::pos());
        });
        connect(_clientModel, &ClientModel::numConnectionsChanged, this, &BitcoinGUI::setNumConnections);
        connect(_clientModel, &ClientModel::networkActiveChanged, this, &BitcoinGUI::setNetworkActive);

        modalOverlay->setKnownBestHeight(tip_info->header_height, QDateTime::fromSecsSinceEpoch(tip_info->header_time));
        setNumBlocks(tip_info->block_height, QDateTime::fromSecsSinceEpoch(tip_info->block_time), tip_info->verification_progress, false, SynchronizationState::INIT_DOWNLOAD);
        connect(_clientModel, &ClientModel::numBlocksChanged, this, &BitcoinGUI::setNumBlocks);

        // Receive and report messages from client model
        connect(_clientModel, &ClientModel::message, [this](const QString &title, const QString &message, unsigned int style){
            this->message(title, message, style);
        });

        // Show progress dialog
        connect(_clientModel, &ClientModel::showProgress, this, &BitcoinGUI::showProgress);

        rpcConsole->setClientModel(_clientModel, tip_info->block_height, tip_info->block_time, tip_info->verification_progress);

        updateProxyIcon();

#ifdef ENABLE_WALLET
        if(walletFrame)
        {
            walletFrame->setClientModel(_clientModel);
        }
#endif // ENABLE_WALLET
        unitDisplayControl->setOptionsModel(_clientModel->getOptionsModel());

        OptionsModel* optionsModel = _clientModel->getOptionsModel();
        if (optionsModel && trayIcon) {
            // be aware of the tray icon disable state change reported by the OptionsModel object.
            connect(optionsModel, &OptionsModel::showTrayIconChanged, trayIcon, &QSystemTrayIcon::setVisible);

            // initialize the disable state of the tray icon with the current value in the model.
            trayIcon->setVisible(optionsModel->getShowTrayIcon());
        }
    } else {
        if(trayIconMenu)
        {
            // Disable context menu on tray icon
            trayIconMenu->clear();
        }
        // Propagate cleared model to child objects
        rpcConsole->setClientModel(nullptr);
#ifdef ENABLE_WALLET
        if (walletFrame)
        {
            walletFrame->setClientModel(nullptr);
        }
#endif // ENABLE_WALLET
        unitDisplayControl->setOptionsModel(nullptr);
    }
}

#ifdef ENABLE_WALLET
void BitcoinGUI::setWalletController(WalletController* wallet_controller)
{
    assert(!m_wallet_controller);
    assert(wallet_controller);

    m_wallet_controller = wallet_controller;

    m_create_wallet_action->setEnabled(true);
    m_open_wallet_action->setEnabled(true);
    m_open_wallet_action->setMenu(m_open_wallet_menu);

    GUIUtil::ExceptionSafeConnect(wallet_controller, &WalletController::walletAdded, this, &BitcoinGUI::addWallet);
    connect(wallet_controller, &WalletController::walletRemoved, this, &BitcoinGUI::removeWallet);

    auto activity = new LoadWalletsActivity(m_wallet_controller, this);
    activity->load();
}

WalletController* BitcoinGUI::getWalletController()
{
    return m_wallet_controller;
}

void BitcoinGUI::addWallet(WalletModel* walletModel)
{
    if (!walletFrame) return;

    WalletView* wallet_view = new WalletView(walletModel, platformStyle, walletFrame);
    if (!walletFrame->addView(wallet_view)) return;

    rpcConsole->addWallet(walletModel);
    if (m_wallet_selector->count() == 0) {
        setWalletActionsEnabled(true);
    } else if (m_wallet_selector->count() == 1) {
        m_wallet_selector_label_action->setVisible(true);
        m_wallet_selector_action->setVisible(true);
    }

    connect(wallet_view, &WalletView::outOfSyncWarningClicked, this, &BitcoinGUI::showModalOverlay);
    connect(wallet_view, &WalletView::transactionClicked, this, &BitcoinGUI::gotoHistoryPage);
    connect(wallet_view, &WalletView::coinsSent, this, &BitcoinGUI::gotoHistoryPage);
    connect(wallet_view, &WalletView::message, [this](const QString& title, const QString& message, unsigned int style) {
        this->message(title, message, style);
    });
    connect(wallet_view, &WalletView::encryptionStatusChanged, this, &BitcoinGUI::updateWalletStatus);
    connect(wallet_view, &WalletView::incomingTransaction, this, &BitcoinGUI::incomingTransaction);
    connect(this, &BitcoinGUI::setPrivacy, wallet_view, &WalletView::setPrivacy);
    wallet_view->setPrivacy(isPrivacyModeActivated());
    const QString display_name = walletModel->getDisplayName();
    m_wallet_selector->addItem(display_name, QVariant::fromValue(walletModel));
}

void BitcoinGUI::removeWallet(WalletModel* walletModel)
{
    if (!walletFrame) return;

    labelWalletHDStatusIcon->hide();
    labelWalletEncryptionIcon->hide();

    int index = m_wallet_selector->findData(QVariant::fromValue(walletModel));
    m_wallet_selector->removeItem(index);
    if (m_wallet_selector->count() == 0) {
        setWalletActionsEnabled(false);
        overviewAction->setChecked(true);
    } else if (m_wallet_selector->count() == 1) {
        m_wallet_selector_label_action->setVisible(false);
        m_wallet_selector_action->setVisible(false);
    }
    rpcConsole->removeWallet(walletModel);
    walletFrame->removeWallet(walletModel);
    updateWindowTitle();
}

void BitcoinGUI::setCurrentWallet(WalletModel* wallet_model)
{
    if (!walletFrame) return;
    walletFrame->setCurrentWallet(wallet_model);
    for (int index = 0; index < m_wallet_selector->count(); ++index) {
        if (m_wallet_selector->itemData(index).value<WalletModel*>() == wallet_model) {
            m_wallet_selector->setCurrentIndex(index);
            break;
        }
    }
    updateWindowTitle();
}

void BitcoinGUI::setCurrentWalletBySelectorIndex(int index)
{
    WalletModel* wallet_model = m_wallet_selector->itemData(index).value<WalletModel*>();
    if (wallet_model) setCurrentWallet(wallet_model);
}

void BitcoinGUI::removeAllWallets()
{
    if(!walletFrame)
        return;
    setWalletActionsEnabled(false);
    walletFrame->removeAllWallets();
}
#endif // ENABLE_WALLET

void BitcoinGUI::setWalletActionsEnabled(bool enabled)
{
    overviewAction->setEnabled(enabled);
    sendCoinsAction->setEnabled(enabled);
    receiveCoinsAction->setEnabled(enabled);
    historyAction->setEnabled(enabled);
    buyNamesAction->setEnabled(enabled);
    manageNamesAction->setEnabled(enabled);
    encryptWalletAction->setEnabled(enabled);
    backupWalletAction->setEnabled(enabled);
    changePassphraseAction->setEnabled(enabled);
    signMessageAction->setEnabled(enabled);
    verifyMessageAction->setEnabled(enabled);
    usedSendingAddressesAction->setEnabled(enabled);
    usedReceivingAddressesAction->setEnabled(enabled);
    openAction->setEnabled(enabled);
    m_close_wallet_action->setEnabled(enabled);
    m_close_all_wallets_action->setEnabled(enabled);
}

void BitcoinGUI::createTrayIcon()
{
    assert(QSystemTrayIcon::isSystemTrayAvailable());

#ifndef Q_OS_MAC
    if (QSystemTrayIcon::isSystemTrayAvailable()) {
        trayIcon = new QSystemTrayIcon(m_network_style->getTrayAndWindowIcon(), this);
        QString toolTip = tr("%1 client").arg(PACKAGE_NAME) + " " + m_network_style->getTitleAddText();
        trayIcon->setToolTip(toolTip);
    }
#endif
}

void BitcoinGUI::createTrayIconMenu()
{
#ifndef Q_OS_MAC
    if (!trayIcon) return;
#endif // Q_OS_MAC

    // Configuration of the tray icon (or Dock icon) menu.
    QAction* show_hide_action{nullptr};
#ifndef Q_OS_MAC
    // Note: On macOS, the Dock icon's menu already has Show / Hide action.
    show_hide_action = trayIconMenu->addAction(QString(), this, &BitcoinGUI::toggleHidden);
    trayIconMenu->addSeparator();
#endif // Q_OS_MAC

    QAction* send_action{nullptr};
    QAction* receive_action{nullptr};
    QAction* sign_action{nullptr};
    QAction* verify_action{nullptr};
    if (enableWallet) {
<<<<<<< HEAD
        trayIconMenu->addAction(sendCoinsMenuAction);
        trayIconMenu->addAction(receiveCoinsMenuAction);
        trayIconMenu->addAction(buyNamesMenuAction);
        trayIconMenu->addAction(manageNamesMenuAction);
=======
        send_action = trayIconMenu->addAction(sendCoinsAction->text(), sendCoinsAction, &QAction::trigger);
        receive_action = trayIconMenu->addAction(receiveCoinsAction->text(), receiveCoinsAction, &QAction::trigger);
>>>>>>> 506b1da2
        trayIconMenu->addSeparator();
        sign_action = trayIconMenu->addAction(signMessageAction->text(), signMessageAction, &QAction::trigger);
        verify_action = trayIconMenu->addAction(verifyMessageAction->text(), verifyMessageAction, &QAction::trigger);
        trayIconMenu->addSeparator();
    }
    QAction* options_action = trayIconMenu->addAction(optionsAction->text(), optionsAction, &QAction::trigger);
    options_action->setMenuRole(QAction::PreferencesRole);
    QAction* node_window_action = trayIconMenu->addAction(openRPCConsoleAction->text(), openRPCConsoleAction, &QAction::trigger);
    QAction* quit_action{nullptr};
#ifndef Q_OS_MAC
    // Note: On macOS, the Dock icon's menu already has Quit action.
    trayIconMenu->addSeparator();
    quit_action = trayIconMenu->addAction(quitAction->text(), quitAction, &QAction::trigger);

    trayIcon->setContextMenu(trayIconMenu.get());
    connect(trayIcon, &QSystemTrayIcon::activated, [this](QSystemTrayIcon::ActivationReason reason) {
        if (reason == QSystemTrayIcon::Trigger) {
            // Click on system tray icon triggers show/hide of the main window
            toggleHidden();
        }
    });
#else
    // Note: On macOS, the Dock icon is used to provide the tray's functionality.
    MacDockIconHandler* dockIconHandler = MacDockIconHandler::instance();
    connect(dockIconHandler, &MacDockIconHandler::dockIconClicked, [this] {
        show();
        activateWindow();
    });
    trayIconMenu->setAsDockMenu();
#endif // Q_OS_MAC

    connect(
        // Using QSystemTrayIcon::Context is not reliable.
        // See https://bugreports.qt.io/browse/QTBUG-91697
        trayIconMenu.get(), &QMenu::aboutToShow,
        [this, show_hide_action, send_action, receive_action, sign_action, verify_action, options_action, node_window_action, quit_action] {
            if (show_hide_action) show_hide_action->setText(
                (!isHidden() && !isMinimized() && !GUIUtil::isObscured(this)) ?
                    tr("&Hide") :
                    tr("S&how"));
            if (QApplication::activeModalWidget()) {
                for (QAction* a : trayIconMenu.get()->actions()) {
                    a->setEnabled(false);
                }
            } else {
                if (show_hide_action) show_hide_action->setEnabled(true);
                if (enableWallet) {
                    send_action->setEnabled(sendCoinsAction->isEnabled());
                    receive_action->setEnabled(receiveCoinsAction->isEnabled());
                    sign_action->setEnabled(signMessageAction->isEnabled());
                    verify_action->setEnabled(verifyMessageAction->isEnabled());
                }
                options_action->setEnabled(optionsAction->isEnabled());
                node_window_action->setEnabled(openRPCConsoleAction->isEnabled());
                if (quit_action) quit_action->setEnabled(true);
            }
        });
}

void BitcoinGUI::optionsClicked()
{
    openOptionsDialogWithTab(OptionsDialog::TAB_MAIN);
}

void BitcoinGUI::aboutClicked()
{
    if(!clientModel)
        return;

    auto dlg = new HelpMessageDialog(this, /* about */ true);
    GUIUtil::ShowModalDialogAsynchronously(dlg);
}

void BitcoinGUI::showDebugWindow()
{
    GUIUtil::bringToFront(rpcConsole);
    Q_EMIT consoleShown(rpcConsole);
}

void BitcoinGUI::showDebugWindowActivateConsole()
{
    rpcConsole->setTabFocus(RPCConsole::TabTypes::CONSOLE);
    showDebugWindow();
}

void BitcoinGUI::showHelpMessageClicked()
{
    GUIUtil::bringToFront(helpMessageDialog);
}

#ifdef ENABLE_WALLET
void BitcoinGUI::openClicked()
{
    OpenURIDialog dlg(platformStyle, this);
    if(dlg.exec())
    {
        Q_EMIT receivedURI(dlg.getURI());
    }
}

void BitcoinGUI::gotoOverviewPage()
{
    overviewAction->setChecked(true);
    if (walletFrame) walletFrame->gotoOverviewPage();
}

void BitcoinGUI::gotoHistoryPage()
{
    historyAction->setChecked(true);
    if (walletFrame) walletFrame->gotoHistoryPage();
}

void BitcoinGUI::gotoReceiveCoinsPage()
{
    receiveCoinsAction->setChecked(true);
    if (walletFrame) walletFrame->gotoReceiveCoinsPage();
}

void BitcoinGUI::gotoSendCoinsPage(QString addr)
{
    sendCoinsAction->setChecked(true);
    if (walletFrame) walletFrame->gotoSendCoinsPage(addr);
}

void BitcoinGUI::gotoBuyNamesPage()
{
    buyNamesAction->setChecked(true);
    if (walletFrame) walletFrame->gotoBuyNamesPage();
}

void BitcoinGUI::gotoManageNamesPage()
{
    manageNamesAction->setChecked(true);
    if (walletFrame) walletFrame->gotoManageNamesPage();
}

void BitcoinGUI::gotoSignMessageTab(QString addr)
{
    if (walletFrame) walletFrame->gotoSignMessageTab(addr);
}

void BitcoinGUI::gotoVerifyMessageTab(QString addr)
{
    if (walletFrame) walletFrame->gotoVerifyMessageTab(addr);
}
void BitcoinGUI::gotoLoadPSBT(bool from_clipboard)
{
    if (walletFrame) walletFrame->gotoLoadPSBT(from_clipboard);
}
#endif // ENABLE_WALLET

void BitcoinGUI::updateNetworkState()
{
    int count = clientModel->getNumConnections();
    QString icon;
    switch(count)
    {
    case 0: icon = ":/icons/connect_0"; break;
    case 1: case 2: case 3: icon = ":/icons/connect_1"; break;
    case 4: case 5: case 6: icon = ":/icons/connect_2"; break;
    case 7: case 8: case 9: icon = ":/icons/connect_3"; break;
    default: icon = ":/icons/connect_4"; break;
    }

    QString tooltip;

    if (m_node.getNetworkActive()) {
        //: A substring of the tooltip.
        tooltip = tr("%n active connection(s) to Namecoin network.", "", count);
    } else {
        //: A substring of the tooltip.
        tooltip = tr("Network activity disabled.");
        icon = ":/icons/network_disabled";
    }

    // Don't word-wrap this (fixed-width) tooltip
    tooltip = QLatin1String("<nobr>") + tooltip + QLatin1String("<br>") +
              //: A substring of the tooltip. "More actions" are available via the context menu.
              tr("Click for more actions.") + QLatin1String("</nobr>");
    connectionsControl->setToolTip(tooltip);

    connectionsControl->setThemedPixmap(icon, STATUSBAR_ICONSIZE, STATUSBAR_ICONSIZE);
}

void BitcoinGUI::setNumConnections(int count)
{
    updateNetworkState();
}

void BitcoinGUI::setNetworkActive(bool network_active)
{
    updateNetworkState();
    m_network_context_menu->clear();
    m_network_context_menu->addAction(
        //: A context menu item. The "Peers tab" is an element of the "Node window".
        tr("Show Peers tab"),
        [this] {
            rpcConsole->setTabFocus(RPCConsole::TabTypes::PEERS);
            showDebugWindow();
        });
    m_network_context_menu->addAction(
        network_active ?
            //: A context menu item.
            tr("Disable network activity") :
            //: A context menu item. The network activity was disabled previously.
            tr("Enable network activity"),
        [this, new_state = !network_active] { m_node.setNetworkActive(new_state); });
}

void BitcoinGUI::updateHeadersSyncProgressLabel()
{
    int64_t headersTipTime = clientModel->getHeaderTipTime();
    int headersTipHeight = clientModel->getHeaderTipHeight();
    int estHeadersLeft = (GetTime() - headersTipTime) / Params().GetConsensus().nPowTargetSpacing;
    if (estHeadersLeft > HEADER_HEIGHT_DELTA_SYNC)
        progressBarLabel->setText(tr("Syncing Headers (%1%)…").arg(QString::number(100.0 / (headersTipHeight+estHeadersLeft)*headersTipHeight, 'f', 1)));
}

void BitcoinGUI::openOptionsDialogWithTab(OptionsDialog::Tab tab)
{
    if (!clientModel || !clientModel->getOptionsModel())
        return;

    auto dlg = new OptionsDialog(this, enableWallet);
    connect(dlg, &OptionsDialog::quitOnReset, this, &BitcoinGUI::quitRequested);
    dlg->setCurrentTab(tab);
    dlg->setModel(clientModel->getOptionsModel());
    GUIUtil::ShowModalDialogAsynchronously(dlg);
}

void BitcoinGUI::setNumBlocks(int count, const QDateTime& blockDate, double nVerificationProgress, bool header, SynchronizationState sync_state)
{
// Disabling macOS App Nap on initial sync, disk and reindex operations.
#ifdef Q_OS_MAC
    if (sync_state == SynchronizationState::POST_INIT) {
        m_app_nap_inhibitor->enableAppNap();
    } else {
        m_app_nap_inhibitor->disableAppNap();
    }
#endif

    if (modalOverlay)
    {
        if (header)
            modalOverlay->setKnownBestHeight(count, blockDate);
        else
            modalOverlay->tipUpdate(count, blockDate, nVerificationProgress);
    }
    if (!clientModel)
        return;

    // Prevent orphan statusbar messages (e.g. hover Quit in main menu, wait until chain-sync starts -> garbled text)
    statusBar()->clearMessage();

    // Acquire current block source
    enum BlockSource blockSource = clientModel->getBlockSource();
    switch (blockSource) {
        case BlockSource::NETWORK:
            if (header) {
                updateHeadersSyncProgressLabel();
                return;
            }
            progressBarLabel->setText(tr("Synchronizing with network…"));
            updateHeadersSyncProgressLabel();
            break;
        case BlockSource::DISK:
            if (header) {
                progressBarLabel->setText(tr("Indexing blocks on disk…"));
            } else {
                progressBarLabel->setText(tr("Processing blocks on disk…"));
            }
            break;
        case BlockSource::REINDEX:
            progressBarLabel->setText(tr("Reindexing blocks on disk…"));
            break;
        case BlockSource::NONE:
            if (header) {
                return;
            }
            progressBarLabel->setText(tr("Connecting to peers…"));
            break;
    }

    QString tooltip;

    QDateTime currentDate = QDateTime::currentDateTime();
    qint64 secs = blockDate.secsTo(currentDate);

    tooltip = tr("Processed %n block(s) of transaction history.", "", count);

    // Set icon state: spinning if catching up, tick otherwise
    if (secs < MAX_BLOCK_TIME_GAP) {
        tooltip = tr("Up to date") + QString(".<br>") + tooltip;
        labelBlocksIcon->setThemedPixmap(QStringLiteral(":/icons/synced"), STATUSBAR_ICONSIZE, STATUSBAR_ICONSIZE);

#ifdef ENABLE_WALLET
        if(walletFrame)
        {
            walletFrame->showOutOfSyncWarning(false);
            modalOverlay->showHide(true, true);
        }
#endif // ENABLE_WALLET

        progressBarLabel->setVisible(false);
        progressBar->setVisible(false);
    }
    else
    {
        QString timeBehindText = GUIUtil::formatNiceTimeOffset(secs);

        progressBarLabel->setVisible(true);
        progressBar->setFormat(tr("%1 behind").arg(timeBehindText));
        progressBar->setMaximum(1000000000);
        progressBar->setValue(nVerificationProgress * 1000000000.0 + 0.5);
        progressBar->setVisible(true);

        tooltip = tr("Catching up…") + QString("<br>") + tooltip;
        if(count != prevBlocks)
        {
            labelBlocksIcon->setThemedPixmap(
                QString(":/animation/spinner-%1").arg(spinnerFrame, 3, 10, QChar('0')),
                STATUSBAR_ICONSIZE, STATUSBAR_ICONSIZE);
            spinnerFrame = (spinnerFrame + 1) % SPINNER_FRAMES;
        }
        prevBlocks = count;

#ifdef ENABLE_WALLET
        if(walletFrame)
        {
            walletFrame->showOutOfSyncWarning(true);
            modalOverlay->showHide();
        }
#endif // ENABLE_WALLET

        tooltip += QString("<br>");
        tooltip += tr("Last received block was generated %1 ago.").arg(timeBehindText);
        tooltip += QString("<br>");
        tooltip += tr("Transactions after this will not yet be visible.");
    }

    // Don't word-wrap this (fixed-width) tooltip
    tooltip = QString("<nobr>") + tooltip + QString("</nobr>");

    labelBlocksIcon->setToolTip(tooltip);
    progressBarLabel->setToolTip(tooltip);
    progressBar->setToolTip(tooltip);
}

void BitcoinGUI::message(const QString& title, QString message, unsigned int style, bool* ret, const QString& detailed_message)
{
    // Default title. On macOS, the window title is ignored (as required by the macOS Guidelines).
    QString strTitle{PACKAGE_NAME};
    // Default to information icon
    int nMBoxIcon = QMessageBox::Information;
    int nNotifyIcon = Notificator::Information;

    QString msgType;
    if (!title.isEmpty()) {
        msgType = title;
    } else {
        switch (style) {
        case CClientUIInterface::MSG_ERROR:
            msgType = tr("Error");
            message = tr("Error: %1").arg(message);
            break;
        case CClientUIInterface::MSG_WARNING:
            msgType = tr("Warning");
            message = tr("Warning: %1").arg(message);
            break;
        case CClientUIInterface::MSG_INFORMATION:
            msgType = tr("Information");
            // No need to prepend the prefix here.
            break;
        default:
            break;
        }
    }

    if (!msgType.isEmpty()) {
        strTitle += " - " + msgType;
    }

    if (style & CClientUIInterface::ICON_ERROR) {
        nMBoxIcon = QMessageBox::Critical;
        nNotifyIcon = Notificator::Critical;
    } else if (style & CClientUIInterface::ICON_WARNING) {
        nMBoxIcon = QMessageBox::Warning;
        nNotifyIcon = Notificator::Warning;
    }

    if (style & CClientUIInterface::MODAL) {
        // Check for buttons, use OK as default, if none was supplied
        QMessageBox::StandardButton buttons;
        if (!(buttons = (QMessageBox::StandardButton)(style & CClientUIInterface::BTN_MASK)))
            buttons = QMessageBox::Ok;

        showNormalIfMinimized();
        QMessageBox mBox(static_cast<QMessageBox::Icon>(nMBoxIcon), strTitle, message, buttons, this);
        mBox.setTextFormat(Qt::PlainText);
        mBox.setDetailedText(detailed_message);
        int r = mBox.exec();
        if (ret != nullptr)
            *ret = r == QMessageBox::Ok;
    } else {
        notificator->notify(static_cast<Notificator::Class>(nNotifyIcon), strTitle, message);
    }
}

void BitcoinGUI::changeEvent(QEvent *e)
{
    if (e->type() == QEvent::PaletteChange) {
        overviewAction->setIcon(platformStyle->SingleColorIcon(QStringLiteral(":/icons/overview")));
        sendCoinsAction->setIcon(platformStyle->SingleColorIcon(QStringLiteral(":/icons/send")));
        receiveCoinsAction->setIcon(platformStyle->SingleColorIcon(QStringLiteral(":/icons/receiving_addresses")));
        historyAction->setIcon(platformStyle->SingleColorIcon(QStringLiteral(":/icons/history")));
    }

    QMainWindow::changeEvent(e);

#ifndef Q_OS_MAC // Ignored on Mac
    if(e->type() == QEvent::WindowStateChange)
    {
        if(clientModel && clientModel->getOptionsModel() && clientModel->getOptionsModel()->getMinimizeToTray())
        {
            QWindowStateChangeEvent *wsevt = static_cast<QWindowStateChangeEvent*>(e);
            if(!(wsevt->oldState() & Qt::WindowMinimized) && isMinimized())
            {
                QTimer::singleShot(0, this, &BitcoinGUI::hide);
                e->ignore();
            }
            else if((wsevt->oldState() & Qt::WindowMinimized) && !isMinimized())
            {
                QTimer::singleShot(0, this, &BitcoinGUI::show);
                e->ignore();
            }
        }
    }
#endif
}

void BitcoinGUI::closeEvent(QCloseEvent *event)
{
#ifndef Q_OS_MAC // Ignored on Mac
    if(clientModel && clientModel->getOptionsModel())
    {
        if(!clientModel->getOptionsModel()->getMinimizeOnClose())
        {
            // close rpcConsole in case it was open to make some space for the shutdown window
            rpcConsole->close();

            Q_EMIT quitRequested();
        }
        else
        {
            QMainWindow::showMinimized();
            event->ignore();
        }
    }
#else
    QMainWindow::closeEvent(event);
#endif
}

void BitcoinGUI::showEvent(QShowEvent *event)
{
    // enable the debug window when the main window shows up
    openRPCConsoleAction->setEnabled(true);
    aboutAction->setEnabled(true);
    optionsAction->setEnabled(true);
}

#ifdef ENABLE_WALLET
void BitcoinGUI::incomingTransaction(const QString& date, int unit, const CAmount& amount, const QString& type, const QString& address, const QString& label, const QString& walletName)
{
    // On new transaction, make an info balloon
    QString msg = tr("Date: %1\n").arg(date) +
                  tr("Amount: %1\n").arg(BitcoinUnits::formatWithUnit(unit, amount, true));
    if (m_node.walletLoader().getWallets().size() > 1 && !walletName.isEmpty()) {
        msg += tr("Wallet: %1\n").arg(walletName);
    }
    msg += tr("Type: %1\n").arg(type);
    if (!label.isEmpty())
        msg += tr("Label: %1\n").arg(label);
    else if (!address.isEmpty())
        msg += tr("Address: %1\n").arg(address);
    message((amount)<0 ? tr("Sent transaction") : tr("Incoming transaction"),
             msg, CClientUIInterface::MSG_INFORMATION);
}
#endif // ENABLE_WALLET

void BitcoinGUI::dragEnterEvent(QDragEnterEvent *event)
{
    // Accept only URIs
    if(event->mimeData()->hasUrls())
        event->acceptProposedAction();
}

void BitcoinGUI::dropEvent(QDropEvent *event)
{
    if(event->mimeData()->hasUrls())
    {
        for (const QUrl &uri : event->mimeData()->urls())
        {
            Q_EMIT receivedURI(uri.toString());
        }
    }
    event->acceptProposedAction();
}

bool BitcoinGUI::eventFilter(QObject *object, QEvent *event)
{
    // Catch status tip events
    if (event->type() == QEvent::StatusTip)
    {
        // Prevent adding text from setStatusTip(), if we currently use the status bar for displaying other stuff
        if (progressBarLabel->isVisible() || progressBar->isVisible())
            return true;
    }
    return QMainWindow::eventFilter(object, event);
}

#ifdef ENABLE_WALLET
bool BitcoinGUI::handlePaymentRequest(const SendCoinsRecipient& recipient)
{
    // URI has to be valid
    if (walletFrame && walletFrame->handlePaymentRequest(recipient))
    {
        showNormalIfMinimized();
        gotoSendCoinsPage();
        return true;
    }
    return false;
}

void BitcoinGUI::setHDStatus(bool privkeyDisabled, int hdEnabled)
{
    labelWalletHDStatusIcon->setThemedPixmap(privkeyDisabled ? QStringLiteral(":/icons/eye") : hdEnabled ? QStringLiteral(":/icons/hd_enabled") : QStringLiteral(":/icons/hd_disabled"), STATUSBAR_ICONSIZE, STATUSBAR_ICONSIZE);
    labelWalletHDStatusIcon->setToolTip(privkeyDisabled ? tr("Private key <b>disabled</b>") : hdEnabled ? tr("HD key generation is <b>enabled</b>") : tr("HD key generation is <b>disabled</b>"));
    labelWalletHDStatusIcon->show();
}

void BitcoinGUI::setEncryptionStatus(int status)
{
    switch(status)
    {
    case WalletModel::Unencrypted:
        labelWalletEncryptionIcon->hide();
        encryptWalletAction->setChecked(false);
        changePassphraseAction->setEnabled(false);
        encryptWalletAction->setEnabled(true);
        break;
    case WalletModel::Unlocked:
        labelWalletEncryptionIcon->show();
        labelWalletEncryptionIcon->setThemedPixmap(QStringLiteral(":/icons/lock_open"), STATUSBAR_ICONSIZE, STATUSBAR_ICONSIZE);
        labelWalletEncryptionIcon->setToolTip(tr("Wallet is <b>encrypted</b> and currently <b>unlocked</b>"));
        encryptWalletAction->setChecked(true);
        changePassphraseAction->setEnabled(true);
        encryptWalletAction->setEnabled(false);
        break;
    case WalletModel::Locked:
        labelWalletEncryptionIcon->show();
        labelWalletEncryptionIcon->setThemedPixmap(QStringLiteral(":/icons/lock_closed"), STATUSBAR_ICONSIZE, STATUSBAR_ICONSIZE);
        labelWalletEncryptionIcon->setToolTip(tr("Wallet is <b>encrypted</b> and currently <b>locked</b>"));
        encryptWalletAction->setChecked(true);
        changePassphraseAction->setEnabled(true);
        encryptWalletAction->setEnabled(false);
        break;
    }
}

void BitcoinGUI::updateWalletStatus()
{
    assert(walletFrame);

    WalletView * const walletView = walletFrame->currentWalletView();
    if (!walletView) {
        return;
    }
    WalletModel * const walletModel = walletView->getWalletModel();
    setEncryptionStatus(walletModel->getEncryptionStatus());
    setHDStatus(walletModel->wallet().privateKeysDisabled(), walletModel->wallet().hdEnabled());
}
#endif // ENABLE_WALLET

void BitcoinGUI::updateProxyIcon()
{
    std::string ip_port;
    bool proxy_enabled = clientModel->getProxyInfo(ip_port);

    if (proxy_enabled) {
        if (!GUIUtil::HasPixmap(labelProxyIcon)) {
            QString ip_port_q = QString::fromStdString(ip_port);
            labelProxyIcon->setThemedPixmap((":/icons/proxy"), STATUSBAR_ICONSIZE, STATUSBAR_ICONSIZE);
            labelProxyIcon->setToolTip(tr("Proxy is <b>enabled</b>: %1").arg(ip_port_q));
        } else {
            labelProxyIcon->show();
        }
    } else {
        labelProxyIcon->hide();
    }
}

void BitcoinGUI::updateWindowTitle()
{
    QString window_title = PACKAGE_NAME;
#ifdef ENABLE_WALLET
    if (walletFrame) {
        WalletModel* const wallet_model = walletFrame->currentWalletModel();
        if (wallet_model && !wallet_model->getWalletName().isEmpty()) {
            window_title += " - " + wallet_model->getDisplayName();
        }
    }
#endif
    if (!m_network_style->getTitleAddText().isEmpty()) {
        window_title += " - " + m_network_style->getTitleAddText();
    }
    setWindowTitle(window_title);
}

void BitcoinGUI::showNormalIfMinimized(bool fToggleHidden)
{
    if(!clientModel)
        return;

    if (!isHidden() && !isMinimized() && !GUIUtil::isObscured(this) && fToggleHidden) {
        hide();
    } else {
        GUIUtil::bringToFront(this);
    }
}

void BitcoinGUI::toggleHidden()
{
    showNormalIfMinimized(true);
}

void BitcoinGUI::detectShutdown()
{
    if (m_node.shutdownRequested())
    {
        if(rpcConsole)
            rpcConsole->hide();
        Q_EMIT quitRequested();
    }
}

void BitcoinGUI::showProgress(const QString &title, int nProgress)
{
    if (nProgress == 0) {
        progressDialog = new QProgressDialog(title, QString(), 0, 100);
        GUIUtil::PolishProgressDialog(progressDialog);
        progressDialog->setWindowModality(Qt::ApplicationModal);
        progressDialog->setAutoClose(false);
        progressDialog->setValue(0);
    } else if (nProgress == 100) {
        if (progressDialog) {
            progressDialog->close();
            progressDialog->deleteLater();
            progressDialog = nullptr;
        }
    } else if (progressDialog) {
        progressDialog->setValue(nProgress);
    }
}

void BitcoinGUI::showModalOverlay()
{
    if (modalOverlay && (progressBar->isVisible() || modalOverlay->isLayerVisible()))
        modalOverlay->toggleVisibility();
}

static bool ThreadSafeMessageBox(BitcoinGUI* gui, const bilingual_str& message, const std::string& caption, unsigned int style)
{
    bool modal = (style & CClientUIInterface::MODAL);
    // The SECURE flag has no effect in the Qt GUI.
    // bool secure = (style & CClientUIInterface::SECURE);
    style &= ~CClientUIInterface::SECURE;
    bool ret = false;

    QString detailed_message; // This is original message, in English, for googling and referencing.
    if (message.original != message.translated) {
        detailed_message = BitcoinGUI::tr("Original message:") + "\n" + QString::fromStdString(message.original);
    }

    // In case of modal message, use blocking connection to wait for user to click a button
    bool invoked = QMetaObject::invokeMethod(gui, "message",
                               modal ? GUIUtil::blockingGUIThreadConnection() : Qt::QueuedConnection,
                               Q_ARG(QString, QString::fromStdString(caption)),
                               Q_ARG(QString, QString::fromStdString(message.translated)),
                               Q_ARG(unsigned int, style),
                               Q_ARG(bool*, &ret),
                               Q_ARG(QString, detailed_message));
    assert(invoked);
    return ret;
}

void BitcoinGUI::subscribeToCoreSignals()
{
    // Connect signals to client
    m_handler_message_box = m_node.handleMessageBox(std::bind(ThreadSafeMessageBox, this, std::placeholders::_1, std::placeholders::_2, std::placeholders::_3));
    m_handler_question = m_node.handleQuestion(std::bind(ThreadSafeMessageBox, this, std::placeholders::_1, std::placeholders::_3, std::placeholders::_4));
}

void BitcoinGUI::unsubscribeFromCoreSignals()
{
    // Disconnect signals from client
    m_handler_message_box->disconnect();
    m_handler_question->disconnect();
}

bool BitcoinGUI::isPrivacyModeActivated() const
{
    assert(m_mask_values_action);
    return m_mask_values_action->isChecked();
}

UnitDisplayStatusBarControl::UnitDisplayStatusBarControl(const PlatformStyle *platformStyle)
    : optionsModel(nullptr),
      menu(nullptr),
      m_platform_style{platformStyle}
{
    createContextMenu();
    setToolTip(tr("Unit to show amounts in. Click to select another unit."));
    QList<BitcoinUnits::Unit> units = BitcoinUnits::availableUnits();
    int max_width = 0;
    const QFontMetrics fm(font());
    for (const BitcoinUnits::Unit unit : units)
    {
        max_width = qMax(max_width, GUIUtil::TextWidth(fm, BitcoinUnits::longName(unit)));
    }
    setMinimumSize(max_width, 0);
    setAlignment(Qt::AlignRight | Qt::AlignVCenter);
    setStyleSheet(QString("QLabel { color : %1 }").arg(m_platform_style->SingleColor().name()));
}

/** So that it responds to button clicks */
void UnitDisplayStatusBarControl::mousePressEvent(QMouseEvent *event)
{
    onDisplayUnitsClicked(event->pos());
}

void UnitDisplayStatusBarControl::changeEvent(QEvent* e)
{
    if (e->type() == QEvent::PaletteChange) {
        QString style = QString("QLabel { color : %1 }").arg(m_platform_style->SingleColor().name());
        if (style != styleSheet()) {
            setStyleSheet(style);
        }
    }

    QLabel::changeEvent(e);
}

/** Creates context menu, its actions, and wires up all the relevant signals for mouse events. */
void UnitDisplayStatusBarControl::createContextMenu()
{
    menu = new QMenu(this);
    for (const BitcoinUnits::Unit u : BitcoinUnits::availableUnits()) {
        menu->addAction(BitcoinUnits::longName(u))->setData(QVariant(u));
    }
    connect(menu, &QMenu::triggered, this, &UnitDisplayStatusBarControl::onMenuSelection);
}

/** Lets the control know about the Options Model (and its signals) */
void UnitDisplayStatusBarControl::setOptionsModel(OptionsModel *_optionsModel)
{
    if (_optionsModel)
    {
        this->optionsModel = _optionsModel;

        // be aware of a display unit change reported by the OptionsModel object.
        connect(_optionsModel, &OptionsModel::displayUnitChanged, this, &UnitDisplayStatusBarControl::updateDisplayUnit);

        // initialize the display units label with the current value in the model.
        updateDisplayUnit(_optionsModel->getDisplayUnit());
    }
}

/** When Display Units are changed on OptionsModel it will refresh the display text of the control on the status bar */
void UnitDisplayStatusBarControl::updateDisplayUnit(int newUnits)
{
    setText(BitcoinUnits::longName(newUnits));
}

/** Shows context menu with Display Unit options by the mouse coordinates */
void UnitDisplayStatusBarControl::onDisplayUnitsClicked(const QPoint& point)
{
    QPoint globalPos = mapToGlobal(point);
    menu->exec(globalPos);
}

/** Tells underlying optionsModel to update its current display unit. */
void UnitDisplayStatusBarControl::onMenuSelection(QAction* action)
{
    if (action)
    {
        optionsModel->setDisplayUnit(action->data());
    }
}<|MERGE_RESOLUTION|>--- conflicted
+++ resolved
@@ -810,18 +810,15 @@
 
     QAction* send_action{nullptr};
     QAction* receive_action{nullptr};
+    QAction* buyNames_action{nullptr};
+    QAction* manageNames_action{nullptr};
     QAction* sign_action{nullptr};
     QAction* verify_action{nullptr};
     if (enableWallet) {
-<<<<<<< HEAD
-        trayIconMenu->addAction(sendCoinsMenuAction);
-        trayIconMenu->addAction(receiveCoinsMenuAction);
-        trayIconMenu->addAction(buyNamesMenuAction);
-        trayIconMenu->addAction(manageNamesMenuAction);
-=======
         send_action = trayIconMenu->addAction(sendCoinsAction->text(), sendCoinsAction, &QAction::trigger);
         receive_action = trayIconMenu->addAction(receiveCoinsAction->text(), receiveCoinsAction, &QAction::trigger);
->>>>>>> 506b1da2
+        buyNames_action = trayIconMenu->addAction(buyNamesMenuAction->text(), buyNamesAction, &QAction::trigger);
+        manageNames_action = trayIconMenu->addAction(manageNamesMenuAction->text(), manageNamesAction, &QAction::trigger);
         trayIconMenu->addSeparator();
         sign_action = trayIconMenu->addAction(signMessageAction->text(), signMessageAction, &QAction::trigger);
         verify_action = trayIconMenu->addAction(verifyMessageAction->text(), verifyMessageAction, &QAction::trigger);
@@ -857,7 +854,7 @@
         // Using QSystemTrayIcon::Context is not reliable.
         // See https://bugreports.qt.io/browse/QTBUG-91697
         trayIconMenu.get(), &QMenu::aboutToShow,
-        [this, show_hide_action, send_action, receive_action, sign_action, verify_action, options_action, node_window_action, quit_action] {
+        [this, show_hide_action, send_action, receive_action, buyNames_action, manageNames_action, sign_action, verify_action, options_action, node_window_action, quit_action] {
             if (show_hide_action) show_hide_action->setText(
                 (!isHidden() && !isMinimized() && !GUIUtil::isObscured(this)) ?
                     tr("&Hide") :
@@ -871,6 +868,8 @@
                 if (enableWallet) {
                     send_action->setEnabled(sendCoinsAction->isEnabled());
                     receive_action->setEnabled(receiveCoinsAction->isEnabled());
+                    buyNames_action->setEnabled(buyNamesAction->isEnabled());
+                    manageNames_action->setEnabled(manageNamesAction->isEnabled());
                     sign_action->setEnabled(signMessageAction->isEnabled());
                     verify_action->setEnabled(verifyMessageAction->isEnabled());
                 }

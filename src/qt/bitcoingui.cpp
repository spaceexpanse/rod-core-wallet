// Copyright (c) 2011-2019 The Bitcoin Core developers
// Distributed under the MIT software license, see the accompanying
// file COPYING or http://www.opensource.org/licenses/mit-license.php.

#include <qt/bitcoingui.h>

#include <qt/bitcoinunits.h>
#include <qt/clientmodel.h>
#include <qt/createwalletdialog.h>
#include <qt/guiconstants.h>
#include <qt/guiutil.h>
#include <qt/modaloverlay.h>
#include <qt/networkstyle.h>
#include <qt/notificator.h>
#include <qt/openuridialog.h>
#include <qt/optionsdialog.h>
#include <qt/optionsmodel.h>
#include <qt/platformstyle.h>
#include <qt/rpcconsole.h>
#include <qt/utilitydialog.h>

#ifdef ENABLE_WALLET
#include <qt/walletcontroller.h>
#include <qt/walletframe.h>
#include <qt/walletmodel.h>
#include <qt/walletview.h>
#endif // ENABLE_WALLET

#ifdef Q_OS_MAC
#include <qt/macdockiconhandler.h>
#endif

#include <chain.h>
#include <chainparams.h>
#include <interfaces/handler.h>
#include <interfaces/node.h>
#include <ui_interface.h>
#include <util/system.h>

#include <QAction>
#include <QApplication>
#include <QComboBox>
#include <QDateTime>
#include <QDragEnterEvent>
#include <QListWidget>
#include <QMenu>
#include <QMenuBar>
#include <QMessageBox>
#include <QMimeData>
#include <QProgressDialog>
#include <QScreen>
#include <QSettings>
#include <QShortcut>
#include <QStackedWidget>
#include <QStatusBar>
#include <QStyle>
#include <QSystemTrayIcon>
#include <QTimer>
#include <QToolBar>
#include <QUrlQuery>
#include <QVBoxLayout>
#include <QWindow>


const std::string BitcoinGUI::DEFAULT_UIPLATFORM =
#if defined(Q_OS_MAC)
        "macosx"
#elif defined(Q_OS_WIN)
        "windows"
#else
        "other"
#endif
        ;

BitcoinGUI::BitcoinGUI(interfaces::Node& node, const PlatformStyle *_platformStyle, const NetworkStyle *networkStyle, QWidget *parent) :
    QMainWindow(parent),
    m_node(node),
    trayIconMenu{new QMenu()},
    platformStyle(_platformStyle),
    m_network_style(networkStyle)
{
    QSettings settings;
    if (!restoreGeometry(settings.value("MainWindowGeometry").toByteArray())) {
        // Restore failed (perhaps missing setting), center the window
        move(QGuiApplication::primaryScreen()->availableGeometry().center() - frameGeometry().center());
    }

#ifdef ENABLE_WALLET
    enableWallet = WalletModel::isWalletEnabled();
#endif // ENABLE_WALLET
    QApplication::setWindowIcon(m_network_style->getTrayAndWindowIcon());
    setWindowIcon(m_network_style->getTrayAndWindowIcon());
    updateWindowTitle();

    rpcConsole = new RPCConsole(node, _platformStyle, nullptr);
    helpMessageDialog = new HelpMessageDialog(node, this, false);
#ifdef ENABLE_WALLET
    if(enableWallet)
    {
        /** Create wallet frame and make it the central widget */
        walletFrame = new WalletFrame(_platformStyle, this);
        setCentralWidget(walletFrame);
    } else
#endif // ENABLE_WALLET
    {
        /* When compiled without wallet or -disablewallet is provided,
         * the central widget is the rpc console.
         */
        setCentralWidget(rpcConsole);
        Q_EMIT consoleShown(rpcConsole);
    }

    // Accept D&D of URIs
    setAcceptDrops(true);

    // Create actions for the toolbar, menu bar and tray/dock icon
    // Needs walletFrame to be initialized
    createActions();

    // Create application menu bar
    createMenuBar();

    // Create the toolbars
    createToolBars();

    // Create system tray icon and notification
    if (QSystemTrayIcon::isSystemTrayAvailable()) {
        createTrayIcon();
    }
    notificator = new Notificator(QApplication::applicationName(), trayIcon, this);

    // Create status bar
    statusBar();

    // Disable size grip because it looks ugly and nobody needs it
    statusBar()->setSizeGripEnabled(false);

    // Status bar notification icons
    QFrame *frameBlocks = new QFrame();
    frameBlocks->setContentsMargins(0,0,0,0);
    frameBlocks->setSizePolicy(QSizePolicy::Fixed, QSizePolicy::Preferred);
    QHBoxLayout *frameBlocksLayout = new QHBoxLayout(frameBlocks);
    frameBlocksLayout->setContentsMargins(3,0,3,0);
    frameBlocksLayout->setSpacing(3);
    unitDisplayControl = new UnitDisplayStatusBarControl(platformStyle);
    labelWalletEncryptionIcon = new QLabel();
    labelWalletHDStatusIcon = new QLabel();
    labelProxyIcon = new GUIUtil::ClickableLabel();
    connectionsControl = new GUIUtil::ClickableLabel();
    labelBlocksIcon = new GUIUtil::ClickableLabel();
    if(enableWallet)
    {
        frameBlocksLayout->addStretch();
        frameBlocksLayout->addWidget(unitDisplayControl);
        frameBlocksLayout->addStretch();
        frameBlocksLayout->addWidget(labelWalletEncryptionIcon);
        frameBlocksLayout->addWidget(labelWalletHDStatusIcon);
    }
    frameBlocksLayout->addWidget(labelProxyIcon);
    frameBlocksLayout->addStretch();
    frameBlocksLayout->addWidget(connectionsControl);
    frameBlocksLayout->addStretch();
    frameBlocksLayout->addWidget(labelBlocksIcon);
    frameBlocksLayout->addStretch();

    // Progress bar and label for blocks download
    progressBarLabel = new QLabel();
    progressBarLabel->setVisible(false);
    progressBar = new GUIUtil::ProgressBar();
    progressBar->setAlignment(Qt::AlignCenter);
    progressBar->setVisible(false);

    // Override style sheet for progress bar for styles that have a segmented progress bar,
    // as they make the text unreadable (workaround for issue #1071)
    // See https://doc.qt.io/qt-5/gallery.html
    QString curStyle = QApplication::style()->metaObject()->className();
    if(curStyle == "QWindowsStyle" || curStyle == "QWindowsXPStyle")
    {
        progressBar->setStyleSheet("QProgressBar { background-color: #e8e8e8; border: 1px solid grey; border-radius: 7px; padding: 1px; text-align: center; } QProgressBar::chunk { background: QLinearGradient(x1: 0, y1: 0, x2: 1, y2: 0, stop: 0 #FF8000, stop: 1 orange); border-radius: 7px; margin: 0px; }");
    }

    statusBar()->addWidget(progressBarLabel);
    statusBar()->addWidget(progressBar);
    statusBar()->addPermanentWidget(frameBlocks);

    // Install event filter to be able to catch status tip events (QEvent::StatusTip)
    this->installEventFilter(this);

    // Initially wallet actions should be disabled
    setWalletActionsEnabled(false);

    // Subscribe to notifications from core
    subscribeToCoreSignals();

    connect(connectionsControl, &GUIUtil::ClickableLabel::clicked, [this] {
        m_node.setNetworkActive(!m_node.getNetworkActive());
    });
    connect(labelProxyIcon, &GUIUtil::ClickableLabel::clicked, [this] {
        openOptionsDialogWithTab(OptionsDialog::TAB_NETWORK);
    });

    modalOverlay = new ModalOverlay(enableWallet, this->centralWidget());
    connect(labelBlocksIcon, &GUIUtil::ClickableLabel::clicked, this, &BitcoinGUI::showModalOverlay);
    connect(progressBar, &GUIUtil::ClickableProgressBar::clicked, this, &BitcoinGUI::showModalOverlay);
#ifdef ENABLE_WALLET
    if(enableWallet) {
        connect(walletFrame, &WalletFrame::requestedSyncWarningInfo, this, &BitcoinGUI::showModalOverlay);
    }
#endif

#ifdef Q_OS_MAC
    m_app_nap_inhibitor = new CAppNapInhibitor;
#endif
}

BitcoinGUI::~BitcoinGUI()
{
    // Unsubscribe from notifications from core
    unsubscribeFromCoreSignals();

    QSettings settings;
    settings.setValue("MainWindowGeometry", saveGeometry());
    if(trayIcon) // Hide tray icon, as deleting will let it linger until quit (on Ubuntu)
        trayIcon->hide();
#ifdef Q_OS_MAC
    delete m_app_nap_inhibitor;
    delete appMenuBar;
    MacDockIconHandler::cleanup();
#endif

    delete rpcConsole;
}

void BitcoinGUI::createActions()
{
    QActionGroup *tabGroup = new QActionGroup(this);

    overviewAction = new QAction(platformStyle->SingleColorIcon(":/icons/overview"), tr("&Overview"), this);
    overviewAction->setStatusTip(tr("Show general overview of wallet"));
    overviewAction->setToolTip(overviewAction->statusTip());
    overviewAction->setCheckable(true);
    overviewAction->setShortcut(QKeySequence(Qt::ALT + Qt::Key_1));
    tabGroup->addAction(overviewAction);

    sendCoinsAction = new QAction(platformStyle->SingleColorIcon(":/icons/send"), tr("&Send"), this);
    sendCoinsAction->setStatusTip(tr("Send coins to a Namecoin address"));
    sendCoinsAction->setToolTip(sendCoinsAction->statusTip());
    sendCoinsAction->setCheckable(true);
    sendCoinsAction->setShortcut(QKeySequence(Qt::ALT + Qt::Key_2));
    tabGroup->addAction(sendCoinsAction);

    sendCoinsMenuAction = new QAction(sendCoinsAction->text(), this);
    sendCoinsMenuAction->setStatusTip(sendCoinsAction->statusTip());
    sendCoinsMenuAction->setToolTip(sendCoinsMenuAction->statusTip());

    receiveCoinsAction = new QAction(platformStyle->SingleColorIcon(":/icons/receiving_addresses"), tr("&Receive"), this);
    receiveCoinsAction->setStatusTip(tr("Request payments (generates QR codes and namecoin: URIs)"));
    receiveCoinsAction->setToolTip(receiveCoinsAction->statusTip());
    receiveCoinsAction->setCheckable(true);
    receiveCoinsAction->setShortcut(QKeySequence(Qt::ALT + Qt::Key_3));
    tabGroup->addAction(receiveCoinsAction);

    receiveCoinsMenuAction = new QAction(receiveCoinsAction->text(), this);
    receiveCoinsMenuAction->setStatusTip(receiveCoinsAction->statusTip());
    receiveCoinsMenuAction->setToolTip(receiveCoinsMenuAction->statusTip());

    historyAction = new QAction(platformStyle->SingleColorIcon(":/icons/history"), tr("&Transactions"), this);
    historyAction->setStatusTip(tr("Browse transaction history"));
    historyAction->setToolTip(historyAction->statusTip());
    historyAction->setCheckable(true);
    historyAction->setShortcut(QKeySequence(Qt::ALT + Qt::Key_4));
    tabGroup->addAction(historyAction);

#ifdef ENABLE_WALLET
    // These showNormalIfMinimized are needed because Send Coins and Receive Coins
    // can be triggered from the tray menu, and need to show the GUI to be useful.
    connect(overviewAction, &QAction::triggered, [this]{ showNormalIfMinimized(); });
    connect(overviewAction, &QAction::triggered, this, &BitcoinGUI::gotoOverviewPage);
    connect(sendCoinsAction, &QAction::triggered, [this]{ showNormalIfMinimized(); });
    connect(sendCoinsAction, &QAction::triggered, [this]{ gotoSendCoinsPage(); });
    connect(sendCoinsMenuAction, &QAction::triggered, [this]{ showNormalIfMinimized(); });
    connect(sendCoinsMenuAction, &QAction::triggered, [this]{ gotoSendCoinsPage(); });
    connect(receiveCoinsAction, &QAction::triggered, [this]{ showNormalIfMinimized(); });
    connect(receiveCoinsAction, &QAction::triggered, this, &BitcoinGUI::gotoReceiveCoinsPage);
    connect(receiveCoinsMenuAction, &QAction::triggered, [this]{ showNormalIfMinimized(); });
    connect(receiveCoinsMenuAction, &QAction::triggered, this, &BitcoinGUI::gotoReceiveCoinsPage);
    connect(historyAction, &QAction::triggered, [this]{ showNormalIfMinimized(); });
    connect(historyAction, &QAction::triggered, this, &BitcoinGUI::gotoHistoryPage);
#endif // ENABLE_WALLET

    quitAction = new QAction(tr("E&xit"), this);
    quitAction->setStatusTip(tr("Quit application"));
    quitAction->setShortcut(QKeySequence(Qt::CTRL + Qt::Key_Q));
    quitAction->setMenuRole(QAction::QuitRole);
    aboutAction = new QAction(tr("&About %1").arg(PACKAGE_NAME), this);
    aboutAction->setStatusTip(tr("Show information about %1").arg(PACKAGE_NAME));
    aboutAction->setMenuRole(QAction::AboutRole);
    aboutAction->setEnabled(false);
    aboutQtAction = new QAction(tr("About &Qt"), this);
    aboutQtAction->setStatusTip(tr("Show information about Qt"));
    aboutQtAction->setMenuRole(QAction::AboutQtRole);
    optionsAction = new QAction(tr("&Options..."), this);
    optionsAction->setStatusTip(tr("Modify configuration options for %1").arg(PACKAGE_NAME));
    optionsAction->setMenuRole(QAction::PreferencesRole);
    optionsAction->setEnabled(false);
    toggleHideAction = new QAction(tr("&Show / Hide"), this);
    toggleHideAction->setStatusTip(tr("Show or hide the main Window"));

    encryptWalletAction = new QAction(tr("&Encrypt Wallet..."), this);
    encryptWalletAction->setStatusTip(tr("Encrypt the private keys that belong to your wallet"));
    encryptWalletAction->setCheckable(true);
    backupWalletAction = new QAction(tr("&Backup Wallet..."), this);
    backupWalletAction->setStatusTip(tr("Backup wallet to another location"));
    changePassphraseAction = new QAction(tr("&Change Passphrase..."), this);
    changePassphraseAction->setStatusTip(tr("Change the passphrase used for wallet encryption"));
    signMessageAction = new QAction(tr("Sign &message..."), this);
    signMessageAction->setStatusTip(tr("Sign messages with your addresses to prove you own them"));
    verifyMessageAction = new QAction(tr("&Verify message..."), this);
    verifyMessageAction->setStatusTip(tr("Verify messages to ensure they were signed with specified addresses"));

    openRPCConsoleAction = new QAction(tr("&Debug window"), this);
    openRPCConsoleAction->setStatusTip(tr("Open debugging and diagnostic console"));
    // initially disable the debug window menu item
    openRPCConsoleAction->setEnabled(false);
    openRPCConsoleAction->setObjectName("openRPCConsoleAction");

    usedSendingAddressesAction = new QAction(tr("&Sending addresses"), this);
    usedSendingAddressesAction->setStatusTip(tr("Show the list of used sending addresses and labels"));
    usedReceivingAddressesAction = new QAction(tr("&Receiving addresses"), this);
    usedReceivingAddressesAction->setStatusTip(tr("Show the list of used receiving addresses and labels"));

    openAction = new QAction(tr("Open &URI..."), this);
<<<<<<< HEAD
    openAction->setStatusTip(tr("Open a namecoin: URI or payment request"));
=======
    openAction->setStatusTip(tr("Open a bitcoin: URI"));
>>>>>>> 7c87300e

    m_open_wallet_action = new QAction(tr("Open Wallet"), this);
    m_open_wallet_action->setEnabled(false);
    m_open_wallet_action->setStatusTip(tr("Open a wallet"));
    m_open_wallet_menu = new QMenu(this);

    m_close_wallet_action = new QAction(tr("Close Wallet..."), this);
    m_close_wallet_action->setStatusTip(tr("Close wallet"));

    m_create_wallet_action = new QAction(tr("Create Wallet..."), this);
    m_create_wallet_action->setStatusTip(tr("Create a new wallet"));

    showHelpMessageAction = new QAction(tr("&Command-line options"), this);
    showHelpMessageAction->setMenuRole(QAction::NoRole);
    showHelpMessageAction->setStatusTip(tr("Show the %1 help message to get a list with possible Namecoin command-line options").arg(PACKAGE_NAME));

    connect(quitAction, &QAction::triggered, qApp, QApplication::quit);
    connect(aboutAction, &QAction::triggered, this, &BitcoinGUI::aboutClicked);
    connect(aboutQtAction, &QAction::triggered, qApp, QApplication::aboutQt);
    connect(optionsAction, &QAction::triggered, this, &BitcoinGUI::optionsClicked);
    connect(toggleHideAction, &QAction::triggered, this, &BitcoinGUI::toggleHidden);
    connect(showHelpMessageAction, &QAction::triggered, this, &BitcoinGUI::showHelpMessageClicked);
    connect(openRPCConsoleAction, &QAction::triggered, this, &BitcoinGUI::showDebugWindow);
    // prevents an open debug window from becoming stuck/unusable on client shutdown
    connect(quitAction, &QAction::triggered, rpcConsole, &QWidget::hide);

#ifdef ENABLE_WALLET
    if(walletFrame)
    {
        connect(encryptWalletAction, &QAction::triggered, walletFrame, &WalletFrame::encryptWallet);
        connect(backupWalletAction, &QAction::triggered, walletFrame, &WalletFrame::backupWallet);
        connect(changePassphraseAction, &QAction::triggered, walletFrame, &WalletFrame::changePassphrase);
        connect(signMessageAction, &QAction::triggered, [this]{ showNormalIfMinimized(); });
        connect(signMessageAction, &QAction::triggered, [this]{ gotoSignMessageTab(); });
        connect(verifyMessageAction, &QAction::triggered, [this]{ showNormalIfMinimized(); });
        connect(verifyMessageAction, &QAction::triggered, [this]{ gotoVerifyMessageTab(); });
        connect(usedSendingAddressesAction, &QAction::triggered, walletFrame, &WalletFrame::usedSendingAddresses);
        connect(usedReceivingAddressesAction, &QAction::triggered, walletFrame, &WalletFrame::usedReceivingAddresses);
        connect(openAction, &QAction::triggered, this, &BitcoinGUI::openClicked);
        connect(m_open_wallet_menu, &QMenu::aboutToShow, [this] {
            m_open_wallet_menu->clear();
            for (const std::pair<const std::string, bool>& i : m_wallet_controller->listWalletDir()) {
                const std::string& path = i.first;
                QString name = path.empty() ? QString("["+tr("default wallet")+"]") : QString::fromStdString(path);
                // Menu items remove single &. Single & are shown when && is in
                // the string, but only the first occurrence. So replace only
                // the first & with &&.
                name.replace(name.indexOf(QChar('&')), 1, QString("&&"));
                QAction* action = m_open_wallet_menu->addAction(name);

                if (i.second) {
                    // This wallet is already loaded
                    action->setEnabled(false);
                    continue;
                }

                connect(action, &QAction::triggered, [this, path] {
                    auto activity = new OpenWalletActivity(m_wallet_controller, this);
                    connect(activity, &OpenWalletActivity::opened, this, &BitcoinGUI::setCurrentWallet);
                    connect(activity, &OpenWalletActivity::finished, activity, &QObject::deleteLater);
                    activity->open(path);
                });
            }
            if (m_open_wallet_menu->isEmpty()) {
                QAction* action = m_open_wallet_menu->addAction(tr("No wallets available"));
                action->setEnabled(false);
            }
        });
        connect(m_close_wallet_action, &QAction::triggered, [this] {
            m_wallet_controller->closeWallet(walletFrame->currentWalletModel(), this);
        });
        connect(m_create_wallet_action, &QAction::triggered, [this] {
            auto activity = new CreateWalletActivity(m_wallet_controller, this);
            connect(activity, &CreateWalletActivity::created, this, &BitcoinGUI::setCurrentWallet);
            connect(activity, &CreateWalletActivity::finished, activity, &QObject::deleteLater);
            activity->create();
        });
    }
#endif // ENABLE_WALLET

    connect(new QShortcut(QKeySequence(Qt::CTRL + Qt::SHIFT + Qt::Key_C), this), &QShortcut::activated, this, &BitcoinGUI::showDebugWindowActivateConsole);
    connect(new QShortcut(QKeySequence(Qt::CTRL + Qt::SHIFT + Qt::Key_D), this), &QShortcut::activated, this, &BitcoinGUI::showDebugWindow);
}

void BitcoinGUI::createMenuBar()
{
#ifdef Q_OS_MAC
    // Create a decoupled menu bar on Mac which stays even if the window is closed
    appMenuBar = new QMenuBar();
#else
    // Get the main window's menu bar on other platforms
    appMenuBar = menuBar();
#endif

    // Configure the menus
    QMenu *file = appMenuBar->addMenu(tr("&File"));
    if(walletFrame)
    {
        file->addAction(m_create_wallet_action);
        file->addAction(m_open_wallet_action);
        file->addAction(m_close_wallet_action);
        file->addSeparator();
        file->addAction(openAction);
        file->addAction(backupWalletAction);
        file->addAction(signMessageAction);
        file->addAction(verifyMessageAction);
        file->addSeparator();
    }
    file->addAction(quitAction);

    QMenu *settings = appMenuBar->addMenu(tr("&Settings"));
    if(walletFrame)
    {
        settings->addAction(encryptWalletAction);
        settings->addAction(changePassphraseAction);
        settings->addSeparator();
    }
    settings->addAction(optionsAction);

    QMenu* window_menu = appMenuBar->addMenu(tr("&Window"));

    QAction* minimize_action = window_menu->addAction(tr("Minimize"));
    minimize_action->setShortcut(QKeySequence(Qt::CTRL + Qt::Key_M));
    connect(minimize_action, &QAction::triggered, [] {
        qApp->focusWindow()->showMinimized();
    });
    connect(qApp, &QApplication::focusWindowChanged, [minimize_action] (QWindow* window) {
        minimize_action->setEnabled(window != nullptr && (window->flags() & Qt::Dialog) != Qt::Dialog && window->windowState() != Qt::WindowMinimized);
    });

#ifdef Q_OS_MAC
    QAction* zoom_action = window_menu->addAction(tr("Zoom"));
    connect(zoom_action, &QAction::triggered, [] {
        QWindow* window = qApp->focusWindow();
        if (window->windowState() != Qt::WindowMaximized) {
            window->showMaximized();
        } else {
            window->showNormal();
        }
    });

    connect(qApp, &QApplication::focusWindowChanged, [zoom_action] (QWindow* window) {
        zoom_action->setEnabled(window != nullptr);
    });
#endif

    if (walletFrame) {
#ifdef Q_OS_MAC
        window_menu->addSeparator();
        QAction* main_window_action = window_menu->addAction(tr("Main Window"));
        connect(main_window_action, &QAction::triggered, [this] {
            GUIUtil::bringToFront(this);
        });
#endif
        window_menu->addSeparator();
        window_menu->addAction(usedSendingAddressesAction);
        window_menu->addAction(usedReceivingAddressesAction);
    }

    window_menu->addSeparator();
    for (RPCConsole::TabTypes tab_type : rpcConsole->tabs()) {
        QAction* tab_action = window_menu->addAction(rpcConsole->tabTitle(tab_type));
        tab_action->setShortcut(rpcConsole->tabShortcut(tab_type));
        connect(tab_action, &QAction::triggered, [this, tab_type] {
            rpcConsole->setTabFocus(tab_type);
            showDebugWindow();
        });
    }

    QMenu *help = appMenuBar->addMenu(tr("&Help"));
    help->addAction(showHelpMessageAction);
    help->addSeparator();
    help->addAction(aboutAction);
    help->addAction(aboutQtAction);
}

void BitcoinGUI::createToolBars()
{
    if(walletFrame)
    {
        QToolBar *toolbar = addToolBar(tr("Tabs toolbar"));
        appToolBar = toolbar;
        toolbar->setContextMenuPolicy(Qt::PreventContextMenu);
        toolbar->setMovable(false);
        toolbar->setToolButtonStyle(Qt::ToolButtonTextBesideIcon);
        toolbar->addAction(overviewAction);
        toolbar->addAction(sendCoinsAction);
        toolbar->addAction(receiveCoinsAction);
        toolbar->addAction(historyAction);
        overviewAction->setChecked(true);

#ifdef ENABLE_WALLET
        QWidget *spacer = new QWidget();
        spacer->setSizePolicy(QSizePolicy::Expanding, QSizePolicy::Expanding);
        toolbar->addWidget(spacer);

        m_wallet_selector = new QComboBox();
        m_wallet_selector->setSizeAdjustPolicy(QComboBox::AdjustToContents);
        connect(m_wallet_selector, static_cast<void (QComboBox::*)(int)>(&QComboBox::currentIndexChanged), this, &BitcoinGUI::setCurrentWalletBySelectorIndex);

        m_wallet_selector_label = new QLabel();
        m_wallet_selector_label->setText(tr("Wallet:") + " ");
        m_wallet_selector_label->setBuddy(m_wallet_selector);

        m_wallet_selector_label_action = appToolBar->addWidget(m_wallet_selector_label);
        m_wallet_selector_action = appToolBar->addWidget(m_wallet_selector);

        m_wallet_selector_label_action->setVisible(false);
        m_wallet_selector_action->setVisible(false);
#endif
    }
}

void BitcoinGUI::setClientModel(ClientModel *_clientModel)
{
    this->clientModel = _clientModel;
    if(_clientModel)
    {
        // Create system tray menu (or setup the dock menu) that late to prevent users from calling actions,
        // while the client has not yet fully loaded
        createTrayIconMenu();

        // Keep up to date with client
        updateNetworkState();
        connect(_clientModel, &ClientModel::numConnectionsChanged, this, &BitcoinGUI::setNumConnections);
        connect(_clientModel, &ClientModel::networkActiveChanged, this, &BitcoinGUI::setNetworkActive);

        modalOverlay->setKnownBestHeight(_clientModel->getHeaderTipHeight(), QDateTime::fromTime_t(_clientModel->getHeaderTipTime()));
        setNumBlocks(m_node.getNumBlocks(), QDateTime::fromTime_t(m_node.getLastBlockTime()), m_node.getVerificationProgress(), false);
        connect(_clientModel, &ClientModel::numBlocksChanged, this, &BitcoinGUI::setNumBlocks);

        // Receive and report messages from client model
        connect(_clientModel, &ClientModel::message, [this](const QString &title, const QString &message, unsigned int style){
            this->message(title, message, style);
        });

        // Show progress dialog
        connect(_clientModel, &ClientModel::showProgress, this, &BitcoinGUI::showProgress);

        rpcConsole->setClientModel(_clientModel);

        updateProxyIcon();

#ifdef ENABLE_WALLET
        if(walletFrame)
        {
            walletFrame->setClientModel(_clientModel);
        }
#endif // ENABLE_WALLET
        unitDisplayControl->setOptionsModel(_clientModel->getOptionsModel());

        OptionsModel* optionsModel = _clientModel->getOptionsModel();
        if (optionsModel && trayIcon) {
            // be aware of the tray icon disable state change reported by the OptionsModel object.
            connect(optionsModel, &OptionsModel::hideTrayIconChanged, this, &BitcoinGUI::setTrayIconVisible);

            // initialize the disable state of the tray icon with the current value in the model.
            setTrayIconVisible(optionsModel->getHideTrayIcon());
        }
    } else {
        // Disable possibility to show main window via action
        toggleHideAction->setEnabled(false);
        if(trayIconMenu)
        {
            // Disable context menu on tray icon
            trayIconMenu->clear();
        }
        // Propagate cleared model to child objects
        rpcConsole->setClientModel(nullptr);
#ifdef ENABLE_WALLET
        if (walletFrame)
        {
            walletFrame->setClientModel(nullptr);
        }
#endif // ENABLE_WALLET
        unitDisplayControl->setOptionsModel(nullptr);
    }
}

#ifdef ENABLE_WALLET
void BitcoinGUI::setWalletController(WalletController* wallet_controller)
{
    assert(!m_wallet_controller);
    assert(wallet_controller);

    m_wallet_controller = wallet_controller;

    m_open_wallet_action->setEnabled(true);
    m_open_wallet_action->setMenu(m_open_wallet_menu);

    connect(wallet_controller, &WalletController::walletAdded, this, &BitcoinGUI::addWallet);
    connect(wallet_controller, &WalletController::walletRemoved, this, &BitcoinGUI::removeWallet);

    for (WalletModel* wallet_model : m_wallet_controller->getOpenWallets()) {
        addWallet(wallet_model);
    }
}

void BitcoinGUI::addWallet(WalletModel* walletModel)
{
    if (!walletFrame) return;
    const QString display_name = walletModel->getDisplayName();
    setWalletActionsEnabled(true);
    rpcConsole->addWallet(walletModel);
    walletFrame->addWallet(walletModel);
    m_wallet_selector->addItem(display_name, QVariant::fromValue(walletModel));
    if (m_wallet_selector->count() == 2) {
        m_wallet_selector_label_action->setVisible(true);
        m_wallet_selector_action->setVisible(true);
    }
}

void BitcoinGUI::removeWallet(WalletModel* walletModel)
{
    if (!walletFrame) return;
    int index = m_wallet_selector->findData(QVariant::fromValue(walletModel));
    m_wallet_selector->removeItem(index);
    if (m_wallet_selector->count() == 0) {
        setWalletActionsEnabled(false);
    } else if (m_wallet_selector->count() == 1) {
        m_wallet_selector_label_action->setVisible(false);
        m_wallet_selector_action->setVisible(false);
    }
    rpcConsole->removeWallet(walletModel);
    walletFrame->removeWallet(walletModel);
    updateWindowTitle();
}

void BitcoinGUI::setCurrentWallet(WalletModel* wallet_model)
{
    if (!walletFrame) return;
    walletFrame->setCurrentWallet(wallet_model);
    for (int index = 0; index < m_wallet_selector->count(); ++index) {
        if (m_wallet_selector->itemData(index).value<WalletModel*>() == wallet_model) {
            m_wallet_selector->setCurrentIndex(index);
            break;
        }
    }
    updateWindowTitle();
}

void BitcoinGUI::setCurrentWalletBySelectorIndex(int index)
{
    WalletModel* wallet_model = m_wallet_selector->itemData(index).value<WalletModel*>();
    if (wallet_model) setCurrentWallet(wallet_model);
}

void BitcoinGUI::removeAllWallets()
{
    if(!walletFrame)
        return;
    setWalletActionsEnabled(false);
    walletFrame->removeAllWallets();
}
#endif // ENABLE_WALLET

void BitcoinGUI::setWalletActionsEnabled(bool enabled)
{
    overviewAction->setEnabled(enabled);
    sendCoinsAction->setEnabled(enabled);
    sendCoinsMenuAction->setEnabled(enabled);
    receiveCoinsAction->setEnabled(enabled);
    receiveCoinsMenuAction->setEnabled(enabled);
    historyAction->setEnabled(enabled);
    encryptWalletAction->setEnabled(enabled);
    backupWalletAction->setEnabled(enabled);
    changePassphraseAction->setEnabled(enabled);
    signMessageAction->setEnabled(enabled);
    verifyMessageAction->setEnabled(enabled);
    usedSendingAddressesAction->setEnabled(enabled);
    usedReceivingAddressesAction->setEnabled(enabled);
    openAction->setEnabled(enabled);
    m_close_wallet_action->setEnabled(enabled);
}

void BitcoinGUI::createTrayIcon()
{
    assert(QSystemTrayIcon::isSystemTrayAvailable());

#ifndef Q_OS_MAC
    if (QSystemTrayIcon::isSystemTrayAvailable()) {
        trayIcon = new QSystemTrayIcon(m_network_style->getTrayAndWindowIcon(), this);
        QString toolTip = tr("%1 client").arg(PACKAGE_NAME) + " " + m_network_style->getTitleAddText();
        trayIcon->setToolTip(toolTip);
    }
#endif
}

void BitcoinGUI::createTrayIconMenu()
{
#ifndef Q_OS_MAC
    // return if trayIcon is unset (only on non-macOSes)
    if (!trayIcon)
        return;

    trayIcon->setContextMenu(trayIconMenu.get());
    connect(trayIcon, &QSystemTrayIcon::activated, this, &BitcoinGUI::trayIconActivated);
#else
    // Note: On macOS, the Dock icon is used to provide the tray's functionality.
    MacDockIconHandler *dockIconHandler = MacDockIconHandler::instance();
    connect(dockIconHandler, &MacDockIconHandler::dockIconClicked, this, &BitcoinGUI::macosDockIconActivated);
    trayIconMenu->setAsDockMenu();
#endif

    // Configuration of the tray icon (or Dock icon) menu
#ifndef Q_OS_MAC
    // Note: On macOS, the Dock icon's menu already has Show / Hide action.
    trayIconMenu->addAction(toggleHideAction);
    trayIconMenu->addSeparator();
#endif
    if (enableWallet) {
        trayIconMenu->addAction(sendCoinsMenuAction);
        trayIconMenu->addAction(receiveCoinsMenuAction);
        trayIconMenu->addSeparator();
        trayIconMenu->addAction(signMessageAction);
        trayIconMenu->addAction(verifyMessageAction);
        trayIconMenu->addSeparator();
    }
    trayIconMenu->addAction(optionsAction);
    trayIconMenu->addAction(openRPCConsoleAction);
#ifndef Q_OS_MAC // This is built-in on macOS
    trayIconMenu->addSeparator();
    trayIconMenu->addAction(quitAction);
#endif
}

#ifndef Q_OS_MAC
void BitcoinGUI::trayIconActivated(QSystemTrayIcon::ActivationReason reason)
{
    if(reason == QSystemTrayIcon::Trigger)
    {
        // Click on system tray icon triggers show/hide of the main window
        toggleHidden();
    }
}
#else
void BitcoinGUI::macosDockIconActivated()
{
    show();
    activateWindow();
}
#endif

void BitcoinGUI::optionsClicked()
{
    openOptionsDialogWithTab(OptionsDialog::TAB_MAIN);
}

void BitcoinGUI::aboutClicked()
{
    if(!clientModel)
        return;

    HelpMessageDialog dlg(m_node, this, true);
    dlg.exec();
}

void BitcoinGUI::showDebugWindow()
{
    GUIUtil::bringToFront(rpcConsole);
    Q_EMIT consoleShown(rpcConsole);
}

void BitcoinGUI::showDebugWindowActivateConsole()
{
    rpcConsole->setTabFocus(RPCConsole::TabTypes::CONSOLE);
    showDebugWindow();
}

void BitcoinGUI::showHelpMessageClicked()
{
    helpMessageDialog->show();
}

#ifdef ENABLE_WALLET
void BitcoinGUI::openClicked()
{
    OpenURIDialog dlg(this);
    if(dlg.exec())
    {
        Q_EMIT receivedURI(dlg.getURI());
    }
}

void BitcoinGUI::gotoOverviewPage()
{
    overviewAction->setChecked(true);
    if (walletFrame) walletFrame->gotoOverviewPage();
}

void BitcoinGUI::gotoHistoryPage()
{
    historyAction->setChecked(true);
    if (walletFrame) walletFrame->gotoHistoryPage();
}

void BitcoinGUI::gotoReceiveCoinsPage()
{
    receiveCoinsAction->setChecked(true);
    if (walletFrame) walletFrame->gotoReceiveCoinsPage();
}

void BitcoinGUI::gotoSendCoinsPage(QString addr)
{
    sendCoinsAction->setChecked(true);
    if (walletFrame) walletFrame->gotoSendCoinsPage(addr);
}

void BitcoinGUI::gotoSignMessageTab(QString addr)
{
    if (walletFrame) walletFrame->gotoSignMessageTab(addr);
}

void BitcoinGUI::gotoVerifyMessageTab(QString addr)
{
    if (walletFrame) walletFrame->gotoVerifyMessageTab(addr);
}
#endif // ENABLE_WALLET

void BitcoinGUI::updateNetworkState()
{
    int count = clientModel->getNumConnections();
    QString icon;
    switch(count)
    {
    case 0: icon = ":/icons/connect_0"; break;
    case 1: case 2: case 3: icon = ":/icons/connect_1"; break;
    case 4: case 5: case 6: icon = ":/icons/connect_2"; break;
    case 7: case 8: case 9: icon = ":/icons/connect_3"; break;
    default: icon = ":/icons/connect_4"; break;
    }

    QString tooltip;

    if (m_node.getNetworkActive()) {
        tooltip = tr("%n active connection(s) to Namecoin network", "", count) + QString(".<br>") + tr("Click to disable network activity.");
    } else {
        tooltip = tr("Network activity disabled.") + QString("<br>") + tr("Click to enable network activity again.");
        icon = ":/icons/network_disabled";
    }

    // Don't word-wrap this (fixed-width) tooltip
    tooltip = QString("<nobr>") + tooltip + QString("</nobr>");
    connectionsControl->setToolTip(tooltip);

    connectionsControl->setPixmap(platformStyle->SingleColorIcon(icon).pixmap(STATUSBAR_ICONSIZE,STATUSBAR_ICONSIZE));
}

void BitcoinGUI::setNumConnections(int count)
{
    updateNetworkState();
}

void BitcoinGUI::setNetworkActive(bool networkActive)
{
    updateNetworkState();
}

void BitcoinGUI::updateHeadersSyncProgressLabel()
{
    int64_t headersTipTime = clientModel->getHeaderTipTime();
    int headersTipHeight = clientModel->getHeaderTipHeight();
    int estHeadersLeft = (GetTime() - headersTipTime) / Params().GetConsensus().nPowTargetSpacing;
    if (estHeadersLeft > HEADER_HEIGHT_DELTA_SYNC)
        progressBarLabel->setText(tr("Syncing Headers (%1%)...").arg(QString::number(100.0 / (headersTipHeight+estHeadersLeft)*headersTipHeight, 'f', 1)));
}

void BitcoinGUI::openOptionsDialogWithTab(OptionsDialog::Tab tab)
{
    if (!clientModel || !clientModel->getOptionsModel())
        return;

    OptionsDialog dlg(this, enableWallet);
    dlg.setCurrentTab(tab);
    dlg.setModel(clientModel->getOptionsModel());
    dlg.exec();
}

void BitcoinGUI::setNumBlocks(int count, const QDateTime& blockDate, double nVerificationProgress, bool header)
{
// Disabling macOS App Nap on initial sync, disk and reindex operations.
#ifdef Q_OS_MAC
    (m_node.isInitialBlockDownload() || m_node.getReindex() || m_node.getImporting()) ? m_app_nap_inhibitor->disableAppNap() : m_app_nap_inhibitor->enableAppNap();
#endif

    if (modalOverlay)
    {
        if (header)
            modalOverlay->setKnownBestHeight(count, blockDate);
        else
            modalOverlay->tipUpdate(count, blockDate, nVerificationProgress);
    }
    if (!clientModel)
        return;

    // Prevent orphan statusbar messages (e.g. hover Quit in main menu, wait until chain-sync starts -> garbled text)
    statusBar()->clearMessage();

    // Acquire current block source
    enum BlockSource blockSource = clientModel->getBlockSource();
    switch (blockSource) {
        case BlockSource::NETWORK:
            if (header) {
                updateHeadersSyncProgressLabel();
                return;
            }
            progressBarLabel->setText(tr("Synchronizing with network..."));
            updateHeadersSyncProgressLabel();
            break;
        case BlockSource::DISK:
            if (header) {
                progressBarLabel->setText(tr("Indexing blocks on disk..."));
            } else {
                progressBarLabel->setText(tr("Processing blocks on disk..."));
            }
            break;
        case BlockSource::REINDEX:
            progressBarLabel->setText(tr("Reindexing blocks on disk..."));
            break;
        case BlockSource::NONE:
            if (header) {
                return;
            }
            progressBarLabel->setText(tr("Connecting to peers..."));
            break;
    }

    QString tooltip;

    QDateTime currentDate = QDateTime::currentDateTime();
    qint64 secs = blockDate.secsTo(currentDate);

    tooltip = tr("Processed %n block(s) of transaction history.", "", count);

    // Set icon state: spinning if catching up, tick otherwise
    if (secs < MAX_BLOCK_TIME_GAP) {
        tooltip = tr("Up to date") + QString(".<br>") + tooltip;
        labelBlocksIcon->setPixmap(platformStyle->SingleColorIcon(":/icons/synced").pixmap(STATUSBAR_ICONSIZE, STATUSBAR_ICONSIZE));

#ifdef ENABLE_WALLET
        if(walletFrame)
        {
            walletFrame->showOutOfSyncWarning(false);
            modalOverlay->showHide(true, true);
        }
#endif // ENABLE_WALLET

        progressBarLabel->setVisible(false);
        progressBar->setVisible(false);
    }
    else
    {
        QString timeBehindText = GUIUtil::formatNiceTimeOffset(secs);

        progressBarLabel->setVisible(true);
        progressBar->setFormat(tr("%1 behind").arg(timeBehindText));
        progressBar->setMaximum(1000000000);
        progressBar->setValue(nVerificationProgress * 1000000000.0 + 0.5);
        progressBar->setVisible(true);

        tooltip = tr("Catching up...") + QString("<br>") + tooltip;
        if(count != prevBlocks)
        {
            labelBlocksIcon->setPixmap(platformStyle->SingleColorIcon(QString(
                ":/movies/spinner-%1").arg(spinnerFrame, 3, 10, QChar('0')))
                .pixmap(STATUSBAR_ICONSIZE, STATUSBAR_ICONSIZE));
            spinnerFrame = (spinnerFrame + 1) % SPINNER_FRAMES;
        }
        prevBlocks = count;

#ifdef ENABLE_WALLET
        if(walletFrame)
        {
            walletFrame->showOutOfSyncWarning(true);
            modalOverlay->showHide();
        }
#endif // ENABLE_WALLET

        tooltip += QString("<br>");
        tooltip += tr("Last received block was generated %1 ago.").arg(timeBehindText);
        tooltip += QString("<br>");
        tooltip += tr("Transactions after this will not yet be visible.");
    }

    // Don't word-wrap this (fixed-width) tooltip
    tooltip = QString("<nobr>") + tooltip + QString("</nobr>");

    labelBlocksIcon->setToolTip(tooltip);
    progressBarLabel->setToolTip(tooltip);
    progressBar->setToolTip(tooltip);
}

void BitcoinGUI::message(const QString& title, QString message, unsigned int style, bool* ret)
{
    // Default title. On macOS, the window title is ignored (as required by the macOS Guidelines).
    QString strTitle{PACKAGE_NAME};
    // Default to information icon
    int nMBoxIcon = QMessageBox::Information;
    int nNotifyIcon = Notificator::Information;

    bool prefix = !(style & CClientUIInterface::MSG_NOPREFIX);
    style &= ~CClientUIInterface::MSG_NOPREFIX;

    QString msgType;
    if (!title.isEmpty()) {
        msgType = title;
    } else {
        switch (style) {
        case CClientUIInterface::MSG_ERROR:
            msgType = tr("Error");
            if (prefix) message = tr("Error: %1").arg(message);
            break;
        case CClientUIInterface::MSG_WARNING:
            msgType = tr("Warning");
            if (prefix) message = tr("Warning: %1").arg(message);
            break;
        case CClientUIInterface::MSG_INFORMATION:
            msgType = tr("Information");
            // No need to prepend the prefix here.
            break;
        default:
            break;
        }
    }

    if (!msgType.isEmpty()) {
        strTitle += " - " + msgType;
    }

    if (style & CClientUIInterface::ICON_ERROR) {
        nMBoxIcon = QMessageBox::Critical;
        nNotifyIcon = Notificator::Critical;
    } else if (style & CClientUIInterface::ICON_WARNING) {
        nMBoxIcon = QMessageBox::Warning;
        nNotifyIcon = Notificator::Warning;
    }

    if (style & CClientUIInterface::MODAL) {
        // Check for buttons, use OK as default, if none was supplied
        QMessageBox::StandardButton buttons;
        if (!(buttons = (QMessageBox::StandardButton)(style & CClientUIInterface::BTN_MASK)))
            buttons = QMessageBox::Ok;

        showNormalIfMinimized();
        QMessageBox mBox(static_cast<QMessageBox::Icon>(nMBoxIcon), strTitle, message, buttons, this);
        mBox.setTextFormat(Qt::PlainText);
        int r = mBox.exec();
        if (ret != nullptr)
            *ret = r == QMessageBox::Ok;
    } else {
        notificator->notify(static_cast<Notificator::Class>(nNotifyIcon), strTitle, message);
    }
}

void BitcoinGUI::changeEvent(QEvent *e)
{
    QMainWindow::changeEvent(e);
#ifndef Q_OS_MAC // Ignored on Mac
    if(e->type() == QEvent::WindowStateChange)
    {
        if(clientModel && clientModel->getOptionsModel() && clientModel->getOptionsModel()->getMinimizeToTray())
        {
            QWindowStateChangeEvent *wsevt = static_cast<QWindowStateChangeEvent*>(e);
            if(!(wsevt->oldState() & Qt::WindowMinimized) && isMinimized())
            {
                QTimer::singleShot(0, this, &BitcoinGUI::hide);
                e->ignore();
            }
            else if((wsevt->oldState() & Qt::WindowMinimized) && !isMinimized())
            {
                QTimer::singleShot(0, this, &BitcoinGUI::show);
                e->ignore();
            }
        }
    }
#endif
}

void BitcoinGUI::closeEvent(QCloseEvent *event)
{
#ifndef Q_OS_MAC // Ignored on Mac
    if(clientModel && clientModel->getOptionsModel())
    {
        if(!clientModel->getOptionsModel()->getMinimizeOnClose())
        {
            // close rpcConsole in case it was open to make some space for the shutdown window
            rpcConsole->close();

            QApplication::quit();
        }
        else
        {
            QMainWindow::showMinimized();
            event->ignore();
        }
    }
#else
    QMainWindow::closeEvent(event);
#endif
}

void BitcoinGUI::showEvent(QShowEvent *event)
{
    // enable the debug window when the main window shows up
    openRPCConsoleAction->setEnabled(true);
    aboutAction->setEnabled(true);
    optionsAction->setEnabled(true);
}

#ifdef ENABLE_WALLET
void BitcoinGUI::incomingTransaction(const QString& date, int unit, const CAmount& amount, const QString& type, const QString& address, const QString& label, const QString& walletName)
{
    // On new transaction, make an info balloon
    QString msg = tr("Date: %1\n").arg(date) +
                  tr("Amount: %1\n").arg(BitcoinUnits::formatWithUnit(unit, amount, true));
    if (m_node.getWallets().size() > 1 && !walletName.isEmpty()) {
        msg += tr("Wallet: %1\n").arg(walletName);
    }
    msg += tr("Type: %1\n").arg(type);
    if (!label.isEmpty())
        msg += tr("Label: %1\n").arg(label);
    else if (!address.isEmpty())
        msg += tr("Address: %1\n").arg(address);
    message((amount)<0 ? tr("Sent transaction") : tr("Incoming transaction"),
             msg, CClientUIInterface::MSG_INFORMATION);
}
#endif // ENABLE_WALLET

void BitcoinGUI::dragEnterEvent(QDragEnterEvent *event)
{
    // Accept only URIs
    if(event->mimeData()->hasUrls())
        event->acceptProposedAction();
}

void BitcoinGUI::dropEvent(QDropEvent *event)
{
    if(event->mimeData()->hasUrls())
    {
        for (const QUrl &uri : event->mimeData()->urls())
        {
            Q_EMIT receivedURI(uri.toString());
        }
    }
    event->acceptProposedAction();
}

bool BitcoinGUI::eventFilter(QObject *object, QEvent *event)
{
    // Catch status tip events
    if (event->type() == QEvent::StatusTip)
    {
        // Prevent adding text from setStatusTip(), if we currently use the status bar for displaying other stuff
        if (progressBarLabel->isVisible() || progressBar->isVisible())
            return true;
    }
    return QMainWindow::eventFilter(object, event);
}

#ifdef ENABLE_WALLET
bool BitcoinGUI::handlePaymentRequest(const SendCoinsRecipient& recipient)
{
    // URI has to be valid
    if (walletFrame && walletFrame->handlePaymentRequest(recipient))
    {
        showNormalIfMinimized();
        gotoSendCoinsPage();
        return true;
    }
    return false;
}

void BitcoinGUI::setHDStatus(bool privkeyDisabled, int hdEnabled)
{
    labelWalletHDStatusIcon->setPixmap(platformStyle->SingleColorIcon(privkeyDisabled ? ":/icons/eye" : hdEnabled ? ":/icons/hd_enabled" : ":/icons/hd_disabled").pixmap(STATUSBAR_ICONSIZE,STATUSBAR_ICONSIZE));
    labelWalletHDStatusIcon->setToolTip(privkeyDisabled ? tr("Private key <b>disabled</b>") : hdEnabled ? tr("HD key generation is <b>enabled</b>") : tr("HD key generation is <b>disabled</b>"));

    // eventually disable the QLabel to set its opacity to 50%
    labelWalletHDStatusIcon->setEnabled(hdEnabled);
}

void BitcoinGUI::setEncryptionStatus(int status)
{
    switch(status)
    {
    case WalletModel::Unencrypted:
        labelWalletEncryptionIcon->hide();
        encryptWalletAction->setChecked(false);
        changePassphraseAction->setEnabled(false);
        encryptWalletAction->setEnabled(true);
        break;
    case WalletModel::Unlocked:
        labelWalletEncryptionIcon->show();
        labelWalletEncryptionIcon->setPixmap(platformStyle->SingleColorIcon(":/icons/lock_open").pixmap(STATUSBAR_ICONSIZE,STATUSBAR_ICONSIZE));
        labelWalletEncryptionIcon->setToolTip(tr("Wallet is <b>encrypted</b> and currently <b>unlocked</b>"));
        encryptWalletAction->setChecked(true);
        changePassphraseAction->setEnabled(true);
        encryptWalletAction->setEnabled(false); // TODO: decrypt currently not supported
        break;
    case WalletModel::Locked:
        labelWalletEncryptionIcon->show();
        labelWalletEncryptionIcon->setPixmap(platformStyle->SingleColorIcon(":/icons/lock_closed").pixmap(STATUSBAR_ICONSIZE,STATUSBAR_ICONSIZE));
        labelWalletEncryptionIcon->setToolTip(tr("Wallet is <b>encrypted</b> and currently <b>locked</b>"));
        encryptWalletAction->setChecked(true);
        changePassphraseAction->setEnabled(true);
        encryptWalletAction->setEnabled(false); // TODO: decrypt currently not supported
        break;
    }
}

void BitcoinGUI::updateWalletStatus()
{
    if (!walletFrame) {
        return;
    }
    WalletView * const walletView = walletFrame->currentWalletView();
    if (!walletView) {
        return;
    }
    WalletModel * const walletModel = walletView->getWalletModel();
    setEncryptionStatus(walletModel->getEncryptionStatus());
    setHDStatus(walletModel->privateKeysDisabled(), walletModel->wallet().hdEnabled());
}
#endif // ENABLE_WALLET

void BitcoinGUI::updateProxyIcon()
{
    std::string ip_port;
    bool proxy_enabled = clientModel->getProxyInfo(ip_port);

    if (proxy_enabled) {
        if (labelProxyIcon->pixmap() == nullptr) {
            QString ip_port_q = QString::fromStdString(ip_port);
            labelProxyIcon->setPixmap(platformStyle->SingleColorIcon(":/icons/proxy").pixmap(STATUSBAR_ICONSIZE, STATUSBAR_ICONSIZE));
            labelProxyIcon->setToolTip(tr("Proxy is <b>enabled</b>: %1").arg(ip_port_q));
        } else {
            labelProxyIcon->show();
        }
    } else {
        labelProxyIcon->hide();
    }
}

void BitcoinGUI::updateWindowTitle()
{
    QString window_title = PACKAGE_NAME;
#ifdef ENABLE_WALLET
    if (walletFrame) {
        WalletModel* const wallet_model = walletFrame->currentWalletModel();
        if (wallet_model && !wallet_model->getWalletName().isEmpty()) {
            window_title += " - " + wallet_model->getDisplayName();
        }
    }
#endif
    if (!m_network_style->getTitleAddText().isEmpty()) {
        window_title += " - " + m_network_style->getTitleAddText();
    }
    setWindowTitle(window_title);
}

void BitcoinGUI::showNormalIfMinimized(bool fToggleHidden)
{
    if(!clientModel)
        return;

    if (!isHidden() && !isMinimized() && !GUIUtil::isObscured(this) && fToggleHidden) {
        hide();
    } else {
        GUIUtil::bringToFront(this);
    }
}

void BitcoinGUI::toggleHidden()
{
    showNormalIfMinimized(true);
}

void BitcoinGUI::detectShutdown()
{
    if (m_node.shutdownRequested())
    {
        if(rpcConsole)
            rpcConsole->hide();
        qApp->quit();
    }
}

void BitcoinGUI::showProgress(const QString &title, int nProgress)
{
    if (nProgress == 0) {
        progressDialog = new QProgressDialog(title, QString(), 0, 100);
        GUIUtil::PolishProgressDialog(progressDialog);
        progressDialog->setWindowModality(Qt::ApplicationModal);
        progressDialog->setMinimumDuration(0);
        progressDialog->setAutoClose(false);
        progressDialog->setValue(0);
    } else if (nProgress == 100) {
        if (progressDialog) {
            progressDialog->close();
            progressDialog->deleteLater();
            progressDialog = nullptr;
        }
    } else if (progressDialog) {
        progressDialog->setValue(nProgress);
    }
}

void BitcoinGUI::setTrayIconVisible(bool fHideTrayIcon)
{
    if (trayIcon)
    {
        trayIcon->setVisible(!fHideTrayIcon);
    }
}

void BitcoinGUI::showModalOverlay()
{
    if (modalOverlay && (progressBar->isVisible() || modalOverlay->isLayerVisible()))
        modalOverlay->toggleVisibility();
}

static bool ThreadSafeMessageBox(BitcoinGUI* gui, const std::string& message, const std::string& caption, unsigned int style)
{
    bool modal = (style & CClientUIInterface::MODAL);
    // The SECURE flag has no effect in the Qt GUI.
    // bool secure = (style & CClientUIInterface::SECURE);
    style &= ~CClientUIInterface::SECURE;
    bool ret = false;
    // In case of modal message, use blocking connection to wait for user to click a button
    bool invoked = QMetaObject::invokeMethod(gui, "message",
                               modal ? GUIUtil::blockingGUIThreadConnection() : Qt::QueuedConnection,
                               Q_ARG(QString, QString::fromStdString(caption)),
                               Q_ARG(QString, QString::fromStdString(message)),
                               Q_ARG(unsigned int, style),
                               Q_ARG(bool*, &ret));
    assert(invoked);
    return ret;
}

void BitcoinGUI::subscribeToCoreSignals()
{
    // Connect signals to client
    m_handler_message_box = m_node.handleMessageBox(std::bind(ThreadSafeMessageBox, this, std::placeholders::_1, std::placeholders::_2, std::placeholders::_3));
    m_handler_question = m_node.handleQuestion(std::bind(ThreadSafeMessageBox, this, std::placeholders::_1, std::placeholders::_3, std::placeholders::_4));
}

void BitcoinGUI::unsubscribeFromCoreSignals()
{
    // Disconnect signals from client
    m_handler_message_box->disconnect();
    m_handler_question->disconnect();
}

UnitDisplayStatusBarControl::UnitDisplayStatusBarControl(const PlatformStyle *platformStyle) :
    optionsModel(nullptr),
    menu(nullptr)
{
    createContextMenu();
    setToolTip(tr("Unit to show amounts in. Click to select another unit."));
    QList<BitcoinUnits::Unit> units = BitcoinUnits::availableUnits();
    int max_width = 0;
    const QFontMetrics fm(font());
    for (const BitcoinUnits::Unit unit : units)
    {
        max_width = qMax(max_width, GUIUtil::TextWidth(fm, BitcoinUnits::longName(unit)));
    }
    setMinimumSize(max_width, 0);
    setAlignment(Qt::AlignRight | Qt::AlignVCenter);
    setStyleSheet(QString("QLabel { color : %1 }").arg(platformStyle->SingleColor().name()));
}

/** So that it responds to button clicks */
void UnitDisplayStatusBarControl::mousePressEvent(QMouseEvent *event)
{
    onDisplayUnitsClicked(event->pos());
}

/** Creates context menu, its actions, and wires up all the relevant signals for mouse events. */
void UnitDisplayStatusBarControl::createContextMenu()
{
    menu = new QMenu(this);
    for (const BitcoinUnits::Unit u : BitcoinUnits::availableUnits())
    {
        QAction *menuAction = new QAction(QString(BitcoinUnits::longName(u)), this);
        menuAction->setData(QVariant(u));
        menu->addAction(menuAction);
    }
    connect(menu, &QMenu::triggered, this, &UnitDisplayStatusBarControl::onMenuSelection);
}

/** Lets the control know about the Options Model (and its signals) */
void UnitDisplayStatusBarControl::setOptionsModel(OptionsModel *_optionsModel)
{
    if (_optionsModel)
    {
        this->optionsModel = _optionsModel;

        // be aware of a display unit change reported by the OptionsModel object.
        connect(_optionsModel, &OptionsModel::displayUnitChanged, this, &UnitDisplayStatusBarControl::updateDisplayUnit);

        // initialize the display units label with the current value in the model.
        updateDisplayUnit(_optionsModel->getDisplayUnit());
    }
}

/** When Display Units are changed on OptionsModel it will refresh the display text of the control on the status bar */
void UnitDisplayStatusBarControl::updateDisplayUnit(int newUnits)
{
    setText(BitcoinUnits::longName(newUnits));
}

/** Shows context menu with Display Unit options by the mouse coordinates */
void UnitDisplayStatusBarControl::onDisplayUnitsClicked(const QPoint& point)
{
    QPoint globalPos = mapToGlobal(point);
    menu->exec(globalPos);
}

/** Tells underlying optionsModel to update its current display unit. */
void UnitDisplayStatusBarControl::onMenuSelection(QAction* action)
{
    if (action)
    {
        optionsModel->setDisplayUnit(action->data());
    }
}<|MERGE_RESOLUTION|>--- conflicted
+++ resolved
@@ -330,11 +330,7 @@
     usedReceivingAddressesAction->setStatusTip(tr("Show the list of used receiving addresses and labels"));
 
     openAction = new QAction(tr("Open &URI..."), this);
-<<<<<<< HEAD
-    openAction->setStatusTip(tr("Open a namecoin: URI or payment request"));
-=======
-    openAction->setStatusTip(tr("Open a bitcoin: URI"));
->>>>>>> 7c87300e
+    openAction->setStatusTip(tr("Open a namecoin: URI"));
 
     m_open_wallet_action = new QAction(tr("Open Wallet"), this);
     m_open_wallet_action->setEnabled(false);

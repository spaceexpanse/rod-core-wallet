--- conflicted
+++ resolved
@@ -255,13 +255,8 @@
     overviewAction->setShortcut(QKeySequence(Qt::ALT + Qt::Key_1));
     tabGroup->addAction(overviewAction);
 
-<<<<<<< HEAD
-    sendCoinsAction = new QAction(SingleColorIcon(":/icons/send"), tr("&Send"), this);
+    sendCoinsAction = new QAction(platformStyle->SingleColorIcon(":/icons/send"), tr("&Send"), this);
     sendCoinsAction->setStatusTip(tr("Send coins to a Namecoin address"));
-=======
-    sendCoinsAction = new QAction(platformStyle->SingleColorIcon(":/icons/send"), tr("&Send"), this);
-    sendCoinsAction->setStatusTip(tr("Send coins to a Bitcoin address"));
->>>>>>> 3abaf765
     sendCoinsAction->setToolTip(sendCoinsAction->statusTip());
     sendCoinsAction->setCheckable(true);
     sendCoinsAction->setShortcut(QKeySequence(Qt::ALT + Qt::Key_2));
@@ -271,13 +266,8 @@
     sendCoinsMenuAction->setStatusTip(sendCoinsAction->statusTip());
     sendCoinsMenuAction->setToolTip(sendCoinsMenuAction->statusTip());
 
-<<<<<<< HEAD
-    receiveCoinsAction = new QAction(SingleColorIcon(":/icons/receiving_addresses"), tr("&Receive"), this);
+    receiveCoinsAction = new QAction(platformStyle->SingleColorIcon(":/icons/receiving_addresses"), tr("&Receive"), this);
     receiveCoinsAction->setStatusTip(tr("Request payments (generates QR codes and namecoin: URIs)"));
-=======
-    receiveCoinsAction = new QAction(platformStyle->SingleColorIcon(":/icons/receiving_addresses"), tr("&Receive"), this);
-    receiveCoinsAction->setStatusTip(tr("Request payments (generates QR codes and bitcoin: URIs)"));
->>>>>>> 3abaf765
     receiveCoinsAction->setToolTip(receiveCoinsAction->statusTip());
     receiveCoinsAction->setCheckable(true);
     receiveCoinsAction->setShortcut(QKeySequence(Qt::ALT + Qt::Key_3));
@@ -315,24 +305,14 @@
     quitAction->setStatusTip(tr("Quit application"));
     quitAction->setShortcut(QKeySequence(Qt::CTRL + Qt::Key_Q));
     quitAction->setMenuRole(QAction::QuitRole);
-<<<<<<< HEAD
-    aboutAction = new QAction(TextColorIcon(":/icons/about"), tr("&About Namecoin Core"), this);
+    aboutAction = new QAction(platformStyle->TextColorIcon(":/icons/about"), tr("&About Namecoin Core"), this);
     aboutAction->setStatusTip(tr("Show information about Namecoin Core"));
-=======
-    aboutAction = new QAction(platformStyle->TextColorIcon(":/icons/about"), tr("&About Bitcoin Core"), this);
-    aboutAction->setStatusTip(tr("Show information about Bitcoin Core"));
->>>>>>> 3abaf765
     aboutAction->setMenuRole(QAction::AboutRole);
     aboutQtAction = new QAction(platformStyle->TextColorIcon(":/icons/about_qt"), tr("About &Qt"), this);
     aboutQtAction->setStatusTip(tr("Show information about Qt"));
     aboutQtAction->setMenuRole(QAction::AboutQtRole);
-<<<<<<< HEAD
-    optionsAction = new QAction(TextColorIcon(":/icons/options"), tr("&Options..."), this);
+    optionsAction = new QAction(platformStyle->TextColorIcon(":/icons/options"), tr("&Options..."), this);
     optionsAction->setStatusTip(tr("Modify configuration options for Namecoin Core"));
-=======
-    optionsAction = new QAction(platformStyle->TextColorIcon(":/icons/options"), tr("&Options..."), this);
-    optionsAction->setStatusTip(tr("Modify configuration options for Bitcoin Core"));
->>>>>>> 3abaf765
     optionsAction->setMenuRole(QAction::PreferencesRole);
     toggleHideAction = new QAction(platformStyle->TextColorIcon(":/icons/about"), tr("&Show / Hide"), this);
     toggleHideAction->setStatusTip(tr("Show or hide the main Window"));
@@ -344,17 +324,10 @@
     backupWalletAction->setStatusTip(tr("Backup wallet to another location"));
     changePassphraseAction = new QAction(platformStyle->TextColorIcon(":/icons/key"), tr("&Change Passphrase..."), this);
     changePassphraseAction->setStatusTip(tr("Change the passphrase used for wallet encryption"));
-<<<<<<< HEAD
-    signMessageAction = new QAction(TextColorIcon(":/icons/edit"), tr("Sign &message..."), this);
+    signMessageAction = new QAction(platformStyle->TextColorIcon(":/icons/edit"), tr("Sign &message..."), this);
     signMessageAction->setStatusTip(tr("Sign messages with your Namecoin addresses to prove you own them"));
-    verifyMessageAction = new QAction(TextColorIcon(":/icons/verify"), tr("&Verify message..."), this);
+    verifyMessageAction = new QAction(platformStyle->TextColorIcon(":/icons/verify"), tr("&Verify message..."), this);
     verifyMessageAction->setStatusTip(tr("Verify messages to ensure they were signed with specified Namecoin addresses"));
-=======
-    signMessageAction = new QAction(platformStyle->TextColorIcon(":/icons/edit"), tr("Sign &message..."), this);
-    signMessageAction->setStatusTip(tr("Sign messages with your Bitcoin addresses to prove you own them"));
-    verifyMessageAction = new QAction(platformStyle->TextColorIcon(":/icons/verify"), tr("&Verify message..."), this);
-    verifyMessageAction->setStatusTip(tr("Verify messages to ensure they were signed with specified Bitcoin addresses"));
->>>>>>> 3abaf765
 
     openRPCConsoleAction = new QAction(platformStyle->TextColorIcon(":/icons/debugwindow"), tr("&Debug window"), this);
     openRPCConsoleAction->setStatusTip(tr("Open debugging and diagnostic console"));
@@ -364,13 +337,8 @@
     usedReceivingAddressesAction = new QAction(platformStyle->TextColorIcon(":/icons/address-book"), tr("&Receiving addresses..."), this);
     usedReceivingAddressesAction->setStatusTip(tr("Show the list of used receiving addresses and labels"));
 
-<<<<<<< HEAD
-    openAction = new QAction(TextColorIcon(":/icons/open"), tr("Open &URI..."), this);
+    openAction = new QAction(platformStyle->TextColorIcon(":/icons/open"), tr("Open &URI..."), this);
     openAction->setStatusTip(tr("Open a namecoin: URI or payment request"));
-=======
-    openAction = new QAction(platformStyle->TextColorIcon(":/icons/open"), tr("Open &URI..."), this);
-    openAction->setStatusTip(tr("Open a bitcoin: URI or payment request"));
->>>>>>> 3abaf765
 
     showHelpMessageAction = new QAction(platformStyle->TextColorIcon(":/icons/info"), tr("&Command-line options"), this);
     showHelpMessageAction->setMenuRole(QAction::NoRole);
@@ -683,13 +651,8 @@
     case 7: case 8: case 9: icon = ":/icons/connect_3"; break;
     default: icon = ":/icons/connect_4"; break;
     }
-<<<<<<< HEAD
-    labelConnectionsIcon->setPixmap(SingleColorIcon(icon).pixmap(STATUSBAR_ICONSIZE,STATUSBAR_ICONSIZE));
+    labelConnectionsIcon->setPixmap(platformStyle->SingleColorIcon(icon).pixmap(STATUSBAR_ICONSIZE,STATUSBAR_ICONSIZE));
     labelConnectionsIcon->setToolTip(tr("%n active connection(s) to Namecoin network", "", count));
-=======
-    labelConnectionsIcon->setPixmap(platformStyle->SingleColorIcon(icon).pixmap(STATUSBAR_ICONSIZE,STATUSBAR_ICONSIZE));
-    labelConnectionsIcon->setToolTip(tr("%n active connection(s) to Bitcoin network", "", count));
->>>>>>> 3abaf765
 }
 
 void BitcoinGUI::setNumBlocks(int count, const QDateTime& blockDate)

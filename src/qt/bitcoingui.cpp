// Copyright (c) 2011-2022 The Bitcoin Core developers
// Distributed under the MIT software license, see the accompanying
// file COPYING or http://www.opensource.org/licenses/mit-license.php.

#include <bitcoin-build-config.h> // IWYU pragma: keep

#include <qt/bitcoingui.h>

#include <qt/bitcoinunits.h>
#include <qt/buynamespage.h>
#include <qt/clientmodel.h>
#include <qt/createwalletdialog.h>
#include <qt/guiconstants.h>
#include <qt/guiutil.h>
#include <qt/managenamespage.h>
#include <qt/modaloverlay.h>
#include <qt/networkstyle.h>
#include <qt/notificator.h>
#include <qt/openuridialog.h>
#include <qt/optionsdialog.h>
#include <qt/optionsmodel.h>
#include <qt/platformstyle.h>
#include <qt/rpcconsole.h>
#include <qt/utilitydialog.h>

#ifdef ENABLE_WALLET
#include <qt/walletcontroller.h>
#include <qt/walletframe.h>
#include <qt/walletmodel.h>
#include <qt/walletview.h>
#endif // ENABLE_WALLET

#ifdef Q_OS_MACOS
#include <qt/macdockiconhandler.h>
#endif

#include <chain.h>
#include <chainparams.h>
#include <common/system.h>
#include <interfaces/handler.h>
#include <interfaces/node.h>
#include <node/interface_ui.h>
#include <util/translation.h>
#include <validation.h>

#include <functional>

#include <QAction>
#include <QActionGroup>
#include <QApplication>
#include <QComboBox>
#include <QCursor>
#include <QDateTime>
#include <QDragEnterEvent>
#include <QInputDialog>
#include <QKeySequence>
#include <QListWidget>
#include <QMenu>
#include <QMenuBar>
#include <QMessageBox>
#include <QMimeData>
#include <QProgressDialog>
#include <QScreen>
#include <QSettings>
#include <QShortcut>
#include <QStackedWidget>
#include <QStatusBar>
#include <QStyle>
#include <QSystemTrayIcon>
#include <QTimer>
#include <QToolBar>
#include <QUrlQuery>
#include <QVBoxLayout>
#include <QWindow>


const std::string BitcoinGUI::DEFAULT_UIPLATFORM =
#if defined(Q_OS_MACOS)
        "macosx"
#elif defined(Q_OS_WIN)
        "windows"
#else
        "other"
#endif
        ;

BitcoinGUI::BitcoinGUI(interfaces::Node& node, const PlatformStyle *_platformStyle, const NetworkStyle *networkStyle, QWidget *parent) :
    QMainWindow(parent),
    m_node(node),
    trayIconMenu{new QMenu()},
    platformStyle(_platformStyle),
    m_network_style(networkStyle)
{
    QSettings settings;
    if (!restoreGeometry(settings.value("MainWindowGeometry").toByteArray())) {
        // Restore failed (perhaps missing setting), center the window
        move(QGuiApplication::primaryScreen()->availableGeometry().center() - frameGeometry().center());
    }

    setContextMenuPolicy(Qt::PreventContextMenu);

#ifdef ENABLE_WALLET
    enableWallet = WalletModel::isWalletEnabled();
#endif // ENABLE_WALLET
    QApplication::setWindowIcon(m_network_style->getTrayAndWindowIcon());
    setWindowIcon(m_network_style->getTrayAndWindowIcon());
    updateWindowTitle();

    rpcConsole = new RPCConsole(node, _platformStyle, nullptr);
    helpMessageDialog = new HelpMessageDialog(this, false);
#ifdef ENABLE_WALLET
    if(enableWallet)
    {
        /** Create wallet frame and make it the central widget */
        walletFrame = new WalletFrame(_platformStyle, this);
        connect(walletFrame, &WalletFrame::createWalletButtonClicked, this, &BitcoinGUI::createWallet);
        connect(walletFrame, &WalletFrame::message, [this](const QString& title, const QString& message, unsigned int style) {
            this->message(title, message, style);
        });
        connect(walletFrame, &WalletFrame::currentWalletSet, [this] { updateWalletStatus(); });
        setCentralWidget(walletFrame);
    } else
#endif // ENABLE_WALLET
    {
        /* When compiled without wallet or -disablewallet is provided,
         * the central widget is the rpc console.
         */
        setCentralWidget(rpcConsole);
        Q_EMIT consoleShown(rpcConsole);
    }

    modalOverlay = new ModalOverlay(enableWallet, this->centralWidget());

    // Accept D&D of URIs
    setAcceptDrops(true);

    // Create actions for the toolbar, menu bar and tray/dock icon
    // Needs walletFrame to be initialized
    createActions();

    // Create application menu bar
    createMenuBar();

    // Create the toolbars
    createToolBars();

    // Create system tray icon and notification
    if (QSystemTrayIcon::isSystemTrayAvailable()) {
        createTrayIcon();
    }
    notificator = new Notificator(QApplication::applicationName(), trayIcon, this);

    // Create status bar
    statusBar();

    // Disable size grip because it looks ugly and nobody needs it
    statusBar()->setSizeGripEnabled(false);

    // Status bar notification icons
    QFrame *frameBlocks = new QFrame();
    frameBlocks->setContentsMargins(0,0,0,0);
    frameBlocks->setSizePolicy(QSizePolicy::Fixed, QSizePolicy::Preferred);
    QHBoxLayout *frameBlocksLayout = new QHBoxLayout(frameBlocks);
    frameBlocksLayout->setContentsMargins(3,0,3,0);
    frameBlocksLayout->setSpacing(3);
    unitDisplayControl = new UnitDisplayStatusBarControl(platformStyle);
    labelWalletEncryptionIcon = new GUIUtil::ThemedLabel(platformStyle);
    labelWalletHDStatusIcon = new GUIUtil::ThemedLabel(platformStyle);
    labelProxyIcon = new GUIUtil::ClickableLabel(platformStyle);
    connectionsControl = new GUIUtil::ClickableLabel(platformStyle);
    labelBlocksIcon = new GUIUtil::ClickableLabel(platformStyle);
    if(enableWallet)
    {
        frameBlocksLayout->addStretch();
        frameBlocksLayout->addWidget(unitDisplayControl);
        frameBlocksLayout->addStretch();
        frameBlocksLayout->addWidget(labelWalletEncryptionIcon);
        labelWalletEncryptionIcon->hide();
        frameBlocksLayout->addWidget(labelWalletHDStatusIcon);
        labelWalletHDStatusIcon->hide();
    }
    frameBlocksLayout->addWidget(labelProxyIcon);
    frameBlocksLayout->addStretch();
    frameBlocksLayout->addWidget(connectionsControl);
    frameBlocksLayout->addStretch();
    frameBlocksLayout->addWidget(labelBlocksIcon);
    frameBlocksLayout->addStretch();

    // Progress bar and label for blocks download
    progressBarLabel = new QLabel();
    progressBarLabel->setVisible(false);
    progressBar = new GUIUtil::ProgressBar();
    progressBar->setAlignment(Qt::AlignCenter);
    progressBar->setVisible(false);

    // Override style sheet for progress bar for styles that have a segmented progress bar,
    // as they make the text unreadable (workaround for issue #1071)
    // See https://doc.qt.io/qt-5/gallery.html
    QString curStyle = QApplication::style()->metaObject()->className();
    if(curStyle == "QWindowsStyle" || curStyle == "QWindowsXPStyle")
    {
        progressBar->setStyleSheet("QProgressBar { background-color: #e8e8e8; border: 1px solid grey; border-radius: 7px; padding: 1px; text-align: center; } QProgressBar::chunk { background: QLinearGradient(x1: 0, y1: 0, x2: 1, y2: 0, stop: 0 #FF8000, stop: 1 orange); border-radius: 7px; margin: 0px; }");
    }

    statusBar()->addWidget(progressBarLabel);
    statusBar()->addWidget(progressBar);
    statusBar()->addPermanentWidget(frameBlocks);

    // Install event filter to be able to catch status tip events (QEvent::StatusTip)
    this->installEventFilter(this);

    // Initially wallet actions should be disabled
    setWalletActionsEnabled(false);

    // Subscribe to notifications from core
    subscribeToCoreSignals();

    connect(labelProxyIcon, &GUIUtil::ClickableLabel::clicked, [this] {
        openOptionsDialogWithTab(OptionsDialog::TAB_NETWORK);
    });

    connect(labelBlocksIcon, &GUIUtil::ClickableLabel::clicked, this, &BitcoinGUI::showModalOverlay);
    connect(progressBar, &GUIUtil::ClickableProgressBar::clicked, this, &BitcoinGUI::showModalOverlay);

#ifdef Q_OS_MACOS
    m_app_nap_inhibitor = new CAppNapInhibitor;
#endif

    GUIUtil::handleCloseWindowShortcut(this);
}

BitcoinGUI::~BitcoinGUI()
{
    // Unsubscribe from notifications from core
    unsubscribeFromCoreSignals();

    QSettings settings;
    settings.setValue("MainWindowGeometry", saveGeometry());
    if(trayIcon) // Hide tray icon, as deleting will let it linger until quit (on Ubuntu)
        trayIcon->hide();
#ifdef Q_OS_MACOS
    delete m_app_nap_inhibitor;
    MacDockIconHandler::cleanup();
#endif

    delete rpcConsole;
}

void BitcoinGUI::createActions()
{
    QActionGroup *tabGroup = new QActionGroup(this);
    connect(modalOverlay, &ModalOverlay::triggered, tabGroup, &QActionGroup::setEnabled);

    overviewAction = new QAction(platformStyle->SingleColorIcon(":/icons/overview"), tr("&Overview"), this);
    overviewAction->setStatusTip(tr("Show general overview of wallet"));
    overviewAction->setToolTip(overviewAction->statusTip());
    overviewAction->setCheckable(true);
    overviewAction->setShortcut(QKeySequence(QStringLiteral("Alt+1")));
    tabGroup->addAction(overviewAction);

    sendCoinsAction = new QAction(platformStyle->SingleColorIcon(":/icons/send"), tr("&Send"), this);
    sendCoinsAction->setStatusTip(tr("Send coins to a Namecoin address"));
    sendCoinsAction->setToolTip(sendCoinsAction->statusTip());
    sendCoinsAction->setCheckable(true);
    sendCoinsAction->setShortcut(QKeySequence(QStringLiteral("Alt+2")));
    tabGroup->addAction(sendCoinsAction);

    receiveCoinsAction = new QAction(platformStyle->SingleColorIcon(":/icons/receiving_addresses"), tr("&Receive"), this);
    receiveCoinsAction->setStatusTip(tr("Request payments and name transfers (generates QR codes and namecoin: URIs)"));
    receiveCoinsAction->setToolTip(receiveCoinsAction->statusTip());
    receiveCoinsAction->setCheckable(true);
    receiveCoinsAction->setShortcut(QKeySequence(QStringLiteral("Alt+3")));
    tabGroup->addAction(receiveCoinsAction);

    historyAction = new QAction(platformStyle->SingleColorIcon(":/icons/history"), tr("&Transactions"), this);
    historyAction->setStatusTip(tr("Browse transaction history"));
    historyAction->setToolTip(historyAction->statusTip());
    historyAction->setCheckable(true);
    historyAction->setShortcut(QKeySequence(QStringLiteral("Alt+4")));
    tabGroup->addAction(historyAction);

    buyNamesAction = new QAction(platformStyle->SingleColorIcon(":/icons/bitcoin_transparent_letter"), tr("&Buy Names"), this);
    buyNamesAction->setStatusTip(tr("Register new names"));
    buyNamesAction->setToolTip(buyNamesAction->statusTip());
    buyNamesAction->setCheckable(true);
    buyNamesAction->setShortcut(QKeySequence(Qt::ALT + Qt::Key_5));
    tabGroup->addAction(buyNamesAction);

    buyNamesMenuAction = new QAction(buyNamesAction->text(), this);
    buyNamesMenuAction->setStatusTip(buyNamesAction->statusTip());
    buyNamesMenuAction->setToolTip(buyNamesMenuAction->statusTip());

    manageNamesAction = new QAction(platformStyle->SingleColorIcon(":/icons/bitcoin_transparent_letter"), tr("&Manage Names"), this);
    manageNamesAction->setStatusTip(tr("Manage registered names"));
    manageNamesAction->setToolTip(manageNamesAction->statusTip());
    manageNamesAction->setCheckable(true);
    manageNamesAction->setShortcut(QKeySequence(Qt::ALT + Qt::Key_6));
    tabGroup->addAction(manageNamesAction);

    manageNamesMenuAction = new QAction(manageNamesAction->text(), this);
    manageNamesMenuAction->setStatusTip(manageNamesAction->statusTip());
    manageNamesMenuAction->setToolTip(manageNamesMenuAction->statusTip());

#ifdef ENABLE_WALLET
    // These showNormalIfMinimized are needed because Send Coins and Receive Coins
    // can be triggered from the tray menu, and need to show the GUI to be useful.
    connect(overviewAction, &QAction::triggered, [this]{ showNormalIfMinimized(); });
    connect(overviewAction, &QAction::triggered, this, &BitcoinGUI::gotoOverviewPage);
    connect(sendCoinsAction, &QAction::triggered, [this]{ showNormalIfMinimized(); });
    connect(sendCoinsAction, &QAction::triggered, [this]{ gotoSendCoinsPage(); });
    connect(receiveCoinsAction, &QAction::triggered, [this]{ showNormalIfMinimized(); });
    connect(receiveCoinsAction, &QAction::triggered, this, &BitcoinGUI::gotoReceiveCoinsPage);
    connect(historyAction, &QAction::triggered, [this]{ showNormalIfMinimized(); });
    connect(historyAction, &QAction::triggered, this, &BitcoinGUI::gotoHistoryPage);
    connect(buyNamesAction, &QAction::triggered, [this]{ showNormalIfMinimized(); });
    connect(buyNamesAction, &QAction::triggered, this, &BitcoinGUI::gotoBuyNamesPage);
    connect(manageNamesAction, &QAction::triggered, [this]{ showNormalIfMinimized(); });
    connect(manageNamesAction, &QAction::triggered, this, &BitcoinGUI::gotoManageNamesPage);
#endif // ENABLE_WALLET

    quitAction = new QAction(tr("E&xit"), this);
    quitAction->setStatusTip(tr("Quit application"));
    quitAction->setShortcut(QKeySequence(tr("Ctrl+Q")));
    quitAction->setMenuRole(QAction::QuitRole);
    aboutAction = new QAction(tr("&About %1").arg(CLIENT_NAME), this);
    aboutAction->setStatusTip(tr("Show information about %1").arg(CLIENT_NAME));
    aboutAction->setMenuRole(QAction::AboutRole);
    aboutAction->setEnabled(false);
    aboutQtAction = new QAction(tr("About &Qt"), this);
    aboutQtAction->setStatusTip(tr("Show information about Qt"));
    aboutQtAction->setMenuRole(QAction::AboutQtRole);
    optionsAction = new QAction(tr("&Options…"), this);
    optionsAction->setStatusTip(tr("Modify configuration options for %1").arg(CLIENT_NAME));
    optionsAction->setMenuRole(QAction::PreferencesRole);
    optionsAction->setEnabled(false);

    encryptWalletAction = new QAction(tr("&Encrypt Wallet…"), this);
    encryptWalletAction->setStatusTip(tr("Encrypt the private keys that belong to your wallet"));
    encryptWalletAction->setCheckable(true);
    backupWalletAction = new QAction(tr("&Backup Wallet…"), this);
    backupWalletAction->setStatusTip(tr("Backup wallet to another location"));
    changePassphraseAction = new QAction(tr("&Change Passphrase…"), this);
    changePassphraseAction->setStatusTip(tr("Change the passphrase used for wallet encryption"));
    signMessageAction = new QAction(tr("Sign &message…"), this);
    signMessageAction->setStatusTip(tr("Sign messages with your addresses to prove you own them"));
    verifyMessageAction = new QAction(tr("&Verify message…"), this);
    verifyMessageAction->setStatusTip(tr("Verify messages to ensure they were signed with specified addresses"));
    m_load_psbt_action = new QAction(tr("&Load PSBT from file…"), this);
    m_load_psbt_action->setStatusTip(tr("Load Partially Signed Transaction"));
    m_load_psbt_clipboard_action = new QAction(tr("Load PSBT from &clipboard…"), this);
    m_load_psbt_clipboard_action->setStatusTip(tr("Load Partially Signed Transaction from clipboard"));

    openRPCConsoleAction = new QAction(tr("Node window"), this);
    openRPCConsoleAction->setStatusTip(tr("Open node debugging and diagnostic console"));
    // initially disable the debug window menu item
    openRPCConsoleAction->setEnabled(false);
    openRPCConsoleAction->setObjectName("openRPCConsoleAction");

    usedSendingAddressesAction = new QAction(tr("&Sending addresses"), this);
    usedSendingAddressesAction->setStatusTip(tr("Show the list of used sending addresses and labels"));
    usedReceivingAddressesAction = new QAction(tr("&Receiving addresses"), this);
    usedReceivingAddressesAction->setStatusTip(tr("Show the list of used receiving addresses and labels"));

    openAction = new QAction(tr("Open &URI…"), this);
    openAction->setStatusTip(tr("Open a namecoin: URI"));

    m_open_wallet_action = new QAction(tr("Open Wallet"), this);
    m_open_wallet_action->setEnabled(false);
    m_open_wallet_action->setStatusTip(tr("Open a wallet"));
    m_open_wallet_menu = new QMenu(this);

    m_close_wallet_action = new QAction(tr("Close Wallet…"), this);
    m_close_wallet_action->setStatusTip(tr("Close wallet"));

    m_create_wallet_action = new QAction(tr("Create Wallet…"), this);
    m_create_wallet_action->setEnabled(false);
    m_create_wallet_action->setStatusTip(tr("Create a new wallet"));

    //: Name of the menu item that restores wallet from a backup file.
    m_restore_wallet_action = new QAction(tr("Restore Wallet…"), this);
    m_restore_wallet_action->setEnabled(false);
    //: Status tip for Restore Wallet menu item
    m_restore_wallet_action->setStatusTip(tr("Restore a wallet from a backup file"));

    m_close_all_wallets_action = new QAction(tr("Close All Wallets…"), this);
    m_close_all_wallets_action->setStatusTip(tr("Close all wallets"));

    m_migrate_wallet_action = new QAction(tr("Migrate Wallet"), this);
    m_migrate_wallet_action->setEnabled(false);
    m_migrate_wallet_action->setStatusTip(tr("Migrate a wallet"));
    m_migrate_wallet_menu = new QMenu(this);

    showHelpMessageAction = new QAction(tr("&Command-line options"), this);
    showHelpMessageAction->setMenuRole(QAction::NoRole);
<<<<<<< HEAD
    showHelpMessageAction->setStatusTip(tr("Show the %1 help message to get a list with possible Namecoin command-line options").arg(PACKAGE_NAME));
=======
    showHelpMessageAction->setStatusTip(tr("Show the %1 help message to get a list with possible Bitcoin command-line options").arg(CLIENT_NAME));
>>>>>>> ba4f3b9e

    m_mask_values_action = new QAction(tr("&Mask values"), this);
    m_mask_values_action->setShortcut(QKeySequence(Qt::CTRL | Qt::SHIFT | Qt::Key_M));
    m_mask_values_action->setStatusTip(tr("Mask the values in the Overview tab"));
    m_mask_values_action->setCheckable(true);

    connect(quitAction, &QAction::triggered, this, &BitcoinGUI::quitRequested);
    connect(aboutAction, &QAction::triggered, this, &BitcoinGUI::aboutClicked);
    connect(aboutQtAction, &QAction::triggered, qApp, QApplication::aboutQt);
    connect(optionsAction, &QAction::triggered, this, &BitcoinGUI::optionsClicked);
    connect(showHelpMessageAction, &QAction::triggered, this, &BitcoinGUI::showHelpMessageClicked);
    connect(openRPCConsoleAction, &QAction::triggered, this, &BitcoinGUI::showDebugWindow);
    // prevents an open debug window from becoming stuck/unusable on client shutdown
    connect(quitAction, &QAction::triggered, rpcConsole, &QWidget::hide);

#ifdef ENABLE_WALLET
    if(walletFrame)
    {
        connect(encryptWalletAction, &QAction::triggered, walletFrame, &WalletFrame::encryptWallet);
        connect(backupWalletAction, &QAction::triggered, walletFrame, &WalletFrame::backupWallet);
        connect(changePassphraseAction, &QAction::triggered, walletFrame, &WalletFrame::changePassphrase);
        connect(signMessageAction, &QAction::triggered, [this]{ showNormalIfMinimized(); });
        connect(signMessageAction, &QAction::triggered, [this]{ gotoSignMessageTab(); });
        connect(m_load_psbt_action, &QAction::triggered, [this]{ gotoLoadPSBT(); });
        connect(m_load_psbt_clipboard_action, &QAction::triggered, [this]{ gotoLoadPSBT(true); });
        connect(verifyMessageAction, &QAction::triggered, [this]{ showNormalIfMinimized(); });
        connect(verifyMessageAction, &QAction::triggered, [this]{ gotoVerifyMessageTab(); });
        connect(usedSendingAddressesAction, &QAction::triggered, walletFrame, &WalletFrame::usedSendingAddresses);
        connect(usedReceivingAddressesAction, &QAction::triggered, walletFrame, &WalletFrame::usedReceivingAddresses);
        connect(openAction, &QAction::triggered, this, &BitcoinGUI::openClicked);
        connect(m_open_wallet_menu, &QMenu::aboutToShow, [this] {
            m_open_wallet_menu->clear();
            for (const auto& [path, info] : m_wallet_controller->listWalletDir()) {
                const auto& [loaded, _] = info;
                QString name = GUIUtil::WalletDisplayName(path);
                // An single ampersand in the menu item's text sets a shortcut for this item.
                // Single & are shown when && is in the string. So replace & with &&.
                name.replace(QChar('&'), QString("&&"));
                QAction* action = m_open_wallet_menu->addAction(name);

                if (loaded) {
                    // This wallet is already loaded
                    action->setEnabled(false);
                    continue;
                }

                connect(action, &QAction::triggered, [this, path] {
                    auto activity = new OpenWalletActivity(m_wallet_controller, this);
                    connect(activity, &OpenWalletActivity::opened, this, &BitcoinGUI::setCurrentWallet, Qt::QueuedConnection);
                    connect(activity, &OpenWalletActivity::opened, rpcConsole, &RPCConsole::setCurrentWallet, Qt::QueuedConnection);
                    activity->open(path);
                });
            }
            if (m_open_wallet_menu->isEmpty()) {
                QAction* action = m_open_wallet_menu->addAction(tr("No wallets available"));
                action->setEnabled(false);
            }
        });
        connect(m_restore_wallet_action, &QAction::triggered, [this] {
            //: Name of the wallet data file format.
            QString name_data_file = tr("Wallet Data");

            //: The title for Restore Wallet File Windows
            QString title_windows = tr("Load Wallet Backup");

            QString backup_file = GUIUtil::getOpenFileName(this, title_windows, QString(), name_data_file + QLatin1String(" (*.dat)"), nullptr);
            if (backup_file.isEmpty()) return;

            bool wallet_name_ok;
            /*: Title of pop-up window shown when the user is attempting to
                restore a wallet. */
            QString title = tr("Restore Wallet");
            //: Label of the input field where the name of the wallet is entered.
            QString label = tr("Wallet Name");
            QString wallet_name = QInputDialog::getText(this, title, label, QLineEdit::Normal, "", &wallet_name_ok);
            if (!wallet_name_ok || wallet_name.isEmpty()) return;

            auto activity = new RestoreWalletActivity(m_wallet_controller, this);
            connect(activity, &RestoreWalletActivity::restored, this, &BitcoinGUI::setCurrentWallet, Qt::QueuedConnection);
            connect(activity, &RestoreWalletActivity::restored, rpcConsole, &RPCConsole::setCurrentWallet, Qt::QueuedConnection);

            auto backup_file_path = fs::PathFromString(backup_file.toStdString());
            activity->restore(backup_file_path, wallet_name.toStdString());
        });
        connect(m_close_wallet_action, &QAction::triggered, [this] {
            m_wallet_controller->closeWallet(walletFrame->currentWalletModel(), this);
        });
        connect(m_create_wallet_action, &QAction::triggered, this, &BitcoinGUI::createWallet);
        connect(m_close_all_wallets_action, &QAction::triggered, [this] {
            m_wallet_controller->closeAllWallets(this);
        });
        connect(m_migrate_wallet_menu, &QMenu::aboutToShow, [this] {
            m_migrate_wallet_menu->clear();
            for (const auto& [wallet_name, info] : m_wallet_controller->listWalletDir()) {
                const auto& [loaded, format] = info;

                if (format != "bdb") { // Skip already migrated wallets
                    continue;
                }

                QString name = GUIUtil::WalletDisplayName(wallet_name);
                // An single ampersand in the menu item's text sets a shortcut for this item.
                // Single & are shown when && is in the string. So replace & with &&.
                name.replace(QChar('&'), QString("&&"));
                QAction* action = m_migrate_wallet_menu->addAction(name);

                connect(action, &QAction::triggered, [this, wallet_name] {
                    auto activity = new MigrateWalletActivity(m_wallet_controller, this);
                    connect(activity, &MigrateWalletActivity::migrated, this, &BitcoinGUI::setCurrentWallet);
                    activity->migrate(wallet_name);
                });
            }
            if (m_migrate_wallet_menu->isEmpty()) {
                QAction* action = m_migrate_wallet_menu->addAction(tr("No wallets available"));
                action->setEnabled(false);
            }
        });
        connect(m_mask_values_action, &QAction::toggled, this, &BitcoinGUI::setPrivacy);
        connect(m_mask_values_action, &QAction::toggled, this, &BitcoinGUI::enableHistoryAction);
    }
#endif // ENABLE_WALLET

    connect(new QShortcut(QKeySequence(Qt::CTRL | Qt::SHIFT | Qt::Key_C), this), &QShortcut::activated, this, &BitcoinGUI::showDebugWindowActivateConsole);
    connect(new QShortcut(QKeySequence(Qt::CTRL | Qt::SHIFT | Qt::Key_D), this), &QShortcut::activated, this, &BitcoinGUI::showDebugWindow);
}

void BitcoinGUI::createMenuBar()
{
    appMenuBar = menuBar();

    // Configure the menus
    QMenu *file = appMenuBar->addMenu(tr("&File"));
    if(walletFrame)
    {
        file->addAction(m_create_wallet_action);
        file->addAction(m_open_wallet_action);
        file->addAction(m_close_wallet_action);
        file->addAction(m_close_all_wallets_action);
        file->addAction(m_migrate_wallet_action);
        file->addSeparator();
        file->addAction(backupWalletAction);
        file->addAction(m_restore_wallet_action);
        file->addSeparator();
        file->addAction(openAction);
        file->addAction(signMessageAction);
        file->addAction(verifyMessageAction);
        file->addAction(m_load_psbt_action);
        file->addAction(m_load_psbt_clipboard_action);
        file->addSeparator();
    }
    file->addAction(quitAction);

    QMenu *settings = appMenuBar->addMenu(tr("&Settings"));
    if(walletFrame)
    {
        settings->addAction(encryptWalletAction);
        settings->addAction(changePassphraseAction);
        settings->addSeparator();
        settings->addAction(m_mask_values_action);
        settings->addSeparator();
    }
    settings->addAction(optionsAction);

    QMenu* window_menu = appMenuBar->addMenu(tr("&Window"));

    QAction* minimize_action = window_menu->addAction(tr("&Minimize"));
    minimize_action->setShortcut(QKeySequence(tr("Ctrl+M")));
    connect(minimize_action, &QAction::triggered, [] {
        QApplication::activeWindow()->showMinimized();
    });
    connect(qApp, &QApplication::focusWindowChanged, this, [minimize_action] (QWindow* window) {
        minimize_action->setEnabled(window != nullptr && (window->flags() & Qt::Dialog) != Qt::Dialog && window->windowState() != Qt::WindowMinimized);
    });

#ifdef Q_OS_MACOS
    QAction* zoom_action = window_menu->addAction(tr("Zoom"));
    connect(zoom_action, &QAction::triggered, [] {
        QWindow* window = qApp->focusWindow();
        if (window->windowState() != Qt::WindowMaximized) {
            window->showMaximized();
        } else {
            window->showNormal();
        }
    });

    connect(qApp, &QApplication::focusWindowChanged, this, [zoom_action] (QWindow* window) {
        zoom_action->setEnabled(window != nullptr);
    });
#endif

    if (walletFrame) {
#ifdef Q_OS_MACOS
        window_menu->addSeparator();
        QAction* main_window_action = window_menu->addAction(tr("Main Window"));
        connect(main_window_action, &QAction::triggered, [this] {
            GUIUtil::bringToFront(this);
        });
#endif
        window_menu->addSeparator();
        window_menu->addAction(usedSendingAddressesAction);
        window_menu->addAction(usedReceivingAddressesAction);
    }

    window_menu->addSeparator();
    for (RPCConsole::TabTypes tab_type : rpcConsole->tabs()) {
        QAction* tab_action = window_menu->addAction(rpcConsole->tabTitle(tab_type));
        tab_action->setShortcut(rpcConsole->tabShortcut(tab_type));
        connect(tab_action, &QAction::triggered, [this, tab_type] {
            rpcConsole->setTabFocus(tab_type);
            showDebugWindow();
        });
    }

    QMenu *help = appMenuBar->addMenu(tr("&Help"));
    help->addAction(showHelpMessageAction);
    help->addSeparator();
    help->addAction(aboutAction);
    help->addAction(aboutQtAction);
}

void BitcoinGUI::createToolBars()
{
    if(walletFrame)
    {
        QToolBar *toolbar = addToolBar(tr("Tabs toolbar"));
        appToolBar = toolbar;
        toolbar->setMovable(false);
        toolbar->setToolButtonStyle(Qt::ToolButtonTextBesideIcon);
        toolbar->addAction(overviewAction);
        toolbar->addAction(sendCoinsAction);
        toolbar->addAction(receiveCoinsAction);
        toolbar->addAction(historyAction);
        toolbar->addAction(buyNamesAction);
        toolbar->addAction(manageNamesAction);
        overviewAction->setChecked(true);

#ifdef ENABLE_WALLET
        QWidget *spacer = new QWidget();
        spacer->setSizePolicy(QSizePolicy::Expanding, QSizePolicy::Expanding);
        toolbar->addWidget(spacer);

        m_wallet_selector = new QComboBox();
        m_wallet_selector->setSizeAdjustPolicy(QComboBox::AdjustToContents);
        connect(m_wallet_selector, qOverload<int>(&QComboBox::currentIndexChanged), this, &BitcoinGUI::setCurrentWalletBySelectorIndex);

        m_wallet_selector_label = new QLabel();
        m_wallet_selector_label->setText(tr("Wallet:") + " ");
        m_wallet_selector_label->setBuddy(m_wallet_selector);

        m_wallet_selector_label_action = appToolBar->addWidget(m_wallet_selector_label);
        m_wallet_selector_action = appToolBar->addWidget(m_wallet_selector);

        m_wallet_selector_label_action->setVisible(false);
        m_wallet_selector_action->setVisible(false);
#endif
    }
}

void BitcoinGUI::setClientModel(ClientModel *_clientModel, interfaces::BlockAndHeaderTipInfo* tip_info)
{
    this->clientModel = _clientModel;
    if(_clientModel)
    {
        // Create system tray menu (or setup the dock menu) that late to prevent users from calling actions,
        // while the client has not yet fully loaded
        createTrayIconMenu();

        // Keep up to date with client
        setNetworkActive(m_node.getNetworkActive());
        connect(connectionsControl, &GUIUtil::ClickableLabel::clicked, [this] {
            GUIUtil::PopupMenu(m_network_context_menu, QCursor::pos());
        });
        connect(_clientModel, &ClientModel::numConnectionsChanged, this, &BitcoinGUI::setNumConnections);
        connect(_clientModel, &ClientModel::networkActiveChanged, this, &BitcoinGUI::setNetworkActive);

        modalOverlay->setKnownBestHeight(tip_info->header_height, QDateTime::fromSecsSinceEpoch(tip_info->header_time), /*presync=*/false);
        setNumBlocks(tip_info->block_height, QDateTime::fromSecsSinceEpoch(tip_info->block_time), tip_info->verification_progress, SyncType::BLOCK_SYNC, SynchronizationState::INIT_DOWNLOAD);
        connect(_clientModel, &ClientModel::numBlocksChanged, this, &BitcoinGUI::setNumBlocks);

        // Receive and report messages from client model
        connect(_clientModel, &ClientModel::message, [this](const QString &title, const QString &message, unsigned int style){
            this->message(title, message, style);
        });

        // Show progress dialog
        connect(_clientModel, &ClientModel::showProgress, this, &BitcoinGUI::showProgress);

        rpcConsole->setClientModel(_clientModel, tip_info->block_height, tip_info->block_time, tip_info->verification_progress);

        updateProxyIcon();

#ifdef ENABLE_WALLET
        if(walletFrame)
        {
            walletFrame->setClientModel(_clientModel);
        }
#endif // ENABLE_WALLET
        unitDisplayControl->setOptionsModel(_clientModel->getOptionsModel());

        OptionsModel* optionsModel = _clientModel->getOptionsModel();
        if (optionsModel && trayIcon) {
            // be aware of the tray icon disable state change reported by the OptionsModel object.
            connect(optionsModel, &OptionsModel::showTrayIconChanged, trayIcon, &QSystemTrayIcon::setVisible);

            // initialize the disable state of the tray icon with the current value in the model.
            trayIcon->setVisible(optionsModel->getShowTrayIcon());
        }

        m_mask_values_action->setChecked(_clientModel->getOptionsModel()->getOption(OptionsModel::OptionID::MaskValues).toBool());
    } else {
        // Shutdown requested, disable menus
        if (trayIconMenu)
        {
            // Disable context menu on tray icon
            trayIconMenu->clear();
        }
        // Propagate cleared model to child objects
        rpcConsole->setClientModel(nullptr);
#ifdef ENABLE_WALLET
        if (walletFrame)
        {
            walletFrame->setClientModel(nullptr);
        }
#endif // ENABLE_WALLET
        unitDisplayControl->setOptionsModel(nullptr);
        // Disable top bar menu actions
        appMenuBar->clear();
    }
}

#ifdef ENABLE_WALLET
void BitcoinGUI::enableHistoryAction(bool privacy)
{
    if (walletFrame->currentWalletModel()) {
        historyAction->setEnabled(!privacy);
        if (historyAction->isChecked()) gotoOverviewPage();
    }
}

void BitcoinGUI::setWalletController(WalletController* wallet_controller, bool show_loading_minimized)
{
    assert(!m_wallet_controller);
    assert(wallet_controller);

    m_wallet_controller = wallet_controller;

    m_create_wallet_action->setEnabled(true);
    m_open_wallet_action->setEnabled(true);
    m_open_wallet_action->setMenu(m_open_wallet_menu);
    m_restore_wallet_action->setEnabled(true);
    m_migrate_wallet_action->setEnabled(true);
    m_migrate_wallet_action->setMenu(m_migrate_wallet_menu);

    GUIUtil::ExceptionSafeConnect(wallet_controller, &WalletController::walletAdded, this, &BitcoinGUI::addWallet);
    connect(wallet_controller, &WalletController::walletRemoved, this, &BitcoinGUI::removeWallet);
    connect(wallet_controller, &WalletController::destroyed, this, [this] {
        // wallet_controller gets destroyed manually, but it leaves our member copy dangling
        m_wallet_controller = nullptr;
    });

    auto activity = new LoadWalletsActivity(m_wallet_controller, this);
    activity->load(show_loading_minimized);
}

WalletController* BitcoinGUI::getWalletController()
{
    return m_wallet_controller;
}

void BitcoinGUI::addWallet(WalletModel* walletModel)
{
    if (!walletFrame || !m_wallet_controller) return;

    WalletView* wallet_view = new WalletView(walletModel, platformStyle, walletFrame);
    if (!walletFrame->addView(wallet_view)) return;

    rpcConsole->addWallet(walletModel);
    if (m_wallet_selector->count() == 0) {
        setWalletActionsEnabled(true);
    } else if (m_wallet_selector->count() == 1) {
        m_wallet_selector_label_action->setVisible(true);
        m_wallet_selector_action->setVisible(true);
    }

    connect(wallet_view, &WalletView::outOfSyncWarningClicked, this, &BitcoinGUI::showModalOverlay);
    connect(wallet_view, &WalletView::transactionClicked, this, &BitcoinGUI::gotoHistoryPage);
    connect(wallet_view, &WalletView::coinsSent, this, &BitcoinGUI::gotoHistoryPage);
    connect(wallet_view, &WalletView::message, [this](const QString& title, const QString& message, unsigned int style) {
        this->message(title, message, style);
    });
    connect(wallet_view, &WalletView::encryptionStatusChanged, this, &BitcoinGUI::updateWalletStatus);
    connect(wallet_view, &WalletView::incomingTransaction, this, &BitcoinGUI::incomingTransaction);
    connect(this, &BitcoinGUI::setPrivacy, wallet_view, &WalletView::setPrivacy);
    const bool privacy = isPrivacyModeActivated();
    wallet_view->setPrivacy(privacy);
    enableHistoryAction(privacy);
    const QString display_name = walletModel->getDisplayName();
    m_wallet_selector->addItem(display_name, QVariant::fromValue(walletModel));
}

void BitcoinGUI::removeWallet(WalletModel* walletModel)
{
    if (!walletFrame) return;

    labelWalletHDStatusIcon->hide();
    labelWalletEncryptionIcon->hide();

    int index = m_wallet_selector->findData(QVariant::fromValue(walletModel));
    m_wallet_selector->removeItem(index);
    if (m_wallet_selector->count() == 0) {
        setWalletActionsEnabled(false);
        overviewAction->setChecked(true);
    } else if (m_wallet_selector->count() == 1) {
        m_wallet_selector_label_action->setVisible(false);
        m_wallet_selector_action->setVisible(false);
    }
    rpcConsole->removeWallet(walletModel);
    walletFrame->removeWallet(walletModel);
    updateWindowTitle();
}

void BitcoinGUI::setCurrentWallet(WalletModel* wallet_model)
{
    if (!walletFrame || !m_wallet_controller) return;
    walletFrame->setCurrentWallet(wallet_model);
    for (int index = 0; index < m_wallet_selector->count(); ++index) {
        if (m_wallet_selector->itemData(index).value<WalletModel*>() == wallet_model) {
            m_wallet_selector->setCurrentIndex(index);
            break;
        }
    }
    updateWindowTitle();
}

void BitcoinGUI::setCurrentWalletBySelectorIndex(int index)
{
    WalletModel* wallet_model = m_wallet_selector->itemData(index).value<WalletModel*>();
    if (wallet_model) setCurrentWallet(wallet_model);
}

void BitcoinGUI::removeAllWallets()
{
    if(!walletFrame)
        return;
    setWalletActionsEnabled(false);
    walletFrame->removeAllWallets();
}
#endif // ENABLE_WALLET

void BitcoinGUI::setWalletActionsEnabled(bool enabled)
{
    overviewAction->setEnabled(enabled);
    sendCoinsAction->setEnabled(enabled);
    receiveCoinsAction->setEnabled(enabled);
    historyAction->setEnabled(enabled);
    buyNamesAction->setEnabled(enabled);
    manageNamesAction->setEnabled(enabled);
    encryptWalletAction->setEnabled(enabled);
    backupWalletAction->setEnabled(enabled);
    changePassphraseAction->setEnabled(enabled);
    signMessageAction->setEnabled(enabled);
    verifyMessageAction->setEnabled(enabled);
    usedSendingAddressesAction->setEnabled(enabled);
    usedReceivingAddressesAction->setEnabled(enabled);
    openAction->setEnabled(enabled);
    m_close_wallet_action->setEnabled(enabled);
    m_close_all_wallets_action->setEnabled(enabled);
}

void BitcoinGUI::createTrayIcon()
{
    assert(QSystemTrayIcon::isSystemTrayAvailable());

#ifndef Q_OS_MACOS
    if (QSystemTrayIcon::isSystemTrayAvailable()) {
        trayIcon = new QSystemTrayIcon(m_network_style->getTrayAndWindowIcon(), this);
        QString toolTip = tr("%1 client").arg(CLIENT_NAME) + " " + m_network_style->getTitleAddText();
        trayIcon->setToolTip(toolTip);
    }
#endif
}

void BitcoinGUI::createTrayIconMenu()
{
#ifndef Q_OS_MACOS
    if (!trayIcon) return;
#endif // Q_OS_MACOS

    // Configuration of the tray icon (or Dock icon) menu.
    QAction* show_hide_action{nullptr};
#ifndef Q_OS_MACOS
    // Note: On macOS, the Dock icon's menu already has Show / Hide action.
    show_hide_action = trayIconMenu->addAction(QString(), this, &BitcoinGUI::toggleHidden);
    trayIconMenu->addSeparator();
#endif // Q_OS_MACOS

    QAction* send_action{nullptr};
    QAction* receive_action{nullptr};
    QAction* buyNames_action{nullptr};
    QAction* manageNames_action{nullptr};
    QAction* sign_action{nullptr};
    QAction* verify_action{nullptr};
    if (enableWallet) {
        send_action = trayIconMenu->addAction(sendCoinsAction->text(), sendCoinsAction, &QAction::trigger);
        receive_action = trayIconMenu->addAction(receiveCoinsAction->text(), receiveCoinsAction, &QAction::trigger);
        buyNames_action = trayIconMenu->addAction(buyNamesMenuAction->text(), buyNamesAction, &QAction::trigger);
        manageNames_action = trayIconMenu->addAction(manageNamesMenuAction->text(), manageNamesAction, &QAction::trigger);
        trayIconMenu->addSeparator();
        sign_action = trayIconMenu->addAction(signMessageAction->text(), signMessageAction, &QAction::trigger);
        verify_action = trayIconMenu->addAction(verifyMessageAction->text(), verifyMessageAction, &QAction::trigger);
        trayIconMenu->addSeparator();
    }
    QAction* options_action = trayIconMenu->addAction(optionsAction->text(), optionsAction, &QAction::trigger);
    options_action->setMenuRole(QAction::PreferencesRole);
    QAction* node_window_action = trayIconMenu->addAction(openRPCConsoleAction->text(), openRPCConsoleAction, &QAction::trigger);
    QAction* quit_action{nullptr};
#ifndef Q_OS_MACOS
    // Note: On macOS, the Dock icon's menu already has Quit action.
    trayIconMenu->addSeparator();
    quit_action = trayIconMenu->addAction(quitAction->text(), quitAction, &QAction::trigger);

    trayIcon->setContextMenu(trayIconMenu.get());
    connect(trayIcon, &QSystemTrayIcon::activated, [this](QSystemTrayIcon::ActivationReason reason) {
        if (reason == QSystemTrayIcon::Trigger) {
            // Click on system tray icon triggers show/hide of the main window
            toggleHidden();
        }
    });
#else
    // Note: On macOS, the Dock icon is used to provide the tray's functionality.
    MacDockIconHandler* dockIconHandler = MacDockIconHandler::instance();
    connect(dockIconHandler, &MacDockIconHandler::dockIconClicked, [this] {
        if (m_node.shutdownRequested()) return; // nothing to show, node is shutting down.
        show();
        activateWindow();
    });
    trayIconMenu->setAsDockMenu();
#endif // Q_OS_MACOS

    connect(
        // Using QSystemTrayIcon::Context is not reliable.
        // See https://bugreports.qt.io/browse/QTBUG-91697
        trayIconMenu.get(), &QMenu::aboutToShow,
        [this, show_hide_action, send_action, receive_action, buyNames_action, manageNames_action, sign_action, verify_action, options_action, node_window_action, quit_action] {
            if (m_node.shutdownRequested()) return; // nothing to do, node is shutting down.

            if (show_hide_action) show_hide_action->setText(
                (!isHidden() && !isMinimized() && !GUIUtil::isObscured(this)) ?
                    tr("&Hide") :
                    tr("S&how"));
            if (QApplication::activeModalWidget()) {
                for (QAction* a : trayIconMenu.get()->actions()) {
                    a->setEnabled(false);
                }
            } else {
                if (show_hide_action) show_hide_action->setEnabled(true);
                if (enableWallet) {
                    send_action->setEnabled(sendCoinsAction->isEnabled());
                    receive_action->setEnabled(receiveCoinsAction->isEnabled());
                    buyNames_action->setEnabled(buyNamesAction->isEnabled());
                    manageNames_action->setEnabled(manageNamesAction->isEnabled());
                    sign_action->setEnabled(signMessageAction->isEnabled());
                    verify_action->setEnabled(verifyMessageAction->isEnabled());
                }
                options_action->setEnabled(optionsAction->isEnabled());
                node_window_action->setEnabled(openRPCConsoleAction->isEnabled());
                if (quit_action) quit_action->setEnabled(true);
            }
        });
}

void BitcoinGUI::optionsClicked()
{
    openOptionsDialogWithTab(OptionsDialog::TAB_MAIN);
}

void BitcoinGUI::aboutClicked()
{
    if(!clientModel)
        return;

    auto dlg = new HelpMessageDialog(this, /*about=*/true);
    GUIUtil::ShowModalDialogAsynchronously(dlg);
}

void BitcoinGUI::showDebugWindow()
{
    GUIUtil::bringToFront(rpcConsole);
    Q_EMIT consoleShown(rpcConsole);
}

void BitcoinGUI::showDebugWindowActivateConsole()
{
    rpcConsole->setTabFocus(RPCConsole::TabTypes::CONSOLE);
    showDebugWindow();
}

void BitcoinGUI::showHelpMessageClicked()
{
    GUIUtil::bringToFront(helpMessageDialog);
}

#ifdef ENABLE_WALLET
void BitcoinGUI::openClicked()
{
    OpenURIDialog dlg(platformStyle, this);
    if(dlg.exec())
    {
        Q_EMIT receivedURI(dlg.getURI());
    }
}

void BitcoinGUI::gotoOverviewPage()
{
    overviewAction->setChecked(true);
    if (walletFrame) walletFrame->gotoOverviewPage();
}

void BitcoinGUI::gotoHistoryPage()
{
    historyAction->setChecked(true);
    if (walletFrame) walletFrame->gotoHistoryPage();
}

void BitcoinGUI::gotoReceiveCoinsPage()
{
    receiveCoinsAction->setChecked(true);
    if (walletFrame) walletFrame->gotoReceiveCoinsPage();
}

void BitcoinGUI::gotoSendCoinsPage(QString addr)
{
    sendCoinsAction->setChecked(true);
    if (walletFrame) walletFrame->gotoSendCoinsPage(addr);
}

void BitcoinGUI::gotoBuyNamesPage()
{
    buyNamesAction->setChecked(true);
    if (walletFrame) walletFrame->gotoBuyNamesPage();
}

void BitcoinGUI::gotoManageNamesPage()
{
    manageNamesAction->setChecked(true);
    if (walletFrame) walletFrame->gotoManageNamesPage();
}

void BitcoinGUI::gotoSignMessageTab(QString addr)
{
    if (walletFrame) walletFrame->gotoSignMessageTab(addr);
}

void BitcoinGUI::gotoVerifyMessageTab(QString addr)
{
    if (walletFrame) walletFrame->gotoVerifyMessageTab(addr);
}
void BitcoinGUI::gotoLoadPSBT(bool from_clipboard)
{
    if (walletFrame) walletFrame->gotoLoadPSBT(from_clipboard);
}
#endif // ENABLE_WALLET

void BitcoinGUI::updateNetworkState()
{
    if (!clientModel) return;
    int count = clientModel->getNumConnections();
    QString icon;
    switch(count)
    {
    case 0: icon = ":/icons/connect_0"; break;
    case 1: case 2: case 3: icon = ":/icons/connect_1"; break;
    case 4: case 5: case 6: icon = ":/icons/connect_2"; break;
    case 7: case 8: case 9: icon = ":/icons/connect_3"; break;
    default: icon = ":/icons/connect_4"; break;
    }

    QString tooltip;

    if (m_node.getNetworkActive()) {
        //: A substring of the tooltip.
        tooltip = tr("%n active connection(s) to Namecoin network.", "", count);
    } else {
        //: A substring of the tooltip.
        tooltip = tr("Network activity disabled.");
        icon = ":/icons/network_disabled";
    }

    // Don't word-wrap this (fixed-width) tooltip
    tooltip = QLatin1String("<nobr>") + tooltip + QLatin1String("<br>") +
              //: A substring of the tooltip. "More actions" are available via the context menu.
              tr("Click for more actions.") + QLatin1String("</nobr>");
    connectionsControl->setToolTip(tooltip);

    connectionsControl->setThemedPixmap(icon, STATUSBAR_ICONSIZE, STATUSBAR_ICONSIZE);
}

void BitcoinGUI::setNumConnections(int count)
{
    updateNetworkState();
}

void BitcoinGUI::setNetworkActive(bool network_active)
{
    updateNetworkState();
    m_network_context_menu->clear();
    m_network_context_menu->addAction(
        //: A context menu item. The "Peers tab" is an element of the "Node window".
        tr("Show Peers tab"),
        [this] {
            rpcConsole->setTabFocus(RPCConsole::TabTypes::PEERS);
            showDebugWindow();
        });
    m_network_context_menu->addAction(
        network_active ?
            //: A context menu item.
            tr("Disable network activity") :
            //: A context menu item. The network activity was disabled previously.
            tr("Enable network activity"),
        [this, new_state = !network_active] { m_node.setNetworkActive(new_state); });
}

void BitcoinGUI::updateHeadersSyncProgressLabel()
{
    int64_t headersTipTime = clientModel->getHeaderTipTime();
    int headersTipHeight = clientModel->getHeaderTipHeight();
    int estHeadersLeft = (GetTime() - headersTipTime) / Params().GetConsensus().nPowTargetSpacing;
    if (estHeadersLeft > HEADER_HEIGHT_DELTA_SYNC)
        progressBarLabel->setText(tr("Syncing Headers (%1%)…").arg(QString::number(100.0 / (headersTipHeight+estHeadersLeft)*headersTipHeight, 'f', 1)));
}

void BitcoinGUI::updateHeadersPresyncProgressLabel(int64_t height, const QDateTime& blockDate)
{
    int estHeadersLeft = blockDate.secsTo(QDateTime::currentDateTime()) / Params().GetConsensus().nPowTargetSpacing;
    if (estHeadersLeft > HEADER_HEIGHT_DELTA_SYNC)
        progressBarLabel->setText(tr("Pre-syncing Headers (%1%)…").arg(QString::number(100.0 / (height+estHeadersLeft)*height, 'f', 1)));
}

void BitcoinGUI::openOptionsDialogWithTab(OptionsDialog::Tab tab)
{
    if (!clientModel || !clientModel->getOptionsModel())
        return;

    auto dlg = new OptionsDialog(this, enableWallet);
    connect(dlg, &OptionsDialog::quitOnReset, this, &BitcoinGUI::quitRequested);
    dlg->setCurrentTab(tab);
    dlg->setClientModel(clientModel);
    dlg->setModel(clientModel->getOptionsModel());
    GUIUtil::ShowModalDialogAsynchronously(dlg);
}

void BitcoinGUI::setNumBlocks(int count, const QDateTime& blockDate, double nVerificationProgress, SyncType synctype, SynchronizationState sync_state)
{
// Disabling macOS App Nap on initial sync, disk and reindex operations.
#ifdef Q_OS_MACOS
    if (sync_state == SynchronizationState::POST_INIT) {
        m_app_nap_inhibitor->enableAppNap();
    } else {
        m_app_nap_inhibitor->disableAppNap();
    }
#endif

    if (modalOverlay)
    {
        if (synctype != SyncType::BLOCK_SYNC)
            modalOverlay->setKnownBestHeight(count, blockDate, synctype == SyncType::HEADER_PRESYNC);
        else
            modalOverlay->tipUpdate(count, blockDate, nVerificationProgress);
    }
    if (!clientModel)
        return;

    // Prevent orphan statusbar messages (e.g. hover Quit in main menu, wait until chain-sync starts -> garbled text)
    statusBar()->clearMessage();

    // Acquire current block source
    BlockSource blockSource{clientModel->getBlockSource()};
    switch (blockSource) {
        case BlockSource::NETWORK:
            if (synctype == SyncType::HEADER_PRESYNC) {
                updateHeadersPresyncProgressLabel(count, blockDate);
                return;
            } else if (synctype == SyncType::HEADER_SYNC) {
                updateHeadersSyncProgressLabel();
                return;
            }
            progressBarLabel->setText(tr("Synchronizing with network…"));
            updateHeadersSyncProgressLabel();
            break;
        case BlockSource::DISK:
            if (synctype != SyncType::BLOCK_SYNC) {
                progressBarLabel->setText(tr("Indexing blocks on disk…"));
            } else {
                progressBarLabel->setText(tr("Processing blocks on disk…"));
            }
            break;
        case BlockSource::NONE:
            if (synctype != SyncType::BLOCK_SYNC) {
                return;
            }
            progressBarLabel->setText(tr("Connecting to peers…"));
            break;
    }

    QString tooltip;

    QDateTime currentDate = QDateTime::currentDateTime();
    qint64 secs = blockDate.secsTo(currentDate);

    tooltip = tr("Processed %n block(s) of transaction history.", "", count);

    // Set icon state: spinning if catching up, tick otherwise
    if (secs < MAX_BLOCK_TIME_GAP) {
        tooltip = tr("Up to date") + QString(".<br>") + tooltip;
        labelBlocksIcon->setThemedPixmap(QStringLiteral(":/icons/synced"), STATUSBAR_ICONSIZE, STATUSBAR_ICONSIZE);

#ifdef ENABLE_WALLET
        if(walletFrame)
        {
            walletFrame->showOutOfSyncWarning(false);
            modalOverlay->showHide(true, true);
        }
#endif // ENABLE_WALLET

        progressBarLabel->setVisible(false);
        progressBar->setVisible(false);
    }
    else
    {
        QString timeBehindText = GUIUtil::formatNiceTimeOffset(secs);

        progressBarLabel->setVisible(true);
        progressBar->setFormat(tr("%1 behind").arg(timeBehindText));
        progressBar->setMaximum(1000000000);
        progressBar->setValue(nVerificationProgress * 1000000000.0 + 0.5);
        progressBar->setVisible(true);

        tooltip = tr("Catching up…") + QString("<br>") + tooltip;
        if(count != prevBlocks)
        {
            labelBlocksIcon->setThemedPixmap(
                QString(":/animation/spinner-%1").arg(spinnerFrame, 3, 10, QChar('0')),
                STATUSBAR_ICONSIZE, STATUSBAR_ICONSIZE);
            spinnerFrame = (spinnerFrame + 1) % SPINNER_FRAMES;
        }
        prevBlocks = count;

#ifdef ENABLE_WALLET
        if(walletFrame)
        {
            walletFrame->showOutOfSyncWarning(true);
            modalOverlay->showHide();
        }
#endif // ENABLE_WALLET

        tooltip += QString("<br>");
        tooltip += tr("Last received block was generated %1 ago.").arg(timeBehindText);
        tooltip += QString("<br>");
        tooltip += tr("Transactions after this will not yet be visible.");
    }

    // Don't word-wrap this (fixed-width) tooltip
    tooltip = QString("<nobr>") + tooltip + QString("</nobr>");

    labelBlocksIcon->setToolTip(tooltip);
    progressBarLabel->setToolTip(tooltip);
    progressBar->setToolTip(tooltip);
}

void BitcoinGUI::createWallet()
{
#ifdef ENABLE_WALLET
#ifndef USE_SQLITE
    // Compiled without sqlite support (required for descriptor wallets)
    message(tr("Error creating wallet"), tr("Cannot create new wallet, the software was compiled without sqlite support (required for descriptor wallets)"), CClientUIInterface::MSG_ERROR);
    return;
#endif // USE_SQLITE
    auto activity = new CreateWalletActivity(getWalletController(), this);
    connect(activity, &CreateWalletActivity::created, this, &BitcoinGUI::setCurrentWallet);
    connect(activity, &CreateWalletActivity::created, rpcConsole, &RPCConsole::setCurrentWallet);
    activity->create();
#endif // ENABLE_WALLET
}

void BitcoinGUI::message(const QString& title, QString message, unsigned int style, bool* ret, const QString& detailed_message)
{
    // Default title. On macOS, the window title is ignored (as required by the macOS Guidelines).
    QString strTitle{CLIENT_NAME};
    // Default to information icon
    int nMBoxIcon = QMessageBox::Information;
    int nNotifyIcon = Notificator::Information;

    QString msgType;
    if (!title.isEmpty()) {
        msgType = title;
    } else {
        switch (style) {
        case CClientUIInterface::MSG_ERROR:
            msgType = tr("Error");
            message = tr("Error: %1").arg(message);
            break;
        case CClientUIInterface::MSG_WARNING:
            msgType = tr("Warning");
            message = tr("Warning: %1").arg(message);
            break;
        case CClientUIInterface::MSG_INFORMATION:
            msgType = tr("Information");
            // No need to prepend the prefix here.
            break;
        default:
            break;
        }
    }

    if (!msgType.isEmpty()) {
        strTitle += " - " + msgType;
    }

    if (style & CClientUIInterface::ICON_ERROR) {
        nMBoxIcon = QMessageBox::Critical;
        nNotifyIcon = Notificator::Critical;
    } else if (style & CClientUIInterface::ICON_WARNING) {
        nMBoxIcon = QMessageBox::Warning;
        nNotifyIcon = Notificator::Warning;
    }

    if (style & CClientUIInterface::MODAL) {
        // Check for buttons, use OK as default, if none was supplied
        QMessageBox::StandardButton buttons;
        if (!(buttons = (QMessageBox::StandardButton)(style & CClientUIInterface::BTN_MASK)))
            buttons = QMessageBox::Ok;

        showNormalIfMinimized();
        QMessageBox mBox(static_cast<QMessageBox::Icon>(nMBoxIcon), strTitle, message, buttons, this);
        mBox.setTextFormat(Qt::PlainText);
        mBox.setDetailedText(detailed_message);
        int r = mBox.exec();
        if (ret != nullptr)
            *ret = r == QMessageBox::Ok;
    } else {
        notificator->notify(static_cast<Notificator::Class>(nNotifyIcon), strTitle, message);
    }
}

void BitcoinGUI::changeEvent(QEvent *e)
{
    if (e->type() == QEvent::PaletteChange) {
        overviewAction->setIcon(platformStyle->SingleColorIcon(QStringLiteral(":/icons/overview")));
        sendCoinsAction->setIcon(platformStyle->SingleColorIcon(QStringLiteral(":/icons/send")));
        receiveCoinsAction->setIcon(platformStyle->SingleColorIcon(QStringLiteral(":/icons/receiving_addresses")));
        historyAction->setIcon(platformStyle->SingleColorIcon(QStringLiteral(":/icons/history")));
    }

    QMainWindow::changeEvent(e);

#ifndef Q_OS_MACOS // Ignored on Mac
    if(e->type() == QEvent::WindowStateChange)
    {
        if(clientModel && clientModel->getOptionsModel() && clientModel->getOptionsModel()->getMinimizeToTray())
        {
            QWindowStateChangeEvent *wsevt = static_cast<QWindowStateChangeEvent*>(e);
            if(!(wsevt->oldState() & Qt::WindowMinimized) && isMinimized())
            {
                QTimer::singleShot(0, this, &BitcoinGUI::hide);
                e->ignore();
            }
            else if((wsevt->oldState() & Qt::WindowMinimized) && !isMinimized())
            {
                QTimer::singleShot(0, this, &BitcoinGUI::show);
                e->ignore();
            }
        }
    }
#endif
}

void BitcoinGUI::closeEvent(QCloseEvent *event)
{
#ifndef Q_OS_MACOS // Ignored on Mac
    if(clientModel && clientModel->getOptionsModel())
    {
        if(!clientModel->getOptionsModel()->getMinimizeOnClose())
        {
            // close rpcConsole in case it was open to make some space for the shutdown window
            rpcConsole->close();

            Q_EMIT quitRequested();
        }
        else
        {
            QMainWindow::showMinimized();
            event->ignore();
        }
    }
#else
    QMainWindow::closeEvent(event);
#endif
}

void BitcoinGUI::showEvent(QShowEvent *event)
{
    // enable the debug window when the main window shows up
    openRPCConsoleAction->setEnabled(true);
    aboutAction->setEnabled(true);
    optionsAction->setEnabled(true);
}

#ifdef ENABLE_WALLET
void BitcoinGUI::incomingTransaction(const QString& date, BitcoinUnit unit, const CAmount& amount, const QString& type, const QString& address, const QString& label, const QString& walletName)
{
    // On new transaction, make an info balloon
    QString msg = tr("Date: %1\n").arg(date) +
                  tr("Amount: %1\n").arg(BitcoinUnits::formatWithUnit(unit, amount, true));
    if (m_node.walletLoader().getWallets().size() > 1 && !walletName.isEmpty()) {
        msg += tr("Wallet: %1\n").arg(walletName);
    }
    msg += tr("Type: %1\n").arg(type);
    if (!label.isEmpty())
        msg += tr("Label: %1\n").arg(label);
    else if (!address.isEmpty())
        msg += tr("Address: %1\n").arg(address);
    message((amount)<0 ? tr("Sent transaction") : tr("Incoming transaction"),
             msg, CClientUIInterface::MSG_INFORMATION);
}
#endif // ENABLE_WALLET

void BitcoinGUI::dragEnterEvent(QDragEnterEvent *event)
{
    // Accept only URIs
    if(event->mimeData()->hasUrls())
        event->acceptProposedAction();
}

void BitcoinGUI::dropEvent(QDropEvent *event)
{
    if(event->mimeData()->hasUrls())
    {
        for (const QUrl &uri : event->mimeData()->urls())
        {
            Q_EMIT receivedURI(uri.toString());
        }
    }
    event->acceptProposedAction();
}

bool BitcoinGUI::eventFilter(QObject *object, QEvent *event)
{
    // Catch status tip events
    if (event->type() == QEvent::StatusTip)
    {
        // Prevent adding text from setStatusTip(), if we currently use the status bar for displaying other stuff
        if (progressBarLabel->isVisible() || progressBar->isVisible())
            return true;
    }
    return QMainWindow::eventFilter(object, event);
}

#ifdef ENABLE_WALLET
bool BitcoinGUI::handlePaymentRequest(const SendCoinsRecipient& recipient)
{
    // URI has to be valid
    if (walletFrame && walletFrame->handlePaymentRequest(recipient))
    {
        showNormalIfMinimized();
        gotoSendCoinsPage();
        return true;
    }
    return false;
}

void BitcoinGUI::setHDStatus(bool privkeyDisabled, int hdEnabled)
{
    labelWalletHDStatusIcon->setThemedPixmap(privkeyDisabled ? QStringLiteral(":/icons/eye") : hdEnabled ? QStringLiteral(":/icons/hd_enabled") : QStringLiteral(":/icons/hd_disabled"), STATUSBAR_ICONSIZE, STATUSBAR_ICONSIZE);
    labelWalletHDStatusIcon->setToolTip(privkeyDisabled ? tr("Private key <b>disabled</b>") : hdEnabled ? tr("HD key generation is <b>enabled</b>") : tr("HD key generation is <b>disabled</b>"));
    labelWalletHDStatusIcon->show();
}

void BitcoinGUI::setEncryptionStatus(int status)
{
    switch(status)
    {
    case WalletModel::NoKeys:
        labelWalletEncryptionIcon->hide();
        encryptWalletAction->setChecked(false);
        changePassphraseAction->setEnabled(false);
        encryptWalletAction->setEnabled(false);
        break;
    case WalletModel::Unencrypted:
        labelWalletEncryptionIcon->hide();
        encryptWalletAction->setChecked(false);
        changePassphraseAction->setEnabled(false);
        encryptWalletAction->setEnabled(true);
        break;
    case WalletModel::Unlocked:
        labelWalletEncryptionIcon->show();
        labelWalletEncryptionIcon->setThemedPixmap(QStringLiteral(":/icons/lock_open"), STATUSBAR_ICONSIZE, STATUSBAR_ICONSIZE);
        labelWalletEncryptionIcon->setToolTip(tr("Wallet is <b>encrypted</b> and currently <b>unlocked</b>"));
        encryptWalletAction->setChecked(true);
        changePassphraseAction->setEnabled(true);
        encryptWalletAction->setEnabled(false);
        break;
    case WalletModel::Locked:
        labelWalletEncryptionIcon->show();
        labelWalletEncryptionIcon->setThemedPixmap(QStringLiteral(":/icons/lock_closed"), STATUSBAR_ICONSIZE, STATUSBAR_ICONSIZE);
        labelWalletEncryptionIcon->setToolTip(tr("Wallet is <b>encrypted</b> and currently <b>locked</b>"));
        encryptWalletAction->setChecked(true);
        changePassphraseAction->setEnabled(true);
        encryptWalletAction->setEnabled(false);
        break;
    }
}

void BitcoinGUI::updateWalletStatus()
{
    assert(walletFrame);

    WalletView * const walletView = walletFrame->currentWalletView();
    if (!walletView) {
        return;
    }
    WalletModel * const walletModel = walletView->getWalletModel();
    setEncryptionStatus(walletModel->getEncryptionStatus());
    setHDStatus(walletModel->wallet().privateKeysDisabled(), walletModel->wallet().hdEnabled());
}
#endif // ENABLE_WALLET

void BitcoinGUI::updateProxyIcon()
{
    std::string ip_port;
    bool proxy_enabled = clientModel->getProxyInfo(ip_port);

    if (proxy_enabled) {
        if (!GUIUtil::HasPixmap(labelProxyIcon)) {
            QString ip_port_q = QString::fromStdString(ip_port);
            labelProxyIcon->setThemedPixmap((":/icons/proxy"), STATUSBAR_ICONSIZE, STATUSBAR_ICONSIZE);
            labelProxyIcon->setToolTip(tr("Proxy is <b>enabled</b>: %1").arg(ip_port_q));
        } else {
            labelProxyIcon->show();
        }
    } else {
        labelProxyIcon->hide();
    }
}

void BitcoinGUI::updateWindowTitle()
{
    QString window_title = CLIENT_NAME;
#ifdef ENABLE_WALLET
    if (walletFrame) {
        WalletModel* const wallet_model = walletFrame->currentWalletModel();
        if (wallet_model && !wallet_model->getWalletName().isEmpty()) {
            window_title += " - " + wallet_model->getDisplayName();
        }
    }
#endif
    if (!m_network_style->getTitleAddText().isEmpty()) {
        window_title += " - " + m_network_style->getTitleAddText();
    }
    setWindowTitle(window_title);
}

void BitcoinGUI::showNormalIfMinimized(bool fToggleHidden)
{
    if(!clientModel)
        return;

    if (!isHidden() && !isMinimized() && !GUIUtil::isObscured(this) && fToggleHidden) {
        hide();
    } else {
        GUIUtil::bringToFront(this);
    }
}

void BitcoinGUI::toggleHidden()
{
    showNormalIfMinimized(true);
}

void BitcoinGUI::detectShutdown()
{
    if (m_node.shutdownRequested())
    {
        if(rpcConsole)
            rpcConsole->hide();
        Q_EMIT quitRequested();
    }
}

void BitcoinGUI::showProgress(const QString &title, int nProgress)
{
    if (nProgress == 0) {
        progressDialog = new QProgressDialog(title, QString(), 0, 100);
        GUIUtil::PolishProgressDialog(progressDialog);
        progressDialog->setWindowModality(Qt::ApplicationModal);
        progressDialog->setAutoClose(false);
        progressDialog->setValue(0);
    } else if (nProgress == 100) {
        if (progressDialog) {
            progressDialog->close();
            progressDialog->deleteLater();
            progressDialog = nullptr;
        }
    } else if (progressDialog) {
        progressDialog->setValue(nProgress);
    }
}

void BitcoinGUI::showModalOverlay()
{
    if (modalOverlay && (progressBar->isVisible() || modalOverlay->isLayerVisible()))
        modalOverlay->toggleVisibility();
}

static bool ThreadSafeMessageBox(BitcoinGUI* gui, const bilingual_str& message, const std::string& caption, unsigned int style)
{
    bool modal = (style & CClientUIInterface::MODAL);
    // The SECURE flag has no effect in the Qt GUI.
    // bool secure = (style & CClientUIInterface::SECURE);
    style &= ~CClientUIInterface::SECURE;
    bool ret = false;

    QString detailed_message; // This is original message, in English, for googling and referencing.
    if (message.original != message.translated) {
        detailed_message = BitcoinGUI::tr("Original message:") + "\n" + QString::fromStdString(message.original);
    }

    // In case of modal message, use blocking connection to wait for user to click a button
    bool invoked = QMetaObject::invokeMethod(gui, "message",
                               modal ? GUIUtil::blockingGUIThreadConnection() : Qt::QueuedConnection,
                               Q_ARG(QString, QString::fromStdString(caption)),
                               Q_ARG(QString, QString::fromStdString(message.translated)),
                               Q_ARG(unsigned int, style),
                               Q_ARG(bool*, &ret),
                               Q_ARG(QString, detailed_message));
    assert(invoked);
    return ret;
}

void BitcoinGUI::subscribeToCoreSignals()
{
    // Connect signals to client
    m_handler_message_box = m_node.handleMessageBox(std::bind(ThreadSafeMessageBox, this, std::placeholders::_1, std::placeholders::_2, std::placeholders::_3));
    m_handler_question = m_node.handleQuestion(std::bind(ThreadSafeMessageBox, this, std::placeholders::_1, std::placeholders::_3, std::placeholders::_4));
}

void BitcoinGUI::unsubscribeFromCoreSignals()
{
    // Disconnect signals from client
    m_handler_message_box->disconnect();
    m_handler_question->disconnect();
}

bool BitcoinGUI::isPrivacyModeActivated() const
{
    assert(m_mask_values_action);
    return m_mask_values_action->isChecked();
}

UnitDisplayStatusBarControl::UnitDisplayStatusBarControl(const PlatformStyle* platformStyle)
    : m_platform_style{platformStyle}
{
    createContextMenu();
    setToolTip(tr("Unit to show amounts in. Click to select another unit."));
    QList<BitcoinUnit> units = BitcoinUnits::availableUnits();
    int max_width = 0;
    const QFontMetrics fm(font());
    for (const BitcoinUnit unit : units) {
        max_width = qMax(max_width, GUIUtil::TextWidth(fm, BitcoinUnits::longName(unit)));
    }
    setMinimumSize(max_width, 0);
    setAlignment(Qt::AlignRight | Qt::AlignVCenter);
    setStyleSheet(QString("QLabel { color : %1 }").arg(m_platform_style->SingleColor().name()));
}

/** So that it responds to button clicks */
void UnitDisplayStatusBarControl::mousePressEvent(QMouseEvent *event)
{
    onDisplayUnitsClicked(event->pos());
}

void UnitDisplayStatusBarControl::changeEvent(QEvent* e)
{
    if (e->type() == QEvent::PaletteChange) {
        QString style = QString("QLabel { color : %1 }").arg(m_platform_style->SingleColor().name());
        if (style != styleSheet()) {
            setStyleSheet(style);
        }
    }

    QLabel::changeEvent(e);
}

/** Creates context menu, its actions, and wires up all the relevant signals for mouse events. */
void UnitDisplayStatusBarControl::createContextMenu()
{
    menu = new QMenu(this);
    for (const BitcoinUnit u : BitcoinUnits::availableUnits()) {
        menu->addAction(BitcoinUnits::longName(u))->setData(QVariant::fromValue(u));
    }
    connect(menu, &QMenu::triggered, this, &UnitDisplayStatusBarControl::onMenuSelection);
}

/** Lets the control know about the Options Model (and its signals) */
void UnitDisplayStatusBarControl::setOptionsModel(OptionsModel *_optionsModel)
{
    if (_optionsModel)
    {
        this->optionsModel = _optionsModel;

        // be aware of a display unit change reported by the OptionsModel object.
        connect(_optionsModel, &OptionsModel::displayUnitChanged, this, &UnitDisplayStatusBarControl::updateDisplayUnit);

        // initialize the display units label with the current value in the model.
        updateDisplayUnit(_optionsModel->getDisplayUnit());
    }
}

/** When Display Units are changed on OptionsModel it will refresh the display text of the control on the status bar */
void UnitDisplayStatusBarControl::updateDisplayUnit(BitcoinUnit newUnits)
{
    setText(BitcoinUnits::longName(newUnits));
}

/** Shows context menu with Display Unit options by the mouse coordinates */
void UnitDisplayStatusBarControl::onDisplayUnitsClicked(const QPoint& point)
{
    QPoint globalPos = mapToGlobal(point);
    menu->exec(globalPos);
}

/** Tells underlying optionsModel to update its current display unit. */
void UnitDisplayStatusBarControl::onMenuSelection(QAction* action)
{
    if (action)
    {
        optionsModel->setDisplayUnit(action->data());
    }
}<|MERGE_RESOLUTION|>--- conflicted
+++ resolved
@@ -392,11 +392,7 @@
 
     showHelpMessageAction = new QAction(tr("&Command-line options"), this);
     showHelpMessageAction->setMenuRole(QAction::NoRole);
-<<<<<<< HEAD
-    showHelpMessageAction->setStatusTip(tr("Show the %1 help message to get a list with possible Namecoin command-line options").arg(PACKAGE_NAME));
-=======
-    showHelpMessageAction->setStatusTip(tr("Show the %1 help message to get a list with possible Bitcoin command-line options").arg(CLIENT_NAME));
->>>>>>> ba4f3b9e
+    showHelpMessageAction->setStatusTip(tr("Show the %1 help message to get a list with possible Namecoin command-line options").arg(CLIENT_NAME));
 
     m_mask_values_action = new QAction(tr("&Mask values"), this);
     m_mask_values_action->setShortcut(QKeySequence(Qt::CTRL | Qt::SHIFT | Qt::Key_M));

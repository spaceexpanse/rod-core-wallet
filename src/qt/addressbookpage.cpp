--- conflicted
+++ resolved
@@ -107,11 +107,7 @@
         ui->newAddress->setVisible(true);
         break;
     case ReceivingTab:
-<<<<<<< HEAD
-        ui->labelExplanation->setText(tr("These are your Xaya addresses for receiving payments. It is recommended to use a new receiving address for each transaction."));
-=======
         ui->labelExplanation->setText(tr("These are your addresses for receiving payments. Use the 'Create new receiving address' button in the receive tab to create new addresses."));
->>>>>>> 2e687f89
         ui->deleteAddress->setVisible(false);
         ui->newAddress->setVisible(false);
         break;

--- conflicted
+++ resolved
@@ -140,11 +140,7 @@
 QString BuyNamesPage::registerName(const QString &name, const std::optional<QString> &value, const std::optional<QString> &transferTo) const
 {
     const std::string strName = name.toStdString();
-<<<<<<< HEAD
-    LogPrint(BCLog::QT, "wallet attempting name_register: name=%s\n", strName);
-=======
-    LogDebug(BCLog::QT, "wallet attempting name_firstupdate: name=%s\n", strName);
->>>>>>> c310c0e8
+    LogDebug(BCLog::QT, "wallet attempting name_register: name=%s\n", strName);
 
     UniValue params(UniValue::VOBJ);
     params.pushKV ("name", strName);
@@ -169,11 +165,7 @@
     catch (const UniValue& e) {
         const UniValue message = e.find_value("message");
         const std::string errorStr = message.get_str();
-<<<<<<< HEAD
-        LogPrint(BCLog::QT, "name_register error: %s\n", errorStr);
-=======
-        LogDebug(BCLog::QT, "name_firstupdate error: %s\n", errorStr);
->>>>>>> c310c0e8
+        LogDebug(BCLog::QT, "name_register error: %s\n", errorStr);
         return QString::fromStdString(errorStr);
     }
     return tr ("");

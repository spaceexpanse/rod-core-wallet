--- conflicted
+++ resolved
@@ -108,11 +108,7 @@
             break;
         }
         QMessageBox::StandardButton retval = QMessageBox::question(this, tr("Confirm wallet encryption"),
-<<<<<<< HEAD
-                 tr("Warning: If you encrypt your wallet and lose your passphrase, you will <b>LOSE ALL OF YOUR CHI Coins</b>!") + "<br><br>" + tr("Are you sure you wish to encrypt your wallet?"),
-=======
-                 tr("Warning: If you encrypt your wallet and lose your passphrase, you will <b>LOSE ALL OF YOUR NAMECOINS AND NAMES</b>!") + "<br><br>" + tr("Are you sure you wish to encrypt your wallet?"),
->>>>>>> 802ea6ec
+                 tr("Warning: If you encrypt your wallet and lose your passphrase, you will <b>LOSE ALL OF YOUR CHI AND NAMES</b>!") + "<br><br>" + tr("Are you sure you wish to encrypt your wallet?"),
                  QMessageBox::Yes|QMessageBox::Cancel,
                  QMessageBox::Cancel);
         if(retval == QMessageBox::Yes)

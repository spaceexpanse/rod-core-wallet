--- conflicted
+++ resolved
@@ -32,21 +32,8 @@
   )
 endif()
 
-<<<<<<< HEAD
-if(NOT QT_IS_STATIC)
-  add_custom_command(
-    TARGET test_xaya-qt POST_BUILD
-    COMMAND ${CMAKE_COMMAND} -E copy_if_different $<TARGET_PROPERTY:Qt5::QMinimalIntegrationPlugin,LOCATION_$<UPPER_CASE:$<CONFIG>>> $<TARGET_FILE_DIR:test_xaya-qt>/plugins/platforms
-    VERBATIM
-  )
-endif()
-
 add_test(NAME test_xaya-qt
   COMMAND test_xaya-qt
-=======
-add_test(NAME test_namecoin-qt
-  COMMAND test_namecoin-qt
->>>>>>> fd3bde43
 )
 if(WIN32 AND VCPKG_TARGET_TRIPLET)
   # On Windows, vcpkg configures Qt with `-opengl dynamic`, which makes

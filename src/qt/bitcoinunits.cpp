// Copyright (c) 2011-2021 The Bitcoin Core developers
// Distributed under the MIT software license, see the accompanying
// file COPYING or http://www.opensource.org/licenses/mit-license.php.

#include <qt/bitcoinunits.h>

#include <consensus/amount.h>

#include <QStringList>

#include <cassert>

static constexpr auto MAX_DIGITS_BTC = 16;

BitcoinUnits::BitcoinUnits(QObject *parent):
        QAbstractListModel(parent),
        unitlist(availableUnits())
{
}

QList<BitcoinUnit> BitcoinUnits::availableUnits()
{
    QList<BitcoinUnit> unitlist;
    unitlist.append(Unit::BTC);
    unitlist.append(Unit::mBTC);
    unitlist.append(Unit::uBTC);
    unitlist.append(Unit::SAT);
    return unitlist;
}

QString BitcoinUnits::longName(Unit unit)
{
<<<<<<< HEAD
    switch(unit)
    {
    case BTC:
    case mBTC:
    case uBTC:
    case SAT:
        return true;
    default:
        return false;
    }
}

QString BitcoinUnits::longName(int unit)
{
    switch(unit)
    {
    case BTC: return QString("NMC");
    case mBTC: return QString("mNMC");
    case uBTC: return QString::fromUtf8("µNMC");
    case SAT: return QString("Satoshi (sat)");
    default: return QString("???");
    }
=======
    switch (unit) {
    case Unit::BTC: return QString("BTC");
    case Unit::mBTC: return QString("mBTC");
    case Unit::uBTC: return QString::fromUtf8("µBTC (bits)");
    case Unit::SAT: return QString("Satoshi (sat)");
    } // no default case, so the compiler can warn about missing cases
    assert(false);
>>>>>>> b202a187
}

QString BitcoinUnits::shortName(Unit unit)
{
    switch (unit) {
    case Unit::BTC: return longName(unit);
    case Unit::mBTC: return longName(unit);
    case Unit::uBTC: return QString("bits");
    case Unit::SAT: return QString("sat");
    } // no default case, so the compiler can warn about missing cases
    assert(false);
}

QString BitcoinUnits::description(Unit unit)
{
<<<<<<< HEAD
    switch(unit)
    {
    case BTC: return QString("Namecoins");
    case mBTC: return QString("Milli-Namecoins (1 / 1" THIN_SP_UTF8 "000)");
    case uBTC: return QString("Micro-Namecoins (1 / 1" THIN_SP_UTF8 "000" THIN_SP_UTF8 "000)");
    case SAT: return QString("Satoshi (sat) (1 / 100" THIN_SP_UTF8 "000" THIN_SP_UTF8 "000)");
    default: return QString("???");
    }
=======
    switch (unit) {
    case Unit::BTC: return QString("Bitcoins");
    case Unit::mBTC: return QString("Milli-Bitcoins (1 / 1" THIN_SP_UTF8 "000)");
    case Unit::uBTC: return QString("Micro-Bitcoins (bits) (1 / 1" THIN_SP_UTF8 "000" THIN_SP_UTF8 "000)");
    case Unit::SAT: return QString("Satoshi (sat) (1 / 100" THIN_SP_UTF8 "000" THIN_SP_UTF8 "000)");
    } // no default case, so the compiler can warn about missing cases
    assert(false);
>>>>>>> b202a187
}

qint64 BitcoinUnits::factor(Unit unit)
{
    switch (unit) {
    case Unit::BTC: return 100'000'000;
    case Unit::mBTC: return 100'000;
    case Unit::uBTC: return 100;
    case Unit::SAT: return 1;
    } // no default case, so the compiler can warn about missing cases
    assert(false);
}

int BitcoinUnits::decimals(Unit unit)
{
    switch (unit) {
    case Unit::BTC: return 8;
    case Unit::mBTC: return 5;
    case Unit::uBTC: return 2;
    case Unit::SAT: return 0;
    } // no default case, so the compiler can warn about missing cases
    assert(false);
}

QString BitcoinUnits::format(Unit unit, const CAmount& nIn, bool fPlus, SeparatorStyle separators, bool justify)
{
    // Note: not using straight sprintf here because we do NOT want
    // localized number formatting.
    qint64 n = (qint64)nIn;
    qint64 coin = factor(unit);
    int num_decimals = decimals(unit);
    qint64 n_abs = (n > 0 ? n : -n);
    qint64 quotient = n_abs / coin;
    QString quotient_str = QString::number(quotient);
    if (justify) {
        quotient_str = quotient_str.rightJustified(MAX_DIGITS_BTC - num_decimals, ' ');
    }

    // Use SI-style thin space separators as these are locale independent and can't be
    // confused with the decimal marker.
    QChar thin_sp(THIN_SP_CP);
    int q_size = quotient_str.size();
    if (separators == SeparatorStyle::ALWAYS || (separators == SeparatorStyle::STANDARD && q_size > 4))
        for (int i = 3; i < q_size; i += 3)
            quotient_str.insert(q_size - i, thin_sp);

    if (n < 0)
        quotient_str.insert(0, '-');
    else if (fPlus && n > 0)
        quotient_str.insert(0, '+');

    if (num_decimals > 0) {
        qint64 remainder = n_abs % coin;
        QString remainder_str = QString::number(remainder).rightJustified(num_decimals, '0');
        return quotient_str + QString(".") + remainder_str;
    } else {
        return quotient_str;
    }
}


// NOTE: Using formatWithUnit in an HTML context risks wrapping
// quantities at the thousands separator. More subtly, it also results
// in a standard space rather than a thin space, due to a bug in Qt's
// XML whitespace canonicalisation
//
// Please take care to use formatHtmlWithUnit instead, when
// appropriate.

QString BitcoinUnits::formatWithUnit(Unit unit, const CAmount& amount, bool plussign, SeparatorStyle separators)
{
    return format(unit, amount, plussign, separators) + QString(" ") + shortName(unit);
}

QString BitcoinUnits::formatHtmlWithUnit(Unit unit, const CAmount& amount, bool plussign, SeparatorStyle separators)
{
    QString str(formatWithUnit(unit, amount, plussign, separators));
    str.replace(QChar(THIN_SP_CP), QString(THIN_SP_HTML));
    return QString("<span style='white-space: nowrap;'>%1</span>").arg(str);
}

QString BitcoinUnits::formatWithPrivacy(Unit unit, const CAmount& amount, SeparatorStyle separators, bool privacy)
{
    assert(amount >= 0);
    QString value;
    if (privacy) {
        value = format(unit, 0, false, separators, true).replace('0', '#');
    } else {
        value = format(unit, amount, false, separators, true);
    }
    return value + QString(" ") + shortName(unit);
}

bool BitcoinUnits::parse(Unit unit, const QString& value, CAmount* val_out)
{
    if (value.isEmpty()) {
        return false; // Refuse to parse invalid unit or empty string
    }
    int num_decimals = decimals(unit);

    // Ignore spaces and thin spaces when parsing
    QStringList parts = removeSpaces(value).split(".");

    if(parts.size() > 2)
    {
        return false; // More than one dot
    }
    QString whole = parts[0];
    QString decimals;

    if(parts.size() > 1)
    {
        decimals = parts[1];
    }
    if(decimals.size() > num_decimals)
    {
        return false; // Exceeds max precision
    }
    bool ok = false;
    QString str = whole + decimals.leftJustified(num_decimals, '0');

    if(str.size() > 18)
    {
        return false; // Longer numbers will exceed 63 bits
    }
    CAmount retvalue(str.toLongLong(&ok));
    if(val_out)
    {
        *val_out = retvalue;
    }
    return ok;
}

QString BitcoinUnits::getAmountColumnTitle(Unit unit)
{
    return QObject::tr("Amount") + " (" + shortName(unit) + ")";
}

int BitcoinUnits::rowCount(const QModelIndex &parent) const
{
    Q_UNUSED(parent);
    return unitlist.size();
}

QVariant BitcoinUnits::data(const QModelIndex &index, int role) const
{
    int row = index.row();
    if(row >= 0 && row < unitlist.size())
    {
        Unit unit = unitlist.at(row);
        switch(role)
        {
        case Qt::EditRole:
        case Qt::DisplayRole:
            return QVariant(longName(unit));
        case Qt::ToolTipRole:
            return QVariant(description(unit));
        case UnitRole:
            return QVariant::fromValue(unit);
        }
    }
    return QVariant();
}

CAmount BitcoinUnits::maxMoney()
{
    return MAX_MONEY;
}

namespace {
qint8 ToQint8(BitcoinUnit unit)
{
    switch (unit) {
    case BitcoinUnit::BTC: return 0;
    case BitcoinUnit::mBTC: return 1;
    case BitcoinUnit::uBTC: return 2;
    case BitcoinUnit::SAT: return 3;
    } // no default case, so the compiler can warn about missing cases
    assert(false);
}

BitcoinUnit FromQint8(qint8 num)
{
    switch (num) {
    case 0: return BitcoinUnit::BTC;
    case 1: return BitcoinUnit::mBTC;
    case 2: return BitcoinUnit::uBTC;
    case 3: return BitcoinUnit::SAT;
    }
    assert(false);
}
} // namespace

QDataStream& operator<<(QDataStream& out, const BitcoinUnit& unit)
{
    return out << ToQint8(unit);
}

QDataStream& operator>>(QDataStream& in, BitcoinUnit& unit)
{
    qint8 input;
    in >> input;
    unit = FromQint8(input);
    return in;
}<|MERGE_RESOLUTION|>--- conflicted
+++ resolved
@@ -30,38 +30,13 @@
 
 QString BitcoinUnits::longName(Unit unit)
 {
-<<<<<<< HEAD
-    switch(unit)
-    {
-    case BTC:
-    case mBTC:
-    case uBTC:
-    case SAT:
-        return true;
-    default:
-        return false;
-    }
-}
-
-QString BitcoinUnits::longName(int unit)
-{
-    switch(unit)
-    {
-    case BTC: return QString("NMC");
-    case mBTC: return QString("mNMC");
-    case uBTC: return QString::fromUtf8("µNMC");
-    case SAT: return QString("Satoshi (sat)");
-    default: return QString("???");
-    }
-=======
-    switch (unit) {
-    case Unit::BTC: return QString("BTC");
-    case Unit::mBTC: return QString("mBTC");
-    case Unit::uBTC: return QString::fromUtf8("µBTC (bits)");
+    switch (unit) {
+    case Unit::BTC: return QString("NMC");
+    case Unit::mBTC: return QString("mNMC");
+    case Unit::uBTC: return QString::fromUtf8("µNMC");
     case Unit::SAT: return QString("Satoshi (sat)");
     } // no default case, so the compiler can warn about missing cases
     assert(false);
->>>>>>> b202a187
 }
 
 QString BitcoinUnits::shortName(Unit unit)
@@ -77,24 +52,13 @@
 
 QString BitcoinUnits::description(Unit unit)
 {
-<<<<<<< HEAD
-    switch(unit)
-    {
-    case BTC: return QString("Namecoins");
-    case mBTC: return QString("Milli-Namecoins (1 / 1" THIN_SP_UTF8 "000)");
-    case uBTC: return QString("Micro-Namecoins (1 / 1" THIN_SP_UTF8 "000" THIN_SP_UTF8 "000)");
-    case SAT: return QString("Satoshi (sat) (1 / 100" THIN_SP_UTF8 "000" THIN_SP_UTF8 "000)");
-    default: return QString("???");
-    }
-=======
-    switch (unit) {
-    case Unit::BTC: return QString("Bitcoins");
-    case Unit::mBTC: return QString("Milli-Bitcoins (1 / 1" THIN_SP_UTF8 "000)");
-    case Unit::uBTC: return QString("Micro-Bitcoins (bits) (1 / 1" THIN_SP_UTF8 "000" THIN_SP_UTF8 "000)");
+    switch (unit) {
+    case Unit::BTC: return QString("Namecoins");
+    case Unit::mBTC: return QString("Milli-Namecoins (1 / 1" THIN_SP_UTF8 "000)");
+    case Unit::uBTC: return QString("Micro-Namecoins (1 / 1" THIN_SP_UTF8 "000" THIN_SP_UTF8 "000)");
     case Unit::SAT: return QString("Satoshi (sat) (1 / 100" THIN_SP_UTF8 "000" THIN_SP_UTF8 "000)");
     } // no default case, so the compiler can warn about missing cases
     assert(false);
->>>>>>> b202a187
 }
 
 qint64 BitcoinUnits::factor(Unit unit)

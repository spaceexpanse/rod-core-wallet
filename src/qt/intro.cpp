--- conflicted
+++ resolved
@@ -22,13 +22,6 @@
 #include <cmath>
 
 static const uint64_t GB_BYTES = 1000000000LL;
-<<<<<<< HEAD
-/* Minimum free space (in GB) needed for data directory */
-constexpr uint64_t BLOCK_CHAIN_SIZE = 5;
-/* Minimum free space (in GB) needed for data directory when pruned; Does not include prune target */
-static const uint64_t CHAIN_STATE_SIZE = 3;
-=======
->>>>>>> 251938da
 /* Total required space (in GB) depending on user choice (prune, not prune) */
 static uint64_t requiredSpace;
 
@@ -131,15 +124,9 @@
 
     ui->lblExplanation1->setText(ui->lblExplanation1->text()
         .arg(tr(PACKAGE_NAME))
-<<<<<<< HEAD
-        .arg(BLOCK_CHAIN_SIZE)
+        .arg(m_blockchain_size)
         .arg(2011)
         .arg(tr("Namecoin"))
-=======
-        .arg(m_blockchain_size)
-        .arg(2009)
-        .arg(tr("Bitcoin"))
->>>>>>> 251938da
     );
     ui->lblExplanation2->setText(ui->lblExplanation2->text().arg(tr(PACKAGE_NAME)));
 

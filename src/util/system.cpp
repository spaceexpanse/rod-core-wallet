--- conflicted
+++ resolved
@@ -792,32 +792,6 @@
            std::string("\n\n");
 }
 
-<<<<<<< HEAD
-static std::string FormatException(const std::exception* pex, std::string_view thread_name)
-{
-#ifdef WIN32
-    char pszModule[MAX_PATH] = "";
-    GetModuleFileNameA(nullptr, pszModule, sizeof(pszModule));
-#else
-    const char* pszModule = "namecoin";
-#endif
-    if (pex)
-        return strprintf(
-            "EXCEPTION: %s       \n%s       \n%s in %s       \n", typeid(*pex).name(), pex->what(), pszModule, thread_name);
-    else
-        return strprintf(
-            "UNKNOWN EXCEPTION       \n%s in %s       \n", pszModule, thread_name);
-}
-
-void PrintExceptionContinue(const std::exception* pex, std::string_view thread_name)
-{
-    std::string message = FormatException(pex, thread_name);
-    LogPrintf("\n\n************************\n%s\n", message);
-    tfm::format(std::cerr, "\n\n************************\n%s\n", message);
-}
-
-=======
->>>>>>> e95dd073
 fs::path GetDefaultDataDir()
 {
     // Windows: C:\Users\Username\AppData\Roaming\Namecoin

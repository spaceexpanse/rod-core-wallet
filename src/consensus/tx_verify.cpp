// Copyright (c) 2017-2018 The Bitcoin Core developers
// Distributed under the MIT software license, see the accompanying
// file COPYING or http://www.opensource.org/licenses/mit-license.php.

#include <consensus/tx_verify.h>

#include <consensus/consensus.h>
#include <names/main.h>
#include <primitives/transaction.h>
#include <script/interpreter.h>
#include <consensus/validation.h>

// TODO remove the following dependencies
#include <chain.h>
#include <coins.h>
#include <util/moneystr.h>

bool IsFinalTx(const CTransaction &tx, int nBlockHeight, int64_t nBlockTime)
{
    if (tx.nLockTime == 0)
        return true;
    if ((int64_t)tx.nLockTime < ((int64_t)tx.nLockTime < LOCKTIME_THRESHOLD ? (int64_t)nBlockHeight : nBlockTime))
        return true;
    for (const auto& txin : tx.vin) {
        if (!(txin.nSequence == CTxIn::SEQUENCE_FINAL))
            return false;
    }
    return true;
}

std::pair<int, int64_t> CalculateSequenceLocks(const CTransaction &tx, int flags, std::vector<int>* prevHeights, const CBlockIndex& block)
{
    assert(prevHeights->size() == tx.vin.size());

    // Will be set to the equivalent height- and time-based nLockTime
    // values that would be necessary to satisfy all relative lock-
    // time constraints given our view of block chain history.
    // The semantics of nLockTime are the last invalid height/time, so
    // use -1 to have the effect of any height or time being valid.
    int nMinHeight = -1;
    int64_t nMinTime = -1;

    // tx.nVersion is signed integer so requires cast to unsigned otherwise
    // we would be doing a signed comparison and half the range of nVersion
    // wouldn't support BIP 68.
    bool fEnforceBIP68 = static_cast<uint32_t>(tx.nVersion) >= 2
                      && flags & LOCKTIME_VERIFY_SEQUENCE;

    // Do not enforce sequence numbers as a relative lock time
    // unless we have been instructed to
    if (!fEnforceBIP68) {
        return std::make_pair(nMinHeight, nMinTime);
    }

    for (size_t txinIndex = 0; txinIndex < tx.vin.size(); txinIndex++) {
        const CTxIn& txin = tx.vin[txinIndex];

        // Sequence numbers with the most significant bit set are not
        // treated as relative lock-times, nor are they given any
        // consensus-enforced meaning at this point.
        if (txin.nSequence & CTxIn::SEQUENCE_LOCKTIME_DISABLE_FLAG) {
            // The height of this input is not relevant for sequence locks
            (*prevHeights)[txinIndex] = 0;
            continue;
        }

        int nCoinHeight = (*prevHeights)[txinIndex];

        if (txin.nSequence & CTxIn::SEQUENCE_LOCKTIME_TYPE_FLAG) {
            int64_t nCoinTime = block.GetAncestor(std::max(nCoinHeight-1, 0))->GetMedianTimePast();
            // NOTE: Subtract 1 to maintain nLockTime semantics
            // BIP 68 relative lock times have the semantics of calculating
            // the first block or time at which the transaction would be
            // valid. When calculating the effective block time or height
            // for the entire transaction, we switch to using the
            // semantics of nLockTime which is the last invalid block
            // time or height.  Thus we subtract 1 from the calculated
            // time or height.

            // Time-based relative lock-times are measured from the
            // smallest allowed timestamp of the block containing the
            // txout being spent, which is the median time past of the
            // block prior.
            nMinTime = std::max(nMinTime, nCoinTime + (int64_t)((txin.nSequence & CTxIn::SEQUENCE_LOCKTIME_MASK) << CTxIn::SEQUENCE_LOCKTIME_GRANULARITY) - 1);
        } else {
            nMinHeight = std::max(nMinHeight, nCoinHeight + (int)(txin.nSequence & CTxIn::SEQUENCE_LOCKTIME_MASK) - 1);
        }
    }

    return std::make_pair(nMinHeight, nMinTime);
}

bool EvaluateSequenceLocks(const CBlockIndex& block, std::pair<int, int64_t> lockPair)
{
    assert(block.pprev);
    int64_t nBlockTime = block.pprev->GetMedianTimePast();
    if (lockPair.first >= block.nHeight || lockPair.second >= nBlockTime)
        return false;

    return true;
}

bool SequenceLocks(const CTransaction &tx, int flags, std::vector<int>* prevHeights, const CBlockIndex& block)
{
    return EvaluateSequenceLocks(block, CalculateSequenceLocks(tx, flags, prevHeights, block));
}

unsigned int GetLegacySigOpCount(const CTransaction& tx)
{
    unsigned int nSigOps = 0;
    for (const auto& txin : tx.vin)
    {
        nSigOps += txin.scriptSig.GetSigOpCount(false);
    }
    for (const auto& txout : tx.vout)
    {
        nSigOps += txout.scriptPubKey.GetSigOpCount(false);
    }
    return nSigOps;
}

unsigned int GetP2SHSigOpCount(const CTransaction& tx, const CCoinsViewCache& inputs)
{
    if (tx.IsCoinBase())
        return 0;

    unsigned int nSigOps = 0;
    for (unsigned int i = 0; i < tx.vin.size(); i++)
    {
        const Coin& coin = inputs.AccessCoin(tx.vin[i].prevout);
        assert(!coin.IsSpent());
        const CTxOut &prevout = coin.out;
        if (prevout.scriptPubKey.IsPayToScriptHash(true))
            nSigOps += prevout.scriptPubKey.GetSigOpCount(tx.vin[i].scriptSig);
    }
    return nSigOps;
}

int64_t GetTransactionSigOpCost(const CTransaction& tx, const CCoinsViewCache& inputs, int flags)
{
    int64_t nSigOps = GetLegacySigOpCount(tx) * WITNESS_SCALE_FACTOR;

    if (tx.IsCoinBase())
        return nSigOps;

    if (flags & SCRIPT_VERIFY_P2SH) {
        nSigOps += GetP2SHSigOpCount(tx, inputs) * WITNESS_SCALE_FACTOR;
    }

    for (unsigned int i = 0; i < tx.vin.size(); i++)
    {
        const Coin& coin = inputs.AccessCoin(tx.vin[i].prevout);
        assert(!coin.IsSpent());
        const CTxOut &prevout = coin.out;
        nSigOps += CountWitnessSigOps(tx.vin[i].scriptSig, prevout.scriptPubKey, &tx.vin[i].scriptWitness, flags);
    }
    return nSigOps;
}

bool Consensus::CheckTxInputs(const CTransaction& tx, CValidationState& state, const CCoinsViewCache& inputs, int nSpendHeight, CAmount& txfee)
{
    if (!CheckNameTransaction (tx, nSpendHeight, inputs, state))
      {
        /* Add a generic "invalid for name op" error to the state if none
           was added by CheckNameTransaction already.  */
        if (state.IsValid () || state.GetRejectReason () == "")
            state.Invalid (ValidationInvalidReason::CONSENSUS,
                           false, "tx-invalid-nameop",
                           "Tx invalid for Namecoin");
        return false;
      }

    // are the actual inputs available?
    if (!inputs.HaveInputs(tx)) {
        return state.Invalid(ValidationInvalidReason::TX_MISSING_INPUTS, false, "bad-txns-inputs-missingorspent",
                         strprintf("%s: inputs missing/spent", __func__));
    }

    CAmount nValueIn = 0;
    for (unsigned int i = 0; i < tx.vin.size(); ++i) {
        const COutPoint &prevout = tx.vin[i].prevout;
        const Coin& coin = inputs.AccessCoin(prevout);
        assert(!coin.IsSpent());

        // If prev is coinbase, check that it's matured
<<<<<<< HEAD
        /* This rule is disabled for the genesis block, so that the premine
           is spendable immediately.  */
        if (coin.IsCoinBase() && coin.nHeight > 0
              && nSpendHeight - coin.nHeight < COINBASE_MATURITY) {
            return state.Invalid(ValidationInvalidReason::TX_PREMATURE_SPEND, false, REJECT_INVALID, "bad-txns-premature-spend-of-coinbase",
=======
        if (coin.IsCoinBase() && nSpendHeight - coin.nHeight < COINBASE_MATURITY) {
            return state.Invalid(ValidationInvalidReason::TX_PREMATURE_SPEND, false, "bad-txns-premature-spend-of-coinbase",
>>>>>>> 8024c856
                strprintf("tried to spend coinbase at depth %d", nSpendHeight - coin.nHeight));
        }

        // Check for negative or overflow input values
        nValueIn += coin.out.nValue;
        if (!MoneyRange(coin.out.nValue) || !MoneyRange(nValueIn)) {
            return state.Invalid(ValidationInvalidReason::CONSENSUS, false, "bad-txns-inputvalues-outofrange");
        }
    }

    const CAmount value_out = tx.GetValueOut();
    if (nValueIn < value_out) {
        return state.Invalid(ValidationInvalidReason::CONSENSUS, false, "bad-txns-in-belowout",
            strprintf("value in (%s) < value out (%s)", FormatMoney(nValueIn), FormatMoney(value_out)));
    }

    // Tally transaction fees
    const CAmount txfee_aux = nValueIn - value_out;
    if (!MoneyRange(txfee_aux)) {
        return state.Invalid(ValidationInvalidReason::CONSENSUS, false, "bad-txns-fee-outofrange");
    }

    txfee = txfee_aux;
    return true;
}<|MERGE_RESOLUTION|>--- conflicted
+++ resolved
@@ -183,16 +183,11 @@
         assert(!coin.IsSpent());
 
         // If prev is coinbase, check that it's matured
-<<<<<<< HEAD
         /* This rule is disabled for the genesis block, so that the premine
            is spendable immediately.  */
         if (coin.IsCoinBase() && coin.nHeight > 0
               && nSpendHeight - coin.nHeight < COINBASE_MATURITY) {
-            return state.Invalid(ValidationInvalidReason::TX_PREMATURE_SPEND, false, REJECT_INVALID, "bad-txns-premature-spend-of-coinbase",
-=======
-        if (coin.IsCoinBase() && nSpendHeight - coin.nHeight < COINBASE_MATURITY) {
             return state.Invalid(ValidationInvalidReason::TX_PREMATURE_SPEND, false, "bad-txns-premature-spend-of-coinbase",
->>>>>>> 8024c856
                 strprintf("tried to spend coinbase at depth %d", nSpendHeight - coin.nHeight));
         }
 

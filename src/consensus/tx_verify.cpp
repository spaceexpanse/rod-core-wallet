--- conflicted
+++ resolved
@@ -157,60 +157,7 @@
     return nSigOps;
 }
 
-<<<<<<< HEAD
-bool CheckTransaction(const CTransaction& tx, CValidationState &state, bool fCheckDuplicateInputs)
-{
-    // Basic checks that don't depend on any context
-    if (tx.vin.empty())
-        return state.DoS(10, false, REJECT_INVALID, "bad-txns-vin-empty");
-    if (tx.vout.empty())
-        return state.DoS(10, false, REJECT_INVALID, "bad-txns-vout-empty");
-    // Size limits (this doesn't take the witness into account, as that hasn't been checked for malleability)
-    if (::GetSerializeSize(tx, PROTOCOL_VERSION | SERIALIZE_TRANSACTION_NO_WITNESS) * WITNESS_SCALE_FACTOR > MAX_BLOCK_WEIGHT)
-        return state.DoS(100, false, REJECT_INVALID, "bad-txns-oversize");
-
-    // Check for negative or overflow output values
-    CAmount nValueOut = 0;
-    for (const auto& txout : tx.vout)
-    {
-        if (txout.nValue < 0)
-            return state.DoS(100, false, REJECT_INVALID, "bad-txns-vout-negative");
-        if (txout.nValue > MAX_MONEY)
-            return state.DoS(100, false, REJECT_INVALID, "bad-txns-vout-toolarge");
-        nValueOut += txout.nValue;
-        if (!MoneyRange(nValueOut))
-            return state.DoS(100, false, REJECT_INVALID, "bad-txns-txouttotal-toolarge");
-    }
-
-    // Check for duplicate inputs - note that this check is slow so we skip it in CheckBlock
-    if (fCheckDuplicateInputs) {
-        std::set<COutPoint> vInOutPoints;
-        for (const auto& txin : tx.vin)
-        {
-            if (!vInOutPoints.insert(txin.prevout).second)
-                return state.DoS(100, false, REJECT_INVALID, "bad-txns-inputs-duplicate");
-        }
-    }
-
-    if (tx.IsCoinBase())
-    {
-        if (tx.vin[0].scriptSig.size() < 2 || tx.vin[0].scriptSig.size() > 100)
-            return state.DoS(100, false, REJECT_INVALID, "bad-cb-length");
-    }
-    else
-    {
-        for (const auto& txin : tx.vin)
-            if (txin.prevout.IsNull())
-                return state.DoS(10, false, REJECT_INVALID, "bad-txns-prevout-null");
-    }
-
-    return true;
-}
-
 bool Consensus::CheckTxInputs(const CTransaction& tx, CValidationState& state, const CCoinsViewCache& inputs, int nSpendHeight, CAmount& txfee)
-=======
-bool Consensus::CheckTxInputs(const CTransaction& tx, CValidationState& state, const CCoinsViewCache& inputs, int nSpendHeight, unsigned flags, CAmount& txfee)
->>>>>>> b8496e8f
 {
     if (!CheckNameTransaction (tx, nSpendHeight, inputs, state))
       {

--- conflicted
+++ resolved
@@ -208,11 +208,7 @@
 
 bool Consensus::CheckTxInputs(const CTransaction& tx, CValidationState& state, const CCoinsViewCache& inputs, int nSpendHeight, CAmount& txfee)
 {
-<<<<<<< HEAD
     if (!CheckNameTransaction (tx, nSpendHeight, inputs, state))
-        return state.Invalid(false, 0, "", "Tx invalid for Xaya");
-=======
-    if (!CheckNameTransaction (tx, nSpendHeight, inputs, state, flags))
       {
         /* Add a generic "invalid for name op" error to the state if none
            was added by CheckNameTransaction already.  */
@@ -220,10 +216,9 @@
               || state.GetRejectCode () == 0
               || state.GetRejectReason () == "")
             state.Invalid (false, REJECT_INVALID, "tx-invalid-nameop",
-                           "Tx invalid for Namecoin");
+                           "Tx invalid for Xaya");
         return false;
       }
->>>>>>> 9c191e33
 
     // are the actual inputs available?
     if (!inputs.HaveInputs(tx)) {

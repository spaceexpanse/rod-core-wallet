--- conflicted
+++ resolved
@@ -80,13 +80,9 @@
 struct Params {
     uint256 hashGenesisBlock;
     int nSubsidyHalvingInterval;
-<<<<<<< HEAD
     /** Initial block reward.  */
     CAmount initialSubsidy;
     /** Block height at which BIP16 becomes active */
-=======
-    /** Block height at with BIP16 becomes active */
->>>>>>> 695fd959
     int BIP16Height;
     /** Block height at which BIP34 becomes active */
     int BIP34Height;

--- conflicted
+++ resolved
@@ -2655,13 +2655,8 @@
     LOCK2(cs_main, cs_wallet);
 
     CReserveKey reservekey(this);
-<<<<<<< HEAD
-    CWalletTx wtx;
-    if (!CreateTransaction(vecSend, nullptr, wtx, reservekey, nFeeRet, nChangePosInOut, strFailReason, coinControl, false)) {
-=======
     CTransactionRef tx_new;
-    if (!CreateTransaction(vecSend, tx_new, reservekey, nFeeRet, nChangePosInOut, strFailReason, coinControl, false)) {
->>>>>>> 6cc33baa
+    if (!CreateTransaction(vecSend, nullptr, tx_new, reservekey, nFeeRet, nChangePosInOut, strFailReason, coinControl, false)) {
         return false;
     }
 
@@ -2750,13 +2745,9 @@
     return g_address_type;
 }
 
-<<<<<<< HEAD
 bool CWallet::CreateTransaction(const std::vector<CRecipient>& vecSend,
                                 const CTxIn* withInput,
-                                CWalletTx& wtxNew, CReserveKey& reservekey, CAmount& nFeeRet,
-=======
-bool CWallet::CreateTransaction(const std::vector<CRecipient>& vecSend, CTransactionRef& tx, CReserveKey& reservekey, CAmount& nFeeRet,
->>>>>>> 6cc33baa
+                                CTransactionRef& tx, CReserveKey& reservekey, CAmount& nFeeRet,
                                 int& nChangePosInOut, std::string& strFailReason, const CCoinControl& coin_control, bool sign)
 {
     /* Initialise nFeeRet here so that SendMoney doesn't see an uninitialised
@@ -2788,7 +2779,6 @@
         return false;
     }
 
-<<<<<<< HEAD
     /* If we have an input to include, find its value.  This value will be
        subtracted later on during coin selection, since the input is added
        additionally to the selected coins.  */
@@ -2801,10 +2791,6 @@
             return false;
     }
 
-    wtxNew.fTimeReceivedIsTxTime = true;
-    wtxNew.BindWallet(this);
-=======
->>>>>>> 6cc33baa
     CMutableTransaction txNew;
     if (isNamecoin)
         txNew.SetNamecoin();
@@ -2966,7 +2952,7 @@
                     }
                 }
                 if (withInput)
-                    setCoins.insert(CInputCoin(withInputTx, withInput->prevout.n));
+                    setCoins.emplace(withInputTx->tx, withInput->prevout.n);
 
                 const CAmount nChange = nValueIn - nValueToSelect;
                 if (nChange > 0)

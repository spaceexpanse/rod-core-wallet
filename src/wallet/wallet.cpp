// Copyright (c) 2009-2010 Satoshi Nakamoto
// Copyright (c) 2009-2014 The Bitcoin Core developers
// Distributed under the MIT software license, see the accompanying
// file COPYING or http://www.opensource.org/licenses/mit-license.php.

#include "wallet/wallet.h"

#include "base58.h"
#include "checkpoints.h"
#include "coincontrol.h"
#include "main.h"
#include "net.h"
#include "script/script.h"
#include "script/sign.h"
#include "timedata.h"
#include "util.h"
#include "utilmoneystr.h"

#include <assert.h>

#include <boost/algorithm/string/replace.hpp>
#include <boost/filesystem.hpp>
#include <boost/thread.hpp>

using namespace std;

/**
 * Settings
 */
CFeeRate payTxFee(DEFAULT_TRANSACTION_FEE);
CAmount maxTxFee = DEFAULT_TRANSACTION_MAXFEE;
unsigned int nTxConfirmTarget = 1;
bool bSpendZeroConfChange = true;
bool fSendFreeTransactions = false;
bool fPayAtLeastCustomFee = true;

/** 
 * Fees smaller than this (in satoshi) are considered zero fee (for transaction creation) 
 * Override with -mintxfee
 */
CFeeRate CWallet::minTxFee = CFeeRate(1000);

/** @defgroup mapWallet
 *
 * @{
 */

struct CompareValueOnly
{
    bool operator()(const pair<CAmount, pair<const CWalletTx*, unsigned int> >& t1,
                    const pair<CAmount, pair<const CWalletTx*, unsigned int> >& t2) const
    {
        return t1.first < t2.first;
    }
};

std::string COutput::ToString() const
{
    return strprintf("COutput(%s, %d, %d) [%s]", tx->GetHash().ToString(), i, nDepth, FormatMoney(tx->vout[i].nValue));
}

const CWalletTx* CWallet::GetWalletTx(const uint256& hash) const
{
    LOCK(cs_wallet);
    std::map<uint256, CWalletTx>::const_iterator it = mapWallet.find(hash);
    if (it == mapWallet.end())
        return NULL;
    return &(it->second);
}

CPubKey CWallet::GenerateNewKey()
{
    AssertLockHeld(cs_wallet); // mapKeyMetadata
    bool fCompressed = CanSupportFeature(FEATURE_COMPRPUBKEY); // default to compressed public keys if we want 0.6.0 wallets

    CKey secret;
    secret.MakeNewKey(fCompressed);

    // Compressed public keys were introduced in version 0.6.0
    if (fCompressed)
        SetMinVersion(FEATURE_COMPRPUBKEY);

    CPubKey pubkey = secret.GetPubKey();
    assert(secret.VerifyPubKey(pubkey));

    // Create new metadata
    int64_t nCreationTime = GetTime();
    mapKeyMetadata[pubkey.GetID()] = CKeyMetadata(nCreationTime);
    if (!nTimeFirstKey || nCreationTime < nTimeFirstKey)
        nTimeFirstKey = nCreationTime;

    if (!AddKeyPubKey(secret, pubkey))
        throw std::runtime_error("CWallet::GenerateNewKey(): AddKey failed");
    return pubkey;
}

bool CWallet::AddKeyPubKey(const CKey& secret, const CPubKey &pubkey)
{
    AssertLockHeld(cs_wallet); // mapKeyMetadata
    if (!CCryptoKeyStore::AddKeyPubKey(secret, pubkey))
        return false;

    // check if we need to remove from watch-only
    CScript script;
    script = GetScriptForDestination(pubkey.GetID());
    if (HaveWatchOnly(script))
        RemoveWatchOnly(script);

    if (!fFileBacked)
        return true;
    if (!IsCrypted()) {
        return CWalletDB(strWalletFile).WriteKey(pubkey,
                                                 secret.GetPrivKey(),
                                                 mapKeyMetadata[pubkey.GetID()]);
    }
    return true;
}

bool CWallet::AddCryptedKey(const CPubKey &vchPubKey,
                            const vector<unsigned char> &vchCryptedSecret)
{
    if (!CCryptoKeyStore::AddCryptedKey(vchPubKey, vchCryptedSecret))
        return false;
    if (!fFileBacked)
        return true;
    {
        LOCK(cs_wallet);
        if (pwalletdbEncryption)
            return pwalletdbEncryption->WriteCryptedKey(vchPubKey,
                                                        vchCryptedSecret,
                                                        mapKeyMetadata[vchPubKey.GetID()]);
        else
            return CWalletDB(strWalletFile).WriteCryptedKey(vchPubKey,
                                                            vchCryptedSecret,
                                                            mapKeyMetadata[vchPubKey.GetID()]);
    }
    return false;
}

bool CWallet::LoadKeyMetadata(const CPubKey &pubkey, const CKeyMetadata &meta)
{
    AssertLockHeld(cs_wallet); // mapKeyMetadata
    if (meta.nCreateTime && (!nTimeFirstKey || meta.nCreateTime < nTimeFirstKey))
        nTimeFirstKey = meta.nCreateTime;

    mapKeyMetadata[pubkey.GetID()] = meta;
    return true;
}

bool CWallet::LoadCryptedKey(const CPubKey &vchPubKey, const std::vector<unsigned char> &vchCryptedSecret)
{
    return CCryptoKeyStore::AddCryptedKey(vchPubKey, vchCryptedSecret);
}

bool CWallet::AddCScript(const CScript& redeemScript)
{
    if (!CCryptoKeyStore::AddCScript(redeemScript))
        return false;
    if (!fFileBacked)
        return true;
    return CWalletDB(strWalletFile).WriteCScript(Hash160(redeemScript), redeemScript);
}

bool CWallet::LoadCScript(const CScript& redeemScript)
{
    /* A sanity check was added in pull #3843 to avoid adding redeemScripts
     * that never can be redeemed. However, old wallets may still contain
     * these. Do not add them to the wallet and warn. */
    if (redeemScript.size() > MAX_SCRIPT_ELEMENT_SIZE)
    {
        std::string strAddr = CBitcoinAddress(CScriptID(redeemScript)).ToString();
        LogPrintf("%s: Warning: This wallet contains a redeemScript of size %i which exceeds maximum size %i thus can never be redeemed. Do not use address %s.\n",
            __func__, redeemScript.size(), MAX_SCRIPT_ELEMENT_SIZE, strAddr);
        return true;
    }

    return CCryptoKeyStore::AddCScript(redeemScript);
}

bool CWallet::AddWatchOnly(const CScript &dest)
{
    if (!CCryptoKeyStore::AddWatchOnly(dest))
        return false;
    nTimeFirstKey = 1; // No birthday information for watch-only keys.
    NotifyWatchonlyChanged(true);
    if (!fFileBacked)
        return true;
    return CWalletDB(strWalletFile).WriteWatchOnly(dest);
}

bool CWallet::RemoveWatchOnly(const CScript &dest)
{
    AssertLockHeld(cs_wallet);
    if (!CCryptoKeyStore::RemoveWatchOnly(dest))
        return false;
    if (!HaveWatchOnly())
        NotifyWatchonlyChanged(false);
    if (fFileBacked)
        if (!CWalletDB(strWalletFile).EraseWatchOnly(dest))
            return false;

    return true;
}

bool CWallet::LoadWatchOnly(const CScript &dest)
{
    return CCryptoKeyStore::AddWatchOnly(dest);
}

bool CWallet::Unlock(const SecureString& strWalletPassphrase)
{
    CCrypter crypter;
    CKeyingMaterial vMasterKey;

    {
        LOCK(cs_wallet);
        BOOST_FOREACH(const MasterKeyMap::value_type& pMasterKey, mapMasterKeys)
        {
            if(!crypter.SetKeyFromPassphrase(strWalletPassphrase, pMasterKey.second.vchSalt, pMasterKey.second.nDeriveIterations, pMasterKey.second.nDerivationMethod))
                return false;
            if (!crypter.Decrypt(pMasterKey.second.vchCryptedKey, vMasterKey))
                continue; // try another master key
            if (CCryptoKeyStore::Unlock(vMasterKey))
                return true;
        }
    }
    return false;
}

bool CWallet::ChangeWalletPassphrase(const SecureString& strOldWalletPassphrase, const SecureString& strNewWalletPassphrase)
{
    bool fWasLocked = IsLocked();

    {
        LOCK(cs_wallet);
        Lock();

        CCrypter crypter;
        CKeyingMaterial vMasterKey;
        BOOST_FOREACH(MasterKeyMap::value_type& pMasterKey, mapMasterKeys)
        {
            if(!crypter.SetKeyFromPassphrase(strOldWalletPassphrase, pMasterKey.second.vchSalt, pMasterKey.second.nDeriveIterations, pMasterKey.second.nDerivationMethod))
                return false;
            if (!crypter.Decrypt(pMasterKey.second.vchCryptedKey, vMasterKey))
                return false;
            if (CCryptoKeyStore::Unlock(vMasterKey))
            {
                int64_t nStartTime = GetTimeMillis();
                crypter.SetKeyFromPassphrase(strNewWalletPassphrase, pMasterKey.second.vchSalt, pMasterKey.second.nDeriveIterations, pMasterKey.second.nDerivationMethod);
                pMasterKey.second.nDeriveIterations = pMasterKey.second.nDeriveIterations * (100 / ((double)(GetTimeMillis() - nStartTime)));

                nStartTime = GetTimeMillis();
                crypter.SetKeyFromPassphrase(strNewWalletPassphrase, pMasterKey.second.vchSalt, pMasterKey.second.nDeriveIterations, pMasterKey.second.nDerivationMethod);
                pMasterKey.second.nDeriveIterations = (pMasterKey.second.nDeriveIterations + pMasterKey.second.nDeriveIterations * 100 / ((double)(GetTimeMillis() - nStartTime))) / 2;

                if (pMasterKey.second.nDeriveIterations < 25000)
                    pMasterKey.second.nDeriveIterations = 25000;

                LogPrintf("Wallet passphrase changed to an nDeriveIterations of %i\n", pMasterKey.second.nDeriveIterations);

                if (!crypter.SetKeyFromPassphrase(strNewWalletPassphrase, pMasterKey.second.vchSalt, pMasterKey.second.nDeriveIterations, pMasterKey.second.nDerivationMethod))
                    return false;
                if (!crypter.Encrypt(vMasterKey, pMasterKey.second.vchCryptedKey))
                    return false;
                CWalletDB(strWalletFile).WriteMasterKey(pMasterKey.first, pMasterKey.second);
                if (fWasLocked)
                    Lock();
                return true;
            }
        }
    }

    return false;
}

void CWallet::SetBestChain(const CBlockLocator& loc)
{
    CWalletDB walletdb(strWalletFile);
    walletdb.WriteBestBlock(loc);
}

bool CWallet::SetMinVersion(enum WalletFeature nVersion, CWalletDB* pwalletdbIn, bool fExplicit)
{
    LOCK(cs_wallet); // nWalletVersion
    if (nWalletVersion >= nVersion)
        return true;

    // when doing an explicit upgrade, if we pass the max version permitted, upgrade all the way
    if (fExplicit && nVersion > nWalletMaxVersion)
            nVersion = FEATURE_LATEST;

    nWalletVersion = nVersion;

    if (nVersion > nWalletMaxVersion)
        nWalletMaxVersion = nVersion;

    if (fFileBacked)
    {
        CWalletDB* pwalletdb = pwalletdbIn ? pwalletdbIn : new CWalletDB(strWalletFile);
        if (nWalletVersion > 40000)
            pwalletdb->WriteMinVersion(nWalletVersion);
        if (!pwalletdbIn)
            delete pwalletdb;
    }

    return true;
}

bool CWallet::SetMaxVersion(int nVersion)
{
    LOCK(cs_wallet); // nWalletVersion, nWalletMaxVersion
    // cannot downgrade below current version
    if (nWalletVersion > nVersion)
        return false;

    nWalletMaxVersion = nVersion;

    return true;
}

set<uint256> CWallet::GetConflicts(const uint256& txid) const
{
    set<uint256> result;
    AssertLockHeld(cs_wallet);

    std::map<uint256, CWalletTx>::const_iterator it = mapWallet.find(txid);
    if (it == mapWallet.end())
        return result;
    const CWalletTx& wtx = it->second;

    std::pair<TxSpends::const_iterator, TxSpends::const_iterator> range;

    BOOST_FOREACH(const CTxIn& txin, wtx.vin)
    {
        if (mapTxSpends.count(txin.prevout) <= 1)
            continue;  // No conflict if zero or one spends
        range = mapTxSpends.equal_range(txin.prevout);
        for (TxSpends::const_iterator it = range.first; it != range.second; ++it)
            result.insert(it->second);
    }
    return result;
}

void CWallet::Flush(bool shutdown)
{
    bitdb.Flush(shutdown);
}

bool CWallet::Verify(const string& walletFile, string& warningString, string& errorString)
{
    if (!bitdb.Open(GetDataDir()))
    {
        // try moving the database env out of the way
        boost::filesystem::path pathDatabase = GetDataDir() / "database";
        boost::filesystem::path pathDatabaseBak = GetDataDir() / strprintf("database.%d.bak", GetTime());
        try {
            boost::filesystem::rename(pathDatabase, pathDatabaseBak);
            LogPrintf("Moved old %s to %s. Retrying.\n", pathDatabase.string(), pathDatabaseBak.string());
        } catch (const boost::filesystem::filesystem_error&) {
            // failure is ok (well, not really, but it's not worse than what we started with)
        }
        
        // try again
        if (!bitdb.Open(GetDataDir())) {
            // if it still fails, it probably means we can't even create the database env
            string msg = strprintf(_("Error initializing wallet database environment %s!"), GetDataDir());
            errorString += msg;
            return true;
        }
    }
    
    if (GetBoolArg("-salvagewallet", false))
    {
        // Recover readable keypairs:
        if (!CWalletDB::Recover(bitdb, walletFile, true))
            return false;
    }
    
    if (boost::filesystem::exists(GetDataDir() / walletFile))
    {
        CDBEnv::VerifyResult r = bitdb.Verify(walletFile, CWalletDB::Recover);
        if (r == CDBEnv::RECOVER_OK)
        {
            warningString += strprintf(_("Warning: wallet.dat corrupt, data salvaged!"
                                     " Original wallet.dat saved as wallet.{timestamp}.bak in %s; if"
                                     " your balance or transactions are incorrect you should"
                                     " restore from a backup."), GetDataDir());
        }
        if (r == CDBEnv::RECOVER_FAIL)
            errorString += _("wallet.dat corrupt, salvage failed");
    }
    
    return true;
}

void CWallet::SyncMetaData(pair<TxSpends::iterator, TxSpends::iterator> range)
{
    // We want all the wallet transactions in range to have the same metadata as
    // the oldest (smallest nOrderPos).
    // So: find smallest nOrderPos:

    int nMinOrderPos = std::numeric_limits<int>::max();
    const CWalletTx* copyFrom = NULL;
    for (TxSpends::iterator it = range.first; it != range.second; ++it)
    {
        const uint256& hash = it->second;
        int n = mapWallet[hash].nOrderPos;
        if (n < nMinOrderPos)
        {
            nMinOrderPos = n;
            copyFrom = &mapWallet[hash];
        }
    }
    // Now copy data from copyFrom to rest:
    for (TxSpends::iterator it = range.first; it != range.second; ++it)
    {
        const uint256& hash = it->second;
        CWalletTx* copyTo = &mapWallet[hash];
        if (copyFrom == copyTo) continue;
        copyTo->mapValue = copyFrom->mapValue;
        copyTo->vOrderForm = copyFrom->vOrderForm;
        // fTimeReceivedIsTxTime not copied on purpose
        // nTimeReceived not copied on purpose
        copyTo->nTimeSmart = copyFrom->nTimeSmart;
        copyTo->fFromMe = copyFrom->fFromMe;
        copyTo->strFromAccount = copyFrom->strFromAccount;
        // nOrderPos not copied on purpose
        // cached members not copied on purpose
    }
}

/**
 * Outpoint is spent if any non-conflicted transaction
 * spends it:
 */
bool CWallet::IsSpent(const uint256& hash, unsigned int n) const
{
    const COutPoint outpoint(hash, n);
    pair<TxSpends::const_iterator, TxSpends::const_iterator> range;
    range = mapTxSpends.equal_range(outpoint);

    for (TxSpends::const_iterator it = range.first; it != range.second; ++it)
    {
        const uint256& wtxid = it->second;
        std::map<uint256, CWalletTx>::const_iterator mit = mapWallet.find(wtxid);
        if (mit != mapWallet.end() && mit->second.GetDepthInMainChain() >= 0)
            return true; // Spent
    }
    return false;
}

void CWallet::AddToSpends(const COutPoint& outpoint, const uint256& wtxid)
{
    mapTxSpends.insert(make_pair(outpoint, wtxid));

    pair<TxSpends::iterator, TxSpends::iterator> range;
    range = mapTxSpends.equal_range(outpoint);
    SyncMetaData(range);
}


void CWallet::AddToSpends(const uint256& wtxid)
{
    assert(mapWallet.count(wtxid));
    CWalletTx& thisTx = mapWallet[wtxid];
    if (thisTx.IsCoinBase()) // Coinbases don't spend anything!
        return;

    BOOST_FOREACH(const CTxIn& txin, thisTx.vin)
        AddToSpends(txin.prevout, wtxid);
}

bool CWallet::EncryptWallet(const SecureString& strWalletPassphrase)
{
    if (IsCrypted())
        return false;

    CKeyingMaterial vMasterKey;
    RandAddSeedPerfmon();

    vMasterKey.resize(WALLET_CRYPTO_KEY_SIZE);
    GetRandBytes(&vMasterKey[0], WALLET_CRYPTO_KEY_SIZE);

    CMasterKey kMasterKey;
    RandAddSeedPerfmon();

    kMasterKey.vchSalt.resize(WALLET_CRYPTO_SALT_SIZE);
    GetRandBytes(&kMasterKey.vchSalt[0], WALLET_CRYPTO_SALT_SIZE);

    CCrypter crypter;
    int64_t nStartTime = GetTimeMillis();
    crypter.SetKeyFromPassphrase(strWalletPassphrase, kMasterKey.vchSalt, 25000, kMasterKey.nDerivationMethod);
    kMasterKey.nDeriveIterations = 2500000 / ((double)(GetTimeMillis() - nStartTime));

    nStartTime = GetTimeMillis();
    crypter.SetKeyFromPassphrase(strWalletPassphrase, kMasterKey.vchSalt, kMasterKey.nDeriveIterations, kMasterKey.nDerivationMethod);
    kMasterKey.nDeriveIterations = (kMasterKey.nDeriveIterations + kMasterKey.nDeriveIterations * 100 / ((double)(GetTimeMillis() - nStartTime))) / 2;

    if (kMasterKey.nDeriveIterations < 25000)
        kMasterKey.nDeriveIterations = 25000;

    LogPrintf("Encrypting Wallet with an nDeriveIterations of %i\n", kMasterKey.nDeriveIterations);

    if (!crypter.SetKeyFromPassphrase(strWalletPassphrase, kMasterKey.vchSalt, kMasterKey.nDeriveIterations, kMasterKey.nDerivationMethod))
        return false;
    if (!crypter.Encrypt(vMasterKey, kMasterKey.vchCryptedKey))
        return false;

    {
        LOCK(cs_wallet);
        mapMasterKeys[++nMasterKeyMaxID] = kMasterKey;
        if (fFileBacked)
        {
            assert(!pwalletdbEncryption);
            pwalletdbEncryption = new CWalletDB(strWalletFile);
            if (!pwalletdbEncryption->TxnBegin()) {
                delete pwalletdbEncryption;
                pwalletdbEncryption = NULL;
                return false;
            }
            pwalletdbEncryption->WriteMasterKey(nMasterKeyMaxID, kMasterKey);
        }

        if (!EncryptKeys(vMasterKey))
        {
            if (fFileBacked) {
                pwalletdbEncryption->TxnAbort();
                delete pwalletdbEncryption;
            }
            // We now probably have half of our keys encrypted in memory, and half not...
            // die and let the user reload their unencrypted wallet.
            assert(false);
        }

        // Encryption was introduced in version 0.4.0
        SetMinVersion(FEATURE_WALLETCRYPT, pwalletdbEncryption, true);

        if (fFileBacked)
        {
            if (!pwalletdbEncryption->TxnCommit()) {
                delete pwalletdbEncryption;
                // We now have keys encrypted in memory, but not on disk...
                // die to avoid confusion and let the user reload their unencrypted wallet.
                assert(false);
            }

            delete pwalletdbEncryption;
            pwalletdbEncryption = NULL;
        }

        Lock();
        Unlock(strWalletPassphrase);
        NewKeyPool();
        Lock();

        // Need to completely rewrite the wallet file; if we don't, bdb might keep
        // bits of the unencrypted private key in slack space in the database file.
        CDB::Rewrite(strWalletFile);

    }
    NotifyStatusChanged(this);

    return true;
}

int64_t CWallet::IncOrderPosNext(CWalletDB *pwalletdb)
{
    AssertLockHeld(cs_wallet); // nOrderPosNext
    int64_t nRet = nOrderPosNext++;
    if (pwalletdb) {
        pwalletdb->WriteOrderPosNext(nOrderPosNext);
    } else {
        CWalletDB(strWalletFile).WriteOrderPosNext(nOrderPosNext);
    }
    return nRet;
}

CWallet::TxItems CWallet::OrderedTxItems(std::list<CAccountingEntry>& acentries, std::string strAccount)
{
    AssertLockHeld(cs_wallet); // mapWallet
    CWalletDB walletdb(strWalletFile);

    // First: get all CWalletTx and CAccountingEntry into a sorted-by-order multimap.
    TxItems txOrdered;

    // Note: maintaining indices in the database of (account,time) --> txid and (account, time) --> acentry
    // would make this much faster for applications that do this a lot.
    for (map<uint256, CWalletTx>::iterator it = mapWallet.begin(); it != mapWallet.end(); ++it)
    {
        CWalletTx* wtx = &((*it).second);
        txOrdered.insert(make_pair(wtx->nOrderPos, TxPair(wtx, (CAccountingEntry*)0)));
    }
    acentries.clear();
    walletdb.ListAccountCreditDebit(strAccount, acentries);
    BOOST_FOREACH(CAccountingEntry& entry, acentries)
    {
        txOrdered.insert(make_pair(entry.nOrderPos, TxPair((CWalletTx*)0, &entry)));
    }

    return txOrdered;
}

void CWallet::MarkDirty()
{
    {
        LOCK(cs_wallet);
        BOOST_FOREACH(PAIRTYPE(const uint256, CWalletTx)& item, mapWallet)
            item.second.MarkDirty();
    }
}

bool CWallet::AddToWallet(const CWalletTx& wtxIn, bool fFromLoadWallet, CWalletDB* pwalletdb)
{
    uint256 hash = wtxIn.GetHash();

    if (fFromLoadWallet)
    {
        mapWallet[hash] = wtxIn;
        mapWallet[hash].BindWallet(this);
        AddToSpends(hash);
    }
    else
    {
        LOCK(cs_wallet);
        // Inserts only if not already there, returns tx inserted or tx found
        pair<map<uint256, CWalletTx>::iterator, bool> ret = mapWallet.insert(make_pair(hash, wtxIn));
        CWalletTx& wtx = (*ret.first).second;
        wtx.BindWallet(this);
        bool fInsertedNew = ret.second;
        if (fInsertedNew)
        {
            wtx.nTimeReceived = GetAdjustedTime();
            wtx.nOrderPos = IncOrderPosNext(pwalletdb);

            wtx.nTimeSmart = wtx.nTimeReceived;
            if (!wtxIn.hashBlock.IsNull())
            {
                if (mapBlockIndex.count(wtxIn.hashBlock))
                {
                    int64_t latestNow = wtx.nTimeReceived;
                    int64_t latestEntry = 0;
                    {
                        // Tolerate times up to the last timestamp in the wallet not more than 5 minutes into the future
                        int64_t latestTolerated = latestNow + 300;
                        std::list<CAccountingEntry> acentries;
                        TxItems txOrdered = OrderedTxItems(acentries);
                        for (TxItems::reverse_iterator it = txOrdered.rbegin(); it != txOrdered.rend(); ++it)
                        {
                            CWalletTx *const pwtx = (*it).second.first;
                            if (pwtx == &wtx)
                                continue;
                            CAccountingEntry *const pacentry = (*it).second.second;
                            int64_t nSmartTime;
                            if (pwtx)
                            {
                                nSmartTime = pwtx->nTimeSmart;
                                if (!nSmartTime)
                                    nSmartTime = pwtx->nTimeReceived;
                            }
                            else
                                nSmartTime = pacentry->nTime;
                            if (nSmartTime <= latestTolerated)
                            {
                                latestEntry = nSmartTime;
                                if (nSmartTime > latestNow)
                                    latestNow = nSmartTime;
                                break;
                            }
                        }
                    }

                    int64_t blocktime = mapBlockIndex[wtxIn.hashBlock]->GetBlockTime();
                    wtx.nTimeSmart = std::max(latestEntry, std::min(blocktime, latestNow));
                }
                else
                    LogPrintf("AddToWallet(): found %s in block %s not in index\n",
                             wtxIn.GetHash().ToString(),
                             wtxIn.hashBlock.ToString());
            }
            AddToSpends(hash);
        }

        bool fUpdated = false;
        if (!fInsertedNew)
        {
            // Merge
            if (!wtxIn.hashBlock.IsNull() && wtxIn.hashBlock != wtx.hashBlock)
            {
                wtx.hashBlock = wtxIn.hashBlock;
                fUpdated = true;
            }
            if (wtxIn.nIndex != -1 && (wtxIn.vMerkleBranch != wtx.vMerkleBranch || wtxIn.nIndex != wtx.nIndex))
            {
                wtx.vMerkleBranch = wtxIn.vMerkleBranch;
                wtx.nIndex = wtxIn.nIndex;
                fUpdated = true;
            }
            if (wtxIn.fFromMe && wtxIn.fFromMe != wtx.fFromMe)
            {
                wtx.fFromMe = wtxIn.fFromMe;
                fUpdated = true;
            }
        }

        //// debug print
        LogPrintf("AddToWallet %s  %s%s\n", wtxIn.GetHash().ToString(), (fInsertedNew ? "new" : ""), (fUpdated ? "update" : ""));

        // Write to disk
        if (fInsertedNew || fUpdated)
            if (!wtx.WriteToDisk(pwalletdb))
                return false;

        // Break debit/credit balance caches:
        wtx.MarkDirty();

        // Notify UI of new or updated transaction
        NotifyTransactionChanged(this, hash, fInsertedNew ? CT_NEW : CT_UPDATED);

        // notify an external script when a wallet transaction comes in or is updated
        std::string strCmd = GetArg("-walletnotify", "");

        if ( !strCmd.empty())
        {
            boost::replace_all(strCmd, "%s", wtxIn.GetHash().GetHex());
            boost::thread t(runCommand, strCmd); // thread runs free
        }

    }
    return true;
}

/**
 * Add a transaction to the wallet, or update it.
 * pblock is optional, but should be provided if the transaction is known to be in a block.
 * If fUpdate is true, existing transactions will be updated.
 */
bool CWallet::AddToWalletIfInvolvingMe(const CTransaction& tx, const CBlock* pblock, bool fUpdate)
{
    {
        AssertLockHeld(cs_wallet);
        bool fExisted = mapWallet.count(tx.GetHash()) != 0;
        if (fExisted && !fUpdate) return false;
        if (fExisted || IsMine(tx) || IsFromMe(tx))
        {
            CWalletTx wtx(this,tx);

            // Get merkle branch if transaction was found in a block
            if (pblock)
                wtx.SetMerkleBranch(*pblock);

            // Do not flush the wallet here for performance reasons
            // this is safe, as in case of a crash, we rescan the necessary blocks on startup through our SetBestChain-mechanism
            CWalletDB walletdb(strWalletFile, "r+", false);

            return AddToWallet(wtx, false, &walletdb);
        }
    }
    return false;
}

void CWallet::SyncTransaction(const CTransaction& tx, const CBlock* pblock)
{
    LOCK2(cs_main, cs_wallet);
    if (!AddToWalletIfInvolvingMe(tx, pblock, true))
        return; // Not one of ours

    // If a transaction changes 'conflicted' state, that changes the balance
    // available of the outputs it spends. So force those to be
    // recomputed, also:
    BOOST_FOREACH(const CTxIn& txin, tx.vin)
    {
        if (mapWallet.count(txin.prevout.hash))
            mapWallet[txin.prevout.hash].MarkDirty();
    }
}

void CWallet::EraseFromWallet(const uint256 &hash)
{
    if (!fFileBacked)
        return;
    {
        LOCK(cs_wallet);
        if (mapWallet.erase(hash))
            CWalletDB(strWalletFile).EraseTx(hash);
    }
    return;
}


isminetype CWallet::IsMine(const CTxIn &txin) const
{
    {
        LOCK(cs_wallet);
        map<uint256, CWalletTx>::const_iterator mi = mapWallet.find(txin.prevout.hash);
        if (mi != mapWallet.end())
        {
            const CWalletTx& prev = (*mi).second;
            if (txin.prevout.n < prev.vout.size())
                return IsMine(prev.vout[txin.prevout.n]);
        }
    }
    return ISMINE_NO;
}

CAmount CWallet::GetDebit(const CTxIn &txin, const isminefilter& filter, bool fExcludeNames) const
{
    {
        LOCK(cs_wallet);
        map<uint256, CWalletTx>::const_iterator mi = mapWallet.find(txin.prevout.hash);
        if (mi != mapWallet.end())
        {
            const CWalletTx& prev = (*mi).second;
            if (txin.prevout.n < prev.vout.size())
            {
                const CTxOut& prevout = prev.vout[txin.prevout.n];
                if (fExcludeNames
                    && CNameScript::isNameScript(prevout.scriptPubKey))
                    return 0;

                if (IsMine(prevout) & filter)
                    return prevout.nValue;
            }
        }
    }
    return 0;
}

isminetype CWallet::IsMine(const CTxOut& txout) const
{
    return ::IsMine(*this, txout.scriptPubKey);
}

CAmount CWallet::GetCredit(const CTxOut& txout, const isminefilter& filter) const
{
    if (!MoneyRange(txout.nValue))
        throw std::runtime_error("CWallet::GetCredit(): value out of range");

    if (CNameScript::isNameScript (txout.scriptPubKey))
        return 0;

    return ((IsMine(txout) & filter) ? txout.nValue : 0);
}

bool CWallet::IsChange(const CTxOut& txout) const
{
    // TODO: fix handling of 'change' outputs. The assumption is that any
    // payment to a script that is ours, but is not in the address book
    // is change. That assumption is likely to break when we implement multisignature
    // wallets that return change back into a multi-signature-protected address;
    // a better way of identifying which outputs are 'the send' and which are
    // 'the change' will need to be implemented (maybe extend CWalletTx to remember
    // which output, if any, was change).
    if (::IsMine(*this, txout.scriptPubKey))
    {
        CTxDestination address;
        if (!ExtractDestination(txout.scriptPubKey, address))
            return true;

        LOCK(cs_wallet);
        if (!mapAddressBook.count(address))
            return true;
    }
    return false;
}

CAmount CWallet::GetChange(const CTxOut& txout) const
{
    if (!MoneyRange(txout.nValue))
        throw std::runtime_error("CWallet::GetChange(): value out of range");
    return (IsChange(txout) ? txout.nValue : 0);
}

bool CWallet::IsMine(const CTransaction& tx) const
{
    BOOST_FOREACH(const CTxOut& txout, tx.vout)
        if (IsMine(txout))
            return true;
    return false;
}

bool CWallet::IsFromMe(const CTransaction& tx) const
{
    return (GetDebit(tx, ISMINE_ALL) > 0);
}

CAmount CWallet::GetDebit(const CTransaction& tx, const isminefilter& filter, bool fExcludeNames) const
{
    CAmount nDebit = 0;
    BOOST_FOREACH(const CTxIn& txin, tx.vin)
    {
        nDebit += GetDebit(txin, filter, fExcludeNames);
        if (!MoneyRange(nDebit))
            throw std::runtime_error("CWallet::GetDebit(): value out of range");
    }
    return nDebit;
}

CAmount CWallet::GetCredit(const CTransaction& tx, const isminefilter& filter) const
{
    CAmount nCredit = 0;
    BOOST_FOREACH(const CTxOut& txout, tx.vout)
    {
        nCredit += GetCredit(txout, filter);
        if (!MoneyRange(nCredit))
            throw std::runtime_error("CWallet::GetCredit(): value out of range");
    }
    return nCredit;
}

CAmount CWallet::GetChange(const CTransaction& tx) const
{
    CAmount nChange = 0;
    BOOST_FOREACH(const CTxOut& txout, tx.vout)
    {
        nChange += GetChange(txout);
        if (!MoneyRange(nChange))
            throw std::runtime_error("CWallet::GetChange(): value out of range");
    }
    return nChange;
}

int64_t CWalletTx::GetTxTime() const
{
    int64_t n = nTimeSmart;
    return n ? n : nTimeReceived;
}

int CWalletTx::GetRequestCount() const
{
    // Returns -1 if it wasn't being tracked
    int nRequests = -1;
    {
        LOCK(pwallet->cs_wallet);
        if (IsCoinBase())
        {
            // Generated block
            if (!hashBlock.IsNull())
            {
                map<uint256, int>::const_iterator mi = pwallet->mapRequestCount.find(hashBlock);
                if (mi != pwallet->mapRequestCount.end())
                    nRequests = (*mi).second;
            }
        }
        else
        {
            // Did anyone request this transaction?
            map<uint256, int>::const_iterator mi = pwallet->mapRequestCount.find(GetHash());
            if (mi != pwallet->mapRequestCount.end())
            {
                nRequests = (*mi).second;

                // How about the block it's in?
                if (nRequests == 0 && !hashBlock.IsNull())
                {
                    map<uint256, int>::const_iterator mi = pwallet->mapRequestCount.find(hashBlock);
                    if (mi != pwallet->mapRequestCount.end())
                        nRequests = (*mi).second;
                    else
                        nRequests = 1; // If it's in someone else's block it must have got out
                }
            }
        }
    }
    return nRequests;
}

void CWalletTx::GetAmounts(list<COutputEntry>& listReceived,
                           list<COutputEntry>& listSent, CAmount& nFee, string& strSentAccount, const isminefilter& filter) const
{
    nFee = 0;
    listReceived.clear();
    listSent.clear();
    strSentAccount = strFromAccount;

    // Compute fee:
    const bool isFromMe = IsFromMe(filter);
    if (isFromMe)
    {
        const CAmount nDebit = GetDebit(filter);
        const CAmount nValueOut = GetValueOut(true);
        nFee = nDebit - nValueOut;
    }

    // Sent/received.
    for (unsigned int i = 0; i < vout.size(); ++i)
    {
        const CTxOut& txout = vout[i];
        isminetype fIsMine = pwallet->IsMine(txout);
        const CNameScript nameOp(txout.scriptPubKey);
        // Only need to handle txouts if AT LEAST one of these is true:
        //   1) they debit from us (sent)
        //   2) the output is to us (received)
        if (isFromMe)
        {
            // Don't report 'change' txouts, but keep names in all cases
            if (pwallet->IsChange(txout) && !nameOp.isNameOp())
                continue;
        }
        else if (!(fIsMine & filter))
            continue;

        // In either case, we need to get the destination address
        CTxDestination address;
        if (!ExtractDestination(txout.scriptPubKey, address))
        {
            LogPrintf("CWalletTx::GetAmounts: Unknown transaction type found, txid %s\n",
                     this->GetHash().ToString());
            address = CNoDestination();
        }

        COutputEntry output = {address, "", txout.nValue, (int)i};

        // If we have a name script, set the "name" parameter.
        if (nameOp.isNameOp())
        {
            if (nameOp.isAnyUpdate())
                output.nameOp = "update: " + ValtypeToString(nameOp.getOpName());
            else
                output.nameOp = "new: " + HexStr(nameOp.getOpHash());
            output.amount = 0;
        }

        // If we are debited by the transaction, add the output as a "sent" entry
        if (isFromMe)
            listSent.push_back(output);

        // If we are receiving the output, add it as a "received" entry
        // For names, only do this if we did not also add it as "sent"
        if ((fIsMine & filter)
            && (!nameOp.isNameOp() || !isFromMe))
            listReceived.push_back(output);
    }

}

void CWalletTx::GetAccountAmounts(const string& strAccount, CAmount& nReceived,
                                  CAmount& nSent, CAmount& nFee, const isminefilter& filter) const
{
    nReceived = nSent = nFee = 0;

    CAmount allFee;
    string strSentAccount;
    list<COutputEntry> listReceived;
    list<COutputEntry> listSent;
    GetAmounts(listReceived, listSent, allFee, strSentAccount, filter);

    if (strAccount == strSentAccount)
    {
        BOOST_FOREACH(const COutputEntry& s, listSent)
            nSent += s.amount;
        nFee = allFee;
    }
    {
        LOCK(pwallet->cs_wallet);
        BOOST_FOREACH(const COutputEntry& r, listReceived)
        {
            if (pwallet->mapAddressBook.count(r.destination))
            {
                map<CTxDestination, CAddressBookData>::const_iterator mi = pwallet->mapAddressBook.find(r.destination);
                if (mi != pwallet->mapAddressBook.end() && (*mi).second.name == strAccount)
                    nReceived += r.amount;
            }
            else if (strAccount.empty())
            {
                nReceived += r.amount;
            }
        }
    }
}


bool CWalletTx::WriteToDisk(CWalletDB *pwalletdb)
{
    return pwalletdb->WriteTx(GetHash(), *this);
}

/**
 * Scan the block chain (starting in pindexStart) for transactions
 * from or to us. If fUpdate is true, found transactions that already
 * exist in the wallet will be updated.
 */
int CWallet::ScanForWalletTransactions(CBlockIndex* pindexStart, bool fUpdate)
{
    int ret = 0;
    int64_t nNow = GetTime();

    CBlockIndex* pindex = pindexStart;
    {
        LOCK2(cs_main, cs_wallet);

        // no need to read and scan block, if block was created before
        // our wallet birthday (as adjusted for block time variability)
        while (pindex && nTimeFirstKey && (pindex->GetBlockTime() < (nTimeFirstKey - 7200)))
            pindex = chainActive.Next(pindex);

        ShowProgress(_("Rescanning..."), 0); // show rescan progress in GUI as dialog or on splashscreen, if -rescan on startup
        double dProgressStart = Checkpoints::GuessVerificationProgress(pindex, false);
        double dProgressTip = Checkpoints::GuessVerificationProgress(chainActive.Tip(), false);
        while (pindex)
        {
            if (pindex->nHeight % 100 == 0 && dProgressTip - dProgressStart > 0.0)
                ShowProgress(_("Rescanning..."), std::max(1, std::min(99, (int)((Checkpoints::GuessVerificationProgress(pindex, false) - dProgressStart) / (dProgressTip - dProgressStart) * 100))));

            CBlock block;
            ReadBlockFromDisk(block, pindex);
            BOOST_FOREACH(CTransaction& tx, block.vtx)
            {
                if (AddToWalletIfInvolvingMe(tx, &block, fUpdate))
                    ret++;
            }
            pindex = chainActive.Next(pindex);
            if (GetTime() >= nNow + 60) {
                nNow = GetTime();
                LogPrintf("Still rescanning. At block %d. Progress=%f\n", pindex->nHeight, Checkpoints::GuessVerificationProgress(pindex));
            }
        }
        ShowProgress(_("Rescanning..."), 100); // hide progress dialog in GUI
    }
    return ret;
}

void CWallet::ReacceptWalletTransactions()
{
    // If transcations aren't broadcasted, don't let them into local mempool either
    if (!fBroadcastTransactions)
        return;
    LOCK2(cs_main, cs_wallet);
    BOOST_FOREACH(PAIRTYPE(const uint256, CWalletTx)& item, mapWallet)
    {
        const uint256& wtxid = item.first;
        CWalletTx& wtx = item.second;
        assert(wtx.GetHash() == wtxid);

        int nDepth = wtx.GetDepthInMainChain();

        if (!wtx.IsCoinBase() && nDepth < 0)
        {
            // Try to add to memory pool
            LOCK(mempool.cs);
            wtx.AcceptToMemoryPool(false);
        }
    }
}

bool CWalletTx::RelayWalletTransaction()
{
    assert(pwallet->GetBroadcastTransactions());
    if (!IsCoinBase())
    {
        if (GetDepthInMainChain() == 0) {
            LogPrintf("Relaying wtx %s\n", GetHash().ToString());
            RelayTransaction((CTransaction)*this);
            return true;
        }
    }
    return false;
}

set<uint256> CWalletTx::GetConflicts() const
{
    set<uint256> result;
    if (pwallet != NULL)
    {
        uint256 myHash = GetHash();
        result = pwallet->GetConflicts(myHash);
        result.erase(myHash);
    }
    return result;
}

CAmount CWalletTx::GetDebit(const isminefilter& filter, bool fExcludeNames) const
{
    if (vin.empty())
        return 0;

    CAmount debit = 0;
    if(filter & ISMINE_SPENDABLE)
    {
        if (!fDebitCached)
        {
            nDebitCached = pwallet->GetDebit(*this, ISMINE_SPENDABLE, true);
            nDebitWithNamesCached = pwallet->GetDebit(*this, ISMINE_SPENDABLE, false);
            fDebitCached = true;
        }
        debit += (fExcludeNames ? nDebitCached : nDebitWithNamesCached);
    }
    if(filter & ISMINE_WATCH_ONLY)
    {
        if (!fWatchDebitCached)
        {
            nWatchDebitCached = pwallet->GetDebit(*this, ISMINE_WATCH_ONLY, true);
            nWatchDebitWithNamesCached = pwallet->GetDebit(*this, ISMINE_WATCH_ONLY, false);
            fWatchDebitCached = true;
        }
        debit += (fExcludeNames ? nWatchDebitCached : nWatchDebitWithNamesCached);
    }
    return debit;
}

CAmount CWalletTx::GetCredit(const isminefilter& filter) const
{
    // Must wait until coinbase is safely deep enough in the chain before valuing it
    if (IsCoinBase() && GetBlocksToMaturity() > 0)
        return 0;

    int64_t credit = 0;
    if (filter & ISMINE_SPENDABLE)
    {
        // GetBalance can assume transactions in mapWallet won't change
        if (fCreditCached)
            credit += nCreditCached;
        else
        {
            nCreditCached = pwallet->GetCredit(*this, ISMINE_SPENDABLE);
            fCreditCached = true;
            credit += nCreditCached;
        }
    }
    if (filter & ISMINE_WATCH_ONLY)
    {
        if (fWatchCreditCached)
            credit += nWatchCreditCached;
        else
        {
            nWatchCreditCached = pwallet->GetCredit(*this, ISMINE_WATCH_ONLY);
            fWatchCreditCached = true;
            credit += nWatchCreditCached;
        }
    }
    return credit;
}

CAmount CWalletTx::GetImmatureCredit(bool fUseCache) const
{
    if (IsCoinBase() && GetBlocksToMaturity() > 0 && IsInMainChain())
    {
        if (fUseCache && fImmatureCreditCached)
            return nImmatureCreditCached;
        nImmatureCreditCached = pwallet->GetCredit(*this, ISMINE_SPENDABLE);
        fImmatureCreditCached = true;
        return nImmatureCreditCached;
    }

    return 0;
}

CAmount CWalletTx::GetAvailableCredit(bool fUseCache) const
{
    if (pwallet == 0)
        return 0;

    // Must wait until coinbase is safely deep enough in the chain before valuing it
    if (IsCoinBase() && GetBlocksToMaturity() > 0)
        return 0;

    if (fUseCache && fAvailableCreditCached)
        return nAvailableCreditCached;

    CAmount nCredit = 0;
    uint256 hashTx = GetHash();
    for (unsigned int i = 0; i < vout.size(); i++)
    {
        if (!pwallet->IsSpent(hashTx, i))
        {
            const CTxOut &txout = vout[i];
            nCredit += pwallet->GetCredit(txout, ISMINE_SPENDABLE);
            if (!MoneyRange(nCredit))
                throw std::runtime_error("CWalletTx::GetAvailableCredit() : value out of range");
        }
    }

    nAvailableCreditCached = nCredit;
    fAvailableCreditCached = true;
    return nCredit;
}

CAmount CWalletTx::GetImmatureWatchOnlyCredit(const bool& fUseCache) const
{
    if (IsCoinBase() && GetBlocksToMaturity() > 0 && IsInMainChain())
    {
        if (fUseCache && fImmatureWatchCreditCached)
            return nImmatureWatchCreditCached;
        nImmatureWatchCreditCached = pwallet->GetCredit(*this, ISMINE_WATCH_ONLY);
        fImmatureWatchCreditCached = true;
        return nImmatureWatchCreditCached;
    }

    return 0;
}

CAmount CWalletTx::GetAvailableWatchOnlyCredit(const bool& fUseCache) const
{
    if (pwallet == 0)
        return 0;

    // Must wait until coinbase is safely deep enough in the chain before valuing it
    if (IsCoinBase() && GetBlocksToMaturity() > 0)
        return 0;

    if (fUseCache && fAvailableWatchCreditCached)
        return nAvailableWatchCreditCached;

    CAmount nCredit = 0;
    for (unsigned int i = 0; i < vout.size(); i++)
    {
        if (!pwallet->IsSpent(GetHash(), i))
        {
            const CTxOut &txout = vout[i];
            nCredit += pwallet->GetCredit(txout, ISMINE_WATCH_ONLY);
            if (!MoneyRange(nCredit))
                throw std::runtime_error("CWalletTx::GetAvailableCredit() : value out of range");
        }
    }

    nAvailableWatchCreditCached = nCredit;
    fAvailableWatchCreditCached = true;
    return nCredit;
}

CAmount CWalletTx::GetChange() const
{
    if (fChangeCached)
        return nChangeCached;
    nChangeCached = pwallet->GetChange(*this);
    fChangeCached = true;
    return nChangeCached;
}

bool CWalletTx::IsTrusted() const
{
    // Quick answer in most cases
    if (!IsFinalTx(*this))
        return false;
    int nDepth = GetDepthInMainChain();
    if (nDepth >= 1)
        return true;
    if (nDepth < 0)
        return false;
    if (!bSpendZeroConfChange || !IsFromMe(ISMINE_ALL)) // using wtx's cached debit
        return false;

    // Trusted if all inputs are from us and are in the mempool:
    BOOST_FOREACH(const CTxIn& txin, vin)
    {
        // Transactions not sent by us: not trusted
        const CWalletTx* parent = pwallet->GetWalletTx(txin.prevout.hash);
        if (parent == NULL)
            return false;
        const CTxOut& parentOut = parent->vout[txin.prevout.n];
        if (pwallet->IsMine(parentOut) != ISMINE_SPENDABLE)
            return false;
    }
    return true;
}

std::vector<uint256> CWallet::ResendWalletTransactionsBefore(int64_t nTime)
{
    std::vector<uint256> result;

    LOCK(cs_wallet);
    // Sort them in chronological order
    multimap<unsigned int, CWalletTx*> mapSorted;
    BOOST_FOREACH(PAIRTYPE(const uint256, CWalletTx)& item, mapWallet)
    {
        CWalletTx& wtx = item.second;
        // Don't rebroadcast if newer than nTime:
        if (wtx.nTimeReceived > nTime)
            continue;
        mapSorted.insert(make_pair(wtx.nTimeReceived, &wtx));
    }
    BOOST_FOREACH(PAIRTYPE(const unsigned int, CWalletTx*)& item, mapSorted)
    {
        CWalletTx& wtx = *item.second;
        if (wtx.RelayWalletTransaction())
            result.push_back(wtx.GetHash());
    }
    return result;
}

void CWallet::ResendWalletTransactions(int64_t nBestBlockTime)
{
    // Do this infrequently and randomly to avoid giving away
    // that these are our transactions.
    if (GetTime() < nNextResend || !fBroadcastTransactions)
        return;
    bool fFirst = (nNextResend == 0);
    nNextResend = GetTime() + GetRand(30 * 60);
    if (fFirst)
        return;

    // Only do it if there's been a new block since last time
    if (nBestBlockTime < nLastResend)
        return;
    nLastResend = GetTime();

    // Rebroadcast unconfirmed txes older than 5 minutes before the last
    // block was found:
    std::vector<uint256> relayed = ResendWalletTransactionsBefore(nBestBlockTime-5*60);
    if (!relayed.empty())
        LogPrintf("%s: rebroadcast %u unconfirmed transactions\n", __func__, relayed.size());
}

/** @} */ // end of mapWallet




/** @defgroup Actions
 *
 * @{
 */


CAmount CWallet::GetBalance() const
{
    CAmount nTotal = 0;
    {
        LOCK2(cs_main, cs_wallet);
        for (map<uint256, CWalletTx>::const_iterator it = mapWallet.begin(); it != mapWallet.end(); ++it)
        {
            const CWalletTx* pcoin = &(*it).second;
            if (pcoin->IsTrusted())
                nTotal += pcoin->GetAvailableCredit();
        }
    }

    return nTotal;
}

CAmount CWallet::GetUnconfirmedBalance() const
{
    CAmount nTotal = 0;
    {
        LOCK2(cs_main, cs_wallet);
        for (map<uint256, CWalletTx>::const_iterator it = mapWallet.begin(); it != mapWallet.end(); ++it)
        {
            const CWalletTx* pcoin = &(*it).second;
            if (!IsFinalTx(*pcoin) || (!pcoin->IsTrusted() && pcoin->GetDepthInMainChain() == 0))
                nTotal += pcoin->GetAvailableCredit();
        }
    }
    return nTotal;
}

CAmount CWallet::GetImmatureBalance() const
{
    CAmount nTotal = 0;
    {
        LOCK2(cs_main, cs_wallet);
        for (map<uint256, CWalletTx>::const_iterator it = mapWallet.begin(); it != mapWallet.end(); ++it)
        {
            const CWalletTx* pcoin = &(*it).second;
            nTotal += pcoin->GetImmatureCredit();
        }
    }
    return nTotal;
}

CAmount CWallet::GetWatchOnlyBalance() const
{
    CAmount nTotal = 0;
    {
        LOCK2(cs_main, cs_wallet);
        for (map<uint256, CWalletTx>::const_iterator it = mapWallet.begin(); it != mapWallet.end(); ++it)
        {
            const CWalletTx* pcoin = &(*it).second;
            if (pcoin->IsTrusted())
                nTotal += pcoin->GetAvailableWatchOnlyCredit();
        }
    }

    return nTotal;
}

CAmount CWallet::GetUnconfirmedWatchOnlyBalance() const
{
    CAmount nTotal = 0;
    {
        LOCK2(cs_main, cs_wallet);
        for (map<uint256, CWalletTx>::const_iterator it = mapWallet.begin(); it != mapWallet.end(); ++it)
        {
            const CWalletTx* pcoin = &(*it).second;
            if (!IsFinalTx(*pcoin) || (!pcoin->IsTrusted() && pcoin->GetDepthInMainChain() == 0))
                nTotal += pcoin->GetAvailableWatchOnlyCredit();
        }
    }
    return nTotal;
}

CAmount CWallet::GetImmatureWatchOnlyBalance() const
{
    CAmount nTotal = 0;
    {
        LOCK2(cs_main, cs_wallet);
        for (map<uint256, CWalletTx>::const_iterator it = mapWallet.begin(); it != mapWallet.end(); ++it)
        {
            const CWalletTx* pcoin = &(*it).second;
            nTotal += pcoin->GetImmatureWatchOnlyCredit();
        }
    }
    return nTotal;
}

/**
 * populate vCoins with vector of available COutputs.
 */
void CWallet::AvailableCoins(vector<COutput>& vCoins, bool fOnlyConfirmed, const CCoinControl *coinControl, bool fIncludeZeroValue) const
{
    vCoins.clear();

    {
        LOCK2(cs_main, cs_wallet);
        for (map<uint256, CWalletTx>::const_iterator it = mapWallet.begin(); it != mapWallet.end(); ++it)
        {
            const uint256& wtxid = it->first;
            const CWalletTx* pcoin = &(*it).second;

            if (!IsFinalTx(*pcoin))
                continue;

            if (fOnlyConfirmed && !pcoin->IsTrusted())
                continue;

            if (pcoin->IsCoinBase() && pcoin->GetBlocksToMaturity() > 0)
                continue;

            int nDepth = pcoin->GetDepthInMainChain();
            if (nDepth < 0)
                continue;

            for (unsigned int i = 0; i < pcoin->vout.size(); i++) {
                isminetype mine = IsMine(pcoin->vout[i]);
                if (!(IsSpent(wtxid, i)) && mine != ISMINE_NO &&
<<<<<<< HEAD
                    !IsLockedCoin((*it).first, i) && pcoin->vout[i].nValue > 0 &&
                    (!coinControl || !coinControl->HasSelected() || coinControl->IsSelected((*it).first, i))
                    && !CNameScript::isNameScript(pcoin->vout[i].scriptPubKey))
=======
                    !IsLockedCoin((*it).first, i) && (pcoin->vout[i].nValue > 0 || fIncludeZeroValue) &&
                    (!coinControl || !coinControl->HasSelected() || coinControl->IsSelected((*it).first, i)))
>>>>>>> 411e1f57
                        vCoins.push_back(COutput(pcoin, i, nDepth, (mine & ISMINE_SPENDABLE) != ISMINE_NO));
            }
        }
    }
}

static void ApproximateBestSubset(vector<pair<CAmount, pair<const CWalletTx*,unsigned int> > >vValue, const CAmount& nTotalLower, const CAmount& nTargetValue,
                                  vector<char>& vfBest, CAmount& nBest, int iterations = 1000)
{
    vector<char> vfIncluded;

    vfBest.assign(vValue.size(), true);
    nBest = nTotalLower;

    seed_insecure_rand();

    for (int nRep = 0; nRep < iterations && nBest != nTargetValue; nRep++)
    {
        vfIncluded.assign(vValue.size(), false);
        CAmount nTotal = 0;
        bool fReachedTarget = false;
        for (int nPass = 0; nPass < 2 && !fReachedTarget; nPass++)
        {
            for (unsigned int i = 0; i < vValue.size(); i++)
            {
                //The solver here uses a randomized algorithm,
                //the randomness serves no real security purpose but is just
                //needed to prevent degenerate behavior and it is important
                //that the rng is fast. We do not use a constant random sequence,
                //because there may be some privacy improvement by making
                //the selection random.
                if (nPass == 0 ? insecure_rand()&1 : !vfIncluded[i])
                {
                    nTotal += vValue[i].first;
                    vfIncluded[i] = true;
                    if (nTotal >= nTargetValue)
                    {
                        fReachedTarget = true;
                        if (nTotal < nBest)
                        {
                            nBest = nTotal;
                            vfBest = vfIncluded;
                        }
                        nTotal -= vValue[i].first;
                        vfIncluded[i] = false;
                    }
                }
            }
        }
    }
}

bool CWallet::SelectCoinsMinConf(const CAmount& nTargetValue, int nConfMine, int nConfTheirs, vector<COutput> vCoins,
                                 set<pair<const CWalletTx*,unsigned int> >& setCoinsRet, CAmount& nValueRet) const
{
    setCoinsRet.clear();
    nValueRet = 0;

    // List of values less than target
    pair<CAmount, pair<const CWalletTx*,unsigned int> > coinLowestLarger;
    coinLowestLarger.first = std::numeric_limits<CAmount>::max();
    coinLowestLarger.second.first = NULL;
    vector<pair<CAmount, pair<const CWalletTx*,unsigned int> > > vValue;
    CAmount nTotalLower = 0;

    random_shuffle(vCoins.begin(), vCoins.end(), GetRandInt);

    BOOST_FOREACH(const COutput &output, vCoins)
    {
        if (!output.fSpendable)
            continue;

        const CWalletTx *pcoin = output.tx;

        if (output.nDepth < (pcoin->IsFromMe(ISMINE_ALL) ? nConfMine : nConfTheirs))
            continue;

        int i = output.i;
        CAmount n = pcoin->vout[i].nValue;

        pair<CAmount,pair<const CWalletTx*,unsigned int> > coin = make_pair(n,make_pair(pcoin, i));

        if (n == nTargetValue)
        {
            setCoinsRet.insert(coin.second);
            nValueRet += coin.first;
            return true;
        }
        else if (n < nTargetValue + CENT)
        {
            vValue.push_back(coin);
            nTotalLower += n;
        }
        else if (n < coinLowestLarger.first)
        {
            coinLowestLarger = coin;
        }
    }

    if (nTotalLower == nTargetValue)
    {
        for (unsigned int i = 0; i < vValue.size(); ++i)
        {
            setCoinsRet.insert(vValue[i].second);
            nValueRet += vValue[i].first;
        }
        return true;
    }

    if (nTotalLower < nTargetValue)
    {
        if (coinLowestLarger.second.first == NULL)
            return false;
        setCoinsRet.insert(coinLowestLarger.second);
        nValueRet += coinLowestLarger.first;
        return true;
    }

    // Solve subset sum by stochastic approximation
    sort(vValue.rbegin(), vValue.rend(), CompareValueOnly());
    vector<char> vfBest;
    CAmount nBest;

    ApproximateBestSubset(vValue, nTotalLower, nTargetValue, vfBest, nBest, 1000);
    if (nBest != nTargetValue && nTotalLower >= nTargetValue + CENT)
        ApproximateBestSubset(vValue, nTotalLower, nTargetValue + CENT, vfBest, nBest, 1000);

    // If we have a bigger coin and (either the stochastic approximation didn't find a good solution,
    //                                   or the next bigger coin is closer), return the bigger coin
    if (coinLowestLarger.second.first &&
        ((nBest != nTargetValue && nBest < nTargetValue + CENT) || coinLowestLarger.first <= nBest))
    {
        setCoinsRet.insert(coinLowestLarger.second);
        nValueRet += coinLowestLarger.first;
    }
    else {
        for (unsigned int i = 0; i < vValue.size(); i++)
            if (vfBest[i])
            {
                setCoinsRet.insert(vValue[i].second);
                nValueRet += vValue[i].first;
            }

        LogPrint("selectcoins", "SelectCoins() best subset: ");
        for (unsigned int i = 0; i < vValue.size(); i++)
            if (vfBest[i])
                LogPrint("selectcoins", "%s ", FormatMoney(vValue[i].first));
        LogPrint("selectcoins", "total %s\n", FormatMoney(nBest));
    }

    return true;
}

bool CWallet::SelectCoins(const CAmount& nTargetValue, set<pair<const CWalletTx*,unsigned int> >& setCoinsRet, CAmount& nValueRet, const CCoinControl* coinControl) const
{
    vector<COutput> vCoins;
    AvailableCoins(vCoins, true, coinControl);

    // coin control -> return all selected outputs (we want all selected to go into the transaction for sure)
    if (coinControl && coinControl->HasSelected())
    {
        BOOST_FOREACH(const COutput& out, vCoins)
        {
            if(!out.fSpendable)
                continue;
            nValueRet += out.tx->vout[out.i].nValue;
            setCoinsRet.insert(make_pair(out.tx, out.i));
        }
        return (nValueRet >= nTargetValue);
    }

    return (SelectCoinsMinConf(nTargetValue, 1, 6, vCoins, setCoinsRet, nValueRet) ||
            SelectCoinsMinConf(nTargetValue, 1, 1, vCoins, setCoinsRet, nValueRet) ||
            (bSpendZeroConfChange && SelectCoinsMinConf(nTargetValue, 0, 1, vCoins, setCoinsRet, nValueRet)));
}

bool CWallet::CreateTransaction(const vector<CRecipient>& vecSend,
                                const CTxIn* withInput,
                                CWalletTx& wtxNew, CReserveKey& reservekey, CAmount& nFeeRet, int& nChangePosRet, std::string& strFailReason, const CCoinControl* coinControl)
{
    /* Initialise nFeeRet here so that SendMoney doesn't see an uninitialised
       value in case we error out earlier.  */
    nFeeRet = 0;

    CAmount nValue = 0;
    unsigned int nSubtractFeeFromAmount = 0;
    bool isNamecoin = false;
    BOOST_FOREACH (const CRecipient& recipient, vecSend)
    {
        if (nValue < 0 || recipient.nAmount < 0)
        {
            strFailReason = _("Transaction amounts must be positive");
            return false;
        }
        nValue += recipient.nAmount;

        if (recipient.fSubtractFeeFromAmount)
            nSubtractFeeFromAmount++;

        if (CNameScript::isNameScript (recipient.scriptPubKey))
            isNamecoin = true;
    }
    if (vecSend.empty() || nValue < 0)
    {
        strFailReason = _("Transaction amounts must be positive");
        return false;
    }

    /* If we have an input to include, find its value.  This value will be
       subtracted later on during coin selection, since the input is added
       additionally to the selected coins.  */
    CAmount nInputValue = 0;
    const CWalletTx* withInputTx = NULL;
    if (withInput)
    {
        withInputTx = GetWalletTx(withInput->prevout.hash);
        if (!withInputTx)
        {
            strFailReason = _("Input tx not found in wallet");
            return false;
        }
        const CTxOut& withOut = withInputTx->vout[withInput->prevout.n];
        if (IsMine (withOut) != ISMINE_SPENDABLE)
        {
            strFailReason = _("Input tx is not mine");
            return false;
        }
        nInputValue = withOut.nValue;
    }

    wtxNew.fTimeReceivedIsTxTime = true;
    wtxNew.BindWallet(this);
    CMutableTransaction txNew;
    if (isNamecoin)
        txNew.SetNamecoin();

    // Discourage fee sniping.
    //
    // However because of a off-by-one-error in previous versions we need to
    // neuter it by setting nLockTime to at least one less than nBestHeight.
    // Secondly currently propagation of transactions created for block heights
    // corresponding to blocks that were just mined may be iffy - transactions
    // aren't re-accepted into the mempool - we additionally neuter the code by
    // going ten blocks back. Doesn't yet do anything for sniping, but does act
    // to shake out wallet bugs like not showing nLockTime'd transactions at
    // all.
    txNew.nLockTime = std::max(0, chainActive.Height() - 10);

    // Secondly occasionally randomly pick a nLockTime even further back, so
    // that transactions that are delayed after signing for whatever reason,
    // e.g. high-latency mix networks and some CoinJoin implementations, have
    // better privacy.
    if (GetRandInt(10) == 0)
        txNew.nLockTime = std::max(0, (int)txNew.nLockTime - GetRandInt(100));

    assert(txNew.nLockTime <= (unsigned int)chainActive.Height());
    assert(txNew.nLockTime < LOCKTIME_THRESHOLD);

    {
        LOCK2(cs_main, cs_wallet);
        {
            nFeeRet = 0;
            while (true)
            {
                txNew.vin.clear();
                txNew.vout.clear();
                wtxNew.fFromMe = true;
                nChangePosRet = -1;
                bool fFirst = true;

                CAmount nValueToSelect = nValue - nInputValue;
                if (nSubtractFeeFromAmount == 0)
                    nValueToSelect += nFeeRet;
                double dPriority = 0;
                // vouts to the payees
                BOOST_FOREACH (const CRecipient& recipient, vecSend)
                {
                    CTxOut txout(recipient.nAmount, recipient.scriptPubKey);

                    if (recipient.fSubtractFeeFromAmount)
                    {
                        txout.nValue -= nFeeRet / nSubtractFeeFromAmount; // Subtract fee equally from each selected recipient

                        if (fFirst) // first receiver pays the remainder not divisible by output count
                        {
                            fFirst = false;
                            txout.nValue -= nFeeRet % nSubtractFeeFromAmount;
                        }
                    }

                    if (txout.IsDust(::minRelayTxFee))
                    {
                        if (recipient.fSubtractFeeFromAmount && nFeeRet > 0)
                        {
                            if (txout.nValue < 0)
                                strFailReason = _("The transaction amount is too small to pay the fee");
                            else
                                strFailReason = _("The transaction amount is too small to send after the fee has been deducted");
                        }
                        else
                            strFailReason = _("Transaction amount too small");
                        return false;
                    }
                    txNew.vout.push_back(txout);
                }

                // Choose coins to use
                set<pair<const CWalletTx*,unsigned int> > setCoins;
                CAmount nValueIn = 0;
                if (!SelectCoins(nValueToSelect, setCoins, nValueIn, coinControl))
                {
                    strFailReason = _("Insufficient funds");
                    return false;
                }
                if (withInput)
                    setCoins.insert(std::make_pair(withInputTx, withInput->prevout.n));
                BOOST_FOREACH(PAIRTYPE(const CWalletTx*, unsigned int) pcoin, setCoins)
                {
                    CAmount nCredit = pcoin.first->vout[pcoin.second].nValue;
                    //The coin age after the next block (depth+1) is used instead of the current,
                    //reflecting an assumption the user would accept a bit more delay for
                    //a chance at a free transaction.
                    //But mempool inputs might still be in the mempool, so their age stays 0
                    int age = pcoin.first->GetDepthInMainChain();
                    if (age != 0)
                        age += 1;
                    dPriority += (double)nCredit * age;
                }

                const CAmount nChange = nValueIn - nValueToSelect;
                if (nChange > 0)
                {
                    // Fill a vout to ourself
                    // TODO: pass in scriptChange instead of reservekey so
                    // change transaction isn't always pay-to-bitcoin-address
                    CScript scriptChange;

                    // coin control: send change to custom address
                    if (coinControl && !boost::get<CNoDestination>(&coinControl->destChange))
                        scriptChange = GetScriptForDestination(coinControl->destChange);

                    // no coin control: send change to newly generated address
                    else
                    {
                        // Note: We use a new key here to keep it from being obvious which side is the change.
                        //  The drawback is that by not reusing a previous key, the change may be lost if a
                        //  backup is restored, if the backup doesn't have the new private key for the change.
                        //  If we reused the old key, it would be possible to add code to look for and
                        //  rediscover unknown transactions that were written with keys of ours to recover
                        //  post-backup change.

                        // Reserve a new key pair from key pool
                        CPubKey vchPubKey;
                        bool ret;
                        ret = reservekey.GetReservedKey(vchPubKey);
                        assert(ret); // should never fail, as we just unlocked

                        scriptChange = GetScriptForDestination(vchPubKey.GetID());
                    }

                    CTxOut newTxOut(nChange, scriptChange);

                    // We do not move dust-change to fees, because the sender would end up paying more than requested.
                    // This would be against the purpose of the all-inclusive feature.
                    // So instead we raise the change and deduct from the recipient.
                    if (nSubtractFeeFromAmount > 0 && newTxOut.IsDust(::minRelayTxFee))
                    {
                        CAmount nDust = newTxOut.GetDustThreshold(::minRelayTxFee) - newTxOut.nValue;
                        newTxOut.nValue += nDust; // raise change until no more dust
                        for (unsigned int i = 0; i < vecSend.size(); i++) // subtract from first recipient
                        {
                            if (vecSend[i].fSubtractFeeFromAmount)
                            {
                                txNew.vout[i].nValue -= nDust;
                                if (txNew.vout[i].IsDust(::minRelayTxFee))
                                {
                                    strFailReason = _("The transaction amount is too small to send after the fee has been deducted");
                                    return false;
                                }
                                break;
                            }
                        }
                    }

                    // Never create dust outputs; if we would, just
                    // add the dust to the fee.
                    if (newTxOut.IsDust(::minRelayTxFee))
                    {
                        nFeeRet += nChange;
                        reservekey.ReturnKey();
                    }
                    else
                    {
                        // Insert change txn at random position:
                        nChangePosRet = GetRandInt(txNew.vout.size()+1);
                        vector<CTxOut>::iterator position = txNew.vout.begin()+nChangePosRet;
                        txNew.vout.insert(position, newTxOut);
                    }
                }
                else
                    reservekey.ReturnKey();

                // Fill vin
                //
                // Note how the sequence number is set to max()-1 so that the
                // nLockTime set above actually works.
                BOOST_FOREACH(const PAIRTYPE(const CWalletTx*,unsigned int)& coin, setCoins)
                    txNew.vin.push_back(CTxIn(coin.first->GetHash(),coin.second,CScript(),
                                              std::numeric_limits<unsigned int>::max()-1));

                // Sign
                int nIn = 0;
                BOOST_FOREACH(const PAIRTYPE(const CWalletTx*,unsigned int)& coin, setCoins)
                    if (!SignSignature(*this, *coin.first, txNew, nIn++))
                    {
                        strFailReason = _("Signing transaction failed");
                        return false;
                    }

                // Embed the constructed transaction data in wtxNew.
                *static_cast<CTransaction*>(&wtxNew) = CTransaction(txNew);

                // Limit size
                unsigned int nBytes = ::GetSerializeSize(*(CTransaction*)&wtxNew, SER_NETWORK, PROTOCOL_VERSION);
                if (nBytes >= MAX_STANDARD_TX_SIZE)
                {
                    strFailReason = _("Transaction too large");
                    return false;
                }
                dPriority = wtxNew.ComputePriority(dPriority, nBytes);

                // Can we complete this as a free transaction?
                if (fSendFreeTransactions && nBytes <= MAX_FREE_TRANSACTION_CREATE_SIZE)
                {
                    // Not enough fee: enough priority?
                    double dPriorityNeeded = mempool.estimatePriority(nTxConfirmTarget);
                    // Not enough mempool history to estimate: use hard-coded AllowFree.
                    if (dPriorityNeeded <= 0 && AllowFree(dPriority))
                        break;

                    // Small enough, and priority high enough, to send for free
                    if (dPriorityNeeded > 0 && dPriority >= dPriorityNeeded)
                        break;
                }

                CAmount nFeeNeeded = GetMinimumFee(nBytes, nTxConfirmTarget, mempool);

                // If we made it here and we aren't even able to meet the relay fee on the next pass, give up
                // because we must be at the maximum allowed fee.
                if (nFeeNeeded < ::minRelayTxFee.GetFee(nBytes))
                {
                    strFailReason = _("Transaction too large for fee policy");
                    return false;
                }

                if (nFeeRet >= nFeeNeeded)
                    break; // Done, enough fee included.

                // Include more fee and try again.
                nFeeRet = nFeeNeeded;
                continue;
            }
        }
    }

    return true;
}

/**
 * Call after CreateTransaction unless you want to abort
 */
bool CWallet::CommitTransaction(CWalletTx& wtxNew, CReserveKey& reservekey)
{
    {
        LOCK2(cs_main, cs_wallet);
        LogPrintf("CommitTransaction:\n%s", wtxNew.ToString());
        {
            // This is only to keep the database open to defeat the auto-flush for the
            // duration of this scope.  This is the only place where this optimization
            // maybe makes sense; please don't do it anywhere else.
            CWalletDB* pwalletdb = fFileBacked ? new CWalletDB(strWalletFile,"r+") : NULL;

            // Take key pair from key pool so it won't be used again
            reservekey.KeepKey();

            // Add tx to wallet, because if it has change it's also ours,
            // otherwise just for transaction history.
            AddToWallet(wtxNew, false, pwalletdb);

            // Notify that old coins are spent
            set<CWalletTx*> setCoins;
            BOOST_FOREACH(const CTxIn& txin, wtxNew.vin)
            {
                CWalletTx &coin = mapWallet[txin.prevout.hash];
                coin.BindWallet(this);
                NotifyTransactionChanged(this, coin.GetHash(), CT_UPDATED);
            }

            if (fFileBacked)
                delete pwalletdb;
        }

        // Track how many getdata requests our transaction gets
        mapRequestCount[wtxNew.GetHash()] = 0;

        if (fBroadcastTransactions)
        {
            // Broadcast
            if (!wtxNew.AcceptToMemoryPool(false))
            {
                // This must not fail. The transaction has already been signed and recorded.
                LogPrintf("CommitTransaction(): Error: Transaction not valid");
                return false;
            }
            wtxNew.RelayWalletTransaction();
        }
    }
    return true;
}

CAmount CWallet::GetMinimumFee(unsigned int nTxBytes, unsigned int nConfirmTarget, const CTxMemPool& pool)
{
    // payTxFee is user-set "I want to pay this much"
    CAmount nFeeNeeded = payTxFee.GetFee(nTxBytes);
    // user selected total at least (default=true)
    if (fPayAtLeastCustomFee && nFeeNeeded > 0 && nFeeNeeded < payTxFee.GetFeePerK())
        nFeeNeeded = payTxFee.GetFeePerK();
    // User didn't set: use -txconfirmtarget to estimate...
    if (nFeeNeeded == 0)
        nFeeNeeded = pool.estimateFee(nConfirmTarget).GetFee(nTxBytes);
    // ... unless we don't have enough mempool data, in which case fall
    // back to a hard-coded fee
    if (nFeeNeeded == 0)
        nFeeNeeded = minTxFee.GetFee(nTxBytes);
    // prevent user from paying a non-sense fee (like 1 satoshi): 0 < fee < minRelayFee
    if (nFeeNeeded < ::minRelayTxFee.GetFee(nTxBytes))
        nFeeNeeded = ::minRelayTxFee.GetFee(nTxBytes);
    // But always obey the maximum
    if (nFeeNeeded > maxTxFee)
        nFeeNeeded = maxTxFee;
    return nFeeNeeded;
}




DBErrors CWallet::LoadWallet(bool& fFirstRunRet)
{
    if (!fFileBacked)
        return DB_LOAD_OK;
    fFirstRunRet = false;
    DBErrors nLoadWalletRet = CWalletDB(strWalletFile,"cr+").LoadWallet(this);
    if (nLoadWalletRet == DB_NEED_REWRITE)
    {
        if (CDB::Rewrite(strWalletFile, "\x04pool"))
        {
            LOCK(cs_wallet);
            setKeyPool.clear();
            // Note: can't top-up keypool here, because wallet is locked.
            // User will be prompted to unlock wallet the next operation
            // that requires a new key.
        }
    }

    if (nLoadWalletRet != DB_LOAD_OK)
        return nLoadWalletRet;
    fFirstRunRet = !vchDefaultKey.IsValid();

    uiInterface.LoadWallet(this);

    return DB_LOAD_OK;
}


DBErrors CWallet::ZapWalletTx(std::vector<CWalletTx>& vWtx)
{
    if (!fFileBacked)
        return DB_LOAD_OK;
    DBErrors nZapWalletTxRet = CWalletDB(strWalletFile,"cr+").ZapWalletTx(this, vWtx);
    if (nZapWalletTxRet == DB_NEED_REWRITE)
    {
        if (CDB::Rewrite(strWalletFile, "\x04pool"))
        {
            LOCK(cs_wallet);
            setKeyPool.clear();
            // Note: can't top-up keypool here, because wallet is locked.
            // User will be prompted to unlock wallet the next operation
            // that requires a new key.
        }
    }

    if (nZapWalletTxRet != DB_LOAD_OK)
        return nZapWalletTxRet;

    return DB_LOAD_OK;
}


bool CWallet::SetAddressBook(const CTxDestination& address, const string& strName, const string& strPurpose)
{
    bool fUpdated = false;
    {
        LOCK(cs_wallet); // mapAddressBook
        std::map<CTxDestination, CAddressBookData>::iterator mi = mapAddressBook.find(address);
        fUpdated = mi != mapAddressBook.end();
        mapAddressBook[address].name = strName;
        if (!strPurpose.empty()) /* update purpose only if requested */
            mapAddressBook[address].purpose = strPurpose;
    }
    NotifyAddressBookChanged(this, address, strName, ::IsMine(*this, address) != ISMINE_NO,
                             strPurpose, (fUpdated ? CT_UPDATED : CT_NEW) );
    if (!fFileBacked)
        return false;
    if (!strPurpose.empty() && !CWalletDB(strWalletFile).WritePurpose(CBitcoinAddress(address).ToString(), strPurpose))
        return false;
    return CWalletDB(strWalletFile).WriteName(CBitcoinAddress(address).ToString(), strName);
}

bool CWallet::DelAddressBook(const CTxDestination& address)
{
    {
        LOCK(cs_wallet); // mapAddressBook

        if(fFileBacked)
        {
            // Delete destdata tuples associated with address
            std::string strAddress = CBitcoinAddress(address).ToString();
            BOOST_FOREACH(const PAIRTYPE(string, string) &item, mapAddressBook[address].destdata)
            {
                CWalletDB(strWalletFile).EraseDestData(strAddress, item.first);
            }
        }
        mapAddressBook.erase(address);
    }

    NotifyAddressBookChanged(this, address, "", ::IsMine(*this, address) != ISMINE_NO, "", CT_DELETED);

    if (!fFileBacked)
        return false;
    CWalletDB(strWalletFile).ErasePurpose(CBitcoinAddress(address).ToString());
    return CWalletDB(strWalletFile).EraseName(CBitcoinAddress(address).ToString());
}

bool CWallet::SetDefaultKey(const CPubKey &vchPubKey)
{
    if (fFileBacked)
    {
        if (!CWalletDB(strWalletFile).WriteDefaultKey(vchPubKey))
            return false;
    }
    vchDefaultKey = vchPubKey;
    return true;
}

/**
 * Mark old keypool keys as used,
 * and generate all new keys 
 */
bool CWallet::NewKeyPool()
{
    {
        LOCK(cs_wallet);
        CWalletDB walletdb(strWalletFile);
        BOOST_FOREACH(int64_t nIndex, setKeyPool)
            walletdb.ErasePool(nIndex);
        setKeyPool.clear();

        if (IsLocked())
            return false;

        int64_t nKeys = max(GetArg("-keypool", 100), (int64_t)0);
        for (int i = 0; i < nKeys; i++)
        {
            int64_t nIndex = i+1;
            walletdb.WritePool(nIndex, CKeyPool(GenerateNewKey()));
            setKeyPool.insert(nIndex);
        }
        LogPrintf("CWallet::NewKeyPool wrote %d new keys\n", nKeys);
    }
    return true;
}

bool CWallet::TopUpKeyPool(unsigned int kpSize)
{
    {
        LOCK(cs_wallet);

        if (IsLocked())
            return false;

        CWalletDB walletdb(strWalletFile);

        // Top up key pool
        unsigned int nTargetSize;
        if (kpSize > 0)
            nTargetSize = kpSize;
        else
            nTargetSize = max(GetArg("-keypool", 100), (int64_t) 0);

        while (setKeyPool.size() < (nTargetSize + 1))
        {
            int64_t nEnd = 1;
            if (!setKeyPool.empty())
                nEnd = *(--setKeyPool.end()) + 1;
            if (!walletdb.WritePool(nEnd, CKeyPool(GenerateNewKey())))
                throw runtime_error("TopUpKeyPool(): writing generated key failed");
            setKeyPool.insert(nEnd);
            LogPrintf("keypool added key %d, size=%u\n", nEnd, setKeyPool.size());
        }
    }
    return true;
}

void CWallet::ReserveKeyFromKeyPool(int64_t& nIndex, CKeyPool& keypool)
{
    nIndex = -1;
    keypool.vchPubKey = CPubKey();
    {
        LOCK(cs_wallet);

        if (!IsLocked())
            TopUpKeyPool();

        // Get the oldest key
        if(setKeyPool.empty())
            return;

        CWalletDB walletdb(strWalletFile);

        nIndex = *(setKeyPool.begin());
        setKeyPool.erase(setKeyPool.begin());
        if (!walletdb.ReadPool(nIndex, keypool))
            throw runtime_error("ReserveKeyFromKeyPool(): read failed");
        if (!HaveKey(keypool.vchPubKey.GetID()))
            throw runtime_error("ReserveKeyFromKeyPool(): unknown key in key pool");
        assert(keypool.vchPubKey.IsValid());
        LogPrintf("keypool reserve %d\n", nIndex);
    }
}

void CWallet::KeepKey(int64_t nIndex)
{
    // Remove from key pool
    if (fFileBacked)
    {
        CWalletDB walletdb(strWalletFile);
        walletdb.ErasePool(nIndex);
    }
    LogPrintf("keypool keep %d\n", nIndex);
}

void CWallet::ReturnKey(int64_t nIndex)
{
    // Return to key pool
    {
        LOCK(cs_wallet);
        setKeyPool.insert(nIndex);
    }
    LogPrintf("keypool return %d\n", nIndex);
}

bool CWallet::GetKeyFromPool(CPubKey& result)
{
    int64_t nIndex = 0;
    CKeyPool keypool;
    {
        LOCK(cs_wallet);
        ReserveKeyFromKeyPool(nIndex, keypool);
        if (nIndex == -1)
        {
            if (IsLocked()) return false;
            result = GenerateNewKey();
            return true;
        }
        KeepKey(nIndex);
        result = keypool.vchPubKey;
    }
    return true;
}

int64_t CWallet::GetOldestKeyPoolTime()
{
    int64_t nIndex = 0;
    CKeyPool keypool;
    ReserveKeyFromKeyPool(nIndex, keypool);
    if (nIndex == -1)
        return GetTime();
    ReturnKey(nIndex);
    return keypool.nTime;
}

std::map<CTxDestination, CAmount> CWallet::GetAddressBalances()
{
    map<CTxDestination, CAmount> balances;

    {
        LOCK(cs_wallet);
        BOOST_FOREACH(PAIRTYPE(uint256, CWalletTx) walletEntry, mapWallet)
        {
            CWalletTx *pcoin = &walletEntry.second;

            if (!IsFinalTx(*pcoin) || !pcoin->IsTrusted())
                continue;

            if (pcoin->IsCoinBase() && pcoin->GetBlocksToMaturity() > 0)
                continue;

            int nDepth = pcoin->GetDepthInMainChain();
            if (nDepth < (pcoin->IsFromMe(ISMINE_ALL) ? 0 : 1))
                continue;

            for (unsigned int i = 0; i < pcoin->vout.size(); i++)
            {
                CTxDestination addr;
                if (!IsMine(pcoin->vout[i]))
                    continue;
                if(!ExtractDestination(pcoin->vout[i].scriptPubKey, addr))
                    continue;

                CAmount n = IsSpent(walletEntry.first, i) ? 0 : pcoin->vout[i].nValue;

                if (!balances.count(addr))
                    balances[addr] = 0;
                balances[addr] += n;
            }
        }
    }

    return balances;
}

set< set<CTxDestination> > CWallet::GetAddressGroupings()
{
    AssertLockHeld(cs_wallet); // mapWallet
    set< set<CTxDestination> > groupings;
    set<CTxDestination> grouping;

    BOOST_FOREACH(PAIRTYPE(uint256, CWalletTx) walletEntry, mapWallet)
    {
        CWalletTx *pcoin = &walletEntry.second;

        if (pcoin->vin.size() > 0)
        {
            bool any_mine = false;
            // group all input addresses with each other
            BOOST_FOREACH(CTxIn txin, pcoin->vin)
            {
                CTxDestination address;
                if(!IsMine(txin)) /* If this input isn't mine, ignore it */
                    continue;
                if(!ExtractDestination(mapWallet[txin.prevout.hash].vout[txin.prevout.n].scriptPubKey, address))
                    continue;
                grouping.insert(address);
                any_mine = true;
            }

            // group change with input addresses
            if (any_mine)
            {
               BOOST_FOREACH(CTxOut txout, pcoin->vout)
                   if (IsChange(txout))
                   {
                       CTxDestination txoutAddr;
                       if(!ExtractDestination(txout.scriptPubKey, txoutAddr))
                           continue;
                       grouping.insert(txoutAddr);
                   }
            }
            if (grouping.size() > 0)
            {
                groupings.insert(grouping);
                grouping.clear();
            }
        }

        // group lone addrs by themselves
        for (unsigned int i = 0; i < pcoin->vout.size(); i++)
            if (IsMine(pcoin->vout[i]))
            {
                CTxDestination address;
                if(!ExtractDestination(pcoin->vout[i].scriptPubKey, address))
                    continue;
                grouping.insert(address);
                groupings.insert(grouping);
                grouping.clear();
            }
    }

    set< set<CTxDestination>* > uniqueGroupings; // a set of pointers to groups of addresses
    map< CTxDestination, set<CTxDestination>* > setmap;  // map addresses to the unique group containing it
    BOOST_FOREACH(set<CTxDestination> grouping, groupings)
    {
        // make a set of all the groups hit by this new group
        set< set<CTxDestination>* > hits;
        map< CTxDestination, set<CTxDestination>* >::iterator it;
        BOOST_FOREACH(CTxDestination address, grouping)
            if ((it = setmap.find(address)) != setmap.end())
                hits.insert((*it).second);

        // merge all hit groups into a new single group and delete old groups
        set<CTxDestination>* merged = new set<CTxDestination>(grouping);
        BOOST_FOREACH(set<CTxDestination>* hit, hits)
        {
            merged->insert(hit->begin(), hit->end());
            uniqueGroupings.erase(hit);
            delete hit;
        }
        uniqueGroupings.insert(merged);

        // update setmap
        BOOST_FOREACH(CTxDestination element, *merged)
            setmap[element] = merged;
    }

    set< set<CTxDestination> > ret;
    BOOST_FOREACH(set<CTxDestination>* uniqueGrouping, uniqueGroupings)
    {
        ret.insert(*uniqueGrouping);
        delete uniqueGrouping;
    }

    return ret;
}

set<CTxDestination> CWallet::GetAccountAddresses(string strAccount) const
{
    LOCK(cs_wallet);
    set<CTxDestination> result;
    BOOST_FOREACH(const PAIRTYPE(CTxDestination, CAddressBookData)& item, mapAddressBook)
    {
        const CTxDestination& address = item.first;
        const string& strName = item.second.name;
        if (strName == strAccount)
            result.insert(address);
    }
    return result;
}

bool CReserveKey::GetReservedKey(CPubKey& pubkey)
{
    if (nIndex == -1)
    {
        CKeyPool keypool;
        pwallet->ReserveKeyFromKeyPool(nIndex, keypool);
        if (nIndex != -1)
            vchPubKey = keypool.vchPubKey;
        else {
            return false;
        }
    }
    assert(vchPubKey.IsValid());
    pubkey = vchPubKey;
    return true;
}

void CReserveKey::KeepKey()
{
    if (nIndex != -1)
        pwallet->KeepKey(nIndex);
    nIndex = -1;
    vchPubKey = CPubKey();
}

void CReserveKey::ReturnKey()
{
    if (nIndex != -1)
        pwallet->ReturnKey(nIndex);
    nIndex = -1;
    vchPubKey = CPubKey();
}

void CWallet::GetAllReserveKeys(set<CKeyID>& setAddress) const
{
    setAddress.clear();

    CWalletDB walletdb(strWalletFile);

    LOCK2(cs_main, cs_wallet);
    BOOST_FOREACH(const int64_t& id, setKeyPool)
    {
        CKeyPool keypool;
        if (!walletdb.ReadPool(id, keypool))
            throw runtime_error("GetAllReserveKeyHashes(): read failed");
        assert(keypool.vchPubKey.IsValid());
        CKeyID keyID = keypool.vchPubKey.GetID();
        if (!HaveKey(keyID))
            throw runtime_error("GetAllReserveKeyHashes(): unknown key in key pool");
        setAddress.insert(keyID);
    }
}

void CWallet::UpdatedTransaction(const uint256 &hashTx)
{
    {
        LOCK(cs_wallet);
        // Only notify UI if this transaction is in this wallet
        map<uint256, CWalletTx>::const_iterator mi = mapWallet.find(hashTx);
        if (mi != mapWallet.end())
            NotifyTransactionChanged(this, hashTx, CT_UPDATED);
    }
}

void CWallet::LockCoin(COutPoint& output)
{
    AssertLockHeld(cs_wallet); // setLockedCoins
    setLockedCoins.insert(output);
}

void CWallet::UnlockCoin(COutPoint& output)
{
    AssertLockHeld(cs_wallet); // setLockedCoins
    setLockedCoins.erase(output);
}

void CWallet::UnlockAllCoins()
{
    AssertLockHeld(cs_wallet); // setLockedCoins
    setLockedCoins.clear();
}

bool CWallet::IsLockedCoin(uint256 hash, unsigned int n) const
{
    AssertLockHeld(cs_wallet); // setLockedCoins
    COutPoint outpt(hash, n);

    return (setLockedCoins.count(outpt) > 0);
}

void CWallet::ListLockedCoins(std::vector<COutPoint>& vOutpts)
{
    AssertLockHeld(cs_wallet); // setLockedCoins
    for (std::set<COutPoint>::iterator it = setLockedCoins.begin();
         it != setLockedCoins.end(); it++) {
        COutPoint outpt = (*it);
        vOutpts.push_back(outpt);
    }
}

/** @} */ // end of Actions

class CAffectedKeysVisitor : public boost::static_visitor<void> {
private:
    const CKeyStore &keystore;
    std::vector<CKeyID> &vKeys;

public:
    CAffectedKeysVisitor(const CKeyStore &keystoreIn, std::vector<CKeyID> &vKeysIn) : keystore(keystoreIn), vKeys(vKeysIn) {}

    void Process(const CScript &script) {
        txnouttype type;
        std::vector<CTxDestination> vDest;
        int nRequired;
        if (ExtractDestinations(script, type, vDest, nRequired)) {
            BOOST_FOREACH(const CTxDestination &dest, vDest)
                boost::apply_visitor(*this, dest);
        }
    }

    void operator()(const CKeyID &keyId) {
        if (keystore.HaveKey(keyId))
            vKeys.push_back(keyId);
    }

    void operator()(const CScriptID &scriptId) {
        CScript script;
        if (keystore.GetCScript(scriptId, script))
            Process(script);
    }

    void operator()(const CNoDestination &none) {}
};

void CWallet::GetKeyBirthTimes(std::map<CKeyID, int64_t> &mapKeyBirth) const {
    AssertLockHeld(cs_wallet); // mapKeyMetadata
    mapKeyBirth.clear();

    // get birth times for keys with metadata
    for (std::map<CKeyID, CKeyMetadata>::const_iterator it = mapKeyMetadata.begin(); it != mapKeyMetadata.end(); it++)
        if (it->second.nCreateTime)
            mapKeyBirth[it->first] = it->second.nCreateTime;

    // map in which we'll infer heights of other keys
    CBlockIndex *pindexMax = chainActive[std::max(0, chainActive.Height() - 144)]; // the tip can be reorganised; use a 144-block safety margin
    std::map<CKeyID, CBlockIndex*> mapKeyFirstBlock;
    std::set<CKeyID> setKeys;
    GetKeys(setKeys);
    BOOST_FOREACH(const CKeyID &keyid, setKeys) {
        if (mapKeyBirth.count(keyid) == 0)
            mapKeyFirstBlock[keyid] = pindexMax;
    }
    setKeys.clear();

    // if there are no such keys, we're done
    if (mapKeyFirstBlock.empty())
        return;

    // find first block that affects those keys, if there are any left
    std::vector<CKeyID> vAffected;
    for (std::map<uint256, CWalletTx>::const_iterator it = mapWallet.begin(); it != mapWallet.end(); it++) {
        // iterate over all wallet transactions...
        const CWalletTx &wtx = (*it).second;
        BlockMap::const_iterator blit = mapBlockIndex.find(wtx.hashBlock);
        if (blit != mapBlockIndex.end() && chainActive.Contains(blit->second)) {
            // ... which are already in a block
            int nHeight = blit->second->nHeight;
            BOOST_FOREACH(const CTxOut &txout, wtx.vout) {
                // iterate over all their outputs
                CAffectedKeysVisitor(*this, vAffected).Process(txout.scriptPubKey);
                BOOST_FOREACH(const CKeyID &keyid, vAffected) {
                    // ... and all their affected keys
                    std::map<CKeyID, CBlockIndex*>::iterator rit = mapKeyFirstBlock.find(keyid);
                    if (rit != mapKeyFirstBlock.end() && nHeight < rit->second->nHeight)
                        rit->second = blit->second;
                }
                vAffected.clear();
            }
        }
    }

    // Extract block timestamps for those keys
    for (std::map<CKeyID, CBlockIndex*>::const_iterator it = mapKeyFirstBlock.begin(); it != mapKeyFirstBlock.end(); it++)
        mapKeyBirth[it->first] = it->second->GetBlockTime() - 7200; // block times can be 2h off
}

bool CWallet::AddDestData(const CTxDestination &dest, const std::string &key, const std::string &value)
{
    if (boost::get<CNoDestination>(&dest))
        return false;

    mapAddressBook[dest].destdata.insert(std::make_pair(key, value));
    if (!fFileBacked)
        return true;
    return CWalletDB(strWalletFile).WriteDestData(CBitcoinAddress(dest).ToString(), key, value);
}

bool CWallet::EraseDestData(const CTxDestination &dest, const std::string &key)
{
    if (!mapAddressBook[dest].destdata.erase(key))
        return false;
    if (!fFileBacked)
        return true;
    return CWalletDB(strWalletFile).EraseDestData(CBitcoinAddress(dest).ToString(), key);
}

bool CWallet::LoadDestData(const CTxDestination &dest, const std::string &key, const std::string &value)
{
    mapAddressBook[dest].destdata.insert(std::make_pair(key, value));
    return true;
}

bool CWallet::GetDestData(const CTxDestination &dest, const std::string &key, std::string *value) const
{
    std::map<CTxDestination, CAddressBookData>::const_iterator i = mapAddressBook.find(dest);
    if(i != mapAddressBook.end())
    {
        CAddressBookData::StringMap::const_iterator j = i->second.destdata.find(key);
        if(j != i->second.destdata.end())
        {
            if(value)
                *value = j->second;
            return true;
        }
    }
    return false;
}

CKeyPool::CKeyPool()
{
    nTime = GetTime();
}

CKeyPool::CKeyPool(const CPubKey& vchPubKeyIn)
{
    nTime = GetTime();
    vchPubKey = vchPubKeyIn;
}

CWalletKey::CWalletKey(int64_t nExpires)
{
    nTimeCreated = (nExpires ? GetTime() : 0);
    nTimeExpires = nExpires;
}<|MERGE_RESOLUTION|>--- conflicted
+++ resolved
@@ -1531,14 +1531,9 @@
             for (unsigned int i = 0; i < pcoin->vout.size(); i++) {
                 isminetype mine = IsMine(pcoin->vout[i]);
                 if (!(IsSpent(wtxid, i)) && mine != ISMINE_NO &&
-<<<<<<< HEAD
-                    !IsLockedCoin((*it).first, i) && pcoin->vout[i].nValue > 0 &&
+                    !IsLockedCoin((*it).first, i) && (pcoin->vout[i].nValue > 0 || fIncludeZeroValue) &&
                     (!coinControl || !coinControl->HasSelected() || coinControl->IsSelected((*it).first, i))
                     && !CNameScript::isNameScript(pcoin->vout[i].scriptPubKey))
-=======
-                    !IsLockedCoin((*it).first, i) && (pcoin->vout[i].nValue > 0 || fIncludeZeroValue) &&
-                    (!coinControl || !coinControl->HasSelected() || coinControl->IsSelected((*it).first, i)))
->>>>>>> 411e1f57
                         vCoins.push_back(COutput(pcoin, i, nDepth, (mine & ISMINE_SPENDABLE) != ISMINE_NO));
             }
         }

--- conflicted
+++ resolved
@@ -40,17 +40,12 @@
 WalletContext& EnsureWalletContext(const util::Ref& context);
 LegacyScriptPubKeyMan& EnsureLegacyScriptPubKeyMan(CWallet& wallet, bool also_create = false);
 
-<<<<<<< HEAD
 /* These are private to rpcwallet.cpp upstream, but are used also from
    rpcnames.cpp in Namecoin.  */
 UniValue SendMoney(CWallet* pwallet, const CCoinControl& coin_control,
                    const CTxIn* withInput,
                    std::vector<CRecipient>& recipients, mapValue_t map_value);
 
-UniValue getaddressinfo(const JSONRPCRequest& request);
-UniValue signrawtransactionwithwallet(const JSONRPCRequest& request);
-=======
 RPCHelpMan getaddressinfo();
 RPCHelpMan signrawtransactionwithwallet();
->>>>>>> 0e77b03a
 #endif //BITCOIN_WALLET_RPCWALLET_H
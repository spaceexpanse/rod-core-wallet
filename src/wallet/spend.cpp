--- conflicted
+++ resolved
@@ -264,13 +264,8 @@
         vPresetInputs.push_back(withNameInput->prevout);
     }
     const bool can_grind_r = wallet.CanGrindR();
-<<<<<<< HEAD
-    std::map<COutPoint, CAmount> map_of_bump_fees = wallet.chain().CalculateIndividualBumpFees(vPresetInputs, coin_selection_params.m_effective_feerate);
+    std::map<COutPoint, CAmount> map_of_bump_fees = wallet.chain().calculateIndividualBumpFees(vPresetInputs, coin_selection_params.m_effective_feerate);
     for (const COutPoint& outpoint : vPresetInputs) {
-=======
-    std::map<COutPoint, CAmount> map_of_bump_fees = wallet.chain().calculateIndividualBumpFees(coin_control.ListSelected(), coin_selection_params.m_effective_feerate);
-    for (const COutPoint& outpoint : coin_control.ListSelected()) {
->>>>>>> 88a6751a
         int input_bytes = -1;
         CTxOut txout;
         if (auto ptr_wtx = wallet.GetWalletTx(outpoint.hash)) {

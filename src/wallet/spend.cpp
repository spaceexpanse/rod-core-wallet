--- conflicted
+++ resolved
@@ -854,18 +854,13 @@
     // Shuffle selected coins and fill in final vin
     std::vector<CInputCoin> selected_coins = result->GetShuffledInputVector();
 
-<<<<<<< HEAD
     // If we have a fixed input (e.g. a name), add it as well.
     if (withInput) {
         selected_coins.emplace_back(withInputTx->tx, withInput->prevout.n);
     }
 
-    // Note how the sequence number is set to non-maxint so that
-    // the nLockTime set above actually works.
-=======
     // The sequence number is set to non-maxint so that DiscourageFeeSniping
     // works.
->>>>>>> 94896e33
     //
     // BIP125 defines opt-in RBF as any nSequence < maxint-1, so
     // we use the highest possible value in that range (maxint-2)

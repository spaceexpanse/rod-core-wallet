// Copyright (c) 2021 The Bitcoin Core developers
// Distributed under the MIT software license, see the accompanying
// file COPYING or http://www.opensource.org/licenses/mit-license.php.

#include <consensus/amount.h>
#include <consensus/validation.h>
#include <interfaces/chain.h>
#include <policy/policy.h>
#include <script/names.h>
#include <script/signingprovider.h>
#include <util/check.h>
#include <util/fees.h>
#include <util/moneystr.h>
#include <util/rbf.h>
#include <util/trace.h>
#include <util/translation.h>
#include <wallet/coincontrol.h>
#include <wallet/fees.h>
#include <wallet/receive.h>
#include <wallet/spend.h>
#include <wallet/transaction.h>
#include <wallet/wallet.h>

#include <cmath>

using interfaces::FoundBlock;

namespace wallet {
static constexpr size_t OUTPUT_GROUP_MAX_ENTRIES{100};

int GetTxSpendSize(const CWallet& wallet, const CWalletTx& wtx, unsigned int out, bool use_max_sig)
{
    return CalculateMaximumSignedInputSize(wtx.tx->vout[out], &wallet, use_max_sig);
}

int CalculateMaximumSignedInputSize(const CTxOut& txout, const SigningProvider* provider, bool use_max_sig)
{
    CMutableTransaction txn;
    txn.vin.push_back(CTxIn(COutPoint()));
    if (!provider || !DummySignInput(*provider, txn.vin[0], txout, use_max_sig)) {
        return -1;
    }
    return GetVirtualTransactionInputSize(txn.vin[0]);
}

int CalculateMaximumSignedInputSize(const CTxOut& txout, const CWallet* wallet, bool use_max_sig)
{
    const std::unique_ptr<SigningProvider> provider = wallet->GetSolvingProvider(txout.scriptPubKey);
    return CalculateMaximumSignedInputSize(txout, provider.get(), use_max_sig);
}

// txouts needs to be in the order of tx.vin
TxSize CalculateMaximumSignedTxSize(const CTransaction &tx, const CWallet *wallet, const std::vector<CTxOut>& txouts, const CCoinControl* coin_control)
{
    CMutableTransaction txNew(tx);
    if (!wallet->DummySignTx(txNew, txouts, coin_control)) {
        return TxSize{-1, -1};
    }
    CTransaction ctx(txNew);
    int64_t vsize = GetVirtualTransactionSize(ctx);
    int64_t weight = GetTransactionWeight(ctx);
    return TxSize{vsize, weight};
}

TxSize CalculateMaximumSignedTxSize(const CTransaction &tx, const CWallet *wallet, const CCoinControl* coin_control)
{
    std::vector<CTxOut> txouts;
    // Look up the inputs. The inputs are either in the wallet, or in coin_control.
    for (const CTxIn& input : tx.vin) {
        const auto mi = wallet->mapWallet.find(input.prevout.hash);
        // Can not estimate size without knowing the input details
        if (mi != wallet->mapWallet.end()) {
            assert(input.prevout.n < mi->second.tx->vout.size());
            txouts.emplace_back(mi->second.tx->vout.at(input.prevout.n));
        } else if (coin_control) {
            CTxOut txout;
            if (!coin_control->GetExternalOutput(input.prevout, txout)) {
                return TxSize{-1, -1};
            }
            txouts.emplace_back(txout);
        } else {
            return TxSize{-1, -1};
        }
    }
    return CalculateMaximumSignedTxSize(tx, wallet, txouts, coin_control);
}

CoinsResult AvailableCoins(const CWallet& wallet,
                           const CCoinControl* coinControl,
                           std::optional<CFeeRate> feerate,
                           const CAmount& nMinimumAmount,
                           const CAmount& nMaximumAmount,
                           const CAmount& nMinimumSumAmount,
                           const uint64_t nMaximumCount,
                           bool only_spendable)
{
    AssertLockHeld(wallet.cs_wallet);

    CoinsResult result;
    // Either the WALLET_FLAG_AVOID_REUSE flag is not set (in which case we always allow), or we default to avoiding, and only in the case where
    // a coin control object is provided, and has the avoid address reuse flag set to false, do we allow already used addresses
    bool allow_used_addresses = !wallet.IsWalletFlagSet(WALLET_FLAG_AVOID_REUSE) || (coinControl && !coinControl->m_avoid_address_reuse);
    const int min_depth = {coinControl ? coinControl->m_min_depth : DEFAULT_MIN_DEPTH};
    const int max_depth = {coinControl ? coinControl->m_max_depth : DEFAULT_MAX_DEPTH};
    const bool only_safe = {coinControl ? !coinControl->m_include_unsafe_inputs : true};

    std::set<uint256> trusted_parents;
    for (const auto& entry : wallet.mapWallet)
    {
        const uint256& wtxid = entry.first;
        const CWalletTx& wtx = entry.second;

        if (wallet.IsTxImmatureCoinBase(wtx))
            continue;

        int nDepth = wallet.GetTxDepthInMainChain(wtx);
        if (nDepth < 0)
            continue;

        // We should not consider coins which aren't at least in our mempool
        // It's possible for these to be conflicted via ancestors which we may never be able to detect
        if (nDepth == 0 && !wtx.InMempool())
            continue;

        bool safeTx = CachedTxIsTrusted(wallet, wtx, trusted_parents);

        // We should not consider coins from transactions that are replacing
        // other transactions.
        //
        // Example: There is a transaction A which is replaced by bumpfee
        // transaction B. In this case, we want to prevent creation of
        // a transaction B' which spends an output of B.
        //
        // Reason: If transaction A were initially confirmed, transactions B
        // and B' would no longer be valid, so the user would have to create
        // a new transaction C to replace B'. However, in the case of a
        // one-block reorg, transactions B' and C might BOTH be accepted,
        // when the user only wanted one of them. Specifically, there could
        // be a 1-block reorg away from the chain where transactions A and C
        // were accepted to another chain where B, B', and C were all
        // accepted.
        if (nDepth == 0 && wtx.mapValue.count("replaces_txid")) {
            safeTx = false;
        }

        // Similarly, we should not consider coins from transactions that
        // have been replaced. In the example above, we would want to prevent
        // creation of a transaction A' spending an output of A, because if
        // transaction B were initially confirmed, conflicting with A and
        // A', we wouldn't want to the user to create a transaction D
        // intending to replace A', but potentially resulting in a scenario
        // where A, A', and D could all be accepted (instead of just B and
        // D, or just A and A' like the user would want).
        if (nDepth == 0 && wtx.mapValue.count("replaced_by_txid")) {
            safeTx = false;
        }

        if (only_safe && !safeTx) {
            continue;
        }

        if (nDepth < min_depth || nDepth > max_depth) {
            continue;
        }

        bool tx_from_me = CachedTxIsFromMe(wallet, wtx, ISMINE_ALL);

        for (unsigned int i = 0; i < wtx.tx->vout.size(); i++) {
            const CTxOut& output = wtx.tx->vout[i];
            const COutPoint outpoint(wtxid, i);

            // Only consider selected coins if add_inputs is false
            if (coinControl && !coinControl->m_add_inputs && !coinControl->IsSelected(outpoint)) {
                continue;
            }

            if (output.nValue < nMinimumAmount || output.nValue > nMaximumAmount)
                continue;

            if (coinControl && coinControl->HasSelected() && !coinControl->fAllowOtherInputs && !coinControl->IsSelected(outpoint))
                continue;

            if (wallet.IsLockedCoin(outpoint))
                continue;

            if (wallet.IsSpent(outpoint))
                continue;

            isminetype mine = wallet.IsMine(output);

            if (mine == ISMINE_NO) {
                continue;
            }

            if (!allow_used_addresses && wallet.IsSpentKey(output.scriptPubKey)) {
                continue;
            }

            std::unique_ptr<SigningProvider> provider = wallet.GetSolvingProvider(output.scriptPubKey);

            bool solvable = provider ? IsSolvable(*provider, output.scriptPubKey) : false;
            bool spendable = ((mine & ISMINE_SPENDABLE) != ISMINE_NO) || (((mine & ISMINE_WATCH_ONLY) != ISMINE_NO) && (coinControl && coinControl->fAllowWatchOnly && solvable));
<<<<<<< HEAD
            if (CNameScript::isNameScript(wtx.tx->vout[i].scriptPubKey))
                spendable = false;
            int input_bytes = GetTxSpendSize(wallet, wtx, i, (coinControl && coinControl->fAllowWatchOnly));
=======
>>>>>>> be807666

            // Filter by spendable outputs only
            if (!spendable && only_spendable) continue;

            int input_bytes = GetTxSpendSize(wallet, wtx, i, (coinControl && coinControl->fAllowWatchOnly));
            result.coins.emplace_back(outpoint, output, nDepth, input_bytes, spendable, solvable, safeTx, wtx.GetTxTime(), tx_from_me, feerate);
            result.total_amount += output.nValue;

            // Checks the sum amount of all UTXO's.
            if (nMinimumSumAmount != MAX_MONEY) {
                if (result.total_amount >= nMinimumSumAmount) {
                    return result;
                }
            }

            // Checks the maximum number of UTXO's.
            if (nMaximumCount > 0 && result.coins.size() >= nMaximumCount) {
                return result;
            }
        }
    }

    return result;
}

CoinsResult AvailableCoinsListUnspent(const CWallet& wallet, const CCoinControl* coinControl, const CAmount& nMinimumAmount, const CAmount& nMaximumAmount, const CAmount& nMinimumSumAmount, const uint64_t nMaximumCount)
{
    return AvailableCoins(wallet, coinControl, /*feerate=*/ std::nullopt, nMinimumAmount, nMaximumAmount, nMinimumSumAmount, nMaximumCount, /*only_spendable=*/false);
}

CAmount GetAvailableBalance(const CWallet& wallet, const CCoinControl* coinControl)
{
    LOCK(wallet.cs_wallet);
    return AvailableCoins(wallet, coinControl,
            /*feerate=*/ std::nullopt,
            /*nMinimumAmount=*/ 1,
            /*nMaximumAmount=*/ MAX_MONEY,
            /*nMinimumSumAmount=*/ MAX_MONEY,
            /*nMaximumCount=*/ 0
    ).total_amount;
}

const CTxOut& FindNonChangeParentOutput(const CWallet& wallet, const CTransaction& tx, int output)
{
    AssertLockHeld(wallet.cs_wallet);
    const CTransaction* ptx = &tx;
    int n = output;
    while (OutputIsChange(wallet, ptx->vout[n]) && ptx->vin.size() > 0) {
        const COutPoint& prevout = ptx->vin[0].prevout;
        auto it = wallet.mapWallet.find(prevout.hash);
        if (it == wallet.mapWallet.end() || it->second.tx->vout.size() <= prevout.n ||
            !wallet.IsMine(it->second.tx->vout[prevout.n])) {
            break;
        }
        ptx = it->second.tx.get();
        n = prevout.n;
    }
    return ptx->vout[n];
}

const CTxOut& FindNonChangeParentOutput(const CWallet& wallet, const COutPoint& outpoint)
{
    AssertLockHeld(wallet.cs_wallet);
    return FindNonChangeParentOutput(wallet, *wallet.GetWalletTx(outpoint.hash)->tx, outpoint.n);
}

std::map<CTxDestination, std::vector<COutput>> ListCoins(const CWallet& wallet)
{
    AssertLockHeld(wallet.cs_wallet);

    std::map<CTxDestination, std::vector<COutput>> result;

    for (const COutput& coin : AvailableCoinsListUnspent(wallet).coins) {
        CTxDestination address;
        if ((coin.spendable || (wallet.IsWalletFlagSet(WALLET_FLAG_DISABLE_PRIVATE_KEYS) && coin.solvable)) &&
            ExtractDestination(FindNonChangeParentOutput(wallet, coin.outpoint).scriptPubKey, address)) {
            result[address].emplace_back(std::move(coin));
        }
    }

    std::vector<COutPoint> lockedCoins;
    wallet.ListLockedCoins(lockedCoins);
    // Include watch-only for LegacyScriptPubKeyMan wallets without private keys
    const bool include_watch_only = wallet.GetLegacyScriptPubKeyMan() && wallet.IsWalletFlagSet(WALLET_FLAG_DISABLE_PRIVATE_KEYS);
    const isminetype is_mine_filter = include_watch_only ? ISMINE_WATCH_ONLY : ISMINE_SPENDABLE;
    for (const COutPoint& output : lockedCoins) {
        auto it = wallet.mapWallet.find(output.hash);
        if (it != wallet.mapWallet.end()) {
            const auto& wtx = it->second;
            int depth = wallet.GetTxDepthInMainChain(wtx);
            if (depth >= 0 && output.n < wtx.tx->vout.size() &&
                wallet.IsMine(wtx.tx->vout[output.n]) == is_mine_filter
            ) {
                CTxDestination address;
                if (ExtractDestination(FindNonChangeParentOutput(wallet, *wtx.tx, output.n).scriptPubKey, address)) {
                    result[address].emplace_back(
                        COutPoint(wtx.GetHash(), output.n), wtx.tx->vout.at(output.n), depth, GetTxSpendSize(wallet, wtx, output.n), /*spendable=*/ true, /*solvable=*/ true, /*safe=*/ false, wtx.GetTxTime(), CachedTxIsFromMe(wallet, wtx, ISMINE_ALL));
                }
            }
        }
    }

    return result;
}

std::vector<OutputGroup> GroupOutputs(const CWallet& wallet, const std::vector<COutput>& outputs, const CoinSelectionParams& coin_sel_params, const CoinEligibilityFilter& filter, bool positive_only)
{
    std::vector<OutputGroup> groups_out;

    if (!coin_sel_params.m_avoid_partial_spends) {
        // Allowing partial spends  means no grouping. Each COutput gets its own OutputGroup.
        for (const COutput& output : outputs) {
            // Skip outputs we cannot spend
            if (!output.spendable) continue;

            size_t ancestors, descendants;
            wallet.chain().getTransactionAncestry(output.outpoint.hash, ancestors, descendants);

            // Make an OutputGroup containing just this output
            OutputGroup group{coin_sel_params};
            group.Insert(output, ancestors, descendants, positive_only);

            // Check the OutputGroup's eligibility. Only add the eligible ones.
            if (positive_only && group.GetSelectionAmount() <= 0) continue;
            if (group.m_outputs.size() > 0 && group.EligibleForSpending(filter)) groups_out.push_back(group);
        }
        return groups_out;
    }

    // We want to combine COutputs that have the same scriptPubKey into single OutputGroups
    // except when there are more than OUTPUT_GROUP_MAX_ENTRIES COutputs grouped in an OutputGroup.
    // To do this, we maintain a map where the key is the scriptPubKey and the value is a vector of OutputGroups.
    // For each COutput, we check if the scriptPubKey is in the map, and if it is, the COutput is added
    // to the last OutputGroup in the vector for the scriptPubKey. When the last OutputGroup has
    // OUTPUT_GROUP_MAX_ENTRIES COutputs, a new OutputGroup is added to the end of the vector.
    std::map<CScript, std::vector<OutputGroup>> spk_to_groups_map;
    for (const auto& output : outputs) {
        // Skip outputs we cannot spend
        if (!output.spendable) continue;

        size_t ancestors, descendants;
        wallet.chain().getTransactionAncestry(output.outpoint.hash, ancestors, descendants);
        CScript spk = output.txout.scriptPubKey;

        std::vector<OutputGroup>& groups = spk_to_groups_map[spk];

        if (groups.size() == 0) {
            // No OutputGroups for this scriptPubKey yet, add one
            groups.emplace_back(coin_sel_params);
        }

        // Get the last OutputGroup in the vector so that we can add the COutput to it
        // A pointer is used here so that group can be reassigned later if it is full.
        OutputGroup* group = &groups.back();

        // Check if this OutputGroup is full. We limit to OUTPUT_GROUP_MAX_ENTRIES when using -avoidpartialspends
        // to avoid surprising users with very high fees.
        if (group->m_outputs.size() >= OUTPUT_GROUP_MAX_ENTRIES) {
            // The last output group is full, add a new group to the vector and use that group for the insertion
            groups.emplace_back(coin_sel_params);
            group = &groups.back();
        }

        // Add the output to group
        group->Insert(output, ancestors, descendants, positive_only);
    }

    // Now we go through the entire map and pull out the OutputGroups
    for (const auto& spk_and_groups_pair: spk_to_groups_map) {
        const std::vector<OutputGroup>& groups_per_spk= spk_and_groups_pair.second;

        // Go through the vector backwards. This allows for the first item we deal with being the partial group.
        for (auto group_it = groups_per_spk.rbegin(); group_it != groups_per_spk.rend(); group_it++) {
            const OutputGroup& group = *group_it;

            // Don't include partial groups if there are full groups too and we don't want partial groups
            if (group_it == groups_per_spk.rbegin() && groups_per_spk.size() > 1 && !filter.m_include_partial_groups) {
                continue;
            }

            // Check the OutputGroup's eligibility. Only add the eligible ones.
            if (positive_only && group.GetSelectionAmount() <= 0) continue;
            if (group.m_outputs.size() > 0 && group.EligibleForSpending(filter)) groups_out.push_back(group);
        }
    }

    return groups_out;
}

std::optional<SelectionResult> AttemptSelection(const CWallet& wallet, const CAmount& nTargetValue, const CoinEligibilityFilter& eligibility_filter, std::vector<COutput> coins,
                               const CoinSelectionParams& coin_selection_params)
{
    // Vector of results. We will choose the best one based on waste.
    std::vector<SelectionResult> results;

    // Note that unlike KnapsackSolver, we do not include the fee for creating a change output as BnB will not create a change output.
    std::vector<OutputGroup> positive_groups = GroupOutputs(wallet, coins, coin_selection_params, eligibility_filter, true /* positive_only */);
    if (auto bnb_result{SelectCoinsBnB(positive_groups, nTargetValue, coin_selection_params.m_cost_of_change)}) {
        results.push_back(*bnb_result);
    }

    // The knapsack solver has some legacy behavior where it will spend dust outputs. We retain this behavior, so don't filter for positive only here.
    std::vector<OutputGroup> all_groups = GroupOutputs(wallet, coins, coin_selection_params, eligibility_filter, false /* positive_only */);
    // While nTargetValue includes the transaction fees for non-input things, it does not include the fee for creating a change output.
    // So we need to include that for KnapsackSolver as well, as we are expecting to create a change output.
    if (auto knapsack_result{KnapsackSolver(all_groups, nTargetValue + coin_selection_params.m_change_fee,
                                            coin_selection_params.m_min_change_target, coin_selection_params.rng_fast)}) {
        knapsack_result->ComputeAndSetWaste(coin_selection_params.m_cost_of_change);
        results.push_back(*knapsack_result);
    }

    // Include change for SRD as we want to avoid making really small change if the selection just
    // barely meets the target. Just use the lower bound change target instead of the randomly
    // generated one, since SRD will result in a random change amount anyway; avoid making the
    // target needlessly large.
    const CAmount srd_target = nTargetValue + coin_selection_params.m_change_fee + CHANGE_LOWER;
    if (auto srd_result{SelectCoinsSRD(positive_groups, srd_target, coin_selection_params.rng_fast)}) {
        srd_result->ComputeAndSetWaste(coin_selection_params.m_cost_of_change);
        results.push_back(*srd_result);
    }

    if (results.size() == 0) {
        // No solution found
        return std::nullopt;
    }

    // Choose the result with the least waste
    // If the waste is the same, choose the one which spends more inputs.
    auto& best_result = *std::min_element(results.begin(), results.end());
    return best_result;
}

std::optional<SelectionResult> SelectCoins(const CWallet& wallet, const std::vector<COutput>& vAvailableCoins, const CAmount& nTargetValue, const CCoinControl& coin_control, const CoinSelectionParams& coin_selection_params)
{
    std::vector<COutput> vCoins(vAvailableCoins);
    CAmount value_to_select = nTargetValue;

    OutputGroup preset_inputs(coin_selection_params);

    // coin control -> return all selected outputs (we want all selected to go into the transaction for sure)
    if (coin_control.HasSelected() && !coin_control.fAllowOtherInputs)
    {
        for (const COutput& out : vCoins) {
            if (!out.spendable) continue;
            /* Set ancestors and descendants to 0 as these don't matter for preset inputs as no actual selection is being done.
             * positive_only is set to false because we want to include all preset inputs, even if they are dust.
             */
            preset_inputs.Insert(out, /*ancestors=*/ 0, /*descendants=*/ 0, /*positive_only=*/ false);
        }
        SelectionResult result(nTargetValue, SelectionAlgorithm::MANUAL);
        result.AddInput(preset_inputs);
        if (result.GetSelectedValue() < nTargetValue) return std::nullopt;
        result.ComputeAndSetWaste(coin_selection_params.m_cost_of_change);
        return result;
    }

    // calculate value from preset inputs and store them
    std::set<COutPoint> preset_coins;

    std::vector<COutPoint> vPresetInputs;
    coin_control.ListSelected(vPresetInputs);
    for (const COutPoint& outpoint : vPresetInputs) {
        int input_bytes = -1;
        CTxOut txout;
        std::map<uint256, CWalletTx>::const_iterator it = wallet.mapWallet.find(outpoint.hash);
        if (it != wallet.mapWallet.end()) {
            const CWalletTx& wtx = it->second;
            // Clearly invalid input, fail
            if (wtx.tx->vout.size() <= outpoint.n) {
                return std::nullopt;
            }
            input_bytes = GetTxSpendSize(wallet, wtx, outpoint.n, false);
            txout = wtx.tx->vout.at(outpoint.n);
        } else {
            // The input is external. We did not find the tx in mapWallet.
            if (!coin_control.GetExternalOutput(outpoint, txout)) {
                return std::nullopt;
            }
            input_bytes = CalculateMaximumSignedInputSize(txout, &coin_control.m_external_provider, /*use_max_sig=*/true);
        }
        // If available, override calculated size with coin control specified size
        if (coin_control.HasInputWeight(outpoint)) {
            input_bytes = GetVirtualTransactionSize(coin_control.GetInputWeight(outpoint), 0, 0);
        }

        if (input_bytes == -1) {
            return std::nullopt; // Not solvable, can't estimate size for fee
        }

        /* Set some defaults for depth, spendable, solvable, safe, time, and from_me as these don't matter for preset inputs since no selection is being done. */
        COutput output(outpoint, txout, /*depth=*/ 0, input_bytes, /*spendable=*/ true, /*solvable=*/ true, /*safe=*/ true, /*time=*/ 0, /*from_me=*/ false, coin_selection_params.m_effective_feerate);
        if (coin_selection_params.m_subtract_fee_outputs) {
            value_to_select -= output.txout.nValue;
        } else {
            value_to_select -= output.GetEffectiveValue();
        }
        preset_coins.insert(outpoint);
        /* Set ancestors and descendants to 0 as they don't matter for preset inputs since no actual selection is being done.
         * positive_only is set to false because we want to include all preset inputs, even if they are dust.
         */
        preset_inputs.Insert(output, /*ancestors=*/ 0, /*descendants=*/ 0, /*positive_only=*/ false);
    }

    // remove preset inputs from vCoins so that Coin Selection doesn't pick them.
    for (std::vector<COutput>::iterator it = vCoins.begin(); it != vCoins.end() && coin_control.HasSelected();)
    {
        if (preset_coins.count(it->outpoint))
            it = vCoins.erase(it);
        else
            ++it;
    }

    unsigned int limit_ancestor_count = 0;
    unsigned int limit_descendant_count = 0;
    wallet.chain().getPackageLimits(limit_ancestor_count, limit_descendant_count);
    const size_t max_ancestors = (size_t)std::max<int64_t>(1, limit_ancestor_count);
    const size_t max_descendants = (size_t)std::max<int64_t>(1, limit_descendant_count);
    const bool fRejectLongChains = gArgs.GetBoolArg("-walletrejectlongchains", DEFAULT_WALLET_REJECT_LONG_CHAINS);

    // form groups from remaining coins; note that preset coins will not
    // automatically have their associated (same address) coins included
    if (coin_control.m_avoid_partial_spends && vCoins.size() > OUTPUT_GROUP_MAX_ENTRIES) {
        // Cases where we have 101+ outputs all pointing to the same destination may result in
        // privacy leaks as they will potentially be deterministically sorted. We solve that by
        // explicitly shuffling the outputs before processing
        Shuffle(vCoins.begin(), vCoins.end(), coin_selection_params.rng_fast);
    }

    // Coin Selection attempts to select inputs from a pool of eligible UTXOs to fund the
    // transaction at a target feerate. If an attempt fails, more attempts may be made using a more
    // permissive CoinEligibilityFilter.
    std::optional<SelectionResult> res = [&] {
        // Pre-selected inputs already cover the target amount.
        if (value_to_select <= 0) return std::make_optional(SelectionResult(nTargetValue, SelectionAlgorithm::MANUAL));

        // If possible, fund the transaction with confirmed UTXOs only. Prefer at least six
        // confirmations on outputs received from other wallets and only spend confirmed change.
        if (auto r1{AttemptSelection(wallet, value_to_select, CoinEligibilityFilter(1, 6, 0), vCoins, coin_selection_params)}) return r1;
        if (auto r2{AttemptSelection(wallet, value_to_select, CoinEligibilityFilter(1, 1, 0), vCoins, coin_selection_params)}) return r2;

        // Fall back to using zero confirmation change (but with as few ancestors in the mempool as
        // possible) if we cannot fund the transaction otherwise.
        if (wallet.m_spend_zero_conf_change) {
            if (auto r3{AttemptSelection(wallet, value_to_select, CoinEligibilityFilter(0, 1, 2), vCoins, coin_selection_params)}) return r3;
            if (auto r4{AttemptSelection(wallet, value_to_select, CoinEligibilityFilter(0, 1, std::min((size_t)4, max_ancestors/3), std::min((size_t)4, max_descendants/3)),
                                   vCoins, coin_selection_params)}) {
                return r4;
            }
            if (auto r5{AttemptSelection(wallet, value_to_select, CoinEligibilityFilter(0, 1, max_ancestors/2, max_descendants/2),
                                   vCoins, coin_selection_params)}) {
                return r5;
            }
            // If partial groups are allowed, relax the requirement of spending OutputGroups (groups
            // of UTXOs sent to the same address, which are obviously controlled by a single wallet)
            // in their entirety.
            if (auto r6{AttemptSelection(wallet, value_to_select, CoinEligibilityFilter(0, 1, max_ancestors-1, max_descendants-1, true /* include_partial_groups */),
                                   vCoins, coin_selection_params)}) {
                return r6;
            }
            // Try with unsafe inputs if they are allowed. This may spend unconfirmed outputs
            // received from other wallets.
            if (coin_control.m_include_unsafe_inputs) {
                if (auto r7{AttemptSelection(wallet, value_to_select,
                    CoinEligibilityFilter(0 /* conf_mine */, 0 /* conf_theirs */, max_ancestors-1, max_descendants-1, true /* include_partial_groups */),
                    vCoins, coin_selection_params)}) {
                    return r7;
                }
            }
            // Try with unlimited ancestors/descendants. The transaction will still need to meet
            // mempool ancestor/descendant policy to be accepted to mempool and broadcasted, but
            // OutputGroups use heuristics that may overestimate ancestor/descendant counts.
            if (!fRejectLongChains) {
                if (auto r8{AttemptSelection(wallet, value_to_select,
                                      CoinEligibilityFilter(0, 1, std::numeric_limits<uint64_t>::max(), std::numeric_limits<uint64_t>::max(), true /* include_partial_groups */),
                                      vCoins, coin_selection_params)}) {
                    return r8;
                }
            }
        }
        // Coin Selection failed.
        return std::optional<SelectionResult>();
    }();

    if (!res) return std::nullopt;

    // Add preset inputs to result
    res->AddInput(preset_inputs);
    if (res->m_algo == SelectionAlgorithm::MANUAL) {
        res->ComputeAndSetWaste(coin_selection_params.m_cost_of_change);
    }

    return res;
}

static bool IsCurrentForAntiFeeSniping(interfaces::Chain& chain, const uint256& block_hash)
{
    if (chain.isInitialBlockDownload()) {
        return false;
    }
    constexpr int64_t MAX_ANTI_FEE_SNIPING_TIP_AGE = 8 * 60 * 60; // in seconds
    int64_t block_time;
    CHECK_NONFATAL(chain.findBlock(block_hash, FoundBlock().time(block_time)));
    if (block_time < (GetTime() - MAX_ANTI_FEE_SNIPING_TIP_AGE)) {
        return false;
    }
    return true;
}

/**
 * Set a height-based locktime for new transactions (uses the height of the
 * current chain tip unless we are not synced with the current chain
 */
static void DiscourageFeeSniping(CMutableTransaction& tx, FastRandomContext& rng_fast,
                                 interfaces::Chain& chain, const uint256& block_hash, int block_height)
{
    // All inputs must be added by now
    assert(!tx.vin.empty());
    // Discourage fee sniping.
    //
    // For a large miner the value of the transactions in the best block and
    // the mempool can exceed the cost of deliberately attempting to mine two
    // blocks to orphan the current best block. By setting nLockTime such that
    // only the next block can include the transaction, we discourage this
    // practice as the height restricted and limited blocksize gives miners
    // considering fee sniping fewer options for pulling off this attack.
    //
    // A simple way to think about this is from the wallet's point of view we
    // always want the blockchain to move forward. By setting nLockTime this
    // way we're basically making the statement that we only want this
    // transaction to appear in the next block; we don't want to potentially
    // encourage reorgs by allowing transactions to appear at lower heights
    // than the next block in forks of the best chain.
    //
    // Of course, the subsidy is high enough, and transaction volume low
    // enough, that fee sniping isn't a problem yet, but by implementing a fix
    // now we ensure code won't be written that makes assumptions about
    // nLockTime that preclude a fix later.
    if (IsCurrentForAntiFeeSniping(chain, block_hash)) {
        tx.nLockTime = block_height;

        // Secondly occasionally randomly pick a nLockTime even further back, so
        // that transactions that are delayed after signing for whatever reason,
        // e.g. high-latency mix networks and some CoinJoin implementations, have
        // better privacy.
        if (rng_fast.randrange(10) == 0) {
            tx.nLockTime = std::max(0, int(tx.nLockTime) - int(rng_fast.randrange(100)));
        }
    } else {
        // If our chain is lagging behind, we can't discourage fee sniping nor help
        // the privacy of high-latency transactions. To avoid leaking a potentially
        // unique "nLockTime fingerprint", set nLockTime to a constant.
        tx.nLockTime = 0;
    }
    // Sanity check all values
    assert(tx.nLockTime < LOCKTIME_THRESHOLD); // Type must be block height
    assert(tx.nLockTime <= uint64_t(block_height));
    for (const auto& in : tx.vin) {
        // Can not be FINAL for locktime to work
        assert(in.nSequence != CTxIn::SEQUENCE_FINAL);
        // May be MAX NONFINAL to disable both BIP68 and BIP125
        if (in.nSequence == CTxIn::MAX_SEQUENCE_NONFINAL) continue;
        // May be MAX BIP125 to disable BIP68 and enable BIP125
        if (in.nSequence == MAX_BIP125_RBF_SEQUENCE) continue;
        // The wallet does not support any other sequence-use right now.
        assert(false);
    }
}

static bool
FindValueInNameInput (const CWallet& wallet, const CTxIn& nameInput,
                      CAmount& value, const CWalletTx*& walletTx,
                      bilingual_str& error)
{
  walletTx = wallet.GetWalletTx (nameInput.prevout.hash);
  if (!walletTx)
    {
      error = _("Input tx not found in wallet");
      return false;
    }

  const CTxOut& output = walletTx->tx->vout[nameInput.prevout.n];
  if (wallet.IsMine (output) != ISMINE_SPENDABLE)
    {
      error = _("Input tx is not mine");
      return false;
    }

  if (!CNameScript::isNameScript (output.scriptPubKey))
    {
      error = _("Input tx is not a name operation");
      return false;
    }

  value = output.nValue;
  return true;
}

static std::optional<CreatedTransactionResult> CreateTransactionInternal(
        CWallet& wallet,
        const std::vector<CRecipient>& vecSend,
        const CTxIn* withInput,
        int change_pos,
        bilingual_str& error,
        const CCoinControl& coin_control,
        FeeCalculation& fee_calc_out,
        bool sign) EXCLUSIVE_LOCKS_REQUIRED(wallet.cs_wallet)
{
    AssertLockHeld(wallet.cs_wallet);

    // out variables, to be packed into returned result structure
    CTransactionRef tx;
    CAmount nFeeRet;
    int nChangePosInOut = change_pos;

    FastRandomContext rng_fast;
    CMutableTransaction txNew; // The resulting transaction that we make

    CoinSelectionParams coin_selection_params{rng_fast}; // Parameters for coin selection, init with dummy
    coin_selection_params.m_avoid_partial_spends = coin_control.m_avoid_partial_spends;

    // Set the long term feerate estimate to the wallet's consolidate feerate
    coin_selection_params.m_long_term_feerate = wallet.m_consolidate_feerate;

    CAmount recipients_sum = 0;
    const OutputType change_type = wallet.TransactionChangeType(coin_control.m_change_type ? *coin_control.m_change_type : wallet.m_default_change_type, vecSend);
    ReserveDestination reservedest(&wallet, change_type);
    unsigned int outputs_to_subtract_fee_from = 0; // The number of outputs which we are subtracting the fee from
    bool isNamecoin = false;
    for (const auto& recipient : vecSend) {
        recipients_sum += recipient.nAmount;

        if (recipient.fSubtractFeeFromAmount) {
            outputs_to_subtract_fee_from++;
            coin_selection_params.m_subtract_fee_outputs = true;
        }

        if (CNameScript::isNameScript (recipient.scriptPubKey))
            isNamecoin = true;
    }
    coin_selection_params.m_change_target = GenerateChangeTarget(std::floor(recipients_sum / vecSend.size()), rng_fast);

    if (isNamecoin)
        txNew.SetNamecoin();

    // Create change script that will be used if we need change
    CScript scriptChange;

    // coin control: send change to custom address
    if (!std::get_if<CNoDestination>(&coin_control.destChange)) {
        scriptChange = GetScriptForDestination(coin_control.destChange);
    } else { // no coin control: send change to newly generated address
        // Note: We use a new key here to keep it from being obvious which side is the change.
        //  The drawback is that by not reusing a previous key, the change may be lost if a
        //  backup is restored, if the backup doesn't have the new private key for the change.
        //  If we reused the old key, it would be possible to add code to look for and
        //  rediscover unknown transactions that were written with keys of ours to recover
        //  post-backup change.

        // Reserve a new key pair from key pool. If it fails, provide a dummy
        // destination in case we don't need change.
        CTxDestination dest;
        bilingual_str dest_err;
        if (!reservedest.GetReservedDestination(dest, true, dest_err)) {
            error = _("Transaction needs a change address, but we can't generate it.") + Untranslated(" ") + dest_err;
        }
        scriptChange = GetScriptForDestination(dest);
        // A valid destination implies a change script (and
        // vice-versa). An empty change script will abort later, if the
        // change keypool ran out, but change is required.
        CHECK_NONFATAL(IsValidDestination(dest) != scriptChange.empty());
    }
    CTxOut change_prototype_txout(0, scriptChange);
    coin_selection_params.change_output_size = GetSerializeSize(change_prototype_txout);

    // Get size of spending the change output
    int change_spend_size = CalculateMaximumSignedInputSize(change_prototype_txout, &wallet);
    // If the wallet doesn't know how to sign change output, assume p2sh-p2wpkh
    // as lower-bound to allow BnB to do it's thing
    if (change_spend_size == -1) {
        coin_selection_params.change_spend_size = DUMMY_NESTED_P2WPKH_INPUT_SIZE;
    } else {
        coin_selection_params.change_spend_size = (size_t)change_spend_size;
    }

    /* If we have an input to include, find its value.  This value will be
       subtracted later on during coin selection, since the input is added
       additionally to the selected coins.  */
    CAmount nInputValue = 0;
    const CWalletTx* withInputTx = nullptr;
    if (withInput)
    {
        if (!FindValueInNameInput (wallet, *withInput, nInputValue, withInputTx, error))
            return std::nullopt;
    }

    // Set discard feerate
    coin_selection_params.m_discard_feerate = GetDiscardRate(wallet);

    // Get the fee rate to use effective values in coin selection
    FeeCalculation feeCalc;
    coin_selection_params.m_effective_feerate = GetMinimumFeeRate(wallet, coin_control, &feeCalc);
    // Do not, ever, assume that it's fine to change the fee rate if the user has explicitly
    // provided one
    if (coin_control.m_feerate && coin_selection_params.m_effective_feerate > *coin_control.m_feerate) {
        error = strprintf(_("Fee rate (%s) is lower than the minimum fee rate setting (%s)"), coin_control.m_feerate->ToString(FeeEstimateMode::SAT_VB), coin_selection_params.m_effective_feerate.ToString(FeeEstimateMode::SAT_VB));
        return std::nullopt;
    }
    if (feeCalc.reason == FeeReason::FALLBACK && !wallet.m_allow_fallback_fee) {
        // eventually allow a fallback fee
        error = _("Fee estimation failed. Fallbackfee is disabled. Wait a few blocks or enable -fallbackfee.");
        return std::nullopt;
    }

    // Calculate the cost of change
    // Cost of change is the cost of creating the change output + cost of spending the change output in the future.
    // For creating the change output now, we use the effective feerate.
    // For spending the change output in the future, we use the discard feerate for now.
    // So cost of change = (change output size * effective feerate) + (size of spending change output * discard feerate)
    coin_selection_params.m_change_fee = coin_selection_params.m_effective_feerate.GetFee(coin_selection_params.change_output_size);
    coin_selection_params.m_cost_of_change = coin_selection_params.m_discard_feerate.GetFee(coin_selection_params.change_spend_size) + coin_selection_params.m_change_fee;

    // vouts to the payees
    if (!coin_selection_params.m_subtract_fee_outputs) {
        coin_selection_params.tx_noinputs_size = 11; // Static vsize overhead + outputs vsize. 4 nVersion, 4 nLocktime, 1 input count, 1 output count, 1 witness overhead (dummy, flag, stack size)
    }
    for (const auto& recipient : vecSend)
    {
        CTxOut txout(recipient.nAmount, recipient.scriptPubKey);

        // Include the fee cost for outputs.
        if (!coin_selection_params.m_subtract_fee_outputs) {
            coin_selection_params.tx_noinputs_size += ::GetSerializeSize(txout, PROTOCOL_VERSION);
        }

        if (IsDust(txout, wallet.chain().relayDustFee()))
        {
            error = _("Transaction amount too small");
            return std::nullopt;
        }
        txNew.vout.push_back(txout);
    }

    // Include the fees for things that aren't inputs, excluding the change output
    const CAmount not_input_fees = coin_selection_params.m_effective_feerate.GetFee(coin_selection_params.tx_noinputs_size);
<<<<<<< HEAD
    CAmount selection_target = recipients_sum + not_input_fees - nInputValue;

    // If we have an explicit input, that input's value might be large enough
    // so that no others need to be selected.
    std::vector<COutput> selected_coins;
    CAmount selected_value = 0;
    if (selection_target > 0) {
        // Get available coins
        std::vector<COutput> vAvailableCoins;
        AvailableCoins(wallet, vAvailableCoins, &coin_control, coin_selection_params.m_effective_feerate, 1, MAX_MONEY, MAX_MONEY, 0);

        // Choose coins to use
        std::optional<SelectionResult> result = SelectCoins(wallet, vAvailableCoins, /*nTargetValue=*/selection_target, coin_control, coin_selection_params);
        if (!result) {
            error = _("Insufficient funds");
            return std::nullopt;
        }
        TRACE5(coin_selection, selected_coins, wallet.GetName().c_str(), GetAlgorithmName(result->m_algo).c_str(), result->m_target, result->GetWaste(), result->GetSelectedValue());

        // Shuffle selected coins and fill in final vin
        selected_coins = result->GetShuffledInputVector();
        selected_value = result->GetSelectedValue();
=======
    CAmount selection_target = recipients_sum + not_input_fees;

    // Get available coins
    auto res_available_coins = AvailableCoins(wallet,
                                              &coin_control,
                                              coin_selection_params.m_effective_feerate,
                                              1,            /*nMinimumAmount*/
                                              MAX_MONEY,    /*nMaximumAmount*/
                                              MAX_MONEY,    /*nMinimumSumAmount*/
                                              0);           /*nMaximumCount*/

    // Choose coins to use
    std::optional<SelectionResult> result = SelectCoins(wallet, res_available_coins.coins, /*nTargetValue=*/selection_target, coin_control, coin_selection_params);
    if (!result) {
        error = _("Insufficient funds");
        return std::nullopt;
>>>>>>> be807666
    }

    // Always make a change output
    // We will reduce the fee from this change output later, and remove the output if it is too small.
    const CAmount change_and_fee = selected_value - recipients_sum + nInputValue;
    assert(change_and_fee >= 0);
    CTxOut newTxOut(change_and_fee, scriptChange);

    if (nChangePosInOut == -1) {
        // Insert change txn at random position:
        nChangePosInOut = rng_fast.randrange(txNew.vout.size() + 1);
    }
    else if ((unsigned int)nChangePosInOut > txNew.vout.size())
    {
        error = _("Transaction change output index out of range");
        return std::nullopt;
    }

    assert(nChangePosInOut != -1);
    auto change_position = txNew.vout.insert(txNew.vout.begin() + nChangePosInOut, newTxOut);

    // The sequence number is set to non-maxint so that DiscourageFeeSniping
    // works.
    //
    // BIP125 defines opt-in RBF as any nSequence < maxint-1, so
    // we use the highest possible value in that range (maxint-2)
    // to avoid conflicting with other possible uses of nSequence,
    // and in the spirit of "smallest possible change from prior
    // behavior."
    const uint32_t nSequence{coin_control.m_signal_bip125_rbf.value_or(wallet.m_signal_rbf) ? MAX_BIP125_RBF_SEQUENCE : CTxIn::MAX_SEQUENCE_NONFINAL};
    for (const auto& coin : selected_coins) {
        txNew.vin.push_back(CTxIn(coin.outpoint, CScript(), nSequence));
    }
    if (withInput) {
        txNew.vin.emplace_back(withInput->prevout, CScript(), nSequence);
    }
    DiscourageFeeSniping(txNew, rng_fast, wallet.chain(), wallet.GetLastBlockHash(), wallet.GetLastBlockHeight());

    // Calculate the transaction fee
    TxSize tx_sizes = CalculateMaximumSignedTxSize(CTransaction(txNew), &wallet, &coin_control);
    int nBytes = tx_sizes.vsize;
    if (nBytes == -1) {
        error = _("Missing solving data for estimating transaction size");
        return std::nullopt;
    }
    nFeeRet = coin_selection_params.m_effective_feerate.GetFee(nBytes);

    // Subtract fee from the change output if not subtracting it from recipient outputs
    CAmount fee_needed = nFeeRet;
    if (!coin_selection_params.m_subtract_fee_outputs) {
        change_position->nValue -= fee_needed;
    }

    // We want to drop the change to fees if:
    // 1. The change output would be dust
    // 2. The change is within the (almost) exact match window, i.e. it is less than or equal to the cost of the change output (cost_of_change)
    CAmount change_amount = change_position->nValue;
    if (IsDust(*change_position, coin_selection_params.m_discard_feerate) || change_amount <= coin_selection_params.m_cost_of_change)
    {
        nChangePosInOut = -1;
        change_amount = 0;
        txNew.vout.erase(change_position);

        // Because we have dropped this change, the tx size and required fee will be different, so let's recalculate those
        tx_sizes = CalculateMaximumSignedTxSize(CTransaction(txNew), &wallet, &coin_control);
        nBytes = tx_sizes.vsize;
        fee_needed = coin_selection_params.m_effective_feerate.GetFee(nBytes);
    }

    // The only time that fee_needed should be less than the amount available for fees (in change_and_fee - change_amount) is when
    // we are subtracting the fee from the outputs. If this occurs at any other time, it is a bug.
    assert(coin_selection_params.m_subtract_fee_outputs || fee_needed <= change_and_fee - change_amount);

    // Update nFeeRet in case fee_needed changed due to dropping the change output
    if (fee_needed <= change_and_fee - change_amount) {
        nFeeRet = change_and_fee - change_amount;
    }

    // Reduce output values for subtractFeeFromAmount
    if (coin_selection_params.m_subtract_fee_outputs) {
        CAmount to_reduce = fee_needed + change_amount - change_and_fee;
        int i = 0;
        bool fFirst = true;
        for (const auto& recipient : vecSend)
        {
            if (i == nChangePosInOut) {
                ++i;
            }
            CTxOut& txout = txNew.vout[i];

            if (recipient.fSubtractFeeFromAmount)
            {
                txout.nValue -= to_reduce / outputs_to_subtract_fee_from; // Subtract fee equally from each selected recipient

                if (fFirst) // first receiver pays the remainder not divisible by output count
                {
                    fFirst = false;
                    txout.nValue -= to_reduce % outputs_to_subtract_fee_from;
                }

                // Error if this output is reduced to be below dust
                if (IsDust(txout, wallet.chain().relayDustFee())) {
                    if (txout.nValue < 0) {
                        error = _("The transaction amount is too small to pay the fee");
                    } else {
                        error = _("The transaction amount is too small to send after the fee has been deducted");
                    }
                    return std::nullopt;
                }
            }
            ++i;
        }
        nFeeRet = fee_needed;
    }

    // Give up if change keypool ran out and change is required
    if (scriptChange.empty() && nChangePosInOut != -1) {
        return std::nullopt;
    }

    if (sign && !wallet.SignTransaction(txNew)) {
        error = _("Signing transaction failed");
        return std::nullopt;
    }

    // Return the constructed transaction data.
    tx = MakeTransactionRef(std::move(txNew));

    // Limit size
    if ((sign && GetTransactionWeight(*tx) > MAX_STANDARD_TX_WEIGHT) ||
        (!sign && tx_sizes.weight > MAX_STANDARD_TX_WEIGHT))
    {
        error = _("Transaction too large");
        return std::nullopt;
    }

    if (nFeeRet > wallet.m_default_max_tx_fee) {
        error = TransactionErrorString(TransactionError::MAX_FEE_EXCEEDED);
        return std::nullopt;
    }

    if (gArgs.GetBoolArg("-walletrejectlongchains", DEFAULT_WALLET_REJECT_LONG_CHAINS)) {
        // Lastly, ensure this tx will pass the mempool's chain limits
        if (!wallet.chain().checkChainLimits(tx)) {
            error = _("Transaction has too long of a mempool chain");
            return std::nullopt;
        }
    }

    // Before we return success, we assume any change key will be used to prevent
    // accidental re-use.
    reservedest.KeepDestination();
    fee_calc_out = feeCalc;

    wallet.WalletLogPrintf("Fee Calculation: Fee:%d Bytes:%u Tgt:%d (requested %d) Reason:\"%s\" Decay %.5f: Estimation: (%g - %g) %.2f%% %.1f/(%.1f %d mem %.1f out) Fail: (%g - %g) %.2f%% %.1f/(%.1f %d mem %.1f out)\n",
              nFeeRet, nBytes, feeCalc.returnedTarget, feeCalc.desiredTarget, StringForFeeReason(feeCalc.reason), feeCalc.est.decay,
              feeCalc.est.pass.start, feeCalc.est.pass.end,
              (feeCalc.est.pass.totalConfirmed + feeCalc.est.pass.inMempool + feeCalc.est.pass.leftMempool) > 0.0 ? 100 * feeCalc.est.pass.withinTarget / (feeCalc.est.pass.totalConfirmed + feeCalc.est.pass.inMempool + feeCalc.est.pass.leftMempool) : 0.0,
              feeCalc.est.pass.withinTarget, feeCalc.est.pass.totalConfirmed, feeCalc.est.pass.inMempool, feeCalc.est.pass.leftMempool,
              feeCalc.est.fail.start, feeCalc.est.fail.end,
              (feeCalc.est.fail.totalConfirmed + feeCalc.est.fail.inMempool + feeCalc.est.fail.leftMempool) > 0.0 ? 100 * feeCalc.est.fail.withinTarget / (feeCalc.est.fail.totalConfirmed + feeCalc.est.fail.inMempool + feeCalc.est.fail.leftMempool) : 0.0,
              feeCalc.est.fail.withinTarget, feeCalc.est.fail.totalConfirmed, feeCalc.est.fail.inMempool, feeCalc.est.fail.leftMempool);
    return CreatedTransactionResult(tx, nFeeRet, nChangePosInOut);
}

std::optional<CreatedTransactionResult> CreateTransaction(
        CWallet& wallet,
        const std::vector<CRecipient>& vecSend,
        const CTxIn* withInput,
        int change_pos,
        bilingual_str& error,
        const CCoinControl& coin_control,
        FeeCalculation& fee_calc_out,
        bool sign)
{
    if (vecSend.empty()) {
        error = _("Transaction must have at least one recipient");
        return std::nullopt;
    }

    if (std::any_of(vecSend.cbegin(), vecSend.cend(), [](const auto& recipient){ return recipient.nAmount < 0; })) {
        error = _("Transaction amounts must not be negative");
        return std::nullopt;
    }

    LOCK(wallet.cs_wallet);

    std::optional<CreatedTransactionResult> txr_ungrouped = CreateTransactionInternal(wallet, vecSend, withInput, change_pos, error, coin_control, fee_calc_out, sign);
    TRACE4(coin_selection, normal_create_tx_internal, wallet.GetName().c_str(), txr_ungrouped.has_value(),
           txr_ungrouped.has_value() ? txr_ungrouped->fee : 0, txr_ungrouped.has_value() ? txr_ungrouped->change_pos : 0);
    if (!txr_ungrouped) return std::nullopt;
    // try with avoidpartialspends unless it's enabled already
    if (txr_ungrouped->fee > 0 /* 0 means non-functional fee rate estimation */ && wallet.m_max_aps_fee > -1 && !coin_control.m_avoid_partial_spends) {
        TRACE1(coin_selection, attempting_aps_create_tx, wallet.GetName().c_str());
        CCoinControl tmp_cc = coin_control;
        tmp_cc.m_avoid_partial_spends = true;
        bilingual_str error2; // fired and forgotten; if an error occurs, we discard the results
        std::optional<CreatedTransactionResult> txr_grouped = CreateTransactionInternal(wallet, vecSend, withInput, change_pos, error2, tmp_cc, fee_calc_out, sign);
        // if fee of this alternative one is within the range of the max fee, we use this one
        const bool use_aps{txr_grouped.has_value() ? (txr_grouped->fee <= txr_ungrouped->fee + wallet.m_max_aps_fee) : false};
        TRACE5(coin_selection, aps_create_tx_internal, wallet.GetName().c_str(), use_aps, txr_grouped.has_value(),
               txr_grouped.has_value() ? txr_grouped->fee : 0, txr_grouped.has_value() ? txr_grouped->change_pos : 0);
        if (txr_grouped) {
            wallet.WalletLogPrintf("Fee non-grouped = %lld, grouped = %lld, using %s\n",
                txr_ungrouped->fee, txr_grouped->fee, use_aps ? "grouped" : "non-grouped");
            if (use_aps) return txr_grouped;
        }
    }
    return txr_ungrouped;
}

bool FundTransaction(CWallet& wallet, CMutableTransaction& tx, CAmount& nFeeRet, int& nChangePosInOut, bilingual_str& error, bool lockUnspents, const std::set<int>& setSubtractFeeFromOutputs, CCoinControl coinControl)
{
    std::vector<CRecipient> vecSend;

    // Turn the txout set into a CRecipient vector.
    for (size_t idx = 0; idx < tx.vout.size(); idx++) {
        const CTxOut& txOut = tx.vout[idx];
        CRecipient recipient = {txOut.scriptPubKey, txOut.nValue, setSubtractFeeFromOutputs.count(idx) == 1};
        vecSend.push_back(recipient);
    }

    coinControl.fAllowOtherInputs = true;

    // Acquire the locks to prevent races to the new locked unspents between the
    // CreateTransaction call and LockCoin calls (when lockUnspents is true).
    LOCK(wallet.cs_wallet);

    // Fetch specified UTXOs from the UTXO set to get the scriptPubKeys and values of the outputs being selected
    // and to match with the given solving_data. Only used for non-wallet outputs.
    std::map<COutPoint, Coin> coins;
    for (const CTxIn& txin : tx.vin) {
        coins[txin.prevout]; // Create empty map entry keyed by prevout.
    }
    wallet.chain().findCoins(coins);

    for (const CTxIn& txin : tx.vin) {
        // if it's not in the wallet and corresponding UTXO is found than select as external output
        const auto& outPoint = txin.prevout;
        if (wallet.mapWallet.find(outPoint.hash) == wallet.mapWallet.end() && !coins[outPoint].out.IsNull()) {
            coinControl.SelectExternal(outPoint, coins[outPoint].out);
        } else {
            coinControl.Select(outPoint);
        }
    }

    FeeCalculation fee_calc_out;
    std::optional<CreatedTransactionResult> txr = CreateTransaction(wallet, vecSend, nullptr, nChangePosInOut, error, coinControl, fee_calc_out, false);
    if (!txr) return false;
    CTransactionRef tx_new = txr->tx;
    nFeeRet = txr->fee;
    nChangePosInOut = txr->change_pos;

    if (nChangePosInOut != -1) {
        tx.vout.insert(tx.vout.begin() + nChangePosInOut, tx_new->vout[nChangePosInOut]);
    }

    // Copy output sizes from new transaction; they may have had the fee
    // subtracted from them.
    for (unsigned int idx = 0; idx < tx.vout.size(); idx++) {
        tx.vout[idx].nValue = tx_new->vout[idx].nValue;
    }

    // Add new txins while keeping original txin scriptSig/order.
    for (const CTxIn& txin : tx_new->vin) {
        if (!coinControl.IsSelected(txin.prevout)) {
            tx.vin.push_back(txin);

        }
        if (lockUnspents) {
            wallet.LockCoin(txin.prevout);
        }

    }

    return true;
}
} // namespace wallet<|MERGE_RESOLUTION|>--- conflicted
+++ resolved
@@ -200,12 +200,8 @@
 
             bool solvable = provider ? IsSolvable(*provider, output.scriptPubKey) : false;
             bool spendable = ((mine & ISMINE_SPENDABLE) != ISMINE_NO) || (((mine & ISMINE_WATCH_ONLY) != ISMINE_NO) && (coinControl && coinControl->fAllowWatchOnly && solvable));
-<<<<<<< HEAD
             if (CNameScript::isNameScript(wtx.tx->vout[i].scriptPubKey))
                 spendable = false;
-            int input_bytes = GetTxSpendSize(wallet, wtx, i, (coinControl && coinControl->fAllowWatchOnly));
-=======
->>>>>>> be807666
 
             // Filter by spendable outputs only
             if (!spendable && only_spendable) continue;
@@ -850,7 +846,6 @@
 
     // Include the fees for things that aren't inputs, excluding the change output
     const CAmount not_input_fees = coin_selection_params.m_effective_feerate.GetFee(coin_selection_params.tx_noinputs_size);
-<<<<<<< HEAD
     CAmount selection_target = recipients_sum + not_input_fees - nInputValue;
 
     // If we have an explicit input, that input's value might be large enough
@@ -859,38 +854,24 @@
     CAmount selected_value = 0;
     if (selection_target > 0) {
         // Get available coins
-        std::vector<COutput> vAvailableCoins;
-        AvailableCoins(wallet, vAvailableCoins, &coin_control, coin_selection_params.m_effective_feerate, 1, MAX_MONEY, MAX_MONEY, 0);
+        auto res_available_coins = AvailableCoins(wallet,
+                                                  &coin_control,
+                                                  coin_selection_params.m_effective_feerate,
+                                                  1,            /*nMinimumAmount*/
+                                                  MAX_MONEY,    /*nMaximumAmount*/
+                                                  MAX_MONEY,    /*nMinimumSumAmount*/
+                                                  0);           /*nMaximumCount*/
 
         // Choose coins to use
-        std::optional<SelectionResult> result = SelectCoins(wallet, vAvailableCoins, /*nTargetValue=*/selection_target, coin_control, coin_selection_params);
+        std::optional<SelectionResult> result = SelectCoins(wallet, res_available_coins.coins, /*nTargetValue=*/selection_target, coin_control, coin_selection_params);
         if (!result) {
             error = _("Insufficient funds");
             return std::nullopt;
         }
-        TRACE5(coin_selection, selected_coins, wallet.GetName().c_str(), GetAlgorithmName(result->m_algo).c_str(), result->m_target, result->GetWaste(), result->GetSelectedValue());
 
         // Shuffle selected coins and fill in final vin
         selected_coins = result->GetShuffledInputVector();
         selected_value = result->GetSelectedValue();
-=======
-    CAmount selection_target = recipients_sum + not_input_fees;
-
-    // Get available coins
-    auto res_available_coins = AvailableCoins(wallet,
-                                              &coin_control,
-                                              coin_selection_params.m_effective_feerate,
-                                              1,            /*nMinimumAmount*/
-                                              MAX_MONEY,    /*nMaximumAmount*/
-                                              MAX_MONEY,    /*nMinimumSumAmount*/
-                                              0);           /*nMaximumCount*/
-
-    // Choose coins to use
-    std::optional<SelectionResult> result = SelectCoins(wallet, res_available_coins.coins, /*nTargetValue=*/selection_target, coin_control, coin_selection_params);
-    if (!result) {
-        error = _("Insufficient funds");
-        return std::nullopt;
->>>>>>> be807666
     }
 
     // Always make a change output

// Copyright (c) 2021-2022 The Bitcoin Core developers
// Distributed under the MIT software license, see the accompanying
// file COPYING or http://www.opensource.org/licenses/mit-license.php.

#include <algorithm>
#include <common/args.h>
#include <consensus/amount.h>
#include <consensus/validation.h>
#include <interfaces/chain.h>
#include <numeric>
#include <policy/policy.h>
#include <primitives/transaction.h>
#include <script/names.h>
#include <script/signingprovider.h>
#include <util/check.h>
#include <util/fees.h>
#include <util/moneystr.h>
#include <util/rbf.h>
#include <util/system.h>
#include <util/trace.h>
#include <util/translation.h>
#include <wallet/coincontrol.h>
#include <wallet/fees.h>
#include <wallet/receive.h>
#include <wallet/spend.h>
#include <wallet/transaction.h>
#include <wallet/wallet.h>

#include <cmath>

using interfaces::FoundBlock;

namespace wallet {
static constexpr size_t OUTPUT_GROUP_MAX_ENTRIES{100};

int CalculateMaximumSignedInputSize(const CTxOut& txout, const COutPoint outpoint, const SigningProvider* provider, bool can_grind_r, const CCoinControl* coin_control)
{
    CMutableTransaction txn;
    txn.vin.push_back(CTxIn(outpoint));
    if (!provider || !DummySignInput(*provider, txn.vin[0], txout, can_grind_r, coin_control)) {
        return -1;
    }
    return GetVirtualTransactionInputSize(txn.vin[0]);
}

int CalculateMaximumSignedInputSize(const CTxOut& txout, const CWallet* wallet, const CCoinControl* coin_control)
{
    const std::unique_ptr<SigningProvider> provider = wallet->GetSolvingProvider(txout.scriptPubKey);
    return CalculateMaximumSignedInputSize(txout, COutPoint(), provider.get(), wallet->CanGrindR(), coin_control);
}

// txouts needs to be in the order of tx.vin
TxSize CalculateMaximumSignedTxSize(const CTransaction &tx, const CWallet *wallet, const std::vector<CTxOut>& txouts, const CCoinControl* coin_control)
{
    CMutableTransaction txNew(tx);
    if (!wallet->DummySignTx(txNew, txouts, coin_control)) return TxSize{-1, -1};
    CTransaction ctx(txNew);
    int64_t vsize = GetVirtualTransactionSize(ctx);
    int64_t weight = GetTransactionWeight(ctx);
    return TxSize{vsize, weight};
}

TxSize CalculateMaximumSignedTxSize(const CTransaction &tx, const CWallet *wallet, const CCoinControl* coin_control)
{
    std::vector<CTxOut> txouts;
    // Look up the inputs. The inputs are either in the wallet, or in coin_control.
    for (const CTxIn& input : tx.vin) {
        const auto mi = wallet->mapWallet.find(input.prevout.hash);
        // Can not estimate size without knowing the input details
        if (mi != wallet->mapWallet.end()) {
            assert(input.prevout.n < mi->second.tx->vout.size());
            txouts.emplace_back(mi->second.tx->vout.at(input.prevout.n));
        } else if (coin_control) {
            const auto& txout{coin_control->GetExternalOutput(input.prevout)};
            if (!txout) return TxSize{-1, -1};
            txouts.emplace_back(*txout);
        } else {
            return TxSize{-1, -1};
        }
    }
    return CalculateMaximumSignedTxSize(tx, wallet, txouts, coin_control);
}

size_t CoinsResult::Size() const
{
    size_t size{0};
    for (const auto& it : coins) {
        size += it.second.size();
    }
    return size;
}

std::vector<COutput> CoinsResult::All() const
{
    std::vector<COutput> all;
    all.reserve(coins.size());
    for (const auto& it : coins) {
        all.insert(all.end(), it.second.begin(), it.second.end());
    }
    return all;
}

void CoinsResult::Clear() {
    coins.clear();
}

void CoinsResult::Erase(const std::unordered_set<COutPoint, SaltedOutpointHasher>& coins_to_remove)
{
    for (auto& [type, vec] : coins) {
        auto remove_it = std::remove_if(vec.begin(), vec.end(), [&](const COutput& coin) {
            // remove it if it's on the set
            if (coins_to_remove.count(coin.outpoint) == 0) return false;

            // update cached amounts
            total_amount -= coin.txout.nValue;
            if (coin.HasEffectiveValue()) total_effective_amount = *total_effective_amount - coin.GetEffectiveValue();
            return true;
        });
        vec.erase(remove_it, vec.end());
    }
}

void CoinsResult::Shuffle(FastRandomContext& rng_fast)
{
    for (auto& it : coins) {
        ::Shuffle(it.second.begin(), it.second.end(), rng_fast);
    }
}

void CoinsResult::Add(OutputType type, const COutput& out)
{
    coins[type].emplace_back(out);
    total_amount += out.txout.nValue;
    if (out.HasEffectiveValue()) {
        total_effective_amount = total_effective_amount.has_value() ?
                *total_effective_amount + out.GetEffectiveValue() : out.GetEffectiveValue();
    }
}

static OutputType GetOutputType(TxoutType type, bool is_from_p2sh)
{
    switch (type) {
        case TxoutType::WITNESS_V1_TAPROOT:
            return OutputType::BECH32M;
        case TxoutType::WITNESS_V0_KEYHASH:
        case TxoutType::WITNESS_V0_SCRIPTHASH:
            if (is_from_p2sh) return OutputType::P2SH_SEGWIT;
            else return OutputType::BECH32;
        case TxoutType::SCRIPTHASH:
        case TxoutType::PUBKEYHASH:
            return OutputType::LEGACY;
        default:
            return OutputType::UNKNOWN;
    }
}

// Fetch and validate the coin control selected inputs.
// Coins could be internal (from the wallet) or external.
util::Result<PreSelectedInputs> FetchSelectedInputs(const CWallet& wallet, const CTxIn* withNameInput, const CCoinControl& coin_control,
                                            const CoinSelectionParams& coin_selection_params) EXCLUSIVE_LOCKS_REQUIRED(wallet.cs_wallet)
{
    PreSelectedInputs result;
<<<<<<< HEAD
    std::vector<COutPoint> vPresetInputs;
    coin_control.ListSelected(vPresetInputs);
    if (withNameInput != nullptr) {
        vPresetInputs.push_back(withNameInput->prevout);
    }
=======
>>>>>>> 768cbee2
    const bool can_grind_r = wallet.CanGrindR();
    for (const COutPoint& outpoint : coin_control.ListSelected()) {
        int input_bytes = -1;
        CTxOut txout;
        if (auto ptr_wtx = wallet.GetWalletTx(outpoint.hash)) {
            // Clearly invalid input, fail
            if (ptr_wtx->tx->vout.size() <= outpoint.n) {
                return util::Error{strprintf(_("Invalid pre-selected input %s"), outpoint.ToString())};
            }
            txout = ptr_wtx->tx->vout.at(outpoint.n);
            input_bytes = CalculateMaximumSignedInputSize(txout, &wallet, &coin_control);
        } else {
            // The input is external. We did not find the tx in mapWallet.
            const auto out{coin_control.GetExternalOutput(outpoint)};
            if (!out) {
                return util::Error{strprintf(_("Not found pre-selected input %s"), outpoint.ToString())};
            }

            txout = *out;
        }

        if (input_bytes == -1) {
            input_bytes = CalculateMaximumSignedInputSize(txout, outpoint, &coin_control.m_external_provider, can_grind_r, &coin_control);
        }

        // If available, override calculated size with coin control specified size
        if (coin_control.HasInputWeight(outpoint)) {
            input_bytes = GetVirtualTransactionSize(coin_control.GetInputWeight(outpoint), 0, 0);
        }

        if (input_bytes == -1) {
            return util::Error{strprintf(_("Not solvable pre-selected input %s"), outpoint.ToString())}; // Not solvable, can't estimate size for fee
        }

        /* Set some defaults for depth, spendable, solvable, safe, time, and from_me as these don't matter for preset inputs since no selection is being done. */
        COutput output(outpoint, txout, /*depth=*/ 0, input_bytes, /*spendable=*/ true, /*solvable=*/ true, /*safe=*/ true, /*time=*/ 0, /*from_me=*/ false, coin_selection_params.m_effective_feerate);
        result.Insert(output, coin_selection_params.m_subtract_fee_outputs);
    }
    return result;
}

CoinsResult AvailableCoins(const CWallet& wallet,
                           const CCoinControl* coinControl,
                           std::optional<CFeeRate> feerate,
                           const CoinFilterParams& params)
{
    AssertLockHeld(wallet.cs_wallet);

    CoinsResult result;
    // Either the WALLET_FLAG_AVOID_REUSE flag is not set (in which case we always allow), or we default to avoiding, and only in the case where
    // a coin control object is provided, and has the avoid address reuse flag set to false, do we allow already used addresses
    bool allow_used_addresses = !wallet.IsWalletFlagSet(WALLET_FLAG_AVOID_REUSE) || (coinControl && !coinControl->m_avoid_address_reuse);
    const int min_depth = {coinControl ? coinControl->m_min_depth : DEFAULT_MIN_DEPTH};
    const int max_depth = {coinControl ? coinControl->m_max_depth : DEFAULT_MAX_DEPTH};
    const bool only_safe = {coinControl ? !coinControl->m_include_unsafe_inputs : true};
    const bool can_grind_r = wallet.CanGrindR();

    std::set<uint256> trusted_parents;
    for (const auto& entry : wallet.mapWallet)
    {
        const uint256& wtxid = entry.first;
        const CWalletTx& wtx = entry.second;

        if (wallet.IsTxImmatureCoinBase(wtx) && !params.include_immature_coinbase)
            continue;

        int nDepth = wallet.GetTxDepthInMainChain(wtx);
        if (nDepth < 0)
            continue;

        // We should not consider coins which aren't at least in our mempool
        // It's possible for these to be conflicted via ancestors which we may never be able to detect
        if (nDepth == 0 && !wtx.InMempool())
            continue;

        bool safeTx = CachedTxIsTrusted(wallet, wtx, trusted_parents);

        // We should not consider coins from transactions that are replacing
        // other transactions.
        //
        // Example: There is a transaction A which is replaced by bumpfee
        // transaction B. In this case, we want to prevent creation of
        // a transaction B' which spends an output of B.
        //
        // Reason: If transaction A were initially confirmed, transactions B
        // and B' would no longer be valid, so the user would have to create
        // a new transaction C to replace B'. However, in the case of a
        // one-block reorg, transactions B' and C might BOTH be accepted,
        // when the user only wanted one of them. Specifically, there could
        // be a 1-block reorg away from the chain where transactions A and C
        // were accepted to another chain where B, B', and C were all
        // accepted.
        if (nDepth == 0 && wtx.mapValue.count("replaces_txid")) {
            safeTx = false;
        }

        // Similarly, we should not consider coins from transactions that
        // have been replaced. In the example above, we would want to prevent
        // creation of a transaction A' spending an output of A, because if
        // transaction B were initially confirmed, conflicting with A and
        // A', we wouldn't want to the user to create a transaction D
        // intending to replace A', but potentially resulting in a scenario
        // where A, A', and D could all be accepted (instead of just B and
        // D, or just A and A' like the user would want).
        if (nDepth == 0 && wtx.mapValue.count("replaced_by_txid")) {
            safeTx = false;
        }

        if (only_safe && !safeTx) {
            continue;
        }

        if (nDepth < min_depth || nDepth > max_depth) {
            continue;
        }

        bool tx_from_me = CachedTxIsFromMe(wallet, wtx, ISMINE_ALL);

        for (unsigned int i = 0; i < wtx.tx->vout.size(); i++) {
            const CTxOut& output = wtx.tx->vout[i];
            const COutPoint outpoint(wtxid, i);

            if (output.nValue < params.min_amount || output.nValue > params.max_amount)
                continue;

            // Skip manually selected coins (the caller can fetch them directly)
            if (coinControl && coinControl->HasSelected() && coinControl->IsSelected(outpoint))
                continue;

            if (wallet.IsLockedCoin(outpoint) && params.skip_locked)
                continue;

            if (wallet.IsSpent(outpoint))
                continue;

            isminetype mine = wallet.IsMine(output);

            if (mine == ISMINE_NO) {
                continue;
            }

            if (!allow_used_addresses && wallet.IsSpentKey(output.scriptPubKey)) {
                continue;
            }

            std::unique_ptr<SigningProvider> provider = wallet.GetSolvingProvider(output.scriptPubKey);

            int input_bytes = CalculateMaximumSignedInputSize(output, COutPoint(), provider.get(), can_grind_r, coinControl);
            bool solvable = provider ? InferDescriptor(output.scriptPubKey, *provider)->IsSolvable() : false;
            bool spendable = ((mine & ISMINE_SPENDABLE) != ISMINE_NO) || (((mine & ISMINE_WATCH_ONLY) != ISMINE_NO) && (coinControl && coinControl->fAllowWatchOnly && solvable));

            /* Check if this is a name script, and if so, apply filtering
               based on the relevant user options.  */
            const CNameScript nameOp(wtx.tx->vout[i].scriptPubKey);
            if (nameOp.isNameOp ()) {
                if (params.name_max_depth < 0)
                    continue;

                /* name_new's don't expire, but all other outputs become
                   unspendable if too deep in the chain.  */
                if (nameOp.isAnyUpdate () && nDepth > params.name_max_depth)
                    continue;
            }

            // Filter by spendable outputs only
            if (!spendable && params.only_spendable) continue;

            // Obtain script type
            std::vector<std::vector<uint8_t>> script_solutions;
            TxoutType type = Solver(output.scriptPubKey, script_solutions);

            // If the output is P2SH and solvable, we want to know if it is
            // a P2SH (legacy) or one of P2SH-P2WPKH, P2SH-P2WSH (P2SH-Segwit). We can determine
            // this from the redeemScript. If the output is not solvable, it will be classified
            // as a P2SH (legacy), since we have no way of knowing otherwise without the redeemScript
            bool is_from_p2sh{false};
            if (type == TxoutType::SCRIPTHASH && solvable) {
                CScript script;
                if (!provider->GetCScript(CScriptID(uint160(script_solutions[0])), script)) continue;
                type = Solver(script, script_solutions);
                is_from_p2sh = true;
            }

            result.Add(GetOutputType(type, is_from_p2sh),
                       COutput(outpoint, output, nDepth, input_bytes, spendable, solvable, safeTx, wtx.GetTxTime(), tx_from_me, feerate));

            // Checks the sum amount of all UTXO's.
            if (params.min_sum_amount != MAX_MONEY) {
                if (result.GetTotalAmount() >= params.min_sum_amount) {
                    return result;
                }
            }

            // Checks the maximum number of UTXO's.
            if (params.max_count > 0 && result.Size() >= params.max_count) {
                return result;
            }
        }
    }

    return result;
}

CoinsResult AvailableCoinsListUnspent(const CWallet& wallet, const CCoinControl* coinControl, CoinFilterParams params)
{
    params.only_spendable = false;
    return AvailableCoins(wallet, coinControl, /*feerate=*/ std::nullopt, params);
}

const CTxOut& FindNonChangeParentOutput(const CWallet& wallet, const COutPoint& outpoint)
{
    AssertLockHeld(wallet.cs_wallet);
    const CWalletTx* wtx{Assert(wallet.GetWalletTx(outpoint.hash))};

    const CTransaction* ptx = wtx->tx.get();
    int n = outpoint.n;
    while (OutputIsChange(wallet, ptx->vout[n]) && ptx->vin.size() > 0) {
        const COutPoint& prevout = ptx->vin[0].prevout;
        const CWalletTx* it = wallet.GetWalletTx(prevout.hash);
        if (!it || it->tx->vout.size() <= prevout.n ||
            !wallet.IsMine(it->tx->vout[prevout.n])) {
            break;
        }
        ptx = it->tx.get();
        n = prevout.n;
    }
    return ptx->vout[n];
}

std::map<CTxDestination, std::vector<COutput>> ListCoins(const CWallet& wallet)
{
    AssertLockHeld(wallet.cs_wallet);

    std::map<CTxDestination, std::vector<COutput>> result;

    CCoinControl coin_control;
    // Include watch-only for LegacyScriptPubKeyMan wallets without private keys
    coin_control.fAllowWatchOnly = wallet.GetLegacyScriptPubKeyMan() && wallet.IsWalletFlagSet(WALLET_FLAG_DISABLE_PRIVATE_KEYS);
    CoinFilterParams coins_params;
    coins_params.only_spendable = false;
    coins_params.skip_locked = false;
    for (const COutput& coin : AvailableCoins(wallet, &coin_control, /*feerate=*/std::nullopt, coins_params).All()) {
        CTxDestination address;
        if ((coin.spendable || (wallet.IsWalletFlagSet(WALLET_FLAG_DISABLE_PRIVATE_KEYS) && coin.solvable)) &&
            ExtractDestination(FindNonChangeParentOutput(wallet, coin.outpoint).scriptPubKey, address)) {
            result[address].emplace_back(coin);
        }
    }
    return result;
}

FilteredOutputGroups GroupOutputs(const CWallet& wallet,
                          const CoinsResult& coins,
                          const CoinSelectionParams& coin_sel_params,
                          const std::vector<SelectionFilter>& filters,
                          std::vector<OutputGroup>& ret_discarded_groups)
{
    FilteredOutputGroups filtered_groups;

    if (!coin_sel_params.m_avoid_partial_spends) {
        // Allowing partial spends means no grouping. Each COutput gets its own OutputGroup
        for (const auto& [type, outputs] : coins.coins) {
            for (const COutput& output : outputs) {
                // Get mempool info
                size_t ancestors, descendants;
                wallet.chain().getTransactionAncestry(output.outpoint.hash, ancestors, descendants);

                // Create a new group per output and add it to the all groups vector
                OutputGroup group(coin_sel_params);
                group.Insert(std::make_shared<COutput>(output), ancestors, descendants);

                // Each filter maps to a different set of groups
                bool accepted = false;
                for (const auto& sel_filter : filters) {
                    const auto& filter = sel_filter.filter;
                    if (!group.EligibleForSpending(filter)) continue;
                    filtered_groups[filter].Push(group, type, /*insert_positive=*/true, /*insert_mixed=*/true);
                    accepted = true;
                }
                if (!accepted) ret_discarded_groups.emplace_back(group);
            }
        }
        return filtered_groups;
    }

    // We want to combine COutputs that have the same scriptPubKey into single OutputGroups
    // except when there are more than OUTPUT_GROUP_MAX_ENTRIES COutputs grouped in an OutputGroup.
    // To do this, we maintain a map where the key is the scriptPubKey and the value is a vector of OutputGroups.
    // For each COutput, we check if the scriptPubKey is in the map, and if it is, the COutput is added
    // to the last OutputGroup in the vector for the scriptPubKey. When the last OutputGroup has
    // OUTPUT_GROUP_MAX_ENTRIES COutputs, a new OutputGroup is added to the end of the vector.
    typedef std::map<std::pair<CScript, OutputType>, std::vector<OutputGroup>> ScriptPubKeyToOutgroup;
    const auto& insert_output = [&](
            const std::shared_ptr<COutput>& output, OutputType type, size_t ancestors, size_t descendants,
            ScriptPubKeyToOutgroup& groups_map) {
        std::vector<OutputGroup>& groups = groups_map[std::make_pair(output->txout.scriptPubKey,type)];

        if (groups.size() == 0) {
            // No OutputGroups for this scriptPubKey yet, add one
            groups.emplace_back(coin_sel_params);
        }

        // Get the last OutputGroup in the vector so that we can add the COutput to it
        // A pointer is used here so that group can be reassigned later if it is full.
        OutputGroup* group = &groups.back();

        // Check if this OutputGroup is full. We limit to OUTPUT_GROUP_MAX_ENTRIES when using -avoidpartialspends
        // to avoid surprising users with very high fees.
        if (group->m_outputs.size() >= OUTPUT_GROUP_MAX_ENTRIES) {
            // The last output group is full, add a new group to the vector and use that group for the insertion
            groups.emplace_back(coin_sel_params);
            group = &groups.back();
        }

        group->Insert(output, ancestors, descendants);
    };

    ScriptPubKeyToOutgroup spk_to_groups_map;
    ScriptPubKeyToOutgroup spk_to_positive_groups_map;
    for (const auto& [type, outs] : coins.coins) {
        for (const COutput& output : outs) {
            size_t ancestors, descendants;
            wallet.chain().getTransactionAncestry(output.outpoint.hash, ancestors, descendants);

            const auto& shared_output = std::make_shared<COutput>(output);
            // Filter for positive only before adding the output
            if (output.GetEffectiveValue() > 0) {
                insert_output(shared_output, type, ancestors, descendants, spk_to_positive_groups_map);
            }

            // 'All' groups
            insert_output(shared_output, type, ancestors, descendants, spk_to_groups_map);
        }
    }

    // Now we go through the entire maps and pull out the OutputGroups
    const auto& push_output_groups = [&](const ScriptPubKeyToOutgroup& groups_map, bool positive_only) {
        for (const auto& [script, groups] : groups_map) {
            // Go through the vector backwards. This allows for the first item we deal with being the partial group.
            for (auto group_it = groups.rbegin(); group_it != groups.rend(); group_it++) {
                const OutputGroup& group = *group_it;

                // Each filter maps to a different set of groups
                bool accepted = false;
                for (const auto& sel_filter : filters) {
                    const auto& filter = sel_filter.filter;
                    if (!group.EligibleForSpending(filter)) continue;

                    // Don't include partial groups if there are full groups too and we don't want partial groups
                    if (group_it == groups.rbegin() && groups.size() > 1 && !filter.m_include_partial_groups) {
                        continue;
                    }

                    OutputType type = script.second;
                    // Either insert the group into the positive-only groups or the mixed ones.
                    filtered_groups[filter].Push(group, type, positive_only, /*insert_mixed=*/!positive_only);
                    accepted = true;
                }
                if (!accepted) ret_discarded_groups.emplace_back(group);
            }
        }
    };

    push_output_groups(spk_to_groups_map, /*positive_only=*/ false);
    push_output_groups(spk_to_positive_groups_map, /*positive_only=*/ true);

    return filtered_groups;
}

FilteredOutputGroups GroupOutputs(const CWallet& wallet,
                                  const CoinsResult& coins,
                                  const CoinSelectionParams& params,
                                  const std::vector<SelectionFilter>& filters)
{
    std::vector<OutputGroup> unused;
    return GroupOutputs(wallet, coins, params, filters, unused);
}

// Returns true if the result contains an error and the message is not empty
static bool HasErrorMsg(const util::Result<SelectionResult>& res) { return !util::ErrorString(res).empty(); }

util::Result<SelectionResult> AttemptSelection(const CAmount& nTargetValue, OutputGroupTypeMap& groups,
                               const CoinSelectionParams& coin_selection_params, bool allow_mixed_output_types)
{
    // Run coin selection on each OutputType and compute the Waste Metric
    std::vector<SelectionResult> results;
    for (auto& [type, group] : groups.groups_by_type) {
        auto result{ChooseSelectionResult(nTargetValue, group, coin_selection_params)};
        // If any specific error message appears here, then something particularly wrong happened.
        if (HasErrorMsg(result)) return result; // So let's return the specific error.
        // Append the favorable result.
        if (result) results.push_back(*result);
    }
    // If we have at least one solution for funding the transaction without mixing, choose the minimum one according to waste metric
    // and return the result
    if (results.size() > 0) return *std::min_element(results.begin(), results.end());

    // If we can't fund the transaction from any individual OutputType, run coin selection one last time
    // over all available coins, which would allow mixing.
    // If TypesCount() <= 1, there is nothing to mix.
    if (allow_mixed_output_types && groups.TypesCount() > 1) {
        return ChooseSelectionResult(nTargetValue, groups.all_groups, coin_selection_params);
    }
    // Either mixing is not allowed and we couldn't find a solution from any single OutputType, or mixing was allowed and we still couldn't
    // find a solution using all available coins
    return util::Error();
};

util::Result<SelectionResult> ChooseSelectionResult(const CAmount& nTargetValue, Groups& groups, const CoinSelectionParams& coin_selection_params)
{
    // Vector of results. We will choose the best one based on waste.
    std::vector<SelectionResult> results;
    std::vector<util::Result<SelectionResult>> errors;
    auto append_error = [&] (const util::Result<SelectionResult>& result) {
        // If any specific error message appears here, then something different from a simple "no selection found" happened.
        // Let's save it, so it can be retrieved to the user if no other selection algorithm succeeded.
        if (HasErrorMsg(result)) {
            errors.emplace_back(result);
        }
    };

    // Maximum allowed weight
    int max_inputs_weight = MAX_STANDARD_TX_WEIGHT - (coin_selection_params.tx_noinputs_size * WITNESS_SCALE_FACTOR);

    if (auto bnb_result{SelectCoinsBnB(groups.positive_group, nTargetValue, coin_selection_params.m_cost_of_change, max_inputs_weight)}) {
        results.push_back(*bnb_result);
    } else append_error(bnb_result);

    // As Knapsack and SRD can create change, also deduce change weight.
    max_inputs_weight -= (coin_selection_params.change_output_size * WITNESS_SCALE_FACTOR);

    // The knapsack solver has some legacy behavior where it will spend dust outputs. We retain this behavior, so don't filter for positive only here.
    if (auto knapsack_result{KnapsackSolver(groups.mixed_group, nTargetValue, coin_selection_params.m_min_change_target, coin_selection_params.rng_fast, max_inputs_weight)}) {
        knapsack_result->ComputeAndSetWaste(coin_selection_params.min_viable_change, coin_selection_params.m_cost_of_change, coin_selection_params.m_change_fee);
        results.push_back(*knapsack_result);
    } else append_error(knapsack_result);

    if (auto srd_result{SelectCoinsSRD(groups.positive_group, nTargetValue, coin_selection_params.rng_fast, max_inputs_weight)}) {
        srd_result->ComputeAndSetWaste(coin_selection_params.min_viable_change, coin_selection_params.m_cost_of_change, coin_selection_params.m_change_fee);
        results.push_back(*srd_result);
    } else append_error(srd_result);

    if (results.empty()) {
        // No solution found, retrieve the first explicit error (if any).
        // future: add 'severity level' to errors so the worst one can be retrieved instead of the first one.
        return errors.empty() ? util::Error() : errors.front();
    }

    // Choose the result with the least waste
    // If the waste is the same, choose the one which spends more inputs.
    return *std::min_element(results.begin(), results.end());
}

util::Result<SelectionResult> SelectCoins(const CWallet& wallet, CoinsResult& available_coins, const PreSelectedInputs& pre_set_inputs,
                                          const CAmount& nTargetValue, const CCoinControl& coin_control,
                                          const CoinSelectionParams& coin_selection_params)
{
    // Deduct preset inputs amount from the search target
    CAmount selection_target = nTargetValue - pre_set_inputs.total_amount;

    // Return if automatic coin selection is disabled, and we don't cover the selection target
    if (!coin_control.m_allow_other_inputs && selection_target > 0) {
        return util::Error{_("The preselected coins total amount does not cover the transaction target. "
                             "Please allow other inputs to be automatically selected or include more coins manually")};
    }

    // Return if we can cover the target only with the preset inputs
    if (selection_target <= 0) {
        SelectionResult result(nTargetValue, SelectionAlgorithm::MANUAL);
        result.AddInputs(pre_set_inputs.coins, coin_selection_params.m_subtract_fee_outputs);
        result.ComputeAndSetWaste(coin_selection_params.min_viable_change, coin_selection_params.m_cost_of_change, coin_selection_params.m_change_fee);
        return result;
    }

    // Return early if we cannot cover the target with the wallet's UTXO.
    // We use the total effective value if we are not subtracting fee from outputs and 'available_coins' contains the data.
    CAmount available_coins_total_amount = coin_selection_params.m_subtract_fee_outputs ? available_coins.GetTotalAmount() :
            (available_coins.GetEffectiveTotalAmount().has_value() ? *available_coins.GetEffectiveTotalAmount() : 0);
    if (selection_target > available_coins_total_amount) {
        return util::Error(); // Insufficient funds
    }

    // Start wallet Coin Selection procedure
    auto op_selection_result = AutomaticCoinSelection(wallet, available_coins, selection_target, coin_selection_params);
    if (!op_selection_result) return op_selection_result;

    // If needed, add preset inputs to the automatic coin selection result
    if (!pre_set_inputs.coins.empty()) {
        SelectionResult preselected(pre_set_inputs.total_amount, SelectionAlgorithm::MANUAL);
        preselected.AddInputs(pre_set_inputs.coins, coin_selection_params.m_subtract_fee_outputs);
        op_selection_result->Merge(preselected);
        op_selection_result->ComputeAndSetWaste(coin_selection_params.min_viable_change,
                                                coin_selection_params.m_cost_of_change,
                                                coin_selection_params.m_change_fee);
    }
    return op_selection_result;
}

util::Result<SelectionResult> AutomaticCoinSelection(const CWallet& wallet, CoinsResult& available_coins, const CAmount& value_to_select, const CoinSelectionParams& coin_selection_params)
{
    unsigned int limit_ancestor_count = 0;
    unsigned int limit_descendant_count = 0;
    wallet.chain().getPackageLimits(limit_ancestor_count, limit_descendant_count);
    const size_t max_ancestors = (size_t)std::max<int64_t>(1, limit_ancestor_count);
    const size_t max_descendants = (size_t)std::max<int64_t>(1, limit_descendant_count);
    const bool fRejectLongChains = gArgs.GetBoolArg("-walletrejectlongchains", DEFAULT_WALLET_REJECT_LONG_CHAINS);

    // Cases where we have 101+ outputs all pointing to the same destination may result in
    // privacy leaks as they will potentially be deterministically sorted. We solve that by
    // explicitly shuffling the outputs before processing
    if (coin_selection_params.m_avoid_partial_spends && available_coins.Size() > OUTPUT_GROUP_MAX_ENTRIES) {
        available_coins.Shuffle(coin_selection_params.rng_fast);
    }

    // Coin Selection attempts to select inputs from a pool of eligible UTXOs to fund the
    // transaction at a target feerate. If an attempt fails, more attempts may be made using a more
    // permissive CoinEligibilityFilter.
    util::Result<SelectionResult> res = [&] {
        // Place coins eligibility filters on a scope increasing order.
        std::vector<SelectionFilter> ordered_filters{
                // If possible, fund the transaction with confirmed UTXOs only. Prefer at least six
                // confirmations on outputs received from other wallets and only spend confirmed change.
                {CoinEligibilityFilter(1, 6, 0), /*allow_mixed_output_types=*/false},
                {CoinEligibilityFilter(1, 1, 0)},
        };
        // Fall back to using zero confirmation change (but with as few ancestors in the mempool as
        // possible) if we cannot fund the transaction otherwise.
        if (wallet.m_spend_zero_conf_change) {
            ordered_filters.push_back({CoinEligibilityFilter(0, 1, 2)});
            ordered_filters.push_back({CoinEligibilityFilter(0, 1, std::min(size_t{4}, max_ancestors/3), std::min(size_t{4}, max_descendants/3))});
            ordered_filters.push_back({CoinEligibilityFilter(0, 1, max_ancestors/2, max_descendants/2)});
            // If partial groups are allowed, relax the requirement of spending OutputGroups (groups
            // of UTXOs sent to the same address, which are obviously controlled by a single wallet)
            // in their entirety.
            ordered_filters.push_back({CoinEligibilityFilter(0, 1, max_ancestors-1, max_descendants-1, /*include_partial=*/true)});
            // Try with unsafe inputs if they are allowed. This may spend unconfirmed outputs
            // received from other wallets.
            if (coin_selection_params.m_include_unsafe_inputs) {
                ordered_filters.push_back({CoinEligibilityFilter(/*conf_mine=*/0, /*conf_theirs*/0, max_ancestors-1, max_descendants-1, /*include_partial=*/true)});
            }
            // Try with unlimited ancestors/descendants. The transaction will still need to meet
            // mempool ancestor/descendant policy to be accepted to mempool and broadcasted, but
            // OutputGroups use heuristics that may overestimate ancestor/descendant counts.
            if (!fRejectLongChains) {
                ordered_filters.push_back({CoinEligibilityFilter(0, 1, std::numeric_limits<uint64_t>::max(),
                                                                   std::numeric_limits<uint64_t>::max(),
                                                                   /*include_partial=*/true)});
            }
        }

        // Group outputs and map them by coin eligibility filter
        std::vector<OutputGroup> discarded_groups;
        FilteredOutputGroups filtered_groups = GroupOutputs(wallet, available_coins, coin_selection_params, ordered_filters, discarded_groups);

        // Check if we still have enough balance after applying filters (some coins might be discarded)
        CAmount total_discarded = 0;
        CAmount total_unconf_long_chain = 0;
        for (const auto& group : discarded_groups) {
            total_discarded += group.GetSelectionAmount();
            if (group.m_ancestors >= max_ancestors || group.m_descendants >= max_descendants) total_unconf_long_chain += group.GetSelectionAmount();
        }

        if (CAmount total_amount = available_coins.GetTotalAmount() - total_discarded < value_to_select) {
            // Special case, too-long-mempool cluster.
            if (total_amount + total_unconf_long_chain > value_to_select) {
                return util::Result<SelectionResult>({_("Unconfirmed UTXOs are available, but spending them creates a chain of transactions that will be rejected by the mempool")});
            }
            return util::Result<SelectionResult>(util::Error()); // General "Insufficient Funds"
        }

        // Walk-through the filters until the solution gets found.
        // If no solution is found, return the first detailed error (if any).
        // future: add "error level" so the worst one can be picked instead.
        std::vector<util::Result<SelectionResult>> res_detailed_errors;
        for (const auto& select_filter : ordered_filters) {
            auto it = filtered_groups.find(select_filter.filter);
            if (it == filtered_groups.end()) continue;
            if (auto res{AttemptSelection(value_to_select, it->second,
                                          coin_selection_params, select_filter.allow_mixed_output_types)}) {
                return res; // result found
            } else {
                // If any specific error message appears here, then something particularly wrong might have happened.
                // Save the error and continue the selection process. So if no solutions gets found, we can return
                // the detailed error to the upper layers.
                if (HasErrorMsg(res)) res_detailed_errors.emplace_back(res);
            }
        }

        // Return right away if we have a detailed error
        if (!res_detailed_errors.empty()) return res_detailed_errors.front();


        // General "Insufficient Funds"
        return util::Result<SelectionResult>(util::Error());
    }();

    return res;
}

static bool IsCurrentForAntiFeeSniping(interfaces::Chain& chain, const uint256& block_hash)
{
    if (chain.isInitialBlockDownload()) {
        return false;
    }
    constexpr int64_t MAX_ANTI_FEE_SNIPING_TIP_AGE = 8 * 60 * 60; // in seconds
    int64_t block_time;
    CHECK_NONFATAL(chain.findBlock(block_hash, FoundBlock().time(block_time)));
    if (block_time < (GetTime() - MAX_ANTI_FEE_SNIPING_TIP_AGE)) {
        return false;
    }
    return true;
}

/**
 * Set a height-based locktime for new transactions (uses the height of the
 * current chain tip unless we are not synced with the current chain
 */
static void DiscourageFeeSniping(CMutableTransaction& tx, FastRandomContext& rng_fast,
                                 interfaces::Chain& chain, const uint256& block_hash, int block_height)
{
    // All inputs must be added by now
    assert(!tx.vin.empty());
    // Discourage fee sniping.
    //
    // For a large miner the value of the transactions in the best block and
    // the mempool can exceed the cost of deliberately attempting to mine two
    // blocks to orphan the current best block. By setting nLockTime such that
    // only the next block can include the transaction, we discourage this
    // practice as the height restricted and limited blocksize gives miners
    // considering fee sniping fewer options for pulling off this attack.
    //
    // A simple way to think about this is from the wallet's point of view we
    // always want the blockchain to move forward. By setting nLockTime this
    // way we're basically making the statement that we only want this
    // transaction to appear in the next block; we don't want to potentially
    // encourage reorgs by allowing transactions to appear at lower heights
    // than the next block in forks of the best chain.
    //
    // Of course, the subsidy is high enough, and transaction volume low
    // enough, that fee sniping isn't a problem yet, but by implementing a fix
    // now we ensure code won't be written that makes assumptions about
    // nLockTime that preclude a fix later.
    if (IsCurrentForAntiFeeSniping(chain, block_hash)) {
        tx.nLockTime = block_height;

        // Secondly occasionally randomly pick a nLockTime even further back, so
        // that transactions that are delayed after signing for whatever reason,
        // e.g. high-latency mix networks and some CoinJoin implementations, have
        // better privacy.
        if (rng_fast.randrange(10) == 0) {
            tx.nLockTime = std::max(0, int(tx.nLockTime) - int(rng_fast.randrange(100)));
        }
    } else {
        // If our chain is lagging behind, we can't discourage fee sniping nor help
        // the privacy of high-latency transactions. To avoid leaking a potentially
        // unique "nLockTime fingerprint", set nLockTime to a constant.
        tx.nLockTime = 0;
    }
    // Sanity check all values
    assert(tx.nLockTime < LOCKTIME_THRESHOLD); // Type must be block height
    assert(tx.nLockTime <= uint64_t(block_height));
    for (const auto& in : tx.vin) {
        // Can not be FINAL for locktime to work
        assert(in.nSequence != CTxIn::SEQUENCE_FINAL);
        // May be MAX NONFINAL to disable both BIP68 and BIP125
        if (in.nSequence == CTxIn::MAX_SEQUENCE_NONFINAL) continue;
        // May be MAX BIP125 to disable BIP68 and enable BIP125
        if (in.nSequence == MAX_BIP125_RBF_SEQUENCE) continue;
        // The wallet does not support any other sequence-use right now.
        assert(false);
    }
}

static util::Result<CreatedTransactionResult> CreateTransactionInternal(
        CWallet& wallet,
        const std::vector<CRecipient>& vecSend,
        const CTxIn* withInput,
        int change_pos,
        const CCoinControl& coin_control,
        bool sign) EXCLUSIVE_LOCKS_REQUIRED(wallet.cs_wallet)
{
    AssertLockHeld(wallet.cs_wallet);

    // out variables, to be packed into returned result structure
    int nChangePosInOut = change_pos;

    FastRandomContext rng_fast;
    CMutableTransaction txNew; // The resulting transaction that we make

    CoinSelectionParams coin_selection_params{rng_fast}; // Parameters for coin selection, init with dummy
    coin_selection_params.m_avoid_partial_spends = coin_control.m_avoid_partial_spends;
    coin_selection_params.m_include_unsafe_inputs = coin_control.m_include_unsafe_inputs;

    // Set the long term feerate estimate to the wallet's consolidate feerate
    coin_selection_params.m_long_term_feerate = wallet.m_consolidate_feerate;

    CAmount recipients_sum = 0;
    const OutputType change_type = wallet.TransactionChangeType(coin_control.m_change_type ? *coin_control.m_change_type : wallet.m_default_change_type, vecSend);
    ReserveDestination reservedest(&wallet, change_type);
    unsigned int outputs_to_subtract_fee_from = 0; // The number of outputs which we are subtracting the fee from
    bool isNamecoin = false;
    for (const auto& recipient : vecSend) {
        recipients_sum += recipient.nAmount;

        if (recipient.fSubtractFeeFromAmount) {
            outputs_to_subtract_fee_from++;
            coin_selection_params.m_subtract_fee_outputs = true;
        }

        if (CNameScript::isNameScript (recipient.scriptPubKey))
            isNamecoin = true;
    }

    if (isNamecoin)
        txNew.SetNamecoin();

    // Create change script that will be used if we need change
    CScript scriptChange;
    bilingual_str error; // possible error str

    // coin control: send change to custom address
    if (!std::get_if<CNoDestination>(&coin_control.destChange)) {
        scriptChange = GetScriptForDestination(coin_control.destChange);
    } else { // no coin control: send change to newly generated address
        // Note: We use a new key here to keep it from being obvious which side is the change.
        //  The drawback is that by not reusing a previous key, the change may be lost if a
        //  backup is restored, if the backup doesn't have the new private key for the change.
        //  If we reused the old key, it would be possible to add code to look for and
        //  rediscover unknown transactions that were written with keys of ours to recover
        //  post-backup change.

        // Reserve a new key pair from key pool. If it fails, provide a dummy
        // destination in case we don't need change.
        CTxDestination dest;
        auto op_dest = reservedest.GetReservedDestination(true);
        if (!op_dest) {
            error = _("Transaction needs a change address, but we can't generate it.") + Untranslated(" ") + util::ErrorString(op_dest);
        } else {
            dest = *op_dest;
            scriptChange = GetScriptForDestination(dest);
        }
        // A valid destination implies a change script (and
        // vice-versa). An empty change script will abort later, if the
        // change keypool ran out, but change is required.
        CHECK_NONFATAL(IsValidDestination(dest) != scriptChange.empty());
    }
    CTxOut change_prototype_txout(0, scriptChange);
    coin_selection_params.change_output_size = GetSerializeSize(change_prototype_txout);

    // Get size of spending the change output
    int change_spend_size = CalculateMaximumSignedInputSize(change_prototype_txout, &wallet, /*coin_control=*/nullptr);
    // If the wallet doesn't know how to sign change output, assume p2sh-p2wpkh
    // as lower-bound to allow BnB to do it's thing
    if (change_spend_size == -1) {
        coin_selection_params.change_spend_size = DUMMY_NESTED_P2WPKH_INPUT_SIZE;
    } else {
        coin_selection_params.change_spend_size = (size_t)change_spend_size;
    }

    // Set discard feerate
    coin_selection_params.m_discard_feerate = GetDiscardRate(wallet);

    // Get the fee rate to use effective values in coin selection
    FeeCalculation feeCalc;
    coin_selection_params.m_effective_feerate = GetMinimumFeeRate(wallet, coin_control, &feeCalc);
    // Do not, ever, assume that it's fine to change the fee rate if the user has explicitly
    // provided one
    if (coin_control.m_feerate && coin_selection_params.m_effective_feerate > *coin_control.m_feerate) {
        return util::Error{strprintf(_("Fee rate (%s) is lower than the minimum fee rate setting (%s)"), coin_control.m_feerate->ToString(FeeEstimateMode::SAT_VB), coin_selection_params.m_effective_feerate.ToString(FeeEstimateMode::SAT_VB))};
    }
    if (feeCalc.reason == FeeReason::FALLBACK && !wallet.m_allow_fallback_fee) {
        // eventually allow a fallback fee
        return util::Error{strprintf(_("Fee estimation failed. Fallbackfee is disabled. Wait a few blocks or enable %s."), "-fallbackfee")};
    }

    // Calculate the cost of change
    // Cost of change is the cost of creating the change output + cost of spending the change output in the future.
    // For creating the change output now, we use the effective feerate.
    // For spending the change output in the future, we use the discard feerate for now.
    // So cost of change = (change output size * effective feerate) + (size of spending change output * discard feerate)
    coin_selection_params.m_change_fee = coin_selection_params.m_effective_feerate.GetFee(coin_selection_params.change_output_size);
    coin_selection_params.m_cost_of_change = coin_selection_params.m_discard_feerate.GetFee(coin_selection_params.change_spend_size) + coin_selection_params.m_change_fee;

    coin_selection_params.m_min_change_target = GenerateChangeTarget(std::floor(recipients_sum / vecSend.size()), coin_selection_params.m_change_fee, rng_fast);

    // The smallest change amount should be:
    // 1. at least equal to dust threshold
    // 2. at least 1 sat greater than fees to spend it at m_discard_feerate
    const auto dust = GetDustThreshold(change_prototype_txout, coin_selection_params.m_discard_feerate);
    const auto change_spend_fee = coin_selection_params.m_discard_feerate.GetFee(coin_selection_params.change_spend_size);
    coin_selection_params.min_viable_change = std::max(change_spend_fee + 1, dust);

    // Static vsize overhead + outputs vsize. 4 nVersion, 4 nLocktime, 1 input count, 1 witness overhead (dummy, flag, stack size)
    coin_selection_params.tx_noinputs_size = 10 + GetSizeOfCompactSize(vecSend.size()); // bytes for output count

    // vouts to the payees
    for (const auto& recipient : vecSend)
    {
        CTxOut txout(recipient.nAmount, recipient.scriptPubKey);

        // Include the fee cost for outputs.
        coin_selection_params.tx_noinputs_size += ::GetSerializeSize(txout, PROTOCOL_VERSION);

        if (IsDust(txout, wallet.chain().relayDustFee())) {
            return util::Error{_("Transaction amount too small")};
        }
        txNew.vout.push_back(txout);
    }

    // Include the fees for things that aren't inputs, excluding the change output
    const CAmount not_input_fees = coin_selection_params.m_effective_feerate.GetFee(coin_selection_params.m_subtract_fee_outputs ? 0 : coin_selection_params.tx_noinputs_size);
    CAmount selection_target = recipients_sum + not_input_fees;

    // This can only happen if feerate is 0, and requested destinations are value of 0 (e.g. OP_RETURN)
    // and no pre-selected inputs. This will result in 0-input transaction, which is consensus-invalid anyways
    if (selection_target == 0 && !coin_control.HasSelected()) {
        return util::Error{_("Transaction requires one destination of non-0 value, a non-0 feerate, or a pre-selected input")};
    }

    // Fetch manually selected coins
    PreSelectedInputs preset_inputs;
    if (coin_control.HasSelected() || withInput != nullptr) {
        auto res_fetch_inputs = FetchSelectedInputs(wallet, withInput, coin_control, coin_selection_params);
        if (!res_fetch_inputs) return util::Error{util::ErrorString(res_fetch_inputs)};
        preset_inputs = *res_fetch_inputs;
    }

    // Fetch wallet available coins if "other inputs" are
    // allowed (coins automatically selected by the wallet)
    CoinsResult available_coins;
    if (coin_control.m_allow_other_inputs) {
        available_coins = AvailableCoins(wallet, &coin_control, coin_selection_params.m_effective_feerate);
    }

    // Choose coins to use
    auto select_coins_res = SelectCoins(wallet, available_coins, preset_inputs, /*nTargetValue=*/selection_target, coin_control, coin_selection_params);
    if (!select_coins_res) {
        // 'SelectCoins' either returns a specific error message or, if empty, means a general "Insufficient funds".
        const bilingual_str& err = util::ErrorString(select_coins_res);
        return util::Error{err.empty() ?_("Insufficient funds") : err};
    }
    const SelectionResult& result = *select_coins_res;
    TRACE5(coin_selection, selected_coins, wallet.GetName().c_str(), GetAlgorithmName(result.GetAlgo()).c_str(), result.GetTarget(), result.GetWaste(), result.GetSelectedValue());

    const CAmount change_amount = result.GetChange(coin_selection_params.min_viable_change, coin_selection_params.m_change_fee);
    if (change_amount > 0) {
        CTxOut newTxOut(change_amount, scriptChange);
        if (nChangePosInOut == -1) {
            // Insert change txn at random position:
            nChangePosInOut = rng_fast.randrange(txNew.vout.size() + 1);
        } else if ((unsigned int)nChangePosInOut > txNew.vout.size()) {
            return util::Error{_("Transaction change output index out of range")};
        }
        txNew.vout.insert(txNew.vout.begin() + nChangePosInOut, newTxOut);
    } else {
        nChangePosInOut = -1;
    }

    // Shuffle selected coins and fill in final vin
    std::vector<std::shared_ptr<COutput>> selected_coins = result.GetShuffledInputVector();

    // The sequence number is set to non-maxint so that DiscourageFeeSniping
    // works.
    //
    // BIP125 defines opt-in RBF as any nSequence < maxint-1, so
    // we use the highest possible value in that range (maxint-2)
    // to avoid conflicting with other possible uses of nSequence,
    // and in the spirit of "smallest possible change from prior
    // behavior."
    const uint32_t nSequence{coin_control.m_signal_bip125_rbf.value_or(wallet.m_signal_rbf) ? MAX_BIP125_RBF_SEQUENCE : CTxIn::MAX_SEQUENCE_NONFINAL};
    for (const auto& coin : selected_coins) {
        txNew.vin.push_back(CTxIn(coin->outpoint, CScript(), nSequence));
    }
    DiscourageFeeSniping(txNew, rng_fast, wallet.chain(), wallet.GetLastBlockHash(), wallet.GetLastBlockHeight());

    // Calculate the transaction fee
    TxSize tx_sizes = CalculateMaximumSignedTxSize(CTransaction(txNew), &wallet, &coin_control);
    int nBytes = tx_sizes.vsize;
    if (nBytes == -1) {
        return util::Error{_("Missing solving data for estimating transaction size")};
    }
    CAmount fee_needed = coin_selection_params.m_effective_feerate.GetFee(nBytes);
    const CAmount output_value = CalculateOutputValue(txNew);
    Assume(recipients_sum + change_amount == output_value);
    CAmount current_fee = result.GetSelectedValue() - output_value;

    // Sanity check that the fee cannot be negative as that means we have more output value than input value
    if (current_fee < 0) {
        return util::Error{Untranslated(STR_INTERNAL_BUG("Fee paid < 0"))};
    }

    // If there is a change output and we overpay the fees then increase the change to match the fee needed
    if (nChangePosInOut != -1 && fee_needed < current_fee) {
        auto& change = txNew.vout.at(nChangePosInOut);
        change.nValue += current_fee - fee_needed;
        current_fee = result.GetSelectedValue() - CalculateOutputValue(txNew);
        if (fee_needed != current_fee) {
            return util::Error{Untranslated(STR_INTERNAL_BUG("Change adjustment: Fee needed != fee paid"))};
        }
    }

    // Reduce output values for subtractFeeFromAmount
    if (coin_selection_params.m_subtract_fee_outputs) {
        CAmount to_reduce = fee_needed - current_fee;
        int i = 0;
        bool fFirst = true;
        for (const auto& recipient : vecSend)
        {
            if (i == nChangePosInOut) {
                ++i;
            }
            CTxOut& txout = txNew.vout[i];

            if (recipient.fSubtractFeeFromAmount)
            {
                txout.nValue -= to_reduce / outputs_to_subtract_fee_from; // Subtract fee equally from each selected recipient

                if (fFirst) // first receiver pays the remainder not divisible by output count
                {
                    fFirst = false;
                    txout.nValue -= to_reduce % outputs_to_subtract_fee_from;
                }

                // Error if this output is reduced to be below dust
                if (IsDust(txout, wallet.chain().relayDustFee())) {
                    if (txout.nValue < 0) {
                        return util::Error{_("The transaction amount is too small to pay the fee")};
                    } else {
                        return util::Error{_("The transaction amount is too small to send after the fee has been deducted")};
                    }
                }
            }
            ++i;
        }
        current_fee = result.GetSelectedValue() - CalculateOutputValue(txNew);
        if (fee_needed != current_fee) {
            return util::Error{Untranslated(STR_INTERNAL_BUG("SFFO: Fee needed != fee paid"))};
        }
    }

    // fee_needed should now always be less than or equal to the current fees that we pay.
    // If it is not, it is a bug.
    if (fee_needed > current_fee) {
        return util::Error{Untranslated(STR_INTERNAL_BUG("Fee needed > fee paid"))};
    }

    // Give up if change keypool ran out and change is required
    if (scriptChange.empty() && nChangePosInOut != -1) {
        return util::Error{error};
    }

    if (sign && !wallet.SignTransaction(txNew)) {
        return util::Error{_("Signing transaction failed")};
    }

    // Return the constructed transaction data.
    CTransactionRef tx = MakeTransactionRef(std::move(txNew));

    // Limit size
    if ((sign && GetTransactionWeight(*tx) > MAX_STANDARD_TX_WEIGHT) ||
        (!sign && tx_sizes.weight > MAX_STANDARD_TX_WEIGHT))
    {
        return util::Error{_("Transaction too large")};
    }

    if (current_fee > wallet.m_default_max_tx_fee) {
        return util::Error{TransactionErrorString(TransactionError::MAX_FEE_EXCEEDED)};
    }

    if (gArgs.GetBoolArg("-walletrejectlongchains", DEFAULT_WALLET_REJECT_LONG_CHAINS)) {
        // Lastly, ensure this tx will pass the mempool's chain limits
        if (!wallet.chain().checkChainLimits(tx)) {
            return util::Error{_("Transaction has too long of a mempool chain")};
        }
    }

    // Before we return success, we assume any change key will be used to prevent
    // accidental re-use.
    reservedest.KeepDestination();

    wallet.WalletLogPrintf("Fee Calculation: Fee:%d Bytes:%u Tgt:%d (requested %d) Reason:\"%s\" Decay %.5f: Estimation: (%g - %g) %.2f%% %.1f/(%.1f %d mem %.1f out) Fail: (%g - %g) %.2f%% %.1f/(%.1f %d mem %.1f out)\n",
              current_fee, nBytes, feeCalc.returnedTarget, feeCalc.desiredTarget, StringForFeeReason(feeCalc.reason), feeCalc.est.decay,
              feeCalc.est.pass.start, feeCalc.est.pass.end,
              (feeCalc.est.pass.totalConfirmed + feeCalc.est.pass.inMempool + feeCalc.est.pass.leftMempool) > 0.0 ? 100 * feeCalc.est.pass.withinTarget / (feeCalc.est.pass.totalConfirmed + feeCalc.est.pass.inMempool + feeCalc.est.pass.leftMempool) : 0.0,
              feeCalc.est.pass.withinTarget, feeCalc.est.pass.totalConfirmed, feeCalc.est.pass.inMempool, feeCalc.est.pass.leftMempool,
              feeCalc.est.fail.start, feeCalc.est.fail.end,
              (feeCalc.est.fail.totalConfirmed + feeCalc.est.fail.inMempool + feeCalc.est.fail.leftMempool) > 0.0 ? 100 * feeCalc.est.fail.withinTarget / (feeCalc.est.fail.totalConfirmed + feeCalc.est.fail.inMempool + feeCalc.est.fail.leftMempool) : 0.0,
              feeCalc.est.fail.withinTarget, feeCalc.est.fail.totalConfirmed, feeCalc.est.fail.inMempool, feeCalc.est.fail.leftMempool);
    return CreatedTransactionResult(tx, current_fee, nChangePosInOut, feeCalc);
}

util::Result<CreatedTransactionResult> CreateTransaction(
        CWallet& wallet,
        const std::vector<CRecipient>& vecSend,
        const CTxIn* withInput,
        int change_pos,
        const CCoinControl& coin_control,
        bool sign)
{
    if (vecSend.empty()) {
        return util::Error{_("Transaction must have at least one recipient")};
    }

    if (std::any_of(vecSend.cbegin(), vecSend.cend(), [](const auto& recipient){ return recipient.nAmount < 0; })) {
        return util::Error{_("Transaction amounts must not be negative")};
    }

    LOCK(wallet.cs_wallet);

    auto res = CreateTransactionInternal(wallet, vecSend, withInput, change_pos, coin_control, sign);
    TRACE4(coin_selection, normal_create_tx_internal, wallet.GetName().c_str(), bool(res),
           res ? res->fee : 0, res ? res->change_pos : 0);
    if (!res) return res;
    const auto& txr_ungrouped = *res;
    // try with avoidpartialspends unless it's enabled already
    if (txr_ungrouped.fee > 0 /* 0 means non-functional fee rate estimation */ && wallet.m_max_aps_fee > -1 && !coin_control.m_avoid_partial_spends) {
        TRACE1(coin_selection, attempting_aps_create_tx, wallet.GetName().c_str());
        CCoinControl tmp_cc = coin_control;
        tmp_cc.m_avoid_partial_spends = true;

        // Re-use the change destination from the first creation attempt to avoid skipping BIP44 indexes
        const int ungrouped_change_pos = txr_ungrouped.change_pos;
        if (ungrouped_change_pos != -1) {
            ExtractDestination(txr_ungrouped.tx->vout[ungrouped_change_pos].scriptPubKey, tmp_cc.destChange);
        }

        auto txr_grouped = CreateTransactionInternal(wallet, vecSend, withInput, change_pos, tmp_cc, sign);
        // if fee of this alternative one is within the range of the max fee, we use this one
        const bool use_aps{txr_grouped.has_value() ? (txr_grouped->fee <= txr_ungrouped.fee + wallet.m_max_aps_fee) : false};
        TRACE5(coin_selection, aps_create_tx_internal, wallet.GetName().c_str(), use_aps, txr_grouped.has_value(),
               txr_grouped.has_value() ? txr_grouped->fee : 0, txr_grouped.has_value() ? txr_grouped->change_pos : 0);
        if (txr_grouped) {
            wallet.WalletLogPrintf("Fee non-grouped = %lld, grouped = %lld, using %s\n",
                txr_ungrouped.fee, txr_grouped->fee, use_aps ? "grouped" : "non-grouped");
            if (use_aps) return txr_grouped;
        }
    }
    return res;
}

bool FundTransaction(CWallet& wallet, CMutableTransaction& tx, CAmount& nFeeRet, int& nChangePosInOut, bilingual_str& error, bool lockUnspents, const std::set<int>& setSubtractFeeFromOutputs, CCoinControl coinControl)
{
    std::vector<CRecipient> vecSend;

    // Turn the txout set into a CRecipient vector.
    for (size_t idx = 0; idx < tx.vout.size(); idx++) {
        const CTxOut& txOut = tx.vout[idx];
        CRecipient recipient = {txOut.scriptPubKey, txOut.nValue, setSubtractFeeFromOutputs.count(idx) == 1};
        vecSend.push_back(recipient);
    }

    // Acquire the locks to prevent races to the new locked unspents between the
    // CreateTransaction call and LockCoin calls (when lockUnspents is true).
    LOCK(wallet.cs_wallet);

    // Fetch specified UTXOs from the UTXO set to get the scriptPubKeys and values of the outputs being selected
    // and to match with the given solving_data. Only used for non-wallet outputs.
    std::map<COutPoint, Coin> coins;
    for (const CTxIn& txin : tx.vin) {
        coins[txin.prevout]; // Create empty map entry keyed by prevout.
    }
    wallet.chain().findCoins(coins);

    for (const CTxIn& txin : tx.vin) {
        const auto& outPoint = txin.prevout;
        if (wallet.IsMine(outPoint)) {
            // The input was found in the wallet, so select as internal
            coinControl.Select(outPoint);
        } else if (coins[outPoint].out.IsNull()) {
            error = _("Unable to find UTXO for external input");
            return false;
        } else {
            // The input was not in the wallet, but is in the UTXO set, so select as external
            coinControl.SelectExternal(outPoint, coins[outPoint].out);
        }
    }

    auto res = CreateTransaction(wallet, vecSend, nullptr, nChangePosInOut, coinControl, false);
    if (!res) {
        error = util::ErrorString(res);
        return false;
    }
    const auto& txr = *res;
    CTransactionRef tx_new = txr.tx;
    nFeeRet = txr.fee;
    nChangePosInOut = txr.change_pos;

    if (nChangePosInOut != -1) {
        tx.vout.insert(tx.vout.begin() + nChangePosInOut, tx_new->vout[nChangePosInOut]);
    }

    // Copy output sizes from new transaction; they may have had the fee
    // subtracted from them.
    for (unsigned int idx = 0; idx < tx.vout.size(); idx++) {
        tx.vout[idx].nValue = tx_new->vout[idx].nValue;
    }

    // Add new txins while keeping original txin scriptSig/order.
    for (const CTxIn& txin : tx_new->vin) {
        if (!coinControl.IsSelected(txin.prevout)) {
            tx.vin.push_back(txin);

        }
        if (lockUnspents) {
            wallet.LockCoin(txin.prevout);
        }

    }

    return true;
}
} // namespace wallet<|MERGE_RESOLUTION|>--- conflicted
+++ resolved
@@ -160,16 +160,12 @@
                                             const CoinSelectionParams& coin_selection_params) EXCLUSIVE_LOCKS_REQUIRED(wallet.cs_wallet)
 {
     PreSelectedInputs result;
-<<<<<<< HEAD
-    std::vector<COutPoint> vPresetInputs;
-    coin_control.ListSelected(vPresetInputs);
+    std::vector<COutPoint> vPresetInputs = coin_control.ListSelected();
     if (withNameInput != nullptr) {
         vPresetInputs.push_back(withNameInput->prevout);
     }
-=======
->>>>>>> 768cbee2
     const bool can_grind_r = wallet.CanGrindR();
-    for (const COutPoint& outpoint : coin_control.ListSelected()) {
+    for (const COutPoint& outpoint : vPresetInputs) {
         int input_bytes = -1;
         CTxOut txout;
         if (auto ptr_wtx = wallet.GetWalletTx(outpoint.hash)) {

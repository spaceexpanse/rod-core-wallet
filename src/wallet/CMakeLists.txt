--- conflicted
+++ resolved
@@ -39,14 +39,11 @@
   PRIVATE
     core_interface
     bitcoin_common
-<<<<<<< HEAD
     # FIXME: Get rid of this extra dependency linked in here compared
     # to upstream (it is used for the auxpow miner).
     bitcoin_node
-=======
     $<TARGET_NAME_IF_EXISTS:unofficial::sqlite3::sqlite3>
     $<TARGET_NAME_IF_EXISTS:SQLite::SQLite3>
->>>>>>> a799415d
     univalue
     Boost::headers
     $<TARGET_NAME_IF_EXISTS:USDT::headers>

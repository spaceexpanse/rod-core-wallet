--- conflicted
+++ resolved
@@ -2304,11 +2304,7 @@
     if (Params().IsTestChain()) {
         desc_prefix += "/1h";
     } else {
-<<<<<<< HEAD
-        desc_prefix += "/7'";
-=======
-        desc_prefix += "/0h";
->>>>>>> b7450d70
+        desc_prefix += "/7h";
     }
 
     std::string internal_path = internal ? "/1" : "/0";

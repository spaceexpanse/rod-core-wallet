--- conflicted
+++ resolved
@@ -3016,11 +3016,7 @@
             CTxDestination dest = DecodeDestination(change_address_str);
 
             if (!IsValidDestination(dest)) {
-<<<<<<< HEAD
-                throw JSONRPCError(RPC_INVALID_ADDRESS_OR_KEY, "changeAddress must be a valid Xaya address");
-=======
                 throw JSONRPCError(RPC_INVALID_ADDRESS_OR_KEY, "Change address must be a valid address");
->>>>>>> 3e69dd10
             }
 
             coinControl.destChange = dest;

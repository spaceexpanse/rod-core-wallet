// Copyright (c) 2010 Satoshi Nakamoto
// Copyright (c) 2009-2020 The Bitcoin Core developers
// Distributed under the MIT software license, see the accompanying
// file COPYING or http://www.opensource.org/licenses/mit-license.php.

#include <amount.h>
#include <core_io.h>
#include <interfaces/chain.h>
#include <key_io.h>
#include <node/context.h>
#include <optional.h>
#include <outputtype.h>
#include <policy/feerate.h>
#include <policy/fees.h>
#include <policy/policy.h>
#include <policy/rbf.h>
#include <rpc/auxpow_miner.h>
#include <rpc/rawtransaction_util.h>
#include <rpc/server.h>
#include <rpc/util.h>
#include <script/descriptor.h>
#include <script/names.h>
#include <script/sign.h>
#include <util/bip32.h>
#include <util/fees.h>
#include <util/message.h> // For MessageSign()
#include <util/moneystr.h>
#include <util/ref.h>
#include <util/string.h>
#include <util/system.h>
#include <util/translation.h>
#include <util/url.h>
#include <util/vector.h>
#include <wallet/coincontrol.h>
#include <wallet/context.h>
#include <wallet/feebumper.h>
#include <wallet/load.h>
#include <wallet/rpcwallet.h>
#include <wallet/wallet.h>
#include <wallet/walletdb.h>
#include <wallet/walletutil.h>

#include <stdint.h>

#include <univalue.h>


using interfaces::FoundBlock;

static const std::string WALLET_ENDPOINT_BASE = "/wallet/";
const std::string HELP_REQUIRING_PASSPHRASE{"\nRequires wallet passphrase to be set with walletpassphrase call if wallet is encrypted.\n"};

static inline bool GetAvoidReuseFlag(const CWallet* const pwallet, const UniValue& param) {
    bool can_avoid_reuse = pwallet->IsWalletFlagSet(WALLET_FLAG_AVOID_REUSE);
    bool avoid_reuse = param.isNull() ? can_avoid_reuse : param.get_bool();

    if (avoid_reuse && !can_avoid_reuse) {
        throw JSONRPCError(RPC_WALLET_ERROR, "wallet does not have the \"avoid reuse\" feature enabled");
    }

    return avoid_reuse;
}


/** Used by RPC commands that have an include_watchonly parameter.
 *  We default to true for watchonly wallets if include_watchonly isn't
 *  explicitly set.
 */
static bool ParseIncludeWatchonly(const UniValue& include_watchonly, const CWallet& pwallet)
{
    if (include_watchonly.isNull()) {
        // if include_watchonly isn't explicitly set, then check if we have a watchonly wallet
        return pwallet.IsWalletFlagSet(WALLET_FLAG_DISABLE_PRIVATE_KEYS);
    }

    // otherwise return whatever include_watchonly was set to
    return include_watchonly.get_bool();
}


/** Checks if a CKey is in the given CWallet compressed or otherwise*/
bool HaveKey(const SigningProvider& wallet, const CKey& key)
{
    CKey key2;
    key2.Set(key.begin(), key.end(), !key.IsCompressed());
    return wallet.HaveKey(key.GetPubKey().GetID()) || wallet.HaveKey(key2.GetPubKey().GetID());
}

bool GetWalletNameFromJSONRPCRequest(const JSONRPCRequest& request, std::string& wallet_name)
{
    if (URL_DECODE && request.URI.substr(0, WALLET_ENDPOINT_BASE.size()) == WALLET_ENDPOINT_BASE) {
        // wallet endpoint was used
        wallet_name = URL_DECODE(request.URI.substr(WALLET_ENDPOINT_BASE.size()));
        return true;
    }
    return false;
}

std::shared_ptr<CWallet> GetWalletForJSONRPCRequest(const JSONRPCRequest& request)
{
    CHECK_NONFATAL(!request.fHelp);
    std::string wallet_name;
    if (GetWalletNameFromJSONRPCRequest(request, wallet_name)) {
        std::shared_ptr<CWallet> pwallet = GetWallet(wallet_name);
        if (!pwallet) throw JSONRPCError(RPC_WALLET_NOT_FOUND, "Requested wallet does not exist or is not loaded");
        return pwallet;
    }

    std::vector<std::shared_ptr<CWallet>> wallets = GetWallets();
    if (wallets.size() == 1) {
        return wallets[0];
    }

    if (wallets.empty()) {
        throw JSONRPCError(
            RPC_WALLET_NOT_FOUND, "No wallet is loaded. Load a wallet using loadwallet or create a new one with createwallet. (Note: A default wallet is no longer automatically created)");
    }
    throw JSONRPCError(RPC_WALLET_NOT_SPECIFIED,
        "Wallet file not specified (must request wallet RPC through /wallet/<filename> uri-path).");
}

void EnsureWalletIsUnlocked(const CWallet* pwallet)
{
    if (pwallet->IsLocked()) {
        throw JSONRPCError(RPC_WALLET_UNLOCK_NEEDED, "Error: Please enter the wallet passphrase with walletpassphrase first.");
    }
}

WalletContext& EnsureWalletContext(const util::Ref& context)
{
    if (!context.Has<WalletContext>()) {
        throw JSONRPCError(RPC_INTERNAL_ERROR, "Wallet context not found");
    }
    return context.Get<WalletContext>();
}

// also_create should only be set to true only when the RPC is expected to add things to a blank wallet and make it no longer blank
LegacyScriptPubKeyMan& EnsureLegacyScriptPubKeyMan(CWallet& wallet, bool also_create)
{
    LegacyScriptPubKeyMan* spk_man = wallet.GetLegacyScriptPubKeyMan();
    if (!spk_man && also_create) {
        spk_man = wallet.GetOrCreateLegacyScriptPubKeyMan();
    }
    if (!spk_man) {
        throw JSONRPCError(RPC_WALLET_ERROR, "This type of wallet does not support this command");
    }
    return *spk_man;
}

static void WalletTxToJSON(interfaces::Chain& chain, const CWalletTx& wtx, UniValue& entry)
{
    int confirms = wtx.GetDepthInMainChain();
    entry.pushKV("confirmations", confirms);
    if (wtx.IsCoinBase())
        entry.pushKV("generated", true);
    if (confirms > 0)
    {
        entry.pushKV("blockhash", wtx.m_confirm.hashBlock.GetHex());
        entry.pushKV("blockheight", wtx.m_confirm.block_height);
        entry.pushKV("blockindex", wtx.m_confirm.nIndex);
        int64_t block_time;
        CHECK_NONFATAL(chain.findBlock(wtx.m_confirm.hashBlock, FoundBlock().time(block_time)));
        entry.pushKV("blocktime", block_time);
    } else {
        entry.pushKV("trusted", wtx.IsTrusted());
    }
    uint256 hash = wtx.GetHash();
    entry.pushKV("txid", hash.GetHex());
    UniValue conflicts(UniValue::VARR);
    for (const uint256& conflict : wtx.GetConflicts())
        conflicts.push_back(conflict.GetHex());
    entry.pushKV("walletconflicts", conflicts);
    entry.pushKV("time", wtx.GetTxTime());
    entry.pushKV("timereceived", (int64_t)wtx.nTimeReceived);

    // Add opt-in RBF status
    std::string rbfStatus = "no";
    if (confirms <= 0) {
        RBFTransactionState rbfState = chain.isRBFOptIn(*wtx.tx);
        if (rbfState == RBFTransactionState::UNKNOWN)
            rbfStatus = "unknown";
        else if (rbfState == RBFTransactionState::REPLACEABLE_BIP125)
            rbfStatus = "yes";
    }
    entry.pushKV("bip125-replaceable", rbfStatus);

    for (const std::pair<const std::string, std::string>& item : wtx.mapValue)
        entry.pushKV(item.first, item.second);
}

static std::string LabelFromValue(const UniValue& value)
{
    std::string label = value.get_str();
    if (label == "*")
        throw JSONRPCError(RPC_WALLET_INVALID_LABEL_NAME, "Invalid label name");
    return label;
}

/**
 * Update coin control with fee estimation based on the given parameters
 *
 * @param[in]     wallet            Wallet reference
 * @param[in,out] cc                Coin control to be updated
 * @param[in]     conf_target       UniValue integer; confirmation target in blocks, values between 1 and 1008 are valid per policy/fees.h;
 * @param[in]     estimate_mode     UniValue string; fee estimation mode, valid values are "unset", "economical" or "conservative";
 * @param[in]     fee_rate          UniValue real; fee rate in sat/vB;
 *                                      if present, both conf_target and estimate_mode must either be null, or "unset"
 * @param[in]     override_min_fee  bool; whether to set fOverrideFeeRate to true to disable minimum fee rate checks and instead
 *                                      verify only that fee_rate is greater than 0
 * @throws a JSONRPCError if conf_target, estimate_mode, or fee_rate contain invalid values or are in conflict
 */
static void SetFeeEstimateMode(const CWallet& wallet, CCoinControl& cc, const UniValue& conf_target, const UniValue& estimate_mode, const UniValue& fee_rate, bool override_min_fee)
{
    if (!fee_rate.isNull()) {
        if (!conf_target.isNull()) {
            throw JSONRPCError(RPC_INVALID_PARAMETER, "Cannot specify both conf_target and fee_rate. Please provide either a confirmation target in blocks for automatic fee estimation, or an explicit fee rate.");
        }
        if (!estimate_mode.isNull() && estimate_mode.get_str() != "unset") {
            throw JSONRPCError(RPC_INVALID_PARAMETER, "Cannot specify both estimate_mode and fee_rate");
        }
        cc.m_feerate = CFeeRate(AmountFromValue(fee_rate), COIN);
        if (override_min_fee) cc.fOverrideFeeRate = true;
        // Default RBF to true for explicit fee_rate, if unset.
        if (cc.m_signal_bip125_rbf == nullopt) cc.m_signal_bip125_rbf = true;
        return;
    }
    if (!estimate_mode.isNull() && !FeeModeFromString(estimate_mode.get_str(), cc.m_fee_mode)) {
        throw JSONRPCError(RPC_INVALID_PARAMETER, InvalidEstimateModeErrorMessage());
    }
    if (!conf_target.isNull()) {
        cc.m_confirm_target = ParseConfirmTarget(conf_target, wallet.chain().estimateMaxBlocks());
    }
}

static RPCHelpMan getnewaddress()
{
    return RPCHelpMan{"getnewaddress",
                "\nReturns a new address for receiving payments.\n"
                "If 'label' is specified, it is added to the address book \n"
                "so payments received with the address will be associated with 'label'.\n",
                {
                    {"label", RPCArg::Type::STR, /* default */ "\"\"", "The label name for the address to be linked to. It can also be set to the empty string \"\" to represent the default label. The label does not need to exist, it will be created if there is no label by the given name."},
                    {"address_type", RPCArg::Type::STR, /* default */ "set by -addresstype", "The address type to use. Options are \"legacy\", \"p2sh-segwit\", and \"bech32\"."},
                },
                RPCResult{
                    RPCResult::Type::STR, "address", "The new address"
                },
                RPCExamples{
                    HelpExampleCli("getnewaddress", "")
            + HelpExampleRpc("getnewaddress", "")
                },
        [&](const RPCHelpMan& self, const JSONRPCRequest& request) -> UniValue
{
    std::shared_ptr<CWallet> const wallet = GetWalletForJSONRPCRequest(request);
    if (!wallet) return NullUniValue;
    CWallet* const pwallet = wallet.get();

    LOCK(pwallet->cs_wallet);

    if (!pwallet->CanGetAddresses()) {
        throw JSONRPCError(RPC_WALLET_ERROR, "Error: This wallet has no available keys");
    }

    // Parse the label first so we don't generate a key if there's an error
    std::string label;
    if (!request.params[0].isNull())
        label = LabelFromValue(request.params[0]);

    OutputType output_type = pwallet->m_default_address_type;
    if (!request.params[1].isNull()) {
        if (!ParseOutputType(request.params[1].get_str(), output_type)) {
            throw JSONRPCError(RPC_INVALID_ADDRESS_OR_KEY, strprintf("Unknown address type '%s'", request.params[1].get_str()));
        }
    }

    CTxDestination dest;
    std::string error;
    if (!pwallet->GetNewDestination(output_type, label, dest, error)) {
        throw JSONRPCError(RPC_WALLET_KEYPOOL_RAN_OUT, error);
    }

    return EncodeDestination(dest);
},
    };
}

static RPCHelpMan getrawchangeaddress()
{
    return RPCHelpMan{"getrawchangeaddress",
                "\nReturns a new address, for receiving change.\n"
                "This is for use with raw transactions, NOT normal use.\n",
                {
                    {"address_type", RPCArg::Type::STR, /* default */ "set by -changetype", "The address type to use. Options are \"legacy\", \"p2sh-segwit\", and \"bech32\"."},
                },
                RPCResult{
                    RPCResult::Type::STR, "address", "The address"
                },
                RPCExamples{
                    HelpExampleCli("getrawchangeaddress", "")
            + HelpExampleRpc("getrawchangeaddress", "")
                },
        [&](const RPCHelpMan& self, const JSONRPCRequest& request) -> UniValue
{
    std::shared_ptr<CWallet> const wallet = GetWalletForJSONRPCRequest(request);
    if (!wallet) return NullUniValue;
    CWallet* const pwallet = wallet.get();

    LOCK(pwallet->cs_wallet);

    if (!pwallet->CanGetAddresses(true)) {
        throw JSONRPCError(RPC_WALLET_ERROR, "Error: This wallet has no available keys");
    }

    OutputType output_type = pwallet->m_default_change_type.value_or(pwallet->m_default_address_type);
    if (!request.params[0].isNull()) {
        if (!ParseOutputType(request.params[0].get_str(), output_type)) {
            throw JSONRPCError(RPC_INVALID_ADDRESS_OR_KEY, strprintf("Unknown address type '%s'", request.params[0].get_str()));
        }
    }

    CTxDestination dest;
    std::string error;
    if (!pwallet->GetNewChangeDestination(output_type, dest, error)) {
        throw JSONRPCError(RPC_WALLET_KEYPOOL_RAN_OUT, error);
    }
    return EncodeDestination(dest);
},
    };
}


static RPCHelpMan setlabel()
{
    return RPCHelpMan{"setlabel",
                "\nSets the label associated with the given address.\n",
                {
                    {"address", RPCArg::Type::STR, RPCArg::Optional::NO, "The address to be associated with a label."},
                    {"label", RPCArg::Type::STR, RPCArg::Optional::NO, "The label to assign to the address."},
                },
                RPCResult{RPCResult::Type::NONE, "", ""},
                RPCExamples{
                    HelpExampleCli("setlabel", "\"" + EXAMPLE_ADDRESS[0] + "\" \"tabby\"")
            + HelpExampleRpc("setlabel", "\"" + EXAMPLE_ADDRESS[0] + "\", \"tabby\"")
                },
        [&](const RPCHelpMan& self, const JSONRPCRequest& request) -> UniValue
{
    std::shared_ptr<CWallet> const wallet = GetWalletForJSONRPCRequest(request);
    if (!wallet) return NullUniValue;
    CWallet* const pwallet = wallet.get();

    LOCK(pwallet->cs_wallet);

    CTxDestination dest = DecodeDestination(request.params[0].get_str());
    if (!IsValidDestination(dest)) {
        throw JSONRPCError(RPC_INVALID_ADDRESS_OR_KEY, "Invalid address");
    }

    std::string label = LabelFromValue(request.params[1]);

    if (pwallet->IsMine(dest)) {
        pwallet->SetAddressBook(dest, label, "receive");
    } else {
        pwallet->SetAddressBook(dest, label, "send");
    }

    return NullUniValue;
},
    };
}

void ParseRecipients(const UniValue& address_amounts, const UniValue& subtract_fee_outputs, std::vector<CRecipient> &recipients) {
    std::set<CTxDestination> destinations;
    int i = 0;
    for (const std::string& address: address_amounts.getKeys()) {
        CTxDestination dest = DecodeDestination(address);
        if (!IsValidDestination(dest)) {
            throw JSONRPCError(RPC_INVALID_ADDRESS_OR_KEY, std::string("Invalid address: ") + address);
        }

        if (destinations.count(dest)) {
            throw JSONRPCError(RPC_INVALID_PARAMETER, std::string("Invalid parameter, duplicated address: ") + address);
        }
        destinations.insert(dest);

        CScript script_pub_key = GetScriptForDestination(dest);
        CAmount amount = AmountFromValue(address_amounts[i++]);

        bool subtract_fee = false;
        for (unsigned int idx = 0; idx < subtract_fee_outputs.size(); idx++) {
            const UniValue& addr = subtract_fee_outputs[idx];
            if (addr.get_str() == address) {
                subtract_fee = true;
            }
        }

        CRecipient recipient = {script_pub_key, amount, subtract_fee};
        recipients.push_back(recipient);
    }
}

UniValue SendMoney(CWallet* const pwallet, const CCoinControl &coin_control,
                   const CTxIn* withInput,
                   std::vector<CRecipient> &recipients, mapValue_t map_value, bool verbose)
{
    EnsureWalletIsUnlocked(pwallet);

    // Shuffle recipient list
    std::shuffle(recipients.begin(), recipients.end(), FastRandomContext());

    // Send
    CAmount nFeeRequired = 0;
    int nChangePosRet = -1;
    bilingual_str error;
    CTransactionRef tx;
    FeeCalculation fee_calc_out;
    bool fCreated = pwallet->CreateTransaction(recipients, withInput, tx, nFeeRequired, nChangePosRet, error, coin_control, fee_calc_out, !pwallet->IsWalletFlagSet(WALLET_FLAG_DISABLE_PRIVATE_KEYS));
    if (!fCreated) {
        throw JSONRPCError(RPC_WALLET_INSUFFICIENT_FUNDS, error.original);
    }
    pwallet->CommitTransaction(tx, std::move(map_value), {} /* orderForm */);
    if (verbose) {
        UniValue entry(UniValue::VOBJ);
        entry.pushKV("txid", tx->GetHash().GetHex());
        entry.pushKV("fee_reason", StringForFeeReason(fee_calc_out.reason));
        return entry;
    }
    return tx->GetHash().GetHex();
}

static RPCHelpMan sendtoaddress()
{
    return RPCHelpMan{"sendtoaddress",
                "\nSend an amount to a given address." +
        HELP_REQUIRING_PASSPHRASE,
                {
                    {"address", RPCArg::Type::STR, RPCArg::Optional::NO, "The address to send to."},
                    {"amount", RPCArg::Type::AMOUNT, RPCArg::Optional::NO, "The amount in " + CURRENCY_UNIT + " to send. eg 0.1"},
                    {"comment", RPCArg::Type::STR, RPCArg::Optional::OMITTED_NAMED_ARG, "A comment used to store what the transaction is for.\n"
                                         "This is not part of the transaction, just kept in your wallet."},
                    {"comment_to", RPCArg::Type::STR, RPCArg::Optional::OMITTED_NAMED_ARG, "A comment to store the name of the person or organization\n"
                                         "to which you're sending the transaction. This is not part of the \n"
                                         "transaction, just kept in your wallet."},
                    {"subtractfeefromamount", RPCArg::Type::BOOL, /* default */ "false", "The fee will be deducted from the amount being sent.\n"
                                         "The recipient will receive less coins than you enter in the amount field."},
                    {"replaceable", RPCArg::Type::BOOL, /* default */ "wallet default", "Allow this transaction to be replaced by a transaction with higher fees via BIP 125"},
                    {"conf_target", RPCArg::Type::NUM, /* default */ "wallet -txconfirmtarget", "Confirmation target in blocks"},
                    {"estimate_mode", RPCArg::Type::STR, /* default */ "unset", std::string() + "The fee estimate mode, must be one of (case insensitive):\n"
            "       \"" + FeeModes("\"\n\"") + "\""},
                    {"avoid_reuse", RPCArg::Type::BOOL, /* default */ "true", "(only available if avoid_reuse wallet flag is set) Avoid spending from dirty addresses; addresses are considered\n"
                                         "dirty if they have previously been used in a transaction."},
                    {"fee_rate", RPCArg::Type::AMOUNT, /* default */ "not set, fall back to wallet fee estimation", "Specify a fee rate in " + CURRENCY_ATOM + "/vB."},
                    {"verbose", RPCArg::Type::BOOL, /* default */ "false", "If true, return extra information about the transaction."},
                },
                {
                    RPCResult{"if verbose is not set or set to false",
                        RPCResult::Type::STR_HEX, "txid", "The transaction id."
                    },
                    RPCResult{"if verbose is set to true",
                        RPCResult::Type::OBJ, "", "",
                        {
                            {RPCResult::Type::STR_HEX, "txid", "The transaction id."},
                            {RPCResult::Type::STR, "fee reason", "The transaction fee reason."}
                        },
                    },
                },
                RPCExamples{
                    "\nSend 0.1 BTC\n"
                    + HelpExampleCli("sendtoaddress", "\"" + EXAMPLE_ADDRESS[0] + "\" 0.1") +
                    "\nSend 0.1 BTC with a confirmation target of 6 blocks in economical fee estimate mode using positional arguments\n"
                    + HelpExampleCli("sendtoaddress", "\"" + EXAMPLE_ADDRESS[0] + "\" 0.1 \"donation\" \"sean's outpost\" false true 6 economical") +
                    "\nSend 0.1 BTC with a fee rate of 1.1 " + CURRENCY_ATOM + "/vB, subtract fee from amount, BIP125-replaceable, using positional arguments\n"
                    + HelpExampleCli("sendtoaddress", "\"" + EXAMPLE_ADDRESS[0] + "\" 0.1 \"drinks\" \"room77\" true true null \"unset\" null 1.1") +
                    "\nSend 0.2 BTC with a confirmation target of 6 blocks in economical fee estimate mode using named arguments\n"
                    + HelpExampleCli("-named sendtoaddress", "address=\"" + EXAMPLE_ADDRESS[0] + "\" amount=0.2 conf_target=6 estimate_mode=\"economical\"") +
                    "\nSend 0.5 BTC with a fee rate of 25 " + CURRENCY_ATOM + "/vB using named arguments\n"
                    + HelpExampleCli("-named sendtoaddress", "address=\"" + EXAMPLE_ADDRESS[0] + "\" amount=0.5 fee_rate=25")
                    + HelpExampleCli("-named sendtoaddress", "address=\"" + EXAMPLE_ADDRESS[0] + "\" amount=0.5 fee_rate=25 subtractfeefromamount=false replaceable=true avoid_reuse=true comment=\"2 pizzas\" comment_to=\"jeremy\" verbose=true")
                },
        [&](const RPCHelpMan& self, const JSONRPCRequest& request) -> UniValue
{
    std::shared_ptr<CWallet> const wallet = GetWalletForJSONRPCRequest(request);
    if (!wallet) return NullUniValue;
    CWallet* const pwallet = wallet.get();

    // Make sure the results are valid at least up to the most recent block
    // the user could have gotten from another RPC command prior to now
    pwallet->BlockUntilSyncedToCurrentChain();

    LOCK(pwallet->cs_wallet);

    // Wallet comments
    mapValue_t mapValue;
    if (!request.params[2].isNull() && !request.params[2].get_str().empty())
        mapValue["comment"] = request.params[2].get_str();
    if (!request.params[3].isNull() && !request.params[3].get_str().empty())
        mapValue["to"] = request.params[3].get_str();

    bool fSubtractFeeFromAmount = false;
    if (!request.params[4].isNull()) {
        fSubtractFeeFromAmount = request.params[4].get_bool();
    }

    CCoinControl coin_control;
    if (!request.params[5].isNull()) {
        coin_control.m_signal_bip125_rbf = request.params[5].get_bool();
    }

    coin_control.m_avoid_address_reuse = GetAvoidReuseFlag(pwallet, request.params[8]);
    // We also enable partial spend avoidance if reuse avoidance is set.
    coin_control.m_avoid_partial_spends |= coin_control.m_avoid_address_reuse;

    SetFeeEstimateMode(*pwallet, coin_control, /* conf_target */ request.params[6], /* estimate_mode */ request.params[7], /* fee_rate */ request.params[9], /* override_min_fee */ false);

    EnsureWalletIsUnlocked(pwallet);

    UniValue address_amounts(UniValue::VOBJ);
    const std::string address = request.params[0].get_str();
    address_amounts.pushKV(address, request.params[1]);
    UniValue subtractFeeFromAmount(UniValue::VARR);
    if (fSubtractFeeFromAmount) {
        subtractFeeFromAmount.push_back(address);
    }

    std::vector<CRecipient> recipients;
    ParseRecipients(address_amounts, subtractFeeFromAmount, recipients);
    const bool verbose{request.params[10].isNull() ? false : request.params[10].get_bool()};

    return SendMoney(pwallet, coin_control, nullptr, recipients, mapValue, verbose);
},
    };
}

static RPCHelpMan listaddressgroupings()
{
    return RPCHelpMan{"listaddressgroupings",
                "\nLists groups of addresses which have had their common ownership\n"
                "made public by common use as inputs or as the resulting change\n"
                "in past transactions\n",
                {},
                RPCResult{
                    RPCResult::Type::ARR, "", "",
                    {
                        {RPCResult::Type::ARR, "", "",
                        {
                            {RPCResult::Type::ARR, "", "",
                            {
                                {RPCResult::Type::STR, "address", "The address"},
                                {RPCResult::Type::STR_AMOUNT, "amount", "The amount in " + CURRENCY_UNIT},
                                {RPCResult::Type::STR, "label", /* optional */ true, "The label"},
                            }},
                        }},
                    }
                },
                RPCExamples{
                    HelpExampleCli("listaddressgroupings", "")
            + HelpExampleRpc("listaddressgroupings", "")
                },
        [&](const RPCHelpMan& self, const JSONRPCRequest& request) -> UniValue
{
    std::shared_ptr<CWallet> const wallet = GetWalletForJSONRPCRequest(request);
    if (!wallet) return NullUniValue;
    const CWallet* const pwallet = wallet.get();

    // Make sure the results are valid at least up to the most recent block
    // the user could have gotten from another RPC command prior to now
    pwallet->BlockUntilSyncedToCurrentChain();

    LOCK(pwallet->cs_wallet);

    UniValue jsonGroupings(UniValue::VARR);
    std::map<CTxDestination, CAmount> balances = pwallet->GetAddressBalances();
    for (const std::set<CTxDestination>& grouping : pwallet->GetAddressGroupings()) {
        UniValue jsonGrouping(UniValue::VARR);
        for (const CTxDestination& address : grouping)
        {
            UniValue addressInfo(UniValue::VARR);
            addressInfo.push_back(EncodeDestination(address));
            addressInfo.push_back(ValueFromAmount(balances[address]));
            {
                const auto* address_book_entry = pwallet->FindAddressBookEntry(address);
                if (address_book_entry) {
                    addressInfo.push_back(address_book_entry->GetLabel());
                }
            }
            jsonGrouping.push_back(addressInfo);
        }
        jsonGroupings.push_back(jsonGrouping);
    }
    return jsonGroupings;
},
    };
}

static RPCHelpMan signmessage()
{
    return RPCHelpMan{"signmessage",
                "\nSign a message with the private key of an address" +
        HELP_REQUIRING_PASSPHRASE,
                {
                    {"address", RPCArg::Type::STR, RPCArg::Optional::NO, "The address to use for the private key."},
                    {"message", RPCArg::Type::STR, RPCArg::Optional::NO, "The message to create a signature of."},
                },
                RPCResult{
                    RPCResult::Type::STR, "signature", "The signature of the message encoded in base 64"
                },
                RPCExamples{
            "\nUnlock the wallet for 30 seconds\n"
            + HelpExampleCli("walletpassphrase", "\"mypassphrase\" 30") +
            "\nCreate the signature\n"
            + HelpExampleCli("signmessage", "\"N2xHFZ8NWNkGuuXfDxv8iMXdQGMd3tjZXX\" \"my message\"") +
            "\nVerify the signature\n"
            + HelpExampleCli("verifymessage", "\"N2xHFZ8NWNkGuuXfDxv8iMXdQGMd3tjZXX\" \"signature\" \"my message\"") +
            "\nAs a JSON-RPC call\n"
            + HelpExampleRpc("signmessage", "\"N2xHFZ8NWNkGuuXfDxv8iMXdQGMd3tjZXX\", \"my message\"")
                },
        [&](const RPCHelpMan& self, const JSONRPCRequest& request) -> UniValue
{
    std::shared_ptr<CWallet> const wallet = GetWalletForJSONRPCRequest(request);
    if (!wallet) return NullUniValue;
    const CWallet* const pwallet = wallet.get();

    LOCK(pwallet->cs_wallet);

    EnsureWalletIsUnlocked(pwallet);

    std::string strAddress = request.params[0].get_str();
    std::string strMessage = request.params[1].get_str();

    CTxDestination dest = DecodeDestination(strAddress);
    if (!IsValidDestination(dest)) {
        throw JSONRPCError(RPC_TYPE_ERROR, "Invalid address");
    }

    const PKHash* pkhash = std::get_if<PKHash>(&dest);
    if (!pkhash) {
        throw JSONRPCError(RPC_TYPE_ERROR, "Address does not refer to key");
    }

    std::string signature;
    SigningResult err = pwallet->SignMessage(strMessage, *pkhash, signature);
    if (err == SigningResult::SIGNING_FAILED) {
        throw JSONRPCError(RPC_INVALID_ADDRESS_OR_KEY, SigningResultString(err));
    } else if (err != SigningResult::OK){
        throw JSONRPCError(RPC_WALLET_ERROR, SigningResultString(err));
    }

    return signature;
},
    };
}

static CAmount GetReceived(const CWallet& wallet, const UniValue& params, bool by_label) EXCLUSIVE_LOCKS_REQUIRED(wallet.cs_wallet)
{
    std::set<CTxDestination> address_set;

    if (by_label) {
        // Get the set of addresses assigned to label
        std::string label = LabelFromValue(params[0]);
        address_set = wallet.GetLabelAddresses(label);
    } else {
        // Get the address
        CTxDestination dest = DecodeDestination(params[0].get_str());
        if (!IsValidDestination(dest)) {
            throw JSONRPCError(RPC_INVALID_ADDRESS_OR_KEY, "Invalid address");
        }
        CScript script_pub_key = GetScriptForDestination(dest);
        if (!wallet.IsMine(script_pub_key)) {
            throw JSONRPCError(RPC_WALLET_ERROR, "Address not found in wallet");
        }
        address_set.insert(dest);
    }

    // Minimum confirmations
    int min_depth = 1;
    if (!params[1].isNull())
        min_depth = params[1].get_int();

    // Tally
    CAmount amount = 0;
    for (const std::pair<const uint256, CWalletTx>& wtx_pair : wallet.mapWallet) {
        const CWalletTx& wtx = wtx_pair.second;
        if (wtx.IsCoinBase() || !wallet.chain().checkFinalTx(*wtx.tx) || wtx.GetDepthInMainChain() < min_depth) {
            continue;
        }

        for (const CTxOut& txout : wtx.tx->vout) {
            CTxDestination address;
            if (ExtractDestination(txout.scriptPubKey, address) && wallet.IsMine(address) && address_set.count(address)) {
                amount += txout.nValue;
            }
        }
    }

    return amount;
}


static RPCHelpMan getreceivedbyaddress()
{
    return RPCHelpMan{"getreceivedbyaddress",
                "\nReturns the total amount received by the given address in transactions with at least minconf confirmations.\n",
                {
                    {"address", RPCArg::Type::STR, RPCArg::Optional::NO, "The address for transactions."},
                    {"minconf", RPCArg::Type::NUM, /* default */ "1", "Only include transactions confirmed at least this many times."},
                },
                RPCResult{
                    RPCResult::Type::STR_AMOUNT, "amount", "The total amount in " + CURRENCY_UNIT + " received at this address."
                },
                RPCExamples{
            "\nThe amount from transactions with at least 1 confirmation\n"
            + HelpExampleCli("getreceivedbyaddress", "\"" + EXAMPLE_ADDRESS[0] + "\"") +
            "\nThe amount including unconfirmed transactions, zero confirmations\n"
            + HelpExampleCli("getreceivedbyaddress", "\"" + EXAMPLE_ADDRESS[0] + "\" 0") +
            "\nThe amount with at least 6 confirmations\n"
            + HelpExampleCli("getreceivedbyaddress", "\"" + EXAMPLE_ADDRESS[0] + "\" 6") +
            "\nAs a JSON-RPC call\n"
            + HelpExampleRpc("getreceivedbyaddress", "\"" + EXAMPLE_ADDRESS[0] + "\", 6")
                },
        [&](const RPCHelpMan& self, const JSONRPCRequest& request) -> UniValue
{
    std::shared_ptr<CWallet> const wallet = GetWalletForJSONRPCRequest(request);
    if (!wallet) return NullUniValue;
    const CWallet* const pwallet = wallet.get();

    // Make sure the results are valid at least up to the most recent block
    // the user could have gotten from another RPC command prior to now
    pwallet->BlockUntilSyncedToCurrentChain();

    LOCK(pwallet->cs_wallet);

    return ValueFromAmount(GetReceived(*pwallet, request.params, /* by_label */ false));
},
    };
}


static RPCHelpMan getreceivedbylabel()
{
    return RPCHelpMan{"getreceivedbylabel",
                "\nReturns the total amount received by addresses with <label> in transactions with at least [minconf] confirmations.\n",
                {
                    {"label", RPCArg::Type::STR, RPCArg::Optional::NO, "The selected label, may be the default label using \"\"."},
                    {"minconf", RPCArg::Type::NUM, /* default */ "1", "Only include transactions confirmed at least this many times."},
                },
                RPCResult{
                    RPCResult::Type::STR_AMOUNT, "amount", "The total amount in " + CURRENCY_UNIT + " received for this label."
                },
                RPCExamples{
            "\nAmount received by the default label with at least 1 confirmation\n"
            + HelpExampleCli("getreceivedbylabel", "\"\"") +
            "\nAmount received at the tabby label including unconfirmed amounts with zero confirmations\n"
            + HelpExampleCli("getreceivedbylabel", "\"tabby\" 0") +
            "\nThe amount with at least 6 confirmations\n"
            + HelpExampleCli("getreceivedbylabel", "\"tabby\" 6") +
            "\nAs a JSON-RPC call\n"
            + HelpExampleRpc("getreceivedbylabel", "\"tabby\", 6")
                },
        [&](const RPCHelpMan& self, const JSONRPCRequest& request) -> UniValue
{
    std::shared_ptr<CWallet> const wallet = GetWalletForJSONRPCRequest(request);
    if (!wallet) return NullUniValue;
    const CWallet* const pwallet = wallet.get();

    // Make sure the results are valid at least up to the most recent block
    // the user could have gotten from another RPC command prior to now
    pwallet->BlockUntilSyncedToCurrentChain();

    LOCK(pwallet->cs_wallet);

    return ValueFromAmount(GetReceived(*pwallet, request.params, /* by_label */ true));
},
    };
}


static RPCHelpMan getbalance()
{
    return RPCHelpMan{"getbalance",
                "\nReturns the total available balance.\n"
                "The available balance is what the wallet considers currently spendable, and is\n"
                "thus affected by options which limit spendability such as -spendzeroconfchange.\n",
                {
                    {"dummy", RPCArg::Type::STR, RPCArg::Optional::OMITTED_NAMED_ARG, "Remains for backward compatibility. Must be excluded or set to \"*\"."},
                    {"minconf", RPCArg::Type::NUM, /* default */ "0", "Only include transactions confirmed at least this many times."},
                    {"include_watchonly", RPCArg::Type::BOOL, /* default */ "true for watch-only wallets, otherwise false", "Also include balance in watch-only addresses (see 'importaddress')"},
                    {"avoid_reuse", RPCArg::Type::BOOL, /* default */ "true", "(only available if avoid_reuse wallet flag is set) Do not include balance in dirty outputs; addresses are considered dirty if they have previously been used in a transaction."},
                },
                RPCResult{
                    RPCResult::Type::STR_AMOUNT, "amount", "The total amount in " + CURRENCY_UNIT + " received for this wallet."
                },
                RPCExamples{
            "\nThe total amount in the wallet with 0 or more confirmations\n"
            + HelpExampleCli("getbalance", "") +
            "\nThe total amount in the wallet with at least 6 confirmations\n"
            + HelpExampleCli("getbalance", "\"*\" 6") +
            "\nAs a JSON-RPC call\n"
            + HelpExampleRpc("getbalance", "\"*\", 6")
                },
        [&](const RPCHelpMan& self, const JSONRPCRequest& request) -> UniValue
{
    std::shared_ptr<CWallet> const wallet = GetWalletForJSONRPCRequest(request);
    if (!wallet) return NullUniValue;
    const CWallet* const pwallet = wallet.get();

    // Make sure the results are valid at least up to the most recent block
    // the user could have gotten from another RPC command prior to now
    pwallet->BlockUntilSyncedToCurrentChain();

    LOCK(pwallet->cs_wallet);

    const UniValue& dummy_value = request.params[0];
    if (!dummy_value.isNull() && dummy_value.get_str() != "*") {
        throw JSONRPCError(RPC_METHOD_DEPRECATED, "dummy first argument must be excluded or set to \"*\".");
    }

    int min_depth = 0;
    if (!request.params[1].isNull()) {
        min_depth = request.params[1].get_int();
    }

    bool include_watchonly = ParseIncludeWatchonly(request.params[2], *pwallet);

    bool avoid_reuse = GetAvoidReuseFlag(pwallet, request.params[3]);

    const auto bal = pwallet->GetBalance(min_depth, avoid_reuse);

    return ValueFromAmount(bal.m_mine_trusted + (include_watchonly ? bal.m_watchonly_trusted : 0));
},
    };
}

static RPCHelpMan getunconfirmedbalance()
{
    return RPCHelpMan{"getunconfirmedbalance",
                "DEPRECATED\nIdentical to getbalances().mine.untrusted_pending\n",
                {},
                RPCResult{RPCResult::Type::NUM, "", "The balance"},
                RPCExamples{""},
        [&](const RPCHelpMan& self, const JSONRPCRequest& request) -> UniValue
{
    std::shared_ptr<CWallet> const wallet = GetWalletForJSONRPCRequest(request);
    if (!wallet) return NullUniValue;
    const CWallet* const pwallet = wallet.get();

    // Make sure the results are valid at least up to the most recent block
    // the user could have gotten from another RPC command prior to now
    pwallet->BlockUntilSyncedToCurrentChain();

    LOCK(pwallet->cs_wallet);

    return ValueFromAmount(pwallet->GetBalance().m_mine_untrusted_pending);
},
    };
}


static RPCHelpMan sendmany()
{
    return RPCHelpMan{"sendmany",
                "\nSend multiple times. Amounts are double-precision floating point numbers." +
        HELP_REQUIRING_PASSPHRASE,
                {
                    {"dummy", RPCArg::Type::STR, RPCArg::Optional::NO, "Must be set to \"\" for backwards compatibility.", "\"\""},
                    {"amounts", RPCArg::Type::OBJ, RPCArg::Optional::NO, "The addresses and amounts",
                        {
                            {"address", RPCArg::Type::AMOUNT, RPCArg::Optional::NO, "The address is the key, the numeric amount (can be string) in " + CURRENCY_UNIT + " is the value"},
                        },
                    },
                    {"minconf", RPCArg::Type::NUM, RPCArg::Optional::OMITTED_NAMED_ARG, "Ignored dummy value"},
                    {"comment", RPCArg::Type::STR, RPCArg::Optional::OMITTED_NAMED_ARG, "A comment"},
                    {"subtractfeefrom", RPCArg::Type::ARR, RPCArg::Optional::OMITTED_NAMED_ARG, "The addresses.\n"
                                       "The fee will be equally deducted from the amount of each selected address.\n"
                                       "Those recipients will receive less coins than you enter in their corresponding amount field.\n"
                                       "If no addresses are specified here, the sender pays the fee.",
                        {
                            {"address", RPCArg::Type::STR, RPCArg::Optional::OMITTED, "Subtract fee from this address"},
                        },
                    },
                    {"replaceable", RPCArg::Type::BOOL, /* default */ "wallet default", "Allow this transaction to be replaced by a transaction with higher fees via BIP 125"},
                    {"conf_target", RPCArg::Type::NUM, /* default */ "wallet -txconfirmtarget", "Confirmation target in blocks"},
                    {"estimate_mode", RPCArg::Type::STR, /* default */ "unset", std::string() + "The fee estimate mode, must be one of (case insensitive):\n"
            "       \"" + FeeModes("\"\n\"") + "\""},
                    {"fee_rate", RPCArg::Type::AMOUNT, /* default */ "not set, fall back to wallet fee estimation", "Specify a fee rate in " + CURRENCY_ATOM + "/vB."},
                    {"verbose", RPCArg::Type::BOOL, /* default */ "false", "If true, return extra infomration about the transaction."},
                },
                {
                    RPCResult{"if verbose is not set or set to false",
                        RPCResult::Type::STR_HEX, "txid", "The transaction id for the send. Only 1 transaction is created regardless of\n"
                "the number of addresses."
                    },
                    RPCResult{"if verbose is set to true",
                        RPCResult::Type::OBJ, "", "",
                        {
                            {RPCResult::Type::STR_HEX, "txid", "The transaction id for the send. Only 1 transaction is created regardless of\n"
                "the number of addresses."},
                            {RPCResult::Type::STR, "fee reason", "The transaction fee reason."}
                        },
                    },
                },
                RPCExamples{
            "\nSend two amounts to two different addresses:\n"
            + HelpExampleCli("sendmany", "\"\" \"{\\\"" + EXAMPLE_ADDRESS[0] + "\\\":0.01,\\\"" + EXAMPLE_ADDRESS[1] + "\\\":0.02}\"") +
            "\nSend two amounts to two different addresses setting the confirmation and comment:\n"
            + HelpExampleCli("sendmany", "\"\" \"{\\\"" + EXAMPLE_ADDRESS[0] + "\\\":0.01,\\\"" + EXAMPLE_ADDRESS[1] + "\\\":0.02}\" 6 \"testing\"") +
            "\nSend two amounts to two different addresses, subtract fee from amount:\n"
            + HelpExampleCli("sendmany", "\"\" \"{\\\"" + EXAMPLE_ADDRESS[0] + "\\\":0.01,\\\"" + EXAMPLE_ADDRESS[1] + "\\\":0.02}\" 1 \"\" \"[\\\"" + EXAMPLE_ADDRESS[0] + "\\\",\\\"" + EXAMPLE_ADDRESS[1] + "\\\"]\"") +
            "\nAs a JSON-RPC call\n"
            + HelpExampleRpc("sendmany", "\"\", {\"" + EXAMPLE_ADDRESS[0] + "\":0.01,\"" + EXAMPLE_ADDRESS[1] + "\":0.02}, 6, \"testing\"")
                },
        [&](const RPCHelpMan& self, const JSONRPCRequest& request) -> UniValue
{
    std::shared_ptr<CWallet> const wallet = GetWalletForJSONRPCRequest(request);
    if (!wallet) return NullUniValue;
    CWallet* const pwallet = wallet.get();

    // Make sure the results are valid at least up to the most recent block
    // the user could have gotten from another RPC command prior to now
    pwallet->BlockUntilSyncedToCurrentChain();

    LOCK(pwallet->cs_wallet);

    if (!request.params[0].isNull() && !request.params[0].get_str().empty()) {
        throw JSONRPCError(RPC_INVALID_PARAMETER, "Dummy value must be set to \"\"");
    }
    UniValue sendTo = request.params[1].get_obj();

    mapValue_t mapValue;
    if (!request.params[3].isNull() && !request.params[3].get_str().empty())
        mapValue["comment"] = request.params[3].get_str();

    UniValue subtractFeeFromAmount(UniValue::VARR);
    if (!request.params[4].isNull())
        subtractFeeFromAmount = request.params[4].get_array();

    CCoinControl coin_control;
    if (!request.params[5].isNull()) {
        coin_control.m_signal_bip125_rbf = request.params[5].get_bool();
    }

    SetFeeEstimateMode(*pwallet, coin_control, /* conf_target */ request.params[6], /* estimate_mode */ request.params[7], /* fee_rate */ request.params[8], /* override_min_fee */ false);

    std::vector<CRecipient> recipients;
    ParseRecipients(sendTo, subtractFeeFromAmount, recipients);
    const bool verbose{request.params[9].isNull() ? false : request.params[9].get_bool()};

    return SendMoney(pwallet, coin_control, nullptr, recipients, std::move(mapValue), verbose);
},
    };
}


static RPCHelpMan addmultisigaddress()
{
    return RPCHelpMan{"addmultisigaddress",
                "\nAdd an nrequired-to-sign multisignature address to the wallet. Requires a new wallet backup.\n"
                "Each key is an address or hex-encoded public key.\n"
                "This functionality is only intended for use with non-watchonly addresses.\n"
                "See `importaddress` for watchonly p2sh address support.\n"
                "If 'label' is specified, assign address to that label.\n",
                {
                    {"nrequired", RPCArg::Type::NUM, RPCArg::Optional::NO, "The number of required signatures out of the n keys or addresses."},
                    {"keys", RPCArg::Type::ARR, RPCArg::Optional::NO, "The addresses or hex-encoded public keys",
                        {
                            {"key", RPCArg::Type::STR, RPCArg::Optional::OMITTED, "address or hex-encoded public key"},
                        },
                        },
                    {"label", RPCArg::Type::STR, RPCArg::Optional::OMITTED_NAMED_ARG, "A label to assign the addresses to."},
                    {"address_type", RPCArg::Type::STR, /* default */ "set by -addresstype", "The address type to use. Options are \"legacy\", \"p2sh-segwit\", and \"bech32\"."},
                },
                RPCResult{
                    RPCResult::Type::OBJ, "", "",
                    {
                        {RPCResult::Type::STR, "address", "The value of the new multisig address"},
                        {RPCResult::Type::STR_HEX, "redeemScript", "The string value of the hex-encoded redemption script"},
                        {RPCResult::Type::STR, "descriptor", "The descriptor for this multisig"},
                    }
                },
                RPCExamples{
            "\nAdd a multisig address from 2 addresses\n"
            + HelpExampleCli("addmultisigaddress", "2 \"[\\\"" + EXAMPLE_ADDRESS[0] + "\\\",\\\"" + EXAMPLE_ADDRESS[1] + "\\\"]\"") +
            "\nAs a JSON-RPC call\n"
            + HelpExampleRpc("addmultisigaddress", "2, \"[\\\"" + EXAMPLE_ADDRESS[0] + "\\\",\\\"" + EXAMPLE_ADDRESS[1] + "\\\"]\"")
                },
        [&](const RPCHelpMan& self, const JSONRPCRequest& request) -> UniValue
{
    std::shared_ptr<CWallet> const wallet = GetWalletForJSONRPCRequest(request);
    if (!wallet) return NullUniValue;
    CWallet* const pwallet = wallet.get();

    LegacyScriptPubKeyMan& spk_man = EnsureLegacyScriptPubKeyMan(*pwallet);

    LOCK2(pwallet->cs_wallet, spk_man.cs_KeyStore);

    std::string label;
    if (!request.params[2].isNull())
        label = LabelFromValue(request.params[2]);

    int required = request.params[0].get_int();

    // Get the public keys
    const UniValue& keys_or_addrs = request.params[1].get_array();
    std::vector<CPubKey> pubkeys;
    for (unsigned int i = 0; i < keys_or_addrs.size(); ++i) {
        if (IsHex(keys_or_addrs[i].get_str()) && (keys_or_addrs[i].get_str().length() == 66 || keys_or_addrs[i].get_str().length() == 130)) {
            pubkeys.push_back(HexToPubKey(keys_or_addrs[i].get_str()));
        } else {
            pubkeys.push_back(AddrToPubKey(spk_man, keys_or_addrs[i].get_str()));
        }
    }

    OutputType output_type = pwallet->m_default_address_type;
    if (!request.params[3].isNull()) {
        if (!ParseOutputType(request.params[3].get_str(), output_type)) {
            throw JSONRPCError(RPC_INVALID_ADDRESS_OR_KEY, strprintf("Unknown address type '%s'", request.params[3].get_str()));
        }
    }

    // Construct using pay-to-script-hash:
    CScript inner;
    CTxDestination dest = AddAndGetMultisigDestination(required, pubkeys, output_type, spk_man, inner);
    pwallet->SetAddressBook(dest, label, "send");

    // Make the descriptor
    std::unique_ptr<Descriptor> descriptor = InferDescriptor(GetScriptForDestination(dest), spk_man);

    UniValue result(UniValue::VOBJ);
    result.pushKV("address", EncodeDestination(dest));
    result.pushKV("redeemScript", HexStr(inner));
    result.pushKV("descriptor", descriptor->ToString());
    return result;
},
    };
}

struct tallyitem
{
    CAmount nAmount{0};
    int nConf{std::numeric_limits<int>::max()};
    std::vector<uint256> txids;
    bool fIsWatchonly{false};
    tallyitem()
    {
    }
};

static UniValue ListReceived(const CWallet* const pwallet, const UniValue& params, bool by_label) EXCLUSIVE_LOCKS_REQUIRED(pwallet->cs_wallet)
{
    // Minimum confirmations
    int nMinDepth = 1;
    if (!params[0].isNull())
        nMinDepth = params[0].get_int();

    // Whether to include empty labels
    bool fIncludeEmpty = false;
    if (!params[1].isNull())
        fIncludeEmpty = params[1].get_bool();

    isminefilter filter = ISMINE_SPENDABLE;

    if (ParseIncludeWatchonly(params[2], *pwallet)) {
        filter |= ISMINE_WATCH_ONLY;
    }

    bool has_filtered_address = false;
    CTxDestination filtered_address = CNoDestination();
    if (!by_label && params.size() > 3) {
        if (!IsValidDestinationString(params[3].get_str())) {
            throw JSONRPCError(RPC_WALLET_ERROR, "address_filter parameter was invalid");
        }
        filtered_address = DecodeDestination(params[3].get_str());
        has_filtered_address = true;
    }

    // Tally
    std::map<CTxDestination, tallyitem> mapTally;
    for (const std::pair<const uint256, CWalletTx>& pairWtx : pwallet->mapWallet) {
        const CWalletTx& wtx = pairWtx.second;

        if (wtx.IsCoinBase() || !pwallet->chain().checkFinalTx(*wtx.tx)) {
            continue;
        }

        int nDepth = wtx.GetDepthInMainChain();
        if (nDepth < nMinDepth)
            continue;

        for (const CTxOut& txout : wtx.tx->vout)
        {
            CTxDestination address;
            if (!ExtractDestination(txout.scriptPubKey, address))
                continue;

            if (has_filtered_address && !(filtered_address == address)) {
                continue;
            }

            isminefilter mine = pwallet->IsMine(address);
            if(!(mine & filter))
                continue;

            tallyitem& item = mapTally[address];
            item.nAmount += txout.nValue;
            item.nConf = std::min(item.nConf, nDepth);
            item.txids.push_back(wtx.GetHash());
            if (mine & ISMINE_WATCH_ONLY)
                item.fIsWatchonly = true;
        }
    }

    // Reply
    UniValue ret(UniValue::VARR);
    std::map<std::string, tallyitem> label_tally;

    // Create m_address_book iterator
    // If we aren't filtering, go from begin() to end()
    auto start = pwallet->m_address_book.begin();
    auto end = pwallet->m_address_book.end();
    // If we are filtering, find() the applicable entry
    if (has_filtered_address) {
        start = pwallet->m_address_book.find(filtered_address);
        if (start != end) {
            end = std::next(start);
        }
    }

    for (auto item_it = start; item_it != end; ++item_it)
    {
        if (item_it->second.IsChange()) continue;
        const CTxDestination& address = item_it->first;
        const std::string& label = item_it->second.GetLabel();
        auto it = mapTally.find(address);
        if (it == mapTally.end() && !fIncludeEmpty)
            continue;

        CAmount nAmount = 0;
        int nConf = std::numeric_limits<int>::max();
        bool fIsWatchonly = false;
        if (it != mapTally.end())
        {
            nAmount = (*it).second.nAmount;
            nConf = (*it).second.nConf;
            fIsWatchonly = (*it).second.fIsWatchonly;
        }

        if (by_label)
        {
            tallyitem& _item = label_tally[label];
            _item.nAmount += nAmount;
            _item.nConf = std::min(_item.nConf, nConf);
            _item.fIsWatchonly = fIsWatchonly;
        }
        else
        {
            UniValue obj(UniValue::VOBJ);
            if(fIsWatchonly)
                obj.pushKV("involvesWatchonly", true);
            obj.pushKV("address",       EncodeDestination(address));
            obj.pushKV("amount",        ValueFromAmount(nAmount));
            obj.pushKV("confirmations", (nConf == std::numeric_limits<int>::max() ? 0 : nConf));
            obj.pushKV("label", label);
            UniValue transactions(UniValue::VARR);
            if (it != mapTally.end())
            {
                for (const uint256& _item : (*it).second.txids)
                {
                    transactions.push_back(_item.GetHex());
                }
            }
            obj.pushKV("txids", transactions);
            ret.push_back(obj);
        }
    }

    if (by_label)
    {
        for (const auto& entry : label_tally)
        {
            CAmount nAmount = entry.second.nAmount;
            int nConf = entry.second.nConf;
            UniValue obj(UniValue::VOBJ);
            if (entry.second.fIsWatchonly)
                obj.pushKV("involvesWatchonly", true);
            obj.pushKV("amount",        ValueFromAmount(nAmount));
            obj.pushKV("confirmations", (nConf == std::numeric_limits<int>::max() ? 0 : nConf));
            obj.pushKV("label",         entry.first);
            ret.push_back(obj);
        }
    }

    return ret;
}

static RPCHelpMan listreceivedbyaddress()
{
    return RPCHelpMan{"listreceivedbyaddress",
                "\nList balances by receiving address.\n",
                {
                    {"minconf", RPCArg::Type::NUM, /* default */ "1", "The minimum number of confirmations before payments are included."},
                    {"include_empty", RPCArg::Type::BOOL, /* default */ "false", "Whether to include addresses that haven't received any payments."},
                    {"include_watchonly", RPCArg::Type::BOOL, /* default */ "true for watch-only wallets, otherwise false", "Whether to include watch-only addresses (see 'importaddress')"},
                    {"address_filter", RPCArg::Type::STR, RPCArg::Optional::OMITTED_NAMED_ARG, "If present, only return information on this address."},
                },
                RPCResult{
                    RPCResult::Type::ARR, "", "",
                    {
                        {RPCResult::Type::OBJ, "", "",
                        {
                            {RPCResult::Type::BOOL, "involvesWatchonly", "Only returns true if imported addresses were involved in transaction"},
                            {RPCResult::Type::STR, "address", "The receiving address"},
                            {RPCResult::Type::STR_AMOUNT, "amount", "The total amount in " + CURRENCY_UNIT + " received by the address"},
                            {RPCResult::Type::NUM, "confirmations", "The number of confirmations of the most recent transaction included"},
                            {RPCResult::Type::STR, "label", "The label of the receiving address. The default label is \"\""},
                            {RPCResult::Type::ARR, "txids", "",
                            {
                                {RPCResult::Type::STR_HEX, "txid", "The ids of transactions received with the address"},
                            }},
                        }},
                    }
                },
                RPCExamples{
                    HelpExampleCli("listreceivedbyaddress", "")
            + HelpExampleCli("listreceivedbyaddress", "6 true")
            + HelpExampleRpc("listreceivedbyaddress", "6, true, true")
            + HelpExampleRpc("listreceivedbyaddress", "6, true, true, \"" + EXAMPLE_ADDRESS[0] + "\"")
                },
        [&](const RPCHelpMan& self, const JSONRPCRequest& request) -> UniValue
{
    std::shared_ptr<CWallet> const wallet = GetWalletForJSONRPCRequest(request);
    if (!wallet) return NullUniValue;
    const CWallet* const pwallet = wallet.get();

    // Make sure the results are valid at least up to the most recent block
    // the user could have gotten from another RPC command prior to now
    pwallet->BlockUntilSyncedToCurrentChain();

    LOCK(pwallet->cs_wallet);

    return ListReceived(pwallet, request.params, false);
},
    };
}

static RPCHelpMan listreceivedbylabel()
{
    return RPCHelpMan{"listreceivedbylabel",
                "\nList received transactions by label.\n",
                {
                    {"minconf", RPCArg::Type::NUM, /* default */ "1", "The minimum number of confirmations before payments are included."},
                    {"include_empty", RPCArg::Type::BOOL, /* default */ "false", "Whether to include labels that haven't received any payments."},
                    {"include_watchonly", RPCArg::Type::BOOL, /* default */ "true for watch-only wallets, otherwise false", "Whether to include watch-only addresses (see 'importaddress')"},
                },
                RPCResult{
                    RPCResult::Type::ARR, "", "",
                    {
                        {RPCResult::Type::OBJ, "", "",
                        {
                            {RPCResult::Type::BOOL, "involvesWatchonly", "Only returns true if imported addresses were involved in transaction"},
                            {RPCResult::Type::STR_AMOUNT, "amount", "The total amount received by addresses with this label"},
                            {RPCResult::Type::NUM, "confirmations", "The number of confirmations of the most recent transaction included"},
                            {RPCResult::Type::STR, "label", "The label of the receiving address. The default label is \"\""},
                        }},
                    }
                },
                RPCExamples{
                    HelpExampleCli("listreceivedbylabel", "")
            + HelpExampleCli("listreceivedbylabel", "6 true")
            + HelpExampleRpc("listreceivedbylabel", "6, true, true")
                },
        [&](const RPCHelpMan& self, const JSONRPCRequest& request) -> UniValue
{
    std::shared_ptr<CWallet> const wallet = GetWalletForJSONRPCRequest(request);
    if (!wallet) return NullUniValue;
    const CWallet* const pwallet = wallet.get();

    // Make sure the results are valid at least up to the most recent block
    // the user could have gotten from another RPC command prior to now
    pwallet->BlockUntilSyncedToCurrentChain();

    LOCK(pwallet->cs_wallet);

    return ListReceived(pwallet, request.params, true);
},
    };
}

static void MaybePushAddress(UniValue & entry, const CTxDestination &dest)
{
    if (IsValidDestination(dest)) {
        entry.pushKV("address", EncodeDestination(dest));
    }
}

/**
 * List transactions based on the given criteria.
 *
 * @param  pwallet        The wallet.
 * @param  wtx            The wallet transaction.
 * @param  nMinDepth      The minimum confirmation depth.
 * @param  fLong          Whether to include the JSON version of the transaction.
 * @param  ret            The UniValue into which the result is stored.
 * @param  filter_ismine  The "is mine" filter flags.
 * @param  filter_label   Optional label string to filter incoming transactions.
 */
static void ListTransactions(const CWallet* const pwallet, const CWalletTx& wtx, int nMinDepth, bool fLong, UniValue& ret, const isminefilter& filter_ismine, const std::string* filter_label) EXCLUSIVE_LOCKS_REQUIRED(pwallet->cs_wallet)
{
    CAmount nFee;
    std::list<COutputEntry> listReceived;
    std::list<COutputEntry> listSent;

    wtx.GetAmounts(listReceived, listSent, nFee, filter_ismine);

    bool involvesWatchonly = wtx.IsFromMe(ISMINE_WATCH_ONLY);

    // Sent
    if (!filter_label)
    {
        for (const COutputEntry& s : listSent)
        {
            UniValue entry(UniValue::VOBJ);
            if (involvesWatchonly || (pwallet->IsMine(s.destination) & ISMINE_WATCH_ONLY)) {
                entry.pushKV("involvesWatchonly", true);
            }
            MaybePushAddress(entry, s.destination);
            if(!s.nameOp.empty())
                entry.pushKV("name", s.nameOp);
            entry.pushKV("category", "send");
            entry.pushKV("amount", ValueFromAmount(-s.amount));
            const auto* address_book_entry = pwallet->FindAddressBookEntry(s.destination);
            if (address_book_entry) {
                entry.pushKV("label", address_book_entry->GetLabel());
            }
            entry.pushKV("vout", s.vout);
            entry.pushKV("fee", ValueFromAmount(-nFee));
            if (fLong)
                WalletTxToJSON(pwallet->chain(), wtx, entry);
            entry.pushKV("abandoned", wtx.isAbandoned());
            ret.push_back(entry);
        }
    }

    // Received
    if (listReceived.size() > 0 && wtx.GetDepthInMainChain() >= nMinDepth) {
        for (const COutputEntry& r : listReceived)
        {
            std::string label;
            const auto* address_book_entry = pwallet->FindAddressBookEntry(r.destination);
            if (address_book_entry) {
                label = address_book_entry->GetLabel();
            }
            if (filter_label && label != *filter_label) {
                continue;
            }
            UniValue entry(UniValue::VOBJ);
            if (involvesWatchonly || (pwallet->IsMine(r.destination) & ISMINE_WATCH_ONLY)) {
                entry.pushKV("involvesWatchonly", true);
            }
            if(!r.nameOp.empty())
                entry.pushKV("name", r.nameOp);
            MaybePushAddress(entry, r.destination);
            if (wtx.IsCoinBase())
            {
                if (wtx.GetDepthInMainChain() < 1)
                    entry.pushKV("category", "orphan");
                else if (wtx.IsImmatureCoinBase())
                    entry.pushKV("category", "immature");
                else
                    entry.pushKV("category", "generate");
            }
            else
            {
                entry.pushKV("category", "receive");
            }
            entry.pushKV("amount", ValueFromAmount(r.amount));
            if (address_book_entry) {
                entry.pushKV("label", label);
            }
            entry.pushKV("vout", r.vout);
            if (fLong)
                WalletTxToJSON(pwallet->chain(), wtx, entry);
            ret.push_back(entry);
        }
    }
}

static const std::vector<RPCResult> TransactionDescriptionString()
{
    return{{RPCResult::Type::NUM, "confirmations", "The number of confirmations for the transaction. Negative confirmations means the\n"
               "transaction conflicted that many blocks ago."},
           {RPCResult::Type::BOOL, "generated", "Only present if transaction only input is a coinbase one."},
           {RPCResult::Type::BOOL, "trusted", "Only present if we consider transaction to be trusted and so safe to spend from."},
           {RPCResult::Type::STR_HEX, "blockhash", "The block hash containing the transaction."},
           {RPCResult::Type::NUM, "blockheight", "The block height containing the transaction."},
           {RPCResult::Type::NUM, "blockindex", "The index of the transaction in the block that includes it."},
           {RPCResult::Type::NUM_TIME, "blocktime", "The block time expressed in " + UNIX_EPOCH_TIME + "."},
           {RPCResult::Type::STR_HEX, "txid", "The transaction id."},
           {RPCResult::Type::ARR, "walletconflicts", "Conflicting transaction ids.",
           {
               {RPCResult::Type::STR_HEX, "txid", "The transaction id."},
           }},
           {RPCResult::Type::NUM_TIME, "time", "The transaction time expressed in " + UNIX_EPOCH_TIME + "."},
           {RPCResult::Type::NUM_TIME, "timereceived", "The time received expressed in " + UNIX_EPOCH_TIME + "."},
           {RPCResult::Type::STR, "comment", "If a comment is associated with the transaction, only present if not empty."},
           {RPCResult::Type::STR, "bip125-replaceable", "(\"yes|no|unknown\") Whether this transaction could be replaced due to BIP125 (replace-by-fee);\n"
               "may be unknown for unconfirmed transactions not in the mempool"}};
}

static RPCHelpMan listtransactions()
{
    return RPCHelpMan{"listtransactions",
                "\nIf a label name is provided, this will return only incoming transactions paying to addresses with the specified label.\n"
                "\nReturns up to 'count' most recent transactions skipping the first 'from' transactions.\n",
                {
                    {"label|dummy", RPCArg::Type::STR, RPCArg::Optional::OMITTED_NAMED_ARG, "If set, should be a valid label name to return only incoming transactions\n"
                          "with the specified label, or \"*\" to disable filtering and return all transactions."},
                    {"count", RPCArg::Type::NUM, /* default */ "10", "The number of transactions to return"},
                    {"skip", RPCArg::Type::NUM, /* default */ "0", "The number of transactions to skip"},
                    {"include_watchonly", RPCArg::Type::BOOL, /* default */ "true for watch-only wallets, otherwise false", "Include transactions to watch-only addresses (see 'importaddress')"},
                },
                RPCResult{
                    RPCResult::Type::ARR, "", "",
                    {
                        {RPCResult::Type::OBJ, "", "", Cat(Cat<std::vector<RPCResult>>(
                        {
                            {RPCResult::Type::BOOL, "involvesWatchonly", "Only returns true if imported addresses were involved in transaction."},
                            {RPCResult::Type::STR, "address", "The address of the transaction."},
                            {RPCResult::Type::STR, "category", "The transaction category.\n"
                                "\"send\"                  Transactions sent.\n"
                                "\"receive\"               Non-coinbase transactions received.\n"
                                "\"generate\"              Coinbase transactions received with more than 100 confirmations.\n"
                                "\"immature\"              Coinbase transactions received with 100 or fewer confirmations.\n"
                                "\"orphan\"                Orphaned coinbase transactions received."},
                            {RPCResult::Type::STR_AMOUNT, "amount", "The amount in " + CURRENCY_UNIT + ". This is negative for the 'send' category, and is positive\n"
                                "for all other categories"},
                            {RPCResult::Type::STR, "label", "A comment for the address/transaction, if any"},
                            {RPCResult::Type::NUM, "vout", "the vout value"},
                            {RPCResult::Type::STR_AMOUNT, "fee", "The amount of the fee in " + CURRENCY_UNIT + ". This is negative and only available for the\n"
                                 "'send' category of transactions."},
                        },
                        TransactionDescriptionString()),
                        {
                            {RPCResult::Type::BOOL, "abandoned", "'true' if the transaction has been abandoned (inputs are respendable). Only available for the \n"
                                 "'send' category of transactions."},
                        })},
                    }
                },
                RPCExamples{
            "\nList the most recent 10 transactions in the systems\n"
            + HelpExampleCli("listtransactions", "") +
            "\nList transactions 100 to 120\n"
            + HelpExampleCli("listtransactions", "\"*\" 20 100") +
            "\nAs a JSON-RPC call\n"
            + HelpExampleRpc("listtransactions", "\"*\", 20, 100")
                },
        [&](const RPCHelpMan& self, const JSONRPCRequest& request) -> UniValue
{
    std::shared_ptr<CWallet> const wallet = GetWalletForJSONRPCRequest(request);
    if (!wallet) return NullUniValue;
    const CWallet* const pwallet = wallet.get();

    // Make sure the results are valid at least up to the most recent block
    // the user could have gotten from another RPC command prior to now
    pwallet->BlockUntilSyncedToCurrentChain();

    const std::string* filter_label = nullptr;
    if (!request.params[0].isNull() && request.params[0].get_str() != "*") {
        filter_label = &request.params[0].get_str();
        if (filter_label->empty()) {
            throw JSONRPCError(RPC_INVALID_PARAMETER, "Label argument must be a valid label name or \"*\".");
        }
    }
    int nCount = 10;
    if (!request.params[1].isNull())
        nCount = request.params[1].get_int();
    int nFrom = 0;
    if (!request.params[2].isNull())
        nFrom = request.params[2].get_int();
    isminefilter filter = ISMINE_SPENDABLE;

    if (ParseIncludeWatchonly(request.params[3], *pwallet)) {
        filter |= ISMINE_WATCH_ONLY;
    }

    if (nCount < 0)
        throw JSONRPCError(RPC_INVALID_PARAMETER, "Negative count");
    if (nFrom < 0)
        throw JSONRPCError(RPC_INVALID_PARAMETER, "Negative from");

    UniValue ret(UniValue::VARR);

    {
        LOCK(pwallet->cs_wallet);

        const CWallet::TxItems & txOrdered = pwallet->wtxOrdered;

        // iterate backwards until we have nCount items to return:
        for (CWallet::TxItems::const_reverse_iterator it = txOrdered.rbegin(); it != txOrdered.rend(); ++it)
        {
            CWalletTx *const pwtx = (*it).second;
            ListTransactions(pwallet, *pwtx, 0, true, ret, filter, filter_label);
            if ((int)ret.size() >= (nCount+nFrom)) break;
        }
    }

    // ret is newest to oldest

    if (nFrom > (int)ret.size())
        nFrom = ret.size();
    if ((nFrom + nCount) > (int)ret.size())
        nCount = ret.size() - nFrom;

    const std::vector<UniValue>& txs = ret.getValues();
    UniValue result{UniValue::VARR};
    result.push_backV({ txs.rend() - nFrom - nCount, txs.rend() - nFrom }); // Return oldest to newest
    return result;
},
    };
}

static RPCHelpMan listsinceblock()
{
    return RPCHelpMan{"listsinceblock",
                "\nGet all transactions in blocks since block [blockhash], or all transactions if omitted.\n"
                "If \"blockhash\" is no longer a part of the main chain, transactions from the fork point onward are included.\n"
                "Additionally, if include_removed is set, transactions affecting the wallet which were removed are returned in the \"removed\" array.\n",
                {
                    {"blockhash", RPCArg::Type::STR, RPCArg::Optional::OMITTED_NAMED_ARG, "If set, the block hash to list transactions since, otherwise list all transactions."},
                    {"target_confirmations", RPCArg::Type::NUM, /* default */ "1", "Return the nth block hash from the main chain. e.g. 1 would mean the best block hash. Note: this is not used as a filter, but only affects [lastblock] in the return value"},
                    {"include_watchonly", RPCArg::Type::BOOL, /* default */ "true for watch-only wallets, otherwise false", "Include transactions to watch-only addresses (see 'importaddress')"},
                    {"include_removed", RPCArg::Type::BOOL, /* default */ "true", "Show transactions that were removed due to a reorg in the \"removed\" array\n"
                                                                       "(not guaranteed to work on pruned nodes)"},
                },
                RPCResult{
                    RPCResult::Type::OBJ, "", "",
                    {
                        {RPCResult::Type::ARR, "transactions", "",
                        {
                            {RPCResult::Type::OBJ, "", "", Cat(Cat<std::vector<RPCResult>>(
                            {
                                {RPCResult::Type::BOOL, "involvesWatchonly", "Only returns true if imported addresses were involved in transaction."},
                                {RPCResult::Type::STR, "address", "The address of the transaction."},
                                {RPCResult::Type::STR, "category", "The transaction category.\n"
                                    "\"send\"                  Transactions sent.\n"
                                    "\"receive\"               Non-coinbase transactions received.\n"
                                    "\"generate\"              Coinbase transactions received with more than 100 confirmations.\n"
                                    "\"immature\"              Coinbase transactions received with 100 or fewer confirmations.\n"
                                    "\"orphan\"                Orphaned coinbase transactions received."},
                                {RPCResult::Type::STR_AMOUNT, "amount", "The amount in " + CURRENCY_UNIT + ". This is negative for the 'send' category, and is positive\n"
                                    "for all other categories"},
                                {RPCResult::Type::NUM, "vout", "the vout value"},
                                {RPCResult::Type::STR_AMOUNT, "fee", "The amount of the fee in " + CURRENCY_UNIT + ". This is negative and only available for the\n"
                                     "'send' category of transactions."},
                            },
                            TransactionDescriptionString()),
                            {
                                {RPCResult::Type::BOOL, "abandoned", "'true' if the transaction has been abandoned (inputs are respendable). Only available for the \n"
                                     "'send' category of transactions."},
                                {RPCResult::Type::STR, "label", "A comment for the address/transaction, if any"},
                                {RPCResult::Type::STR, "to", "If a comment to is associated with the transaction."},
                            })},
                        }},
                        {RPCResult::Type::ARR, "removed", "<structure is the same as \"transactions\" above, only present if include_removed=true>\n"
                            "Note: transactions that were re-added in the active chain will appear as-is in this array, and may thus have a positive confirmation count."
                        , {{RPCResult::Type::ELISION, "", ""},}},
                        {RPCResult::Type::STR_HEX, "lastblock", "The hash of the block (target_confirmations-1) from the best block on the main chain, or the genesis hash if the referenced block does not exist yet. This is typically used to feed back into listsinceblock the next time you call it. So you would generally use a target_confirmations of say 6, so you will be continually re-notified of transactions until they've reached 6 confirmations plus any new ones"},
                    }
                },
                RPCExamples{
                    HelpExampleCli("listsinceblock", "")
            + HelpExampleCli("listsinceblock", "\"000000000000000bacf66f7497b7dc45ef753ee9a7d38571037cdb1a57f663ad\" 6")
            + HelpExampleRpc("listsinceblock", "\"000000000000000bacf66f7497b7dc45ef753ee9a7d38571037cdb1a57f663ad\", 6")
                },
        [&](const RPCHelpMan& self, const JSONRPCRequest& request) -> UniValue
{
    std::shared_ptr<CWallet> const pwallet = GetWalletForJSONRPCRequest(request);
    if (!pwallet) return NullUniValue;

    const CWallet& wallet = *pwallet;
    // Make sure the results are valid at least up to the most recent block
    // the user could have gotten from another RPC command prior to now
    wallet.BlockUntilSyncedToCurrentChain();

    LOCK(wallet.cs_wallet);

    Optional<int> height;    // Height of the specified block or the common ancestor, if the block provided was in a deactivated chain.
    Optional<int> altheight; // Height of the specified block, even if it's in a deactivated chain.
    int target_confirms = 1;
    isminefilter filter = ISMINE_SPENDABLE;

    uint256 blockId;
    if (!request.params[0].isNull() && !request.params[0].get_str().empty()) {
        blockId = ParseHashV(request.params[0], "blockhash");
        height = int{};
        altheight = int{};
        if (!wallet.chain().findCommonAncestor(blockId, wallet.GetLastBlockHash(), /* ancestor out */ FoundBlock().height(*height), /* blockId out */ FoundBlock().height(*altheight))) {
            throw JSONRPCError(RPC_INVALID_ADDRESS_OR_KEY, "Block not found");
        }
    }

    if (!request.params[1].isNull()) {
        target_confirms = request.params[1].get_int();

        if (target_confirms < 1) {
            throw JSONRPCError(RPC_INVALID_PARAMETER, "Invalid parameter");
        }
    }

    if (ParseIncludeWatchonly(request.params[2], wallet)) {
        filter |= ISMINE_WATCH_ONLY;
    }

    bool include_removed = (request.params[3].isNull() || request.params[3].get_bool());

    int depth = height ? wallet.GetLastBlockHeight() + 1 - *height : -1;

    UniValue transactions(UniValue::VARR);

    for (const std::pair<const uint256, CWalletTx>& pairWtx : wallet.mapWallet) {
        const CWalletTx& tx = pairWtx.second;

        if (depth == -1 || abs(tx.GetDepthInMainChain()) < depth) {
            ListTransactions(&wallet, tx, 0, true, transactions, filter, nullptr /* filter_label */);
        }
    }

    // when a reorg'd block is requested, we also list any relevant transactions
    // in the blocks of the chain that was detached
    UniValue removed(UniValue::VARR);
    while (include_removed && altheight && *altheight > *height) {
        CBlock block;
        if (!wallet.chain().findBlock(blockId, FoundBlock().data(block)) || block.IsNull()) {
            throw JSONRPCError(RPC_INTERNAL_ERROR, "Can't read block from disk");
        }
        for (const CTransactionRef& tx : block.vtx) {
            auto it = wallet.mapWallet.find(tx->GetHash());
            if (it != wallet.mapWallet.end()) {
                // We want all transactions regardless of confirmation count to appear here,
                // even negative confirmation ones, hence the big negative.
                ListTransactions(&wallet, it->second, -100000000, true, removed, filter, nullptr /* filter_label */);
            }
        }
        blockId = block.hashPrevBlock;
        --*altheight;
    }

    uint256 lastblock;
    target_confirms = std::min(target_confirms, wallet.GetLastBlockHeight() + 1);
    CHECK_NONFATAL(wallet.chain().findAncestorByHeight(wallet.GetLastBlockHash(), wallet.GetLastBlockHeight() + 1 - target_confirms, FoundBlock().hash(lastblock)));

    UniValue ret(UniValue::VOBJ);
    ret.pushKV("transactions", transactions);
    if (include_removed) ret.pushKV("removed", removed);
    ret.pushKV("lastblock", lastblock.GetHex());

    return ret;
},
    };
}

static RPCHelpMan gettransaction()
{
    return RPCHelpMan{"gettransaction",
                "\nGet detailed information about in-wallet transaction <txid>\n",
                {
                    {"txid", RPCArg::Type::STR, RPCArg::Optional::NO, "The transaction id"},
                    {"include_watchonly", RPCArg::Type::BOOL, /* default */ "true for watch-only wallets, otherwise false",
                            "Whether to include watch-only addresses in balance calculation and details[]"},
                    {"verbose", RPCArg::Type::BOOL, /* default */ "false",
                            "Whether to include a `decoded` field containing the decoded transaction (equivalent to RPC decoderawtransaction)"},
                },
                RPCResult{
                    RPCResult::Type::OBJ, "", "", Cat(Cat<std::vector<RPCResult>>(
                    {
                        {RPCResult::Type::STR_AMOUNT, "amount", "The amount in " + CURRENCY_UNIT},
                        {RPCResult::Type::STR_AMOUNT, "fee", "The amount of the fee in " + CURRENCY_UNIT + ". This is negative and only available for the\n"
                                     "'send' category of transactions."},
                    },
                    TransactionDescriptionString()),
                    {
                        {RPCResult::Type::ARR, "details", "",
                        {
                            {RPCResult::Type::OBJ, "", "",
                            {
                                {RPCResult::Type::BOOL, "involvesWatchonly", "Only returns true if imported addresses were involved in transaction."},
                                {RPCResult::Type::STR, "address", "The address involved in the transaction."},
                                {RPCResult::Type::STR, "category", "The transaction category.\n"
                                    "\"send\"                  Transactions sent.\n"
                                    "\"receive\"               Non-coinbase transactions received.\n"
                                    "\"generate\"              Coinbase transactions received with more than 100 confirmations.\n"
                                    "\"immature\"              Coinbase transactions received with 100 or fewer confirmations.\n"
                                    "\"orphan\"                Orphaned coinbase transactions received."},
                                {RPCResult::Type::STR_AMOUNT, "amount", "The amount in " + CURRENCY_UNIT},
                                {RPCResult::Type::STR, "label", "A comment for the address/transaction, if any"},
                                {RPCResult::Type::NUM, "vout", "the vout value"},
                                {RPCResult::Type::STR_AMOUNT, "fee", "The amount of the fee in " + CURRENCY_UNIT + ". This is negative and only available for the \n"
                                    "'send' category of transactions."},
                                {RPCResult::Type::BOOL, "abandoned", "'true' if the transaction has been abandoned (inputs are respendable). Only available for the \n"
                                     "'send' category of transactions."},
                            }},
                        }},
                        {RPCResult::Type::STR_HEX, "hex", "Raw data for transaction"},
                        {RPCResult::Type::OBJ, "decoded", "Optional, the decoded transaction (only present when `verbose` is passed)",
                        {
                            {RPCResult::Type::ELISION, "", "Equivalent to the RPC decoderawtransaction method, or the RPC getrawtransaction method when `verbose` is passed."},
                        }},
                    })
                },
                RPCExamples{
                    HelpExampleCli("gettransaction", "\"1075db55d416d3ca199f55b6084e2115b9345e16c5cf302fc80e9d5fbf5d48d\"")
            + HelpExampleCli("gettransaction", "\"1075db55d416d3ca199f55b6084e2115b9345e16c5cf302fc80e9d5fbf5d48d\" true")
            + HelpExampleCli("gettransaction", "\"1075db55d416d3ca199f55b6084e2115b9345e16c5cf302fc80e9d5fbf5d48d\" false true")
            + HelpExampleRpc("gettransaction", "\"1075db55d416d3ca199f55b6084e2115b9345e16c5cf302fc80e9d5fbf5d48d\"")
                },
        [&](const RPCHelpMan& self, const JSONRPCRequest& request) -> UniValue
{
    std::shared_ptr<CWallet> const wallet = GetWalletForJSONRPCRequest(request);
    if (!wallet) return NullUniValue;
    const CWallet* const pwallet = wallet.get();

    // Make sure the results are valid at least up to the most recent block
    // the user could have gotten from another RPC command prior to now
    pwallet->BlockUntilSyncedToCurrentChain();

    LOCK(pwallet->cs_wallet);

    uint256 hash(ParseHashV(request.params[0], "txid"));

    isminefilter filter = ISMINE_SPENDABLE;

    if (ParseIncludeWatchonly(request.params[1], *pwallet)) {
        filter |= ISMINE_WATCH_ONLY;
    }

    bool verbose = request.params[2].isNull() ? false : request.params[2].get_bool();

    UniValue entry(UniValue::VOBJ);
    auto it = pwallet->mapWallet.find(hash);
    if (it == pwallet->mapWallet.end()) {
        throw JSONRPCError(RPC_INVALID_ADDRESS_OR_KEY, "Invalid or non-wallet transaction id");
    }
    const CWalletTx& wtx = it->second;

    CAmount nCredit = wtx.GetCredit(filter);
    CAmount nDebit = wtx.GetDebit(filter);
    CAmount nNet = nCredit - nDebit;
    CAmount nFee = (wtx.IsFromMe(filter) ? wtx.tx->GetValueOut(true) - nDebit : 0);

    entry.pushKV("amount", ValueFromAmount(nNet - nFee));
    if (wtx.IsFromMe(filter))
        entry.pushKV("fee", ValueFromAmount(nFee));

    WalletTxToJSON(pwallet->chain(), wtx, entry);

    UniValue details(UniValue::VARR);
    ListTransactions(pwallet, wtx, 0, false, details, filter, nullptr /* filter_label */);
    entry.pushKV("details", details);

    std::string strHex = EncodeHexTx(*wtx.tx, pwallet->chain().rpcSerializationFlags());
    entry.pushKV("hex", strHex);

    if (verbose) {
        UniValue decoded(UniValue::VOBJ);
        TxToUniv(*wtx.tx, uint256(), decoded, false);
        entry.pushKV("decoded", decoded);
    }

    return entry;
},
    };
}

static RPCHelpMan abandontransaction()
{
    return RPCHelpMan{"abandontransaction",
                "\nMark in-wallet transaction <txid> as abandoned\n"
                "This will mark this transaction and all its in-wallet descendants as abandoned which will allow\n"
                "for their inputs to be respent.  It can be used to replace \"stuck\" or evicted transactions.\n"
                "It only works on transactions which are not included in a block and are not currently in the mempool.\n"
                "It has no effect on transactions which are already abandoned.\n",
                {
                    {"txid", RPCArg::Type::STR_HEX, RPCArg::Optional::NO, "The transaction id"},
                },
                RPCResult{RPCResult::Type::NONE, "", ""},
                RPCExamples{
                    HelpExampleCli("abandontransaction", "\"1075db55d416d3ca199f55b6084e2115b9345e16c5cf302fc80e9d5fbf5d48d\"")
            + HelpExampleRpc("abandontransaction", "\"1075db55d416d3ca199f55b6084e2115b9345e16c5cf302fc80e9d5fbf5d48d\"")
                },
        [&](const RPCHelpMan& self, const JSONRPCRequest& request) -> UniValue
{
    std::shared_ptr<CWallet> const wallet = GetWalletForJSONRPCRequest(request);
    if (!wallet) return NullUniValue;
    CWallet* const pwallet = wallet.get();

    // Make sure the results are valid at least up to the most recent block
    // the user could have gotten from another RPC command prior to now
    pwallet->BlockUntilSyncedToCurrentChain();

    LOCK(pwallet->cs_wallet);

    uint256 hash(ParseHashV(request.params[0], "txid"));

    if (!pwallet->mapWallet.count(hash)) {
        throw JSONRPCError(RPC_INVALID_ADDRESS_OR_KEY, "Invalid or non-wallet transaction id");
    }
    if (!pwallet->AbandonTransaction(hash)) {
        throw JSONRPCError(RPC_INVALID_ADDRESS_OR_KEY, "Transaction not eligible for abandonment");
    }

    return NullUniValue;
},
    };
}


static RPCHelpMan backupwallet()
{
    return RPCHelpMan{"backupwallet",
                "\nSafely copies current wallet file to destination, which can be a directory or a path with filename.\n",
                {
                    {"destination", RPCArg::Type::STR, RPCArg::Optional::NO, "The destination directory or file"},
                },
                RPCResult{RPCResult::Type::NONE, "", ""},
                RPCExamples{
                    HelpExampleCli("backupwallet", "\"backup.dat\"")
            + HelpExampleRpc("backupwallet", "\"backup.dat\"")
                },
        [&](const RPCHelpMan& self, const JSONRPCRequest& request) -> UniValue
{
    std::shared_ptr<CWallet> const wallet = GetWalletForJSONRPCRequest(request);
    if (!wallet) return NullUniValue;
    const CWallet* const pwallet = wallet.get();

    // Make sure the results are valid at least up to the most recent block
    // the user could have gotten from another RPC command prior to now
    pwallet->BlockUntilSyncedToCurrentChain();

    LOCK(pwallet->cs_wallet);

    std::string strDest = request.params[0].get_str();
    if (!pwallet->BackupWallet(strDest)) {
        throw JSONRPCError(RPC_WALLET_ERROR, "Error: Wallet backup failed!");
    }

    return NullUniValue;
},
    };
}


static RPCHelpMan keypoolrefill()
{
    return RPCHelpMan{"keypoolrefill",
                "\nFills the keypool."+
        HELP_REQUIRING_PASSPHRASE,
                {
                    {"newsize", RPCArg::Type::NUM, /* default */ "100", "The new keypool size"},
                },
                RPCResult{RPCResult::Type::NONE, "", ""},
                RPCExamples{
                    HelpExampleCli("keypoolrefill", "")
            + HelpExampleRpc("keypoolrefill", "")
                },
        [&](const RPCHelpMan& self, const JSONRPCRequest& request) -> UniValue
{
    std::shared_ptr<CWallet> const wallet = GetWalletForJSONRPCRequest(request);
    if (!wallet) return NullUniValue;
    CWallet* const pwallet = wallet.get();

    if (pwallet->IsLegacy() && pwallet->IsWalletFlagSet(WALLET_FLAG_DISABLE_PRIVATE_KEYS)) {
        throw JSONRPCError(RPC_WALLET_ERROR, "Error: Private keys are disabled for this wallet");
    }

    LOCK(pwallet->cs_wallet);

    // 0 is interpreted by TopUpKeyPool() as the default keypool size given by -keypool
    unsigned int kpSize = 0;
    if (!request.params[0].isNull()) {
        if (request.params[0].get_int() < 0)
            throw JSONRPCError(RPC_INVALID_PARAMETER, "Invalid parameter, expected valid size.");
        kpSize = (unsigned int)request.params[0].get_int();
    }

    EnsureWalletIsUnlocked(pwallet);
    pwallet->TopUpKeyPool(kpSize);

    if (pwallet->GetKeyPoolSize() < kpSize) {
        throw JSONRPCError(RPC_WALLET_ERROR, "Error refreshing keypool.");
    }

    return NullUniValue;
},
    };
}


static RPCHelpMan walletpassphrase()
{
    return RPCHelpMan{"walletpassphrase",
                "\nStores the wallet decryption key in memory for 'timeout' seconds.\n"
                "This is needed prior to performing transactions related to private keys such as sending coins\n"
            "\nNote:\n"
            "Issuing the walletpassphrase command while the wallet is already unlocked will set a new unlock\n"
            "time that overrides the old one.\n",
                {
                    {"passphrase", RPCArg::Type::STR, RPCArg::Optional::NO, "The wallet passphrase"},
                    {"timeout", RPCArg::Type::NUM, RPCArg::Optional::NO, "The time to keep the decryption key in seconds; capped at 100000000 (~3 years)."},
                },
                RPCResult{RPCResult::Type::NONE, "", ""},
                RPCExamples{
            "\nUnlock the wallet for 60 seconds\n"
            + HelpExampleCli("walletpassphrase", "\"my pass phrase\" 60") +
            "\nLock the wallet again (before 60 seconds)\n"
            + HelpExampleCli("walletlock", "") +
            "\nAs a JSON-RPC call\n"
            + HelpExampleRpc("walletpassphrase", "\"my pass phrase\", 60")
                },
        [&](const RPCHelpMan& self, const JSONRPCRequest& request) -> UniValue
{
    std::shared_ptr<CWallet> const wallet = GetWalletForJSONRPCRequest(request);
    if (!wallet) return NullUniValue;
    CWallet* const pwallet = wallet.get();

    int64_t nSleepTime;
    int64_t relock_time;
    // Prevent concurrent calls to walletpassphrase with the same wallet.
    LOCK(pwallet->m_unlock_mutex);
    {
        LOCK(pwallet->cs_wallet);

        if (!pwallet->IsCrypted()) {
            throw JSONRPCError(RPC_WALLET_WRONG_ENC_STATE, "Error: running with an unencrypted wallet, but walletpassphrase was called.");
        }

        // Note that the walletpassphrase is stored in request.params[0] which is not mlock()ed
        SecureString strWalletPass;
        strWalletPass.reserve(100);
        // TODO: get rid of this .c_str() by implementing SecureString::operator=(std::string)
        // Alternately, find a way to make request.params[0] mlock()'d to begin with.
        strWalletPass = request.params[0].get_str().c_str();

        // Get the timeout
        nSleepTime = request.params[1].get_int64();
        // Timeout cannot be negative, otherwise it will relock immediately
        if (nSleepTime < 0) {
            throw JSONRPCError(RPC_INVALID_PARAMETER, "Timeout cannot be negative.");
        }
        // Clamp timeout
        constexpr int64_t MAX_SLEEP_TIME = 100000000; // larger values trigger a macos/libevent bug?
        if (nSleepTime > MAX_SLEEP_TIME) {
            nSleepTime = MAX_SLEEP_TIME;
        }

        if (strWalletPass.empty()) {
            throw JSONRPCError(RPC_INVALID_PARAMETER, "passphrase can not be empty");
        }

        if (!pwallet->Unlock(strWalletPass)) {
            throw JSONRPCError(RPC_WALLET_PASSPHRASE_INCORRECT, "Error: The wallet passphrase entered was incorrect.");
        }

        pwallet->TopUpKeyPool();

        pwallet->nRelockTime = GetTime() + nSleepTime;
        relock_time = pwallet->nRelockTime;
    }

    // rpcRunLater must be called without cs_wallet held otherwise a deadlock
    // can occur. The deadlock would happen when RPCRunLater removes the
    // previous timer (and waits for the callback to finish if already running)
    // and the callback locks cs_wallet.
    AssertLockNotHeld(wallet->cs_wallet);
    // Keep a weak pointer to the wallet so that it is possible to unload the
    // wallet before the following callback is called. If a valid shared pointer
    // is acquired in the callback then the wallet is still loaded.
    std::weak_ptr<CWallet> weak_wallet = wallet;
    pwallet->chain().rpcRunLater(strprintf("lockwallet(%s)", pwallet->GetName()), [weak_wallet, relock_time] {
        if (auto shared_wallet = weak_wallet.lock()) {
            LOCK(shared_wallet->cs_wallet);
            // Skip if this is not the most recent rpcRunLater callback.
            if (shared_wallet->nRelockTime != relock_time) return;
            shared_wallet->Lock();
            shared_wallet->nRelockTime = 0;
        }
    }, nSleepTime);

    return NullUniValue;
},
    };
}


static RPCHelpMan walletpassphrasechange()
{
    return RPCHelpMan{"walletpassphrasechange",
                "\nChanges the wallet passphrase from 'oldpassphrase' to 'newpassphrase'.\n",
                {
                    {"oldpassphrase", RPCArg::Type::STR, RPCArg::Optional::NO, "The current passphrase"},
                    {"newpassphrase", RPCArg::Type::STR, RPCArg::Optional::NO, "The new passphrase"},
                },
                RPCResult{RPCResult::Type::NONE, "", ""},
                RPCExamples{
                    HelpExampleCli("walletpassphrasechange", "\"old one\" \"new one\"")
            + HelpExampleRpc("walletpassphrasechange", "\"old one\", \"new one\"")
                },
        [&](const RPCHelpMan& self, const JSONRPCRequest& request) -> UniValue
{
    std::shared_ptr<CWallet> const wallet = GetWalletForJSONRPCRequest(request);
    if (!wallet) return NullUniValue;
    CWallet* const pwallet = wallet.get();

    LOCK(pwallet->cs_wallet);

    if (!pwallet->IsCrypted()) {
        throw JSONRPCError(RPC_WALLET_WRONG_ENC_STATE, "Error: running with an unencrypted wallet, but walletpassphrasechange was called.");
    }

    // TODO: get rid of these .c_str() calls by implementing SecureString::operator=(std::string)
    // Alternately, find a way to make request.params[0] mlock()'d to begin with.
    SecureString strOldWalletPass;
    strOldWalletPass.reserve(100);
    strOldWalletPass = request.params[0].get_str().c_str();

    SecureString strNewWalletPass;
    strNewWalletPass.reserve(100);
    strNewWalletPass = request.params[1].get_str().c_str();

    if (strOldWalletPass.empty() || strNewWalletPass.empty()) {
        throw JSONRPCError(RPC_INVALID_PARAMETER, "passphrase can not be empty");
    }

    if (!pwallet->ChangeWalletPassphrase(strOldWalletPass, strNewWalletPass)) {
        throw JSONRPCError(RPC_WALLET_PASSPHRASE_INCORRECT, "Error: The wallet passphrase entered was incorrect.");
    }

    return NullUniValue;
},
    };
}


static RPCHelpMan walletlock()
{
    return RPCHelpMan{"walletlock",
                "\nRemoves the wallet encryption key from memory, locking the wallet.\n"
                "After calling this method, you will need to call walletpassphrase again\n"
                "before being able to call any methods which require the wallet to be unlocked.\n",
                {},
                RPCResult{RPCResult::Type::NONE, "", ""},
                RPCExamples{
            "\nSet the passphrase for 2 minutes to perform a transaction\n"
            + HelpExampleCli("walletpassphrase", "\"my pass phrase\" 120") +
            "\nPerform a send (requires passphrase set)\n"
            + HelpExampleCli("sendtoaddress", "\"" + EXAMPLE_ADDRESS[0] + "\" 1.0") +
            "\nClear the passphrase since we are done before 2 minutes is up\n"
            + HelpExampleCli("walletlock", "") +
            "\nAs a JSON-RPC call\n"
            + HelpExampleRpc("walletlock", "")
                },
        [&](const RPCHelpMan& self, const JSONRPCRequest& request) -> UniValue
{
    std::shared_ptr<CWallet> const wallet = GetWalletForJSONRPCRequest(request);
    if (!wallet) return NullUniValue;
    CWallet* const pwallet = wallet.get();

    LOCK(pwallet->cs_wallet);

    if (!pwallet->IsCrypted()) {
        throw JSONRPCError(RPC_WALLET_WRONG_ENC_STATE, "Error: running with an unencrypted wallet, but walletlock was called.");
    }

    pwallet->Lock();
    pwallet->nRelockTime = 0;

    return NullUniValue;
},
    };
}


static RPCHelpMan encryptwallet()
{
    return RPCHelpMan{"encryptwallet",
                "\nEncrypts the wallet with 'passphrase'. This is for first time encryption.\n"
                "After this, any calls that interact with private keys such as sending or signing \n"
                "will require the passphrase to be set prior the making these calls.\n"
                "Use the walletpassphrase call for this, and then walletlock call.\n"
                "If the wallet is already encrypted, use the walletpassphrasechange call.\n",
                {
                    {"passphrase", RPCArg::Type::STR, RPCArg::Optional::NO, "The pass phrase to encrypt the wallet with. It must be at least 1 character, but should be long."},
                },
                RPCResult{RPCResult::Type::STR, "", "A string with further instructions"},
                RPCExamples{
            "\nEncrypt your wallet\n"
            + HelpExampleCli("encryptwallet", "\"my pass phrase\"") +
            "\nNow set the passphrase to use the wallet, such as for signing or sending namecoin\n"
            + HelpExampleCli("walletpassphrase", "\"my pass phrase\"") +
            "\nNow we can do something like sign\n"
            + HelpExampleCli("signmessage", "\"address\" \"test message\"") +
            "\nNow lock the wallet again by removing the passphrase\n"
            + HelpExampleCli("walletlock", "") +
            "\nAs a JSON-RPC call\n"
            + HelpExampleRpc("encryptwallet", "\"my pass phrase\"")
                },
        [&](const RPCHelpMan& self, const JSONRPCRequest& request) -> UniValue
{
    std::shared_ptr<CWallet> const wallet = GetWalletForJSONRPCRequest(request);
    if (!wallet) return NullUniValue;
    CWallet* const pwallet = wallet.get();

    LOCK(pwallet->cs_wallet);

    if (pwallet->IsWalletFlagSet(WALLET_FLAG_DISABLE_PRIVATE_KEYS)) {
        throw JSONRPCError(RPC_WALLET_ENCRYPTION_FAILED, "Error: wallet does not contain private keys, nothing to encrypt.");
    }

    if (pwallet->IsCrypted()) {
        throw JSONRPCError(RPC_WALLET_WRONG_ENC_STATE, "Error: running with an encrypted wallet, but encryptwallet was called.");
    }

    // TODO: get rid of this .c_str() by implementing SecureString::operator=(std::string)
    // Alternately, find a way to make request.params[0] mlock()'d to begin with.
    SecureString strWalletPass;
    strWalletPass.reserve(100);
    strWalletPass = request.params[0].get_str().c_str();

    if (strWalletPass.empty()) {
        throw JSONRPCError(RPC_INVALID_PARAMETER, "passphrase can not be empty");
    }

    if (!pwallet->EncryptWallet(strWalletPass)) {
        throw JSONRPCError(RPC_WALLET_ENCRYPTION_FAILED, "Error: Failed to encrypt the wallet.");
    }

    return "wallet encrypted; The keypool has been flushed and a new HD seed was generated (if you are using HD). You need to make a new backup.";
},
    };
}

static RPCHelpMan lockunspent()
{
    return RPCHelpMan{"lockunspent",
                "\nUpdates list of temporarily unspendable outputs.\n"
                "Temporarily lock (unlock=false) or unlock (unlock=true) specified transaction outputs.\n"
                "If no transaction outputs are specified when unlocking then all current locked transaction outputs are unlocked.\n"
                "A locked transaction output will not be chosen by automatic coin selection, when spending coins.\n"
                "Manually selected coins are automatically unlocked.\n"
                "Locks are stored in memory only. Nodes start with zero locked outputs, and the locked output list\n"
                "is always cleared (by virtue of process exit) when a node stops or fails.\n"
                "Also see the listunspent call\n",
                {
                    {"unlock", RPCArg::Type::BOOL, RPCArg::Optional::NO, "Whether to unlock (true) or lock (false) the specified transactions"},
                    {"transactions", RPCArg::Type::ARR, /* default */ "empty array", "The transaction outputs and within each, the txid (string) vout (numeric).",
                        {
                            {"", RPCArg::Type::OBJ, RPCArg::Optional::OMITTED, "",
                                {
                                    {"txid", RPCArg::Type::STR_HEX, RPCArg::Optional::NO, "The transaction id"},
                                    {"vout", RPCArg::Type::NUM, RPCArg::Optional::NO, "The output number"},
                                },
                            },
                        },
                    },
                },
                RPCResult{
                    RPCResult::Type::BOOL, "", "Whether the command was successful or not"
                },
                RPCExamples{
            "\nList the unspent transactions\n"
            + HelpExampleCli("listunspent", "") +
            "\nLock an unspent transaction\n"
            + HelpExampleCli("lockunspent", "false \"[{\\\"txid\\\":\\\"a08e6907dbbd3d809776dbfc5d82e371b764ed838b5655e72f463568df1aadf0\\\",\\\"vout\\\":1}]\"") +
            "\nList the locked transactions\n"
            + HelpExampleCli("listlockunspent", "") +
            "\nUnlock the transaction again\n"
            + HelpExampleCli("lockunspent", "true \"[{\\\"txid\\\":\\\"a08e6907dbbd3d809776dbfc5d82e371b764ed838b5655e72f463568df1aadf0\\\",\\\"vout\\\":1}]\"") +
            "\nAs a JSON-RPC call\n"
            + HelpExampleRpc("lockunspent", "false, \"[{\\\"txid\\\":\\\"a08e6907dbbd3d809776dbfc5d82e371b764ed838b5655e72f463568df1aadf0\\\",\\\"vout\\\":1}]\"")
                },
        [&](const RPCHelpMan& self, const JSONRPCRequest& request) -> UniValue
{
    std::shared_ptr<CWallet> const wallet = GetWalletForJSONRPCRequest(request);
    if (!wallet) return NullUniValue;
    CWallet* const pwallet = wallet.get();

    // Make sure the results are valid at least up to the most recent block
    // the user could have gotten from another RPC command prior to now
    pwallet->BlockUntilSyncedToCurrentChain();

    LOCK(pwallet->cs_wallet);

    RPCTypeCheckArgument(request.params[0], UniValue::VBOOL);

    bool fUnlock = request.params[0].get_bool();

    if (request.params[1].isNull()) {
        if (fUnlock)
            pwallet->UnlockAllCoins();
        return true;
    }

    RPCTypeCheckArgument(request.params[1], UniValue::VARR);

    const UniValue& output_params = request.params[1];

    // Create and validate the COutPoints first.

    std::vector<COutPoint> outputs;
    outputs.reserve(output_params.size());

    for (unsigned int idx = 0; idx < output_params.size(); idx++) {
        const UniValue& o = output_params[idx].get_obj();

        RPCTypeCheckObj(o,
            {
                {"txid", UniValueType(UniValue::VSTR)},
                {"vout", UniValueType(UniValue::VNUM)},
            });

        const uint256 txid(ParseHashO(o, "txid"));
        const int nOutput = find_value(o, "vout").get_int();
        if (nOutput < 0) {
            throw JSONRPCError(RPC_INVALID_PARAMETER, "Invalid parameter, vout cannot be negative");
        }

        const COutPoint outpt(txid, nOutput);

        const auto it = pwallet->mapWallet.find(outpt.hash);
        if (it == pwallet->mapWallet.end()) {
            throw JSONRPCError(RPC_INVALID_PARAMETER, "Invalid parameter, unknown transaction");
        }

        const CWalletTx& trans = it->second;

        if (outpt.n >= trans.tx->vout.size()) {
            throw JSONRPCError(RPC_INVALID_PARAMETER, "Invalid parameter, vout index out of bounds");
        }

        if (pwallet->IsSpent(outpt.hash, outpt.n)) {
            throw JSONRPCError(RPC_INVALID_PARAMETER, "Invalid parameter, expected unspent output");
        }

        const bool is_locked = pwallet->IsLockedCoin(outpt.hash, outpt.n);

        if (fUnlock && !is_locked) {
            throw JSONRPCError(RPC_INVALID_PARAMETER, "Invalid parameter, expected locked output");
        }

        if (!fUnlock && is_locked) {
            throw JSONRPCError(RPC_INVALID_PARAMETER, "Invalid parameter, output already locked");
        }

        outputs.push_back(outpt);
    }

    // Atomically set (un)locked status for the outputs.
    for (const COutPoint& outpt : outputs) {
        if (fUnlock) pwallet->UnlockCoin(outpt);
        else pwallet->LockCoin(outpt);
    }

    return true;
},
    };
}

static RPCHelpMan listlockunspent()
{
    return RPCHelpMan{"listlockunspent",
                "\nReturns list of temporarily unspendable outputs.\n"
                "See the lockunspent call to lock and unlock transactions for spending.\n",
                {},
                RPCResult{
                    RPCResult::Type::ARR, "", "",
                    {
                        {RPCResult::Type::OBJ, "", "",
                        {
                            {RPCResult::Type::STR_HEX, "txid", "The transaction id locked"},
                            {RPCResult::Type::NUM, "vout", "The vout value"},
                        }},
                    }
                },
                RPCExamples{
            "\nList the unspent transactions\n"
            + HelpExampleCli("listunspent", "") +
            "\nLock an unspent transaction\n"
            + HelpExampleCli("lockunspent", "false \"[{\\\"txid\\\":\\\"a08e6907dbbd3d809776dbfc5d82e371b764ed838b5655e72f463568df1aadf0\\\",\\\"vout\\\":1}]\"") +
            "\nList the locked transactions\n"
            + HelpExampleCli("listlockunspent", "") +
            "\nUnlock the transaction again\n"
            + HelpExampleCli("lockunspent", "true \"[{\\\"txid\\\":\\\"a08e6907dbbd3d809776dbfc5d82e371b764ed838b5655e72f463568df1aadf0\\\",\\\"vout\\\":1}]\"") +
            "\nAs a JSON-RPC call\n"
            + HelpExampleRpc("listlockunspent", "")
                },
        [&](const RPCHelpMan& self, const JSONRPCRequest& request) -> UniValue
{
    std::shared_ptr<CWallet> const wallet = GetWalletForJSONRPCRequest(request);
    if (!wallet) return NullUniValue;
    const CWallet* const pwallet = wallet.get();

    LOCK(pwallet->cs_wallet);

    std::vector<COutPoint> vOutpts;
    pwallet->ListLockedCoins(vOutpts);

    UniValue ret(UniValue::VARR);

    for (const COutPoint& outpt : vOutpts) {
        UniValue o(UniValue::VOBJ);

        o.pushKV("txid", outpt.hash.GetHex());
        o.pushKV("vout", (int)outpt.n);
        ret.push_back(o);
    }

    return ret;
},
    };
}

static RPCHelpMan settxfee()
{
    return RPCHelpMan{"settxfee",
                "\nSet the transaction fee per kB for this wallet. Overrides the global -paytxfee command line parameter.\n"
                "Can be deactivated by passing 0 as the fee. In that case automatic fee selection will be used by default.\n",
                {
                    {"amount", RPCArg::Type::AMOUNT, RPCArg::Optional::NO, "The transaction fee in " + CURRENCY_UNIT + "/kvB"},
                },
                RPCResult{
                    RPCResult::Type::BOOL, "", "Returns true if successful"
                },
                RPCExamples{
                    HelpExampleCli("settxfee", "0.00001")
            + HelpExampleRpc("settxfee", "0.00001")
                },
        [&](const RPCHelpMan& self, const JSONRPCRequest& request) -> UniValue
{
    std::shared_ptr<CWallet> const wallet = GetWalletForJSONRPCRequest(request);
    if (!wallet) return NullUniValue;
    CWallet* const pwallet = wallet.get();

    LOCK(pwallet->cs_wallet);

    CAmount nAmount = AmountFromValue(request.params[0]);
    CFeeRate tx_fee_rate(nAmount, 1000);
    CFeeRate max_tx_fee_rate(pwallet->m_default_max_tx_fee, 1000);
    if (tx_fee_rate == CFeeRate(0)) {
        // automatic selection
    } else if (tx_fee_rate < pwallet->chain().relayMinFee()) {
        throw JSONRPCError(RPC_INVALID_PARAMETER, strprintf("txfee cannot be less than min relay tx fee (%s)", pwallet->chain().relayMinFee().ToString()));
    } else if (tx_fee_rate < pwallet->m_min_fee) {
        throw JSONRPCError(RPC_INVALID_PARAMETER, strprintf("txfee cannot be less than wallet min fee (%s)", pwallet->m_min_fee.ToString()));
    } else if (tx_fee_rate > max_tx_fee_rate) {
        throw JSONRPCError(RPC_INVALID_PARAMETER, strprintf("txfee cannot be more than wallet max tx fee (%s)", max_tx_fee_rate.ToString()));
    }

    pwallet->m_pay_tx_fee = tx_fee_rate;
    return true;
},
    };
}

static RPCHelpMan getbalances()
{
    return RPCHelpMan{
        "getbalances",
        "Returns an object with all balances in " + CURRENCY_UNIT + ".\n",
        {},
        RPCResult{
            RPCResult::Type::OBJ, "", "",
            {
                {RPCResult::Type::OBJ, "mine", "balances from outputs that the wallet can sign",
                {
                    {RPCResult::Type::STR_AMOUNT, "trusted", "trusted balance (outputs created by the wallet or confirmed outputs)"},
                    {RPCResult::Type::STR_AMOUNT, "untrusted_pending", "untrusted pending balance (outputs created by others that are in the mempool)"},
                    {RPCResult::Type::STR_AMOUNT, "immature", "balance from immature coinbase outputs"},
                    {RPCResult::Type::STR_AMOUNT, "used", "(only present if avoid_reuse is set) balance from coins sent to addresses that were previously spent from (potentially privacy violating)"},
                }},
                {RPCResult::Type::OBJ, "watchonly", "watchonly balances (not present if wallet does not watch anything)",
                {
                    {RPCResult::Type::STR_AMOUNT, "trusted", "trusted balance (outputs created by the wallet or confirmed outputs)"},
                    {RPCResult::Type::STR_AMOUNT, "untrusted_pending", "untrusted pending balance (outputs created by others that are in the mempool)"},
                    {RPCResult::Type::STR_AMOUNT, "immature", "balance from immature coinbase outputs"},
                }},
            }
            },
        RPCExamples{
            HelpExampleCli("getbalances", "") +
            HelpExampleRpc("getbalances", "")},
        [&](const RPCHelpMan& self, const JSONRPCRequest& request) -> UniValue
{
    std::shared_ptr<CWallet> const rpc_wallet = GetWalletForJSONRPCRequest(request);
    if (!rpc_wallet) return NullUniValue;
    CWallet& wallet = *rpc_wallet;

    // Make sure the results are valid at least up to the most recent block
    // the user could have gotten from another RPC command prior to now
    wallet.BlockUntilSyncedToCurrentChain();

    LOCK(wallet.cs_wallet);

    const auto bal = wallet.GetBalance();
    UniValue balances{UniValue::VOBJ};
    {
        UniValue balances_mine{UniValue::VOBJ};
        balances_mine.pushKV("trusted", ValueFromAmount(bal.m_mine_trusted));
        balances_mine.pushKV("untrusted_pending", ValueFromAmount(bal.m_mine_untrusted_pending));
        balances_mine.pushKV("immature", ValueFromAmount(bal.m_mine_immature));
        if (wallet.IsWalletFlagSet(WALLET_FLAG_AVOID_REUSE)) {
            // If the AVOID_REUSE flag is set, bal has been set to just the un-reused address balance. Get
            // the total balance, and then subtract bal to get the reused address balance.
            const auto full_bal = wallet.GetBalance(0, false);
            balances_mine.pushKV("used", ValueFromAmount(full_bal.m_mine_trusted + full_bal.m_mine_untrusted_pending - bal.m_mine_trusted - bal.m_mine_untrusted_pending));
        }
        balances.pushKV("mine", balances_mine);
    }
    auto spk_man = wallet.GetLegacyScriptPubKeyMan();
    if (spk_man && spk_man->HaveWatchOnly()) {
        UniValue balances_watchonly{UniValue::VOBJ};
        balances_watchonly.pushKV("trusted", ValueFromAmount(bal.m_watchonly_trusted));
        balances_watchonly.pushKV("untrusted_pending", ValueFromAmount(bal.m_watchonly_untrusted_pending));
        balances_watchonly.pushKV("immature", ValueFromAmount(bal.m_watchonly_immature));
        balances.pushKV("watchonly", balances_watchonly);
    }
    return balances;
},
    };
}

static RPCHelpMan getwalletinfo()
{
    return RPCHelpMan{"getwalletinfo",
                "Returns an object containing various wallet state info.\n",
                {},
                RPCResult{
                    RPCResult::Type::OBJ, "", "",
                    {
                        {
                        {RPCResult::Type::STR, "walletname", "the wallet name"},
                        {RPCResult::Type::NUM, "walletversion", "the wallet version"},
                        {RPCResult::Type::STR, "format", "the database format (bdb or sqlite)"},
                        {RPCResult::Type::STR_AMOUNT, "balance", "DEPRECATED. Identical to getbalances().mine.trusted"},
                        {RPCResult::Type::STR_AMOUNT, "unconfirmed_balance", "DEPRECATED. Identical to getbalances().mine.untrusted_pending"},
                        {RPCResult::Type::STR_AMOUNT, "immature_balance", "DEPRECATED. Identical to getbalances().mine.immature"},
                        {RPCResult::Type::NUM, "txcount", "the total number of transactions in the wallet"},
                        {RPCResult::Type::NUM_TIME, "keypoololdest", "the " + UNIX_EPOCH_TIME + " of the oldest pre-generated key in the key pool. Legacy wallets only."},
                        {RPCResult::Type::NUM, "keypoolsize", "how many new keys are pre-generated (only counts external keys)"},
                        {RPCResult::Type::NUM, "keypoolsize_hd_internal", "how many new keys are pre-generated for internal use (used for change outputs, only appears if the wallet is using this feature, otherwise external keys are used)"},
                        {RPCResult::Type::NUM_TIME, "unlocked_until", /* optional */ true, "the " + UNIX_EPOCH_TIME + " until which the wallet is unlocked for transfers, or 0 if the wallet is locked (only present for passphrase-encrypted wallets)"},
                        {RPCResult::Type::STR_AMOUNT, "paytxfee", "the transaction fee configuration, set in " + CURRENCY_UNIT + "/kvB"},
                        {RPCResult::Type::STR_HEX, "hdseedid", /* optional */ true, "the Hash160 of the HD seed (only present when HD is enabled)"},
                        {RPCResult::Type::BOOL, "private_keys_enabled", "false if privatekeys are disabled for this wallet (enforced watch-only wallet)"},
                        {RPCResult::Type::BOOL, "avoid_reuse", "whether this wallet tracks clean/dirty coins in terms of reuse"},
                        {RPCResult::Type::OBJ, "scanning", "current scanning details, or false if no scan is in progress",
                        {
                            {RPCResult::Type::NUM, "duration", "elapsed seconds since scan start"},
                            {RPCResult::Type::NUM, "progress", "scanning progress percentage [0.0, 1.0]"},
                        }},
                        {RPCResult::Type::BOOL, "descriptors", "whether this wallet uses descriptors for scriptPubKey management"},
                    }},
                },
                RPCExamples{
                    HelpExampleCli("getwalletinfo", "")
            + HelpExampleRpc("getwalletinfo", "")
                },
        [&](const RPCHelpMan& self, const JSONRPCRequest& request) -> UniValue
{
    std::shared_ptr<CWallet> const wallet = GetWalletForJSONRPCRequest(request);
    if (!wallet) return NullUniValue;
    const CWallet* const pwallet = wallet.get();

    // Make sure the results are valid at least up to the most recent block
    // the user could have gotten from another RPC command prior to now
    pwallet->BlockUntilSyncedToCurrentChain();

    LOCK(pwallet->cs_wallet);

    UniValue obj(UniValue::VOBJ);

    size_t kpExternalSize = pwallet->KeypoolCountExternalKeys();
    const auto bal = pwallet->GetBalance();
    int64_t kp_oldest = pwallet->GetOldestKeyPoolTime();
    obj.pushKV("walletname", pwallet->GetName());
    obj.pushKV("walletversion", pwallet->GetVersion());
    obj.pushKV("format", pwallet->GetDatabase().Format());
    obj.pushKV("balance", ValueFromAmount(bal.m_mine_trusted));
    obj.pushKV("unconfirmed_balance", ValueFromAmount(bal.m_mine_untrusted_pending));
    obj.pushKV("immature_balance", ValueFromAmount(bal.m_mine_immature));
    obj.pushKV("txcount",       (int)pwallet->mapWallet.size());
    if (kp_oldest > 0) {
        obj.pushKV("keypoololdest", kp_oldest);
    }
    obj.pushKV("keypoolsize", (int64_t)kpExternalSize);

    LegacyScriptPubKeyMan* spk_man = pwallet->GetLegacyScriptPubKeyMan();
    if (spk_man) {
        CKeyID seed_id = spk_man->GetHDChain().seed_id;
        if (!seed_id.IsNull()) {
            obj.pushKV("hdseedid", seed_id.GetHex());
        }
    }

    if (pwallet->CanSupportFeature(FEATURE_HD_SPLIT)) {
        obj.pushKV("keypoolsize_hd_internal",   (int64_t)(pwallet->GetKeyPoolSize() - kpExternalSize));
    }
    if (pwallet->IsCrypted()) {
        obj.pushKV("unlocked_until", pwallet->nRelockTime);
    }
    obj.pushKV("paytxfee", ValueFromAmount(pwallet->m_pay_tx_fee.GetFeePerK()));
    obj.pushKV("private_keys_enabled", !pwallet->IsWalletFlagSet(WALLET_FLAG_DISABLE_PRIVATE_KEYS));
    obj.pushKV("avoid_reuse", pwallet->IsWalletFlagSet(WALLET_FLAG_AVOID_REUSE));
    if (pwallet->IsScanning()) {
        UniValue scanning(UniValue::VOBJ);
        scanning.pushKV("duration", pwallet->ScanningDuration() / 1000);
        scanning.pushKV("progress", pwallet->ScanningProgress());
        obj.pushKV("scanning", scanning);
    } else {
        obj.pushKV("scanning", false);
    }
    obj.pushKV("descriptors", pwallet->IsWalletFlagSet(WALLET_FLAG_DESCRIPTORS));
    return obj;
},
    };
}

static RPCHelpMan listwalletdir()
{
    return RPCHelpMan{"listwalletdir",
                "Returns a list of wallets in the wallet directory.\n",
                {},
                RPCResult{
                    RPCResult::Type::OBJ, "", "",
                    {
                        {RPCResult::Type::ARR, "wallets", "",
                        {
                            {RPCResult::Type::OBJ, "", "",
                            {
                                {RPCResult::Type::STR, "name", "The wallet name"},
                            }},
                        }},
                    }
                },
                RPCExamples{
                    HelpExampleCli("listwalletdir", "")
            + HelpExampleRpc("listwalletdir", "")
                },
        [&](const RPCHelpMan& self, const JSONRPCRequest& request) -> UniValue
{
    UniValue wallets(UniValue::VARR);
    for (const auto& path : ListDatabases(GetWalletDir())) {
        UniValue wallet(UniValue::VOBJ);
        wallet.pushKV("name", path.string());
        wallets.push_back(wallet);
    }

    UniValue result(UniValue::VOBJ);
    result.pushKV("wallets", wallets);
    return result;
},
    };
}

static RPCHelpMan listwallets()
{
    return RPCHelpMan{"listwallets",
                "Returns a list of currently loaded wallets.\n"
                "For full information on the wallet, use \"getwalletinfo\"\n",
                {},
                RPCResult{
                    RPCResult::Type::ARR, "", "",
                    {
                        {RPCResult::Type::STR, "walletname", "the wallet name"},
                    }
                },
                RPCExamples{
                    HelpExampleCli("listwallets", "")
            + HelpExampleRpc("listwallets", "")
                },
        [&](const RPCHelpMan& self, const JSONRPCRequest& request) -> UniValue
{
    UniValue obj(UniValue::VARR);

    for (const std::shared_ptr<CWallet>& wallet : GetWallets()) {
        LOCK(wallet->cs_wallet);
        obj.push_back(wallet->GetName());
    }

    return obj;
},
    };
}

static RPCHelpMan loadwallet()
{
    return RPCHelpMan{"loadwallet",
                "\nLoads a wallet from a wallet file or directory."
                "\nNote that all wallet command-line options used when starting namecoind will be"
                "\napplied to the new wallet (eg -rescan, etc).\n",
                {
                    {"filename", RPCArg::Type::STR, RPCArg::Optional::NO, "The wallet directory or .dat file."},
                    {"load_on_startup", RPCArg::Type::BOOL, /* default */ "null", "Save wallet name to persistent settings and load on startup. True to add wallet to startup list, false to remove, null to leave unchanged."},
                },
                RPCResult{
                    RPCResult::Type::OBJ, "", "",
                    {
                        {RPCResult::Type::STR, "name", "The wallet name if loaded successfully."},
                        {RPCResult::Type::STR, "warning", "Warning message if wallet was not loaded cleanly."},
                    }
                },
                RPCExamples{
                    HelpExampleCli("loadwallet", "\"test.dat\"")
            + HelpExampleRpc("loadwallet", "\"test.dat\"")
                },
        [&](const RPCHelpMan& self, const JSONRPCRequest& request) -> UniValue
{
    WalletContext& context = EnsureWalletContext(request.context);
    const std::string name(request.params[0].get_str());

    DatabaseOptions options;
    DatabaseStatus status;
    options.require_existing = true;
    bilingual_str error;
    std::vector<bilingual_str> warnings;
    Optional<bool> load_on_start = request.params[1].isNull() ? nullopt : Optional<bool>(request.params[1].get_bool());
    std::shared_ptr<CWallet> const wallet = LoadWallet(*context.chain, name, load_on_start, options, status, error, warnings);
    if (!wallet) {
        // Map bad format to not found, since bad format is returned when the
        // wallet directory exists, but doesn't contain a data file.
        RPCErrorCode code = status == DatabaseStatus::FAILED_NOT_FOUND || status == DatabaseStatus::FAILED_BAD_FORMAT ? RPC_WALLET_NOT_FOUND : RPC_WALLET_ERROR;
        throw JSONRPCError(code, error.original);
    }

    UniValue obj(UniValue::VOBJ);
    obj.pushKV("name", wallet->GetName());
    obj.pushKV("warning", Join(warnings, Untranslated("\n")).original);

    return obj;
},
    };
}

static RPCHelpMan setwalletflag()
{
            std::string flags = "";
            for (auto& it : WALLET_FLAG_MAP)
                if (it.second & MUTABLE_WALLET_FLAGS)
                    flags += (flags == "" ? "" : ", ") + it.first;

    return RPCHelpMan{"setwalletflag",
                "\nChange the state of the given wallet flag for a wallet.\n",
                {
                    {"flag", RPCArg::Type::STR, RPCArg::Optional::NO, "The name of the flag to change. Current available flags: " + flags},
                    {"value", RPCArg::Type::BOOL, /* default */ "true", "The new state."},
                },
                RPCResult{
                    RPCResult::Type::OBJ, "", "",
                    {
                        {RPCResult::Type::STR, "flag_name", "The name of the flag that was modified"},
                        {RPCResult::Type::BOOL, "flag_state", "The new state of the flag"},
                        {RPCResult::Type::STR, "warnings", "Any warnings associated with the change"},
                    }
                },
                RPCExamples{
                    HelpExampleCli("setwalletflag", "avoid_reuse")
                  + HelpExampleRpc("setwalletflag", "\"avoid_reuse\"")
                },
        [&](const RPCHelpMan& self, const JSONRPCRequest& request) -> UniValue
{
    std::shared_ptr<CWallet> const wallet = GetWalletForJSONRPCRequest(request);
    if (!wallet) return NullUniValue;
    CWallet* const pwallet = wallet.get();

    std::string flag_str = request.params[0].get_str();
    bool value = request.params[1].isNull() || request.params[1].get_bool();

    if (!WALLET_FLAG_MAP.count(flag_str)) {
        throw JSONRPCError(RPC_INVALID_PARAMETER, strprintf("Unknown wallet flag: %s", flag_str));
    }

    auto flag = WALLET_FLAG_MAP.at(flag_str);

    if (!(flag & MUTABLE_WALLET_FLAGS)) {
        throw JSONRPCError(RPC_INVALID_PARAMETER, strprintf("Wallet flag is immutable: %s", flag_str));
    }

    UniValue res(UniValue::VOBJ);

    if (pwallet->IsWalletFlagSet(flag) == value) {
        throw JSONRPCError(RPC_INVALID_PARAMETER, strprintf("Wallet flag is already set to %s: %s", value ? "true" : "false", flag_str));
    }

    res.pushKV("flag_name", flag_str);
    res.pushKV("flag_state", value);

    if (value) {
        pwallet->SetWalletFlag(flag);
    } else {
        pwallet->UnsetWalletFlag(flag);
    }

    if (flag && value && WALLET_FLAG_CAVEATS.count(flag)) {
        res.pushKV("warnings", WALLET_FLAG_CAVEATS.at(flag));
    }

    return res;
},
    };
}

static RPCHelpMan createwallet()
{
    return RPCHelpMan{
        "createwallet",
        "\nCreates and loads a new wallet.\n",
        {
            {"wallet_name", RPCArg::Type::STR, RPCArg::Optional::NO, "The name for the new wallet. If this is a path, the wallet will be created at the path location."},
            {"disable_private_keys", RPCArg::Type::BOOL, /* default */ "false", "Disable the possibility of private keys (only watchonlys are possible in this mode)."},
            {"blank", RPCArg::Type::BOOL, /* default */ "false", "Create a blank wallet. A blank wallet has no keys or HD seed. One can be set using sethdseed."},
            {"passphrase", RPCArg::Type::STR, RPCArg::Optional::OMITTED, "Encrypt the wallet with this passphrase."},
            {"avoid_reuse", RPCArg::Type::BOOL, /* default */ "false", "Keep track of coin reuse, and treat dirty and clean coins differently with privacy considerations in mind."},
            {"descriptors", RPCArg::Type::BOOL, /* default */ "false", "Create a native descriptor wallet. The wallet will use descriptors internally to handle address creation"},
            {"load_on_startup", RPCArg::Type::BOOL, /* default */ "null", "Save wallet name to persistent settings and load on startup. True to add wallet to startup list, false to remove, null to leave unchanged."},
        },
        RPCResult{
            RPCResult::Type::OBJ, "", "",
            {
                {RPCResult::Type::STR, "name", "The wallet name if created successfully. If the wallet was created using a full path, the wallet_name will be the full path."},
                {RPCResult::Type::STR, "warning", "Warning message if wallet was not loaded cleanly."},
            }
        },
        RPCExamples{
            HelpExampleCli("createwallet", "\"testwallet\"")
            + HelpExampleRpc("createwallet", "\"testwallet\"")
        },
        [&](const RPCHelpMan& self, const JSONRPCRequest& request) -> UniValue
{
    WalletContext& context = EnsureWalletContext(request.context);
    uint64_t flags = 0;
    if (!request.params[1].isNull() && request.params[1].get_bool()) {
        flags |= WALLET_FLAG_DISABLE_PRIVATE_KEYS;
    }

    if (!request.params[2].isNull() && request.params[2].get_bool()) {
        flags |= WALLET_FLAG_BLANK_WALLET;
    }
    SecureString passphrase;
    passphrase.reserve(100);
    std::vector<bilingual_str> warnings;
    if (!request.params[3].isNull()) {
        passphrase = request.params[3].get_str().c_str();
        if (passphrase.empty()) {
            // Empty string means unencrypted
            warnings.emplace_back(Untranslated("Empty string given as passphrase, wallet will not be encrypted."));
        }
    }

    if (!request.params[4].isNull() && request.params[4].get_bool()) {
        flags |= WALLET_FLAG_AVOID_REUSE;
    }
    if (!request.params[5].isNull() && request.params[5].get_bool()) {
#ifndef USE_SQLITE
        throw JSONRPCError(RPC_WALLET_ERROR, "Compiled without sqlite support (required for descriptor wallets)");
#endif
        flags |= WALLET_FLAG_DESCRIPTORS;
        warnings.emplace_back(Untranslated("Wallet is an experimental descriptor wallet"));
    }

#ifndef USE_BDB
    if (!(flags & WALLET_FLAG_DESCRIPTORS)) {
        throw JSONRPCError(RPC_WALLET_ERROR, "Compiled without bdb support (required for legacy wallets)");
    }
#endif

    DatabaseOptions options;
    DatabaseStatus status;
    options.require_create = true;
    options.create_flags = flags;
    options.create_passphrase = passphrase;
    bilingual_str error;
    Optional<bool> load_on_start = request.params[6].isNull() ? nullopt : Optional<bool>(request.params[6].get_bool());
    std::shared_ptr<CWallet> wallet = CreateWallet(*context.chain, request.params[0].get_str(), load_on_start, options, status, error, warnings);
    if (!wallet) {
        RPCErrorCode code = status == DatabaseStatus::FAILED_ENCRYPT ? RPC_WALLET_ENCRYPTION_FAILED : RPC_WALLET_ERROR;
        throw JSONRPCError(code, error.original);
    }

    UniValue obj(UniValue::VOBJ);
    obj.pushKV("name", wallet->GetName());
    obj.pushKV("warning", Join(warnings, Untranslated("\n")).original);

    return obj;
},
    };
}

static RPCHelpMan unloadwallet()
{
    return RPCHelpMan{"unloadwallet",
                "Unloads the wallet referenced by the request endpoint otherwise unloads the wallet specified in the argument.\n"
                "Specifying the wallet name on a wallet endpoint is invalid.",
                {
                    {"wallet_name", RPCArg::Type::STR, /* default */ "the wallet name from the RPC endpoint", "The name of the wallet to unload. If provided both here and in the RPC endpoint, the two must be identical."},
                    {"load_on_startup", RPCArg::Type::BOOL, /* default */ "null", "Save wallet name to persistent settings and load on startup. True to add wallet to startup list, false to remove, null to leave unchanged."},
                },
                RPCResult{RPCResult::Type::OBJ, "", "", {
                    {RPCResult::Type::STR, "warning", "Warning message if wallet was not unloaded cleanly."},
                }},
                RPCExamples{
                    HelpExampleCli("unloadwallet", "wallet_name")
            + HelpExampleRpc("unloadwallet", "wallet_name")
                },
        [&](const RPCHelpMan& self, const JSONRPCRequest& request) -> UniValue
{
    std::string wallet_name;
    if (GetWalletNameFromJSONRPCRequest(request, wallet_name)) {
        if (!(request.params[0].isNull() || request.params[0].get_str() == wallet_name)) {
            throw JSONRPCError(RPC_INVALID_PARAMETER, "RPC endpoint wallet and wallet_name parameter specify different wallets");
        }
    } else {
        wallet_name = request.params[0].get_str();
    }

    std::shared_ptr<CWallet> wallet = GetWallet(wallet_name);
    if (!wallet) {
        throw JSONRPCError(RPC_WALLET_NOT_FOUND, "Requested wallet does not exist or is not loaded");
    }

    // Release the "main" shared pointer and prevent further notifications.
    // Note that any attempt to load the same wallet would fail until the wallet
    // is destroyed (see CheckUniqueFileid).
    std::vector<bilingual_str> warnings;
    Optional<bool> load_on_start = request.params[1].isNull() ? nullopt : Optional<bool>(request.params[1].get_bool());
    if (!RemoveWallet(wallet, load_on_start, warnings)) {
        throw JSONRPCError(RPC_MISC_ERROR, "Requested wallet already unloaded");
    }

    UnloadWallet(std::move(wallet));

    UniValue result(UniValue::VOBJ);
    result.pushKV("warning", Join(warnings, Untranslated("\n")).original);
    return result;
},
    };
}

static RPCHelpMan listunspent()
{
    return RPCHelpMan{
                "listunspent",
                "\nReturns array of unspent transaction outputs\n"
                "with between minconf and maxconf (inclusive) confirmations.\n"
                "Optionally filter to only include txouts paid to specified addresses.\n",
                {
                    {"minconf", RPCArg::Type::NUM, /* default */ "1", "The minimum confirmations to filter"},
                    {"maxconf", RPCArg::Type::NUM, /* default */ "9999999", "The maximum confirmations to filter"},
                    {"addresses", RPCArg::Type::ARR, /* default */ "empty array", "The addresses to filter",
                        {
                            {"address", RPCArg::Type::STR, RPCArg::Optional::OMITTED, "address"},
                        },
                    },
                    {"include_unsafe", RPCArg::Type::BOOL, /* default */ "true", "Include outputs that are not safe to spend\n"
                              "See description of \"safe\" attribute below."},
                    {"query_options", RPCArg::Type::OBJ, RPCArg::Optional::OMITTED_NAMED_ARG, "JSON with query options",
                        {
                            {"minimumAmount", RPCArg::Type::AMOUNT, /* default */ "0", "Minimum value of each UTXO in " + CURRENCY_UNIT + ""},
                            {"maximumAmount", RPCArg::Type::AMOUNT, /* default */ "unlimited", "Maximum value of each UTXO in " + CURRENCY_UNIT + ""},
                            {"maximumCount", RPCArg::Type::NUM, /* default */ "unlimited", "Maximum number of UTXOs"},
                            {"minimumSumAmount", RPCArg::Type::AMOUNT, /* default */ "unlimited", "Minimum sum value of all UTXOs in " + CURRENCY_UNIT + ""},
                            {"includeNames", RPCArg::Type::BOOL, /* default */ "false", "Include name outputs"},
                        },
                        "query_options"},
                },
                RPCResult{
                    RPCResult::Type::ARR, "", "",
                    {
                        {RPCResult::Type::OBJ, "", "",
                        {
                            {RPCResult::Type::STR_HEX, "txid", "the transaction id"},
                            {RPCResult::Type::NUM, "vout", "the vout value"},
                            {RPCResult::Type::STR, "address", "the address"},
                            {RPCResult::Type::STR, "label", "The associated label, or \"\" for the default label"},
                            {RPCResult::Type::STR, "scriptPubKey", "the script key"},
                            {RPCResult::Type::STR_AMOUNT, "amount", "the transaction output amount in " + CURRENCY_UNIT},
                            {RPCResult::Type::NUM, "confirmations", "The number of confirmations"},
                            {RPCResult::Type::STR_HEX, "redeemScript", "The redeemScript if scriptPubKey is P2SH"},
                            {RPCResult::Type::STR, "witnessScript", "witnessScript if the scriptPubKey is P2WSH or P2SH-P2WSH"},
                            {RPCResult::Type::BOOL, "spendable", "Whether we have the private keys to spend this output"},
                            {RPCResult::Type::BOOL, "solvable", "Whether we know how to spend this output, ignoring the lack of keys"},
                            {RPCResult::Type::BOOL, "reused", "(only present if avoid_reuse is set) Whether this output is reused/dirty (sent to an address that was previously spent from)"},
                            {RPCResult::Type::STR, "desc", "(only when solvable) A descriptor for spending this output"},
                            {RPCResult::Type::BOOL, "safe", "Whether this output is considered safe to spend. Unconfirmed transactions\n"
                                                            "from outside keys and unconfirmed replacement transactions are considered unsafe\n"
                                                            "and are not eligible for spending by fundrawtransaction and sendtoaddress."},
                        }},
                    }
                },
                RPCExamples{
                    HelpExampleCli("listunspent", "")
            + HelpExampleCli("listunspent", "6 9999999 \"[\\\"" + EXAMPLE_ADDRESS[0] + "\\\",\\\"" + EXAMPLE_ADDRESS[1] + "\\\"]\"")
            + HelpExampleRpc("listunspent", "6, 9999999 \"[\\\"" + EXAMPLE_ADDRESS[0] + "\\\",\\\"" + EXAMPLE_ADDRESS[1] + "\\\"]\"")
            + HelpExampleCli("listunspent", "6 9999999 '[]' true '{ \"minimumAmount\": 0.005 }'")
            + HelpExampleRpc("listunspent", "6, 9999999, [] , true, { \"minimumAmount\": 0.005 } ")
                },
        [&](const RPCHelpMan& self, const JSONRPCRequest& request) -> UniValue
{
    std::shared_ptr<CWallet> const wallet = GetWalletForJSONRPCRequest(request);
    if (!wallet) return NullUniValue;
    const CWallet* const pwallet = wallet.get();

    int nMinDepth = 1;
    if (!request.params[0].isNull()) {
        RPCTypeCheckArgument(request.params[0], UniValue::VNUM);
        nMinDepth = request.params[0].get_int();
    }

    int nMaxDepth = 9999999;
    if (!request.params[1].isNull()) {
        RPCTypeCheckArgument(request.params[1], UniValue::VNUM);
        nMaxDepth = request.params[1].get_int();
    }

    std::set<CTxDestination> destinations;
    if (!request.params[2].isNull()) {
        RPCTypeCheckArgument(request.params[2], UniValue::VARR);
        UniValue inputs = request.params[2].get_array();
        for (unsigned int idx = 0; idx < inputs.size(); idx++) {
            const UniValue& input = inputs[idx];
            CTxDestination dest = DecodeDestination(input.get_str());
            if (!IsValidDestination(dest)) {
                throw JSONRPCError(RPC_INVALID_ADDRESS_OR_KEY, std::string("Invalid address: ") + input.get_str());
            }
            if (!destinations.insert(dest).second) {
                throw JSONRPCError(RPC_INVALID_PARAMETER, std::string("Invalid parameter, duplicated address: ") + input.get_str());
            }
        }
    }

    bool include_unsafe = true;
    if (!request.params[3].isNull()) {
        RPCTypeCheckArgument(request.params[3], UniValue::VBOOL);
        include_unsafe = request.params[3].get_bool();
    }

    CAmount nMinimumAmount = 0;
    CAmount nMaximumAmount = MAX_MONEY;
    CAmount nMinimumSumAmount = MAX_MONEY;
    uint64_t nMaximumCount = 0;
    bool includeNames = false;

    if (!request.params[4].isNull()) {
        const UniValue& options = request.params[4].get_obj();

        RPCTypeCheckObj(options,
            {
                {"minimumAmount", UniValueType()},
                {"maximumAmount", UniValueType()},
                {"minimumSumAmount", UniValueType()},
                {"maximumCount", UniValueType(UniValue::VNUM)},
                {"includeNames", UniValueType(UniValue::VBOOL)},
            },
            true, true);

        if (options.exists("minimumAmount"))
            nMinimumAmount = AmountFromValue(options["minimumAmount"]);

        if (options.exists("maximumAmount"))
            nMaximumAmount = AmountFromValue(options["maximumAmount"]);

        if (options.exists("minimumSumAmount"))
            nMinimumSumAmount = AmountFromValue(options["minimumSumAmount"]);

        if (options.exists("maximumCount"))
            nMaximumCount = options["maximumCount"].get_int64();

        if (options.exists("includeNames"))
            includeNames = options["includeNames"].get_bool();
    }

    // Make sure the results are valid at least up to the most recent block
    // the user could have gotten from another RPC command prior to now
    pwallet->BlockUntilSyncedToCurrentChain();

    UniValue results(UniValue::VARR);
    std::vector<COutput> vecOutputs;
    int expireDepth;
    {
        CCoinControl cctl;
        cctl.m_avoid_address_reuse = false;
        cctl.m_min_depth = nMinDepth;
        cctl.m_max_depth = nMaxDepth;
        LOCK(pwallet->cs_wallet);

        /* Retrieve and store "current" expiration depth.  We use that later
           to determine, based on confirmations, whether or not names
           are expired.  */
        expireDepth = Params().GetConsensus()
                        .rules->NameExpirationDepth(::ChainActive().Height());
        pwallet->AvailableCoins(vecOutputs, !include_unsafe, &cctl, nMinimumAmount, nMaximumAmount, nMinimumSumAmount, nMaximumCount);
    }

    LOCK(pwallet->cs_wallet);

    const bool avoid_reuse = pwallet->IsWalletFlagSet(WALLET_FLAG_AVOID_REUSE);

    for (const COutput& out : vecOutputs) {
        CTxDestination address;
        const CScript& scriptPubKey = out.tx->tx->vout[out.i].scriptPubKey;
        bool fValidAddress = ExtractDestination(scriptPubKey, address);
        bool reused = avoid_reuse && pwallet->IsSpentKey(out.tx->GetHash(), out.i);

        if (destinations.size() && (!fValidAddress || !destinations.count(address)))
            continue;

        /* Check if this is a name output.  If it is, we have to apply
           additional rules:  If the name is already expired, then the output
           is definitely unspendable; in that case, exclude it always.
           Otherwise, we may include the output only if the user opted to
           receive also name outputs.  */
        const CNameScript nameOp(scriptPubKey);
        if (nameOp.isNameOp ())
          {
            if (!includeNames)
              continue;

            /* Name new's don't expire, so check for being an actual update.  */
            if (nameOp.isAnyUpdate () && out.nDepth > expireDepth)
              continue;
          }

        UniValue entry(UniValue::VOBJ);
        entry.pushKV("txid", out.tx->GetHash().GetHex());
        entry.pushKV("vout", out.i);

        if (nameOp.isNameOp())
            entry.pushKV("nameOp", NameOpToUniv(nameOp));

        if (fValidAddress) {
            entry.pushKV("address", EncodeDestination(address));

            const auto* address_book_entry = pwallet->FindAddressBookEntry(address);
            if (address_book_entry) {
                entry.pushKV("label", address_book_entry->GetLabel());
            }

            std::unique_ptr<SigningProvider> provider = pwallet->GetSolvingProvider(scriptPubKey);
            if (provider) {
<<<<<<< HEAD
                if (scriptPubKey.IsPayToScriptHash(true)) {
                    const CScriptID& hash = CScriptID(boost::get<ScriptHash>(address));
=======
                if (scriptPubKey.IsPayToScriptHash()) {
                    const CScriptID& hash = CScriptID(std::get<ScriptHash>(address));
>>>>>>> 55979b89
                    CScript redeemScript;
                    if (provider->GetCScript(hash, redeemScript)) {
                        entry.pushKV("redeemScript", HexStr(redeemScript));
                        // Now check if the redeemScript is actually a P2WSH script
                        CTxDestination witness_destination;
                        if (redeemScript.IsPayToWitnessScriptHash(false)) {
                            bool extracted = ExtractDestination(redeemScript, witness_destination);
                            CHECK_NONFATAL(extracted);
                            // Also return the witness script
                            const WitnessV0ScriptHash& whash = std::get<WitnessV0ScriptHash>(witness_destination);
                            CScriptID id;
                            CRIPEMD160().Write(whash.begin(), whash.size()).Finalize(id.begin());
                            CScript witnessScript;
                            if (provider->GetCScript(id, witnessScript)) {
                                entry.pushKV("witnessScript", HexStr(witnessScript));
                            }
                        }
                    }
<<<<<<< HEAD
                } else if (scriptPubKey.IsPayToWitnessScriptHash(true)) {
                    const WitnessV0ScriptHash& whash = boost::get<WitnessV0ScriptHash>(address);
=======
                } else if (scriptPubKey.IsPayToWitnessScriptHash()) {
                    const WitnessV0ScriptHash& whash = std::get<WitnessV0ScriptHash>(address);
>>>>>>> 55979b89
                    CScriptID id;
                    CRIPEMD160().Write(whash.begin(), whash.size()).Finalize(id.begin());
                    CScript witnessScript;
                    if (provider->GetCScript(id, witnessScript)) {
                        entry.pushKV("witnessScript", HexStr(witnessScript));
                    }
                }
            }
        }

        entry.pushKV("scriptPubKey", HexStr(scriptPubKey));
        entry.pushKV("amount", ValueFromAmount(out.tx->tx->vout[out.i].nValue));
        entry.pushKV("confirmations", out.nDepth);
        entry.pushKV("spendable", out.fSpendable);
        entry.pushKV("solvable", out.fSolvable);
        if (out.fSolvable) {
            std::unique_ptr<SigningProvider> provider = pwallet->GetSolvingProvider(scriptPubKey);
            if (provider) {
                auto descriptor = InferDescriptor(scriptPubKey, *provider);
                entry.pushKV("desc", descriptor->ToString());
            }
        }
        if (avoid_reuse) entry.pushKV("reused", reused);
        entry.pushKV("safe", out.fSafe);
        results.push_back(entry);
    }

    return results;
},
    };
}

void FundTransaction(CWallet* const pwallet, CMutableTransaction& tx, CAmount& fee_out, int& change_position, const UniValue& options, CCoinControl& coinControl, bool override_min_fee)
{
    // Make sure the results are valid at least up to the most recent block
    // the user could have gotten from another RPC command prior to now
    pwallet->BlockUntilSyncedToCurrentChain();

    change_position = -1;
    bool lockUnspents = false;
    UniValue subtractFeeFromOutputs;
    std::set<int> setSubtractFeeFromOutputs;

    if (!options.isNull()) {
      if (options.type() == UniValue::VBOOL) {
        // backward compatibility bool only fallback
        coinControl.fAllowWatchOnly = options.get_bool();
      }
      else {
        RPCTypeCheckArgument(options, UniValue::VOBJ);
        RPCTypeCheckObj(options,
            {
                {"add_inputs", UniValueType(UniValue::VBOOL)},
                {"add_to_wallet", UniValueType(UniValue::VBOOL)},
                {"changeAddress", UniValueType(UniValue::VSTR)},
                {"change_address", UniValueType(UniValue::VSTR)},
                {"changePosition", UniValueType(UniValue::VNUM)},
                {"change_position", UniValueType(UniValue::VNUM)},
                {"change_type", UniValueType(UniValue::VSTR)},
                {"includeWatching", UniValueType(UniValue::VBOOL)},
                {"include_watching", UniValueType(UniValue::VBOOL)},
                {"inputs", UniValueType(UniValue::VARR)},
                {"lockUnspents", UniValueType(UniValue::VBOOL)},
                {"lock_unspents", UniValueType(UniValue::VBOOL)},
                {"locktime", UniValueType(UniValue::VNUM)},
                {"fee_rate", UniValueType()}, // will be checked by AmountFromValue() in SetFeeEstimateMode()
                {"feeRate", UniValueType()}, // will be checked by AmountFromValue() below
                {"psbt", UniValueType(UniValue::VBOOL)},
                {"subtractFeeFromOutputs", UniValueType(UniValue::VARR)},
                {"subtract_fee_from_outputs", UniValueType(UniValue::VARR)},
                {"replaceable", UniValueType(UniValue::VBOOL)},
                {"conf_target", UniValueType(UniValue::VNUM)},
                {"estimate_mode", UniValueType(UniValue::VSTR)},
            },
            true, true);

        if (options.exists("add_inputs") ) {
            coinControl.m_add_inputs = options["add_inputs"].get_bool();
        }

        if (options.exists("changeAddress") || options.exists("change_address")) {
            const std::string change_address_str = (options.exists("change_address") ? options["change_address"] : options["changeAddress"]).get_str();
            CTxDestination dest = DecodeDestination(change_address_str);

            if (!IsValidDestination(dest)) {
                throw JSONRPCError(RPC_INVALID_ADDRESS_OR_KEY, "Change address must be a valid address");
            }

            coinControl.destChange = dest;
        }

        if (options.exists("changePosition") || options.exists("change_position")) {
            change_position = (options.exists("change_position") ? options["change_position"] : options["changePosition"]).get_int();
        }

        if (options.exists("change_type")) {
            if (options.exists("changeAddress") || options.exists("change_address")) {
                throw JSONRPCError(RPC_INVALID_PARAMETER, "Cannot specify both change address and address type options");
            }
            OutputType out_type;
            if (!ParseOutputType(options["change_type"].get_str(), out_type)) {
                throw JSONRPCError(RPC_INVALID_ADDRESS_OR_KEY, strprintf("Unknown change type '%s'", options["change_type"].get_str()));
            }
            coinControl.m_change_type.emplace(out_type);
        }

        const UniValue include_watching_option = options.exists("include_watching") ? options["include_watching"] : options["includeWatching"];
        coinControl.fAllowWatchOnly = ParseIncludeWatchonly(include_watching_option, *pwallet);

        if (options.exists("lockUnspents") || options.exists("lock_unspents")) {
            lockUnspents = (options.exists("lock_unspents") ? options["lock_unspents"] : options["lockUnspents"]).get_bool();
        }

        if (options.exists("feeRate")) {
            if (options.exists("fee_rate")) {
                throw JSONRPCError(RPC_INVALID_PARAMETER, "Cannot specify both fee_rate (" + CURRENCY_ATOM + "/vB) and feeRate (" + CURRENCY_UNIT + "/kvB)");
            }
            if (options.exists("conf_target")) {
                throw JSONRPCError(RPC_INVALID_PARAMETER, "Cannot specify both conf_target and feeRate. Please provide either a confirmation target in blocks for automatic fee estimation, or an explicit fee rate.");
            }
            if (options.exists("estimate_mode")) {
                throw JSONRPCError(RPC_INVALID_PARAMETER, "Cannot specify both estimate_mode and feeRate");
            }
            coinControl.m_feerate = CFeeRate(AmountFromValue(options["feeRate"]));
            coinControl.fOverrideFeeRate = true;
        }

        if (options.exists("subtractFeeFromOutputs") || options.exists("subtract_fee_from_outputs") )
            subtractFeeFromOutputs = (options.exists("subtract_fee_from_outputs") ? options["subtract_fee_from_outputs"] : options["subtractFeeFromOutputs"]).get_array();

        if (options.exists("replaceable")) {
            coinControl.m_signal_bip125_rbf = options["replaceable"].get_bool();
        }
        SetFeeEstimateMode(*pwallet, coinControl, options["conf_target"], options["estimate_mode"], options["fee_rate"], override_min_fee);
      }
    } else {
        // if options is null and not a bool
        coinControl.fAllowWatchOnly = ParseIncludeWatchonly(NullUniValue, *pwallet);
    }

    if (tx.vout.size() == 0)
        throw JSONRPCError(RPC_INVALID_PARAMETER, "TX must have at least one output");

    if (change_position != -1 && (change_position < 0 || (unsigned int)change_position > tx.vout.size()))
        throw JSONRPCError(RPC_INVALID_PARAMETER, "changePosition out of bounds");

    for (unsigned int idx = 0; idx < subtractFeeFromOutputs.size(); idx++) {
        int pos = subtractFeeFromOutputs[idx].get_int();
        if (setSubtractFeeFromOutputs.count(pos))
            throw JSONRPCError(RPC_INVALID_PARAMETER, strprintf("Invalid parameter, duplicated position: %d", pos));
        if (pos < 0)
            throw JSONRPCError(RPC_INVALID_PARAMETER, strprintf("Invalid parameter, negative position: %d", pos));
        if (pos >= int(tx.vout.size()))
            throw JSONRPCError(RPC_INVALID_PARAMETER, strprintf("Invalid parameter, position too large: %d", pos));
        setSubtractFeeFromOutputs.insert(pos);
    }

    bilingual_str error;

    if (!pwallet->FundTransaction(tx, fee_out, change_position, error, lockUnspents, setSubtractFeeFromOutputs, coinControl)) {
        throw JSONRPCError(RPC_WALLET_ERROR, error.original);
    }
}

static RPCHelpMan fundrawtransaction()
{
    return RPCHelpMan{"fundrawtransaction",
                "\nIf the transaction has no inputs, they will be automatically selected to meet its out value.\n"
                "It will add at most one change output to the outputs.\n"
                "No existing outputs will be modified unless \"subtractFeeFromOutputs\" is specified.\n"
                "Note that inputs which were signed may need to be resigned after completion since in/outputs have been added.\n"
                "The inputs added will not be signed, use signrawtransactionwithkey\n"
                " or signrawtransactionwithwallet for that.\n"
                "Note that all existing inputs must have their previous output transaction be in the wallet.\n"
                "Note that all inputs selected must be of standard form and P2SH scripts must be\n"
                "in the wallet using importaddress or addmultisigaddress (to calculate fees).\n"
                "You can see whether this is the case by checking the \"solvable\" field in the listunspent output.\n"
                "Only pay-to-pubkey, multisig, and P2SH versions thereof are currently supported for watch-only\n",
                {
                    {"hexstring", RPCArg::Type::STR_HEX, RPCArg::Optional::NO, "The hex string of the raw transaction"},
                    {"options", RPCArg::Type::OBJ, RPCArg::Optional::OMITTED_NAMED_ARG, "for backward compatibility: passing in a true instead of an object will result in {\"includeWatching\":true}",
                        {
                            {"add_inputs", RPCArg::Type::BOOL, /* default */ "true", "For a transaction with existing inputs, automatically include more if they are not enough."},
                            {"changeAddress", RPCArg::Type::STR, /* default */ "pool address", "The address to receive the change"},
                            {"changePosition", RPCArg::Type::NUM, /* default */ "random", "The index of the change output"},
                            {"change_type", RPCArg::Type::STR, /* default */ "set by -changetype", "The output type to use. Only valid if changeAddress is not specified. Options are \"legacy\", \"p2sh-segwit\", and \"bech32\"."},
                            {"includeWatching", RPCArg::Type::BOOL, /* default */ "true for watch-only wallets, otherwise false", "Also select inputs which are watch only.\n"
                                                          "Only solvable inputs can be used. Watch-only destinations are solvable if the public key and/or output script was imported,\n"
                                                          "e.g. with 'importpubkey' or 'importmulti' with the 'pubkeys' or 'desc' field."},
                            {"lockUnspents", RPCArg::Type::BOOL, /* default */ "false", "Lock selected unspent outputs"},
                            {"fee_rate", RPCArg::Type::AMOUNT, /* default */ "not set, fall back to wallet fee estimation", "Specify a fee rate in " + CURRENCY_ATOM + "/vB."},
                            {"feeRate", RPCArg::Type::AMOUNT, /* default */ "not set, fall back to wallet fee estimation", "Specify a fee rate in " + CURRENCY_UNIT + "/kvB."},
                            {"subtractFeeFromOutputs", RPCArg::Type::ARR, /* default */ "empty array", "The integers.\n"
                                                          "The fee will be equally deducted from the amount of each specified output.\n"
                                                          "Those recipients will receive less coins than you enter in their corresponding amount field.\n"
                                                          "If no outputs are specified here, the sender pays the fee.",
                                {
                                    {"vout_index", RPCArg::Type::NUM, RPCArg::Optional::OMITTED, "The zero-based output index, before a change output is added."},
                                },
                            },
                            {"replaceable", RPCArg::Type::BOOL, /* default */ "wallet default", "Marks this transaction as BIP125 replaceable.\n"
                                                          "Allows this transaction to be replaced by a transaction with higher fees"},
                            {"conf_target", RPCArg::Type::NUM, /* default */ "wallet -txconfirmtarget", "Confirmation target in blocks"},
                            {"estimate_mode", RPCArg::Type::STR, /* default */ "unset", std::string() + "The fee estimate mode, must be one of (case insensitive):\n"
                            "       \"" + FeeModes("\"\n\"") + "\""},
                        },
                        "options"},
                    {"iswitness", RPCArg::Type::BOOL, /* default */ "depends on heuristic tests", "Whether the transaction hex is a serialized witness transaction.\n"
                        "If iswitness is not present, heuristic tests will be used in decoding.\n"
                        "If true, only witness deserialization will be tried.\n"
                        "If false, only non-witness deserialization will be tried.\n"
                        "This boolean should reflect whether the transaction has inputs\n"
                        "(e.g. fully valid, or on-chain transactions), if known by the caller."
                    },
                },
                RPCResult{
                    RPCResult::Type::OBJ, "", "",
                    {
                        {RPCResult::Type::STR_HEX, "hex", "The resulting raw transaction (hex-encoded string)"},
                        {RPCResult::Type::STR_AMOUNT, "fee", "Fee in " + CURRENCY_UNIT + " the resulting transaction pays"},
                        {RPCResult::Type::NUM, "changepos", "The position of the added change output, or -1"},
                    }
                                },
                                RPCExamples{
                            "\nCreate a transaction with no inputs\n"
                            + HelpExampleCli("createrawtransaction", "\"[]\" \"{\\\"myaddress\\\":0.01}\"") +
                            "\nAdd sufficient unsigned inputs to meet the output value\n"
                            + HelpExampleCli("fundrawtransaction", "\"rawtransactionhex\"") +
                            "\nSign the transaction\n"
                            + HelpExampleCli("signrawtransactionwithwallet", "\"fundedtransactionhex\"") +
                            "\nSend the transaction\n"
                            + HelpExampleCli("sendrawtransaction", "\"signedtransactionhex\"")
                                },
        [&](const RPCHelpMan& self, const JSONRPCRequest& request) -> UniValue
{
    std::shared_ptr<CWallet> const wallet = GetWalletForJSONRPCRequest(request);
    if (!wallet) return NullUniValue;
    CWallet* const pwallet = wallet.get();

    RPCTypeCheck(request.params, {UniValue::VSTR, UniValueType(), UniValue::VBOOL});

    // parse hex string from parameter
    CMutableTransaction tx;
    bool try_witness = request.params[2].isNull() ? true : request.params[2].get_bool();
    bool try_no_witness = request.params[2].isNull() ? true : !request.params[2].get_bool();
    if (!DecodeHexTx(tx, request.params[0].get_str(), try_no_witness, try_witness)) {
        throw JSONRPCError(RPC_DESERIALIZATION_ERROR, "TX decode failed");
    }

    CAmount fee;
    int change_position;
    CCoinControl coin_control;
    // Automatically select (additional) coins. Can be overridden by options.add_inputs.
    coin_control.m_add_inputs = true;
    FundTransaction(pwallet, tx, fee, change_position, request.params[1], coin_control, /* override_min_fee */ true);

    UniValue result(UniValue::VOBJ);
    result.pushKV("hex", EncodeHexTx(CTransaction(tx)));
    result.pushKV("fee", ValueFromAmount(fee));
    result.pushKV("changepos", change_position);

    return result;
},
    };
}

RPCHelpMan signrawtransactionwithwallet()
{
    return RPCHelpMan{"signrawtransactionwithwallet",
                "\nSign inputs for raw transaction (serialized, hex-encoded).\n"
                "The second optional argument (may be null) is an array of previous transaction outputs that\n"
                "this transaction depends on but may not yet be in the block chain." +
        HELP_REQUIRING_PASSPHRASE,
                {
                    {"hexstring", RPCArg::Type::STR, RPCArg::Optional::NO, "The transaction hex string"},
                    {"prevtxs", RPCArg::Type::ARR, RPCArg::Optional::OMITTED_NAMED_ARG, "The previous dependent transaction outputs",
                        {
                            {"", RPCArg::Type::OBJ, RPCArg::Optional::OMITTED, "",
                                {
                                    {"txid", RPCArg::Type::STR_HEX, RPCArg::Optional::NO, "The transaction id"},
                                    {"vout", RPCArg::Type::NUM, RPCArg::Optional::NO, "The output number"},
                                    {"scriptPubKey", RPCArg::Type::STR_HEX, RPCArg::Optional::NO, "script key"},
                                    {"redeemScript", RPCArg::Type::STR_HEX, RPCArg::Optional::OMITTED, "(required for P2SH) redeem script"},
                                    {"witnessScript", RPCArg::Type::STR_HEX, RPCArg::Optional::OMITTED, "(required for P2WSH or P2SH-P2WSH) witness script"},
                                    {"amount", RPCArg::Type::AMOUNT, RPCArg::Optional::OMITTED, "(required for Segwit inputs) the amount spent"},
                                },
                            },
                        },
                    },
                    {"sighashtype", RPCArg::Type::STR, /* default */ "ALL", "The signature hash type. Must be one of\n"
            "       \"ALL\"\n"
            "       \"NONE\"\n"
            "       \"SINGLE\"\n"
            "       \"ALL|ANYONECANPAY\"\n"
            "       \"NONE|ANYONECANPAY\"\n"
            "       \"SINGLE|ANYONECANPAY\""},
                },
                RPCResult{
                    RPCResult::Type::OBJ, "", "",
                    {
                        {RPCResult::Type::STR_HEX, "hex", "The hex-encoded raw transaction with signature(s)"},
                        {RPCResult::Type::BOOL, "complete", "If the transaction has a complete set of signatures"},
                        {RPCResult::Type::ARR, "errors", /* optional */ true, "Script verification errors (if there are any)",
                        {
                            {RPCResult::Type::OBJ, "", "",
                            {
                                {RPCResult::Type::STR_HEX, "txid", "The hash of the referenced, previous transaction"},
                                {RPCResult::Type::NUM, "vout", "The index of the output to spent and used as input"},
                                {RPCResult::Type::STR_HEX, "scriptSig", "The hex-encoded signature script"},
                                {RPCResult::Type::NUM, "sequence", "Script sequence number"},
                                {RPCResult::Type::STR, "error", "Verification or signing error related to the input"},
                            }},
                        }},
                    }
                },
                RPCExamples{
                    HelpExampleCli("signrawtransactionwithwallet", "\"myhex\"")
            + HelpExampleRpc("signrawtransactionwithwallet", "\"myhex\"")
                },
        [&](const RPCHelpMan& self, const JSONRPCRequest& request) -> UniValue
{
    std::shared_ptr<CWallet> const wallet = GetWalletForJSONRPCRequest(request);
    if (!wallet) return NullUniValue;
    const CWallet* const pwallet = wallet.get();

    RPCTypeCheck(request.params, {UniValue::VSTR, UniValue::VARR, UniValue::VSTR}, true);

    CMutableTransaction mtx;
    if (!DecodeHexTx(mtx, request.params[0].get_str())) {
        throw JSONRPCError(RPC_DESERIALIZATION_ERROR, "TX decode failed. Make sure the tx has at least one input.");
    }

    // Sign the transaction
    LOCK(pwallet->cs_wallet);
    EnsureWalletIsUnlocked(pwallet);

    // Fetch previous transactions (inputs):
    std::map<COutPoint, Coin> coins;
    for (const CTxIn& txin : mtx.vin) {
        coins[txin.prevout]; // Create empty map entry keyed by prevout.
    }
    pwallet->chain().findCoins(coins);

    // Parse the prevtxs array
    ParsePrevouts(request.params[1], nullptr, coins);

    int nHashType = ParseSighashString(request.params[2]);

    // Script verification errors
    std::map<int, std::string> input_errors;

    bool complete = pwallet->SignTransaction(mtx, coins, nHashType, input_errors);
    UniValue result(UniValue::VOBJ);
    SignTransactionResultToJSON(mtx, complete, coins, input_errors, result);
    return result;
},
    };
}

static RPCHelpMan bumpfee_helper(std::string method_name)
{
    bool want_psbt = method_name == "psbtbumpfee";
    const std::string incremental_fee{CFeeRate(DEFAULT_INCREMENTAL_RELAY_FEE).ToString(FeeEstimateMode::SAT_VB)};

    return RPCHelpMan{method_name,
        "\nBumps the fee of an opt-in-RBF transaction T, replacing it with a new transaction B.\n"
        + std::string(want_psbt ? "Returns a PSBT instead of creating and signing a new transaction.\n" : "") +
        "An opt-in RBF transaction with the given txid must be in the wallet.\n"
        "The command will pay the additional fee by reducing change outputs or adding inputs when necessary.\n"
        "It may add a new change output if one does not already exist.\n"
        "All inputs in the original transaction will be included in the replacement transaction.\n"
        "The command will fail if the wallet or mempool contains a transaction that spends one of T's outputs.\n"
        "By default, the new fee will be calculated automatically using the estimatesmartfee RPC.\n"
        "The user can specify a confirmation target for estimatesmartfee.\n"
        "Alternatively, the user can specify a fee rate in " + CURRENCY_ATOM + "/vB for the new transaction.\n"
        "At a minimum, the new fee rate must be high enough to pay an additional new relay fee (incrementalfee\n"
        "returned by getnetworkinfo) to enter the node's mempool.\n"
        "* WARNING: before version 0.21, fee_rate was in " + CURRENCY_UNIT + "/kvB. As of 0.21, fee_rate is in " + CURRENCY_ATOM + "/vB. *\n",
        {
            {"txid", RPCArg::Type::STR_HEX, RPCArg::Optional::NO, "The txid to be bumped"},
            {"options", RPCArg::Type::OBJ, RPCArg::Optional::OMITTED_NAMED_ARG, "",
                {
                    {"conf_target", RPCArg::Type::NUM, /* default */ "wallet -txconfirmtarget", "Confirmation target in blocks\n"},
                    {"fee_rate", RPCArg::Type::AMOUNT, /* default */ "not set, fall back to wallet fee estimation",
                             "\nSpecify a fee rate in " + CURRENCY_ATOM + "/vB instead of relying on the built-in fee estimator.\n"
                             "Must be at least " + incremental_fee + " higher than the current transaction fee rate.\n"
                             "WARNING: before version 0.21, fee_rate was in " + CURRENCY_UNIT + "/kvB. As of 0.21, fee_rate is in " + CURRENCY_ATOM + "/vB.\n"},
                    {"replaceable", RPCArg::Type::BOOL, /* default */ "true", "Whether the new transaction should still be\n"
                             "marked bip-125 replaceable. If true, the sequence numbers in the transaction will\n"
                             "be left unchanged from the original. If false, any input sequence numbers in the\n"
                             "original transaction that were less than 0xfffffffe will be increased to 0xfffffffe\n"
                             "so the new transaction will not be explicitly bip-125 replaceable (though it may\n"
                             "still be replaceable in practice, for example if it has unconfirmed ancestors which\n"
                             "are replaceable).\n"},
                    {"estimate_mode", RPCArg::Type::STR, /* default */ "unset", std::string() + "The fee estimate mode, must be one of (case insensitive):\n"
    "         \"" + FeeModes("\"\n\"") + "\""},
                },
                "options"},
        },
        RPCResult{
            RPCResult::Type::OBJ, "", "", Cat(Cat<std::vector<RPCResult>>(
            {
                {RPCResult::Type::STR, "psbt", "The base64-encoded unsigned PSBT of the new transaction." + std::string(want_psbt ? "" : " Only returned when wallet private keys are disabled. (DEPRECATED)")},
            },
            want_psbt ? std::vector<RPCResult>{} : std::vector<RPCResult>{{RPCResult::Type::STR_HEX, "txid", "The id of the new transaction. Only returned when wallet private keys are enabled."}}
            ),
            {
                {RPCResult::Type::STR_AMOUNT, "origfee", "The fee of the replaced transaction."},
                {RPCResult::Type::STR_AMOUNT, "fee", "The fee of the new transaction."},
                {RPCResult::Type::ARR, "errors", "Errors encountered during processing (may be empty).",
                {
                    {RPCResult::Type::STR, "", ""},
                }},
            })
        },
        RPCExamples{
    "\nBump the fee, get the new transaction\'s" + std::string(want_psbt ? "psbt" : "txid") + "\n" +
            HelpExampleCli(method_name, "<txid>")
        },
        [want_psbt](const RPCHelpMan& self, const JSONRPCRequest& request) mutable -> UniValue
{
    std::shared_ptr<CWallet> const wallet = GetWalletForJSONRPCRequest(request);
    if (!wallet) return NullUniValue;
    CWallet* const pwallet = wallet.get();

    if (pwallet->IsWalletFlagSet(WALLET_FLAG_DISABLE_PRIVATE_KEYS) && !want_psbt) {
        if (!pwallet->chain().rpcEnableDeprecated("bumpfee")) {
            throw JSONRPCError(RPC_METHOD_DEPRECATED, "Using bumpfee with wallets that have private keys disabled is deprecated. Use psbtbumpfee instead or restart bitcoind with -deprecatedrpc=bumpfee. This functionality will be removed in 0.22");
        }
        want_psbt = true;
    }

    RPCTypeCheck(request.params, {UniValue::VSTR, UniValue::VOBJ});
    uint256 hash(ParseHashV(request.params[0], "txid"));

    CCoinControl coin_control;
    coin_control.fAllowWatchOnly = pwallet->IsWalletFlagSet(WALLET_FLAG_DISABLE_PRIVATE_KEYS);
    // optional parameters
    coin_control.m_signal_bip125_rbf = true;

    if (!request.params[1].isNull()) {
        UniValue options = request.params[1];
        RPCTypeCheckObj(options,
            {
                {"confTarget", UniValueType(UniValue::VNUM)},
                {"conf_target", UniValueType(UniValue::VNUM)},
                {"fee_rate", UniValueType()}, // will be checked by AmountFromValue() in SetFeeEstimateMode()
                {"replaceable", UniValueType(UniValue::VBOOL)},
                {"estimate_mode", UniValueType(UniValue::VSTR)},
            },
            true, true);

        if (options.exists("confTarget") && options.exists("conf_target")) {
            throw JSONRPCError(RPC_INVALID_PARAMETER, "confTarget and conf_target options should not both be set. Use conf_target (confTarget is deprecated).");
        }

        auto conf_target = options.exists("confTarget") ? options["confTarget"] : options["conf_target"];

        if (options.exists("replaceable")) {
            coin_control.m_signal_bip125_rbf = options["replaceable"].get_bool();
        }
        SetFeeEstimateMode(*pwallet, coin_control, conf_target, options["estimate_mode"], options["fee_rate"], /* override_min_fee */ false);
    }

    // Make sure the results are valid at least up to the most recent block
    // the user could have gotten from another RPC command prior to now
    pwallet->BlockUntilSyncedToCurrentChain();

    LOCK(pwallet->cs_wallet);
    EnsureWalletIsUnlocked(pwallet);


    std::vector<bilingual_str> errors;
    CAmount old_fee;
    CAmount new_fee;
    CMutableTransaction mtx;
    feebumper::Result res;
    // Targeting feerate bump.
    res = feebumper::CreateRateBumpTransaction(*pwallet, hash, coin_control, errors, old_fee, new_fee, mtx);
    if (res != feebumper::Result::OK) {
        switch(res) {
            case feebumper::Result::INVALID_ADDRESS_OR_KEY:
                throw JSONRPCError(RPC_INVALID_ADDRESS_OR_KEY, errors[0].original);
                break;
            case feebumper::Result::INVALID_REQUEST:
                throw JSONRPCError(RPC_INVALID_REQUEST, errors[0].original);
                break;
            case feebumper::Result::INVALID_PARAMETER:
                throw JSONRPCError(RPC_INVALID_PARAMETER, errors[0].original);
                break;
            case feebumper::Result::WALLET_ERROR:
                throw JSONRPCError(RPC_WALLET_ERROR, errors[0].original);
                break;
            default:
                throw JSONRPCError(RPC_MISC_ERROR, errors[0].original);
                break;
        }
    }

    UniValue result(UniValue::VOBJ);

    // If wallet private keys are enabled, return the new transaction id,
    // otherwise return the base64-encoded unsigned PSBT of the new transaction.
    if (!want_psbt) {
        if (!feebumper::SignTransaction(*pwallet, mtx)) {
            throw JSONRPCError(RPC_WALLET_ERROR, "Can't sign transaction.");
        }

        uint256 txid;
        if (feebumper::CommitTransaction(*pwallet, hash, std::move(mtx), errors, txid) != feebumper::Result::OK) {
            throw JSONRPCError(RPC_WALLET_ERROR, errors[0].original);
        }

        result.pushKV("txid", txid.GetHex());
    } else {
        PartiallySignedTransaction psbtx(mtx);
        bool complete = false;
        const TransactionError err = pwallet->FillPSBT(psbtx, complete, SIGHASH_ALL, false /* sign */, true /* bip32derivs */);
        CHECK_NONFATAL(err == TransactionError::OK);
        CHECK_NONFATAL(!complete);
        CDataStream ssTx(SER_NETWORK, PROTOCOL_VERSION);
        ssTx << psbtx;
        result.pushKV("psbt", EncodeBase64(ssTx.str()));
    }

    result.pushKV("origfee", ValueFromAmount(old_fee));
    result.pushKV("fee", ValueFromAmount(new_fee));
    UniValue result_errors(UniValue::VARR);
    for (const bilingual_str& error : errors) {
        result_errors.push_back(error.original);
    }
    result.pushKV("errors", result_errors);

    return result;
},
    };
}

static RPCHelpMan bumpfee() { return bumpfee_helper("bumpfee"); }
static RPCHelpMan psbtbumpfee() { return bumpfee_helper("psbtbumpfee"); }

static RPCHelpMan rescanblockchain()
{
    return RPCHelpMan{"rescanblockchain",
                "\nRescan the local blockchain for wallet related transactions.\n"
                "Note: Use \"getwalletinfo\" to query the scanning progress.\n",
                {
                    {"start_height", RPCArg::Type::NUM, /* default */ "0", "block height where the rescan should start"},
                    {"stop_height", RPCArg::Type::NUM, RPCArg::Optional::OMITTED_NAMED_ARG, "the last block height that should be scanned. If none is provided it will rescan up to the tip at return time of this call."},
                },
                RPCResult{
                    RPCResult::Type::OBJ, "", "",
                    {
                        {RPCResult::Type::NUM, "start_height", "The block height where the rescan started (the requested height or 0)"},
                        {RPCResult::Type::NUM, "stop_height", "The height of the last rescanned block. May be null in rare cases if there was a reorg and the call didn't scan any blocks because they were already scanned in the background."},
                    }
                },
                RPCExamples{
                    HelpExampleCli("rescanblockchain", "100000 120000")
            + HelpExampleRpc("rescanblockchain", "100000, 120000")
                },
        [&](const RPCHelpMan& self, const JSONRPCRequest& request) -> UniValue
{
    std::shared_ptr<CWallet> const wallet = GetWalletForJSONRPCRequest(request);
    if (!wallet) return NullUniValue;
    CWallet* const pwallet = wallet.get();

    WalletRescanReserver reserver(*pwallet);
    if (!reserver.reserve()) {
        throw JSONRPCError(RPC_WALLET_ERROR, "Wallet is currently rescanning. Abort existing rescan or wait.");
    }

    int start_height = 0;
    Optional<int> stop_height;
    uint256 start_block;
    {
        LOCK(pwallet->cs_wallet);
        int tip_height = pwallet->GetLastBlockHeight();

        if (!request.params[0].isNull()) {
            start_height = request.params[0].get_int();
            if (start_height < 0 || start_height > tip_height) {
                throw JSONRPCError(RPC_INVALID_PARAMETER, "Invalid start_height");
            }
        }

        if (!request.params[1].isNull()) {
            stop_height = request.params[1].get_int();
            if (*stop_height < 0 || *stop_height > tip_height) {
                throw JSONRPCError(RPC_INVALID_PARAMETER, "Invalid stop_height");
            } else if (*stop_height < start_height) {
                throw JSONRPCError(RPC_INVALID_PARAMETER, "stop_height must be greater than start_height");
            }
        }

        // We can't rescan beyond non-pruned blocks, stop and throw an error
        if (!pwallet->chain().hasBlocks(pwallet->GetLastBlockHash(), start_height, stop_height)) {
            throw JSONRPCError(RPC_MISC_ERROR, "Can't rescan beyond pruned data. Use RPC call getblockchaininfo to determine your pruned height.");
        }

        CHECK_NONFATAL(pwallet->chain().findAncestorByHeight(pwallet->GetLastBlockHash(), start_height, FoundBlock().hash(start_block)));
    }

    CWallet::ScanResult result =
        pwallet->ScanForWalletTransactions(start_block, start_height, stop_height, reserver, true /* fUpdate */);
    switch (result.status) {
    case CWallet::ScanResult::SUCCESS:
        break;
    case CWallet::ScanResult::FAILURE:
        throw JSONRPCError(RPC_MISC_ERROR, "Rescan failed. Potentially corrupted data files.");
    case CWallet::ScanResult::USER_ABORT:
        throw JSONRPCError(RPC_MISC_ERROR, "Rescan aborted.");
        // no default case, so the compiler can warn about missing cases
    }
    UniValue response(UniValue::VOBJ);
    response.pushKV("start_height", start_height);
    response.pushKV("stop_height", result.last_scanned_height ? *result.last_scanned_height : UniValue());
    return response;
},
    };
}

class DescribeWalletAddressVisitor
{
public:
    const SigningProvider * const provider;

    void ProcessSubScript(const CScript& subscript, UniValue& obj) const
    {
        // Always present: script type and redeemscript
        std::vector<std::vector<unsigned char>> solutions_data;
        TxoutType which_type = Solver(subscript, solutions_data);
        obj.pushKV("script", GetTxnOutputType(which_type));
        obj.pushKV("hex", HexStr(subscript));

        CTxDestination embedded;
        if (ExtractDestination(subscript, embedded)) {
            // Only when the script corresponds to an address.
            UniValue subobj(UniValue::VOBJ);
            UniValue detail = DescribeAddress(embedded);
            subobj.pushKVs(detail);
            UniValue wallet_detail = std::visit(*this, embedded);
            subobj.pushKVs(wallet_detail);
            subobj.pushKV("address", EncodeDestination(embedded));
            subobj.pushKV("scriptPubKey", HexStr(subscript));
            // Always report the pubkey at the top level, so that `getnewaddress()['pubkey']` always works.
            if (subobj.exists("pubkey")) obj.pushKV("pubkey", subobj["pubkey"]);
            obj.pushKV("embedded", std::move(subobj));
        } else if (which_type == TxoutType::MULTISIG) {
            // Also report some information on multisig scripts (which do not have a corresponding address).
            // TODO: abstract out the common functionality between this logic and ExtractDestinations.
            obj.pushKV("sigsrequired", solutions_data[0][0]);
            UniValue pubkeys(UniValue::VARR);
            for (size_t i = 1; i < solutions_data.size() - 1; ++i) {
                CPubKey key(solutions_data[i].begin(), solutions_data[i].end());
                pubkeys.push_back(HexStr(key));
            }
            obj.pushKV("pubkeys", std::move(pubkeys));
        }
    }

    explicit DescribeWalletAddressVisitor(const SigningProvider* _provider) : provider(_provider) {}

    UniValue operator()(const CNoDestination& dest) const { return UniValue(UniValue::VOBJ); }

    UniValue operator()(const PKHash& pkhash) const
    {
        CKeyID keyID{ToKeyID(pkhash)};
        UniValue obj(UniValue::VOBJ);
        CPubKey vchPubKey;
        if (provider && provider->GetPubKey(keyID, vchPubKey)) {
            obj.pushKV("pubkey", HexStr(vchPubKey));
            obj.pushKV("iscompressed", vchPubKey.IsCompressed());
        }
        return obj;
    }

    UniValue operator()(const ScriptHash& scripthash) const
    {
        CScriptID scriptID(scripthash);
        UniValue obj(UniValue::VOBJ);
        CScript subscript;
        if (provider && provider->GetCScript(scriptID, subscript)) {
            ProcessSubScript(subscript, obj);
        }
        return obj;
    }

    UniValue operator()(const WitnessV0KeyHash& id) const
    {
        UniValue obj(UniValue::VOBJ);
        CPubKey pubkey;
        if (provider && provider->GetPubKey(ToKeyID(id), pubkey)) {
            obj.pushKV("pubkey", HexStr(pubkey));
        }
        return obj;
    }

    UniValue operator()(const WitnessV0ScriptHash& id) const
    {
        UniValue obj(UniValue::VOBJ);
        CScript subscript;
        CRIPEMD160 hasher;
        uint160 hash;
        hasher.Write(id.begin(), 32).Finalize(hash.begin());
        if (provider && provider->GetCScript(CScriptID(hash), subscript)) {
            ProcessSubScript(subscript, obj);
        }
        return obj;
    }

    UniValue operator()(const WitnessUnknown& id) const { return UniValue(UniValue::VOBJ); }
};

static UniValue DescribeWalletAddress(const CWallet* const pwallet, const CTxDestination& dest)
{
    UniValue ret(UniValue::VOBJ);
    UniValue detail = DescribeAddress(dest);
    CScript script = GetScriptForDestination(dest);
    std::unique_ptr<SigningProvider> provider = nullptr;
    if (pwallet) {
        provider = pwallet->GetSolvingProvider(script);
    }
    ret.pushKVs(detail);
    ret.pushKVs(std::visit(DescribeWalletAddressVisitor(provider.get()), dest));
    return ret;
}

/** Convert CAddressBookData to JSON record.  */
static UniValue AddressBookDataToJSON(const CAddressBookData& data, const bool verbose)
{
    UniValue ret(UniValue::VOBJ);
    if (verbose) {
        ret.pushKV("name", data.GetLabel());
    }
    ret.pushKV("purpose", data.purpose);
    return ret;
}

RPCHelpMan getaddressinfo()
{
    return RPCHelpMan{"getaddressinfo",
                "\nReturn information about the given address.\n"
                "Some of the information will only be present if the address is in the active wallet.\n",
                {
                    {"address", RPCArg::Type::STR, RPCArg::Optional::NO, "The address for which to get information."},
                },
                RPCResult{
                    RPCResult::Type::OBJ, "", "",
                    {
                        {RPCResult::Type::STR, "address", "The address validated."},
                        {RPCResult::Type::STR_HEX, "scriptPubKey", "The hex-encoded scriptPubKey generated by the address."},
                        {RPCResult::Type::BOOL, "ismine", "If the address is yours."},
                        {RPCResult::Type::BOOL, "iswatchonly", "If the address is watchonly."},
                        {RPCResult::Type::BOOL, "solvable", "If we know how to spend coins sent to this address, ignoring the possible lack of private keys."},
                        {RPCResult::Type::STR, "desc", /* optional */ true, "A descriptor for spending coins sent to this address (only when solvable)."},
                        {RPCResult::Type::BOOL, "isscript", "If the key is a script."},
                        {RPCResult::Type::BOOL, "ischange", "If the address was used for change output."},
                        {RPCResult::Type::BOOL, "iswitness", "If the address is a witness address."},
                        {RPCResult::Type::NUM, "witness_version", /* optional */ true, "The version number of the witness program."},
                        {RPCResult::Type::STR_HEX, "witness_program", /* optional */ true, "The hex value of the witness program."},
                        {RPCResult::Type::STR, "script", /* optional */ true, "The output script type. Only if isscript is true and the redeemscript is known. Possible\n"
                                                                     "types: nonstandard, pubkey, pubkeyhash, scripthash, multisig, nulldata, witness_v0_keyhash,\n"
                            "witness_v0_scripthash, witness_unknown."},
                        {RPCResult::Type::STR_HEX, "hex", /* optional */ true, "The redeemscript for the p2sh address."},
                        {RPCResult::Type::ARR, "pubkeys", /* optional */ true, "Array of pubkeys associated with the known redeemscript (only if script is multisig).",
                        {
                            {RPCResult::Type::STR, "pubkey", ""},
                        }},
                        {RPCResult::Type::NUM, "sigsrequired", /* optional */ true, "The number of signatures required to spend multisig output (only if script is multisig)."},
                        {RPCResult::Type::STR_HEX, "pubkey", /* optional */ true, "The hex value of the raw public key for single-key addresses (possibly embedded in P2SH or P2WSH)."},
                        {RPCResult::Type::OBJ, "embedded", /* optional */ true, "Information about the address embedded in P2SH or P2WSH, if relevant and known.",
                        {
                            {RPCResult::Type::ELISION, "", "Includes all getaddressinfo output fields for the embedded address, excluding metadata (timestamp, hdkeypath, hdseedid)\n"
                            "and relation to the wallet (ismine, iswatchonly)."},
                        }},
                        {RPCResult::Type::BOOL, "iscompressed", /* optional */ true, "If the pubkey is compressed."},
                        {RPCResult::Type::NUM_TIME, "timestamp", /* optional */ true, "The creation time of the key, if available, expressed in " + UNIX_EPOCH_TIME + "."},
                        {RPCResult::Type::STR, "hdkeypath", /* optional */ true, "The HD keypath, if the key is HD and available."},
                        {RPCResult::Type::STR_HEX, "hdseedid", /* optional */ true, "The Hash160 of the HD seed."},
                        {RPCResult::Type::STR_HEX, "hdmasterfingerprint", /* optional */ true, "The fingerprint of the master key."},
                        {RPCResult::Type::ARR, "labels", "Array of labels associated with the address. Currently limited to one label but returned\n"
                            "as an array to keep the API stable if multiple labels are enabled in the future.",
                        {
                            {RPCResult::Type::STR, "label name", "Label name (defaults to \"\")."},
                        }},
                    }
                },
                RPCExamples{
                    HelpExampleCli("getaddressinfo", "\"" + EXAMPLE_ADDRESS[0] + "\"") +
                    HelpExampleRpc("getaddressinfo", "\"" + EXAMPLE_ADDRESS[0] + "\"")
                },
        [&](const RPCHelpMan& self, const JSONRPCRequest& request) -> UniValue
{
    std::shared_ptr<CWallet> const wallet = GetWalletForJSONRPCRequest(request);
    if (!wallet) return NullUniValue;
    const CWallet* const pwallet = wallet.get();

    LOCK(pwallet->cs_wallet);

    UniValue ret(UniValue::VOBJ);
    CTxDestination dest = DecodeDestination(request.params[0].get_str());
    // Make sure the destination is valid
    if (!IsValidDestination(dest)) {
        throw JSONRPCError(RPC_INVALID_ADDRESS_OR_KEY, "Invalid address");
    }

    std::string currentAddress = EncodeDestination(dest);
    ret.pushKV("address", currentAddress);

    CScript scriptPubKey = GetScriptForDestination(dest);
    ret.pushKV("scriptPubKey", HexStr(scriptPubKey));

    std::unique_ptr<SigningProvider> provider = pwallet->GetSolvingProvider(scriptPubKey);

    isminetype mine = pwallet->IsMine(dest);
    ret.pushKV("ismine", bool(mine & ISMINE_SPENDABLE));

    bool solvable = provider && IsSolvable(*provider, scriptPubKey);
    ret.pushKV("solvable", solvable);

    if (solvable) {
       ret.pushKV("desc", InferDescriptor(scriptPubKey, *provider)->ToString());
    }

    ret.pushKV("iswatchonly", bool(mine & ISMINE_WATCH_ONLY));

    UniValue detail = DescribeWalletAddress(pwallet, dest);
    ret.pushKVs(detail);

    ret.pushKV("ischange", pwallet->IsChange(scriptPubKey));

    ScriptPubKeyMan* spk_man = pwallet->GetScriptPubKeyMan(scriptPubKey);
    if (spk_man) {
        if (const std::unique_ptr<CKeyMetadata> meta = spk_man->GetMetadata(dest)) {
            ret.pushKV("timestamp", meta->nCreateTime);
            if (meta->has_key_origin) {
                ret.pushKV("hdkeypath", WriteHDKeypath(meta->key_origin.path));
                ret.pushKV("hdseedid", meta->hd_seed_id.GetHex());
                ret.pushKV("hdmasterfingerprint", HexStr(meta->key_origin.fingerprint));
            }
        }
    }

    // Return a `labels` array containing the label associated with the address,
    // equivalent to the `label` field above. Currently only one label can be
    // associated with an address, but we return an array so the API remains
    // stable if we allow multiple labels to be associated with an address in
    // the future.
    UniValue labels(UniValue::VARR);
    const auto* address_book_entry = pwallet->FindAddressBookEntry(dest);
    if (address_book_entry) {
        labels.push_back(address_book_entry->GetLabel());
    }
    ret.pushKV("labels", std::move(labels));

    return ret;
},
    };
}

static RPCHelpMan getaddressesbylabel()
{
    return RPCHelpMan{"getaddressesbylabel",
                "\nReturns the list of addresses assigned the specified label.\n",
                {
                    {"label", RPCArg::Type::STR, RPCArg::Optional::NO, "The label."},
                },
                RPCResult{
                    RPCResult::Type::OBJ_DYN, "", "json object with addresses as keys",
                    {
                        {RPCResult::Type::OBJ, "address", "json object with information about address",
                        {
                            {RPCResult::Type::STR, "purpose", "Purpose of address (\"send\" for sending address, \"receive\" for receiving address)"},
                        }},
                    }
                },
                RPCExamples{
                    HelpExampleCli("getaddressesbylabel", "\"tabby\"")
            + HelpExampleRpc("getaddressesbylabel", "\"tabby\"")
                },
        [&](const RPCHelpMan& self, const JSONRPCRequest& request) -> UniValue
{
    std::shared_ptr<CWallet> const wallet = GetWalletForJSONRPCRequest(request);
    if (!wallet) return NullUniValue;
    const CWallet* const pwallet = wallet.get();

    LOCK(pwallet->cs_wallet);

    std::string label = LabelFromValue(request.params[0]);

    // Find all addresses that have the given label
    UniValue ret(UniValue::VOBJ);
    std::set<std::string> addresses;
    for (const std::pair<const CTxDestination, CAddressBookData>& item : pwallet->m_address_book) {
        if (item.second.IsChange()) continue;
        if (item.second.GetLabel() == label) {
            std::string address = EncodeDestination(item.first);
            // CWallet::m_address_book is not expected to contain duplicate
            // address strings, but build a separate set as a precaution just in
            // case it does.
            bool unique = addresses.emplace(address).second;
            CHECK_NONFATAL(unique);
            // UniValue::pushKV checks if the key exists in O(N)
            // and since duplicate addresses are unexpected (checked with
            // std::set in O(log(N))), UniValue::__pushKV is used instead,
            // which currently is O(1).
            ret.__pushKV(address, AddressBookDataToJSON(item.second, false));
        }
    }

    if (ret.empty()) {
        throw JSONRPCError(RPC_WALLET_INVALID_LABEL_NAME, std::string("No addresses with label " + label));
    }

    return ret;
},
    };
}

static RPCHelpMan listlabels()
{
    return RPCHelpMan{"listlabels",
                "\nReturns the list of all labels, or labels that are assigned to addresses with a specific purpose.\n",
                {
                    {"purpose", RPCArg::Type::STR, RPCArg::Optional::OMITTED_NAMED_ARG, "Address purpose to list labels for ('send','receive'). An empty string is the same as not providing this argument."},
                },
                RPCResult{
                    RPCResult::Type::ARR, "", "",
                    {
                        {RPCResult::Type::STR, "label", "Label name"},
                    }
                },
                RPCExamples{
            "\nList all labels\n"
            + HelpExampleCli("listlabels", "") +
            "\nList labels that have receiving addresses\n"
            + HelpExampleCli("listlabels", "receive") +
            "\nList labels that have sending addresses\n"
            + HelpExampleCli("listlabels", "send") +
            "\nAs a JSON-RPC call\n"
            + HelpExampleRpc("listlabels", "receive")
                },
        [&](const RPCHelpMan& self, const JSONRPCRequest& request) -> UniValue
{
    std::shared_ptr<CWallet> const wallet = GetWalletForJSONRPCRequest(request);
    if (!wallet) return NullUniValue;
    const CWallet* const pwallet = wallet.get();

    LOCK(pwallet->cs_wallet);

    std::string purpose;
    if (!request.params[0].isNull()) {
        purpose = request.params[0].get_str();
    }

    // Add to a set to sort by label name, then insert into Univalue array
    std::set<std::string> label_set;
    for (const std::pair<const CTxDestination, CAddressBookData>& entry : pwallet->m_address_book) {
        if (entry.second.IsChange()) continue;
        if (purpose.empty() || entry.second.purpose == purpose) {
            label_set.insert(entry.second.GetLabel());
        }
    }

    UniValue ret(UniValue::VARR);
    for (const std::string& name : label_set) {
        ret.push_back(name);
    }

    return ret;
},
    };
}

static RPCHelpMan send()
{
    return RPCHelpMan{"send",
        "\nEXPERIMENTAL warning: this call may be changed in future releases.\n"
        "\nSend a transaction.\n",
        {
            {"outputs", RPCArg::Type::ARR, RPCArg::Optional::NO, "The outputs (key-value pairs), where none of the keys are duplicated.\n"
                    "That is, each address can only appear once and there can only be one 'data' object.\n"
                    "For convenience, a dictionary, which holds the key-value pairs directly, is also accepted.",
                {
                    {"", RPCArg::Type::OBJ, RPCArg::Optional::OMITTED, "",
                        {
                            {"address", RPCArg::Type::AMOUNT, RPCArg::Optional::NO, "A key-value pair. The key (string) is the bitcoin address, the value (float or string) is the amount in " + CURRENCY_UNIT + ""},
                        },
                        },
                    {"", RPCArg::Type::OBJ, RPCArg::Optional::OMITTED, "",
                        {
                            {"data", RPCArg::Type::STR_HEX, RPCArg::Optional::NO, "A key-value pair. The key must be \"data\", the value is hex-encoded data"},
                        },
                    },
                },
            },
            {"conf_target", RPCArg::Type::NUM, /* default */ "wallet -txconfirmtarget", "Confirmation target in blocks"},
            {"estimate_mode", RPCArg::Type::STR, /* default */ "unset", std::string() + "The fee estimate mode, must be one of (case insensitive):\n"
                        "       \"" + FeeModes("\"\n\"") + "\""},
            {"fee_rate", RPCArg::Type::AMOUNT, /* default */ "not set, fall back to wallet fee estimation", "Specify a fee rate in " + CURRENCY_ATOM + "/vB."},
            {"options", RPCArg::Type::OBJ, RPCArg::Optional::OMITTED_NAMED_ARG, "",
                {
                    {"add_inputs", RPCArg::Type::BOOL, /* default */ "false", "If inputs are specified, automatically include more if they are not enough."},
                    {"add_to_wallet", RPCArg::Type::BOOL, /* default */ "true", "When false, returns a serialized transaction which will not be added to the wallet or broadcast"},
                    {"change_address", RPCArg::Type::STR_HEX, /* default */ "pool address", "The bitcoin address to receive the change"},
                    {"change_position", RPCArg::Type::NUM, /* default */ "random", "The index of the change output"},
                    {"change_type", RPCArg::Type::STR, /* default */ "set by -changetype", "The output type to use. Only valid if change_address is not specified. Options are \"legacy\", \"p2sh-segwit\", and \"bech32\"."},
                    {"conf_target", RPCArg::Type::NUM, /* default */ "wallet -txconfirmtarget", "Confirmation target in blocks"},
                    {"estimate_mode", RPCArg::Type::STR, /* default */ "unset", std::string() + "The fee estimate mode, must be one of (case insensitive):\n"
            "       \"" + FeeModes("\"\n\"") + "\""},
                    {"fee_rate", RPCArg::Type::AMOUNT, /* default */ "not set, fall back to wallet fee estimation", "Specify a fee rate in " + CURRENCY_ATOM + "/vB."},
                    {"include_watching", RPCArg::Type::BOOL, /* default */ "true for watch-only wallets, otherwise false", "Also select inputs which are watch only.\n"
                                          "Only solvable inputs can be used. Watch-only destinations are solvable if the public key and/or output script was imported,\n"
                                          "e.g. with 'importpubkey' or 'importmulti' with the 'pubkeys' or 'desc' field."},
                    {"inputs", RPCArg::Type::ARR, /* default */ "empty array", "Specify inputs instead of adding them automatically. A JSON array of JSON objects",
                        {
                            {"txid", RPCArg::Type::STR_HEX, RPCArg::Optional::NO, "The transaction id"},
                            {"vout", RPCArg::Type::NUM, RPCArg::Optional::NO, "The output number"},
                            {"sequence", RPCArg::Type::NUM, RPCArg::Optional::NO, "The sequence number"},
                        },
                    },
                    {"locktime", RPCArg::Type::NUM, /* default */ "0", "Raw locktime. Non-0 value also locktime-activates inputs"},
                    {"lock_unspents", RPCArg::Type::BOOL, /* default */ "false", "Lock selected unspent outputs"},
                    {"psbt", RPCArg::Type::BOOL,  /* default */ "automatic", "Always return a PSBT, implies add_to_wallet=false."},
                    {"subtract_fee_from_outputs", RPCArg::Type::ARR, /* default */ "empty array", "Outputs to subtract the fee from, specified as integer indices.\n"
                    "The fee will be equally deducted from the amount of each specified output.\n"
                    "Those recipients will receive less bitcoins than you enter in their corresponding amount field.\n"
                    "If no outputs are specified here, the sender pays the fee.",
                        {
                            {"vout_index", RPCArg::Type::NUM, RPCArg::Optional::OMITTED, "The zero-based output index, before a change output is added."},
                        },
                    },
                    {"replaceable", RPCArg::Type::BOOL, /* default */ "wallet default", "Marks this transaction as BIP125 replaceable.\n"
                                                  "Allows this transaction to be replaced by a transaction with higher fees"},
                },
                "options"},
        },
        RPCResult{
            RPCResult::Type::OBJ, "", "",
                {
                    {RPCResult::Type::BOOL, "complete", "If the transaction has a complete set of signatures"},
                    {RPCResult::Type::STR_HEX, "txid", "The transaction id for the send. Only 1 transaction is created regardless of the number of addresses."},
                    {RPCResult::Type::STR_HEX, "hex", "If add_to_wallet is false, the hex-encoded raw transaction with signature(s)"},
                    {RPCResult::Type::STR, "psbt", "If more signatures are needed, or if add_to_wallet is false, the base64-encoded (partially) signed transaction"}
                }
        },
        RPCExamples{""
        "\nSend 0.1 BTC with a confirmation target of 6 blocks in economical fee estimate mode\n"
        + HelpExampleCli("send", "'{\"" + EXAMPLE_ADDRESS[0] + "\": 0.1}' 6 economical\n") +
        "Send 0.2 BTC with a fee rate of 1.1 " + CURRENCY_ATOM + "/vB using positional arguments\n"
        + HelpExampleCli("send", "'{\"" + EXAMPLE_ADDRESS[0] + "\": 0.2}' null \"unset\" 1.1\n") +
        "Send 0.2 BTC with a fee rate of 1 " + CURRENCY_ATOM + "/vB using the options argument\n"
        + HelpExampleCli("send", "'{\"" + EXAMPLE_ADDRESS[0] + "\": 0.2}' null \"unset\" null '{\"fee_rate\": 1}'\n") +
        "Send 0.3 BTC with a fee rate of 25 " + CURRENCY_ATOM + "/vB using named arguments\n"
        + HelpExampleCli("-named send", "outputs='{\"" + EXAMPLE_ADDRESS[0] + "\": 0.3}' fee_rate=25\n") +
        "Create a transaction that should confirm the next block, with a specific input, and return result without adding to wallet or broadcasting to the network\n"
        + HelpExampleCli("send", "'{\"" + EXAMPLE_ADDRESS[0] + "\": 0.1}' 1 economical '{\"add_to_wallet\": false, \"inputs\": [{\"txid\":\"a08e6907dbbd3d809776dbfc5d82e371b764ed838b5655e72f463568df1aadf0\", \"vout\":1}]}'")
        },
        [&](const RPCHelpMan& self, const JSONRPCRequest& request) -> UniValue
        {
            RPCTypeCheck(request.params, {
                UniValueType(), // outputs (ARR or OBJ, checked later)
                UniValue::VNUM, // conf_target
                UniValue::VSTR, // estimate_mode
                UniValueType(), // fee_rate, will be checked by AmountFromValue() in SetFeeEstimateMode()
                UniValue::VOBJ, // options
                }, true
            );

            std::shared_ptr<CWallet> const wallet = GetWalletForJSONRPCRequest(request);
            if (!wallet) return NullUniValue;
            CWallet* const pwallet = wallet.get();

            UniValue options{request.params[4].isNull() ? UniValue::VOBJ : request.params[4]};
            if (options.exists("conf_target") || options.exists("estimate_mode")) {
                if (!request.params[1].isNull() || !request.params[2].isNull()) {
                    throw JSONRPCError(RPC_INVALID_PARAMETER, "Pass conf_target and estimate_mode either as arguments or in the options object, but not both");
                }
            } else {
                options.pushKV("conf_target", request.params[1]);
                options.pushKV("estimate_mode", request.params[2]);
            }
            if (options.exists("fee_rate")) {
                if (!request.params[3].isNull()) {
                    throw JSONRPCError(RPC_INVALID_PARAMETER, "Pass the fee_rate either as an argument, or in the options object, but not both");
                }
            } else {
                options.pushKV("fee_rate", request.params[3]);
            }
            if (!options["conf_target"].isNull() && (options["estimate_mode"].isNull() || (options["estimate_mode"].get_str() == "unset"))) {
                throw JSONRPCError(RPC_INVALID_PARAMETER, "Specify estimate_mode");
            }
            if (options.exists("feeRate")) {
                throw JSONRPCError(RPC_INVALID_PARAMETER, "Use fee_rate (" + CURRENCY_ATOM + "/vB) instead of feeRate");
            }
            if (options.exists("changeAddress")) {
                throw JSONRPCError(RPC_INVALID_PARAMETER, "Use change_address");
            }
            if (options.exists("changePosition")) {
                throw JSONRPCError(RPC_INVALID_PARAMETER, "Use change_position");
            }
            if (options.exists("includeWatching")) {
                throw JSONRPCError(RPC_INVALID_PARAMETER, "Use include_watching");
            }
            if (options.exists("lockUnspents")) {
                throw JSONRPCError(RPC_INVALID_PARAMETER, "Use lock_unspents");
            }
            if (options.exists("subtractFeeFromOutputs")) {
                throw JSONRPCError(RPC_INVALID_PARAMETER, "Use subtract_fee_from_outputs");
            }

            const bool psbt_opt_in = options.exists("psbt") && options["psbt"].get_bool();

            CAmount fee;
            int change_position;
            bool rbf = pwallet->m_signal_rbf;
            if (options.exists("replaceable")) {
                rbf = options["replaceable"].get_bool();
            }
            CMutableTransaction rawTx = ConstructTransaction(options["inputs"], request.params[0], options["locktime"], rbf);
            CCoinControl coin_control;
            // Automatically select coins, unless at least one is manually selected. Can
            // be overridden by options.add_inputs.
            coin_control.m_add_inputs = rawTx.vin.size() == 0;
            FundTransaction(pwallet, rawTx, fee, change_position, options, coin_control, /* override_min_fee */ false);

            bool add_to_wallet = true;
            if (options.exists("add_to_wallet")) {
                add_to_wallet = options["add_to_wallet"].get_bool();
            }

            // Make a blank psbt
            PartiallySignedTransaction psbtx(rawTx);

            // Fill transaction with our data and sign
            bool complete = true;
            const TransactionError err = pwallet->FillPSBT(psbtx, complete, SIGHASH_ALL, true, false);
            if (err != TransactionError::OK) {
                throw JSONRPCTransactionError(err);
            }

            CMutableTransaction mtx;
            complete = FinalizeAndExtractPSBT(psbtx, mtx);

            UniValue result(UniValue::VOBJ);

            if (psbt_opt_in || !complete || !add_to_wallet) {
                // Serialize the PSBT
                CDataStream ssTx(SER_NETWORK, PROTOCOL_VERSION);
                ssTx << psbtx;
                result.pushKV("psbt", EncodeBase64(ssTx.str()));
            }

            if (complete) {
                std::string err_string;
                std::string hex = EncodeHexTx(CTransaction(mtx));
                CTransactionRef tx(MakeTransactionRef(std::move(mtx)));
                result.pushKV("txid", tx->GetHash().GetHex());
                if (add_to_wallet && !psbt_opt_in) {
                    pwallet->CommitTransaction(tx, {}, {} /* orderForm */);
                } else {
                    result.pushKV("hex", hex);
                }
            }
            result.pushKV("complete", complete);

            return result;
        }
    };
}

static RPCHelpMan sethdseed()
{
    return RPCHelpMan{"sethdseed",
                "\nSet or generate a new HD wallet seed. Non-HD wallets will not be upgraded to being a HD wallet. Wallets that are already\n"
                "HD will have a new HD seed set so that new keys added to the keypool will be derived from this new seed.\n"
                "\nNote that you will need to MAKE A NEW BACKUP of your wallet after setting the HD wallet seed." +
        HELP_REQUIRING_PASSPHRASE,
                {
                    {"newkeypool", RPCArg::Type::BOOL, /* default */ "true", "Whether to flush old unused addresses, including change addresses, from the keypool and regenerate it.\n"
                                         "If true, the next address from getnewaddress and change address from getrawchangeaddress will be from this new seed.\n"
                                         "If false, addresses (including change addresses if the wallet already had HD Chain Split enabled) from the existing\n"
                                         "keypool will be used until it has been depleted."},
                    {"seed", RPCArg::Type::STR, /* default */ "random seed", "The WIF private key to use as the new HD seed.\n"
                                         "The seed value can be retrieved using the dumpwallet command. It is the private key marked hdseed=1"},
                },
                RPCResult{RPCResult::Type::NONE, "", ""},
                RPCExamples{
                    HelpExampleCli("sethdseed", "")
            + HelpExampleCli("sethdseed", "false")
            + HelpExampleCli("sethdseed", "true \"wifkey\"")
            + HelpExampleRpc("sethdseed", "true, \"wifkey\"")
                },
        [&](const RPCHelpMan& self, const JSONRPCRequest& request) -> UniValue
{
    std::shared_ptr<CWallet> const wallet = GetWalletForJSONRPCRequest(request);
    if (!wallet) return NullUniValue;
    CWallet* const pwallet = wallet.get();

    LegacyScriptPubKeyMan& spk_man = EnsureLegacyScriptPubKeyMan(*pwallet, true);

    if (pwallet->IsWalletFlagSet(WALLET_FLAG_DISABLE_PRIVATE_KEYS)) {
        throw JSONRPCError(RPC_WALLET_ERROR, "Cannot set a HD seed to a wallet with private keys disabled");
    }

    LOCK2(pwallet->cs_wallet, spk_man.cs_KeyStore);

    // Do not do anything to non-HD wallets
    if (!pwallet->CanSupportFeature(FEATURE_HD)) {
        throw JSONRPCError(RPC_WALLET_ERROR, "Cannot set an HD seed on a non-HD wallet. Use the upgradewallet RPC in order to upgrade a non-HD wallet to HD");
    }

    EnsureWalletIsUnlocked(pwallet);

    bool flush_key_pool = true;
    if (!request.params[0].isNull()) {
        flush_key_pool = request.params[0].get_bool();
    }

    CPubKey master_pub_key;
    if (request.params[1].isNull()) {
        master_pub_key = spk_man.GenerateNewSeed();
    } else {
        CKey key = DecodeSecret(request.params[1].get_str());
        if (!key.IsValid()) {
            throw JSONRPCError(RPC_INVALID_ADDRESS_OR_KEY, "Invalid private key");
        }

        if (HaveKey(spk_man, key)) {
            throw JSONRPCError(RPC_INVALID_ADDRESS_OR_KEY, "Already have this key (either as an HD seed or as a loose private key)");
        }

        master_pub_key = spk_man.DeriveNewSeed(key);
    }

    spk_man.SetHDSeed(master_pub_key);
    if (flush_key_pool) spk_man.NewKeyPool();

    return NullUniValue;
},
    };
}

static RPCHelpMan walletprocesspsbt()
{
    return RPCHelpMan{"walletprocesspsbt",
                "\nUpdate a PSBT with input information from our wallet and then sign inputs\n"
                "that we can sign for." +
        HELP_REQUIRING_PASSPHRASE,
                {
                    {"psbt", RPCArg::Type::STR, RPCArg::Optional::NO, "The transaction base64 string"},
                    {"sign", RPCArg::Type::BOOL, /* default */ "true", "Also sign the transaction when updating"},
                    {"sighashtype", RPCArg::Type::STR, /* default */ "ALL", "The signature hash type to sign with if not specified by the PSBT. Must be one of\n"
            "       \"ALL\"\n"
            "       \"NONE\"\n"
            "       \"SINGLE\"\n"
            "       \"ALL|ANYONECANPAY\"\n"
            "       \"NONE|ANYONECANPAY\"\n"
            "       \"SINGLE|ANYONECANPAY\""},
                    {"bip32derivs", RPCArg::Type::BOOL, /* default */ "true", "Include BIP 32 derivation paths for public keys if we know them"},
                },
                RPCResult{
                    RPCResult::Type::OBJ, "", "",
                    {
                        {RPCResult::Type::STR, "psbt", "The base64-encoded partially signed transaction"},
                        {RPCResult::Type::BOOL, "complete", "If the transaction has a complete set of signatures"},
                    }
                },
                RPCExamples{
                    HelpExampleCli("walletprocesspsbt", "\"psbt\"")
                },
        [&](const RPCHelpMan& self, const JSONRPCRequest& request) -> UniValue
{
    std::shared_ptr<CWallet> const wallet = GetWalletForJSONRPCRequest(request);
    if (!wallet) return NullUniValue;
    const CWallet* const pwallet = wallet.get();

    RPCTypeCheck(request.params, {UniValue::VSTR, UniValue::VBOOL, UniValue::VSTR});

    // Unserialize the transaction
    PartiallySignedTransaction psbtx;
    std::string error;
    if (!DecodeBase64PSBT(psbtx, request.params[0].get_str(), error)) {
        throw JSONRPCError(RPC_DESERIALIZATION_ERROR, strprintf("TX decode failed %s", error));
    }

    // Get the sighash type
    int nHashType = ParseSighashString(request.params[2]);

    // Fill transaction with our data and also sign
    bool sign = request.params[1].isNull() ? true : request.params[1].get_bool();
    bool bip32derivs = request.params[3].isNull() ? true : request.params[3].get_bool();
    bool complete = true;
    const TransactionError err = pwallet->FillPSBT(psbtx, complete, nHashType, sign, bip32derivs);
    if (err != TransactionError::OK) {
        throw JSONRPCTransactionError(err);
    }

    UniValue result(UniValue::VOBJ);
    CDataStream ssTx(SER_NETWORK, PROTOCOL_VERSION);
    ssTx << psbtx;
    result.pushKV("psbt", EncodeBase64(ssTx.str()));
    result.pushKV("complete", complete);

    return result;
},
    };
}

static RPCHelpMan walletcreatefundedpsbt()
{
    return RPCHelpMan{"walletcreatefundedpsbt",
                "\nCreates and funds a transaction in the Partially Signed Transaction format.\n"
                "Implements the Creator and Updater roles.\n",
                {
                    {"inputs", RPCArg::Type::ARR, RPCArg::Optional::OMITTED_NAMED_ARG, "Leave empty to add inputs automatically. See add_inputs option.",
                        {
                            {"", RPCArg::Type::OBJ, RPCArg::Optional::OMITTED, "",
                                {
                                    {"txid", RPCArg::Type::STR_HEX, RPCArg::Optional::NO, "The transaction id"},
                                    {"vout", RPCArg::Type::NUM, RPCArg::Optional::NO, "The output number"},
                                    {"sequence", RPCArg::Type::NUM, /* default */ "depends on the value of the 'locktime' and 'options.replaceable' arguments", "The sequence number"},
                                },
                            },
                        },
                        },
                    {"outputs", RPCArg::Type::ARR, RPCArg::Optional::NO, "The outputs (key-value pairs), where none of the keys are duplicated.\n"
                            "That is, each address can only appear once and there can only be one 'data' object.\n"
                            "For compatibility reasons, a dictionary, which holds the key-value pairs directly, is also\n"
                            "accepted as second parameter.",
                        {
                            {"", RPCArg::Type::OBJ, RPCArg::Optional::OMITTED, "",
                                {
                                    {"address", RPCArg::Type::AMOUNT, RPCArg::Optional::NO, "A key-value pair. The key (string) is the address, the value (float or string) is the amount in " + CURRENCY_UNIT + ""},
                                },
                                },
                            {"", RPCArg::Type::OBJ, RPCArg::Optional::OMITTED, "",
                                {
                                    {"data", RPCArg::Type::STR_HEX, RPCArg::Optional::NO, "A key-value pair. The key must be \"data\", the value is hex-encoded data"},
                                },
                            },
                        },
                    },
                    {"locktime", RPCArg::Type::NUM, /* default */ "0", "Raw locktime. Non-0 value also locktime-activates inputs"},
                    {"options", RPCArg::Type::OBJ, RPCArg::Optional::OMITTED_NAMED_ARG, "",
                        {
                            {"add_inputs", RPCArg::Type::BOOL, /* default */ "false", "If inputs are specified, automatically include more if they are not enough."},
                            {"changeAddress", RPCArg::Type::STR_HEX, /* default */ "pool address", "The address to receive the change"},
                            {"changePosition", RPCArg::Type::NUM, /* default */ "random", "The index of the change output"},
                            {"change_type", RPCArg::Type::STR, /* default */ "set by -changetype", "The output type to use. Only valid if changeAddress is not specified. Options are \"legacy\", \"p2sh-segwit\", and \"bech32\"."},
                            {"includeWatching", RPCArg::Type::BOOL, /* default */ "true for watch-only wallets, otherwise false", "Also select inputs which are watch only"},
                            {"lockUnspents", RPCArg::Type::BOOL, /* default */ "false", "Lock selected unspent outputs"},
                            {"fee_rate", RPCArg::Type::AMOUNT, /* default */ "not set, fall back to wallet fee estimation", "Specify a fee rate in " + CURRENCY_ATOM + "/vB."},
                            {"feeRate", RPCArg::Type::AMOUNT, /* default */ "not set, fall back to wallet fee estimation", "Specify a fee rate in " + CURRENCY_UNIT + "/kvB."},
                            {"subtractFeeFromOutputs", RPCArg::Type::ARR, /* default */ "empty array", "The outputs to subtract the fee from.\n"
                                                          "The fee will be equally deducted from the amount of each specified output.\n"
                                                          "Those recipients will receive less coins than you enter in their corresponding amount field.\n"
                                                          "If no outputs are specified here, the sender pays the fee.",
                                {
                                    {"vout_index", RPCArg::Type::NUM, RPCArg::Optional::OMITTED, "The zero-based output index, before a change output is added."},
                                },
                            },
                            {"replaceable", RPCArg::Type::BOOL, /* default */ "wallet default", "Marks this transaction as BIP125 replaceable.\n"
                                                          "Allows this transaction to be replaced by a transaction with higher fees"},
                            {"conf_target", RPCArg::Type::NUM, /* default */ "wallet -txconfirmtarget", "Confirmation target in blocks"},
                            {"estimate_mode", RPCArg::Type::STR, /* default */ "unset", std::string() + "The fee estimate mode, must be one of (case insensitive):\n"
                            "         \"" + FeeModes("\"\n\"") + "\""},
                        },
                        "options"},
                    {"bip32derivs", RPCArg::Type::BOOL, /* default */ "true", "Include BIP 32 derivation paths for public keys if we know them"},
                },
                RPCResult{
                    RPCResult::Type::OBJ, "", "",
                    {
                        {RPCResult::Type::STR, "psbt", "The resulting raw transaction (base64-encoded string)"},
                        {RPCResult::Type::STR_AMOUNT, "fee", "Fee in " + CURRENCY_UNIT + " the resulting transaction pays"},
                        {RPCResult::Type::NUM, "changepos", "The position of the added change output, or -1"},
                    }
                                },
                                RPCExamples{
                            "\nCreate a transaction with no inputs\n"
                            + HelpExampleCli("walletcreatefundedpsbt", "\"[{\\\"txid\\\":\\\"myid\\\",\\\"vout\\\":0}]\" \"[{\\\"data\\\":\\\"00010203\\\"}]\"")
                                },
        [&](const RPCHelpMan& self, const JSONRPCRequest& request) -> UniValue
{
    std::shared_ptr<CWallet> const wallet = GetWalletForJSONRPCRequest(request);
    if (!wallet) return NullUniValue;
    CWallet* const pwallet = wallet.get();

    RPCTypeCheck(request.params, {
        UniValue::VARR,
        UniValueType(), // ARR or OBJ, checked later
        UniValue::VNUM,
        UniValue::VOBJ,
        UniValue::VBOOL
        }, true
    );

    CAmount fee;
    int change_position;
    bool rbf = pwallet->m_signal_rbf;
    const UniValue &replaceable_arg = request.params[3]["replaceable"];
    if (!replaceable_arg.isNull()) {
        RPCTypeCheckArgument(replaceable_arg, UniValue::VBOOL);
        rbf = replaceable_arg.isTrue();
    }
    CMutableTransaction rawTx = ConstructTransaction(request.params[0], request.params[1], request.params[2], rbf);
    CCoinControl coin_control;
    // Automatically select coins, unless at least one is manually selected. Can
    // be overridden by options.add_inputs.
    coin_control.m_add_inputs = rawTx.vin.size() == 0;
    FundTransaction(pwallet, rawTx, fee, change_position, request.params[3], coin_control, /* override_min_fee */ true);

    // Make a blank psbt
    PartiallySignedTransaction psbtx(rawTx);

    // Fill transaction with out data but don't sign
    bool bip32derivs = request.params[4].isNull() ? true : request.params[4].get_bool();
    bool complete = true;
    const TransactionError err = pwallet->FillPSBT(psbtx, complete, 1, false, bip32derivs);
    if (err != TransactionError::OK) {
        throw JSONRPCTransactionError(err);
    }

    // Serialize the PSBT
    CDataStream ssTx(SER_NETWORK, PROTOCOL_VERSION);
    ssTx << psbtx;

    UniValue result(UniValue::VOBJ);
    result.pushKV("psbt", EncodeBase64(ssTx.str()));
    result.pushKV("fee", ValueFromAmount(fee));
    result.pushKV("changepos", change_position);
    return result;
},
    };
}

static RPCHelpMan upgradewallet()
{
    return RPCHelpMan{"upgradewallet",
        "\nUpgrade the wallet. Upgrades to the latest version if no version number is specified.\n"
        "New keys may be generated and a new wallet backup will need to be made.",
        {
            {"version", RPCArg::Type::NUM, /* default */ strprintf("%d", FEATURE_LATEST), "The version number to upgrade to. Default is the latest wallet version."}
        },
        RPCResult{
            RPCResult::Type::OBJ, "", "",
            {
                {RPCResult::Type::STR, "wallet_name", "Name of wallet this operation was performed on"},
                {RPCResult::Type::NUM, "previous_version", "Version of wallet before this operation"},
                {RPCResult::Type::NUM, "current_version", "Version of wallet after this operation"},
                {RPCResult::Type::STR, "result", /* optional */ true, "Description of result, if no error"},
                {RPCResult::Type::STR, "error", /* optional */ true, "Error message (if there is one)"}
            },
        },
        RPCExamples{
            HelpExampleCli("upgradewallet", "169900")
            + HelpExampleRpc("upgradewallet", "169900")
        },
        [&](const RPCHelpMan& self, const JSONRPCRequest& request) -> UniValue
{
    std::shared_ptr<CWallet> const wallet = GetWalletForJSONRPCRequest(request);
    if (!wallet) return NullUniValue;
    CWallet* const pwallet = wallet.get();

    RPCTypeCheck(request.params, {UniValue::VNUM}, true);

    EnsureWalletIsUnlocked(pwallet);

    int version = 0;
    if (!request.params[0].isNull()) {
        version = request.params[0].get_int();
    }
    bilingual_str error;
    const int previous_version{pwallet->GetVersion()};
    const bool wallet_upgraded{pwallet->UpgradeWallet(version, error)};
    const int current_version{pwallet->GetVersion()};
    std::string result;

    if (wallet_upgraded) {
        if (previous_version == current_version) {
            result = "Already at latest version. Wallet version unchanged.";
        } else {
            result = strprintf("Wallet upgraded successfully from version %i to version %i.", previous_version, current_version);
        }
    }

    UniValue obj(UniValue::VOBJ);
    obj.pushKV("wallet_name", pwallet->GetName());
    obj.pushKV("previous_version", previous_version);
    obj.pushKV("current_version", current_version);
    if (!result.empty()) {
        obj.pushKV("result", result);
    } else {
        CHECK_NONFATAL(!error.empty());
        obj.pushKV("error", error.original);
    }
    return obj;
},
    };
}

namespace
{

/**
 * Helper class that keeps track of reserved keys that are used for mining
 * coinbases.  We also keep track of the block hash(es) that have been
 * constructed based on the key, so that we can mark it as keep and get a
 * fresh one when one of those blocks is submitted.
 */
class ReservedKeysForMining
{

private:

  /**
   * The per-wallet data that we store.
   */
  struct PerWallet
  {

    /**
     * The current coinbase script.  This has been taken out of the wallet
     * already (and marked as "keep"), but is reused until a block actually
     * using it is submitted successfully.
     */
    CScript coinbaseScript;

    /** All block hashes (in hex) that are based on the current script.  */
    std::set<std::string> blockHashes;

    explicit PerWallet (const CScript& scr)
      : coinbaseScript(scr)
    {}

    PerWallet (PerWallet&&) = default;

  };

  /**
   * Data for each wallet that we have.  This is keyed by CWallet::GetName,
   * which is not perfect; but it will likely work in most cases, and even
   * when two different wallets are loaded with the same name (after each
   * other), the worst that can happen is that we mine to an address from
   * the other wallet.
   */
  std::map<std::string, PerWallet> data;

  /** Lock for this instance.  */
  mutable RecursiveMutex cs;

public:

  ReservedKeysForMining () = default;

  /**
   * Retrieves the key to use for mining at the moment.
   */
  CScript
  GetCoinbaseScript (CWallet* pwallet)
  {
    LOCK2 (cs, pwallet->cs_wallet);

    const auto mit = data.find (pwallet->GetName ());
    if (mit != data.end ())
      return mit->second.coinbaseScript;

    ReserveDestination rdest(pwallet, pwallet->m_default_address_type);
    CTxDestination dest;
    if (!rdest.GetReservedDestination (dest, false))
      throw JSONRPCError (RPC_WALLET_KEYPOOL_RAN_OUT,
                          "Error: Keypool ran out,"
                          " please call keypoolrefill first");
    rdest.KeepDestination ();

    const CScript res = GetScriptForDestination (dest);
    data.emplace (pwallet->GetName (), PerWallet (res));
    return res;
  }

  /**
   * Adds the block hash (given as hex string) of a newly constructed block
   * to the set of blocks for the current key.
   */
  void
  AddBlockHash (const CWallet* pwallet, const std::string& hashHex)
  {
    LOCK (cs);

    const auto mit = data.find (pwallet->GetName ());
    assert (mit != data.end ());
    mit->second.blockHashes.insert (hashHex);
  }

  /**
   * Marks a block as submitted, releasing the key for it (if any).
   */
  void
  MarkBlockSubmitted (const CWallet* pwallet, const std::string& hashHex)
  {
    LOCK (cs);

    const auto mit = data.find (pwallet->GetName ());
    if (mit == data.end ())
      return;

    if (mit->second.blockHashes.count (hashHex) > 0)
      data.erase (mit);
  }

};

ReservedKeysForMining g_mining_keys;

} // anonymous namespace

static RPCHelpMan getauxblock()
{
    return RPCHelpMan{"getauxblock",
                "\nCreates or submits a merge-mined block.\n"
                "\nWithout arguments, creates a new block and returns information\n"
                "required to merge-mine it.  With arguments, submits a solved\n"
                "auxpow for a previously returned block.\n",
                {
                    {"hash", RPCArg::Type::STR_HEX, RPCArg::Optional::OMITTED_NAMED_ARG, "Hash of the block to submit"},
                    {"auxpow", RPCArg::Type::STR_HEX, RPCArg::Optional::OMITTED_NAMED_ARG, "Serialised auxpow found"},
                },
                {
                  RPCResult{"without arguments",
                      RPCResult::Type::OBJ, "", "",
                      {
                          {RPCResult::Type::STR_HEX, "hash", "hash of the created block"},
                          {RPCResult::Type::NUM, "chainid", "chain ID for this block"},
                          {RPCResult::Type::STR_HEX, "previousblockhash", "hash of the previous block"},
                          {RPCResult::Type::NUM, "coinbasevalue", "value of the block's coinbase"},
                          {RPCResult::Type::STR_HEX, "bits", "compressed target of the block"},
                          {RPCResult::Type::NUM, "height", "height of the block"},
                          {RPCResult::Type::STR_HEX, "_target", "target in reversed byte order, deprecated"},
                      },
                  },
                  {"with arguments",
                      RPCResult::Type::BOOL, "", "whether the submitted block was correct"
                  },
                },
                RPCExamples{
                    HelpExampleCli("getauxblock", "")
                    + HelpExampleCli("getauxblock", "\"hash\" \"serialised auxpow\"")
                    + HelpExampleRpc("getauxblock", "")
                },
                [&](const RPCHelpMan& self, const JSONRPCRequest& request) -> UniValue
{
    if (request.params.size() != 0 && request.params.size() != 2)
        throw std::runtime_error(self.ToString());

    std::shared_ptr<CWallet> const wallet = GetWalletForJSONRPCRequest(request);
    if (!wallet) return NullUniValue;
    CWallet* const pwallet = wallet.get();

    if (pwallet->IsWalletFlagSet(WALLET_FLAG_DISABLE_PRIVATE_KEYS)) {
        throw JSONRPCError(RPC_WALLET_ERROR, "Error: Private keys are disabled for this wallet");
    }

    /* Create a new block */
    if (request.params.size() == 0)
    {
        const CScript coinbaseScript = g_mining_keys.GetCoinbaseScript(pwallet);
        const UniValue res = AuxpowMiner::get().createAuxBlock(request, coinbaseScript);
        g_mining_keys.AddBlockHash(pwallet, res["hash"].get_str ());
        return res;
    }

    /* Submit a block instead.  */
    assert(request.params.size() == 2);
    const std::string& hash = request.params[0].get_str();

    const bool fAccepted
        = AuxpowMiner::get().submitAuxBlock(request, hash, request.params[1].get_str());
    if (fAccepted)
        g_mining_keys.MarkBlockSubmitted(pwallet, hash);

    return fAccepted;
},
    };
}

RPCHelpMan abortrescan();
RPCHelpMan dumpprivkey();
RPCHelpMan importprivkey();
RPCHelpMan importaddress();
RPCHelpMan importpubkey();
RPCHelpMan dumpwallet();
RPCHelpMan importwallet();
RPCHelpMan importprunedfunds();
RPCHelpMan removeprunedfunds();
RPCHelpMan importmulti();
RPCHelpMan importdescriptors();

extern RPCHelpMan name_list(); // in rpcnames.cpp
extern RPCHelpMan name_new();
extern RPCHelpMan name_firstupdate();
extern RPCHelpMan name_update();
extern RPCHelpMan sendtoname();

Span<const CRPCCommand> GetWalletRPCCommands()
{
// clang-format off
static const CRPCCommand commands[] =
{ //  category              name                                actor (function)                argNames
    //  --------------------- ------------------------          -----------------------         ----------
    { "rawtransactions",    "fundrawtransaction",               &fundrawtransaction,            {"hexstring","options","iswitness"} },
    { "wallet",             "abandontransaction",               &abandontransaction,            {"txid"} },
    { "wallet",             "abortrescan",                      &abortrescan,                   {} },
    { "wallet",             "addmultisigaddress",               &addmultisigaddress,            {"nrequired","keys","label","address_type"} },
    { "wallet",             "backupwallet",                     &backupwallet,                  {"destination"} },
    { "wallet",             "bumpfee",                          &bumpfee,                       {"txid", "options"} },
    { "wallet",             "psbtbumpfee",                      &psbtbumpfee,                   {"txid", "options"} },
    { "wallet",             "createwallet",                     &createwallet,                  {"wallet_name", "disable_private_keys", "blank", "passphrase", "avoid_reuse", "descriptors", "load_on_startup"} },
    { "wallet",             "dumpprivkey",                      &dumpprivkey,                   {"address"}  },
    { "wallet",             "dumpwallet",                       &dumpwallet,                    {"filename"} },
    { "wallet",             "encryptwallet",                    &encryptwallet,                 {"passphrase"} },
    { "wallet",             "getaddressesbylabel",              &getaddressesbylabel,           {"label"} },
    { "wallet",             "getaddressinfo",                   &getaddressinfo,                {"address"} },
    { "wallet",             "getbalance",                       &getbalance,                    {"dummy","minconf","include_watchonly","avoid_reuse"} },
    { "wallet",             "getnewaddress",                    &getnewaddress,                 {"label","address_type"} },
    { "wallet",             "getrawchangeaddress",              &getrawchangeaddress,           {"address_type"} },
    { "wallet",             "getreceivedbyaddress",             &getreceivedbyaddress,          {"address","minconf"} },
    { "wallet",             "getreceivedbylabel",               &getreceivedbylabel,            {"label","minconf"} },
    { "wallet",             "gettransaction",                   &gettransaction,                {"txid","include_watchonly","verbose"} },
    { "wallet",             "getunconfirmedbalance",            &getunconfirmedbalance,         {} },
    { "wallet",             "getbalances",                      &getbalances,                   {} },
    { "wallet",             "getwalletinfo",                    &getwalletinfo,                 {} },
    { "wallet",             "importaddress",                    &importaddress,                 {"address","label","rescan","p2sh"} },
    { "wallet",             "importdescriptors",                &importdescriptors,             {"requests"} },
    { "wallet",             "importmulti",                      &importmulti,                   {"requests","options"} },
    { "wallet",             "importprivkey",                    &importprivkey,                 {"privkey","label","rescan"} },
    { "wallet",             "importprunedfunds",                &importprunedfunds,             {"rawtransaction","txoutproof"} },
    { "wallet",             "importpubkey",                     &importpubkey,                  {"pubkey","label","rescan"} },
    { "wallet",             "importwallet",                     &importwallet,                  {"filename"} },
    { "wallet",             "keypoolrefill",                    &keypoolrefill,                 {"newsize"} },
    { "wallet",             "listaddressgroupings",             &listaddressgroupings,          {} },
    { "wallet",             "listlabels",                       &listlabels,                    {"purpose"} },
    { "wallet",             "listlockunspent",                  &listlockunspent,               {} },
    { "wallet",             "listreceivedbyaddress",            &listreceivedbyaddress,         {"minconf","include_empty","include_watchonly","address_filter"} },
    { "wallet",             "listreceivedbylabel",              &listreceivedbylabel,           {"minconf","include_empty","include_watchonly"} },
    { "wallet",             "listsinceblock",                   &listsinceblock,                {"blockhash","target_confirmations","include_watchonly","include_removed"} },
    { "wallet",             "listtransactions",                 &listtransactions,              {"label|dummy","count","skip","include_watchonly"} },
    { "wallet",             "listunspent",                      &listunspent,                   {"minconf","maxconf","addresses","include_unsafe","query_options"} },
    { "wallet",             "listwalletdir",                    &listwalletdir,                 {} },
    { "wallet",             "listwallets",                      &listwallets,                   {} },
    { "wallet",             "loadwallet",                       &loadwallet,                    {"filename", "load_on_startup"} },
    { "wallet",             "lockunspent",                      &lockunspent,                   {"unlock","transactions"} },
    { "wallet",             "removeprunedfunds",                &removeprunedfunds,             {"txid"} },
    { "wallet",             "rescanblockchain",                 &rescanblockchain,              {"start_height", "stop_height"} },
    { "wallet",             "send",                             &send,                          {"outputs","conf_target","estimate_mode","fee_rate","options"} },
    { "wallet",             "sendmany",                         &sendmany,                      {"dummy","amounts","minconf","comment","subtractfeefrom","replaceable","conf_target","estimate_mode","fee_rate","verbose"} },
    { "wallet",             "sendtoaddress",                    &sendtoaddress,                 {"address","amount","comment","comment_to","subtractfeefromamount","replaceable","conf_target","estimate_mode","avoid_reuse","fee_rate","verbose"} },
    { "wallet",             "sethdseed",                        &sethdseed,                     {"newkeypool","seed"} },
    { "wallet",             "setlabel",                         &setlabel,                      {"address","label"} },
    { "wallet",             "settxfee",                         &settxfee,                      {"amount"} },
    { "wallet",             "setwalletflag",                    &setwalletflag,                 {"flag","value"} },
    { "wallet",             "signmessage",                      &signmessage,                   {"address","message"} },
    { "wallet",             "signrawtransactionwithwallet",     &signrawtransactionwithwallet,  {"hexstring","prevtxs","sighashtype"} },
    { "wallet",             "unloadwallet",                     &unloadwallet,                  {"wallet_name", "load_on_startup"} },
    { "wallet",             "upgradewallet",                    &upgradewallet,                 {"version"} },
    { "wallet",             "walletcreatefundedpsbt",           &walletcreatefundedpsbt,        {"inputs","outputs","locktime","options","bip32derivs"} },
    { "wallet",             "walletlock",                       &walletlock,                    {} },
    { "wallet",             "walletpassphrase",                 &walletpassphrase,              {"passphrase","timeout"} },
    { "wallet",             "walletpassphrasechange",           &walletpassphrasechange,        {"oldpassphrase","newpassphrase"} },
    { "wallet",             "walletprocesspsbt",                &walletprocesspsbt,             {"psbt","sign","sighashtype","bip32derivs"} },

    /** Auxpow wallet functions */
    { "mining",             "getauxblock",                      &getauxblock,                   {"hash","auxpow"} },

    // Name-related wallet calls.
    { "names",              "name_list",                        &name_list,                     {"name","options"} },
    { "names",              "name_new",                         &name_new,                      {"name","options"} },
    { "names",              "name_firstupdate",                 &name_firstupdate,              {"name","rand","tx","value","options","allow_active"} },
    { "names",              "name_update",                      &name_update,                   {"name","value","options"} },
    { "names",              "sendtoname",                       &sendtoname,                    {"name","amount","comment","comment_to","subtractfeefromamount","replaceable"} },
};
// clang-format on
    return MakeSpan(commands);
}<|MERGE_RESOLUTION|>--- conflicted
+++ resolved
@@ -3041,13 +3041,8 @@
 
             std::unique_ptr<SigningProvider> provider = pwallet->GetSolvingProvider(scriptPubKey);
             if (provider) {
-<<<<<<< HEAD
                 if (scriptPubKey.IsPayToScriptHash(true)) {
-                    const CScriptID& hash = CScriptID(boost::get<ScriptHash>(address));
-=======
-                if (scriptPubKey.IsPayToScriptHash()) {
                     const CScriptID& hash = CScriptID(std::get<ScriptHash>(address));
->>>>>>> 55979b89
                     CScript redeemScript;
                     if (provider->GetCScript(hash, redeemScript)) {
                         entry.pushKV("redeemScript", HexStr(redeemScript));
@@ -3066,13 +3061,8 @@
                             }
                         }
                     }
-<<<<<<< HEAD
                 } else if (scriptPubKey.IsPayToWitnessScriptHash(true)) {
-                    const WitnessV0ScriptHash& whash = boost::get<WitnessV0ScriptHash>(address);
-=======
-                } else if (scriptPubKey.IsPayToWitnessScriptHash()) {
                     const WitnessV0ScriptHash& whash = std::get<WitnessV0ScriptHash>(address);
->>>>>>> 55979b89
                     CScriptID id;
                     CRIPEMD160().Write(whash.begin(), whash.size()).Finalize(id.begin());
                     CScript witnessScript;

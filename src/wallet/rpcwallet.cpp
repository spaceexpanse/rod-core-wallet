--- conflicted
+++ resolved
@@ -4424,9 +4424,6 @@
     return NullUniValue;
 }
 
-<<<<<<< HEAD
-UniValue getauxblock(const JSONRPCRequest& request)
-=======
 bool ParseHDKeypath(std::string keypath_str, std::vector<uint32_t>& keypath)
 {
     std::stringstream ss(keypath_str);
@@ -4572,7 +4569,6 @@
 }
 
 UniValue walletprocesspsbt(const JSONRPCRequest& request)
->>>>>>> 0a34593d
 {
     std::shared_ptr<CWallet> const wallet = GetWalletForJSONRPCRequest(request);
     CWallet* const pwallet = wallet.get();
@@ -4581,62 +4577,6 @@
         return NullUniValue;
     }
 
-<<<<<<< HEAD
-    if (request.fHelp
-          || (request.params.size() != 0 && request.params.size() != 2))
-        throw std::runtime_error(
-            "getauxblock (hash auxpow)\n"
-            "\nCreate or submit a merge-mined block.\n"
-            "\nWithout arguments, create a new block and return information\n"
-            "required to merge-mine it.  With arguments, submit a solved\n"
-            "auxpow for a previously returned block.\n"
-            "\nArguments:\n"
-            "1. hash      (string, optional) hash of the block to submit\n"
-            "2. auxpow    (string, optional) serialised auxpow found\n"
-            "\nResult (without arguments):\n"
-            "{\n"
-            "  \"hash\"               (string) hash of the created block\n"
-            "  \"chainid\"            (numeric) chain ID for this block\n"
-            "  \"previousblockhash\"  (string) hash of the previous block\n"
-            "  \"coinbasevalue\"      (numeric) value of the block's coinbase\n"
-            "  \"bits\"               (string) compressed target of the block\n"
-            "  \"height\"             (numeric) height of the block\n"
-            "  \"_target\"            (string) target in reversed byte order, deprecated\n"
-            "}\n"
-            "\nResult (with arguments):\n"
-            "xxxxx        (boolean) whether the submitted block was correct\n"
-            "\nExamples:\n"
-            + HelpExampleCli("getauxblock", "")
-            + HelpExampleCli("getauxblock", "\"hash\" \"serialised auxpow\"")
-            + HelpExampleRpc("getauxblock", "")
-            );
-
-    std::shared_ptr<CReserveScript> coinbaseScript;
-    pwallet->GetScriptForMining(coinbaseScript);
-
-    /* If the keypool is exhausted, no script is returned at all.
-       Catch this.  */
-    if (!coinbaseScript)
-        throw JSONRPCError(RPC_WALLET_KEYPOOL_RAN_OUT, "Error: Keypool ran out, please call keypoolrefill first");
-
-    /* Throw an error if no script was provided.  */
-    if (!coinbaseScript->reserveScript.size())
-        throw JSONRPCError(RPC_INTERNAL_ERROR, "No coinbase script available (mining requires a wallet)");
-
-    /* Create a new block */
-    if (request.params.size() == 0)
-        return g_auxpow_miner->createAuxBlock(coinbaseScript->reserveScript);
-
-    /* Submit a block instead.  */
-    assert(request.params.size() == 2);
-    bool fAccepted
-        = g_auxpow_miner->submitAuxBlock(request.params[0].get_str(),
-                                         request.params[1].get_str());
-    if (fAccepted)
-        coinbaseScript->KeepScript();
-
-    return fAccepted;
-=======
     if (request.fHelp || request.params.size() < 1 || request.params.size() > 4)
         throw std::runtime_error(
             "walletprocesspsbt \"psbt\" ( sign \"sighashtype\" bip32derivs )\n"
@@ -4810,7 +4750,75 @@
     result.pushKV("fee", ValueFromAmount(fee));
     result.pushKV("changepos", change_position);
     return result;
->>>>>>> 0a34593d
+}
+
+UniValue getauxblock(const JSONRPCRequest& request)
+{
+    std::shared_ptr<CWallet> const wallet = GetWalletForJSONRPCRequest(request);
+    CWallet* const pwallet = wallet.get();
+
+    if (!EnsureWalletIsAvailable(pwallet, request.fHelp)) {
+        return NullUniValue;
+    }
+
+    if (request.fHelp
+          || (request.params.size() != 0 && request.params.size() != 2))
+        throw std::runtime_error(
+            "getauxblock (hash auxpow)\n"
+            "\nCreate or submit a merge-mined block.\n"
+            "\nWithout arguments, create a new block and return information\n"
+            "required to merge-mine it.  With arguments, submit a solved\n"
+            "auxpow for a previously returned block.\n"
+            "\nArguments:\n"
+            "1. hash      (string, optional) hash of the block to submit\n"
+            "2. auxpow    (string, optional) serialised auxpow found\n"
+            "\nResult (without arguments):\n"
+            "{\n"
+            "  \"hash\"               (string) hash of the created block\n"
+            "  \"chainid\"            (numeric) chain ID for this block\n"
+            "  \"previousblockhash\"  (string) hash of the previous block\n"
+            "  \"coinbasevalue\"      (numeric) value of the block's coinbase\n"
+            "  \"bits\"               (string) compressed target of the block\n"
+            "  \"height\"             (numeric) height of the block\n"
+            "  \"_target\"            (string) target in reversed byte order, deprecated\n"
+            "}\n"
+            "\nResult (with arguments):\n"
+            "xxxxx        (boolean) whether the submitted block was correct\n"
+            "\nExamples:\n"
+            + HelpExampleCli("getauxblock", "")
+            + HelpExampleCli("getauxblock", "\"hash\" \"serialised auxpow\"")
+            + HelpExampleRpc("getauxblock", "")
+            );
+
+    if (pwallet->IsWalletFlagSet(WALLET_FLAG_DISABLE_PRIVATE_KEYS)) {
+        throw JSONRPCError(RPC_WALLET_ERROR, "Error: Private keys are disabled for this wallet");
+    }
+
+    std::shared_ptr<CReserveScript> coinbaseScript;
+    pwallet->GetScriptForMining(coinbaseScript);
+
+    /* If the keypool is exhausted, no script is returned at all.
+       Catch this.  */
+    if (!coinbaseScript)
+        throw JSONRPCError(RPC_WALLET_KEYPOOL_RAN_OUT, "Error: Keypool ran out, please call keypoolrefill first");
+
+    /* Throw an error if no script was provided.  */
+    if (!coinbaseScript->reserveScript.size())
+        throw JSONRPCError(RPC_INTERNAL_ERROR, "No coinbase script available (mining requires a wallet)");
+
+    /* Create a new block */
+    if (request.params.size() == 0)
+        return g_auxpow_miner->createAuxBlock(coinbaseScript->reserveScript);
+
+    /* Submit a block instead.  */
+    assert(request.params.size() == 2);
+    bool fAccepted
+        = g_auxpow_miner->submitAuxBlock(request.params[0].get_str(),
+                                         request.params[1].get_str());
+    if (fAccepted)
+        coinbaseScript->KeepScript();
+
+    return fAccepted;
 }
 
 extern UniValue abortrescan(const JSONRPCRequest& request); // in rpcdump.cpp

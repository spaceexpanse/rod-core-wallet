// Copyright (c) 2010 Satoshi Nakamoto
// Copyright (c) 2009-2019 The Bitcoin Core developers
// Distributed under the MIT software license, see the accompanying
// file COPYING or http://www.opensource.org/licenses/mit-license.php.

#include <amount.h>
#include <consensus/validation.h>
#include <core_io.h>
#include <init.h>
#include <interfaces/chain.h>
#include <key_io.h>
#include <node/transaction.h>
#include <outputtype.h>
#include <policy/feerate.h>
#include <policy/fees.h>
#include <policy/rbf.h>
#include <rpc/auxpow_miner.h>
#include <rpc/rawtransaction_util.h>
#include <rpc/server.h>
#include <rpc/util.h>
#include <script/descriptor.h>
#include <script/names.h>
#include <script/sign.h>
#include <util/bip32.h>
#include <util/fees.h>
#include <util/moneystr.h>
#include <util/system.h>
#include <util/url.h>
#include <util/validation.h>
#include <wallet/coincontrol.h>
#include <wallet/feebumper.h>
#include <wallet/psbtwallet.h>
#include <wallet/rpcwallet.h>
#include <wallet/walletdb.h>
#include <wallet/walletutil.h>

#include <stdint.h>

#include <univalue.h>

#include <functional>

static const std::string WALLET_ENDPOINT_BASE = "/wallet/";

static inline bool GetAvoidReuseFlag(CWallet * const pwallet, const UniValue& param) {
    bool can_avoid_reuse = pwallet->IsWalletFlagSet(WALLET_FLAG_AVOID_REUSE);
    bool avoid_reuse = param.isNull() ? can_avoid_reuse : param.get_bool();

    if (avoid_reuse && !can_avoid_reuse) {
        throw JSONRPCError(RPC_WALLET_ERROR, "wallet does not have the \"avoid reuse\" feature enabled");
    }

    return avoid_reuse;
}

/** Checks if a CKey is in the given CWallet compressed or otherwise*/
bool HaveKey(const CWallet& wallet, const CKey& key)
{
    CKey key2;
    key2.Set(key.begin(), key.end(), !key.IsCompressed());
    return wallet.HaveKey(key.GetPubKey().GetID()) || wallet.HaveKey(key2.GetPubKey().GetID());
}

bool GetWalletNameFromJSONRPCRequest(const JSONRPCRequest& request, std::string& wallet_name)
{
    if (request.URI.substr(0, WALLET_ENDPOINT_BASE.size()) == WALLET_ENDPOINT_BASE) {
        // wallet endpoint was used
        wallet_name = urlDecode(request.URI.substr(WALLET_ENDPOINT_BASE.size()));
        return true;
    }
    return false;
}

std::shared_ptr<CWallet> GetWalletForJSONRPCRequest(const JSONRPCRequest& request)
{
    std::string wallet_name;
    if (GetWalletNameFromJSONRPCRequest(request, wallet_name)) {
        std::shared_ptr<CWallet> pwallet = GetWallet(wallet_name);
        if (!pwallet) throw JSONRPCError(RPC_WALLET_NOT_FOUND, "Requested wallet does not exist or is not loaded");
        return pwallet;
    }

    std::vector<std::shared_ptr<CWallet>> wallets = GetWallets();
    return wallets.size() == 1 || (request.fHelp && wallets.size() > 0) ? wallets[0] : nullptr;
}

std::string HelpRequiringPassphrase(const CWallet* pwallet)
{
    return pwallet && pwallet->IsCrypted()
        ? "\nRequires wallet passphrase to be set with walletpassphrase call."
        : "";
}

bool EnsureWalletIsAvailable(const CWallet* pwallet, bool avoidException)
{
    if (pwallet) return true;
    if (avoidException) return false;
    if (!HasWallets()) {
        throw JSONRPCError(
            RPC_METHOD_NOT_FOUND, "Method not found (wallet method is disabled because no wallet is loaded)");
    }
    throw JSONRPCError(RPC_WALLET_NOT_SPECIFIED,
        "Wallet file not specified (must request wallet RPC through /wallet/<filename> uri-path).");
}

void EnsureWalletIsUnlocked(const CWallet* pwallet)
{
    if (pwallet->IsLocked()) {
        throw JSONRPCError(RPC_WALLET_UNLOCK_NEEDED, "Error: Please enter the wallet passphrase with walletpassphrase first.");
    }
}

static void WalletTxToJSON(interfaces::Chain& chain, interfaces::Chain::Lock& locked_chain, const CWalletTx& wtx, UniValue& entry)
{
    int confirms = wtx.GetDepthInMainChain(locked_chain);
    entry.pushKV("confirmations", confirms);
    if (wtx.IsCoinBase())
        entry.pushKV("generated", true);
    if (confirms > 0)
    {
        entry.pushKV("blockhash", wtx.hashBlock.GetHex());
        entry.pushKV("blockindex", wtx.nIndex);
        int64_t block_time;
        bool found_block = chain.findBlock(wtx.hashBlock, nullptr /* block */, &block_time);
        assert(found_block);
        entry.pushKV("blocktime", block_time);
    } else {
        entry.pushKV("trusted", wtx.IsTrusted(locked_chain));
    }
    uint256 hash = wtx.GetHash();
    entry.pushKV("txid", hash.GetHex());
    UniValue conflicts(UniValue::VARR);
    for (const uint256& conflict : wtx.GetConflicts())
        conflicts.push_back(conflict.GetHex());
    entry.pushKV("walletconflicts", conflicts);
    entry.pushKV("time", wtx.GetTxTime());
    entry.pushKV("timereceived", (int64_t)wtx.nTimeReceived);

    // Add opt-in RBF status
    std::string rbfStatus = "no";
    if (confirms <= 0) {
        RBFTransactionState rbfState = chain.isRBFOptIn(*wtx.tx);
        if (rbfState == RBFTransactionState::UNKNOWN)
            rbfStatus = "unknown";
        else if (rbfState == RBFTransactionState::REPLACEABLE_BIP125)
            rbfStatus = "yes";
    }
    entry.pushKV("bip125-replaceable", rbfStatus);

    for (const std::pair<const std::string, std::string>& item : wtx.mapValue)
        entry.pushKV(item.first, item.second);
}

static std::string LabelFromValue(const UniValue& value)
{
    std::string label = value.get_str();
    if (label == "*")
        throw JSONRPCError(RPC_WALLET_INVALID_LABEL_NAME, "Invalid label name");
    return label;
}

static UniValue getnewaddress(const JSONRPCRequest& request)
{
    std::shared_ptr<CWallet> const wallet = GetWalletForJSONRPCRequest(request);
    CWallet* const pwallet = wallet.get();

    if (!EnsureWalletIsAvailable(pwallet, request.fHelp)) {
        return NullUniValue;
    }

            RPCHelpMan{"getnewaddress",
                "\nReturns a new address for receiving payments.\n"
                "If 'label' is specified, it is added to the address book \n"
                "so payments received with the address will be associated with 'label'.\n",
                {
                    {"label", RPCArg::Type::STR, /* default */ "\"\"", "The label name for the address to be linked to. It can also be set to the empty string \"\" to represent the default label. The label does not need to exist, it will be created if there is no label by the given name."},
                    {"address_type", RPCArg::Type::STR, /* default */ "set by -addresstype", "The address type to use. Options are \"legacy\", \"p2sh-segwit\", and \"bech32\"."},
                },
                RPCResult{
            "\"address\"    (string) The new address\n"
                },
                RPCExamples{
                    HelpExampleCli("getnewaddress", "")
            + HelpExampleRpc("getnewaddress", "")
                },
            }.Check(request);

    LOCK(pwallet->cs_wallet);

    if (!pwallet->CanGetAddresses()) {
        throw JSONRPCError(RPC_WALLET_ERROR, "Error: This wallet has no available keys");
    }

    // Parse the label first so we don't generate a key if there's an error
    std::string label;
    if (!request.params[0].isNull())
        label = LabelFromValue(request.params[0]);

    OutputType output_type = pwallet->m_default_address_type;
    if (!request.params[1].isNull()) {
        if (!ParseOutputType(request.params[1].get_str(), output_type)) {
            throw JSONRPCError(RPC_INVALID_ADDRESS_OR_KEY, strprintf("Unknown address type '%s'", request.params[1].get_str()));
        }
    }

    CTxDestination dest;
    std::string error;
    if (!pwallet->GetNewDestination(output_type, label, dest, error)) {
        throw JSONRPCError(RPC_WALLET_KEYPOOL_RAN_OUT, error);
    }

    return EncodeDestination(dest);
}

static UniValue getrawchangeaddress(const JSONRPCRequest& request)
{
    std::shared_ptr<CWallet> const wallet = GetWalletForJSONRPCRequest(request);
    CWallet* const pwallet = wallet.get();

    if (!EnsureWalletIsAvailable(pwallet, request.fHelp)) {
        return NullUniValue;
    }

            RPCHelpMan{"getrawchangeaddress",
                "\nReturns a new address, for receiving change.\n"
                "This is for use with raw transactions, NOT normal use.\n",
                {
                    {"address_type", RPCArg::Type::STR, /* default */ "set by -changetype", "The address type to use. Options are \"legacy\", \"p2sh-segwit\", and \"bech32\"."},
                },
                RPCResult{
            "\"address\"    (string) The address\n"
                },
                RPCExamples{
                    HelpExampleCli("getrawchangeaddress", "")
            + HelpExampleRpc("getrawchangeaddress", "")
                },
            }.Check(request);

    LOCK(pwallet->cs_wallet);

    if (!pwallet->CanGetAddresses(true)) {
        throw JSONRPCError(RPC_WALLET_ERROR, "Error: This wallet has no available keys");
    }

    OutputType output_type = pwallet->m_default_change_type != OutputType::CHANGE_AUTO ? pwallet->m_default_change_type : pwallet->m_default_address_type;
    if (!request.params[0].isNull()) {
        if (!ParseOutputType(request.params[0].get_str(), output_type)) {
            throw JSONRPCError(RPC_INVALID_ADDRESS_OR_KEY, strprintf("Unknown address type '%s'", request.params[0].get_str()));
        }
    }

    CTxDestination dest;
    std::string error;
    if (!pwallet->GetNewChangeDestination(output_type, dest, error)) {
        throw JSONRPCError(RPC_WALLET_KEYPOOL_RAN_OUT, error);
    }
    return EncodeDestination(dest);
}


static UniValue setlabel(const JSONRPCRequest& request)
{
    std::shared_ptr<CWallet> const wallet = GetWalletForJSONRPCRequest(request);
    CWallet* const pwallet = wallet.get();

    if (!EnsureWalletIsAvailable(pwallet, request.fHelp)) {
        return NullUniValue;
    }

            RPCHelpMan{"setlabel",
                "\nSets the label associated with the given address.\n",
                {
                    {"address", RPCArg::Type::STR, RPCArg::Optional::NO, "The address to be associated with a label."},
                    {"label", RPCArg::Type::STR, RPCArg::Optional::NO, "The label to assign to the address."},
                },
                RPCResults{},
                RPCExamples{
                    HelpExampleCli("setlabel", "\"CeLpk96XKcgSpMNk3NVLSDNFUmur17Ng5S\" \"tabby\"")
            + HelpExampleRpc("setlabel", "\"CeLpk96XKcgSpMNk3NVLSDNFUmur17Ng5S\", \"tabby\"")
                },
            }.Check(request);

    LOCK(pwallet->cs_wallet);

    CTxDestination dest = DecodeDestination(request.params[0].get_str());
    if (!IsValidDestination(dest)) {
        throw JSONRPCError(RPC_INVALID_ADDRESS_OR_KEY, "Invalid Xaya address");
    }

    std::string label = LabelFromValue(request.params[1]);

    if (IsMine(*pwallet, dest)) {
        pwallet->SetAddressBook(dest, label, "receive");
    } else {
        pwallet->SetAddressBook(dest, label, "send");
    }

    return NullUniValue;
}


static CTransactionRef SendMoney(interfaces::Chain::Lock& locked_chain, CWallet * const pwallet, const CTxDestination &address, CAmount nValue, bool fSubtractFeeFromAmount, const CCoinControl& coin_control, mapValue_t mapValue)
{
    // Parse Bitcoin address
    CScript scriptPubKey = GetScriptForDestination(address);

    return SendMoneyToScript(locked_chain, pwallet, scriptPubKey, nullptr, nValue, fSubtractFeeFromAmount, coin_control, std::move(mapValue));
}

CTransactionRef SendMoneyToScript(
    interfaces::Chain::Lock& locked_chain,
    CWallet* const pwallet, const CScript &scriptPubKey,
    const CTxIn* withInput, CAmount nValue, bool fSubtractFeeFromAmount,
    const CCoinControl& coin_control, mapValue_t mapValue)
{
    CAmount curBalance = pwallet->GetBalance(0, coin_control.m_avoid_address_reuse).m_mine_trusted;

    // Check amount
    if (nValue <= 0)
        throw JSONRPCError(RPC_INVALID_PARAMETER, "Invalid amount");

    /* If we have an additional input that is a name, we have to take this
       name's value into account as well for the balance check.  Otherwise one
       sees spurious "Insufficient funds" errors when updating names when the
       wallet's balance it smaller than the amount locked in the name.  */
    CAmount lockedValue = 0;
    std::string strError;
    if (withInput)
      {
        const CWalletTx* dummyWalletTx;
        if (!pwallet->FindValueInNameInput (*withInput, lockedValue,
                                            dummyWalletTx, strError))
          throw JSONRPCError(RPC_WALLET_ERROR, strError);
      }

    if (nValue > curBalance + lockedValue)
        throw JSONRPCError(RPC_WALLET_INSUFFICIENT_FUNDS, "Insufficient funds");

    if (pwallet->GetBroadcastTransactions() && !pwallet->chain().p2pEnabled()) {
        throw JSONRPCError(RPC_CLIENT_P2P_DISABLED, "Error: Peer-to-peer functionality missing or disabled");
    }

    // Create and send the transaction
    CAmount nFeeRequired;
    std::vector<CRecipient> vecSend;
    int nChangePosRet = -1;
    CRecipient recipient = {scriptPubKey, nValue, fSubtractFeeFromAmount};
    vecSend.push_back(recipient);
    CTransactionRef tx;
    if (!pwallet->CreateTransaction(locked_chain, vecSend, withInput, tx, nFeeRequired, nChangePosRet, strError, coin_control)) {
        if (!fSubtractFeeFromAmount && nValue + nFeeRequired > curBalance)
            strError = strprintf("Error: This transaction requires a transaction fee of at least %s", FormatMoney(nFeeRequired));
        throw JSONRPCError(RPC_WALLET_ERROR, strError);
    }
    CValidationState state;
    if (!pwallet->CommitTransaction(tx, std::move(mapValue), {} /* orderForm */, state)) {
        strError = strprintf("Error: The transaction was rejected! Reason given: %s", FormatStateMessage(state));
        throw JSONRPCError(RPC_WALLET_ERROR, strError);
    }
    return tx;
}

static UniValue sendtoaddress(const JSONRPCRequest& request)
{
    std::shared_ptr<CWallet> const wallet = GetWalletForJSONRPCRequest(request);
    CWallet* const pwallet = wallet.get();

    if (!EnsureWalletIsAvailable(pwallet, request.fHelp)) {
        return NullUniValue;
    }

            RPCHelpMan{"sendtoaddress",
                "\nSend an amount to a given address." +
                    HelpRequiringPassphrase(pwallet) + "\n",
                {
                    {"address", RPCArg::Type::STR, RPCArg::Optional::NO, "The address to send to."},
                    {"amount", RPCArg::Type::AMOUNT, RPCArg::Optional::NO, "The amount in " + CURRENCY_UNIT + " to send. eg 0.1"},
                    {"comment", RPCArg::Type::STR, RPCArg::Optional::OMITTED_NAMED_ARG, "A comment used to store what the transaction is for.\n"
            "                             This is not part of the transaction, just kept in your wallet."},
                    {"comment_to", RPCArg::Type::STR, RPCArg::Optional::OMITTED_NAMED_ARG, "A comment to store the name of the person or organization\n"
            "                             to which you're sending the transaction. This is not part of the \n"
            "                             transaction, just kept in your wallet."},
                    {"subtractfeefromamount", RPCArg::Type::BOOL, /* default */ "false", "The fee will be deducted from the amount being sent.\n"
            "                             The recipient will receive less coins than you enter in the amount field."},
                    {"replaceable", RPCArg::Type::BOOL, /* default */ "wallet default", "Allow this transaction to be replaced by a transaction with higher fees via BIP 125"},
                    {"conf_target", RPCArg::Type::NUM, /* default */ "wallet default", "Confirmation target (in blocks)"},
                    {"estimate_mode", RPCArg::Type::STR, /* default */ "UNSET", "The fee estimate mode, must be one of:\n"
            "       \"UNSET\"\n"
            "       \"ECONOMICAL\"\n"
            "       \"CONSERVATIVE\""},
                    {"avoid_reuse", RPCArg::Type::BOOL, /* default */ "true", "(only available if avoid_reuse wallet flag is set) Avoid spending from dirty addresses; addresses are considered\n"
            "                             dirty if they have previously been used in a transaction."},
                },
                RPCResult{
            "\"txid\"                  (string) The transaction id.\n"
                },
                RPCExamples{
                    HelpExampleCli("sendtoaddress", "\"CJDPZBVLi6tx2mST1Z4BSANNeztHunz9LT\" 0.1")
            + HelpExampleCli("sendtoaddress", "\"CJDPZBVLi6tx2mST1Z4BSANNeztHunz9LT\" 0.1 \"donation\" \"seans outpost\"")
            + HelpExampleCli("sendtoaddress", "\"CJDPZBVLi6tx2mST1Z4BSANNeztHunz9LT\" 0.1 \"\" \"\" true")
            + HelpExampleRpc("sendtoaddress", "\"CJDPZBVLi6tx2mST1Z4BSANNeztHunz9LT\", 0.1, \"donation\", \"seans outpost\"")
                },
            }.Check(request);

    // Make sure the results are valid at least up to the most recent block
    // the user could have gotten from another RPC command prior to now
    pwallet->BlockUntilSyncedToCurrentChain();

    auto locked_chain = pwallet->chain().lock();
    LOCK(pwallet->cs_wallet);

    CTxDestination dest = DecodeDestination(request.params[0].get_str());
    if (!IsValidDestination(dest)) {
        throw JSONRPCError(RPC_INVALID_ADDRESS_OR_KEY, "Invalid address");
    }

    /* Note that the code below is duplicated in sendtoname.  Make sure
       to update it accordingly with changes made here.  */

    // Amount
    CAmount nAmount = AmountFromValue(request.params[1]);
    if (nAmount <= 0)
        throw JSONRPCError(RPC_TYPE_ERROR, "Invalid amount for send");

    // Wallet comments
    mapValue_t mapValue;
    if (!request.params[2].isNull() && !request.params[2].get_str().empty())
        mapValue["comment"] = request.params[2].get_str();
    if (!request.params[3].isNull() && !request.params[3].get_str().empty())
        mapValue["to"] = request.params[3].get_str();

    bool fSubtractFeeFromAmount = false;
    if (!request.params[4].isNull()) {
        fSubtractFeeFromAmount = request.params[4].get_bool();
    }

    CCoinControl coin_control;
    if (!request.params[5].isNull()) {
        coin_control.m_signal_bip125_rbf = request.params[5].get_bool();
    }

    if (!request.params[6].isNull()) {
        coin_control.m_confirm_target = ParseConfirmTarget(request.params[6], pwallet->chain().estimateMaxBlocks());
    }

    if (!request.params[7].isNull()) {
        if (!FeeModeFromString(request.params[7].get_str(), coin_control.m_fee_mode)) {
            throw JSONRPCError(RPC_INVALID_PARAMETER, "Invalid estimate_mode parameter");
        }
    }

    coin_control.m_avoid_address_reuse = GetAvoidReuseFlag(pwallet, request.params[8]);
    // We also enable partial spend avoidance if reuse avoidance is set.
    coin_control.m_avoid_partial_spends |= coin_control.m_avoid_address_reuse;

    EnsureWalletIsUnlocked(pwallet);

    CTransactionRef tx = SendMoney(*locked_chain, pwallet, dest, nAmount, fSubtractFeeFromAmount, coin_control, std::move(mapValue));
    return tx->GetHash().GetHex();
}

static UniValue listaddressgroupings(const JSONRPCRequest& request)
{
    std::shared_ptr<CWallet> const wallet = GetWalletForJSONRPCRequest(request);
    CWallet* const pwallet = wallet.get();

    if (!EnsureWalletIsAvailable(pwallet, request.fHelp)) {
        return NullUniValue;
    }

            RPCHelpMan{"listaddressgroupings",
                "\nLists groups of addresses which have had their common ownership\n"
                "made public by common use as inputs or as the resulting change\n"
                "in past transactions\n",
                {},
                RPCResult{
            "[\n"
            "  [\n"
            "    [\n"
            "      \"address\",            (string) The xaya address\n"
            "      amount,                 (numeric) The amount in " + CURRENCY_UNIT + "\n"
            "      \"label\"               (string, optional) The label\n"
            "    ]\n"
            "    ,...\n"
            "  ]\n"
            "  ,...\n"
            "]\n"
                },
                RPCExamples{
                    HelpExampleCli("listaddressgroupings", "")
            + HelpExampleRpc("listaddressgroupings", "")
                },
            }.Check(request);

    // Make sure the results are valid at least up to the most recent block
    // the user could have gotten from another RPC command prior to now
    pwallet->BlockUntilSyncedToCurrentChain();

    auto locked_chain = pwallet->chain().lock();
    LOCK(pwallet->cs_wallet);

    UniValue jsonGroupings(UniValue::VARR);
    std::map<CTxDestination, CAmount> balances = pwallet->GetAddressBalances(*locked_chain);
    for (const std::set<CTxDestination>& grouping : pwallet->GetAddressGroupings()) {
        UniValue jsonGrouping(UniValue::VARR);
        for (const CTxDestination& address : grouping)
        {
            UniValue addressInfo(UniValue::VARR);
            addressInfo.push_back(EncodeDestination(address));
            addressInfo.push_back(ValueFromAmount(balances[address]));
            {
                if (pwallet->mapAddressBook.find(address) != pwallet->mapAddressBook.end()) {
                    addressInfo.push_back(pwallet->mapAddressBook.find(address)->second.name);
                }
            }
            jsonGrouping.push_back(addressInfo);
        }
        jsonGroupings.push_back(jsonGrouping);
    }
    return jsonGroupings;
}

static UniValue signmessage(const JSONRPCRequest& request)
{
    std::shared_ptr<CWallet> const wallet = GetWalletForJSONRPCRequest(request);
    CWallet* const pwallet = wallet.get();

    if (!EnsureWalletIsAvailable(pwallet, request.fHelp)) {
        return NullUniValue;
    }

            RPCHelpMan{"signmessage",
                "\nSign a message with the private key of an address" +
                    HelpRequiringPassphrase(pwallet) + "\n",
                {
                    {"address", RPCArg::Type::STR, RPCArg::Optional::NO, "The address to use for the private key."},
                    {"message", RPCArg::Type::STR, RPCArg::Optional::NO, "The message to create a signature of."},
                },
                RPCResult{
            "\"signature\"          (string) The signature of the message encoded in base 64\n"
                },
                RPCExamples{
            "\nUnlock the wallet for 30 seconds\n"
            + HelpExampleCli("walletpassphrase", "\"mypassphrase\" 30") +
            "\nCreate the signature\n"
            + HelpExampleCli("signmessage", "\"CJDPZBVLi6tx2mST1Z4BSANNeztHunz9LT\" \"my message\"") +
            "\nVerify the signature\n"
            + HelpExampleCli("verifymessage", "\"CJDPZBVLi6tx2mST1Z4BSANNeztHunz9LT\" \"signature\" \"my message\"") +
            "\nAs a JSON-RPC call\n"
            + HelpExampleRpc("signmessage", "\"CeLpk96XKcgSpMNk3NVLSDNFUmur17Ng5S\", \"my message\"")
                },
            }.Check(request);

    auto locked_chain = pwallet->chain().lock();
    LOCK(pwallet->cs_wallet);

    EnsureWalletIsUnlocked(pwallet);

    std::string strAddress = request.params[0].get_str();
    std::string strMessage = request.params[1].get_str();

    CTxDestination dest = DecodeDestination(strAddress);
    if (!IsValidDestination(dest)) {
        throw JSONRPCError(RPC_TYPE_ERROR, "Invalid address");
    }

    const PKHash *pkhash = boost::get<PKHash>(&dest);
    if (!pkhash) {
        throw JSONRPCError(RPC_TYPE_ERROR, "Address does not refer to key");
    }

    CKey key;
    CKeyID keyID(*pkhash);
    if (!pwallet->GetKey(keyID, key)) {
        throw JSONRPCError(RPC_WALLET_ERROR, "Private key not available");
    }

    CHashWriter ss(SER_GETHASH, 0);
    ss << strMessageMagic;
    ss << strMessage;

    std::vector<unsigned char> vchSig;
    if (!key.SignCompact(ss.GetHash(), vchSig))
        throw JSONRPCError(RPC_INVALID_ADDRESS_OR_KEY, "Sign failed");

    return EncodeBase64(vchSig.data(), vchSig.size());
}

static UniValue getreceivedbyaddress(const JSONRPCRequest& request)
{
    std::shared_ptr<CWallet> const wallet = GetWalletForJSONRPCRequest(request);
    CWallet* const pwallet = wallet.get();

    if (!EnsureWalletIsAvailable(pwallet, request.fHelp)) {
        return NullUniValue;
    }

            RPCHelpMan{"getreceivedbyaddress",
                "\nReturns the total amount received by the given address in transactions with at least minconf confirmations.\n",
                {
                    {"address", RPCArg::Type::STR, RPCArg::Optional::NO, "The address for transactions."},
                    {"minconf", RPCArg::Type::NUM, /* default */ "1", "Only include transactions confirmed at least this many times."},
                },
                RPCResult{
            "amount   (numeric) The total amount in " + CURRENCY_UNIT + " received at this address.\n"
                },
                RPCExamples{
            "\nThe amount from transactions with at least 1 confirmation\n"
            + HelpExampleCli("getreceivedbyaddress", "\"CJDPZBVLi6tx2mST1Z4BSANNeztHunz9LT\"") +
            "\nThe amount including unconfirmed transactions, zero confirmations\n"
            + HelpExampleCli("getreceivedbyaddress", "\"CJDPZBVLi6tx2mST1Z4BSANNeztHunz9LT\" 0") +
            "\nThe amount with at least 6 confirmations\n"
            + HelpExampleCli("getreceivedbyaddress", "\"CJDPZBVLi6tx2mST1Z4BSANNeztHunz9LT\" 6") +
            "\nAs a JSON-RPC call\n"
            + HelpExampleRpc("getreceivedbyaddress", "\"CeLpk96XKcgSpMNk3NVLSDNFUmur17Ng5S\", 6")
                },
            }.Check(request);

    // Make sure the results are valid at least up to the most recent block
    // the user could have gotten from another RPC command prior to now
    pwallet->BlockUntilSyncedToCurrentChain();

    auto locked_chain = pwallet->chain().lock();
    LOCK(pwallet->cs_wallet);

    // Bitcoin address
    CTxDestination dest = DecodeDestination(request.params[0].get_str());
    if (!IsValidDestination(dest)) {
        throw JSONRPCError(RPC_INVALID_ADDRESS_OR_KEY, "Invalid Xaya address");
    }
    CScript scriptPubKey = GetScriptForDestination(dest);
    if (!IsMine(*pwallet, scriptPubKey)) {
        throw JSONRPCError(RPC_WALLET_ERROR, "Address not found in wallet");
    }

    // Minimum confirmations
    int nMinDepth = 1;
    if (!request.params[1].isNull())
        nMinDepth = request.params[1].get_int();

    // Tally
    CAmount nAmount = 0;
    for (const std::pair<const uint256, CWalletTx>& pairWtx : pwallet->mapWallet) {
        const CWalletTx& wtx = pairWtx.second;
        if (wtx.IsCoinBase() || !locked_chain->checkFinalTx(*wtx.tx)) {
            continue;
        }

        for (const CTxOut& txout : wtx.tx->vout)
            if (txout.scriptPubKey == scriptPubKey)
                if (wtx.GetDepthInMainChain(*locked_chain) >= nMinDepth)
                    nAmount += txout.nValue;
    }

    return  ValueFromAmount(nAmount);
}


static UniValue getreceivedbylabel(const JSONRPCRequest& request)
{
    std::shared_ptr<CWallet> const wallet = GetWalletForJSONRPCRequest(request);
    CWallet* const pwallet = wallet.get();

    if (!EnsureWalletIsAvailable(pwallet, request.fHelp)) {
        return NullUniValue;
    }

            RPCHelpMan{"getreceivedbylabel",
                "\nReturns the total amount received by addresses with <label> in transactions with at least [minconf] confirmations.\n",
                {
                    {"label", RPCArg::Type::STR, RPCArg::Optional::NO, "The selected label, may be the default label using \"\"."},
                    {"minconf", RPCArg::Type::NUM, /* default */ "1", "Only include transactions confirmed at least this many times."},
                },
                RPCResult{
            "amount              (numeric) The total amount in " + CURRENCY_UNIT + " received for this label.\n"
                },
                RPCExamples{
            "\nAmount received by the default label with at least 1 confirmation\n"
            + HelpExampleCli("getreceivedbylabel", "\"\"") +
            "\nAmount received at the tabby label including unconfirmed amounts with zero confirmations\n"
            + HelpExampleCli("getreceivedbylabel", "\"tabby\" 0") +
            "\nThe amount with at least 6 confirmations\n"
            + HelpExampleCli("getreceivedbylabel", "\"tabby\" 6") +
            "\nAs a JSON-RPC call\n"
            + HelpExampleRpc("getreceivedbylabel", "\"tabby\", 6")
                },
            }.Check(request);

    // Make sure the results are valid at least up to the most recent block
    // the user could have gotten from another RPC command prior to now
    pwallet->BlockUntilSyncedToCurrentChain();

    auto locked_chain = pwallet->chain().lock();
    LOCK(pwallet->cs_wallet);

    // Minimum confirmations
    int nMinDepth = 1;
    if (!request.params[1].isNull())
        nMinDepth = request.params[1].get_int();

    // Get the set of pub keys assigned to label
    std::string label = LabelFromValue(request.params[0]);
    std::set<CTxDestination> setAddress = pwallet->GetLabelAddresses(label);

    // Tally
    CAmount nAmount = 0;
    for (const std::pair<const uint256, CWalletTx>& pairWtx : pwallet->mapWallet) {
        const CWalletTx& wtx = pairWtx.second;
        if (wtx.IsCoinBase() || !locked_chain->checkFinalTx(*wtx.tx)) {
            continue;
        }

        for (const CTxOut& txout : wtx.tx->vout)
        {
            CTxDestination address;
            if (ExtractDestination(txout.scriptPubKey, address) && IsMine(*pwallet, address) && setAddress.count(address)) {
                if (wtx.GetDepthInMainChain(*locked_chain) >= nMinDepth)
                    nAmount += txout.nValue;
            }
        }
    }

    return ValueFromAmount(nAmount);
}


static UniValue getbalance(const JSONRPCRequest& request)
{
    std::shared_ptr<CWallet> const wallet = GetWalletForJSONRPCRequest(request);
    CWallet* const pwallet = wallet.get();

    if (!EnsureWalletIsAvailable(pwallet, request.fHelp)) {
        return NullUniValue;
    }

            RPCHelpMan{"getbalance",
                "\nReturns the total available balance.\n"
                "The available balance is what the wallet considers currently spendable, and is\n"
                "thus affected by options which limit spendability such as -spendzeroconfchange.\n",
                {
                    {"dummy", RPCArg::Type::STR, RPCArg::Optional::OMITTED_NAMED_ARG, "Remains for backward compatibility. Must be excluded or set to \"*\"."},
                    {"minconf", RPCArg::Type::NUM, /* default */ "0", "Only include transactions confirmed at least this many times."},
                    {"include_watchonly", RPCArg::Type::BOOL, /* default */ "false", "Also include balance in watch-only addresses (see 'importaddress')"},
                    {"avoid_reuse", RPCArg::Type::BOOL, /* default */ "true", "(only available if avoid_reuse wallet flag is set) Do not include balance in dirty outputs; addresses are considered dirty if they have previously been used in a transaction."},
                },
                RPCResult{
            "amount              (numeric) The total amount in " + CURRENCY_UNIT + " received for this wallet.\n"
                },
                RPCExamples{
            "\nThe total amount in the wallet with 1 or more confirmations\n"
            + HelpExampleCli("getbalance", "") +
            "\nThe total amount in the wallet at least 6 blocks confirmed\n"
            + HelpExampleCli("getbalance", "\"*\" 6") +
            "\nAs a JSON-RPC call\n"
            + HelpExampleRpc("getbalance", "\"*\", 6")
                },
            }.Check(request);

    // Make sure the results are valid at least up to the most recent block
    // the user could have gotten from another RPC command prior to now
    pwallet->BlockUntilSyncedToCurrentChain();

    auto locked_chain = pwallet->chain().lock();
    LOCK(pwallet->cs_wallet);

    const UniValue& dummy_value = request.params[0];
    if (!dummy_value.isNull() && dummy_value.get_str() != "*") {
        throw JSONRPCError(RPC_METHOD_DEPRECATED, "dummy first argument must be excluded or set to \"*\".");
    }

    int min_depth = 0;
    if (!request.params[1].isNull()) {
        min_depth = request.params[1].get_int();
    }

    bool include_watchonly = false;
    if (!request.params[2].isNull() && request.params[2].get_bool()) {
        include_watchonly = true;
    }

    bool avoid_reuse = GetAvoidReuseFlag(pwallet, request.params[3]);

    const auto bal = pwallet->GetBalance(min_depth, avoid_reuse);

    return ValueFromAmount(bal.m_mine_trusted + (include_watchonly ? bal.m_watchonly_trusted : 0));
}

static UniValue getunconfirmedbalance(const JSONRPCRequest &request)
{
    std::shared_ptr<CWallet> const wallet = GetWalletForJSONRPCRequest(request);
    CWallet* const pwallet = wallet.get();

    if (!EnsureWalletIsAvailable(pwallet, request.fHelp)) {
        return NullUniValue;
    }

            RPCHelpMan{"getunconfirmedbalance",
                "DEPRECATED\nIdentical to getbalances().mine.untrusted_pending\n",
                {},
                RPCResults{},
                RPCExamples{""},
            }.Check(request);

    // Make sure the results are valid at least up to the most recent block
    // the user could have gotten from another RPC command prior to now
    pwallet->BlockUntilSyncedToCurrentChain();

    auto locked_chain = pwallet->chain().lock();
    LOCK(pwallet->cs_wallet);

    return ValueFromAmount(pwallet->GetBalance().m_mine_untrusted_pending);
}


static UniValue sendmany(const JSONRPCRequest& request)
{
    std::shared_ptr<CWallet> const wallet = GetWalletForJSONRPCRequest(request);
    CWallet* const pwallet = wallet.get();

    if (!EnsureWalletIsAvailable(pwallet, request.fHelp)) {
        return NullUniValue;
    }

    RPCHelpMan{"sendmany",
                "\nSend multiple times. Amounts are double-precision floating point numbers." +
                    HelpRequiringPassphrase(pwallet) + "\n",
                {
                    {"dummy", RPCArg::Type::STR, RPCArg::Optional::NO, "Must be set to \"\" for backwards compatibility.", "\"\""},
                    {"amounts", RPCArg::Type::OBJ, RPCArg::Optional::NO, "A json object with addresses and amounts",
                        {
                            {"address", RPCArg::Type::AMOUNT, RPCArg::Optional::NO, "The address is the key, the numeric amount (can be string) in " + CURRENCY_UNIT + " is the value"},
                        },
                    },
                    {"minconf", RPCArg::Type::NUM, RPCArg::Optional::OMITTED_NAMED_ARG, "Ignored dummy value"},
                    {"comment", RPCArg::Type::STR, RPCArg::Optional::OMITTED_NAMED_ARG, "A comment"},
                    {"subtractfeefrom", RPCArg::Type::ARR, RPCArg::Optional::OMITTED_NAMED_ARG, "A json array with addresses.\n"
            "                           The fee will be equally deducted from the amount of each selected address.\n"
            "                           Those recipients will receive less coins than you enter in their corresponding amount field.\n"
            "                           If no addresses are specified here, the sender pays the fee.",
                        {
                            {"address", RPCArg::Type::STR, RPCArg::Optional::OMITTED, "Subtract fee from this address"},
                        },
                    },
                    {"replaceable", RPCArg::Type::BOOL, /* default */ "wallet default", "Allow this transaction to be replaced by a transaction with higher fees via BIP 125"},
                    {"conf_target", RPCArg::Type::NUM, /* default */ "wallet default", "Confirmation target (in blocks)"},
                    {"estimate_mode", RPCArg::Type::STR, /* default */ "UNSET", "The fee estimate mode, must be one of:\n"
            "       \"UNSET\"\n"
            "       \"ECONOMICAL\"\n"
            "       \"CONSERVATIVE\""},
                },
                 RPCResult{
            "\"txid\"                   (string) The transaction id for the send. Only 1 transaction is created regardless of \n"
            "                                    the number of addresses.\n"
                 },
                RPCExamples{
            "\nSend two amounts to two different addresses:\n"
            + HelpExampleCli("sendmany", "\"\" \"{\\\"CeLpk96XKcgSpMNk3NVLSDNFUmur17Ng5S\\\":0.01,\\\"CJ12BVLi6tx2mST1Z4BSANNeztHunz9LT\\\":0.02}\"") +
            "\nSend two amounts to two different addresses setting the confirmation and comment:\n"
            + HelpExampleCli("sendmany", "\"\" \"{\\\"CeLpk96XKcgSpMNk3NVLSDNFUmur17Ng5S\\\":0.01,\\\"CJ12BVLi6tx2mST1Z4BSANNeztHunz9LT\\\":0.02}\" 6 \"testing\"") +
            "\nSend two amounts to two different addresses, subtract fee from amount:\n"
            + HelpExampleCli("sendmany", "\"\" \"{\\\"CJDPZBVLi6tx2mST1Z4BSANNeztHunz9LT\\\":0.01,\\\"CJ12BVLi6tx2mST1Z4BSANNeztHunz9LT\\\":0.02}\" 1 \"\" \"[\\\"CJDPZBVLi6tx2mST1Z4BSANNeztHunz9LT\\\",\\\"CJ12BVLi6tx2mST1Z4BSANNeztHunz9LT\\\"]\"") +
            "\nAs a JSON-RPC call\n"
            + HelpExampleRpc("sendmany", "\"\", {\"CeLpk96XKcgSpMNk3NVLSDNFUmur17Ng5S\":0.01,\"CJ12BVLi6tx2mST1Z4BSANNeztHunz9LT\":0.02}, 6, \"testing\"")
                },
    }.Check(request);

    // Make sure the results are valid at least up to the most recent block
    // the user could have gotten from another RPC command prior to now
    pwallet->BlockUntilSyncedToCurrentChain();

    auto locked_chain = pwallet->chain().lock();
    LOCK(pwallet->cs_wallet);

    if (pwallet->GetBroadcastTransactions() && !pwallet->chain().p2pEnabled()) {
        throw JSONRPCError(RPC_CLIENT_P2P_DISABLED, "Error: Peer-to-peer functionality missing or disabled");
    }

    if (!request.params[0].isNull() && !request.params[0].get_str().empty()) {
        throw JSONRPCError(RPC_INVALID_PARAMETER, "Dummy value must be set to \"\"");
    }
    UniValue sendTo = request.params[1].get_obj();

    mapValue_t mapValue;
    if (!request.params[3].isNull() && !request.params[3].get_str().empty())
        mapValue["comment"] = request.params[3].get_str();

    UniValue subtractFeeFromAmount(UniValue::VARR);
    if (!request.params[4].isNull())
        subtractFeeFromAmount = request.params[4].get_array();

    CCoinControl coin_control;
    if (!request.params[5].isNull()) {
        coin_control.m_signal_bip125_rbf = request.params[5].get_bool();
    }

    if (!request.params[6].isNull()) {
        coin_control.m_confirm_target = ParseConfirmTarget(request.params[6], pwallet->chain().estimateMaxBlocks());
    }

    if (!request.params[7].isNull()) {
        if (!FeeModeFromString(request.params[7].get_str(), coin_control.m_fee_mode)) {
            throw JSONRPCError(RPC_INVALID_PARAMETER, "Invalid estimate_mode parameter");
        }
    }

    std::set<CTxDestination> destinations;
    std::vector<CRecipient> vecSend;

    std::vector<std::string> keys = sendTo.getKeys();
    for (const std::string& name_ : keys) {
        CTxDestination dest = DecodeDestination(name_);
        if (!IsValidDestination(dest)) {
            throw JSONRPCError(RPC_INVALID_ADDRESS_OR_KEY, std::string("Invalid Xaya address: ") + name_);
        }

        if (destinations.count(dest)) {
            throw JSONRPCError(RPC_INVALID_PARAMETER, std::string("Invalid parameter, duplicated address: ") + name_);
        }
        destinations.insert(dest);

        CScript scriptPubKey = GetScriptForDestination(dest);
        CAmount nAmount = AmountFromValue(sendTo[name_]);
        if (nAmount <= 0)
            throw JSONRPCError(RPC_TYPE_ERROR, "Invalid amount for send");

        bool fSubtractFeeFromAmount = false;
        for (unsigned int idx = 0; idx < subtractFeeFromAmount.size(); idx++) {
            const UniValue& addr = subtractFeeFromAmount[idx];
            if (addr.get_str() == name_)
                fSubtractFeeFromAmount = true;
        }

        CRecipient recipient = {scriptPubKey, nAmount, fSubtractFeeFromAmount};
        vecSend.push_back(recipient);
    }

    EnsureWalletIsUnlocked(pwallet);

    // Shuffle recipient list
    std::shuffle(vecSend.begin(), vecSend.end(), FastRandomContext());

    // Send
    CAmount nFeeRequired = 0;
    int nChangePosRet = -1;
    std::string strFailReason;
    CTransactionRef tx;
    bool fCreated = pwallet->CreateTransaction(*locked_chain, vecSend, nullptr, tx, nFeeRequired, nChangePosRet, strFailReason, coin_control);
    if (!fCreated)
        throw JSONRPCError(RPC_WALLET_INSUFFICIENT_FUNDS, strFailReason);
    CValidationState state;
    if (!pwallet->CommitTransaction(tx, std::move(mapValue), {} /* orderForm */, state)) {
        strFailReason = strprintf("Transaction commit failed:: %s", FormatStateMessage(state));
        throw JSONRPCError(RPC_WALLET_ERROR, strFailReason);
    }

    return tx->GetHash().GetHex();
}

static UniValue addmultisigaddress(const JSONRPCRequest& request)
{
    std::shared_ptr<CWallet> const wallet = GetWalletForJSONRPCRequest(request);
    CWallet* const pwallet = wallet.get();

    if (!EnsureWalletIsAvailable(pwallet, request.fHelp)) {
        return NullUniValue;
    }

            RPCHelpMan{"addmultisigaddress",
                "\nAdd a nrequired-to-sign multisignature address to the wallet. Requires a new wallet backup.\n"
                "Each key is a address or hex-encoded public key.\n"
                "This functionality is only intended for use with non-watchonly addresses.\n"
                "See `importaddress` for watchonly p2sh address support.\n"
                "If 'label' is specified, assign address to that label.\n",
                {
                    {"nrequired", RPCArg::Type::NUM, RPCArg::Optional::NO, "The number of required signatures out of the n keys or addresses."},
                    {"keys", RPCArg::Type::ARR, RPCArg::Optional::NO, "A json array of addresses or hex-encoded public keys",
                        {
                            {"key", RPCArg::Type::STR, RPCArg::Optional::OMITTED, "address or hex-encoded public key"},
                        },
                        },
                    {"label", RPCArg::Type::STR, RPCArg::Optional::OMITTED_NAMED_ARG, "A label to assign the addresses to."},
                    {"address_type", RPCArg::Type::STR, /* default */ "set by -addresstype", "The address type to use. Options are \"legacy\", \"p2sh-segwit\", and \"bech32\"."},
                },
                RPCResult{
            "{\n"
            "  \"address\":\"multisigaddress\",    (string) The value of the new multisig address.\n"
            "  \"redeemScript\":\"script\"         (string) The string value of the hex-encoded redemption script.\n"
            "}\n"
                },
                RPCExamples{
            "\nAdd a multisig address from 2 addresses\n"
            + HelpExampleCli("addmultisigaddress", "2 \"[\\\"CJDPZBVLi6tx2mST1Z4BSANNeztHunz9LT\\\",\\\"CJ12BVLi6tx2mST1Z4BSANNeztHunz9LT\\\"]\"") +
            "\nAs a JSON-RPC call\n"
            + HelpExampleRpc("addmultisigaddress", "2, \"[\\\"CeLpk96XKcgSpMNk3NVLSDNFUmur17Ng5S\\\",\\\"CJ12BVLi6tx2mST1Z4BSANNeztHunz9LT\\\"]\"")
                },
            }.Check(request);

    auto locked_chain = pwallet->chain().lock();
    LOCK(pwallet->cs_wallet);

    std::string label;
    if (!request.params[2].isNull())
        label = LabelFromValue(request.params[2]);

    int required = request.params[0].get_int();

    // Get the public keys
    const UniValue& keys_or_addrs = request.params[1].get_array();
    std::vector<CPubKey> pubkeys;
    for (unsigned int i = 0; i < keys_or_addrs.size(); ++i) {
        if (IsHex(keys_or_addrs[i].get_str()) && (keys_or_addrs[i].get_str().length() == 66 || keys_or_addrs[i].get_str().length() == 130)) {
            pubkeys.push_back(HexToPubKey(keys_or_addrs[i].get_str()));
        } else {
            pubkeys.push_back(AddrToPubKey(pwallet, keys_or_addrs[i].get_str()));
        }
    }

    OutputType output_type = pwallet->m_default_address_type;
    if (!request.params[3].isNull()) {
        if (!ParseOutputType(request.params[3].get_str(), output_type)) {
            throw JSONRPCError(RPC_INVALID_ADDRESS_OR_KEY, strprintf("Unknown address type '%s'", request.params[3].get_str()));
        }
    }

    // Construct using pay-to-script-hash:
    CScript inner;
    CTxDestination dest = AddAndGetMultisigDestination(required, pubkeys, output_type, *pwallet, inner);
    pwallet->SetAddressBook(dest, label, "send");

    UniValue result(UniValue::VOBJ);
    result.pushKV("address", EncodeDestination(dest));
    result.pushKV("redeemScript", HexStr(inner.begin(), inner.end()));
    return result;
}

struct tallyitem
{
    CAmount nAmount{0};
    int nConf{std::numeric_limits<int>::max()};
    std::vector<uint256> txids;
    bool fIsWatchonly{false};
    tallyitem()
    {
    }
};

static UniValue ListReceived(interfaces::Chain::Lock& locked_chain, CWallet * const pwallet, const UniValue& params, bool by_label) EXCLUSIVE_LOCKS_REQUIRED(pwallet->cs_wallet)
{
    // Minimum confirmations
    int nMinDepth = 1;
    if (!params[0].isNull())
        nMinDepth = params[0].get_int();

    // Whether to include empty labels
    bool fIncludeEmpty = false;
    if (!params[1].isNull())
        fIncludeEmpty = params[1].get_bool();

    isminefilter filter = ISMINE_SPENDABLE;
    if(!params[2].isNull())
        if(params[2].get_bool())
            filter = filter | ISMINE_WATCH_ONLY;

    bool has_filtered_address = false;
    CTxDestination filtered_address = CNoDestination();
    if (!by_label && params.size() > 3) {
        if (!IsValidDestinationString(params[3].get_str())) {
            throw JSONRPCError(RPC_WALLET_ERROR, "address_filter parameter was invalid");
        }
        filtered_address = DecodeDestination(params[3].get_str());
        has_filtered_address = true;
    }

    // Tally
    std::map<CTxDestination, tallyitem> mapTally;
    for (const std::pair<const uint256, CWalletTx>& pairWtx : pwallet->mapWallet) {
        const CWalletTx& wtx = pairWtx.second;

        if (wtx.IsCoinBase() || !locked_chain.checkFinalTx(*wtx.tx)) {
            continue;
        }

        int nDepth = wtx.GetDepthInMainChain(locked_chain);
        if (nDepth < nMinDepth)
            continue;

        for (const CTxOut& txout : wtx.tx->vout)
        {
            CTxDestination address;
            if (!ExtractDestination(txout.scriptPubKey, address))
                continue;

            if (has_filtered_address && !(filtered_address == address)) {
                continue;
            }

            isminefilter mine = IsMine(*pwallet, address);
            if(!(mine & filter))
                continue;

            tallyitem& item = mapTally[address];
            item.nAmount += txout.nValue;
            item.nConf = std::min(item.nConf, nDepth);
            item.txids.push_back(wtx.GetHash());
            if (mine & ISMINE_WATCH_ONLY)
                item.fIsWatchonly = true;
        }
    }

    // Reply
    UniValue ret(UniValue::VARR);
    std::map<std::string, tallyitem> label_tally;

    // Create mapAddressBook iterator
    // If we aren't filtering, go from begin() to end()
    auto start = pwallet->mapAddressBook.begin();
    auto end = pwallet->mapAddressBook.end();
    // If we are filtering, find() the applicable entry
    if (has_filtered_address) {
        start = pwallet->mapAddressBook.find(filtered_address);
        if (start != end) {
            end = std::next(start);
        }
    }

    for (auto item_it = start; item_it != end; ++item_it)
    {
        const CTxDestination& address = item_it->first;
        const std::string& label = item_it->second.name;
        auto it = mapTally.find(address);
        if (it == mapTally.end() && !fIncludeEmpty)
            continue;

        CAmount nAmount = 0;
        int nConf = std::numeric_limits<int>::max();
        bool fIsWatchonly = false;
        if (it != mapTally.end())
        {
            nAmount = (*it).second.nAmount;
            nConf = (*it).second.nConf;
            fIsWatchonly = (*it).second.fIsWatchonly;
        }

        if (by_label)
        {
            tallyitem& _item = label_tally[label];
            _item.nAmount += nAmount;
            _item.nConf = std::min(_item.nConf, nConf);
            _item.fIsWatchonly = fIsWatchonly;
        }
        else
        {
            UniValue obj(UniValue::VOBJ);
            if(fIsWatchonly)
                obj.pushKV("involvesWatchonly", true);
            obj.pushKV("address",       EncodeDestination(address));
            obj.pushKV("amount",        ValueFromAmount(nAmount));
            obj.pushKV("confirmations", (nConf == std::numeric_limits<int>::max() ? 0 : nConf));
            obj.pushKV("label", label);
            UniValue transactions(UniValue::VARR);
            if (it != mapTally.end())
            {
                for (const uint256& _item : (*it).second.txids)
                {
                    transactions.push_back(_item.GetHex());
                }
            }
            obj.pushKV("txids", transactions);
            ret.push_back(obj);
        }
    }

    if (by_label)
    {
        for (const auto& entry : label_tally)
        {
            CAmount nAmount = entry.second.nAmount;
            int nConf = entry.second.nConf;
            UniValue obj(UniValue::VOBJ);
            if (entry.second.fIsWatchonly)
                obj.pushKV("involvesWatchonly", true);
            obj.pushKV("amount",        ValueFromAmount(nAmount));
            obj.pushKV("confirmations", (nConf == std::numeric_limits<int>::max() ? 0 : nConf));
            obj.pushKV("label",         entry.first);
            ret.push_back(obj);
        }
    }

    return ret;
}

static UniValue listreceivedbyaddress(const JSONRPCRequest& request)
{
    std::shared_ptr<CWallet> const wallet = GetWalletForJSONRPCRequest(request);
    CWallet* const pwallet = wallet.get();

    if (!EnsureWalletIsAvailable(pwallet, request.fHelp)) {
        return NullUniValue;
    }

            RPCHelpMan{"listreceivedbyaddress",
                "\nList balances by receiving address.\n",
                {
                    {"minconf", RPCArg::Type::NUM, /* default */ "1", "The minimum number of confirmations before payments are included."},
                    {"include_empty", RPCArg::Type::BOOL, /* default */ "false", "Whether to include addresses that haven't received any payments."},
                    {"include_watchonly", RPCArg::Type::BOOL, /* default */ "false", "Whether to include watch-only addresses (see 'importaddress')."},
                    {"address_filter", RPCArg::Type::STR, RPCArg::Optional::OMITTED_NAMED_ARG, "If present, only return information on this address."},
                },
                RPCResult{
            "[\n"
            "  {\n"
            "    \"involvesWatchonly\" : true,        (bool) Only returned if imported addresses were involved in transaction\n"
            "    \"address\" : \"receivingaddress\",  (string) The receiving address\n"
            "    \"amount\" : x.xxx,                  (numeric) The total amount in " + CURRENCY_UNIT + " received by the address\n"
            "    \"confirmations\" : n,               (numeric) The number of confirmations of the most recent transaction included\n"
            "    \"label\" : \"label\",               (string) The label of the receiving address. The default label is \"\".\n"
            "    \"txids\": [\n"
            "       \"txid\",                         (string) The ids of transactions received with the address \n"
            "       ...\n"
            "    ]\n"
            "  }\n"
            "  ,...\n"
            "]\n"
                },
                RPCExamples{
                    HelpExampleCli("listreceivedbyaddress", "")
            + HelpExampleCli("listreceivedbyaddress", "6 true")
            + HelpExampleRpc("listreceivedbyaddress", "6, true, true")
            + HelpExampleRpc("listreceivedbyaddress", "6, true, true, \"CJDPZBVLi6tx2mST1Z4BSANNeztHunz9LT\"")
                },
            }.Check(request);

    // Make sure the results are valid at least up to the most recent block
    // the user could have gotten from another RPC command prior to now
    pwallet->BlockUntilSyncedToCurrentChain();

    auto locked_chain = pwallet->chain().lock();
    LOCK(pwallet->cs_wallet);

    return ListReceived(*locked_chain, pwallet, request.params, false);
}

static UniValue listreceivedbylabel(const JSONRPCRequest& request)
{
    std::shared_ptr<CWallet> const wallet = GetWalletForJSONRPCRequest(request);
    CWallet* const pwallet = wallet.get();

    if (!EnsureWalletIsAvailable(pwallet, request.fHelp)) {
        return NullUniValue;
    }

            RPCHelpMan{"listreceivedbylabel",
                "\nList received transactions by label.\n",
                {
                    {"minconf", RPCArg::Type::NUM, /* default */ "1", "The minimum number of confirmations before payments are included."},
                    {"include_empty", RPCArg::Type::BOOL, /* default */ "false", "Whether to include labels that haven't received any payments."},
                    {"include_watchonly", RPCArg::Type::BOOL, /* default */ "false", "Whether to include watch-only addresses (see 'importaddress')."},
                },
                RPCResult{
            "[\n"
            "  {\n"
            "    \"involvesWatchonly\" : true,   (bool) Only returned if imported addresses were involved in transaction\n"
            "    \"amount\" : x.xxx,             (numeric) The total amount received by addresses with this label\n"
            "    \"confirmations\" : n,          (numeric) The number of confirmations of the most recent transaction included\n"
            "    \"label\" : \"label\"           (string) The label of the receiving address. The default label is \"\".\n"
            "  }\n"
            "  ,...\n"
            "]\n"
                },
                RPCExamples{
                    HelpExampleCli("listreceivedbylabel", "")
            + HelpExampleCli("listreceivedbylabel", "6 true")
            + HelpExampleRpc("listreceivedbylabel", "6, true, true")
                },
            }.Check(request);

    // Make sure the results are valid at least up to the most recent block
    // the user could have gotten from another RPC command prior to now
    pwallet->BlockUntilSyncedToCurrentChain();

    auto locked_chain = pwallet->chain().lock();
    LOCK(pwallet->cs_wallet);

    return ListReceived(*locked_chain, pwallet, request.params, true);
}

static void MaybePushAddress(UniValue & entry, const CTxDestination &dest)
{
    if (IsValidDestination(dest)) {
        entry.pushKV("address", EncodeDestination(dest));
    }
}

/**
 * List transactions based on the given criteria.
 *
 * @param  pwallet        The wallet.
 * @param  wtx            The wallet transaction.
 * @param  nMinDepth      The minimum confirmation depth.
 * @param  fLong          Whether to include the JSON version of the transaction.
 * @param  ret            The UniValue into which the result is stored.
 * @param  filter_ismine  The "is mine" filter flags.
 * @param  filter_label   Optional label string to filter incoming transactions.
 */
static void ListTransactions(interfaces::Chain::Lock& locked_chain, CWallet* const pwallet, const CWalletTx& wtx, int nMinDepth, bool fLong, UniValue& ret, const isminefilter& filter_ismine, const std::string* filter_label) EXCLUSIVE_LOCKS_REQUIRED(pwallet->cs_wallet)
{
    CAmount nFee;
    std::list<COutputEntry> listReceived;
    std::list<COutputEntry> listSent;

    wtx.GetAmounts(listReceived, listSent, nFee, filter_ismine);

    bool involvesWatchonly = wtx.IsFromMe(ISMINE_WATCH_ONLY);

    // Sent
    if (!filter_label)
    {
        for (const COutputEntry& s : listSent)
        {
            UniValue entry(UniValue::VOBJ);
            if (involvesWatchonly || (::IsMine(*pwallet, s.destination) & ISMINE_WATCH_ONLY)) {
                entry.pushKV("involvesWatchonly", true);
            }
            MaybePushAddress(entry, s.destination);
            if(!s.nameOp.empty())
                entry.pushKV("name", s.nameOp);
            entry.pushKV("category", "send");
            entry.pushKV("amount", ValueFromAmount(-s.amount));
            if (pwallet->mapAddressBook.count(s.destination)) {
                entry.pushKV("label", pwallet->mapAddressBook[s.destination].name);
            }
            entry.pushKV("vout", s.vout);
            entry.pushKV("fee", ValueFromAmount(-nFee));
            if (fLong)
                WalletTxToJSON(pwallet->chain(), locked_chain, wtx, entry);
            entry.pushKV("abandoned", wtx.isAbandoned());
            ret.push_back(entry);
        }
    }

    // Received
    if (listReceived.size() > 0 && wtx.GetDepthInMainChain(locked_chain) >= nMinDepth)
    {
        for (const COutputEntry& r : listReceived)
        {
            std::string label;
            if (pwallet->mapAddressBook.count(r.destination)) {
                label = pwallet->mapAddressBook[r.destination].name;
            }
            if (filter_label && label != *filter_label) {
                continue;
            }
            UniValue entry(UniValue::VOBJ);
            if (involvesWatchonly || (::IsMine(*pwallet, r.destination) & ISMINE_WATCH_ONLY)) {
                entry.pushKV("involvesWatchonly", true);
            }
            if(!r.nameOp.empty())
                entry.pushKV("name", r.nameOp);
            MaybePushAddress(entry, r.destination);
            if (wtx.IsCoinBase())
            {
                if (wtx.GetDepthInMainChain(locked_chain) < 1)
                    entry.pushKV("category", "orphan");
                else if (wtx.IsImmatureCoinBase(locked_chain))
                    entry.pushKV("category", "immature");
                else
                    entry.pushKV("category", "generate");
            }
            else
            {
                entry.pushKV("category", "receive");
            }
            entry.pushKV("amount", ValueFromAmount(r.amount));
            if (pwallet->mapAddressBook.count(r.destination)) {
                entry.pushKV("label", label);
            }
            entry.pushKV("vout", r.vout);
            if (fLong)
                WalletTxToJSON(pwallet->chain(), locked_chain, wtx, entry);
            ret.push_back(entry);
        }
    }
}

UniValue listtransactions(const JSONRPCRequest& request)
{
    std::shared_ptr<CWallet> const wallet = GetWalletForJSONRPCRequest(request);
    CWallet* const pwallet = wallet.get();

    if (!EnsureWalletIsAvailable(pwallet, request.fHelp)) {
        return NullUniValue;
    }

            RPCHelpMan{"listtransactions",
                "\nIf a label name is provided, this will return only incoming transactions paying to addresses with the specified label.\n"
                "\nReturns up to 'count' most recent transactions skipping the first 'from' transactions.\n",
                {
                    {"label", RPCArg::Type::STR, RPCArg::Optional::OMITTED_NAMED_ARG, "If set, should be a valid label name to return only incoming transactions\n"
            "              with the specified label, or \"*\" to disable filtering and return all transactions."},
                    {"count", RPCArg::Type::NUM, /* default */ "10", "The number of transactions to return"},
                    {"skip", RPCArg::Type::NUM, /* default */ "0", "The number of transactions to skip"},
                    {"include_watchonly", RPCArg::Type::BOOL, /* default */ "false", "Include transactions to watch-only addresses (see 'importaddress')"},
                },
                RPCResult{
            "[\n"
            "  {\n"
            "    \"address\":\"address\",    (string) The address of the transaction.\n"
            "    \"category\":               (string) The transaction category.\n"
            "                \"send\"                  Transactions sent.\n"
            "                \"receive\"               Non-coinbase transactions received.\n"
            "                \"generate\"              Coinbase transactions received with more than 100 confirmations.\n"
            "                \"immature\"              Coinbase transactions received with 100 or fewer confirmations.\n"
            "                \"orphan\"                Orphaned coinbase transactions received.\n"
            "    \"amount\": x.xxx,          (numeric) The amount in " + CURRENCY_UNIT + ". This is negative for the 'send' category, and is positive\n"
            "                                        for all other categories\n"
            "    \"label\": \"label\",       (string) A comment for the address/transaction, if any\n"
            "    \"vout\": n,                (numeric) the vout value\n"
            "    \"fee\": x.xxx,             (numeric) The amount of the fee in " + CURRENCY_UNIT + ". This is negative and only available for the \n"
            "                                         'send' category of transactions.\n"
            "    \"confirmations\": n,       (numeric) The number of confirmations for the transaction. Negative confirmations indicate the\n"
            "                                         transaction conflicts with the block chain\n"
            "    \"trusted\": xxx,           (bool) Whether we consider the outputs of this unconfirmed transaction safe to spend.\n"
            "    \"blockhash\": \"hashvalue\", (string) The block hash containing the transaction.\n"
            "    \"blockindex\": n,          (numeric) The index of the transaction in the block that includes it.\n"
            "    \"blocktime\": xxx,         (numeric) The block time in seconds since epoch (1 Jan 1970 GMT).\n"
            "    \"txid\": \"transactionid\", (string) The transaction id.\n"
            "    \"time\": xxx,              (numeric) The transaction time in seconds since epoch (midnight Jan 1 1970 GMT).\n"
            "    \"timereceived\": xxx,      (numeric) The time received in seconds since epoch (midnight Jan 1 1970 GMT).\n"
            "    \"comment\": \"...\",       (string) If a comment is associated with the transaction.\n"
            "    \"bip125-replaceable\": \"yes|no|unknown\",  (string) Whether this transaction could be replaced due to BIP125 (replace-by-fee);\n"
            "                                                     may be unknown for unconfirmed transactions not in the mempool\n"
            "    \"abandoned\": xxx          (bool) 'true' if the transaction has been abandoned (inputs are respendable). Only available for the \n"
            "                                         'send' category of transactions.\n"
            "  }\n"
            "]\n"
                },
                RPCExamples{
            "\nList the most recent 10 transactions in the systems\n"
            + HelpExampleCli("listtransactions", "") +
            "\nList transactions 100 to 120\n"
            + HelpExampleCli("listtransactions", "\"*\" 20 100") +
            "\nAs a JSON-RPC call\n"
            + HelpExampleRpc("listtransactions", "\"*\", 20, 100")
                },
            }.Check(request);

    // Make sure the results are valid at least up to the most recent block
    // the user could have gotten from another RPC command prior to now
    pwallet->BlockUntilSyncedToCurrentChain();

    const std::string* filter_label = nullptr;
    if (!request.params[0].isNull() && request.params[0].get_str() != "*") {
        filter_label = &request.params[0].get_str();
        if (filter_label->empty()) {
            throw JSONRPCError(RPC_INVALID_PARAMETER, "Label argument must be a valid label name or \"*\".");
        }
    }
    int nCount = 10;
    if (!request.params[1].isNull())
        nCount = request.params[1].get_int();
    int nFrom = 0;
    if (!request.params[2].isNull())
        nFrom = request.params[2].get_int();
    isminefilter filter = ISMINE_SPENDABLE;
    if(!request.params[3].isNull())
        if(request.params[3].get_bool())
            filter = filter | ISMINE_WATCH_ONLY;

    if (nCount < 0)
        throw JSONRPCError(RPC_INVALID_PARAMETER, "Negative count");
    if (nFrom < 0)
        throw JSONRPCError(RPC_INVALID_PARAMETER, "Negative from");

    UniValue ret(UniValue::VARR);

    {
        auto locked_chain = pwallet->chain().lock();
        LOCK(pwallet->cs_wallet);

        const CWallet::TxItems & txOrdered = pwallet->wtxOrdered;

        // iterate backwards until we have nCount items to return:
        for (CWallet::TxItems::const_reverse_iterator it = txOrdered.rbegin(); it != txOrdered.rend(); ++it)
        {
            CWalletTx *const pwtx = (*it).second;
            ListTransactions(*locked_chain, pwallet, *pwtx, 0, true, ret, filter, filter_label);
            if ((int)ret.size() >= (nCount+nFrom)) break;
        }
    }

    // ret is newest to oldest

    if (nFrom > (int)ret.size())
        nFrom = ret.size();
    if ((nFrom + nCount) > (int)ret.size())
        nCount = ret.size() - nFrom;

    std::vector<UniValue> arrTmp = ret.getValues();

    std::vector<UniValue>::iterator first = arrTmp.begin();
    std::advance(first, nFrom);
    std::vector<UniValue>::iterator last = arrTmp.begin();
    std::advance(last, nFrom+nCount);

    if (last != arrTmp.end()) arrTmp.erase(last, arrTmp.end());
    if (first != arrTmp.begin()) arrTmp.erase(arrTmp.begin(), first);

    std::reverse(arrTmp.begin(), arrTmp.end()); // Return oldest to newest

    ret.clear();
    ret.setArray();
    ret.push_backV(arrTmp);

    return ret;
}

static UniValue listsinceblock(const JSONRPCRequest& request)
{
    std::shared_ptr<CWallet> const wallet = GetWalletForJSONRPCRequest(request);
    CWallet* const pwallet = wallet.get();

    if (!EnsureWalletIsAvailable(pwallet, request.fHelp)) {
        return NullUniValue;
    }

            RPCHelpMan{"listsinceblock",
                "\nGet all transactions in blocks since block [blockhash], or all transactions if omitted.\n"
                "If \"blockhash\" is no longer a part of the main chain, transactions from the fork point onward are included.\n"
                "Additionally, if include_removed is set, transactions affecting the wallet which were removed are returned in the \"removed\" array.\n",
                {
                    {"blockhash", RPCArg::Type::STR, RPCArg::Optional::OMITTED_NAMED_ARG, "If set, the block hash to list transactions since, otherwise list all transactions."},
                    {"target_confirmations", RPCArg::Type::NUM, /* default */ "1", "Return the nth block hash from the main chain. e.g. 1 would mean the best block hash. Note: this is not used as a filter, but only affects [lastblock] in the return value"},
                    {"include_watchonly", RPCArg::Type::BOOL, /* default */ "false", "Include transactions to watch-only addresses (see 'importaddress')"},
                    {"include_removed", RPCArg::Type::BOOL, /* default */ "true", "Show transactions that were removed due to a reorg in the \"removed\" array\n"
            "                                                           (not guaranteed to work on pruned nodes)"},
                },
                RPCResult{
            "{\n"
            "  \"transactions\": [\n"
            "    \"address\":\"address\",    (string) The address of the transaction.\n"
            "    \"category\":               (string) The transaction category.\n"
            "                \"send\"                  Transactions sent.\n"
            "                \"receive\"               Non-coinbase transactions received.\n"
            "                \"generate\"              Coinbase transactions received with more than 100 confirmations.\n"
            "                \"immature\"              Coinbase transactions received with 100 or fewer confirmations.\n"
            "                \"orphan\"                Orphaned coinbase transactions received.\n"
            "    \"amount\": x.xxx,          (numeric) The amount in " + CURRENCY_UNIT + ". This is negative for the 'send' category, and is positive\n"
            "                                         for all other categories\n"
            "    \"vout\" : n,               (numeric) the vout value\n"
            "    \"fee\": x.xxx,             (numeric) The amount of the fee in " + CURRENCY_UNIT + ". This is negative and only available for the 'send' category of transactions.\n"
            "    \"confirmations\": n,       (numeric) The number of confirmations for the transaction.\n"
            "                                          When it's < 0, it means the transaction conflicted that many blocks ago.\n"
            "    \"blockhash\": \"hashvalue\",     (string) The block hash containing the transaction.\n"
            "    \"blockindex\": n,          (numeric) The index of the transaction in the block that includes it.\n"
            "    \"blocktime\": xxx,         (numeric) The block time in seconds since epoch (1 Jan 1970 GMT).\n"
            "    \"txid\": \"transactionid\",  (string) The transaction id.\n"
            "    \"time\": xxx,              (numeric) The transaction time in seconds since epoch (Jan 1 1970 GMT).\n"
            "    \"timereceived\": xxx,      (numeric) The time received in seconds since epoch (Jan 1 1970 GMT).\n"
            "    \"bip125-replaceable\": \"yes|no|unknown\",  (string) Whether this transaction could be replaced due to BIP125 (replace-by-fee);\n"
            "                                                   may be unknown for unconfirmed transactions not in the mempool\n"
            "    \"abandoned\": xxx,         (bool) 'true' if the transaction has been abandoned (inputs are respendable). Only available for the 'send' category of transactions.\n"
            "    \"comment\": \"...\",       (string) If a comment is associated with the transaction.\n"
            "    \"label\" : \"label\"       (string) A comment for the address/transaction, if any\n"
            "    \"to\": \"...\",            (string) If a comment to is associated with the transaction.\n"
            "  ],\n"
            "  \"removed\": [\n"
            "    <structure is the same as \"transactions\" above, only present if include_removed=true>\n"
            "    Note: transactions that were re-added in the active chain will appear as-is in this array, and may thus have a positive confirmation count.\n"
            "  ],\n"
            "  \"lastblock\": \"lastblockhash\"     (string) The hash of the block (target_confirmations-1) from the best block on the main chain. This is typically used to feed back into listsinceblock the next time you call it. So you would generally use a target_confirmations of say 6, so you will be continually re-notified of transactions until they've reached 6 confirmations plus any new ones\n"
            "}\n"
                },
                RPCExamples{
                    HelpExampleCli("listsinceblock", "")
            + HelpExampleCli("listsinceblock", "\"000000000000000bacf66f7497b7dc45ef753ee9a7d38571037cdb1a57f663ad\" 6")
            + HelpExampleRpc("listsinceblock", "\"000000000000000bacf66f7497b7dc45ef753ee9a7d38571037cdb1a57f663ad\", 6")
                },
            }.Check(request);

    // Make sure the results are valid at least up to the most recent block
    // the user could have gotten from another RPC command prior to now
    pwallet->BlockUntilSyncedToCurrentChain();

    auto locked_chain = pwallet->chain().lock();
    LOCK(pwallet->cs_wallet);

    // The way the 'height' is initialized is just a workaround for the gcc bug #47679 since version 4.6.0.
    Optional<int> height = MakeOptional(false, int()); // Height of the specified block or the common ancestor, if the block provided was in a deactivated chain.
    Optional<int> altheight; // Height of the specified block, even if it's in a deactivated chain.
    int target_confirms = 1;
    isminefilter filter = ISMINE_SPENDABLE;

    uint256 blockId;
    if (!request.params[0].isNull() && !request.params[0].get_str().empty()) {
        blockId = ParseHashV(request.params[0], "blockhash");
        height = locked_chain->findFork(blockId, &altheight);
        if (!height) {
            throw JSONRPCError(RPC_INVALID_ADDRESS_OR_KEY, "Block not found");
        }
    }

    if (!request.params[1].isNull()) {
        target_confirms = request.params[1].get_int();

        if (target_confirms < 1) {
            throw JSONRPCError(RPC_INVALID_PARAMETER, "Invalid parameter");
        }
    }

    if (!request.params[2].isNull() && request.params[2].get_bool()) {
        filter = filter | ISMINE_WATCH_ONLY;
    }

    bool include_removed = (request.params[3].isNull() || request.params[3].get_bool());

    const Optional<int> tip_height = locked_chain->getHeight();
    int depth = tip_height && height ? (1 + *tip_height - *height) : -1;

    UniValue transactions(UniValue::VARR);

    for (const std::pair<const uint256, CWalletTx>& pairWtx : pwallet->mapWallet) {
        CWalletTx tx = pairWtx.second;

        if (depth == -1 || tx.GetDepthInMainChain(*locked_chain) < depth) {
            ListTransactions(*locked_chain, pwallet, tx, 0, true, transactions, filter, nullptr /* filter_label */);
        }
    }

    // when a reorg'd block is requested, we also list any relevant transactions
    // in the blocks of the chain that was detached
    UniValue removed(UniValue::VARR);
    while (include_removed && altheight && *altheight > *height) {
        CBlock block;
        if (!pwallet->chain().findBlock(blockId, &block) || block.IsNull()) {
            throw JSONRPCError(RPC_INTERNAL_ERROR, "Can't read block from disk");
        }
        for (const CTransactionRef& tx : block.vtx) {
            auto it = pwallet->mapWallet.find(tx->GetHash());
            if (it != pwallet->mapWallet.end()) {
                // We want all transactions regardless of confirmation count to appear here,
                // even negative confirmation ones, hence the big negative.
                ListTransactions(*locked_chain, pwallet, it->second, -100000000, true, removed, filter, nullptr /* filter_label */);
            }
        }
        blockId = block.hashPrevBlock;
        --*altheight;
    }

    int last_height = tip_height ? *tip_height + 1 - target_confirms : -1;
    uint256 lastblock = last_height >= 0 ? locked_chain->getBlockHash(last_height) : uint256();

    UniValue ret(UniValue::VOBJ);
    ret.pushKV("transactions", transactions);
    if (include_removed) ret.pushKV("removed", removed);
    ret.pushKV("lastblock", lastblock.GetHex());

    return ret;
}

static UniValue gettransaction(const JSONRPCRequest& request)
{
    std::shared_ptr<CWallet> const wallet = GetWalletForJSONRPCRequest(request);
    CWallet* const pwallet = wallet.get();

    if (!EnsureWalletIsAvailable(pwallet, request.fHelp)) {
        return NullUniValue;
    }

            RPCHelpMan{"gettransaction",
                "\nGet detailed information about in-wallet transaction <txid>\n",
                {
                    {"txid", RPCArg::Type::STR, RPCArg::Optional::NO, "The transaction id"},
                    {"include_watchonly", RPCArg::Type::BOOL, /* default */ "false", "Whether to include watch-only addresses in balance calculation and details[]"},
                },
                RPCResult{
            "{\n"
            "  \"amount\" : x.xxx,        (numeric) The transaction amount in " + CURRENCY_UNIT + "\n"
            "  \"fee\": x.xxx,            (numeric) The amount of the fee in " + CURRENCY_UNIT + ". This is negative and only available for the \n"
            "                              'send' category of transactions.\n"
            "  \"confirmations\" : n,     (numeric) The number of confirmations\n"
            "  \"blockhash\" : \"hash\",  (string) The block hash\n"
            "  \"blockindex\" : xx,       (numeric) The index of the transaction in the block that includes it\n"
            "  \"blocktime\" : ttt,       (numeric) The time in seconds since epoch (1 Jan 1970 GMT)\n"
            "  \"txid\" : \"transactionid\",   (string) The transaction id.\n"
            "  \"time\" : ttt,            (numeric) The transaction time in seconds since epoch (1 Jan 1970 GMT)\n"
            "  \"timereceived\" : ttt,    (numeric) The time received in seconds since epoch (1 Jan 1970 GMT)\n"
            "  \"bip125-replaceable\": \"yes|no|unknown\",  (string) Whether this transaction could be replaced due to BIP125 (replace-by-fee);\n"
            "                                                   may be unknown for unconfirmed transactions not in the mempool\n"
            "  \"details\" : [\n"
            "    {\n"
            "      \"address\" : \"address\",          (string) The address involved in the transaction\n"
            "      \"category\" :                      (string) The transaction category.\n"
            "                   \"send\"                  Transactions sent.\n"
            "                   \"receive\"               Non-coinbase transactions received.\n"
            "                   \"generate\"              Coinbase transactions received with more than 100 confirmations.\n"
            "                   \"immature\"              Coinbase transactions received with 100 or fewer confirmations.\n"
            "                   \"orphan\"                Orphaned coinbase transactions received.\n"
            "      \"amount\" : x.xxx,                 (numeric) The amount in " + CURRENCY_UNIT + "\n"
            "      \"label\" : \"label\",              (string) A comment for the address/transaction, if any\n"
            "      \"vout\" : n,                       (numeric) the vout value\n"
            "      \"fee\": x.xxx,                     (numeric) The amount of the fee in " + CURRENCY_UNIT + ". This is negative and only available for the \n"
            "                                           'send' category of transactions.\n"
            "      \"abandoned\": xxx                  (bool) 'true' if the transaction has been abandoned (inputs are respendable). Only available for the \n"
            "                                           'send' category of transactions.\n"
            "    }\n"
            "    ,...\n"
            "  ],\n"
            "  \"hex\" : \"data\"         (string) Raw data for transaction\n"
            "}\n"
                },
                RPCExamples{
                    HelpExampleCli("gettransaction", "\"1075db55d416d3ca199f55b6084e2115b9345e16c5cf302fc80e9d5fbf5d48d\"")
            + HelpExampleCli("gettransaction", "\"1075db55d416d3ca199f55b6084e2115b9345e16c5cf302fc80e9d5fbf5d48d\" true")
            + HelpExampleRpc("gettransaction", "\"1075db55d416d3ca199f55b6084e2115b9345e16c5cf302fc80e9d5fbf5d48d\"")
                },
            }.Check(request);

    // Make sure the results are valid at least up to the most recent block
    // the user could have gotten from another RPC command prior to now
    pwallet->BlockUntilSyncedToCurrentChain();

    auto locked_chain = pwallet->chain().lock();
    LOCK(pwallet->cs_wallet);

    uint256 hash(ParseHashV(request.params[0], "txid"));

    isminefilter filter = ISMINE_SPENDABLE;
    if(!request.params[1].isNull())
        if(request.params[1].get_bool())
            filter = filter | ISMINE_WATCH_ONLY;

    UniValue entry(UniValue::VOBJ);
    auto it = pwallet->mapWallet.find(hash);
    if (it == pwallet->mapWallet.end()) {
        throw JSONRPCError(RPC_INVALID_ADDRESS_OR_KEY, "Invalid or non-wallet transaction id");
    }
    const CWalletTx& wtx = it->second;

    CAmount nCredit = wtx.GetCredit(*locked_chain, filter);
    CAmount nDebit = wtx.GetDebit(filter);
    CAmount nNet = nCredit - nDebit;
    CAmount nFee = (wtx.IsFromMe(filter) ? wtx.tx->GetValueOut(true) - nDebit : 0);

    entry.pushKV("amount", ValueFromAmount(nNet - nFee));
    if (wtx.IsFromMe(filter))
        entry.pushKV("fee", ValueFromAmount(nFee));

    WalletTxToJSON(pwallet->chain(), *locked_chain, wtx, entry);

    UniValue details(UniValue::VARR);
    ListTransactions(*locked_chain, pwallet, wtx, 0, false, details, filter, nullptr /* filter_label */);
    entry.pushKV("details", details);

    std::string strHex = EncodeHexTx(*wtx.tx, pwallet->chain().rpcSerializationFlags());
    entry.pushKV("hex", strHex);

    return entry;
}

static UniValue abandontransaction(const JSONRPCRequest& request)
{
    std::shared_ptr<CWallet> const wallet = GetWalletForJSONRPCRequest(request);
    CWallet* const pwallet = wallet.get();

    if (!EnsureWalletIsAvailable(pwallet, request.fHelp)) {
        return NullUniValue;
    }

            RPCHelpMan{"abandontransaction",
                "\nMark in-wallet transaction <txid> as abandoned\n"
                "This will mark this transaction and all its in-wallet descendants as abandoned which will allow\n"
                "for their inputs to be respent.  It can be used to replace \"stuck\" or evicted transactions.\n"
                "It only works on transactions which are not included in a block and are not currently in the mempool.\n"
                "It has no effect on transactions which are already abandoned.\n",
                {
                    {"txid", RPCArg::Type::STR_HEX, RPCArg::Optional::NO, "The transaction id"},
                },
                RPCResults{},
                RPCExamples{
                    HelpExampleCli("abandontransaction", "\"1075db55d416d3ca199f55b6084e2115b9345e16c5cf302fc80e9d5fbf5d48d\"")
            + HelpExampleRpc("abandontransaction", "\"1075db55d416d3ca199f55b6084e2115b9345e16c5cf302fc80e9d5fbf5d48d\"")
                },
            }.Check(request);

    // Make sure the results are valid at least up to the most recent block
    // the user could have gotten from another RPC command prior to now
    pwallet->BlockUntilSyncedToCurrentChain();

    auto locked_chain = pwallet->chain().lock();
    LOCK(pwallet->cs_wallet);

    uint256 hash(ParseHashV(request.params[0], "txid"));

    if (!pwallet->mapWallet.count(hash)) {
        throw JSONRPCError(RPC_INVALID_ADDRESS_OR_KEY, "Invalid or non-wallet transaction id");
    }
    if (!pwallet->AbandonTransaction(*locked_chain, hash)) {
        throw JSONRPCError(RPC_INVALID_ADDRESS_OR_KEY, "Transaction not eligible for abandonment");
    }

    return NullUniValue;
}


static UniValue backupwallet(const JSONRPCRequest& request)
{
    std::shared_ptr<CWallet> const wallet = GetWalletForJSONRPCRequest(request);
    CWallet* const pwallet = wallet.get();

    if (!EnsureWalletIsAvailable(pwallet, request.fHelp)) {
        return NullUniValue;
    }

            RPCHelpMan{"backupwallet",
                "\nSafely copies current wallet file to destination, which can be a directory or a path with filename.\n",
                {
                    {"destination", RPCArg::Type::STR, RPCArg::Optional::NO, "The destination directory or file"},
                },
                RPCResults{},
                RPCExamples{
                    HelpExampleCli("backupwallet", "\"backup.dat\"")
            + HelpExampleRpc("backupwallet", "\"backup.dat\"")
                },
            }.Check(request);

    // Make sure the results are valid at least up to the most recent block
    // the user could have gotten from another RPC command prior to now
    pwallet->BlockUntilSyncedToCurrentChain();

    auto locked_chain = pwallet->chain().lock();
    LOCK(pwallet->cs_wallet);

    std::string strDest = request.params[0].get_str();
    if (!pwallet->BackupWallet(strDest)) {
        throw JSONRPCError(RPC_WALLET_ERROR, "Error: Wallet backup failed!");
    }

    return NullUniValue;
}


static UniValue keypoolrefill(const JSONRPCRequest& request)
{
    std::shared_ptr<CWallet> const wallet = GetWalletForJSONRPCRequest(request);
    CWallet* const pwallet = wallet.get();

    if (!EnsureWalletIsAvailable(pwallet, request.fHelp)) {
        return NullUniValue;
    }

            RPCHelpMan{"keypoolrefill",
                "\nFills the keypool."+
                    HelpRequiringPassphrase(pwallet) + "\n",
                {
                    {"newsize", RPCArg::Type::NUM, /* default */ "100", "The new keypool size"},
                },
                RPCResults{},
                RPCExamples{
                    HelpExampleCli("keypoolrefill", "")
            + HelpExampleRpc("keypoolrefill", "")
                },
            }.Check(request);

    if (pwallet->IsWalletFlagSet(WALLET_FLAG_DISABLE_PRIVATE_KEYS)) {
        throw JSONRPCError(RPC_WALLET_ERROR, "Error: Private keys are disabled for this wallet");
    }

    auto locked_chain = pwallet->chain().lock();
    LOCK(pwallet->cs_wallet);

    // 0 is interpreted by TopUpKeyPool() as the default keypool size given by -keypool
    unsigned int kpSize = 0;
    if (!request.params[0].isNull()) {
        if (request.params[0].get_int() < 0)
            throw JSONRPCError(RPC_INVALID_PARAMETER, "Invalid parameter, expected valid size.");
        kpSize = (unsigned int)request.params[0].get_int();
    }

    EnsureWalletIsUnlocked(pwallet);
    pwallet->TopUpKeyPool(kpSize);

    if (pwallet->GetKeyPoolSize() < kpSize) {
        throw JSONRPCError(RPC_WALLET_ERROR, "Error refreshing keypool.");
    }

    return NullUniValue;
}


static UniValue walletpassphrase(const JSONRPCRequest& request)
{
    std::shared_ptr<CWallet> const wallet = GetWalletForJSONRPCRequest(request);
    CWallet* const pwallet = wallet.get();

    if (!EnsureWalletIsAvailable(pwallet, request.fHelp)) {
        return NullUniValue;
    }

            RPCHelpMan{"walletpassphrase",
                "\nStores the wallet decryption key in memory for 'timeout' seconds.\n"
                "This is needed prior to performing transactions related to private keys such as sending coins\n"
            "\nNote:\n"
            "Issuing the walletpassphrase command while the wallet is already unlocked will set a new unlock\n"
            "time that overrides the old one.\n",
                {
                    {"passphrase", RPCArg::Type::STR, RPCArg::Optional::NO, "The wallet passphrase"},
                    {"timeout", RPCArg::Type::NUM, RPCArg::Optional::NO, "The time to keep the decryption key in seconds; capped at 100000000 (~3 years)."},
                },
                RPCResults{},
                RPCExamples{
            "\nUnlock the wallet for 60 seconds\n"
            + HelpExampleCli("walletpassphrase", "\"my pass phrase\" 60") +
            "\nLock the wallet again (before 60 seconds)\n"
            + HelpExampleCli("walletlock", "") +
            "\nAs a JSON-RPC call\n"
            + HelpExampleRpc("walletpassphrase", "\"my pass phrase\", 60")
                },
            }.Check(request);

    auto locked_chain = pwallet->chain().lock();
    LOCK(pwallet->cs_wallet);

    if (!pwallet->IsCrypted()) {
        throw JSONRPCError(RPC_WALLET_WRONG_ENC_STATE, "Error: running with an unencrypted wallet, but walletpassphrase was called.");
    }

    // Note that the walletpassphrase is stored in request.params[0] which is not mlock()ed
    SecureString strWalletPass;
    strWalletPass.reserve(100);
    // TODO: get rid of this .c_str() by implementing SecureString::operator=(std::string)
    // Alternately, find a way to make request.params[0] mlock()'d to begin with.
    strWalletPass = request.params[0].get_str().c_str();

    // Get the timeout
    int64_t nSleepTime = request.params[1].get_int64();
    // Timeout cannot be negative, otherwise it will relock immediately
    if (nSleepTime < 0) {
        throw JSONRPCError(RPC_INVALID_PARAMETER, "Timeout cannot be negative.");
    }
    // Clamp timeout
    constexpr int64_t MAX_SLEEP_TIME = 100000000; // larger values trigger a macos/libevent bug?
    if (nSleepTime > MAX_SLEEP_TIME) {
        nSleepTime = MAX_SLEEP_TIME;
    }

    if (strWalletPass.empty()) {
        throw JSONRPCError(RPC_INVALID_PARAMETER, "passphrase can not be empty");
    }

    if (!pwallet->Unlock(strWalletPass)) {
        throw JSONRPCError(RPC_WALLET_PASSPHRASE_INCORRECT, "Error: The wallet passphrase entered was incorrect.");
    }

    pwallet->TopUpKeyPool();

    pwallet->nRelockTime = GetTime() + nSleepTime;

    // Keep a weak pointer to the wallet so that it is possible to unload the
    // wallet before the following callback is called. If a valid shared pointer
    // is acquired in the callback then the wallet is still loaded.
    std::weak_ptr<CWallet> weak_wallet = wallet;
    pwallet->chain().rpcRunLater(strprintf("lockwallet(%s)", pwallet->GetName()), [weak_wallet] {
        if (auto shared_wallet = weak_wallet.lock()) {
            LOCK(shared_wallet->cs_wallet);
            shared_wallet->Lock();
            shared_wallet->nRelockTime = 0;
        }
    }, nSleepTime);

    return NullUniValue;
}


static UniValue walletpassphrasechange(const JSONRPCRequest& request)
{
    std::shared_ptr<CWallet> const wallet = GetWalletForJSONRPCRequest(request);
    CWallet* const pwallet = wallet.get();

    if (!EnsureWalletIsAvailable(pwallet, request.fHelp)) {
        return NullUniValue;
    }

            RPCHelpMan{"walletpassphrasechange",
                "\nChanges the wallet passphrase from 'oldpassphrase' to 'newpassphrase'.\n",
                {
                    {"oldpassphrase", RPCArg::Type::STR, RPCArg::Optional::NO, "The current passphrase"},
                    {"newpassphrase", RPCArg::Type::STR, RPCArg::Optional::NO, "The new passphrase"},
                },
                RPCResults{},
                RPCExamples{
                    HelpExampleCli("walletpassphrasechange", "\"old one\" \"new one\"")
            + HelpExampleRpc("walletpassphrasechange", "\"old one\", \"new one\"")
                },
            }.Check(request);

    auto locked_chain = pwallet->chain().lock();
    LOCK(pwallet->cs_wallet);

    if (!pwallet->IsCrypted()) {
        throw JSONRPCError(RPC_WALLET_WRONG_ENC_STATE, "Error: running with an unencrypted wallet, but walletpassphrasechange was called.");
    }

    // TODO: get rid of these .c_str() calls by implementing SecureString::operator=(std::string)
    // Alternately, find a way to make request.params[0] mlock()'d to begin with.
    SecureString strOldWalletPass;
    strOldWalletPass.reserve(100);
    strOldWalletPass = request.params[0].get_str().c_str();

    SecureString strNewWalletPass;
    strNewWalletPass.reserve(100);
    strNewWalletPass = request.params[1].get_str().c_str();

    if (strOldWalletPass.empty() || strNewWalletPass.empty()) {
        throw JSONRPCError(RPC_INVALID_PARAMETER, "passphrase can not be empty");
    }

    if (!pwallet->ChangeWalletPassphrase(strOldWalletPass, strNewWalletPass)) {
        throw JSONRPCError(RPC_WALLET_PASSPHRASE_INCORRECT, "Error: The wallet passphrase entered was incorrect.");
    }

    return NullUniValue;
}


static UniValue walletlock(const JSONRPCRequest& request)
{
    std::shared_ptr<CWallet> const wallet = GetWalletForJSONRPCRequest(request);
    CWallet* const pwallet = wallet.get();

    if (!EnsureWalletIsAvailable(pwallet, request.fHelp)) {
        return NullUniValue;
    }

            RPCHelpMan{"walletlock",
                "\nRemoves the wallet encryption key from memory, locking the wallet.\n"
                "After calling this method, you will need to call walletpassphrase again\n"
                "before being able to call any methods which require the wallet to be unlocked.\n",
                {},
                RPCResults{},
                RPCExamples{
            "\nSet the passphrase for 2 minutes to perform a transaction\n"
            + HelpExampleCli("walletpassphrase", "\"my pass phrase\" 120") +
            "\nPerform a send (requires passphrase set)\n"
            + HelpExampleCli("sendtoaddress", "\"CJDPZBVLi6tx2mST1Z4BSANNeztHunz9LT\" 1.0") +
            "\nClear the passphrase since we are done before 2 minutes is up\n"
            + HelpExampleCli("walletlock", "") +
            "\nAs a JSON-RPC call\n"
            + HelpExampleRpc("walletlock", "")
                },
            }.Check(request);

    auto locked_chain = pwallet->chain().lock();
    LOCK(pwallet->cs_wallet);

    if (!pwallet->IsCrypted()) {
        throw JSONRPCError(RPC_WALLET_WRONG_ENC_STATE, "Error: running with an unencrypted wallet, but walletlock was called.");
    }

    pwallet->Lock();
    pwallet->nRelockTime = 0;

    return NullUniValue;
}


static UniValue encryptwallet(const JSONRPCRequest& request)
{
    std::shared_ptr<CWallet> const wallet = GetWalletForJSONRPCRequest(request);
    CWallet* const pwallet = wallet.get();

    if (!EnsureWalletIsAvailable(pwallet, request.fHelp)) {
        return NullUniValue;
    }

            RPCHelpMan{"encryptwallet",
                "\nEncrypts the wallet with 'passphrase'. This is for first time encryption.\n"
                "After this, any calls that interact with private keys such as sending or signing \n"
                "will require the passphrase to be set prior the making these calls.\n"
                "Use the walletpassphrase call for this, and then walletlock call.\n"
                "If the wallet is already encrypted, use the walletpassphrasechange call.\n",
                {
                    {"passphrase", RPCArg::Type::STR, RPCArg::Optional::NO, "The pass phrase to encrypt the wallet with. It must be at least 1 character, but should be long."},
                },
                RPCResults{},
                RPCExamples{
            "\nEncrypt your wallet\n"
            + HelpExampleCli("encryptwallet", "\"my pass phrase\"") +
            "\nNow set the passphrase to use the wallet, such as for signing or sending CHI\n"
            + HelpExampleCli("walletpassphrase", "\"my pass phrase\"") +
            "\nNow we can do something like sign\n"
            + HelpExampleCli("signmessage", "\"address\" \"test message\"") +
            "\nNow lock the wallet again by removing the passphrase\n"
            + HelpExampleCli("walletlock", "") +
            "\nAs a JSON-RPC call\n"
            + HelpExampleRpc("encryptwallet", "\"my pass phrase\"")
                },
            }.Check(request);

    auto locked_chain = pwallet->chain().lock();
    LOCK(pwallet->cs_wallet);

    if (pwallet->IsWalletFlagSet(WALLET_FLAG_DISABLE_PRIVATE_KEYS)) {
        throw JSONRPCError(RPC_WALLET_ENCRYPTION_FAILED, "Error: wallet does not contain private keys, nothing to encrypt.");
    }

    if (pwallet->IsCrypted()) {
        throw JSONRPCError(RPC_WALLET_WRONG_ENC_STATE, "Error: running with an encrypted wallet, but encryptwallet was called.");
    }

    // TODO: get rid of this .c_str() by implementing SecureString::operator=(std::string)
    // Alternately, find a way to make request.params[0] mlock()'d to begin with.
    SecureString strWalletPass;
    strWalletPass.reserve(100);
    strWalletPass = request.params[0].get_str().c_str();

    if (strWalletPass.empty()) {
        throw JSONRPCError(RPC_INVALID_PARAMETER, "passphrase can not be empty");
    }

    if (!pwallet->EncryptWallet(strWalletPass)) {
        throw JSONRPCError(RPC_WALLET_ENCRYPTION_FAILED, "Error: Failed to encrypt the wallet.");
    }

    return "wallet encrypted; The keypool has been flushed and a new HD seed was generated (if you are using HD). You need to make a new backup.";
}

static UniValue lockunspent(const JSONRPCRequest& request)
{
    std::shared_ptr<CWallet> const wallet = GetWalletForJSONRPCRequest(request);
    CWallet* const pwallet = wallet.get();

    if (!EnsureWalletIsAvailable(pwallet, request.fHelp)) {
        return NullUniValue;
    }

            RPCHelpMan{"lockunspent",
                "\nUpdates list of temporarily unspendable outputs.\n"
                "Temporarily lock (unlock=false) or unlock (unlock=true) specified transaction outputs.\n"
                "If no transaction outputs are specified when unlocking then all current locked transaction outputs are unlocked.\n"
                "A locked transaction output will not be chosen by automatic coin selection, when spending coins.\n"
                "Locks are stored in memory only. Nodes start with zero locked outputs, and the locked output list\n"
                "is always cleared (by virtue of process exit) when a node stops or fails.\n"
                "Also see the listunspent call\n",
                {
                    {"unlock", RPCArg::Type::BOOL, RPCArg::Optional::NO, "Whether to unlock (true) or lock (false) the specified transactions"},
                    {"transactions", RPCArg::Type::ARR, /* default */ "empty array", "A json array of objects. Each object the txid (string) vout (numeric).",
                        {
                            {"", RPCArg::Type::OBJ, RPCArg::Optional::OMITTED, "",
                                {
                                    {"txid", RPCArg::Type::STR_HEX, RPCArg::Optional::NO, "The transaction id"},
                                    {"vout", RPCArg::Type::NUM, RPCArg::Optional::NO, "The output number"},
                                },
                            },
                        },
                    },
                },
                RPCResult{
            "true|false    (boolean) Whether the command was successful or not\n"
                },
                RPCExamples{
            "\nList the unspent transactions\n"
            + HelpExampleCli("listunspent", "") +
            "\nLock an unspent transaction\n"
            + HelpExampleCli("lockunspent", "false \"[{\\\"txid\\\":\\\"a08e6907dbbd3d809776dbfc5d82e371b764ed838b5655e72f463568df1aadf0\\\",\\\"vout\\\":1}]\"") +
            "\nList the locked transactions\n"
            + HelpExampleCli("listlockunspent", "") +
            "\nUnlock the transaction again\n"
            + HelpExampleCli("lockunspent", "true \"[{\\\"txid\\\":\\\"a08e6907dbbd3d809776dbfc5d82e371b764ed838b5655e72f463568df1aadf0\\\",\\\"vout\\\":1}]\"") +
            "\nAs a JSON-RPC call\n"
            + HelpExampleRpc("lockunspent", "false, \"[{\\\"txid\\\":\\\"a08e6907dbbd3d809776dbfc5d82e371b764ed838b5655e72f463568df1aadf0\\\",\\\"vout\\\":1}]\"")
                },
            }.Check(request);

    // Make sure the results are valid at least up to the most recent block
    // the user could have gotten from another RPC command prior to now
    pwallet->BlockUntilSyncedToCurrentChain();

    auto locked_chain = pwallet->chain().lock();
    LOCK(pwallet->cs_wallet);

    RPCTypeCheckArgument(request.params[0], UniValue::VBOOL);

    bool fUnlock = request.params[0].get_bool();

    if (request.params[1].isNull()) {
        if (fUnlock)
            pwallet->UnlockAllCoins();
        return true;
    }

    RPCTypeCheckArgument(request.params[1], UniValue::VARR);

    const UniValue& output_params = request.params[1];

    // Create and validate the COutPoints first.

    std::vector<COutPoint> outputs;
    outputs.reserve(output_params.size());

    for (unsigned int idx = 0; idx < output_params.size(); idx++) {
        const UniValue& o = output_params[idx].get_obj();

        RPCTypeCheckObj(o,
            {
                {"txid", UniValueType(UniValue::VSTR)},
                {"vout", UniValueType(UniValue::VNUM)},
            });

        const uint256 txid(ParseHashO(o, "txid"));
        const int nOutput = find_value(o, "vout").get_int();
        if (nOutput < 0) {
            throw JSONRPCError(RPC_INVALID_PARAMETER, "Invalid parameter, vout must be positive");
        }

        const COutPoint outpt(txid, nOutput);

        const auto it = pwallet->mapWallet.find(outpt.hash);
        if (it == pwallet->mapWallet.end()) {
            throw JSONRPCError(RPC_INVALID_PARAMETER, "Invalid parameter, unknown transaction");
        }

        const CWalletTx& trans = it->second;

        if (outpt.n >= trans.tx->vout.size()) {
            throw JSONRPCError(RPC_INVALID_PARAMETER, "Invalid parameter, vout index out of bounds");
        }

        if (pwallet->IsSpent(*locked_chain, outpt.hash, outpt.n)) {
            throw JSONRPCError(RPC_INVALID_PARAMETER, "Invalid parameter, expected unspent output");
        }

        const bool is_locked = pwallet->IsLockedCoin(outpt.hash, outpt.n);

        if (fUnlock && !is_locked) {
            throw JSONRPCError(RPC_INVALID_PARAMETER, "Invalid parameter, expected locked output");
        }

        if (!fUnlock && is_locked) {
            throw JSONRPCError(RPC_INVALID_PARAMETER, "Invalid parameter, output already locked");
        }

        outputs.push_back(outpt);
    }

    // Atomically set (un)locked status for the outputs.
    for (const COutPoint& outpt : outputs) {
        if (fUnlock) pwallet->UnlockCoin(outpt);
        else pwallet->LockCoin(outpt);
    }

    return true;
}

static UniValue listlockunspent(const JSONRPCRequest& request)
{
    std::shared_ptr<CWallet> const wallet = GetWalletForJSONRPCRequest(request);
    CWallet* const pwallet = wallet.get();

    if (!EnsureWalletIsAvailable(pwallet, request.fHelp)) {
        return NullUniValue;
    }

            RPCHelpMan{"listlockunspent",
                "\nReturns list of temporarily unspendable outputs.\n"
                "See the lockunspent call to lock and unlock transactions for spending.\n",
                {},
                RPCResult{
            "[\n"
            "  {\n"
            "    \"txid\" : \"transactionid\",     (string) The transaction id locked\n"
            "    \"vout\" : n                      (numeric) The vout value\n"
            "  }\n"
            "  ,...\n"
            "]\n"
                },
                RPCExamples{
            "\nList the unspent transactions\n"
            + HelpExampleCli("listunspent", "") +
            "\nLock an unspent transaction\n"
            + HelpExampleCli("lockunspent", "false \"[{\\\"txid\\\":\\\"a08e6907dbbd3d809776dbfc5d82e371b764ed838b5655e72f463568df1aadf0\\\",\\\"vout\\\":1}]\"") +
            "\nList the locked transactions\n"
            + HelpExampleCli("listlockunspent", "") +
            "\nUnlock the transaction again\n"
            + HelpExampleCli("lockunspent", "true \"[{\\\"txid\\\":\\\"a08e6907dbbd3d809776dbfc5d82e371b764ed838b5655e72f463568df1aadf0\\\",\\\"vout\\\":1}]\"") +
            "\nAs a JSON-RPC call\n"
            + HelpExampleRpc("listlockunspent", "")
                },
            }.Check(request);

    auto locked_chain = pwallet->chain().lock();
    LOCK(pwallet->cs_wallet);

    std::vector<COutPoint> vOutpts;
    pwallet->ListLockedCoins(vOutpts);

    UniValue ret(UniValue::VARR);

    for (const COutPoint& outpt : vOutpts) {
        UniValue o(UniValue::VOBJ);

        o.pushKV("txid", outpt.hash.GetHex());
        o.pushKV("vout", (int)outpt.n);
        ret.push_back(o);
    }

    return ret;
}

static UniValue settxfee(const JSONRPCRequest& request)
{
    std::shared_ptr<CWallet> const wallet = GetWalletForJSONRPCRequest(request);
    CWallet* const pwallet = wallet.get();

    if (!EnsureWalletIsAvailable(pwallet, request.fHelp)) {
        return NullUniValue;
    }

            RPCHelpMan{"settxfee",
                "\nSet the transaction fee per kB for this wallet. Overrides the global -paytxfee command line parameter.\n",
                {
                    {"amount", RPCArg::Type::AMOUNT, RPCArg::Optional::NO, "The transaction fee in " + CURRENCY_UNIT + "/kB"},
                },
                RPCResult{
            "true|false        (boolean) Returns true if successful\n"
                },
                RPCExamples{
                    HelpExampleCli("settxfee", "0.00001")
            + HelpExampleRpc("settxfee", "0.00001")
                },
            }.Check(request);

    auto locked_chain = pwallet->chain().lock();
    LOCK(pwallet->cs_wallet);

    CAmount nAmount = AmountFromValue(request.params[0]);
    CFeeRate tx_fee_rate(nAmount, 1000);
    if (tx_fee_rate == 0) {
        // automatic selection
    } else if (tx_fee_rate < pwallet->chain().relayMinFee()) {
        throw JSONRPCError(RPC_INVALID_PARAMETER, strprintf("txfee cannot be less than min relay tx fee (%s)", pwallet->chain().relayMinFee().ToString()));
    } else if (tx_fee_rate < pwallet->m_min_fee) {
        throw JSONRPCError(RPC_INVALID_PARAMETER, strprintf("txfee cannot be less than wallet min fee (%s)", pwallet->m_min_fee.ToString()));
    }

    pwallet->m_pay_tx_fee = tx_fee_rate;
    return true;
}

static UniValue getbalances(const JSONRPCRequest& request)
{
    std::shared_ptr<CWallet> const rpc_wallet = GetWalletForJSONRPCRequest(request);
    if (!EnsureWalletIsAvailable(rpc_wallet.get(), request.fHelp)) {
        return NullUniValue;
    }
    CWallet& wallet = *rpc_wallet;

    RPCHelpMan{
        "getbalances",
        "Returns an object with all balances in " + CURRENCY_UNIT + ".\n",
        {},
        RPCResult{
            "{\n"
            "    \"mine\": {                        (object) balances from outputs that the wallet can sign\n"
            "      \"trusted\": xxx                 (numeric) trusted balance (outputs created by the wallet or confirmed outputs)\n"
            "      \"untrusted_pending\": xxx       (numeric) untrusted pending balance (outputs created by others that are in the mempool)\n"
            "      \"immature\": xxx                (numeric) balance from immature coinbase outputs\n"
            "      \"used\": xxx                    (numeric) (only present if avoid_reuse is set) balance from coins sent to addresses that were previously spent from (potentially privacy violating)\n"
            "    },\n"
            "    \"watchonly\": {                   (object) watchonly balances (not present if wallet does not watch anything)\n"
            "      \"trusted\": xxx                 (numeric) trusted balance (outputs created by the wallet or confirmed outputs)\n"
            "      \"untrusted_pending\": xxx       (numeric) untrusted pending balance (outputs created by others that are in the mempool)\n"
            "      \"immature\": xxx                (numeric) balance from immature coinbase outputs\n"
            "    },\n"
            "}\n"},
        RPCExamples{
            HelpExampleCli("getbalances", "") +
            HelpExampleRpc("getbalances", "")},
    }.Check(request);

    // Make sure the results are valid at least up to the most recent block
    // the user could have gotten from another RPC command prior to now
    wallet.BlockUntilSyncedToCurrentChain();

    auto locked_chain = wallet.chain().lock();
    LOCK(wallet.cs_wallet);

    UniValue obj(UniValue::VOBJ);

    const auto bal = wallet.GetBalance();
    UniValue balances{UniValue::VOBJ};
    {
        UniValue balances_mine{UniValue::VOBJ};
        balances_mine.pushKV("trusted", ValueFromAmount(bal.m_mine_trusted));
        balances_mine.pushKV("untrusted_pending", ValueFromAmount(bal.m_mine_untrusted_pending));
        balances_mine.pushKV("immature", ValueFromAmount(bal.m_mine_immature));
        if (wallet.IsWalletFlagSet(WALLET_FLAG_AVOID_REUSE)) {
            // If the AVOID_REUSE flag is set, bal has been set to just the un-reused address balance. Get
            // the total balance, and then subtract bal to get the reused address balance.
            const auto full_bal = wallet.GetBalance(0, false);
            balances_mine.pushKV("used", ValueFromAmount(full_bal.m_mine_trusted + full_bal.m_mine_untrusted_pending - bal.m_mine_trusted - bal.m_mine_untrusted_pending));
        }
        balances.pushKV("mine", balances_mine);
    }
    if (wallet.HaveWatchOnly()) {
        UniValue balances_watchonly{UniValue::VOBJ};
        balances_watchonly.pushKV("trusted", ValueFromAmount(bal.m_watchonly_trusted));
        balances_watchonly.pushKV("untrusted_pending", ValueFromAmount(bal.m_watchonly_untrusted_pending));
        balances_watchonly.pushKV("immature", ValueFromAmount(bal.m_watchonly_immature));
        balances.pushKV("watchonly", balances_watchonly);
    }
    return balances;
}

static UniValue getwalletinfo(const JSONRPCRequest& request)
{
    std::shared_ptr<CWallet> const wallet = GetWalletForJSONRPCRequest(request);
    CWallet* const pwallet = wallet.get();

    if (!EnsureWalletIsAvailable(pwallet, request.fHelp)) {
        return NullUniValue;
    }

    RPCHelpMan{"getwalletinfo",
                "Returns an object containing various wallet state info.\n",
                {},
                RPCResult{
            "{\n"
            "  \"walletname\": xxxxx,               (string) the wallet name\n"
            "  \"walletversion\": xxxxx,            (numeric) the wallet version\n"
            "  \"balance\": xxxxxxx,                (numeric) DEPRECATED. Identical to getbalances().mine.trusted\n"
            "  \"unconfirmed_balance\": xxx,        (numeric) DEPRECATED. Identical to getbalances().mine.untrusted_pending\n"
            "  \"immature_balance\": xxxxxx,        (numeric) DEPRECATED. Identical to getbalances().mine.immature\n"
            "  \"txcount\": xxxxxxx,                (numeric) the total number of transactions in the wallet\n"
            "  \"keypoololdest\": xxxxxx,           (numeric) the timestamp (seconds since Unix epoch) of the oldest pre-generated key in the key pool\n"
            "  \"keypoolsize\": xxxx,               (numeric) how many new keys are pre-generated (only counts external keys)\n"
            "  \"keypoolsize_hd_internal\": xxxx,   (numeric) how many new keys are pre-generated for internal use (used for change outputs, only appears if the wallet is using this feature, otherwise external keys are used)\n"
            "  \"unlocked_until\": ttt,             (numeric) the timestamp in seconds since epoch (midnight Jan 1 1970 GMT) that the wallet is unlocked for transfers, or 0 if the wallet is locked\n"
            "  \"paytxfee\": x.xxxx,                (numeric) the transaction fee configuration, set in " + CURRENCY_UNIT + "/kB\n"
            "  \"hdseedid\": \"<hash160>\"            (string, optional) the Hash160 of the HD seed (only present when HD is enabled)\n"
            "  \"private_keys_enabled\": true|false (boolean) false if privatekeys are disabled for this wallet (enforced watch-only wallet)\n"
            "  \"avoid_reuse\": true|false          (boolean) whether this wallet tracks clean/dirty coins in terms of reuse\n"
            "  \"scanning\":                        (json object) current scanning details, or false if no scan is in progress\n"
            "    {\n"
            "      \"duration\" : xxxx              (numeric) elapsed seconds since scan start\n"
            "      \"progress\" : x.xxxx,           (numeric) scanning progress percentage [0.0, 1.0]\n"
            "    }\n"
            "}\n"
                },
                RPCExamples{
                    HelpExampleCli("getwalletinfo", "")
            + HelpExampleRpc("getwalletinfo", "")
                },
    }.Check(request);

    // Make sure the results are valid at least up to the most recent block
    // the user could have gotten from another RPC command prior to now
    pwallet->BlockUntilSyncedToCurrentChain();

    auto locked_chain = pwallet->chain().lock();
    LOCK(pwallet->cs_wallet);

    UniValue obj(UniValue::VOBJ);

    size_t kpExternalSize = pwallet->KeypoolCountExternalKeys();
    const auto bal = pwallet->GetBalance();
    obj.pushKV("walletname", pwallet->GetName());
    obj.pushKV("walletversion", pwallet->GetVersion());
    obj.pushKV("balance", ValueFromAmount(bal.m_mine_trusted));
    obj.pushKV("unconfirmed_balance", ValueFromAmount(bal.m_mine_untrusted_pending));
    obj.pushKV("immature_balance", ValueFromAmount(bal.m_mine_immature));
    obj.pushKV("txcount",       (int)pwallet->mapWallet.size());
    obj.pushKV("keypoololdest", pwallet->GetOldestKeyPoolTime());
    obj.pushKV("keypoolsize", (int64_t)kpExternalSize);
    CKeyID seed_id = pwallet->GetHDChain().seed_id;
    if (pwallet->CanSupportFeature(FEATURE_HD_SPLIT)) {
        obj.pushKV("keypoolsize_hd_internal",   (int64_t)(pwallet->GetKeyPoolSize() - kpExternalSize));
    }
    if (pwallet->IsCrypted()) {
        obj.pushKV("unlocked_until", pwallet->nRelockTime);
    }
    obj.pushKV("paytxfee", ValueFromAmount(pwallet->m_pay_tx_fee.GetFeePerK()));
    if (!seed_id.IsNull()) {
        obj.pushKV("hdseedid", seed_id.GetHex());
    }
    obj.pushKV("private_keys_enabled", !pwallet->IsWalletFlagSet(WALLET_FLAG_DISABLE_PRIVATE_KEYS));
    obj.pushKV("avoid_reuse", pwallet->IsWalletFlagSet(WALLET_FLAG_AVOID_REUSE));
    if (pwallet->IsScanning()) {
        UniValue scanning(UniValue::VOBJ);
        scanning.pushKV("duration", pwallet->ScanningDuration() / 1000);
        scanning.pushKV("progress", pwallet->ScanningProgress());
        obj.pushKV("scanning", scanning);
    } else {
        obj.pushKV("scanning", false);
    }
    return obj;
}

static UniValue listwalletdir(const JSONRPCRequest& request)
{
            RPCHelpMan{"listwalletdir",
                "Returns a list of wallets in the wallet directory.\n",
                {},
                RPCResult{
            "{\n"
            "  \"wallets\" : [                (json array of objects)\n"
            "    {\n"
            "      \"name\" : \"name\"          (string) The wallet name\n"
            "    }\n"
            "    ,...\n"
            "  ]\n"
            "}\n"
                },
                RPCExamples{
                    HelpExampleCli("listwalletdir", "")
            + HelpExampleRpc("listwalletdir", "")
                },
            }.Check(request);

    UniValue wallets(UniValue::VARR);
    for (const auto& path : ListWalletDir()) {
        UniValue wallet(UniValue::VOBJ);
        wallet.pushKV("name", path.string());
        wallets.push_back(wallet);
    }

    UniValue result(UniValue::VOBJ);
    result.pushKV("wallets", wallets);
    return result;
}

static UniValue listwallets(const JSONRPCRequest& request)
{
            RPCHelpMan{"listwallets",
                "Returns a list of currently loaded wallets.\n"
                "For full information on the wallet, use \"getwalletinfo\"\n",
                {},
                RPCResult{
            "[                         (json array of strings)\n"
            "  \"walletname\"            (string) the wallet name\n"
            "   ...\n"
            "]\n"
                },
                RPCExamples{
                    HelpExampleCli("listwallets", "")
            + HelpExampleRpc("listwallets", "")
                },
            }.Check(request);

    UniValue obj(UniValue::VARR);

    for (const std::shared_ptr<CWallet>& wallet : GetWallets()) {
        if (!EnsureWalletIsAvailable(wallet.get(), request.fHelp)) {
            return NullUniValue;
        }

        LOCK(wallet->cs_wallet);

        obj.push_back(wallet->GetName());
    }

    return obj;
}

static UniValue loadwallet(const JSONRPCRequest& request)
{
            RPCHelpMan{"loadwallet",
                "\nLoads a wallet from a wallet file or directory."
                "\nNote that all wallet command-line options used when starting xayad will be"
                "\napplied to the new wallet (eg -zapwallettxes, upgradewallet, rescan, etc).\n",
                {
                    {"filename", RPCArg::Type::STR, RPCArg::Optional::NO, "The wallet directory or .dat file."},
                },
                RPCResult{
            "{\n"
            "  \"name\" :    <wallet_name>,        (string) The wallet name if loaded successfully.\n"
            "  \"warning\" : <warning>,            (string) Warning message if wallet was not loaded cleanly.\n"
            "}\n"
                },
                RPCExamples{
                    HelpExampleCli("loadwallet", "\"test.dat\"")
            + HelpExampleRpc("loadwallet", "\"test.dat\"")
                },
            }.Check(request);

    WalletLocation location(request.params[0].get_str());

    if (!location.Exists()) {
        throw JSONRPCError(RPC_WALLET_NOT_FOUND, "Wallet " + location.GetName() + " not found.");
    } else if (fs::is_directory(location.GetPath())) {
        // The given filename is a directory. Check that there's a wallet.dat file.
        fs::path wallet_dat_file = location.GetPath() / "wallet.dat";
        if (fs::symlink_status(wallet_dat_file).type() == fs::file_not_found) {
            throw JSONRPCError(RPC_WALLET_NOT_FOUND, "Directory " + location.GetName() + " does not contain a wallet.dat file.");
        }
    }

    std::string error, warning;
    std::shared_ptr<CWallet> const wallet = LoadWallet(*g_rpc_interfaces->chain, location, error, warning);
    if (!wallet) throw JSONRPCError(RPC_WALLET_ERROR, error);

    UniValue obj(UniValue::VOBJ);
    obj.pushKV("name", wallet->GetName());
    obj.pushKV("warning", warning);

    return obj;
}

static UniValue setwalletflag(const JSONRPCRequest& request)
{
    std::shared_ptr<CWallet> const wallet = GetWalletForJSONRPCRequest(request);
    CWallet* const pwallet = wallet.get();

    if (!EnsureWalletIsAvailable(pwallet, request.fHelp)) {
        return NullUniValue;
    }

            std::string flags = "";
            for (auto& it : WALLET_FLAG_MAP)
                if (it.second & MUTABLE_WALLET_FLAGS)
                    flags += (flags == "" ? "" : ", ") + it.first;
            RPCHelpMan{"setwalletflag",
                "\nChange the state of the given wallet flag for a wallet.\n",
                {
                    {"flag", RPCArg::Type::STR, RPCArg::Optional::NO, "The name of the flag to change. Current available flags: " + flags},
                    {"value", RPCArg::Type::BOOL, /* default */ "true", "The new state."},
                },
                RPCResult{
            "{\n"
            "    \"flag_name\": string   (string) The name of the flag that was modified\n"
            "    \"flag_state\": bool    (bool) The new state of the flag\n"
            "    \"warnings\": string    (string) Any warnings associated with the change\n"
            "}\n"
                },
                RPCExamples{
                    HelpExampleCli("setwalletflag", "avoid_reuse")
                  + HelpExampleRpc("setwalletflag", "\"avoid_reuse\"")
                },
            }.Check(request);

    std::string flag_str = request.params[0].get_str();
    bool value = request.params[1].isNull() || request.params[1].get_bool();

    if (!WALLET_FLAG_MAP.count(flag_str)) {
        throw JSONRPCError(RPC_INVALID_PARAMETER, strprintf("Unknown wallet flag: %s", flag_str));
    }

    auto flag = WALLET_FLAG_MAP.at(flag_str);

    if (!(flag & MUTABLE_WALLET_FLAGS)) {
        throw JSONRPCError(RPC_INVALID_PARAMETER, strprintf("Wallet flag is immutable: %s", flag_str));
    }

    UniValue res(UniValue::VOBJ);

    if (pwallet->IsWalletFlagSet(flag) == value) {
        throw JSONRPCError(RPC_INVALID_PARAMETER, strprintf("Wallet flag is already set to %s: %s", value ? "true" : "false", flag_str));
    }

    res.pushKV("flag_name", flag_str);
    res.pushKV("flag_state", value);

    if (value) {
        pwallet->SetWalletFlag(flag);
    } else {
        pwallet->UnsetWalletFlag(flag);
    }

    if (flag && value && WALLET_FLAG_CAVEATS.count(flag)) {
        res.pushKV("warnings", WALLET_FLAG_CAVEATS.at(flag));
    }

    return res;
}

static UniValue createwallet(const JSONRPCRequest& request)
{
    RPCHelpMan{
        "createwallet",
        "\nCreates and loads a new wallet.\n",
        {
            {"wallet_name", RPCArg::Type::STR, RPCArg::Optional::NO, "The name for the new wallet. If this is a path, the wallet will be created at the path location."},
            {"disable_private_keys", RPCArg::Type::BOOL, /* default */ "false", "Disable the possibility of private keys (only watchonlys are possible in this mode)."},
            {"blank", RPCArg::Type::BOOL, /* default */ "false", "Create a blank wallet. A blank wallet has no keys or HD seed. One can be set using sethdseed."},
            {"passphrase", RPCArg::Type::STR, RPCArg::Optional::OMITTED, "Encrypt the wallet with this passphrase."},
            {"avoid_reuse", RPCArg::Type::BOOL, /* default */ "false", "Keep track of coin reuse, and treat dirty and clean coins differently with privacy considerations in mind."},
        },
        RPCResult{
            "{\n"
            "  \"name\" :    <wallet_name>,        (string) The wallet name if created successfully. If the wallet was created using a full path, the wallet_name will be the full path.\n"
            "  \"warning\" : <warning>,            (string) Warning message if wallet was not loaded cleanly.\n"
            "}\n"
        },
        RPCExamples{
            HelpExampleCli("createwallet", "\"testwallet\"")
            + HelpExampleRpc("createwallet", "\"testwallet\"")
        },
    }.Check(request);

    uint64_t flags = 0;
    if (!request.params[1].isNull() && request.params[1].get_bool()) {
        flags |= WALLET_FLAG_DISABLE_PRIVATE_KEYS;
    }

    if (!request.params[2].isNull() && request.params[2].get_bool()) {
        flags |= WALLET_FLAG_BLANK_WALLET;
    }
    SecureString passphrase;
    passphrase.reserve(100);
    std::string warning;
    if (!request.params[3].isNull()) {
        passphrase = request.params[3].get_str().c_str();
        if (passphrase.empty()) {
            // Empty string means unencrypted
            warning = "Empty string given as passphrase, wallet will not be encrypted.";
        }
    }

    if (!request.params[4].isNull() && request.params[4].get_bool()) {
        flags |= WALLET_FLAG_AVOID_REUSE;
    }

    std::string error;
    std::string create_warning;
    std::shared_ptr<CWallet> wallet;
    WalletCreationStatus status = CreateWallet(*g_rpc_interfaces->chain, passphrase, flags, request.params[0].get_str(), error, create_warning, wallet);
    switch (status) {
        case WalletCreationStatus::CREATION_FAILED:
            throw JSONRPCError(RPC_WALLET_ERROR, error);
        case WalletCreationStatus::ENCRYPTION_FAILED:
            throw JSONRPCError(RPC_WALLET_ENCRYPTION_FAILED, error);
        case WalletCreationStatus::SUCCESS:
            break;
        // no default case, so the compiler can warn about missing cases
    }

    if (warning.empty()) {
        warning = create_warning;
    } else if (!warning.empty() && !create_warning.empty()){
        warning += "; " + create_warning;
    }

    UniValue obj(UniValue::VOBJ);
    obj.pushKV("name", wallet->GetName());
    obj.pushKV("warning", warning);

    return obj;
}

static UniValue unloadwallet(const JSONRPCRequest& request)
{
            RPCHelpMan{"unloadwallet",
                "Unloads the wallet referenced by the request endpoint otherwise unloads the wallet specified in the argument.\n"
                "Specifying the wallet name on a wallet endpoint is invalid.",
                {
                    {"wallet_name", RPCArg::Type::STR, /* default */ "the wallet name from the RPC request", "The name of the wallet to unload."},
                },
                RPCResults{},
                RPCExamples{
                    HelpExampleCli("unloadwallet", "wallet_name")
            + HelpExampleRpc("unloadwallet", "wallet_name")
                },
            }.Check(request);

    std::string wallet_name;
    if (GetWalletNameFromJSONRPCRequest(request, wallet_name)) {
        if (!request.params[0].isNull()) {
            throw JSONRPCError(RPC_INVALID_PARAMETER, "Cannot unload the requested wallet");
        }
    } else {
        wallet_name = request.params[0].get_str();
    }

    std::shared_ptr<CWallet> wallet = GetWallet(wallet_name);
    if (!wallet) {
        throw JSONRPCError(RPC_WALLET_NOT_FOUND, "Requested wallet does not exist or is not loaded");
    }

    // Release the "main" shared pointer and prevent further notifications.
    // Note that any attempt to load the same wallet would fail until the wallet
    // is destroyed (see CheckUniqueFileid).
    if (!RemoveWallet(wallet)) {
        throw JSONRPCError(RPC_MISC_ERROR, "Requested wallet already unloaded");
    }

    UnloadWallet(std::move(wallet));

    return NullUniValue;
}

static UniValue listunspent(const JSONRPCRequest& request)
{
    std::shared_ptr<CWallet> const wallet = GetWalletForJSONRPCRequest(request);
    CWallet* const pwallet = wallet.get();

    if (!EnsureWalletIsAvailable(pwallet, request.fHelp)) {
        return NullUniValue;
    }

    RPCHelpMan{
                "listunspent",
                "\nReturns array of unspent transaction outputs\n"
                "with between minconf and maxconf (inclusive) confirmations.\n"
                "Optionally filter to only include txouts paid to specified addresses.\n",
                {
                    {"minconf", RPCArg::Type::NUM, /* default */ "1", "The minimum confirmations to filter"},
                    {"maxconf", RPCArg::Type::NUM, /* default */ "9999999", "The maximum confirmations to filter"},
                    {"addresses", RPCArg::Type::ARR, /* default */ "empty array", "A json array of addresses to filter",
                        {
                            {"address", RPCArg::Type::STR, RPCArg::Optional::OMITTED, "address"},
                        },
                    },
                    {"include_unsafe", RPCArg::Type::BOOL, /* default */ "true", "Include outputs that are not safe to spend\n"
            "                  See description of \"safe\" attribute below."},
                    {"query_options", RPCArg::Type::OBJ, RPCArg::Optional::OMITTED_NAMED_ARG, "JSON with query options",
                        {
                            {"minimumAmount", RPCArg::Type::AMOUNT, /* default */ "0", "Minimum value of each UTXO in " + CURRENCY_UNIT + ""},
                            {"maximumAmount", RPCArg::Type::AMOUNT, /* default */ "unlimited", "Maximum value of each UTXO in " + CURRENCY_UNIT + ""},
                            {"maximumCount", RPCArg::Type::NUM, /* default */ "unlimited", "Maximum number of UTXOs"},
                            {"minimumSumAmount", RPCArg::Type::AMOUNT, /* default */ "unlimited", "Minimum sum value of all UTXOs in " + CURRENCY_UNIT + ""},
                        },
                        "query_options"},
                },
                RPCResult{
            "[                   (array of json object)\n"
            "  {\n"
            "    \"txid\" : \"txid\",          (string) the transaction id \n"
            "    \"vout\" : n,               (numeric) the vout value\n"
            "    \"address\" : \"address\",    (string) the Xaya address\n"
            "    \"label\" : \"label\",        (string) The associated label, or \"\" for the default label\n"
            "    \"scriptPubKey\" : \"key\",   (string) the script key\n"
            "    \"amount\" : x.xxx,         (numeric) the transaction output amount in " + CURRENCY_UNIT + "\n"
            "    \"confirmations\" : n,      (numeric) The number of confirmations\n"
            "    \"redeemScript\" : \"script\" (string) The redeemScript if scriptPubKey is P2SH\n"
            "    \"witnessScript\" : \"script\" (string) witnessScript if the scriptPubKey is P2WSH or P2SH-P2WSH\n"
            "    \"spendable\" : xxx,        (bool) Whether we have the private keys to spend this output\n"
            "    \"solvable\" : xxx,         (bool) Whether we know how to spend this output, ignoring the lack of keys\n"
            "    \"reused\" : xxx,           (bool) (only present if avoid_reuse is set) Whether this output is reused/dirty (sent to an address that was previously spent from)\n"
            "    \"desc\" : xxx,             (string, only when solvable) A descriptor for spending this output\n"
            "    \"safe\" : xxx              (bool) Whether this output is considered safe to spend. Unconfirmed transactions\n"
            "                              from outside keys and unconfirmed replacement transactions are considered unsafe\n"
            "                              and are not eligible for spending by fundrawtransaction and sendtoaddress.\n"
            "  }\n"
            "  ,...\n"
            "]\n"
                },
                RPCExamples{
                    HelpExampleCli("listunspent", "")
            + HelpExampleCli("listunspent", "6 9999999 \"[\\\"CZDygWaDAfC3umFjcZVJZ2jpuVLd9n6VWg\\\",\\\"CJDPZBVLi6tx2mST1Z4BSANNeztHunz9LT\\\"]\"")
            + HelpExampleRpc("listunspent", "6, 9999999 \"[\\\"CZDygWaDAfC3umFjcZVJZ2jpuVLd9n6VWg\\\",\\\"CJDPZBVLi6tx2mST1Z4BSANNeztHunz9LT\\\"]\"")
            + HelpExampleCli("listunspent", "6 9999999 '[]' true '{ \"minimumAmount\": 0.005 }'")
            + HelpExampleRpc("listunspent", "6, 9999999, [] , true, { \"minimumAmount\": 0.005 } ")
                },
            }.Check(request);

    int nMinDepth = 1;
    if (!request.params[0].isNull()) {
        RPCTypeCheckArgument(request.params[0], UniValue::VNUM);
        nMinDepth = request.params[0].get_int();
    }

    int nMaxDepth = 9999999;
    if (!request.params[1].isNull()) {
        RPCTypeCheckArgument(request.params[1], UniValue::VNUM);
        nMaxDepth = request.params[1].get_int();
    }

    std::set<CTxDestination> destinations;
    if (!request.params[2].isNull()) {
        RPCTypeCheckArgument(request.params[2], UniValue::VARR);
        UniValue inputs = request.params[2].get_array();
        for (unsigned int idx = 0; idx < inputs.size(); idx++) {
            const UniValue& input = inputs[idx];
            CTxDestination dest = DecodeDestination(input.get_str());
            if (!IsValidDestination(dest)) {
                throw JSONRPCError(RPC_INVALID_ADDRESS_OR_KEY, std::string("Invalid Xaya address: ") + input.get_str());
            }
            if (!destinations.insert(dest).second) {
                throw JSONRPCError(RPC_INVALID_PARAMETER, std::string("Invalid parameter, duplicated address: ") + input.get_str());
            }
        }
    }

    bool include_unsafe = true;
    if (!request.params[3].isNull()) {
        RPCTypeCheckArgument(request.params[3], UniValue::VBOOL);
        include_unsafe = request.params[3].get_bool();
    }

    CAmount nMinimumAmount = 0;
    CAmount nMaximumAmount = MAX_MONEY;
    CAmount nMinimumSumAmount = MAX_MONEY;
    uint64_t nMaximumCount = 0;
    bool includeNames = false;

    if (!request.params[4].isNull()) {
        const UniValue& options = request.params[4].get_obj();

        if (options.exists("minimumAmount"))
            nMinimumAmount = AmountFromValue(options["minimumAmount"]);

        if (options.exists("maximumAmount"))
            nMaximumAmount = AmountFromValue(options["maximumAmount"]);

        if (options.exists("minimumSumAmount"))
            nMinimumSumAmount = AmountFromValue(options["minimumSumAmount"]);

        if (options.exists("maximumCount"))
            nMaximumCount = options["maximumCount"].get_int64();

        if (options.exists("includeNames"))
            includeNames = options["includeNames"].get_bool();
    }

    // Make sure the results are valid at least up to the most recent block
    // the user could have gotten from another RPC command prior to now
    pwallet->BlockUntilSyncedToCurrentChain();

    UniValue results(UniValue::VARR);
    std::vector<COutput> vecOutputs;
    {
        CCoinControl cctl;
        cctl.m_avoid_address_reuse = false;
        cctl.m_min_depth = nMinDepth;
        cctl.m_max_depth = nMaxDepth;
        auto locked_chain = pwallet->chain().lock();
        LOCK(pwallet->cs_wallet);
<<<<<<< HEAD
        pwallet->AvailableCoins(*locked_chain, vecOutputs, !include_unsafe, &cctl, nMinimumAmount, nMaximumAmount, nMinimumSumAmount, nMaximumCount, nMinDepth, nMaxDepth);
=======
        pwallet->AvailableCoins(*locked_chain, vecOutputs, !include_unsafe, &cctl, nMinimumAmount, nMaximumAmount, nMinimumSumAmount, nMaximumCount);

        /* Retrieve and store "current" expiration depth.  We use that later
           to determine, based on confirmations, whether or not names
           are expired.  */
        expireDepth = Params().GetConsensus()
                        .rules->NameExpirationDepth(::ChainActive().Height());
>>>>>>> d0b72c9b
    }

    LOCK(pwallet->cs_wallet);

    const bool avoid_reuse = pwallet->IsWalletFlagSet(WALLET_FLAG_AVOID_REUSE);

    for (const COutput& out : vecOutputs) {
        CTxDestination address;
        const CScript& scriptPubKey = out.tx->tx->vout[out.i].scriptPubKey;
        bool fValidAddress = ExtractDestination(scriptPubKey, address);
        bool reused = avoid_reuse && pwallet->IsUsedDestination(address);

        if (destinations.size() && (!fValidAddress || !destinations.count(address)))
            continue;

        /* Check if this is a name output.  If it is, we have to apply
           additional rules:  If the name is already expired, then the output
           is definitely unspendable; in that case, exclude it always.
           Otherwise, we may include the output only if the user opted to
           receive also name outputs.  */
        const CNameScript nameOp(scriptPubKey);
        if (nameOp.isNameOp ())
          {
            if (!includeNames)
              continue;
          }

        UniValue entry(UniValue::VOBJ);
        entry.pushKV("txid", out.tx->GetHash().GetHex());
        entry.pushKV("vout", out.i);

        if (nameOp.isNameOp())
            entry.pushKV("nameOp", NameOpToUniv(nameOp));

        if (fValidAddress) {
            entry.pushKV("address", EncodeDestination(address));

            auto i = pwallet->mapAddressBook.find(address);
            if (i != pwallet->mapAddressBook.end()) {
                entry.pushKV("label", i->second.name);
            }

            if (scriptPubKey.IsPayToScriptHash(true)) {
                const CScriptID& hash = CScriptID(boost::get<ScriptHash>(address));
                CScript redeemScript;
                if (pwallet->GetCScript(hash, redeemScript)) {
                    entry.pushKV("redeemScript", HexStr(redeemScript.begin(), redeemScript.end()));
                    // Now check if the redeemScript is actually a P2WSH script
                    CTxDestination witness_destination;
                    if (redeemScript.IsPayToWitnessScriptHash(false)) {
                        bool extracted = ExtractDestination(redeemScript, witness_destination);
                        assert(extracted);
                        // Also return the witness script
                        const WitnessV0ScriptHash& whash = boost::get<WitnessV0ScriptHash>(witness_destination);
                        CScriptID id;
                        CRIPEMD160().Write(whash.begin(), whash.size()).Finalize(id.begin());
                        CScript witnessScript;
                        if (pwallet->GetCScript(id, witnessScript)) {
                            entry.pushKV("witnessScript", HexStr(witnessScript.begin(), witnessScript.end()));
                        }
                    }
                }
            } else if (scriptPubKey.IsPayToWitnessScriptHash(true)) {
                const WitnessV0ScriptHash& whash = boost::get<WitnessV0ScriptHash>(address);
                CScriptID id;
                CRIPEMD160().Write(whash.begin(), whash.size()).Finalize(id.begin());
                CScript witnessScript;
                if (pwallet->GetCScript(id, witnessScript)) {
                    entry.pushKV("witnessScript", HexStr(witnessScript.begin(), witnessScript.end()));
                }
            }
        }

        entry.pushKV("scriptPubKey", HexStr(scriptPubKey.begin(), scriptPubKey.end()));
        entry.pushKV("amount", ValueFromAmount(out.tx->tx->vout[out.i].nValue));
        entry.pushKV("confirmations", out.nDepth);
        entry.pushKV("spendable", out.fSpendable);
        entry.pushKV("solvable", out.fSolvable);
        if (out.fSolvable) {
            auto descriptor = InferDescriptor(scriptPubKey, *pwallet);
            entry.pushKV("desc", descriptor->ToString());
        }
        if (avoid_reuse) entry.pushKV("reused", reused);
        entry.pushKV("safe", out.fSafe);
        results.push_back(entry);
    }

    return results;
}

void FundTransaction(CWallet* const pwallet, CMutableTransaction& tx, CAmount& fee_out, int& change_position, UniValue options)
{
    // Make sure the results are valid at least up to the most recent block
    // the user could have gotten from another RPC command prior to now
    pwallet->BlockUntilSyncedToCurrentChain();

    CCoinControl coinControl;
    change_position = -1;
    bool lockUnspents = false;
    UniValue subtractFeeFromOutputs;
    std::set<int> setSubtractFeeFromOutputs;

    if (!options.isNull()) {
      if (options.type() == UniValue::VBOOL) {
        // backward compatibility bool only fallback
        coinControl.fAllowWatchOnly = options.get_bool();
      }
      else {
        RPCTypeCheckArgument(options, UniValue::VOBJ);
        RPCTypeCheckObj(options,
            {
                {"changeAddress", UniValueType(UniValue::VSTR)},
                {"changePosition", UniValueType(UniValue::VNUM)},
                {"change_type", UniValueType(UniValue::VSTR)},
                {"includeWatching", UniValueType(UniValue::VBOOL)},
                {"lockUnspents", UniValueType(UniValue::VBOOL)},
                {"feeRate", UniValueType()}, // will be checked below
                {"subtractFeeFromOutputs", UniValueType(UniValue::VARR)},
                {"replaceable", UniValueType(UniValue::VBOOL)},
                {"conf_target", UniValueType(UniValue::VNUM)},
                {"estimate_mode", UniValueType(UniValue::VSTR)},
            },
            true, true);

        if (options.exists("changeAddress")) {
            CTxDestination dest = DecodeDestination(options["changeAddress"].get_str());

            if (!IsValidDestination(dest)) {
                throw JSONRPCError(RPC_INVALID_ADDRESS_OR_KEY, "changeAddress must be a valid Xaya address");
            }

            coinControl.destChange = dest;
        }

        if (options.exists("changePosition"))
            change_position = options["changePosition"].get_int();

        if (options.exists("change_type")) {
            if (options.exists("changeAddress")) {
                throw JSONRPCError(RPC_INVALID_PARAMETER, "Cannot specify both changeAddress and address_type options");
            }
            coinControl.m_change_type = pwallet->m_default_change_type;
            if (!ParseOutputType(options["change_type"].get_str(), *coinControl.m_change_type)) {
                throw JSONRPCError(RPC_INVALID_ADDRESS_OR_KEY, strprintf("Unknown change type '%s'", options["change_type"].get_str()));
            }
        }

        if (options.exists("includeWatching"))
            coinControl.fAllowWatchOnly = options["includeWatching"].get_bool();

        if (options.exists("lockUnspents"))
            lockUnspents = options["lockUnspents"].get_bool();

        if (options.exists("feeRate"))
        {
            coinControl.m_feerate = CFeeRate(AmountFromValue(options["feeRate"]));
            coinControl.fOverrideFeeRate = true;
        }

        if (options.exists("subtractFeeFromOutputs"))
            subtractFeeFromOutputs = options["subtractFeeFromOutputs"].get_array();

        if (options.exists("replaceable")) {
            coinControl.m_signal_bip125_rbf = options["replaceable"].get_bool();
        }
        if (options.exists("conf_target")) {
            if (options.exists("feeRate")) {
                throw JSONRPCError(RPC_INVALID_PARAMETER, "Cannot specify both conf_target and feeRate");
            }
            coinControl.m_confirm_target = ParseConfirmTarget(options["conf_target"], pwallet->chain().estimateMaxBlocks());
        }
        if (options.exists("estimate_mode")) {
            if (options.exists("feeRate")) {
                throw JSONRPCError(RPC_INVALID_PARAMETER, "Cannot specify both estimate_mode and feeRate");
            }
            if (!FeeModeFromString(options["estimate_mode"].get_str(), coinControl.m_fee_mode)) {
                throw JSONRPCError(RPC_INVALID_PARAMETER, "Invalid estimate_mode parameter");
            }
        }
      }
    }

    if (tx.vout.size() == 0)
        throw JSONRPCError(RPC_INVALID_PARAMETER, "TX must have at least one output");

    if (change_position != -1 && (change_position < 0 || (unsigned int)change_position > tx.vout.size()))
        throw JSONRPCError(RPC_INVALID_PARAMETER, "changePosition out of bounds");

    for (unsigned int idx = 0; idx < subtractFeeFromOutputs.size(); idx++) {
        int pos = subtractFeeFromOutputs[idx].get_int();
        if (setSubtractFeeFromOutputs.count(pos))
            throw JSONRPCError(RPC_INVALID_PARAMETER, strprintf("Invalid parameter, duplicated position: %d", pos));
        if (pos < 0)
            throw JSONRPCError(RPC_INVALID_PARAMETER, strprintf("Invalid parameter, negative position: %d", pos));
        if (pos >= int(tx.vout.size()))
            throw JSONRPCError(RPC_INVALID_PARAMETER, strprintf("Invalid parameter, position too large: %d", pos));
        setSubtractFeeFromOutputs.insert(pos);
    }

    std::string strFailReason;

    if (!pwallet->FundTransaction(tx, fee_out, change_position, strFailReason, lockUnspents, setSubtractFeeFromOutputs, coinControl)) {
        throw JSONRPCError(RPC_WALLET_ERROR, strFailReason);
    }
}

static UniValue fundrawtransaction(const JSONRPCRequest& request)
{
    std::shared_ptr<CWallet> const wallet = GetWalletForJSONRPCRequest(request);
    CWallet* const pwallet = wallet.get();

    if (!EnsureWalletIsAvailable(pwallet, request.fHelp)) {
        return NullUniValue;
    }

    RPCHelpMan{"fundrawtransaction",
                "\nAdd inputs to a transaction until it has enough in value to meet its out value.\n"
                "This will not modify existing inputs, and will add at most one change output to the outputs.\n"
                "No existing outputs will be modified unless \"subtractFeeFromOutputs\" is specified.\n"
                "Note that inputs which were signed may need to be resigned after completion since in/outputs have been added.\n"
                "The inputs added will not be signed, use signrawtransactionwithkey\n"
                " or signrawtransactionwithwallet for that.\n"
                "Note that all existing inputs must have their previous output transaction be in the wallet.\n"
                "Note that all inputs selected must be of standard form and P2SH scripts must be\n"
                "in the wallet using importaddress or addmultisigaddress (to calculate fees).\n"
                "You can see whether this is the case by checking the \"solvable\" field in the listunspent output.\n"
                "Only pay-to-pubkey, multisig, and P2SH versions thereof are currently supported for watch-only\n",
                {
                    {"hexstring", RPCArg::Type::STR_HEX, RPCArg::Optional::NO, "The hex string of the raw transaction"},
                    {"options", RPCArg::Type::OBJ, RPCArg::Optional::OMITTED_NAMED_ARG, "for backward compatibility: passing in a true instead of an object will result in {\"includeWatching\":true}",
                        {
                            {"changeAddress", RPCArg::Type::STR, /* default */ "pool address", "The address to receive the change"},
                            {"changePosition", RPCArg::Type::NUM, /* default */ "random", "The index of the change output"},
                            {"change_type", RPCArg::Type::STR, /* default */ "set by -changetype", "The output type to use. Only valid if changeAddress is not specified. Options are \"legacy\", \"p2sh-segwit\", and \"bech32\"."},
                            {"includeWatching", RPCArg::Type::BOOL, /* default */ "false", "Also select inputs which are watch only"},
                            {"lockUnspents", RPCArg::Type::BOOL, /* default */ "false", "Lock selected unspent outputs"},
                            {"feeRate", RPCArg::Type::AMOUNT, /* default */ "not set: makes wallet determine the fee", "Set a specific fee rate in " + CURRENCY_UNIT + "/kB"},
                            {"subtractFeeFromOutputs", RPCArg::Type::ARR, /* default */ "empty array", "A json array of integers.\n"
                            "                              The fee will be equally deducted from the amount of each specified output.\n"
                            "                              Those recipients will receive less coins than you enter in their corresponding amount field.\n"
                            "                              If no outputs are specified here, the sender pays the fee.",
                                {
                                    {"vout_index", RPCArg::Type::NUM, RPCArg::Optional::OMITTED, "The zero-based output index, before a change output is added."},
                                },
                            },
                            {"replaceable", RPCArg::Type::BOOL, /* default */ "wallet default", "Marks this transaction as BIP125 replaceable.\n"
                            "                              Allows this transaction to be replaced by a transaction with higher fees"},
                            {"conf_target", RPCArg::Type::NUM, /* default */ "wallet default", "Confirmation target (in blocks)"},
                            {"estimate_mode", RPCArg::Type::STR, /* default */ "UNSET", "The fee estimate mode, must be one of:\n"
                            "         \"UNSET\"\n"
                            "         \"ECONOMICAL\"\n"
                            "         \"CONSERVATIVE\""},
                        },
                        "options"},
                    {"iswitness", RPCArg::Type::BOOL, /* default */ "depends on heuristic tests", "Whether the transaction hex is a serialized witness transaction.\n"
                        "If iswitness is not present, heuristic tests will be used in decoding.\n"
                        "If true, only witness deserialization will be tried.\n"
                        "If false, only non-witness deserialization will be tried.\n"
                        "This boolean should reflect whether the transaction has inputs\n"
                        "(e.g. fully valid, or on-chain transactions), if known by the caller."
                    },
                },
                RPCResult{
                            "{\n"
                            "  \"hex\":       \"value\", (string)  The resulting raw transaction (hex-encoded string)\n"
                            "  \"fee\":       n,         (numeric) Fee in " + CURRENCY_UNIT + " the resulting transaction pays\n"
                            "  \"changepos\": n          (numeric) The position of the added change output, or -1\n"
                            "}\n"
                                },
                                RPCExamples{
                            "\nCreate a transaction with no inputs\n"
                            + HelpExampleCli("createrawtransaction", "\"[]\" \"{\\\"myaddress\\\":0.01}\"") +
                            "\nAdd sufficient unsigned inputs to meet the output value\n"
                            + HelpExampleCli("fundrawtransaction", "\"rawtransactionhex\"") +
                            "\nSign the transaction\n"
                            + HelpExampleCli("signrawtransactionwithwallet", "\"fundedtransactionhex\"") +
                            "\nSend the transaction\n"
                            + HelpExampleCli("sendrawtransaction", "\"signedtransactionhex\"")
                                },
    }.Check(request);

    RPCTypeCheck(request.params, {UniValue::VSTR, UniValueType(), UniValue::VBOOL});

    // parse hex string from parameter
    CMutableTransaction tx;
    bool try_witness = request.params[2].isNull() ? true : request.params[2].get_bool();
    bool try_no_witness = request.params[2].isNull() ? true : !request.params[2].get_bool();
    if (!DecodeHexTx(tx, request.params[0].get_str(), try_no_witness, try_witness)) {
        throw JSONRPCError(RPC_DESERIALIZATION_ERROR, "TX decode failed");
    }

    CAmount fee;
    int change_position;
    FundTransaction(pwallet, tx, fee, change_position, request.params[1]);

    UniValue result(UniValue::VOBJ);
    result.pushKV("hex", EncodeHexTx(CTransaction(tx)));
    result.pushKV("fee", ValueFromAmount(fee));
    result.pushKV("changepos", change_position);

    return result;
}

UniValue signrawtransactionwithwallet(const JSONRPCRequest& request)
{
    std::shared_ptr<CWallet> const wallet = GetWalletForJSONRPCRequest(request);
    CWallet* const pwallet = wallet.get();

    if (!EnsureWalletIsAvailable(pwallet, request.fHelp)) {
        return NullUniValue;
    }

            RPCHelpMan{"signrawtransactionwithwallet",
                "\nSign inputs for raw transaction (serialized, hex-encoded).\n"
                "The second optional argument (may be null) is an array of previous transaction outputs that\n"
                "this transaction depends on but may not yet be in the block chain." +
                    HelpRequiringPassphrase(pwallet) + "\n",
                {
                    {"hexstring", RPCArg::Type::STR, RPCArg::Optional::NO, "The transaction hex string"},
                    {"prevtxs", RPCArg::Type::ARR, RPCArg::Optional::OMITTED_NAMED_ARG, "A json array of previous dependent transaction outputs",
                        {
                            {"", RPCArg::Type::OBJ, RPCArg::Optional::OMITTED, "",
                                {
                                    {"txid", RPCArg::Type::STR_HEX, RPCArg::Optional::NO, "The transaction id"},
                                    {"vout", RPCArg::Type::NUM, RPCArg::Optional::NO, "The output number"},
                                    {"scriptPubKey", RPCArg::Type::STR_HEX, RPCArg::Optional::NO, "script key"},
                                    {"redeemScript", RPCArg::Type::STR_HEX, RPCArg::Optional::OMITTED, "(required for P2SH) redeem script"},
                                    {"witnessScript", RPCArg::Type::STR_HEX, RPCArg::Optional::OMITTED, "(required for P2WSH or P2SH-P2WSH) witness script"},
                                    {"amount", RPCArg::Type::AMOUNT, RPCArg::Optional::OMITTED, "(required for Segwit inputs) the amount spent"},
                                },
                            },
                        },
                    },
                    {"sighashtype", RPCArg::Type::STR, /* default */ "ALL", "The signature hash type. Must be one of\n"
            "       \"ALL\"\n"
            "       \"NONE\"\n"
            "       \"SINGLE\"\n"
            "       \"ALL|ANYONECANPAY\"\n"
            "       \"NONE|ANYONECANPAY\"\n"
            "       \"SINGLE|ANYONECANPAY\""},
                },
                RPCResult{
            "{\n"
            "  \"hex\" : \"value\",                  (string) The hex-encoded raw transaction with signature(s)\n"
            "  \"complete\" : true|false,          (boolean) If the transaction has a complete set of signatures\n"
            "  \"errors\" : [                      (json array of objects) Script verification errors (if there are any)\n"
            "    {\n"
            "      \"txid\" : \"hash\",              (string) The hash of the referenced, previous transaction\n"
            "      \"vout\" : n,                   (numeric) The index of the output to spent and used as input\n"
            "      \"scriptSig\" : \"hex\",          (string) The hex-encoded signature script\n"
            "      \"sequence\" : n,               (numeric) Script sequence number\n"
            "      \"error\" : \"text\"              (string) Verification or signing error related to the input\n"
            "    }\n"
            "    ,...\n"
            "  ]\n"
            "}\n"
                },
                RPCExamples{
                    HelpExampleCli("signrawtransactionwithwallet", "\"myhex\"")
            + HelpExampleRpc("signrawtransactionwithwallet", "\"myhex\"")
                },
            }.Check(request);

    RPCTypeCheck(request.params, {UniValue::VSTR, UniValue::VARR, UniValue::VSTR}, true);

    CMutableTransaction mtx;
    if (!DecodeHexTx(mtx, request.params[0].get_str(), true)) {
        throw JSONRPCError(RPC_DESERIALIZATION_ERROR, "TX decode failed");
    }

    // Sign the transaction
    auto locked_chain = pwallet->chain().lock();
    LOCK(pwallet->cs_wallet);
    EnsureWalletIsUnlocked(pwallet);

    // Fetch previous transactions (inputs):
    std::map<COutPoint, Coin> coins;
    for (const CTxIn& txin : mtx.vin) {
        coins[txin.prevout]; // Create empty map entry keyed by prevout.
    }
    pwallet->chain().findCoins(coins);

    return SignTransaction(mtx, request.params[1], pwallet, coins, false, request.params[2]);
}

static UniValue bumpfee(const JSONRPCRequest& request)
{
    std::shared_ptr<CWallet> const wallet = GetWalletForJSONRPCRequest(request);
    CWallet* const pwallet = wallet.get();


    if (!EnsureWalletIsAvailable(pwallet, request.fHelp))
        return NullUniValue;

            RPCHelpMan{"bumpfee",
                "\nBumps the fee of an opt-in-RBF transaction T, replacing it with a new transaction B.\n"
                "An opt-in RBF transaction with the given txid must be in the wallet.\n"
                "The command will pay the additional fee by reducing change outputs or adding inputs when necessary. It may add a new change output if one does not already exist.\n"
                "If `totalFee` (DEPRECATED) is given, adding inputs is not supported, so there must be a single change output that is big enough or it will fail.\n"
                "All inputs in the original transaction will be included in the replacement transaction.\n"
                "The command will fail if the wallet or mempool contains a transaction that spends one of T's outputs.\n"
                "By default, the new fee will be calculated automatically using estimatesmartfee.\n"
                "The user can specify a confirmation target for estimatesmartfee.\n"
                "Alternatively, the user can specify totalFee (DEPRECATED), or use RPC settxfee to set a higher fee rate.\n"
                "At a minimum, the new fee rate must be high enough to pay an additional new relay fee (incrementalfee\n"
                "returned by getnetworkinfo) to enter the node's mempool.\n",
                {
                    {"txid", RPCArg::Type::STR_HEX, RPCArg::Optional::NO, "The txid to be bumped"},
                    {"options", RPCArg::Type::OBJ, RPCArg::Optional::OMITTED_NAMED_ARG, "",
                        {
                            {"confTarget", RPCArg::Type::NUM, /* default */ "wallet default", "Confirmation target (in blocks)"},
                            {"totalFee", RPCArg::Type::NUM, /* default */ "fallback to 'confTarget'", "Total fee (NOT feerate) to pay, in satoshis. (DEPRECATED)\n"
            "                         In rare cases, the actual fee paid might be slightly higher than the specified\n"
            "                         totalFee if the tx change output has to be removed because it is too close to\n"
            "                         the dust threshold."},
                            {"replaceable", RPCArg::Type::BOOL, /* default */ "true", "Whether the new transaction should still be\n"
            "                         marked bip-125 replaceable. If true, the sequence numbers in the transaction will\n"
            "                         be left unchanged from the original. If false, any input sequence numbers in the\n"
            "                         original transaction that were less than 0xfffffffe will be increased to 0xfffffffe\n"
            "                         so the new transaction will not be explicitly bip-125 replaceable (though it may\n"
            "                         still be replaceable in practice, for example if it has unconfirmed ancestors which\n"
            "                         are replaceable)."},
                            {"estimate_mode", RPCArg::Type::STR, /* default */ "UNSET", "The fee estimate mode, must be one of:\n"
            "         \"UNSET\"\n"
            "         \"ECONOMICAL\"\n"
            "         \"CONSERVATIVE\""},
                        },
                        "options"},
                },
                RPCResult{
            "{\n"
            "  \"txid\":    \"value\",   (string)  The id of the new transaction\n"
            "  \"origfee\":  n,         (numeric) Fee of the replaced transaction\n"
            "  \"fee\":      n,         (numeric) Fee of the new transaction\n"
            "  \"errors\":  [ str... ] (json array of strings) Errors encountered during processing (may be empty)\n"
            "}\n"
                },
                RPCExamples{
            "\nBump the fee, get the new transaction\'s txid\n" +
                    HelpExampleCli("bumpfee", "<txid>")
                },
            }.Check(request);

    RPCTypeCheck(request.params, {UniValue::VSTR, UniValue::VOBJ});
    uint256 hash(ParseHashV(request.params[0], "txid"));

    // optional parameters
    CAmount totalFee = 0;
    CCoinControl coin_control;
    coin_control.m_signal_bip125_rbf = true;
    if (!request.params[1].isNull()) {
        UniValue options = request.params[1];
        RPCTypeCheckObj(options,
            {
                {"confTarget", UniValueType(UniValue::VNUM)},
                {"totalFee", UniValueType(UniValue::VNUM)},
                {"replaceable", UniValueType(UniValue::VBOOL)},
                {"estimate_mode", UniValueType(UniValue::VSTR)},
            },
            true, true);

        if (options.exists("confTarget") && options.exists("totalFee")) {
            throw JSONRPCError(RPC_INVALID_PARAMETER, "confTarget and totalFee options should not both be set. Please provide either a confirmation target for fee estimation or an explicit total fee for the transaction.");
        } else if (options.exists("confTarget")) { // TODO: alias this to conf_target
            coin_control.m_confirm_target = ParseConfirmTarget(options["confTarget"], pwallet->chain().estimateMaxBlocks());
        } else if (options.exists("totalFee")) {
            if (!pwallet->chain().rpcEnableDeprecated("totalFee")) {
                throw JSONRPCError(RPC_INVALID_PARAMETER, "totalFee argument has been deprecated and will be removed in 0.20. Please use -deprecatedrpc=totalFee to continue using this argument until removal.");
            }
            totalFee = options["totalFee"].get_int64();
            if (totalFee <= 0) {
                throw JSONRPCError(RPC_INVALID_PARAMETER, strprintf("Invalid totalFee %s (must be greater than 0)", FormatMoney(totalFee)));
            }
        }

        if (options.exists("replaceable")) {
            coin_control.m_signal_bip125_rbf = options["replaceable"].get_bool();
        }
        if (options.exists("estimate_mode")) {
            if (!FeeModeFromString(options["estimate_mode"].get_str(), coin_control.m_fee_mode)) {
                throw JSONRPCError(RPC_INVALID_PARAMETER, "Invalid estimate_mode parameter");
            }
        }
    }

    // Make sure the results are valid at least up to the most recent block
    // the user could have gotten from another RPC command prior to now
    pwallet->BlockUntilSyncedToCurrentChain();

    auto locked_chain = pwallet->chain().lock();
    LOCK(pwallet->cs_wallet);
    EnsureWalletIsUnlocked(pwallet);


    std::vector<std::string> errors;
    CAmount old_fee;
    CAmount new_fee;
    CMutableTransaction mtx;
    feebumper::Result res;
    if (totalFee > 0) {
        // Targeting total fee bump. Requires a change output of sufficient size.
        res = feebumper::CreateTotalBumpTransaction(pwallet, hash, coin_control, totalFee, errors, old_fee, new_fee, mtx);
    } else {
        // Targeting feerate bump.
        res = feebumper::CreateRateBumpTransaction(pwallet, hash, coin_control, errors, old_fee, new_fee, mtx);
    }
    if (res != feebumper::Result::OK) {
        switch(res) {
            case feebumper::Result::INVALID_ADDRESS_OR_KEY:
                throw JSONRPCError(RPC_INVALID_ADDRESS_OR_KEY, errors[0]);
                break;
            case feebumper::Result::INVALID_REQUEST:
                throw JSONRPCError(RPC_INVALID_REQUEST, errors[0]);
                break;
            case feebumper::Result::INVALID_PARAMETER:
                throw JSONRPCError(RPC_INVALID_PARAMETER, errors[0]);
                break;
            case feebumper::Result::WALLET_ERROR:
                throw JSONRPCError(RPC_WALLET_ERROR, errors[0]);
                break;
            default:
                throw JSONRPCError(RPC_MISC_ERROR, errors[0]);
                break;
        }
    }

    // sign bumped transaction
    if (!feebumper::SignTransaction(pwallet, mtx)) {
        throw JSONRPCError(RPC_WALLET_ERROR, "Can't sign transaction.");
    }
    // commit the bumped transaction
    uint256 txid;
    if (feebumper::CommitTransaction(pwallet, hash, std::move(mtx), errors, txid) != feebumper::Result::OK) {
        throw JSONRPCError(RPC_WALLET_ERROR, errors[0]);
    }
    UniValue result(UniValue::VOBJ);
    result.pushKV("txid", txid.GetHex());
    result.pushKV("origfee", ValueFromAmount(old_fee));
    result.pushKV("fee", ValueFromAmount(new_fee));
    UniValue result_errors(UniValue::VARR);
    for (const std::string& error : errors) {
        result_errors.push_back(error);
    }
    result.pushKV("errors", result_errors);

    return result;
}

UniValue rescanblockchain(const JSONRPCRequest& request)
{
    std::shared_ptr<CWallet> const wallet = GetWalletForJSONRPCRequest(request);
    CWallet* const pwallet = wallet.get();

    if (!EnsureWalletIsAvailable(pwallet, request.fHelp)) {
        return NullUniValue;
    }

            RPCHelpMan{"rescanblockchain",
                "\nRescan the local blockchain for wallet related transactions.\n"
                "Note: Use \"getwalletinfo\" to query the scanning progress.\n",
                {
                    {"start_height", RPCArg::Type::NUM, /* default */ "0", "block height where the rescan should start"},
                    {"stop_height", RPCArg::Type::NUM, RPCArg::Optional::OMITTED_NAMED_ARG, "the last block height that should be scanned. If none is provided it will rescan up to the tip at return time of this call."},
                },
                RPCResult{
            "{\n"
            "  \"start_height\"     (numeric) The block height where the rescan started (the requested height or 0)\n"
            "  \"stop_height\"      (numeric) The height of the last rescanned block. May be null in rare cases if there was a reorg and the call didn't scan any blocks because they were already scanned in the background.\n"
            "}\n"
                },
                RPCExamples{
                    HelpExampleCli("rescanblockchain", "100000 120000")
            + HelpExampleRpc("rescanblockchain", "100000, 120000")
                },
            }.Check(request);

    WalletRescanReserver reserver(pwallet);
    if (!reserver.reserve()) {
        throw JSONRPCError(RPC_WALLET_ERROR, "Wallet is currently rescanning. Abort existing rescan or wait.");
    }

    int start_height = 0;
    uint256 start_block, stop_block;
    {
        auto locked_chain = pwallet->chain().lock();
        Optional<int> tip_height = locked_chain->getHeight();

        if (!request.params[0].isNull()) {
            start_height = request.params[0].get_int();
            if (start_height < 0 || !tip_height || start_height > *tip_height) {
                throw JSONRPCError(RPC_INVALID_PARAMETER, "Invalid start_height");
            }
        }

        Optional<int> stop_height;
        if (!request.params[1].isNull()) {
            stop_height = request.params[1].get_int();
            if (*stop_height < 0 || !tip_height || *stop_height > *tip_height) {
                throw JSONRPCError(RPC_INVALID_PARAMETER, "Invalid stop_height");
            }
            else if (*stop_height < start_height) {
                throw JSONRPCError(RPC_INVALID_PARAMETER, "stop_height must be greater than start_height");
            }
        }

        // We can't rescan beyond non-pruned blocks, stop and throw an error
        if (locked_chain->findPruned(start_height, stop_height)) {
            throw JSONRPCError(RPC_MISC_ERROR, "Can't rescan beyond pruned data. Use RPC call getblockchaininfo to determine your pruned height.");
        }

        if (tip_height) {
            start_block = locked_chain->getBlockHash(start_height);
            // If called with a stop_height, set the stop_height here to
            // trigger a rescan to that height.
            // If called without a stop height, leave stop_height as null here
            // so rescan continues to the tip (even if the tip advances during
            // rescan).
            if (stop_height) {
                stop_block = locked_chain->getBlockHash(*stop_height);
            }
        }
    }

    CWallet::ScanResult result =
        pwallet->ScanForWalletTransactions(start_block, stop_block, reserver, true /* fUpdate */);
    switch (result.status) {
    case CWallet::ScanResult::SUCCESS:
        break;
    case CWallet::ScanResult::FAILURE:
        throw JSONRPCError(RPC_MISC_ERROR, "Rescan failed. Potentially corrupted data files.");
    case CWallet::ScanResult::USER_ABORT:
        throw JSONRPCError(RPC_MISC_ERROR, "Rescan aborted.");
        // no default case, so the compiler can warn about missing cases
    }
    UniValue response(UniValue::VOBJ);
    response.pushKV("start_height", start_height);
    response.pushKV("stop_height", result.last_scanned_height ? *result.last_scanned_height : UniValue());
    return response;
}

class DescribeWalletAddressVisitor : public boost::static_visitor<UniValue>
{
public:
    CWallet * const pwallet;

    void ProcessSubScript(const CScript& subscript, UniValue& obj) const
    {
        // Always present: script type and redeemscript
        std::vector<std::vector<unsigned char>> solutions_data;
        txnouttype which_type = Solver(subscript, solutions_data);
        obj.pushKV("script", GetTxnOutputType(which_type));
        obj.pushKV("hex", HexStr(subscript.begin(), subscript.end()));

        CTxDestination embedded;
        if (ExtractDestination(subscript, embedded)) {
            // Only when the script corresponds to an address.
            UniValue subobj(UniValue::VOBJ);
            UniValue detail = DescribeAddress(embedded);
            subobj.pushKVs(detail);
            UniValue wallet_detail = boost::apply_visitor(*this, embedded);
            subobj.pushKVs(wallet_detail);
            subobj.pushKV("address", EncodeDestination(embedded));
            subobj.pushKV("scriptPubKey", HexStr(subscript.begin(), subscript.end()));
            // Always report the pubkey at the top level, so that `getnewaddress()['pubkey']` always works.
            if (subobj.exists("pubkey")) obj.pushKV("pubkey", subobj["pubkey"]);
            obj.pushKV("embedded", std::move(subobj));
        } else if (which_type == TX_MULTISIG) {
            // Also report some information on multisig scripts (which do not have a corresponding address).
            // TODO: abstract out the common functionality between this logic and ExtractDestinations.
            obj.pushKV("sigsrequired", solutions_data[0][0]);
            UniValue pubkeys(UniValue::VARR);
            for (size_t i = 1; i < solutions_data.size() - 1; ++i) {
                CPubKey key(solutions_data[i].begin(), solutions_data[i].end());
                pubkeys.push_back(HexStr(key.begin(), key.end()));
            }
            obj.pushKV("pubkeys", std::move(pubkeys));
        }
    }

    explicit DescribeWalletAddressVisitor(CWallet* _pwallet) : pwallet(_pwallet) {}

    UniValue operator()(const CNoDestination& dest) const { return UniValue(UniValue::VOBJ); }

    UniValue operator()(const PKHash& pkhash) const
    {
        CKeyID keyID(pkhash);
        UniValue obj(UniValue::VOBJ);
        CPubKey vchPubKey;
        if (pwallet && pwallet->GetPubKey(keyID, vchPubKey)) {
            obj.pushKV("pubkey", HexStr(vchPubKey));
            obj.pushKV("iscompressed", vchPubKey.IsCompressed());
        }
        return obj;
    }

    UniValue operator()(const ScriptHash& scripthash) const
    {
        CScriptID scriptID(scripthash);
        UniValue obj(UniValue::VOBJ);
        CScript subscript;
        if (pwallet && pwallet->GetCScript(scriptID, subscript)) {
            ProcessSubScript(subscript, obj);
        }
        return obj;
    }

    UniValue operator()(const WitnessV0KeyHash& id) const
    {
        UniValue obj(UniValue::VOBJ);
        CPubKey pubkey;
        if (pwallet && pwallet->GetPubKey(CKeyID(id), pubkey)) {
            obj.pushKV("pubkey", HexStr(pubkey));
        }
        return obj;
    }

    UniValue operator()(const WitnessV0ScriptHash& id) const
    {
        UniValue obj(UniValue::VOBJ);
        CScript subscript;
        CRIPEMD160 hasher;
        uint160 hash;
        hasher.Write(id.begin(), 32).Finalize(hash.begin());
        if (pwallet && pwallet->GetCScript(CScriptID(hash), subscript)) {
            ProcessSubScript(subscript, obj);
        }
        return obj;
    }

    UniValue operator()(const WitnessUnknown& id) const { return UniValue(UniValue::VOBJ); }
};

static UniValue DescribeWalletAddress(CWallet* pwallet, const CTxDestination& dest)
{
    UniValue ret(UniValue::VOBJ);
    UniValue detail = DescribeAddress(dest);
    ret.pushKVs(detail);
    ret.pushKVs(boost::apply_visitor(DescribeWalletAddressVisitor(pwallet), dest));
    return ret;
}

/** Convert CAddressBookData to JSON record.  */
static UniValue AddressBookDataToJSON(const CAddressBookData& data, const bool verbose)
{
    UniValue ret(UniValue::VOBJ);
    if (verbose) {
        ret.pushKV("name", data.name);
    }
    ret.pushKV("purpose", data.purpose);
    return ret;
}

UniValue getaddressinfo(const JSONRPCRequest& request)
{
    std::shared_ptr<CWallet> const wallet = GetWalletForJSONRPCRequest(request);
    CWallet* const pwallet = wallet.get();

    if (!EnsureWalletIsAvailable(pwallet, request.fHelp)) {
        return NullUniValue;
    }

            RPCHelpMan{"getaddressinfo",
                "\nReturn information about the given address. Some information requires the address\n"
                "to be in the wallet.\n",
                {
                    {"address", RPCArg::Type::STR, RPCArg::Optional::NO, "The address to get the information of."},
                },
                RPCResult{
            "{\n"
            "  \"address\" : \"address\",        (string) The address validated\n"
            "  \"scriptPubKey\" : \"hex\",       (string) The hex-encoded scriptPubKey generated by the address\n"
            "  \"ismine\" : true|false,        (boolean) If the address is yours or not\n"
            "  \"iswatchonly\" : true|false,   (boolean) If the address is watchonly\n"
            "  \"solvable\" : true|false,      (boolean) Whether we know how to spend coins sent to this address, ignoring the possible lack of private keys\n"
            "  \"desc\" : \"desc\",            (string, optional) A descriptor for spending coins sent to this address (only when solvable)\n"
            "  \"isscript\" : true|false,      (boolean) If the key is a script\n"
            "  \"ischange\" : true|false,      (boolean) If the address was used for change output\n"
            "  \"iswitness\" : true|false,     (boolean) If the address is a witness address\n"
            "  \"witness_version\" : version   (numeric, optional) The version number of the witness program\n"
            "  \"witness_program\" : \"hex\"     (string, optional) The hex value of the witness program\n"
            "  \"script\" : \"type\"             (string, optional) The output script type. Only if \"isscript\" is true and the redeemscript is known. Possible types: nonstandard, pubkey, pubkeyhash, scripthash, multisig, nulldata, witness_v0_keyhash, witness_v0_scripthash, witness_unknown\n"
            "  \"hex\" : \"hex\",                (string, optional) The redeemscript for the p2sh address\n"
            "  \"pubkeys\"                     (string, optional) Array of pubkeys associated with the known redeemscript (only if \"script\" is \"multisig\")\n"
            "    [\n"
            "      \"pubkey\"\n"
            "      ,...\n"
            "    ]\n"
            "  \"sigsrequired\" : xxxxx        (numeric, optional) Number of signatures required to spend multisig output (only if \"script\" is \"multisig\")\n"
            "  \"pubkey\" : \"publickeyhex\",    (string, optional) The hex value of the raw public key, for single-key addresses (possibly embedded in P2SH or P2WSH)\n"
            "  \"embedded\" : {...},           (object, optional) Information about the address embedded in P2SH or P2WSH, if relevant and known. It includes all getaddressinfo output fields for the embedded address, excluding metadata (\"timestamp\", \"hdkeypath\", \"hdseedid\") and relation to the wallet (\"ismine\", \"iswatchonly\").\n"
            "  \"iscompressed\" : true|false,  (boolean, optional) If the pubkey is compressed\n"
            "  \"label\" :  \"label\"         (string) The label associated with the address, \"\" is the default label\n"
            "  \"timestamp\" : timestamp,      (number, optional) The creation time of the key if available in seconds since epoch (Jan 1 1970 GMT)\n"
            "  \"hdkeypath\" : \"keypath\"       (string, optional) The HD keypath if the key is HD and available\n"
            "  \"hdseedid\" : \"<hash160>\"      (string, optional) The Hash160 of the HD seed\n"
            "  \"hdmasterfingerprint\" : \"<hash160>\" (string, optional) The fingperint of the master key.\n"
            "  \"labels\"                      (object) Array of labels associated with the address.\n"
            "    [\n"
            "      { (json object of label data)\n"
            "        \"name\": \"labelname\" (string) The label\n"
            "        \"purpose\": \"string\" (string) Purpose of address (\"send\" for sending address, \"receive\" for receiving address)\n"
            "      },...\n"
            "    ]\n"
            "}\n"
                },
                RPCExamples{
                    HelpExampleCli("getaddressinfo", "\"1PSSGeFHDnKNxiEyFrD1wcEaHr9hrQDDWc\"")
            + HelpExampleRpc("getaddressinfo", "\"1PSSGeFHDnKNxiEyFrD1wcEaHr9hrQDDWc\"")
                },
            }.Check(request);

    LOCK(pwallet->cs_wallet);

    UniValue ret(UniValue::VOBJ);
    CTxDestination dest = DecodeDestination(request.params[0].get_str());

    // Make sure the destination is valid
    if (!IsValidDestination(dest)) {
        throw JSONRPCError(RPC_INVALID_ADDRESS_OR_KEY, "Invalid address");
    }

    std::string currentAddress = EncodeDestination(dest);
    ret.pushKV("address", currentAddress);

    CScript scriptPubKey = GetScriptForDestination(dest);
    ret.pushKV("scriptPubKey", HexStr(scriptPubKey.begin(), scriptPubKey.end()));

    isminetype mine = IsMine(*pwallet, dest);
    ret.pushKV("ismine", bool(mine & ISMINE_SPENDABLE));
    bool solvable = IsSolvable(*pwallet, scriptPubKey);
    ret.pushKV("solvable", solvable);
    if (solvable) {
       ret.pushKV("desc", InferDescriptor(scriptPubKey, *pwallet)->ToString());
    }
    ret.pushKV("iswatchonly", bool(mine & ISMINE_WATCH_ONLY));
    UniValue detail = DescribeWalletAddress(pwallet, dest);
    ret.pushKVs(detail);
    if (pwallet->mapAddressBook.count(dest)) {
        ret.pushKV("label", pwallet->mapAddressBook[dest].name);
    }
    ret.pushKV("ischange", pwallet->IsChange(scriptPubKey));
    const CKeyMetadata* meta = nullptr;
    CKeyID key_id = GetKeyForDestination(*pwallet, dest);
    if (!key_id.IsNull()) {
        auto it = pwallet->mapKeyMetadata.find(key_id);
        if (it != pwallet->mapKeyMetadata.end()) {
            meta = &it->second;
        }
    }
    if (!meta) {
        auto it = pwallet->m_script_metadata.find(CScriptID(scriptPubKey));
        if (it != pwallet->m_script_metadata.end()) {
            meta = &it->second;
        }
    }
    if (meta) {
        ret.pushKV("timestamp", meta->nCreateTime);
        if (meta->has_key_origin) {
            ret.pushKV("hdkeypath", WriteHDKeypath(meta->key_origin.path));
            ret.pushKV("hdseedid", meta->hd_seed_id.GetHex());
            ret.pushKV("hdmasterfingerprint", HexStr(meta->key_origin.fingerprint, meta->key_origin.fingerprint + 4));
        }
    }

    // Currently only one label can be associated with an address, return an array
    // so the API remains stable if we allow multiple labels to be associated with
    // an address.
    UniValue labels(UniValue::VARR);
    std::map<CTxDestination, CAddressBookData>::iterator mi = pwallet->mapAddressBook.find(dest);
    if (mi != pwallet->mapAddressBook.end()) {
        labels.push_back(AddressBookDataToJSON(mi->second, true));
    }
    ret.pushKV("labels", std::move(labels));

    return ret;
}

static UniValue getaddressesbylabel(const JSONRPCRequest& request)
{
    std::shared_ptr<CWallet> const wallet = GetWalletForJSONRPCRequest(request);
    CWallet* const pwallet = wallet.get();

    if (!EnsureWalletIsAvailable(pwallet, request.fHelp)) {
        return NullUniValue;
    }

            RPCHelpMan{"getaddressesbylabel",
                "\nReturns the list of addresses assigned the specified label.\n",
                {
                    {"label", RPCArg::Type::STR, RPCArg::Optional::NO, "The label."},
                },
                RPCResult{
            "{ (json object with addresses as keys)\n"
            "  \"address\": { (json object with information about address)\n"
            "    \"purpose\": \"string\" (string)  Purpose of address (\"send\" for sending address, \"receive\" for receiving address)\n"
            "  },...\n"
            "}\n"
                },
                RPCExamples{
                    HelpExampleCli("getaddressesbylabel", "\"tabby\"")
            + HelpExampleRpc("getaddressesbylabel", "\"tabby\"")
                },
            }.Check(request);

    LOCK(pwallet->cs_wallet);

    std::string label = LabelFromValue(request.params[0]);

    // Find all addresses that have the given label
    UniValue ret(UniValue::VOBJ);
    std::set<std::string> addresses;
    for (const std::pair<const CTxDestination, CAddressBookData>& item : pwallet->mapAddressBook) {
        if (item.second.name == label) {
            std::string address = EncodeDestination(item.first);
            // CWallet::mapAddressBook is not expected to contain duplicate
            // address strings, but build a separate set as a precaution just in
            // case it does.
            bool unique = addresses.emplace(address).second;
            assert(unique);
            // UniValue::pushKV checks if the key exists in O(N)
            // and since duplicate addresses are unexpected (checked with
            // std::set in O(log(N))), UniValue::__pushKV is used instead,
            // which currently is O(1).
            ret.__pushKV(address, AddressBookDataToJSON(item.second, false));
        }
    }

    if (ret.empty()) {
        throw JSONRPCError(RPC_WALLET_INVALID_LABEL_NAME, std::string("No addresses with label " + label));
    }

    return ret;
}

static UniValue listlabels(const JSONRPCRequest& request)
{
    std::shared_ptr<CWallet> const wallet = GetWalletForJSONRPCRequest(request);
    CWallet* const pwallet = wallet.get();

    if (!EnsureWalletIsAvailable(pwallet, request.fHelp)) {
        return NullUniValue;
    }

            RPCHelpMan{"listlabels",
                "\nReturns the list of all labels, or labels that are assigned to addresses with a specific purpose.\n",
                {
                    {"purpose", RPCArg::Type::STR, RPCArg::Optional::OMITTED_NAMED_ARG, "Address purpose to list labels for ('send','receive'). An empty string is the same as not providing this argument."},
                },
                RPCResult{
            "[               (json array of string)\n"
            "  \"label\",      (string) Label name\n"
            "  ...\n"
            "]\n"
                },
                RPCExamples{
            "\nList all labels\n"
            + HelpExampleCli("listlabels", "") +
            "\nList labels that have receiving addresses\n"
            + HelpExampleCli("listlabels", "receive") +
            "\nList labels that have sending addresses\n"
            + HelpExampleCli("listlabels", "send") +
            "\nAs a JSON-RPC call\n"
            + HelpExampleRpc("listlabels", "receive")
                },
            }.Check(request);

    LOCK(pwallet->cs_wallet);

    std::string purpose;
    if (!request.params[0].isNull()) {
        purpose = request.params[0].get_str();
    }

    // Add to a set to sort by label name, then insert into Univalue array
    std::set<std::string> label_set;
    for (const std::pair<const CTxDestination, CAddressBookData>& entry : pwallet->mapAddressBook) {
        if (purpose.empty() || entry.second.purpose == purpose) {
            label_set.insert(entry.second.name);
        }
    }

    UniValue ret(UniValue::VARR);
    for (const std::string& name : label_set) {
        ret.push_back(name);
    }

    return ret;
}

UniValue sethdseed(const JSONRPCRequest& request)
{
    std::shared_ptr<CWallet> const wallet = GetWalletForJSONRPCRequest(request);
    CWallet* const pwallet = wallet.get();

    if (!EnsureWalletIsAvailable(pwallet, request.fHelp)) {
        return NullUniValue;
    }

            RPCHelpMan{"sethdseed",
                "\nSet or generate a new HD wallet seed. Non-HD wallets will not be upgraded to being a HD wallet. Wallets that are already\n"
                "HD will have a new HD seed set so that new keys added to the keypool will be derived from this new seed.\n"
                "\nNote that you will need to MAKE A NEW BACKUP of your wallet after setting the HD wallet seed." +
                    HelpRequiringPassphrase(pwallet) + "\n",
                {
                    {"newkeypool", RPCArg::Type::BOOL, /* default */ "true", "Whether to flush old unused addresses, including change addresses, from the keypool and regenerate it.\n"
            "                             If true, the next address from getnewaddress and change address from getrawchangeaddress will be from this new seed.\n"
            "                             If false, addresses (including change addresses if the wallet already had HD Chain Split enabled) from the existing\n"
            "                             keypool will be used until it has been depleted."},
                    {"seed", RPCArg::Type::STR, /* default */ "random seed", "The WIF private key to use as the new HD seed.\n"
            "                             The seed value can be retrieved using the dumpwallet command. It is the private key marked hdseed=1"},
                },
                RPCResults{},
                RPCExamples{
                    HelpExampleCli("sethdseed", "")
            + HelpExampleCli("sethdseed", "false")
            + HelpExampleCli("sethdseed", "true \"wifkey\"")
            + HelpExampleRpc("sethdseed", "true, \"wifkey\"")
                },
            }.Check(request);

    if (pwallet->chain().isInitialBlockDownload()) {
        throw JSONRPCError(RPC_CLIENT_IN_INITIAL_DOWNLOAD, "Cannot set a new HD seed while still in Initial Block Download");
    }

    if (pwallet->IsWalletFlagSet(WALLET_FLAG_DISABLE_PRIVATE_KEYS)) {
        throw JSONRPCError(RPC_WALLET_ERROR, "Cannot set a HD seed to a wallet with private keys disabled");
    }

    auto locked_chain = pwallet->chain().lock();
    LOCK(pwallet->cs_wallet);

    // Do not do anything to non-HD wallets
    if (!pwallet->CanSupportFeature(FEATURE_HD)) {
        throw JSONRPCError(RPC_WALLET_ERROR, "Cannot set a HD seed on a non-HD wallet. Start with -upgradewallet in order to upgrade a non-HD wallet to HD");
    }

    EnsureWalletIsUnlocked(pwallet);

    bool flush_key_pool = true;
    if (!request.params[0].isNull()) {
        flush_key_pool = request.params[0].get_bool();
    }

    CPubKey master_pub_key;
    if (request.params[1].isNull()) {
        master_pub_key = pwallet->GenerateNewSeed();
    } else {
        CKey key = DecodeSecret(request.params[1].get_str());
        if (!key.IsValid()) {
            throw JSONRPCError(RPC_INVALID_ADDRESS_OR_KEY, "Invalid private key");
        }

        if (HaveKey(*pwallet, key)) {
            throw JSONRPCError(RPC_INVALID_ADDRESS_OR_KEY, "Already have this key (either as an HD seed or as a loose private key)");
        }

        master_pub_key = pwallet->DeriveNewSeed(key);
    }

    pwallet->SetHDSeed(master_pub_key);
    if (flush_key_pool) pwallet->NewKeyPool();

    return NullUniValue;
}

UniValue walletprocesspsbt(const JSONRPCRequest& request)
{
    std::shared_ptr<CWallet> const wallet = GetWalletForJSONRPCRequest(request);
    CWallet* const pwallet = wallet.get();

    if (!EnsureWalletIsAvailable(pwallet, request.fHelp)) {
        return NullUniValue;
    }

            RPCHelpMan{"walletprocesspsbt",
                "\nUpdate a PSBT with input information from our wallet and then sign inputs\n"
                "that we can sign for." +
                    HelpRequiringPassphrase(pwallet) + "\n",
                {
                    {"psbt", RPCArg::Type::STR, RPCArg::Optional::NO, "The transaction base64 string"},
                    {"sign", RPCArg::Type::BOOL, /* default */ "true", "Also sign the transaction when updating"},
                    {"sighashtype", RPCArg::Type::STR, /* default */ "ALL", "The signature hash type to sign with if not specified by the PSBT. Must be one of\n"
            "       \"ALL\"\n"
            "       \"NONE\"\n"
            "       \"SINGLE\"\n"
            "       \"ALL|ANYONECANPAY\"\n"
            "       \"NONE|ANYONECANPAY\"\n"
            "       \"SINGLE|ANYONECANPAY\""},
                    {"bip32derivs", RPCArg::Type::BOOL, /* default */ "false", "If true, includes the BIP 32 derivation paths for public keys if we know them"},
                },
                RPCResult{
            "{\n"
            "  \"psbt\" : \"value\",          (string) The base64-encoded partially signed transaction\n"
            "  \"complete\" : true|false,   (boolean) If the transaction has a complete set of signatures\n"
            "  ]\n"
            "}\n"
                },
                RPCExamples{
                    HelpExampleCli("walletprocesspsbt", "\"psbt\"")
                },
            }.Check(request);

    RPCTypeCheck(request.params, {UniValue::VSTR, UniValue::VBOOL, UniValue::VSTR});

    // Unserialize the transaction
    PartiallySignedTransaction psbtx;
    std::string error;
    if (!DecodeBase64PSBT(psbtx, request.params[0].get_str(), error)) {
        throw JSONRPCError(RPC_DESERIALIZATION_ERROR, strprintf("TX decode failed %s", error));
    }

    // Get the sighash type
    int nHashType = ParseSighashString(request.params[2]);

    // Fill transaction with our data and also sign
    bool sign = request.params[1].isNull() ? true : request.params[1].get_bool();
    bool bip32derivs = request.params[3].isNull() ? false : request.params[3].get_bool();
    bool complete = true;
    const TransactionError err = FillPSBT(pwallet, psbtx, complete, nHashType, sign, bip32derivs);
    if (err != TransactionError::OK) {
        throw JSONRPCTransactionError(err);
    }

    UniValue result(UniValue::VOBJ);
    CDataStream ssTx(SER_NETWORK, PROTOCOL_VERSION);
    ssTx << psbtx;
    result.pushKV("psbt", EncodeBase64(ssTx.str()));
    result.pushKV("complete", complete);

    return result;
}

UniValue walletcreatefundedpsbt(const JSONRPCRequest& request)
{
    std::shared_ptr<CWallet> const wallet = GetWalletForJSONRPCRequest(request);
    CWallet* const pwallet = wallet.get();

    if (!EnsureWalletIsAvailable(pwallet, request.fHelp)) {
        return NullUniValue;
    }

            RPCHelpMan{"walletcreatefundedpsbt",
                "\nCreates and funds a transaction in the Partially Signed Transaction format. Inputs will be added if supplied inputs are not enough\n"
                "Implements the Creator and Updater roles.\n",
                {
                    {"inputs", RPCArg::Type::ARR, RPCArg::Optional::NO, "A json array of json objects",
                        {
                            {"", RPCArg::Type::OBJ, RPCArg::Optional::OMITTED, "",
                                {
                                    {"txid", RPCArg::Type::STR_HEX, RPCArg::Optional::NO, "The transaction id"},
                                    {"vout", RPCArg::Type::NUM, RPCArg::Optional::NO, "The output number"},
                                    {"sequence", RPCArg::Type::NUM, RPCArg::Optional::NO, "The sequence number"},
                                },
                            },
                        },
                        },
                    {"outputs", RPCArg::Type::ARR, RPCArg::Optional::NO, "a json array with outputs (key-value pairs), where none of the keys are duplicated.\n"
                            "That is, each address can only appear once and there can only be one 'data' object.\n"
                            "For compatibility reasons, a dictionary, which holds the key-value pairs directly, is also\n"
                            "                             accepted as second parameter.",
                        {
                            {"", RPCArg::Type::OBJ, RPCArg::Optional::OMITTED, "",
                                {
                                    {"address", RPCArg::Type::AMOUNT, RPCArg::Optional::NO, "A key-value pair. The key (string) is the address, the value (float or string) is the amount in " + CURRENCY_UNIT + ""},
                                },
                                },
                            {"", RPCArg::Type::OBJ, RPCArg::Optional::OMITTED, "",
                                {
                                    {"data", RPCArg::Type::STR_HEX, RPCArg::Optional::NO, "A key-value pair. The key must be \"data\", the value is hex-encoded data"},
                                },
                            },
                        },
                    },
                    {"locktime", RPCArg::Type::NUM, /* default */ "0", "Raw locktime. Non-0 value also locktime-activates inputs"},
                    {"options", RPCArg::Type::OBJ, RPCArg::Optional::OMITTED_NAMED_ARG, "",
                        {
                            {"changeAddress", RPCArg::Type::STR_HEX, /* default */ "pool address", "The address to receive the change"},
                            {"changePosition", RPCArg::Type::NUM, /* default */ "random", "The index of the change output"},
                            {"change_type", RPCArg::Type::STR, /* default */ "set by -changetype", "The output type to use. Only valid if changeAddress is not specified. Options are \"legacy\", \"p2sh-segwit\", and \"bech32\"."},
                            {"includeWatching", RPCArg::Type::BOOL, /* default */ "false", "Also select inputs which are watch only"},
                            {"lockUnspents", RPCArg::Type::BOOL, /* default */ "false", "Lock selected unspent outputs"},
                            {"feeRate", RPCArg::Type::AMOUNT, /* default */ "not set: makes wallet determine the fee", "Set a specific fee rate in " + CURRENCY_UNIT + "/kB"},
                            {"subtractFeeFromOutputs", RPCArg::Type::ARR, /* default */ "empty array", "A json array of integers.\n"
                            "                              The fee will be equally deducted from the amount of each specified output.\n"
                            "                              Those recipients will receive less coins than you enter in their corresponding amount field.\n"
                            "                              If no outputs are specified here, the sender pays the fee.",
                                {
                                    {"vout_index", RPCArg::Type::NUM, RPCArg::Optional::OMITTED, "The zero-based output index, before a change output is added."},
                                },
                            },
                            {"replaceable", RPCArg::Type::BOOL, /* default */ "wallet default", "Marks this transaction as BIP125 replaceable.\n"
                            "                              Allows this transaction to be replaced by a transaction with higher fees"},
                            {"conf_target", RPCArg::Type::NUM, /* default */ "Fallback to wallet's confirmation target", "Confirmation target (in blocks)"},
                            {"estimate_mode", RPCArg::Type::STR, /* default */ "UNSET", "The fee estimate mode, must be one of:\n"
                            "         \"UNSET\"\n"
                            "         \"ECONOMICAL\"\n"
                            "         \"CONSERVATIVE\""},
                        },
                        "options"},
                    {"bip32derivs", RPCArg::Type::BOOL, /* default */ "false", "If true, includes the BIP 32 derivation paths for public keys if we know them"},
                },
                RPCResult{
                            "{\n"
                            "  \"psbt\": \"value\",        (string)  The resulting raw transaction (base64-encoded string)\n"
                            "  \"fee\":       n,         (numeric) Fee in " + CURRENCY_UNIT + " the resulting transaction pays\n"
                            "  \"changepos\": n          (numeric) The position of the added change output, or -1\n"
                            "}\n"
                                },
                                RPCExamples{
                            "\nCreate a transaction with no inputs\n"
                            + HelpExampleCli("walletcreatefundedpsbt", "\"[{\\\"txid\\\":\\\"myid\\\",\\\"vout\\\":0}]\" \"[{\\\"data\\\":\\\"00010203\\\"}]\"")
                                },
                            }.Check(request);

    RPCTypeCheck(request.params, {
        UniValue::VARR,
        UniValueType(), // ARR or OBJ, checked later
        UniValue::VNUM,
        UniValue::VOBJ,
        UniValue::VBOOL
        }, true
    );

    CAmount fee;
    int change_position;
    bool rbf = pwallet->m_signal_rbf;
    const UniValue &replaceable_arg = request.params[3]["replaceable"];
    if (!replaceable_arg.isNull()) {
        RPCTypeCheckArgument(replaceable_arg, UniValue::VBOOL);
        rbf = replaceable_arg.isTrue();
    }
    CMutableTransaction rawTx = ConstructTransaction(request.params[0], request.params[1], request.params[2], rbf);
    FundTransaction(pwallet, rawTx, fee, change_position, request.params[3]);

    // Make a blank psbt
    PartiallySignedTransaction psbtx(rawTx);

    // Fill transaction with out data but don't sign
    bool bip32derivs = request.params[4].isNull() ? false : request.params[4].get_bool();
    bool complete = true;
    const TransactionError err = FillPSBT(pwallet, psbtx, complete, 1, false, bip32derivs);
    if (err != TransactionError::OK) {
        throw JSONRPCTransactionError(err);
    }

    // Serialize the PSBT
    CDataStream ssTx(SER_NETWORK, PROTOCOL_VERSION);
    ssTx << psbtx;

    UniValue result(UniValue::VOBJ);
    result.pushKV("psbt", EncodeBase64(ssTx.str()));
    result.pushKV("fee", ValueFromAmount(fee));
    result.pushKV("changepos", change_position);
    return result;
}

namespace
{

/**
 * Helper class that keeps track of reserved keys that are used for mining
 * coinbases.  We also keep track of the block hash(es) that have been
 * constructed based on the key, so that we can mark it as keep and get a
 * fresh one when one of those blocks is submitted.
 */
class ReservedKeysForMining
{

private:

  /**
   * The per-wallet data that we store.
   */
  struct PerWallet
  {

    /**
     * The current coinbase script.  This has been taken out of the wallet
     * already (and marked as "keep"), but is reused until a block actually
     * using it is submitted successfully.
     */
    CScript coinbaseScript;

    /** All block hashes (in hex) that are based on the current script.  */
    std::set<std::string> blockHashes;

    explicit PerWallet (const CScript& scr)
      : coinbaseScript(scr)
    {}

    PerWallet (PerWallet&&) = default;

  };

  /**
   * Data for each wallet that we have.  This is keyed by CWallet::GetName,
   * which is not perfect; but it will likely work in most cases, and even
   * when two different wallets are loaded with the same name (after each
   * other), the worst that can happen is that we mine to an address from
   * the other wallet.
   */
  std::map<std::string, PerWallet> data;

  /** Lock for this instance.  */
  mutable CCriticalSection cs;

public:

  ReservedKeysForMining () = default;

  /**
   * Retrieves the key to use for mining at the moment.
   */
  CScript
  GetCoinbaseScript (CWallet* pwallet)
  {
    LOCK (cs);

    const auto mit = data.find (pwallet->GetName ());
    if (mit != data.end ())
      return mit->second.coinbaseScript;

    ReserveDestination rdest(pwallet);
    CTxDestination dest;
    if (!rdest.GetReservedDestination (pwallet->m_default_address_type,
                                       dest, false))
      throw JSONRPCError (RPC_WALLET_KEYPOOL_RAN_OUT,
                          "Error: Keypool ran out,"
                          " please call keypoolrefill first");
    rdest.KeepDestination ();

    const CScript res = GetScriptForDestination (dest);
    data.emplace (pwallet->GetName (), PerWallet (res));
    return res;
  }

  /**
   * Adds the block hash (given as hex string) of a newly constructed block
   * to the set of blocks for the current key.
   */
  void
  AddBlockHash (const CWallet* pwallet, const std::string& hashHex)
  {
    LOCK (cs);

    const auto mit = data.find (pwallet->GetName ());
    assert (mit != data.end ());
    mit->second.blockHashes.insert (hashHex);
  }

  /**
   * Marks a block as submitted, releasing the key for it (if any).
   */
  void
  MarkBlockSubmitted (const CWallet* pwallet, const std::string& hashHex)
  {
    LOCK (cs);

    const auto mit = data.find (pwallet->GetName ());
    if (mit == data.end ())
      return;

    if (mit->second.blockHashes.count (hashHex) > 0)
      data.erase (mit);
  }

};

ReservedKeysForMining g_mining_keys;

} // anonymous namespace

UniValue getauxblock(const JSONRPCRequest& request)
{
    std::shared_ptr<CWallet> const wallet = GetWalletForJSONRPCRequest(request);
    CWallet* const pwallet = wallet.get();

    if (!EnsureWalletIsAvailable(pwallet, request.fHelp)) {
        return NullUniValue;
    }

    /* RPCHelpMan::Check is not applicable here since we have the
       custom check for exactly zero or two arguments.  */
    if (request.fHelp
          || (request.params.size() != 0 && request.params.size() != 2))
        throw std::runtime_error(
            RPCHelpMan{"getauxblock",
                "\nCreates or submits a merge-mined block.\n"
                "\nWithout arguments, creates a new block and returns information\n"
                "required to merge-mine it.  With arguments, submits a solved\n"
                "auxpow for a previously returned block.\n",
                {
                    {"hash", RPCArg::Type::STR_HEX, RPCArg::Optional::OMITTED_NAMED_ARG, "Hash of the block to submit"},
                    {"auxpow", RPCArg::Type::STR_HEX, RPCArg::Optional::OMITTED_NAMED_ARG, "Serialised auxpow found"},
                },
                RPCResults{
                  {"without arguments",
                      "{\n"
                      "  \"hash\"               (string) hash of the created block\n"
                      "  \"chainid\"            (numeric) chain ID for this block\n"
                      "  \"algo\": \"sha256d\"\n"
                      "  \"previousblockhash\"  (string) hash of the previous block\n"
                      "  \"coinbasevalue\"      (numeric) value of the block's coinbase\n"
                      "  \"bits\"               (string) compressed target of the block\n"
                      "  \"height\"             (numeric) height of the block\n"
                      "  \"_target\"            (string) target in reversed byte order, deprecated\n"
                      "}\n"
                  },
                  {"with arguments",
                      "xxxxx        (boolean) whether the submitted block was correct\n"
                  },
                },
                RPCExamples{
                    HelpExampleCli("getauxblock", "")
                    + HelpExampleCli("getauxblock", "\"hash\" \"serialised auxpow\"")
                    + HelpExampleRpc("getauxblock", "")
                },
            }.ToString());

    if (pwallet->IsWalletFlagSet(WALLET_FLAG_DISABLE_PRIVATE_KEYS)) {
        throw JSONRPCError(RPC_WALLET_ERROR, "Error: Private keys are disabled for this wallet");
    }

    /* Create a new block */
    if (request.params.size() == 0)
    {
        const CScript coinbaseScript = g_mining_keys.GetCoinbaseScript(pwallet);
        const UniValue res = AuxpowMiner::get().createAuxBlock(coinbaseScript);
        g_mining_keys.AddBlockHash(pwallet, res["hash"].get_str ());
        return res;
    }

    /* Submit a block instead.  */
    assert(request.params.size() == 2);
    const std::string& hash = request.params[0].get_str();

    const bool fAccepted
        = AuxpowMiner::get().submitAuxBlock(hash, request.params[1].get_str());
    if (fAccepted)
        g_mining_keys.MarkBlockSubmitted(pwallet, hash);

    return fAccepted;
}

UniValue getwork(const JSONRPCRequest& request)
{
    std::shared_ptr<CWallet> const wallet = GetWalletForJSONRPCRequest(request);
    CWallet* const pwallet = wallet.get();

    if (!EnsureWalletIsAvailable(pwallet, request.fHelp)) {
        return NullUniValue;
    }

    RPCHelpMan{"getwork",
        "\nCreates or submits a stand-alone mined block.\n"
        "\nWithout arguments, creates a new block and returns information required to solve it.\n"
        "\nWith arguments, submits a solved PoW for a previously-returned block.\n"
        "\nDEPRECATED: If hash is not given, it will be deduced from data.  Prefer to add an explicit hash.\n",
        {
            {"hash", RPCArg::Type::STR_HEX, RPCArg::Optional::OMITTED_NAMED_ARG, "Hash of the block to submit"},
            {"data", RPCArg::Type::STR_HEX, RPCArg::Optional::OMITTED_NAMED_ARG, "Solved block header data"},
        },
        RPCResults{
          {"without arguments",
              "{\n"
              "  \"hash\"               (string) hash of the created block\n"
              "  \"data\"               (string) data to solve (hex encoded)\n"
              "  \"algo\": \"neoscrypt\"\n"
              "  \"previousblockhash\"  (string) hash of the previous block\n"
              "  \"coinbasevalue\"      (numeric) value of the block's coinbase\n"
              "  \"bits\"               (string) compressed target of the block\n"
              "  \"height\"             (numeric) height of the block\n"
              "  \"target\"             (string) target in reversed byte order, deprecated\n"
              "}\n"
          },
          {"with arguments",
              "xxxxx        (boolean) whether the submitted block was correct\n"
          },
        },
        RPCExamples{
            HelpExampleCli("getwork", "")
          + HelpExampleCli("getwork", "\"hash\" \"solved data\"")
          + HelpExampleRpc("getwork", "")
        },
    }.Check(request);

    if (pwallet->IsWalletFlagSet(WALLET_FLAG_DISABLE_PRIVATE_KEYS)) {
        throw JSONRPCError(RPC_WALLET_ERROR, "Error: Private keys are disabled for this wallet");
    }

    /* Create a new block */
    if (request.params.size() == 0)
    {
        const CScript coinbaseScript = g_mining_keys.GetCoinbaseScript(pwallet);
        const UniValue res = AuxpowMiner::get().createWork(coinbaseScript);
        g_mining_keys.AddBlockHash(pwallet, res["hash"].get_str ());
        return res;
    }

    /* Submit a block instead.  */
    std::string hashHex;
    std::string dataHex;
    if (request.params.size() == 1)
      dataHex = request.params[0].get_str();
    else
      {
        assert(request.params.size() == 2);
        hashHex = request.params[0].get_str();
        dataHex = request.params[1].get_str();
      }

    const bool fAccepted = AuxpowMiner::get().submitWork(hashHex, dataHex);
    if (fAccepted)
        g_mining_keys.MarkBlockSubmitted(pwallet, hashHex);

    return fAccepted;
}

UniValue abortrescan(const JSONRPCRequest& request); // in rpcdump.cpp
UniValue dumpprivkey(const JSONRPCRequest& request); // in rpcdump.cpp
UniValue importprivkey(const JSONRPCRequest& request);
UniValue importaddress(const JSONRPCRequest& request);
UniValue importpubkey(const JSONRPCRequest& request);
UniValue dumpwallet(const JSONRPCRequest& request);
UniValue importwallet(const JSONRPCRequest& request);
UniValue importprunedfunds(const JSONRPCRequest& request);
UniValue removeprunedfunds(const JSONRPCRequest& request);
UniValue importmulti(const JSONRPCRequest& request);

extern UniValue name_list(const JSONRPCRequest& request); // in rpcnames.cpp
extern UniValue name_register(const JSONRPCRequest& request);
extern UniValue name_update(const JSONRPCRequest& request);
extern UniValue sendtoname(const JSONRPCRequest& request);

// clang-format off
static const CRPCCommand commands[] =
{ //  category              name                                actor (function)                argNames
    //  --------------------- ------------------------          -----------------------         ----------
    { "rawtransactions",    "fundrawtransaction",               &fundrawtransaction,            {"hexstring","options","iswitness"} },
    { "wallet",             "abandontransaction",               &abandontransaction,            {"txid"} },
    { "wallet",             "abortrescan",                      &abortrescan,                   {} },
    { "wallet",             "addmultisigaddress",               &addmultisigaddress,            {"nrequired","keys","label","address_type"} },
    { "wallet",             "backupwallet",                     &backupwallet,                  {"destination"} },
    { "wallet",             "bumpfee",                          &bumpfee,                       {"txid", "options"} },
    { "wallet",             "createwallet",                     &createwallet,                  {"wallet_name", "disable_private_keys", "blank", "passphrase", "avoid_reuse"} },
    { "wallet",             "dumpprivkey",                      &dumpprivkey,                   {"address"}  },
    { "wallet",             "dumpwallet",                       &dumpwallet,                    {"filename"} },
    { "wallet",             "encryptwallet",                    &encryptwallet,                 {"passphrase"} },
    { "wallet",             "getaddressesbylabel",              &getaddressesbylabel,           {"label"} },
    { "wallet",             "getaddressinfo",                   &getaddressinfo,                {"address"} },
    { "wallet",             "getbalance",                       &getbalance,                    {"dummy","minconf","include_watchonly","avoid_reuse"} },
    { "wallet",             "getnewaddress",                    &getnewaddress,                 {"label","address_type"} },
    { "wallet",             "getrawchangeaddress",              &getrawchangeaddress,           {"address_type"} },
    { "wallet",             "getreceivedbyaddress",             &getreceivedbyaddress,          {"address","minconf"} },
    { "wallet",             "getreceivedbylabel",               &getreceivedbylabel,            {"label","minconf"} },
    { "wallet",             "gettransaction",                   &gettransaction,                {"txid","include_watchonly"} },
    { "wallet",             "getunconfirmedbalance",            &getunconfirmedbalance,         {} },
    { "wallet",             "getbalances",                      &getbalances,                   {} },
    { "wallet",             "getwalletinfo",                    &getwalletinfo,                 {} },
    { "wallet",             "importaddress",                    &importaddress,                 {"address","label","rescan","p2sh"} },
    { "wallet",             "importmulti",                      &importmulti,                   {"requests","options"} },
    { "wallet",             "importprivkey",                    &importprivkey,                 {"privkey","label","rescan"} },
    { "wallet",             "importprunedfunds",                &importprunedfunds,             {"rawtransaction","txoutproof"} },
    { "wallet",             "importpubkey",                     &importpubkey,                  {"pubkey","label","rescan"} },
    { "wallet",             "importwallet",                     &importwallet,                  {"filename"} },
    { "wallet",             "keypoolrefill",                    &keypoolrefill,                 {"newsize"} },
    { "wallet",             "listaddressgroupings",             &listaddressgroupings,          {} },
    { "wallet",             "listlabels",                       &listlabels,                    {"purpose"} },
    { "wallet",             "listlockunspent",                  &listlockunspent,               {} },
    { "wallet",             "listreceivedbyaddress",            &listreceivedbyaddress,         {"minconf","include_empty","include_watchonly","address_filter"} },
    { "wallet",             "listreceivedbylabel",              &listreceivedbylabel,           {"minconf","include_empty","include_watchonly"} },
    { "wallet",             "listsinceblock",                   &listsinceblock,                {"blockhash","target_confirmations","include_watchonly","include_removed"} },
    { "wallet",             "listtransactions",                 &listtransactions,              {"label|dummy","count","skip","include_watchonly"} },
    { "wallet",             "listunspent",                      &listunspent,                   {"minconf","maxconf","addresses","include_unsafe","query_options"} },
    { "wallet",             "listwalletdir",                    &listwalletdir,                 {} },
    { "wallet",             "listwallets",                      &listwallets,                   {} },
    { "wallet",             "loadwallet",                       &loadwallet,                    {"filename"} },
    { "wallet",             "lockunspent",                      &lockunspent,                   {"unlock","transactions"} },
    { "wallet",             "removeprunedfunds",                &removeprunedfunds,             {"txid"} },
    { "wallet",             "rescanblockchain",                 &rescanblockchain,              {"start_height", "stop_height"} },
    { "wallet",             "sendmany",                         &sendmany,                      {"dummy","amounts","minconf","comment","subtractfeefrom","replaceable","conf_target","estimate_mode"} },
    { "wallet",             "sendtoaddress",                    &sendtoaddress,                 {"address","amount","comment","comment_to","subtractfeefromamount","replaceable","conf_target","estimate_mode","avoid_reuse"} },
    { "wallet",             "sethdseed",                        &sethdseed,                     {"newkeypool","seed"} },
    { "wallet",             "setlabel",                         &setlabel,                      {"address","label"} },
    { "wallet",             "settxfee",                         &settxfee,                      {"amount"} },
    { "wallet",             "setwalletflag",                    &setwalletflag,                 {"flag","value"} },
    { "wallet",             "signmessage",                      &signmessage,                   {"address","message"} },
    { "wallet",             "signrawtransactionwithwallet",     &signrawtransactionwithwallet,  {"hexstring","prevtxs","sighashtype"} },
    { "wallet",             "unloadwallet",                     &unloadwallet,                  {"wallet_name"} },
    { "wallet",             "walletcreatefundedpsbt",           &walletcreatefundedpsbt,        {"inputs","outputs","locktime","options","bip32derivs"} },
    { "wallet",             "walletlock",                       &walletlock,                    {} },
    { "wallet",             "walletpassphrase",                 &walletpassphrase,              {"passphrase","timeout"} },
    { "wallet",             "walletpassphrasechange",           &walletpassphrasechange,        {"oldpassphrase","newpassphrase"} },
    { "wallet",             "walletprocesspsbt",                &walletprocesspsbt,             {"psbt","sign","sighashtype","bip32derivs"} },

    /** Auxpow wallet functions */
    { "mining",             "getauxblock",                      &getauxblock,                   {"hash","auxpow"} },
    { "mining",             "getwork",                          &getwork,                       {"hash","data"} },

    // Name-related wallet calls.
    { "names",              "name_list",                        &name_list,                     {"name","options"} },
    { "names",              "name_register",                    &name_register,                 {"name","value","options"} },
    { "names",              "name_update",                      &name_update,                   {"name","value","options"} },
    { "names",              "sendtoname",                       &sendtoname,                    {"name","amount","comment","comment_to","subtractfeefromamount"} },
};
// clang-format on

void RegisterWalletRPCCommands(interfaces::Chain& chain, std::vector<std::unique_ptr<interfaces::Handler>>& handlers)
{
    for (unsigned int vcidx = 0; vcidx < ARRAYLEN(commands); vcidx++)
        handlers.emplace_back(chain.handleRpc(commands[vcidx]));
}<|MERGE_RESOLUTION|>--- conflicted
+++ resolved
@@ -2924,17 +2924,7 @@
         cctl.m_max_depth = nMaxDepth;
         auto locked_chain = pwallet->chain().lock();
         LOCK(pwallet->cs_wallet);
-<<<<<<< HEAD
-        pwallet->AvailableCoins(*locked_chain, vecOutputs, !include_unsafe, &cctl, nMinimumAmount, nMaximumAmount, nMinimumSumAmount, nMaximumCount, nMinDepth, nMaxDepth);
-=======
         pwallet->AvailableCoins(*locked_chain, vecOutputs, !include_unsafe, &cctl, nMinimumAmount, nMaximumAmount, nMinimumSumAmount, nMaximumCount);
-
-        /* Retrieve and store "current" expiration depth.  We use that later
-           to determine, based on confirmations, whether or not names
-           are expired.  */
-        expireDepth = Params().GetConsensus()
-                        .rules->NameExpirationDepth(::ChainActive().Height());
->>>>>>> d0b72c9b
     }
 
     LOCK(pwallet->cs_wallet);

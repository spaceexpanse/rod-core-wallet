// Copyright (c) 2010 Satoshi Nakamoto
// Copyright (c) 2009-2018 The Bitcoin Core developers
// Distributed under the MIT software license, see the accompanying
// file COPYING or http://www.opensource.org/licenses/mit-license.php.

#include <amount.h>
#include <chain.h>
#include <consensus/validation.h>
#include <core_io.h>
#include <init.h>
#include <interfaces/chain.h>
#include <validation.h>
#include <key_io.h>
#include <net.h>
#include <node/transaction.h>
#include <outputtype.h>
#include <policy/feerate.h>
#include <policy/fees.h>
#include <policy/policy.h>
#include <policy/rbf.h>
<<<<<<< HEAD
#include <rpc/auxpow_miner.h>
#include <rpc/mining.h>
#include <rpc/rawtransaction.h>
=======
#include <rpc/rawtransaction_util.h>
>>>>>>> adc55dba
#include <rpc/server.h>
#include <rpc/util.h>
#include <script/descriptor.h>
#include <script/sign.h>
#include <shutdown.h>
#include <timedata.h>
#include <util/bip32.h>
#include <util/fees.h>
#include <util/system.h>
#include <util/moneystr.h>
#include <util/url.h>
#include <util/validation.h>
#include <wallet/coincontrol.h>
#include <wallet/feebumper.h>
#include <wallet/psbtwallet.h>
#include <wallet/rpcwallet.h>
#include <wallet/wallet.h>
#include <wallet/walletdb.h>
#include <wallet/walletutil.h>

#include <stdint.h>

#include <univalue.h>

#include <functional>

static const std::string WALLET_ENDPOINT_BASE = "/wallet/";

bool GetWalletNameFromJSONRPCRequest(const JSONRPCRequest& request, std::string& wallet_name)
{
    if (request.URI.substr(0, WALLET_ENDPOINT_BASE.size()) == WALLET_ENDPOINT_BASE) {
        // wallet endpoint was used
        wallet_name = urlDecode(request.URI.substr(WALLET_ENDPOINT_BASE.size()));
        return true;
    }
    return false;
}

std::shared_ptr<CWallet> GetWalletForJSONRPCRequest(const JSONRPCRequest& request)
{
    std::string wallet_name;
    if (GetWalletNameFromJSONRPCRequest(request, wallet_name)) {
        std::shared_ptr<CWallet> pwallet = GetWallet(wallet_name);
        if (!pwallet) throw JSONRPCError(RPC_WALLET_NOT_FOUND, "Requested wallet does not exist or is not loaded");
        return pwallet;
    }

    std::vector<std::shared_ptr<CWallet>> wallets = GetWallets();
    return wallets.size() == 1 || (request.fHelp && wallets.size() > 0) ? wallets[0] : nullptr;
}

std::string HelpRequiringPassphrase(CWallet * const pwallet)
{
    return pwallet && pwallet->IsCrypted()
        ? "\nRequires wallet passphrase to be set with walletpassphrase call."
        : "";
}

bool EnsureWalletIsAvailable(CWallet * const pwallet, bool avoidException)
{
    if (pwallet) return true;
    if (avoidException) return false;
    if (!HasWallets()) {
        throw JSONRPCError(
            RPC_METHOD_NOT_FOUND, "Method not found (wallet method is disabled because no wallet is loaded)");
    }
    throw JSONRPCError(RPC_WALLET_NOT_SPECIFIED,
        "Wallet file not specified (must request wallet RPC through /wallet/<filename> uri-path).");
}

void EnsureWalletIsUnlocked(CWallet * const pwallet)
{
    if (pwallet->IsLocked()) {
        throw JSONRPCError(RPC_WALLET_UNLOCK_NEEDED, "Error: Please enter the wallet passphrase with walletpassphrase first.");
    }
}

static void WalletTxToJSON(interfaces::Chain& chain, interfaces::Chain::Lock& locked_chain, const CWalletTx& wtx, UniValue& entry)
{
    int confirms = wtx.GetDepthInMainChain(locked_chain);
    entry.pushKV("confirmations", confirms);
    if (wtx.IsCoinBase())
        entry.pushKV("generated", true);
    if (confirms > 0)
    {
        entry.pushKV("blockhash", wtx.hashBlock.GetHex());
        entry.pushKV("blockindex", wtx.nIndex);
        int64_t block_time;
        bool found_block = chain.findBlock(wtx.hashBlock, nullptr /* block */, &block_time);
        assert(found_block);
        entry.pushKV("blocktime", block_time);
    } else {
        entry.pushKV("trusted", wtx.IsTrusted(locked_chain));
    }
    uint256 hash = wtx.GetHash();
    entry.pushKV("txid", hash.GetHex());
    UniValue conflicts(UniValue::VARR);
    for (const uint256& conflict : wtx.GetConflicts())
        conflicts.push_back(conflict.GetHex());
    entry.pushKV("walletconflicts", conflicts);
    entry.pushKV("time", wtx.GetTxTime());
    entry.pushKV("timereceived", (int64_t)wtx.nTimeReceived);

    // Add opt-in RBF status
    std::string rbfStatus = "no";
    if (confirms <= 0) {
        RBFTransactionState rbfState = chain.isRBFOptIn(*wtx.tx);
        if (rbfState == RBFTransactionState::UNKNOWN)
            rbfStatus = "unknown";
        else if (rbfState == RBFTransactionState::REPLACEABLE_BIP125)
            rbfStatus = "yes";
    }
    entry.pushKV("bip125-replaceable", rbfStatus);

    for (const std::pair<const std::string, std::string>& item : wtx.mapValue)
        entry.pushKV(item.first, item.second);
}

static std::string LabelFromValue(const UniValue& value)
{
    std::string label = value.get_str();
    if (label == "*")
        throw JSONRPCError(RPC_WALLET_INVALID_LABEL_NAME, "Invalid label name");
    return label;
}

static UniValue getnewaddress(const JSONRPCRequest& request)
{
    std::shared_ptr<CWallet> const wallet = GetWalletForJSONRPCRequest(request);
    CWallet* const pwallet = wallet.get();

    if (!EnsureWalletIsAvailable(pwallet, request.fHelp)) {
        return NullUniValue;
    }

    if (request.fHelp || request.params.size() > 2)
        throw std::runtime_error(
            RPCHelpMan{"getnewaddress",
                "\nReturns a new Bitcoin address for receiving payments.\n"
                "If 'label' is specified, it is added to the address book \n"
                "so payments received with the address will be associated with 'label'.\n",
                {
                    {"label", RPCArg::Type::STR, /* default */ "\"\"", "The label name for the address to be linked to. It can also be set to the empty string \"\" to represent the default label. The label does not need to exist, it will be created if there is no label by the given name."},
                    {"address_type", RPCArg::Type::STR, /* default */ "set by -addresstype", "The address type to use. Options are \"legacy\", \"p2sh-segwit\", and \"bech32\"."},
                },
                RPCResult{
            "\"address\"    (string) The new bitcoin address\n"
                },
                RPCExamples{
                    HelpExampleCli("getnewaddress", "")
            + HelpExampleRpc("getnewaddress", "")
                },
            }.ToString());

    LOCK(pwallet->cs_wallet);

    if (!pwallet->CanGetAddresses()) {
        throw JSONRPCError(RPC_WALLET_ERROR, "Error: This wallet has no available keys");
    }

    // Parse the label first so we don't generate a key if there's an error
    std::string label;
    if (!request.params[0].isNull())
        label = LabelFromValue(request.params[0]);

    OutputType output_type = pwallet->m_default_address_type;
    if (!request.params[1].isNull()) {
        if (!ParseOutputType(request.params[1].get_str(), output_type)) {
            throw JSONRPCError(RPC_INVALID_ADDRESS_OR_KEY, strprintf("Unknown address type '%s'", request.params[1].get_str()));
        }
    }

    if (!pwallet->IsLocked()) {
        pwallet->TopUpKeyPool();
    }

    // Generate a new key that is added to wallet
    CPubKey newKey;
    if (!pwallet->GetKeyFromPool(newKey)) {
        throw JSONRPCError(RPC_WALLET_KEYPOOL_RAN_OUT, "Error: Keypool ran out, please call keypoolrefill first");
    }
    pwallet->LearnRelatedScripts(newKey, output_type);
    CTxDestination dest = GetDestinationForKey(newKey, output_type);

    pwallet->SetAddressBook(dest, label, "receive");

    return EncodeDestination(dest);
}

static UniValue getrawchangeaddress(const JSONRPCRequest& request)
{
    std::shared_ptr<CWallet> const wallet = GetWalletForJSONRPCRequest(request);
    CWallet* const pwallet = wallet.get();

    if (!EnsureWalletIsAvailable(pwallet, request.fHelp)) {
        return NullUniValue;
    }

    if (request.fHelp || request.params.size() > 1)
        throw std::runtime_error(
            RPCHelpMan{"getrawchangeaddress",
                "\nReturns a new Bitcoin address, for receiving change.\n"
                "This is for use with raw transactions, NOT normal use.\n",
                {
                    {"address_type", RPCArg::Type::STR, /* default */ "set by -changetype", "The address type to use. Options are \"legacy\", \"p2sh-segwit\", and \"bech32\"."},
                },
                RPCResult{
            "\"address\"    (string) The address\n"
                },
                RPCExamples{
                    HelpExampleCli("getrawchangeaddress", "")
            + HelpExampleRpc("getrawchangeaddress", "")
                },
            }.ToString());

    LOCK(pwallet->cs_wallet);

    if (!pwallet->CanGetAddresses(true)) {
        throw JSONRPCError(RPC_WALLET_ERROR, "Error: This wallet has no available keys");
    }

    if (!pwallet->IsLocked()) {
        pwallet->TopUpKeyPool();
    }

    OutputType output_type = pwallet->m_default_change_type != OutputType::CHANGE_AUTO ? pwallet->m_default_change_type : pwallet->m_default_address_type;
    if (!request.params[0].isNull()) {
        if (!ParseOutputType(request.params[0].get_str(), output_type)) {
            throw JSONRPCError(RPC_INVALID_ADDRESS_OR_KEY, strprintf("Unknown address type '%s'", request.params[0].get_str()));
        }
    }

    CReserveKey reservekey(pwallet);
    CPubKey vchPubKey;
    if (!reservekey.GetReservedKey(vchPubKey, true))
        throw JSONRPCError(RPC_WALLET_KEYPOOL_RAN_OUT, "Error: Keypool ran out, please call keypoolrefill first");

    reservekey.KeepKey();

    pwallet->LearnRelatedScripts(vchPubKey, output_type);
    CTxDestination dest = GetDestinationForKey(vchPubKey, output_type);

    return EncodeDestination(dest);
}


static UniValue setlabel(const JSONRPCRequest& request)
{
    std::shared_ptr<CWallet> const wallet = GetWalletForJSONRPCRequest(request);
    CWallet* const pwallet = wallet.get();

    if (!EnsureWalletIsAvailable(pwallet, request.fHelp)) {
        return NullUniValue;
    }

    if (request.fHelp || request.params.size() != 2)
        throw std::runtime_error(
            RPCHelpMan{"setlabel",
                "\nSets the label associated with the given address.\n",
                {
                    {"address", RPCArg::Type::STR, RPCArg::Optional::NO, "The bitcoin address to be associated with a label."},
                    {"label", RPCArg::Type::STR, RPCArg::Optional::NO, "The label to assign to the address."},
                },
                RPCResults{},
                RPCExamples{
                    HelpExampleCli("setlabel", "\"1D1ZrZNe3JUo7ZycKEYQQiQAWd9y54F4XX\" \"tabby\"")
            + HelpExampleRpc("setlabel", "\"1D1ZrZNe3JUo7ZycKEYQQiQAWd9y54F4XX\", \"tabby\"")
                },
            }.ToString());

    LOCK(pwallet->cs_wallet);

    CTxDestination dest = DecodeDestination(request.params[0].get_str());
    if (!IsValidDestination(dest)) {
        throw JSONRPCError(RPC_INVALID_ADDRESS_OR_KEY, "Invalid Bitcoin address");
    }

    std::string label = LabelFromValue(request.params[1]);

    if (IsMine(*pwallet, dest)) {
        pwallet->SetAddressBook(dest, label, "receive");
    } else {
        pwallet->SetAddressBook(dest, label, "send");
    }

    return NullUniValue;
}


static CTransactionRef SendMoney(interfaces::Chain::Lock& locked_chain, CWallet * const pwallet, const CTxDestination &address, CAmount nValue, bool fSubtractFeeFromAmount, const CCoinControl& coin_control, mapValue_t mapValue)
{
    CAmount curBalance = pwallet->GetBalance().m_mine_trusted;

    // Check amount
    if (nValue <= 0)
        throw JSONRPCError(RPC_INVALID_PARAMETER, "Invalid amount");

    if (nValue > curBalance)
        throw JSONRPCError(RPC_WALLET_INSUFFICIENT_FUNDS, "Insufficient funds");

    if (pwallet->GetBroadcastTransactions() && !pwallet->chain().p2pEnabled()) {
        throw JSONRPCError(RPC_CLIENT_P2P_DISABLED, "Error: Peer-to-peer functionality missing or disabled");
    }

    // Parse Bitcoin address
    CScript scriptPubKey = GetScriptForDestination(address);

    // Create and send the transaction
    CReserveKey reservekey(pwallet);
    CAmount nFeeRequired;
    std::string strError;
    std::vector<CRecipient> vecSend;
    int nChangePosRet = -1;
    CRecipient recipient = {scriptPubKey, nValue, fSubtractFeeFromAmount};
    vecSend.push_back(recipient);
    CTransactionRef tx;
    if (!pwallet->CreateTransaction(locked_chain, vecSend, tx, reservekey, nFeeRequired, nChangePosRet, strError, coin_control)) {
        if (!fSubtractFeeFromAmount && nValue + nFeeRequired > curBalance)
            strError = strprintf("Error: This transaction requires a transaction fee of at least %s", FormatMoney(nFeeRequired));
        throw JSONRPCError(RPC_WALLET_ERROR, strError);
    }
    CValidationState state;
    if (!pwallet->CommitTransaction(tx, std::move(mapValue), {} /* orderForm */, reservekey, state)) {
        strError = strprintf("Error: The transaction was rejected! Reason given: %s", FormatStateMessage(state));
        throw JSONRPCError(RPC_WALLET_ERROR, strError);
    }
    return tx;
}

static UniValue sendtoaddress(const JSONRPCRequest& request)
{
    std::shared_ptr<CWallet> const wallet = GetWalletForJSONRPCRequest(request);
    CWallet* const pwallet = wallet.get();

    if (!EnsureWalletIsAvailable(pwallet, request.fHelp)) {
        return NullUniValue;
    }

    if (request.fHelp || request.params.size() < 2 || request.params.size() > 8)
        throw std::runtime_error(
            RPCHelpMan{"sendtoaddress",
                "\nSend an amount to a given address." +
                    HelpRequiringPassphrase(pwallet) + "\n",
                {
                    {"address", RPCArg::Type::STR, RPCArg::Optional::NO, "The bitcoin address to send to."},
                    {"amount", RPCArg::Type::AMOUNT, RPCArg::Optional::NO, "The amount in " + CURRENCY_UNIT + " to send. eg 0.1"},
                    {"comment", RPCArg::Type::STR, RPCArg::Optional::OMITTED_NAMED_ARG, "A comment used to store what the transaction is for.\n"
            "                             This is not part of the transaction, just kept in your wallet."},
                    {"comment_to", RPCArg::Type::STR, RPCArg::Optional::OMITTED_NAMED_ARG, "A comment to store the name of the person or organization\n"
            "                             to which you're sending the transaction. This is not part of the \n"
            "                             transaction, just kept in your wallet."},
                    {"subtractfeefromamount", RPCArg::Type::BOOL, /* default */ "false", "The fee will be deducted from the amount being sent.\n"
            "                             The recipient will receive less bitcoins than you enter in the amount field."},
                    {"replaceable", RPCArg::Type::BOOL, /* default */ "fallback to wallet's default", "Allow this transaction to be replaced by a transaction with higher fees via BIP 125"},
                    {"conf_target", RPCArg::Type::NUM, /* default */ "fallback to wallet's default", "Confirmation target (in blocks)"},
                    {"estimate_mode", RPCArg::Type::STR, /* default */ "UNSET", "The fee estimate mode, must be one of:\n"
            "       \"UNSET\"\n"
            "       \"ECONOMICAL\"\n"
            "       \"CONSERVATIVE\""},
                },
                RPCResult{
            "\"txid\"                  (string) The transaction id.\n"
                },
                RPCExamples{
                    HelpExampleCli("sendtoaddress", "\"1M72Sfpbz1BPpXFHz9m3CdqATR44Jvaydd\" 0.1")
            + HelpExampleCli("sendtoaddress", "\"1M72Sfpbz1BPpXFHz9m3CdqATR44Jvaydd\" 0.1 \"donation\" \"seans outpost\"")
            + HelpExampleCli("sendtoaddress", "\"1M72Sfpbz1BPpXFHz9m3CdqATR44Jvaydd\" 0.1 \"\" \"\" true")
            + HelpExampleRpc("sendtoaddress", "\"1M72Sfpbz1BPpXFHz9m3CdqATR44Jvaydd\", 0.1, \"donation\", \"seans outpost\"")
                },
            }.ToString());

    // Make sure the results are valid at least up to the most recent block
    // the user could have gotten from another RPC command prior to now
    pwallet->BlockUntilSyncedToCurrentChain();

    auto locked_chain = pwallet->chain().lock();
    LOCK(pwallet->cs_wallet);

    CTxDestination dest = DecodeDestination(request.params[0].get_str());
    if (!IsValidDestination(dest)) {
        throw JSONRPCError(RPC_INVALID_ADDRESS_OR_KEY, "Invalid address");
    }

    // Amount
    CAmount nAmount = AmountFromValue(request.params[1]);
    if (nAmount <= 0)
        throw JSONRPCError(RPC_TYPE_ERROR, "Invalid amount for send");

    // Wallet comments
    mapValue_t mapValue;
    if (!request.params[2].isNull() && !request.params[2].get_str().empty())
        mapValue["comment"] = request.params[2].get_str();
    if (!request.params[3].isNull() && !request.params[3].get_str().empty())
        mapValue["to"] = request.params[3].get_str();

    bool fSubtractFeeFromAmount = false;
    if (!request.params[4].isNull()) {
        fSubtractFeeFromAmount = request.params[4].get_bool();
    }

    CCoinControl coin_control;
    if (!request.params[5].isNull()) {
        coin_control.m_signal_bip125_rbf = request.params[5].get_bool();
    }

    if (!request.params[6].isNull()) {
        coin_control.m_confirm_target = ParseConfirmTarget(request.params[6], pwallet->chain().estimateMaxBlocks());
    }

    if (!request.params[7].isNull()) {
        if (!FeeModeFromString(request.params[7].get_str(), coin_control.m_fee_mode)) {
            throw JSONRPCError(RPC_INVALID_PARAMETER, "Invalid estimate_mode parameter");
        }
    }


    EnsureWalletIsUnlocked(pwallet);

    CTransactionRef tx = SendMoney(*locked_chain, pwallet, dest, nAmount, fSubtractFeeFromAmount, coin_control, std::move(mapValue));
    return tx->GetHash().GetHex();
}

static UniValue listaddressgroupings(const JSONRPCRequest& request)
{
    std::shared_ptr<CWallet> const wallet = GetWalletForJSONRPCRequest(request);
    CWallet* const pwallet = wallet.get();

    if (!EnsureWalletIsAvailable(pwallet, request.fHelp)) {
        return NullUniValue;
    }

    if (request.fHelp || request.params.size() != 0)
        throw std::runtime_error(
            RPCHelpMan{"listaddressgroupings",
                "\nLists groups of addresses which have had their common ownership\n"
                "made public by common use as inputs or as the resulting change\n"
                "in past transactions\n",
                {},
                RPCResult{
            "[\n"
            "  [\n"
            "    [\n"
            "      \"address\",            (string) The bitcoin address\n"
            "      amount,                 (numeric) The amount in " + CURRENCY_UNIT + "\n"
            "      \"label\"               (string, optional) The label\n"
            "    ]\n"
            "    ,...\n"
            "  ]\n"
            "  ,...\n"
            "]\n"
                },
                RPCExamples{
                    HelpExampleCli("listaddressgroupings", "")
            + HelpExampleRpc("listaddressgroupings", "")
                },
            }.ToString());

    // Make sure the results are valid at least up to the most recent block
    // the user could have gotten from another RPC command prior to now
    pwallet->BlockUntilSyncedToCurrentChain();

    auto locked_chain = pwallet->chain().lock();
    LOCK(pwallet->cs_wallet);

    UniValue jsonGroupings(UniValue::VARR);
    std::map<CTxDestination, CAmount> balances = pwallet->GetAddressBalances(*locked_chain);
    for (const std::set<CTxDestination>& grouping : pwallet->GetAddressGroupings()) {
        UniValue jsonGrouping(UniValue::VARR);
        for (const CTxDestination& address : grouping)
        {
            UniValue addressInfo(UniValue::VARR);
            addressInfo.push_back(EncodeDestination(address));
            addressInfo.push_back(ValueFromAmount(balances[address]));
            {
                if (pwallet->mapAddressBook.find(address) != pwallet->mapAddressBook.end()) {
                    addressInfo.push_back(pwallet->mapAddressBook.find(address)->second.name);
                }
            }
            jsonGrouping.push_back(addressInfo);
        }
        jsonGroupings.push_back(jsonGrouping);
    }
    return jsonGroupings;
}

static UniValue signmessage(const JSONRPCRequest& request)
{
    std::shared_ptr<CWallet> const wallet = GetWalletForJSONRPCRequest(request);
    CWallet* const pwallet = wallet.get();

    if (!EnsureWalletIsAvailable(pwallet, request.fHelp)) {
        return NullUniValue;
    }

    if (request.fHelp || request.params.size() != 2)
        throw std::runtime_error(
            RPCHelpMan{"signmessage",
                "\nSign a message with the private key of an address" +
                    HelpRequiringPassphrase(pwallet) + "\n",
                {
                    {"address", RPCArg::Type::STR, RPCArg::Optional::NO, "The bitcoin address to use for the private key."},
                    {"message", RPCArg::Type::STR, RPCArg::Optional::NO, "The message to create a signature of."},
                },
                RPCResult{
            "\"signature\"          (string) The signature of the message encoded in base 64\n"
                },
                RPCExamples{
            "\nUnlock the wallet for 30 seconds\n"
            + HelpExampleCli("walletpassphrase", "\"mypassphrase\" 30") +
            "\nCreate the signature\n"
            + HelpExampleCli("signmessage", "\"1D1ZrZNe3JUo7ZycKEYQQiQAWd9y54F4XX\" \"my message\"") +
            "\nVerify the signature\n"
            + HelpExampleCli("verifymessage", "\"1D1ZrZNe3JUo7ZycKEYQQiQAWd9y54F4XX\" \"signature\" \"my message\"") +
            "\nAs a JSON-RPC call\n"
            + HelpExampleRpc("signmessage", "\"1D1ZrZNe3JUo7ZycKEYQQiQAWd9y54F4XX\", \"my message\"")
                },
            }.ToString());

    auto locked_chain = pwallet->chain().lock();
    LOCK(pwallet->cs_wallet);

    EnsureWalletIsUnlocked(pwallet);

    std::string strAddress = request.params[0].get_str();
    std::string strMessage = request.params[1].get_str();

    CTxDestination dest = DecodeDestination(strAddress);
    if (!IsValidDestination(dest)) {
        throw JSONRPCError(RPC_TYPE_ERROR, "Invalid address");
    }

    const CKeyID *keyID = boost::get<CKeyID>(&dest);
    if (!keyID) {
        throw JSONRPCError(RPC_TYPE_ERROR, "Address does not refer to key");
    }

    CKey key;
    if (!pwallet->GetKey(*keyID, key)) {
        throw JSONRPCError(RPC_WALLET_ERROR, "Private key not available");
    }

    CHashWriter ss(SER_GETHASH, 0);
    ss << strMessageMagic;
    ss << strMessage;

    std::vector<unsigned char> vchSig;
    if (!key.SignCompact(ss.GetHash(), vchSig))
        throw JSONRPCError(RPC_INVALID_ADDRESS_OR_KEY, "Sign failed");

    return EncodeBase64(vchSig.data(), vchSig.size());
}

static UniValue getreceivedbyaddress(const JSONRPCRequest& request)
{
    std::shared_ptr<CWallet> const wallet = GetWalletForJSONRPCRequest(request);
    CWallet* const pwallet = wallet.get();

    if (!EnsureWalletIsAvailable(pwallet, request.fHelp)) {
        return NullUniValue;
    }

    if (request.fHelp || request.params.size() < 1 || request.params.size() > 2)
        throw std::runtime_error(
            RPCHelpMan{"getreceivedbyaddress",
                "\nReturns the total amount received by the given address in transactions with at least minconf confirmations.\n",
                {
                    {"address", RPCArg::Type::STR, RPCArg::Optional::NO, "The bitcoin address for transactions."},
                    {"minconf", RPCArg::Type::NUM, /* default */ "1", "Only include transactions confirmed at least this many times."},
                },
                RPCResult{
            "amount   (numeric) The total amount in " + CURRENCY_UNIT + " received at this address.\n"
                },
                RPCExamples{
            "\nThe amount from transactions with at least 1 confirmation\n"
            + HelpExampleCli("getreceivedbyaddress", "\"1D1ZrZNe3JUo7ZycKEYQQiQAWd9y54F4XX\"") +
            "\nThe amount including unconfirmed transactions, zero confirmations\n"
            + HelpExampleCli("getreceivedbyaddress", "\"1D1ZrZNe3JUo7ZycKEYQQiQAWd9y54F4XX\" 0") +
            "\nThe amount with at least 6 confirmations\n"
            + HelpExampleCli("getreceivedbyaddress", "\"1D1ZrZNe3JUo7ZycKEYQQiQAWd9y54F4XX\" 6") +
            "\nAs a JSON-RPC call\n"
            + HelpExampleRpc("getreceivedbyaddress", "\"1D1ZrZNe3JUo7ZycKEYQQiQAWd9y54F4XX\", 6")
                },
            }.ToString());

    // Make sure the results are valid at least up to the most recent block
    // the user could have gotten from another RPC command prior to now
    pwallet->BlockUntilSyncedToCurrentChain();

    auto locked_chain = pwallet->chain().lock();
    LOCK(pwallet->cs_wallet);

    // Bitcoin address
    CTxDestination dest = DecodeDestination(request.params[0].get_str());
    if (!IsValidDestination(dest)) {
        throw JSONRPCError(RPC_INVALID_ADDRESS_OR_KEY, "Invalid Bitcoin address");
    }
    CScript scriptPubKey = GetScriptForDestination(dest);
    if (!IsMine(*pwallet, scriptPubKey)) {
        throw JSONRPCError(RPC_WALLET_ERROR, "Address not found in wallet");
    }

    // Minimum confirmations
    int nMinDepth = 1;
    if (!request.params[1].isNull())
        nMinDepth = request.params[1].get_int();

    // Tally
    CAmount nAmount = 0;
    for (const std::pair<const uint256, CWalletTx>& pairWtx : pwallet->mapWallet) {
        const CWalletTx& wtx = pairWtx.second;
        if (wtx.IsCoinBase() || !locked_chain->checkFinalTx(*wtx.tx)) {
            continue;
        }

        for (const CTxOut& txout : wtx.tx->vout)
            if (txout.scriptPubKey == scriptPubKey)
                if (wtx.GetDepthInMainChain(*locked_chain) >= nMinDepth)
                    nAmount += txout.nValue;
    }

    return  ValueFromAmount(nAmount);
}


static UniValue getreceivedbylabel(const JSONRPCRequest& request)
{
    std::shared_ptr<CWallet> const wallet = GetWalletForJSONRPCRequest(request);
    CWallet* const pwallet = wallet.get();

    if (!EnsureWalletIsAvailable(pwallet, request.fHelp)) {
        return NullUniValue;
    }

    if (request.fHelp || request.params.size() < 1 || request.params.size() > 2)
        throw std::runtime_error(
            RPCHelpMan{"getreceivedbylabel",
                "\nReturns the total amount received by addresses with <label> in transactions with at least [minconf] confirmations.\n",
                {
                    {"label", RPCArg::Type::STR, RPCArg::Optional::NO, "The selected label, may be the default label using \"\"."},
                    {"minconf", RPCArg::Type::NUM, /* default */ "1", "Only include transactions confirmed at least this many times."},
                },
                RPCResult{
            "amount              (numeric) The total amount in " + CURRENCY_UNIT + " received for this label.\n"
                },
                RPCExamples{
            "\nAmount received by the default label with at least 1 confirmation\n"
            + HelpExampleCli("getreceivedbylabel", "\"\"") +
            "\nAmount received at the tabby label including unconfirmed amounts with zero confirmations\n"
            + HelpExampleCli("getreceivedbylabel", "\"tabby\" 0") +
            "\nThe amount with at least 6 confirmations\n"
            + HelpExampleCli("getreceivedbylabel", "\"tabby\" 6") +
            "\nAs a JSON-RPC call\n"
            + HelpExampleRpc("getreceivedbylabel", "\"tabby\", 6")
                },
            }.ToString());

    // Make sure the results are valid at least up to the most recent block
    // the user could have gotten from another RPC command prior to now
    pwallet->BlockUntilSyncedToCurrentChain();

    auto locked_chain = pwallet->chain().lock();
    LOCK(pwallet->cs_wallet);

    // Minimum confirmations
    int nMinDepth = 1;
    if (!request.params[1].isNull())
        nMinDepth = request.params[1].get_int();

    // Get the set of pub keys assigned to label
    std::string label = LabelFromValue(request.params[0]);
    std::set<CTxDestination> setAddress = pwallet->GetLabelAddresses(label);

    // Tally
    CAmount nAmount = 0;
    for (const std::pair<const uint256, CWalletTx>& pairWtx : pwallet->mapWallet) {
        const CWalletTx& wtx = pairWtx.second;
        if (wtx.IsCoinBase() || !locked_chain->checkFinalTx(*wtx.tx)) {
            continue;
        }

        for (const CTxOut& txout : wtx.tx->vout)
        {
            CTxDestination address;
            if (ExtractDestination(txout.scriptPubKey, address) && IsMine(*pwallet, address) && setAddress.count(address)) {
                if (wtx.GetDepthInMainChain(*locked_chain) >= nMinDepth)
                    nAmount += txout.nValue;
            }
        }
    }

    return ValueFromAmount(nAmount);
}


static UniValue getbalance(const JSONRPCRequest& request)
{
    std::shared_ptr<CWallet> const wallet = GetWalletForJSONRPCRequest(request);
    CWallet* const pwallet = wallet.get();

    if (!EnsureWalletIsAvailable(pwallet, request.fHelp)) {
        return NullUniValue;
    }

    if (request.fHelp || (request.params.size() > 3 ))
        throw std::runtime_error(
            RPCHelpMan{"getbalance",
                "\nReturns the total available balance.\n"
                "The available balance is what the wallet considers currently spendable, and is\n"
                "thus affected by options which limit spendability such as -spendzeroconfchange.\n",
                {
                    {"dummy", RPCArg::Type::STR, RPCArg::Optional::OMITTED_NAMED_ARG, "Remains for backward compatibility. Must be excluded or set to \"*\"."},
                    {"minconf", RPCArg::Type::NUM, /* default */ "0", "Only include transactions confirmed at least this many times."},
                    {"include_watchonly", RPCArg::Type::BOOL, /* default */ "false", "Also include balance in watch-only addresses (see 'importaddress')"},
                },
                RPCResult{
            "amount              (numeric) The total amount in " + CURRENCY_UNIT + " received for this wallet.\n"
                },
                RPCExamples{
            "\nThe total amount in the wallet with 1 or more confirmations\n"
            + HelpExampleCli("getbalance", "") +
            "\nThe total amount in the wallet at least 6 blocks confirmed\n"
            + HelpExampleCli("getbalance", "\"*\" 6") +
            "\nAs a JSON-RPC call\n"
            + HelpExampleRpc("getbalance", "\"*\", 6")
                },
            }.ToString());

    // Make sure the results are valid at least up to the most recent block
    // the user could have gotten from another RPC command prior to now
    pwallet->BlockUntilSyncedToCurrentChain();

    auto locked_chain = pwallet->chain().lock();
    LOCK(pwallet->cs_wallet);

    const UniValue& dummy_value = request.params[0];
    if (!dummy_value.isNull() && dummy_value.get_str() != "*") {
        throw JSONRPCError(RPC_METHOD_DEPRECATED, "dummy first argument must be excluded or set to \"*\".");
    }

    int min_depth = 0;
    if (!request.params[1].isNull()) {
        min_depth = request.params[1].get_int();
    }

    bool include_watchonly = false;
    if (!request.params[2].isNull() && request.params[2].get_bool()) {
        include_watchonly = true;
    }

    const auto bal = pwallet->GetBalance(min_depth);

    return ValueFromAmount(bal.m_mine_trusted + (include_watchonly ? bal.m_watchonly_trusted : 0));
}

static UniValue getunconfirmedbalance(const JSONRPCRequest &request)
{
    std::shared_ptr<CWallet> const wallet = GetWalletForJSONRPCRequest(request);
    CWallet* const pwallet = wallet.get();

    if (!EnsureWalletIsAvailable(pwallet, request.fHelp)) {
        return NullUniValue;
    }

    if (request.fHelp || request.params.size() > 0)
        throw std::runtime_error(
            RPCHelpMan{"getunconfirmedbalance",
                "Returns the server's total unconfirmed balance\n",
                {},
                RPCResults{},
                RPCExamples{""},
            }.ToString());

    // Make sure the results are valid at least up to the most recent block
    // the user could have gotten from another RPC command prior to now
    pwallet->BlockUntilSyncedToCurrentChain();

    auto locked_chain = pwallet->chain().lock();
    LOCK(pwallet->cs_wallet);

    return ValueFromAmount(pwallet->GetBalance().m_mine_untrusted_pending);
}


static UniValue sendmany(const JSONRPCRequest& request)
{
    std::shared_ptr<CWallet> const wallet = GetWalletForJSONRPCRequest(request);
    CWallet* const pwallet = wallet.get();

    if (!EnsureWalletIsAvailable(pwallet, request.fHelp)) {
        return NullUniValue;
    }

    const RPCHelpMan help{"sendmany",
                "\nSend multiple times. Amounts are double-precision floating point numbers." +
                    HelpRequiringPassphrase(pwallet) + "\n",
                {
                    {"dummy", RPCArg::Type::STR, RPCArg::Optional::NO, "Must be set to \"\" for backwards compatibility.", "\"\""},
                    {"amounts", RPCArg::Type::OBJ, RPCArg::Optional::NO, "A json object with addresses and amounts",
                        {
                            {"address", RPCArg::Type::AMOUNT, RPCArg::Optional::NO, "The bitcoin address is the key, the numeric amount (can be string) in " + CURRENCY_UNIT + " is the value"},
                        },
                    },
                    {"minconf", RPCArg::Type::NUM, RPCArg::Optional::OMITTED_NAMED_ARG, "Ignored dummy value"},
                    {"comment", RPCArg::Type::STR, RPCArg::Optional::OMITTED_NAMED_ARG, "A comment"},
                    {"subtractfeefrom", RPCArg::Type::ARR, RPCArg::Optional::OMITTED_NAMED_ARG, "A json array with addresses.\n"
            "                           The fee will be equally deducted from the amount of each selected address.\n"
            "                           Those recipients will receive less bitcoins than you enter in their corresponding amount field.\n"
            "                           If no addresses are specified here, the sender pays the fee.",
                        {
                            {"address", RPCArg::Type::STR, RPCArg::Optional::OMITTED, "Subtract fee from this address"},
                        },
                    },
                    {"replaceable", RPCArg::Type::BOOL, /* default */ "fallback to wallet's default", "Allow this transaction to be replaced by a transaction with higher fees via BIP 125"},
                    {"conf_target", RPCArg::Type::NUM, /* default */ "fallback to wallet's default", "Confirmation target (in blocks)"},
                    {"estimate_mode", RPCArg::Type::STR, /* default */ "UNSET", "The fee estimate mode, must be one of:\n"
            "       \"UNSET\"\n"
            "       \"ECONOMICAL\"\n"
            "       \"CONSERVATIVE\""},
                },
                 RPCResult{
            "\"txid\"                   (string) The transaction id for the send. Only 1 transaction is created regardless of \n"
            "                                    the number of addresses.\n"
                 },
                RPCExamples{
            "\nSend two amounts to two different addresses:\n"
            + HelpExampleCli("sendmany", "\"\" \"{\\\"1D1ZrZNe3JUo7ZycKEYQQiQAWd9y54F4XX\\\":0.01,\\\"1353tsE8YMTA4EuV7dgUXGjNFf9KpVvKHz\\\":0.02}\"") +
            "\nSend two amounts to two different addresses setting the confirmation and comment:\n"
            + HelpExampleCli("sendmany", "\"\" \"{\\\"1D1ZrZNe3JUo7ZycKEYQQiQAWd9y54F4XX\\\":0.01,\\\"1353tsE8YMTA4EuV7dgUXGjNFf9KpVvKHz\\\":0.02}\" 6 \"testing\"") +
            "\nSend two amounts to two different addresses, subtract fee from amount:\n"
            + HelpExampleCli("sendmany", "\"\" \"{\\\"1D1ZrZNe3JUo7ZycKEYQQiQAWd9y54F4XX\\\":0.01,\\\"1353tsE8YMTA4EuV7dgUXGjNFf9KpVvKHz\\\":0.02}\" 1 \"\" \"[\\\"1D1ZrZNe3JUo7ZycKEYQQiQAWd9y54F4XX\\\",\\\"1353tsE8YMTA4EuV7dgUXGjNFf9KpVvKHz\\\"]\"") +
            "\nAs a JSON-RPC call\n"
            + HelpExampleRpc("sendmany", "\"\", {\"1D1ZrZNe3JUo7ZycKEYQQiQAWd9y54F4XX\":0.01,\"1353tsE8YMTA4EuV7dgUXGjNFf9KpVvKHz\":0.02}, 6, \"testing\"")
                },
    };

    if (request.fHelp || !help.IsValidNumArgs(request.params.size())) {
        throw std::runtime_error(help.ToString());
    }

    // Make sure the results are valid at least up to the most recent block
    // the user could have gotten from another RPC command prior to now
    pwallet->BlockUntilSyncedToCurrentChain();

    auto locked_chain = pwallet->chain().lock();
    LOCK(pwallet->cs_wallet);

    if (pwallet->GetBroadcastTransactions() && !pwallet->chain().p2pEnabled()) {
        throw JSONRPCError(RPC_CLIENT_P2P_DISABLED, "Error: Peer-to-peer functionality missing or disabled");
    }

    if (!request.params[0].isNull() && !request.params[0].get_str().empty()) {
        throw JSONRPCError(RPC_INVALID_PARAMETER, "Dummy value must be set to \"\"");
    }
    UniValue sendTo = request.params[1].get_obj();

    mapValue_t mapValue;
    if (!request.params[3].isNull() && !request.params[3].get_str().empty())
        mapValue["comment"] = request.params[3].get_str();

    UniValue subtractFeeFromAmount(UniValue::VARR);
    if (!request.params[4].isNull())
        subtractFeeFromAmount = request.params[4].get_array();

    CCoinControl coin_control;
    if (!request.params[5].isNull()) {
        coin_control.m_signal_bip125_rbf = request.params[5].get_bool();
    }

    if (!request.params[6].isNull()) {
        coin_control.m_confirm_target = ParseConfirmTarget(request.params[6], pwallet->chain().estimateMaxBlocks());
    }

    if (!request.params[7].isNull()) {
        if (!FeeModeFromString(request.params[7].get_str(), coin_control.m_fee_mode)) {
            throw JSONRPCError(RPC_INVALID_PARAMETER, "Invalid estimate_mode parameter");
        }
    }

    std::set<CTxDestination> destinations;
    std::vector<CRecipient> vecSend;

    std::vector<std::string> keys = sendTo.getKeys();
    for (const std::string& name_ : keys) {
        CTxDestination dest = DecodeDestination(name_);
        if (!IsValidDestination(dest)) {
            throw JSONRPCError(RPC_INVALID_ADDRESS_OR_KEY, std::string("Invalid Bitcoin address: ") + name_);
        }

        if (destinations.count(dest)) {
            throw JSONRPCError(RPC_INVALID_PARAMETER, std::string("Invalid parameter, duplicated address: ") + name_);
        }
        destinations.insert(dest);

        CScript scriptPubKey = GetScriptForDestination(dest);
        CAmount nAmount = AmountFromValue(sendTo[name_]);
        if (nAmount <= 0)
            throw JSONRPCError(RPC_TYPE_ERROR, "Invalid amount for send");

        bool fSubtractFeeFromAmount = false;
        for (unsigned int idx = 0; idx < subtractFeeFromAmount.size(); idx++) {
            const UniValue& addr = subtractFeeFromAmount[idx];
            if (addr.get_str() == name_)
                fSubtractFeeFromAmount = true;
        }

        CRecipient recipient = {scriptPubKey, nAmount, fSubtractFeeFromAmount};
        vecSend.push_back(recipient);
    }

    EnsureWalletIsUnlocked(pwallet);

    // Shuffle recipient list
    std::shuffle(vecSend.begin(), vecSend.end(), FastRandomContext());

    // Send
    CReserveKey keyChange(pwallet);
    CAmount nFeeRequired = 0;
    int nChangePosRet = -1;
    std::string strFailReason;
    CTransactionRef tx;
    bool fCreated = pwallet->CreateTransaction(*locked_chain, vecSend, tx, keyChange, nFeeRequired, nChangePosRet, strFailReason, coin_control);
    if (!fCreated)
        throw JSONRPCError(RPC_WALLET_INSUFFICIENT_FUNDS, strFailReason);
    CValidationState state;
    if (!pwallet->CommitTransaction(tx, std::move(mapValue), {} /* orderForm */, keyChange, state)) {
        strFailReason = strprintf("Transaction commit failed:: %s", FormatStateMessage(state));
        throw JSONRPCError(RPC_WALLET_ERROR, strFailReason);
    }

    return tx->GetHash().GetHex();
}

static UniValue addmultisigaddress(const JSONRPCRequest& request)
{
    std::shared_ptr<CWallet> const wallet = GetWalletForJSONRPCRequest(request);
    CWallet* const pwallet = wallet.get();

    if (!EnsureWalletIsAvailable(pwallet, request.fHelp)) {
        return NullUniValue;
    }

    if (request.fHelp || request.params.size() < 2 || request.params.size() > 4) {
        std::string msg =
            RPCHelpMan{"addmultisigaddress",
                "\nAdd a nrequired-to-sign multisignature address to the wallet. Requires a new wallet backup.\n"
                "Each key is a Bitcoin address or hex-encoded public key.\n"
                "This functionality is only intended for use with non-watchonly addresses.\n"
                "See `importaddress` for watchonly p2sh address support.\n"
                "If 'label' is specified, assign address to that label.\n",
                {
                    {"nrequired", RPCArg::Type::NUM, RPCArg::Optional::NO, "The number of required signatures out of the n keys or addresses."},
                    {"keys", RPCArg::Type::ARR, RPCArg::Optional::NO, "A json array of bitcoin addresses or hex-encoded public keys",
                        {
                            {"key", RPCArg::Type::STR, RPCArg::Optional::OMITTED, "bitcoin address or hex-encoded public key"},
                        },
                        },
                    {"label", RPCArg::Type::STR, RPCArg::Optional::OMITTED_NAMED_ARG, "A label to assign the addresses to."},
                    {"address_type", RPCArg::Type::STR, /* default */ "set by -addresstype", "The address type to use. Options are \"legacy\", \"p2sh-segwit\", and \"bech32\"."},
                },
                RPCResult{
            "{\n"
            "  \"address\":\"multisigaddress\",    (string) The value of the new multisig address.\n"
            "  \"redeemScript\":\"script\"         (string) The string value of the hex-encoded redemption script.\n"
            "}\n"
                },
                RPCExamples{
            "\nAdd a multisig address from 2 addresses\n"
            + HelpExampleCli("addmultisigaddress", "2 \"[\\\"16sSauSf5pF2UkUwvKGq4qjNRzBZYqgEL5\\\",\\\"171sgjn4YtPu27adkKGrdDwzRTxnRkBfKV\\\"]\"") +
            "\nAs a JSON-RPC call\n"
            + HelpExampleRpc("addmultisigaddress", "2, \"[\\\"16sSauSf5pF2UkUwvKGq4qjNRzBZYqgEL5\\\",\\\"171sgjn4YtPu27adkKGrdDwzRTxnRkBfKV\\\"]\"")
                },
            }.ToString();
        throw std::runtime_error(msg);
    }

    auto locked_chain = pwallet->chain().lock();
    LOCK(pwallet->cs_wallet);

    std::string label;
    if (!request.params[2].isNull())
        label = LabelFromValue(request.params[2]);

    int required = request.params[0].get_int();

    // Get the public keys
    const UniValue& keys_or_addrs = request.params[1].get_array();
    std::vector<CPubKey> pubkeys;
    for (unsigned int i = 0; i < keys_or_addrs.size(); ++i) {
        if (IsHex(keys_or_addrs[i].get_str()) && (keys_or_addrs[i].get_str().length() == 66 || keys_or_addrs[i].get_str().length() == 130)) {
            pubkeys.push_back(HexToPubKey(keys_or_addrs[i].get_str()));
        } else {
            pubkeys.push_back(AddrToPubKey(pwallet, keys_or_addrs[i].get_str()));
        }
    }

    OutputType output_type = pwallet->m_default_address_type;
    if (!request.params[3].isNull()) {
        if (!ParseOutputType(request.params[3].get_str(), output_type)) {
            throw JSONRPCError(RPC_INVALID_ADDRESS_OR_KEY, strprintf("Unknown address type '%s'", request.params[3].get_str()));
        }
    }

    // Construct using pay-to-script-hash:
    CScript inner = CreateMultisigRedeemscript(required, pubkeys);
    CTxDestination dest = AddAndGetDestinationForScript(*pwallet, inner, output_type);
    pwallet->SetAddressBook(dest, label, "send");

    UniValue result(UniValue::VOBJ);
    result.pushKV("address", EncodeDestination(dest));
    result.pushKV("redeemScript", HexStr(inner.begin(), inner.end()));
    return result;
}

struct tallyitem
{
    CAmount nAmount{0};
    int nConf{std::numeric_limits<int>::max()};
    std::vector<uint256> txids;
    bool fIsWatchonly{false};
    tallyitem()
    {
    }
};

static UniValue ListReceived(interfaces::Chain::Lock& locked_chain, CWallet * const pwallet, const UniValue& params, bool by_label) EXCLUSIVE_LOCKS_REQUIRED(pwallet->cs_wallet)
{
    // Minimum confirmations
    int nMinDepth = 1;
    if (!params[0].isNull())
        nMinDepth = params[0].get_int();

    // Whether to include empty labels
    bool fIncludeEmpty = false;
    if (!params[1].isNull())
        fIncludeEmpty = params[1].get_bool();

    isminefilter filter = ISMINE_SPENDABLE;
    if(!params[2].isNull())
        if(params[2].get_bool())
            filter = filter | ISMINE_WATCH_ONLY;

    bool has_filtered_address = false;
    CTxDestination filtered_address = CNoDestination();
    if (!by_label && params.size() > 3) {
        if (!IsValidDestinationString(params[3].get_str())) {
            throw JSONRPCError(RPC_WALLET_ERROR, "address_filter parameter was invalid");
        }
        filtered_address = DecodeDestination(params[3].get_str());
        has_filtered_address = true;
    }

    // Tally
    std::map<CTxDestination, tallyitem> mapTally;
    for (const std::pair<const uint256, CWalletTx>& pairWtx : pwallet->mapWallet) {
        const CWalletTx& wtx = pairWtx.second;

        if (wtx.IsCoinBase() || !locked_chain.checkFinalTx(*wtx.tx)) {
            continue;
        }

        int nDepth = wtx.GetDepthInMainChain(locked_chain);
        if (nDepth < nMinDepth)
            continue;

        for (const CTxOut& txout : wtx.tx->vout)
        {
            CTxDestination address;
            if (!ExtractDestination(txout.scriptPubKey, address))
                continue;

            if (has_filtered_address && !(filtered_address == address)) {
                continue;
            }

            isminefilter mine = IsMine(*pwallet, address);
            if(!(mine & filter))
                continue;

            tallyitem& item = mapTally[address];
            item.nAmount += txout.nValue;
            item.nConf = std::min(item.nConf, nDepth);
            item.txids.push_back(wtx.GetHash());
            if (mine & ISMINE_WATCH_ONLY)
                item.fIsWatchonly = true;
        }
    }

    // Reply
    UniValue ret(UniValue::VARR);
    std::map<std::string, tallyitem> label_tally;

    // Create mapAddressBook iterator
    // If we aren't filtering, go from begin() to end()
    auto start = pwallet->mapAddressBook.begin();
    auto end = pwallet->mapAddressBook.end();
    // If we are filtering, find() the applicable entry
    if (has_filtered_address) {
        start = pwallet->mapAddressBook.find(filtered_address);
        if (start != end) {
            end = std::next(start);
        }
    }

    for (auto item_it = start; item_it != end; ++item_it)
    {
        const CTxDestination& address = item_it->first;
        const std::string& label = item_it->second.name;
        auto it = mapTally.find(address);
        if (it == mapTally.end() && !fIncludeEmpty)
            continue;

        CAmount nAmount = 0;
        int nConf = std::numeric_limits<int>::max();
        bool fIsWatchonly = false;
        if (it != mapTally.end())
        {
            nAmount = (*it).second.nAmount;
            nConf = (*it).second.nConf;
            fIsWatchonly = (*it).second.fIsWatchonly;
        }

        if (by_label)
        {
            tallyitem& _item = label_tally[label];
            _item.nAmount += nAmount;
            _item.nConf = std::min(_item.nConf, nConf);
            _item.fIsWatchonly = fIsWatchonly;
        }
        else
        {
            UniValue obj(UniValue::VOBJ);
            if(fIsWatchonly)
                obj.pushKV("involvesWatchonly", true);
            obj.pushKV("address",       EncodeDestination(address));
            obj.pushKV("amount",        ValueFromAmount(nAmount));
            obj.pushKV("confirmations", (nConf == std::numeric_limits<int>::max() ? 0 : nConf));
            obj.pushKV("label", label);
            UniValue transactions(UniValue::VARR);
            if (it != mapTally.end())
            {
                for (const uint256& _item : (*it).second.txids)
                {
                    transactions.push_back(_item.GetHex());
                }
            }
            obj.pushKV("txids", transactions);
            ret.push_back(obj);
        }
    }

    if (by_label)
    {
        for (const auto& entry : label_tally)
        {
            CAmount nAmount = entry.second.nAmount;
            int nConf = entry.second.nConf;
            UniValue obj(UniValue::VOBJ);
            if (entry.second.fIsWatchonly)
                obj.pushKV("involvesWatchonly", true);
            obj.pushKV("amount",        ValueFromAmount(nAmount));
            obj.pushKV("confirmations", (nConf == std::numeric_limits<int>::max() ? 0 : nConf));
            obj.pushKV("label",         entry.first);
            ret.push_back(obj);
        }
    }

    return ret;
}

static UniValue listreceivedbyaddress(const JSONRPCRequest& request)
{
    std::shared_ptr<CWallet> const wallet = GetWalletForJSONRPCRequest(request);
    CWallet* const pwallet = wallet.get();

    if (!EnsureWalletIsAvailable(pwallet, request.fHelp)) {
        return NullUniValue;
    }

    if (request.fHelp || request.params.size() > 4)
        throw std::runtime_error(
            RPCHelpMan{"listreceivedbyaddress",
                "\nList balances by receiving address.\n",
                {
                    {"minconf", RPCArg::Type::NUM, /* default */ "1", "The minimum number of confirmations before payments are included."},
                    {"include_empty", RPCArg::Type::BOOL, /* default */ "false", "Whether to include addresses that haven't received any payments."},
                    {"include_watchonly", RPCArg::Type::BOOL, /* default */ "false", "Whether to include watch-only addresses (see 'importaddress')."},
                    {"address_filter", RPCArg::Type::STR, RPCArg::Optional::OMITTED_NAMED_ARG, "If present, only return information on this address."},
                },
                RPCResult{
            "[\n"
            "  {\n"
            "    \"involvesWatchonly\" : true,        (bool) Only returned if imported addresses were involved in transaction\n"
            "    \"address\" : \"receivingaddress\",  (string) The receiving address\n"
            "    \"amount\" : x.xxx,                  (numeric) The total amount in " + CURRENCY_UNIT + " received by the address\n"
            "    \"confirmations\" : n,               (numeric) The number of confirmations of the most recent transaction included\n"
            "    \"label\" : \"label\",               (string) The label of the receiving address. The default label is \"\".\n"
            "    \"txids\": [\n"
            "       \"txid\",                         (string) The ids of transactions received with the address \n"
            "       ...\n"
            "    ]\n"
            "  }\n"
            "  ,...\n"
            "]\n"
                },
                RPCExamples{
                    HelpExampleCli("listreceivedbyaddress", "")
            + HelpExampleCli("listreceivedbyaddress", "6 true")
            + HelpExampleRpc("listreceivedbyaddress", "6, true, true")
            + HelpExampleRpc("listreceivedbyaddress", "6, true, true, \"1M72Sfpbz1BPpXFHz9m3CdqATR44Jvaydd\"")
                },
            }.ToString());

    // Make sure the results are valid at least up to the most recent block
    // the user could have gotten from another RPC command prior to now
    pwallet->BlockUntilSyncedToCurrentChain();

    auto locked_chain = pwallet->chain().lock();
    LOCK(pwallet->cs_wallet);

    return ListReceived(*locked_chain, pwallet, request.params, false);
}

static UniValue listreceivedbylabel(const JSONRPCRequest& request)
{
    std::shared_ptr<CWallet> const wallet = GetWalletForJSONRPCRequest(request);
    CWallet* const pwallet = wallet.get();

    if (!EnsureWalletIsAvailable(pwallet, request.fHelp)) {
        return NullUniValue;
    }

    if (request.fHelp || request.params.size() > 3)
        throw std::runtime_error(
            RPCHelpMan{"listreceivedbylabel",
                "\nList received transactions by label.\n",
                {
                    {"minconf", RPCArg::Type::NUM, /* default */ "1", "The minimum number of confirmations before payments are included."},
                    {"include_empty", RPCArg::Type::BOOL, /* default */ "false", "Whether to include labels that haven't received any payments."},
                    {"include_watchonly", RPCArg::Type::BOOL, /* default */ "false", "Whether to include watch-only addresses (see 'importaddress')."},
                },
                RPCResult{
            "[\n"
            "  {\n"
            "    \"involvesWatchonly\" : true,   (bool) Only returned if imported addresses were involved in transaction\n"
            "    \"amount\" : x.xxx,             (numeric) The total amount received by addresses with this label\n"
            "    \"confirmations\" : n,          (numeric) The number of confirmations of the most recent transaction included\n"
            "    \"label\" : \"label\"           (string) The label of the receiving address. The default label is \"\".\n"
            "  }\n"
            "  ,...\n"
            "]\n"
                },
                RPCExamples{
                    HelpExampleCli("listreceivedbylabel", "")
            + HelpExampleCli("listreceivedbylabel", "6 true")
            + HelpExampleRpc("listreceivedbylabel", "6, true, true")
                },
            }.ToString());

    // Make sure the results are valid at least up to the most recent block
    // the user could have gotten from another RPC command prior to now
    pwallet->BlockUntilSyncedToCurrentChain();

    auto locked_chain = pwallet->chain().lock();
    LOCK(pwallet->cs_wallet);

    return ListReceived(*locked_chain, pwallet, request.params, true);
}

static void MaybePushAddress(UniValue & entry, const CTxDestination &dest)
{
    if (IsValidDestination(dest)) {
        entry.pushKV("address", EncodeDestination(dest));
    }
}

/**
 * List transactions based on the given criteria.
 *
 * @param  pwallet        The wallet.
 * @param  wtx            The wallet transaction.
 * @param  nMinDepth      The minimum confirmation depth.
 * @param  fLong          Whether to include the JSON version of the transaction.
 * @param  ret            The UniValue into which the result is stored.
 * @param  filter_ismine  The "is mine" filter flags.
 * @param  filter_label   Optional label string to filter incoming transactions.
 */
static void ListTransactions(interfaces::Chain::Lock& locked_chain, CWallet* const pwallet, const CWalletTx& wtx, int nMinDepth, bool fLong, UniValue& ret, const isminefilter& filter_ismine, const std::string* filter_label) EXCLUSIVE_LOCKS_REQUIRED(pwallet->cs_wallet)
{
    CAmount nFee;
    std::list<COutputEntry> listReceived;
    std::list<COutputEntry> listSent;

    wtx.GetAmounts(listReceived, listSent, nFee, filter_ismine);

    bool involvesWatchonly = wtx.IsFromMe(ISMINE_WATCH_ONLY);

    // Sent
    if (!filter_label)
    {
        for (const COutputEntry& s : listSent)
        {
            UniValue entry(UniValue::VOBJ);
            if (involvesWatchonly || (::IsMine(*pwallet, s.destination) & ISMINE_WATCH_ONLY)) {
                entry.pushKV("involvesWatchonly", true);
            }
            MaybePushAddress(entry, s.destination);
            entry.pushKV("category", "send");
            entry.pushKV("amount", ValueFromAmount(-s.amount));
            if (pwallet->mapAddressBook.count(s.destination)) {
                entry.pushKV("label", pwallet->mapAddressBook[s.destination].name);
            }
            entry.pushKV("vout", s.vout);
            entry.pushKV("fee", ValueFromAmount(-nFee));
            if (fLong)
                WalletTxToJSON(pwallet->chain(), locked_chain, wtx, entry);
            entry.pushKV("abandoned", wtx.isAbandoned());
            ret.push_back(entry);
        }
    }

    // Received
    if (listReceived.size() > 0 && wtx.GetDepthInMainChain(locked_chain) >= nMinDepth)
    {
        for (const COutputEntry& r : listReceived)
        {
            std::string label;
            if (pwallet->mapAddressBook.count(r.destination)) {
                label = pwallet->mapAddressBook[r.destination].name;
            }
            if (filter_label && label != *filter_label) {
                continue;
            }
            UniValue entry(UniValue::VOBJ);
            if (involvesWatchonly || (::IsMine(*pwallet, r.destination) & ISMINE_WATCH_ONLY)) {
                entry.pushKV("involvesWatchonly", true);
            }
            MaybePushAddress(entry, r.destination);
            if (wtx.IsCoinBase())
            {
                if (wtx.GetDepthInMainChain(locked_chain) < 1)
                    entry.pushKV("category", "orphan");
                else if (wtx.IsImmatureCoinBase(locked_chain))
                    entry.pushKV("category", "immature");
                else
                    entry.pushKV("category", "generate");
            }
            else
            {
                entry.pushKV("category", "receive");
            }
            entry.pushKV("amount", ValueFromAmount(r.amount));
            if (pwallet->mapAddressBook.count(r.destination)) {
                entry.pushKV("label", label);
            }
            entry.pushKV("vout", r.vout);
            if (fLong)
                WalletTxToJSON(pwallet->chain(), locked_chain, wtx, entry);
            ret.push_back(entry);
        }
    }
}

UniValue listtransactions(const JSONRPCRequest& request)
{
    std::shared_ptr<CWallet> const wallet = GetWalletForJSONRPCRequest(request);
    CWallet* const pwallet = wallet.get();

    if (!EnsureWalletIsAvailable(pwallet, request.fHelp)) {
        return NullUniValue;
    }

    if (request.fHelp || request.params.size() > 4)
        throw std::runtime_error(
            RPCHelpMan{"listtransactions",
                "\nIf a label name is provided, this will return only incoming transactions paying to addresses with the specified label.\n"
                "\nReturns up to 'count' most recent transactions skipping the first 'from' transactions.\n",
                {
                    {"label", RPCArg::Type::STR, RPCArg::Optional::OMITTED_NAMED_ARG, "If set, should be a valid label name to return only incoming transactions\n"
            "              with the specified label, or \"*\" to disable filtering and return all transactions."},
                    {"count", RPCArg::Type::NUM, /* default */ "10", "The number of transactions to return"},
                    {"skip", RPCArg::Type::NUM, /* default */ "0", "The number of transactions to skip"},
                    {"include_watchonly", RPCArg::Type::BOOL, /* default */ "false", "Include transactions to watch-only addresses (see 'importaddress')"},
                },
                RPCResult{
            "[\n"
            "  {\n"
            "    \"address\":\"address\",    (string) The bitcoin address of the transaction.\n"
            "    \"category\":               (string) The transaction category.\n"
            "                \"send\"                  Transactions sent.\n"
            "                \"receive\"               Non-coinbase transactions received.\n"
            "                \"generate\"              Coinbase transactions received with more than 100 confirmations.\n"
            "                \"immature\"              Coinbase transactions received with 100 or fewer confirmations.\n"
            "                \"orphan\"                Orphaned coinbase transactions received.\n"
            "    \"amount\": x.xxx,          (numeric) The amount in " + CURRENCY_UNIT + ". This is negative for the 'send' category, and is positive\n"
            "                                        for all other categories\n"
            "    \"label\": \"label\",       (string) A comment for the address/transaction, if any\n"
            "    \"vout\": n,                (numeric) the vout value\n"
            "    \"fee\": x.xxx,             (numeric) The amount of the fee in " + CURRENCY_UNIT + ". This is negative and only available for the \n"
            "                                         'send' category of transactions.\n"
            "    \"confirmations\": n,       (numeric) The number of confirmations for the transaction. Negative confirmations indicate the\n"
            "                                         transaction conflicts with the block chain\n"
            "    \"trusted\": xxx,           (bool) Whether we consider the outputs of this unconfirmed transaction safe to spend.\n"
            "    \"blockhash\": \"hashvalue\", (string) The block hash containing the transaction.\n"
            "    \"blockindex\": n,          (numeric) The index of the transaction in the block that includes it.\n"
            "    \"blocktime\": xxx,         (numeric) The block time in seconds since epoch (1 Jan 1970 GMT).\n"
            "    \"txid\": \"transactionid\", (string) The transaction id.\n"
            "    \"time\": xxx,              (numeric) The transaction time in seconds since epoch (midnight Jan 1 1970 GMT).\n"
            "    \"timereceived\": xxx,      (numeric) The time received in seconds since epoch (midnight Jan 1 1970 GMT).\n"
            "    \"comment\": \"...\",       (string) If a comment is associated with the transaction.\n"
            "    \"bip125-replaceable\": \"yes|no|unknown\",  (string) Whether this transaction could be replaced due to BIP125 (replace-by-fee);\n"
            "                                                     may be unknown for unconfirmed transactions not in the mempool\n"
            "    \"abandoned\": xxx          (bool) 'true' if the transaction has been abandoned (inputs are respendable). Only available for the \n"
            "                                         'send' category of transactions.\n"
            "  }\n"
            "]\n"
                },
                RPCExamples{
            "\nList the most recent 10 transactions in the systems\n"
            + HelpExampleCli("listtransactions", "") +
            "\nList transactions 100 to 120\n"
            + HelpExampleCli("listtransactions", "\"*\" 20 100") +
            "\nAs a JSON-RPC call\n"
            + HelpExampleRpc("listtransactions", "\"*\", 20, 100")
                },
            }.ToString());

    // Make sure the results are valid at least up to the most recent block
    // the user could have gotten from another RPC command prior to now
    pwallet->BlockUntilSyncedToCurrentChain();

    const std::string* filter_label = nullptr;
    if (!request.params[0].isNull() && request.params[0].get_str() != "*") {
        filter_label = &request.params[0].get_str();
        if (filter_label->empty()) {
            throw JSONRPCError(RPC_INVALID_PARAMETER, "Label argument must be a valid label name or \"*\".");
        }
    }
    int nCount = 10;
    if (!request.params[1].isNull())
        nCount = request.params[1].get_int();
    int nFrom = 0;
    if (!request.params[2].isNull())
        nFrom = request.params[2].get_int();
    isminefilter filter = ISMINE_SPENDABLE;
    if(!request.params[3].isNull())
        if(request.params[3].get_bool())
            filter = filter | ISMINE_WATCH_ONLY;

    if (nCount < 0)
        throw JSONRPCError(RPC_INVALID_PARAMETER, "Negative count");
    if (nFrom < 0)
        throw JSONRPCError(RPC_INVALID_PARAMETER, "Negative from");

    UniValue ret(UniValue::VARR);

    {
        auto locked_chain = pwallet->chain().lock();
        LOCK(pwallet->cs_wallet);

        const CWallet::TxItems & txOrdered = pwallet->wtxOrdered;

        // iterate backwards until we have nCount items to return:
        for (CWallet::TxItems::const_reverse_iterator it = txOrdered.rbegin(); it != txOrdered.rend(); ++it)
        {
            CWalletTx *const pwtx = (*it).second;
            ListTransactions(*locked_chain, pwallet, *pwtx, 0, true, ret, filter, filter_label);
            if ((int)ret.size() >= (nCount+nFrom)) break;
        }
    }

    // ret is newest to oldest

    if (nFrom > (int)ret.size())
        nFrom = ret.size();
    if ((nFrom + nCount) > (int)ret.size())
        nCount = ret.size() - nFrom;

    std::vector<UniValue> arrTmp = ret.getValues();

    std::vector<UniValue>::iterator first = arrTmp.begin();
    std::advance(first, nFrom);
    std::vector<UniValue>::iterator last = arrTmp.begin();
    std::advance(last, nFrom+nCount);

    if (last != arrTmp.end()) arrTmp.erase(last, arrTmp.end());
    if (first != arrTmp.begin()) arrTmp.erase(arrTmp.begin(), first);

    std::reverse(arrTmp.begin(), arrTmp.end()); // Return oldest to newest

    ret.clear();
    ret.setArray();
    ret.push_backV(arrTmp);

    return ret;
}

static UniValue listsinceblock(const JSONRPCRequest& request)
{
    std::shared_ptr<CWallet> const wallet = GetWalletForJSONRPCRequest(request);
    CWallet* const pwallet = wallet.get();

    if (!EnsureWalletIsAvailable(pwallet, request.fHelp)) {
        return NullUniValue;
    }

    if (request.fHelp || request.params.size() > 4)
        throw std::runtime_error(
            RPCHelpMan{"listsinceblock",
                "\nGet all transactions in blocks since block [blockhash], or all transactions if omitted.\n"
                "If \"blockhash\" is no longer a part of the main chain, transactions from the fork point onward are included.\n"
                "Additionally, if include_removed is set, transactions affecting the wallet which were removed are returned in the \"removed\" array.\n",
                {
                    {"blockhash", RPCArg::Type::STR, RPCArg::Optional::OMITTED_NAMED_ARG, "If set, the block hash to list transactions since, otherwise list all transactions."},
                    {"target_confirmations", RPCArg::Type::NUM, /* default */ "1", "Return the nth block hash from the main chain. e.g. 1 would mean the best block hash. Note: this is not used as a filter, but only affects [lastblock] in the return value"},
                    {"include_watchonly", RPCArg::Type::BOOL, /* default */ "false", "Include transactions to watch-only addresses (see 'importaddress')"},
                    {"include_removed", RPCArg::Type::BOOL, /* default */ "true", "Show transactions that were removed due to a reorg in the \"removed\" array\n"
            "                                                           (not guaranteed to work on pruned nodes)"},
                },
                RPCResult{
            "{\n"
            "  \"transactions\": [\n"
            "    \"address\":\"address\",    (string) The bitcoin address of the transaction.\n"
            "    \"category\":               (string) The transaction category.\n"
            "                \"send\"                  Transactions sent.\n"
            "                \"receive\"               Non-coinbase transactions received.\n"
            "                \"generate\"              Coinbase transactions received with more than 100 confirmations.\n"
            "                \"immature\"              Coinbase transactions received with 100 or fewer confirmations.\n"
            "                \"orphan\"                Orphaned coinbase transactions received.\n"
            "    \"amount\": x.xxx,          (numeric) The amount in " + CURRENCY_UNIT + ". This is negative for the 'send' category, and is positive\n"
            "                                         for all other categories\n"
            "    \"vout\" : n,               (numeric) the vout value\n"
            "    \"fee\": x.xxx,             (numeric) The amount of the fee in " + CURRENCY_UNIT + ". This is negative and only available for the 'send' category of transactions.\n"
            "    \"confirmations\": n,       (numeric) The number of confirmations for the transaction.\n"
            "                                          When it's < 0, it means the transaction conflicted that many blocks ago.\n"
            "    \"blockhash\": \"hashvalue\",     (string) The block hash containing the transaction.\n"
            "    \"blockindex\": n,          (numeric) The index of the transaction in the block that includes it.\n"
            "    \"blocktime\": xxx,         (numeric) The block time in seconds since epoch (1 Jan 1970 GMT).\n"
            "    \"txid\": \"transactionid\",  (string) The transaction id.\n"
            "    \"time\": xxx,              (numeric) The transaction time in seconds since epoch (Jan 1 1970 GMT).\n"
            "    \"timereceived\": xxx,      (numeric) The time received in seconds since epoch (Jan 1 1970 GMT).\n"
            "    \"bip125-replaceable\": \"yes|no|unknown\",  (string) Whether this transaction could be replaced due to BIP125 (replace-by-fee);\n"
            "                                                   may be unknown for unconfirmed transactions not in the mempool\n"
            "    \"abandoned\": xxx,         (bool) 'true' if the transaction has been abandoned (inputs are respendable). Only available for the 'send' category of transactions.\n"
            "    \"comment\": \"...\",       (string) If a comment is associated with the transaction.\n"
            "    \"label\" : \"label\"       (string) A comment for the address/transaction, if any\n"
            "    \"to\": \"...\",            (string) If a comment to is associated with the transaction.\n"
            "  ],\n"
            "  \"removed\": [\n"
            "    <structure is the same as \"transactions\" above, only present if include_removed=true>\n"
            "    Note: transactions that were re-added in the active chain will appear as-is in this array, and may thus have a positive confirmation count.\n"
            "  ],\n"
            "  \"lastblock\": \"lastblockhash\"     (string) The hash of the block (target_confirmations-1) from the best block on the main chain. This is typically used to feed back into listsinceblock the next time you call it. So you would generally use a target_confirmations of say 6, so you will be continually re-notified of transactions until they've reached 6 confirmations plus any new ones\n"
            "}\n"
                },
                RPCExamples{
                    HelpExampleCli("listsinceblock", "")
            + HelpExampleCli("listsinceblock", "\"000000000000000bacf66f7497b7dc45ef753ee9a7d38571037cdb1a57f663ad\" 6")
            + HelpExampleRpc("listsinceblock", "\"000000000000000bacf66f7497b7dc45ef753ee9a7d38571037cdb1a57f663ad\", 6")
                },
            }.ToString());

    // Make sure the results are valid at least up to the most recent block
    // the user could have gotten from another RPC command prior to now
    pwallet->BlockUntilSyncedToCurrentChain();

    auto locked_chain = pwallet->chain().lock();
    LOCK(pwallet->cs_wallet);

    // The way the 'height' is initialized is just a workaround for the gcc bug #47679 since version 4.6.0.
    Optional<int> height = MakeOptional(false, int()); // Height of the specified block or the common ancestor, if the block provided was in a deactivated chain.
    Optional<int> altheight; // Height of the specified block, even if it's in a deactivated chain.
    int target_confirms = 1;
    isminefilter filter = ISMINE_SPENDABLE;

    uint256 blockId;
    if (!request.params[0].isNull() && !request.params[0].get_str().empty()) {
        blockId = ParseHashV(request.params[0], "blockhash");
        height = locked_chain->findFork(blockId, &altheight);
        if (!height) {
            throw JSONRPCError(RPC_INVALID_ADDRESS_OR_KEY, "Block not found");
        }
    }

    if (!request.params[1].isNull()) {
        target_confirms = request.params[1].get_int();

        if (target_confirms < 1) {
            throw JSONRPCError(RPC_INVALID_PARAMETER, "Invalid parameter");
        }
    }

    if (!request.params[2].isNull() && request.params[2].get_bool()) {
        filter = filter | ISMINE_WATCH_ONLY;
    }

    bool include_removed = (request.params[3].isNull() || request.params[3].get_bool());

    const Optional<int> tip_height = locked_chain->getHeight();
    int depth = tip_height && height ? (1 + *tip_height - *height) : -1;

    UniValue transactions(UniValue::VARR);

    for (const std::pair<const uint256, CWalletTx>& pairWtx : pwallet->mapWallet) {
        CWalletTx tx = pairWtx.second;

        if (depth == -1 || tx.GetDepthInMainChain(*locked_chain) < depth) {
            ListTransactions(*locked_chain, pwallet, tx, 0, true, transactions, filter, nullptr /* filter_label */);
        }
    }

    // when a reorg'd block is requested, we also list any relevant transactions
    // in the blocks of the chain that was detached
    UniValue removed(UniValue::VARR);
    while (include_removed && altheight && *altheight > *height) {
        CBlock block;
        if (!pwallet->chain().findBlock(blockId, &block) || block.IsNull()) {
            throw JSONRPCError(RPC_INTERNAL_ERROR, "Can't read block from disk");
        }
        for (const CTransactionRef& tx : block.vtx) {
            auto it = pwallet->mapWallet.find(tx->GetHash());
            if (it != pwallet->mapWallet.end()) {
                // We want all transactions regardless of confirmation count to appear here,
                // even negative confirmation ones, hence the big negative.
                ListTransactions(*locked_chain, pwallet, it->second, -100000000, true, removed, filter, nullptr /* filter_label */);
            }
        }
        blockId = block.hashPrevBlock;
        --*altheight;
    }

    int last_height = tip_height ? *tip_height + 1 - target_confirms : -1;
    uint256 lastblock = last_height >= 0 ? locked_chain->getBlockHash(last_height) : uint256();

    UniValue ret(UniValue::VOBJ);
    ret.pushKV("transactions", transactions);
    if (include_removed) ret.pushKV("removed", removed);
    ret.pushKV("lastblock", lastblock.GetHex());

    return ret;
}

static UniValue gettransaction(const JSONRPCRequest& request)
{
    std::shared_ptr<CWallet> const wallet = GetWalletForJSONRPCRequest(request);
    CWallet* const pwallet = wallet.get();

    if (!EnsureWalletIsAvailable(pwallet, request.fHelp)) {
        return NullUniValue;
    }

    if (request.fHelp || request.params.size() < 1 || request.params.size() > 2)
        throw std::runtime_error(
            RPCHelpMan{"gettransaction",
                "\nGet detailed information about in-wallet transaction <txid>\n",
                {
                    {"txid", RPCArg::Type::STR, RPCArg::Optional::NO, "The transaction id"},
                    {"include_watchonly", RPCArg::Type::BOOL, /* default */ "false", "Whether to include watch-only addresses in balance calculation and details[]"},
                },
                RPCResult{
            "{\n"
            "  \"amount\" : x.xxx,        (numeric) The transaction amount in " + CURRENCY_UNIT + "\n"
            "  \"fee\": x.xxx,            (numeric) The amount of the fee in " + CURRENCY_UNIT + ". This is negative and only available for the \n"
            "                              'send' category of transactions.\n"
            "  \"confirmations\" : n,     (numeric) The number of confirmations\n"
            "  \"blockhash\" : \"hash\",  (string) The block hash\n"
            "  \"blockindex\" : xx,       (numeric) The index of the transaction in the block that includes it\n"
            "  \"blocktime\" : ttt,       (numeric) The time in seconds since epoch (1 Jan 1970 GMT)\n"
            "  \"txid\" : \"transactionid\",   (string) The transaction id.\n"
            "  \"time\" : ttt,            (numeric) The transaction time in seconds since epoch (1 Jan 1970 GMT)\n"
            "  \"timereceived\" : ttt,    (numeric) The time received in seconds since epoch (1 Jan 1970 GMT)\n"
            "  \"bip125-replaceable\": \"yes|no|unknown\",  (string) Whether this transaction could be replaced due to BIP125 (replace-by-fee);\n"
            "                                                   may be unknown for unconfirmed transactions not in the mempool\n"
            "  \"details\" : [\n"
            "    {\n"
            "      \"address\" : \"address\",          (string) The bitcoin address involved in the transaction\n"
            "      \"category\" :                      (string) The transaction category.\n"
            "                   \"send\"                  Transactions sent.\n"
            "                   \"receive\"               Non-coinbase transactions received.\n"
            "                   \"generate\"              Coinbase transactions received with more than 100 confirmations.\n"
            "                   \"immature\"              Coinbase transactions received with 100 or fewer confirmations.\n"
            "                   \"orphan\"                Orphaned coinbase transactions received.\n"
            "      \"amount\" : x.xxx,                 (numeric) The amount in " + CURRENCY_UNIT + "\n"
            "      \"label\" : \"label\",              (string) A comment for the address/transaction, if any\n"
            "      \"vout\" : n,                       (numeric) the vout value\n"
            "      \"fee\": x.xxx,                     (numeric) The amount of the fee in " + CURRENCY_UNIT + ". This is negative and only available for the \n"
            "                                           'send' category of transactions.\n"
            "      \"abandoned\": xxx                  (bool) 'true' if the transaction has been abandoned (inputs are respendable). Only available for the \n"
            "                                           'send' category of transactions.\n"
            "    }\n"
            "    ,...\n"
            "  ],\n"
            "  \"hex\" : \"data\"         (string) Raw data for transaction\n"
            "}\n"
                },
                RPCExamples{
                    HelpExampleCli("gettransaction", "\"1075db55d416d3ca199f55b6084e2115b9345e16c5cf302fc80e9d5fbf5d48d\"")
            + HelpExampleCli("gettransaction", "\"1075db55d416d3ca199f55b6084e2115b9345e16c5cf302fc80e9d5fbf5d48d\" true")
            + HelpExampleRpc("gettransaction", "\"1075db55d416d3ca199f55b6084e2115b9345e16c5cf302fc80e9d5fbf5d48d\"")
                },
            }.ToString());

    // Make sure the results are valid at least up to the most recent block
    // the user could have gotten from another RPC command prior to now
    pwallet->BlockUntilSyncedToCurrentChain();

    auto locked_chain = pwallet->chain().lock();
    LOCK(pwallet->cs_wallet);

    uint256 hash(ParseHashV(request.params[0], "txid"));

    isminefilter filter = ISMINE_SPENDABLE;
    if(!request.params[1].isNull())
        if(request.params[1].get_bool())
            filter = filter | ISMINE_WATCH_ONLY;

    UniValue entry(UniValue::VOBJ);
    auto it = pwallet->mapWallet.find(hash);
    if (it == pwallet->mapWallet.end()) {
        throw JSONRPCError(RPC_INVALID_ADDRESS_OR_KEY, "Invalid or non-wallet transaction id");
    }
    const CWalletTx& wtx = it->second;

    CAmount nCredit = wtx.GetCredit(*locked_chain, filter);
    CAmount nDebit = wtx.GetDebit(filter);
    CAmount nNet = nCredit - nDebit;
    CAmount nFee = (wtx.IsFromMe(filter) ? wtx.tx->GetValueOut() - nDebit : 0);

    entry.pushKV("amount", ValueFromAmount(nNet - nFee));
    if (wtx.IsFromMe(filter))
        entry.pushKV("fee", ValueFromAmount(nFee));

    WalletTxToJSON(pwallet->chain(), *locked_chain, wtx, entry);

    UniValue details(UniValue::VARR);
    ListTransactions(*locked_chain, pwallet, wtx, 0, false, details, filter, nullptr /* filter_label */);
    entry.pushKV("details", details);

    std::string strHex = EncodeHexTx(*wtx.tx, pwallet->chain().rpcSerializationFlags());
    entry.pushKV("hex", strHex);

    return entry;
}

static UniValue abandontransaction(const JSONRPCRequest& request)
{
    std::shared_ptr<CWallet> const wallet = GetWalletForJSONRPCRequest(request);
    CWallet* const pwallet = wallet.get();

    if (!EnsureWalletIsAvailable(pwallet, request.fHelp)) {
        return NullUniValue;
    }

    if (request.fHelp || request.params.size() != 1) {
        throw std::runtime_error(
            RPCHelpMan{"abandontransaction",
                "\nMark in-wallet transaction <txid> as abandoned\n"
                "This will mark this transaction and all its in-wallet descendants as abandoned which will allow\n"
                "for their inputs to be respent.  It can be used to replace \"stuck\" or evicted transactions.\n"
                "It only works on transactions which are not included in a block and are not currently in the mempool.\n"
                "It has no effect on transactions which are already abandoned.\n",
                {
                    {"txid", RPCArg::Type::STR_HEX, RPCArg::Optional::NO, "The transaction id"},
                },
                RPCResults{},
                RPCExamples{
                    HelpExampleCli("abandontransaction", "\"1075db55d416d3ca199f55b6084e2115b9345e16c5cf302fc80e9d5fbf5d48d\"")
            + HelpExampleRpc("abandontransaction", "\"1075db55d416d3ca199f55b6084e2115b9345e16c5cf302fc80e9d5fbf5d48d\"")
                },
            }.ToString());
    }

    // Make sure the results are valid at least up to the most recent block
    // the user could have gotten from another RPC command prior to now
    pwallet->BlockUntilSyncedToCurrentChain();

    auto locked_chain = pwallet->chain().lock();
    LOCK(pwallet->cs_wallet);

    uint256 hash(ParseHashV(request.params[0], "txid"));

    if (!pwallet->mapWallet.count(hash)) {
        throw JSONRPCError(RPC_INVALID_ADDRESS_OR_KEY, "Invalid or non-wallet transaction id");
    }
    if (!pwallet->AbandonTransaction(*locked_chain, hash)) {
        throw JSONRPCError(RPC_INVALID_ADDRESS_OR_KEY, "Transaction not eligible for abandonment");
    }

    return NullUniValue;
}


static UniValue backupwallet(const JSONRPCRequest& request)
{
    std::shared_ptr<CWallet> const wallet = GetWalletForJSONRPCRequest(request);
    CWallet* const pwallet = wallet.get();

    if (!EnsureWalletIsAvailable(pwallet, request.fHelp)) {
        return NullUniValue;
    }

    if (request.fHelp || request.params.size() != 1)
        throw std::runtime_error(
            RPCHelpMan{"backupwallet",
                "\nSafely copies current wallet file to destination, which can be a directory or a path with filename.\n",
                {
                    {"destination", RPCArg::Type::STR, RPCArg::Optional::NO, "The destination directory or file"},
                },
                RPCResults{},
                RPCExamples{
                    HelpExampleCli("backupwallet", "\"backup.dat\"")
            + HelpExampleRpc("backupwallet", "\"backup.dat\"")
                },
            }.ToString());

    // Make sure the results are valid at least up to the most recent block
    // the user could have gotten from another RPC command prior to now
    pwallet->BlockUntilSyncedToCurrentChain();

    auto locked_chain = pwallet->chain().lock();
    LOCK(pwallet->cs_wallet);

    std::string strDest = request.params[0].get_str();
    if (!pwallet->BackupWallet(strDest)) {
        throw JSONRPCError(RPC_WALLET_ERROR, "Error: Wallet backup failed!");
    }

    return NullUniValue;
}


static UniValue keypoolrefill(const JSONRPCRequest& request)
{
    std::shared_ptr<CWallet> const wallet = GetWalletForJSONRPCRequest(request);
    CWallet* const pwallet = wallet.get();

    if (!EnsureWalletIsAvailable(pwallet, request.fHelp)) {
        return NullUniValue;
    }

    if (request.fHelp || request.params.size() > 1)
        throw std::runtime_error(
            RPCHelpMan{"keypoolrefill",
                "\nFills the keypool."+
                    HelpRequiringPassphrase(pwallet) + "\n",
                {
                    {"newsize", RPCArg::Type::NUM, /* default */ "100", "The new keypool size"},
                },
                RPCResults{},
                RPCExamples{
                    HelpExampleCli("keypoolrefill", "")
            + HelpExampleRpc("keypoolrefill", "")
                },
            }.ToString());

    if (pwallet->IsWalletFlagSet(WALLET_FLAG_DISABLE_PRIVATE_KEYS)) {
        throw JSONRPCError(RPC_WALLET_ERROR, "Error: Private keys are disabled for this wallet");
    }

    auto locked_chain = pwallet->chain().lock();
    LOCK(pwallet->cs_wallet);

    // 0 is interpreted by TopUpKeyPool() as the default keypool size given by -keypool
    unsigned int kpSize = 0;
    if (!request.params[0].isNull()) {
        if (request.params[0].get_int() < 0)
            throw JSONRPCError(RPC_INVALID_PARAMETER, "Invalid parameter, expected valid size.");
        kpSize = (unsigned int)request.params[0].get_int();
    }

    EnsureWalletIsUnlocked(pwallet);
    pwallet->TopUpKeyPool(kpSize);

    if (pwallet->GetKeyPoolSize() < kpSize) {
        throw JSONRPCError(RPC_WALLET_ERROR, "Error refreshing keypool.");
    }

    return NullUniValue;
}


static UniValue walletpassphrase(const JSONRPCRequest& request)
{
    std::shared_ptr<CWallet> const wallet = GetWalletForJSONRPCRequest(request);
    CWallet* const pwallet = wallet.get();

    if (!EnsureWalletIsAvailable(pwallet, request.fHelp)) {
        return NullUniValue;
    }

    if (request.fHelp || request.params.size() != 2) {
        throw std::runtime_error(
            RPCHelpMan{"walletpassphrase",
                "\nStores the wallet decryption key in memory for 'timeout' seconds.\n"
                "This is needed prior to performing transactions related to private keys such as sending bitcoins\n"
            "\nNote:\n"
            "Issuing the walletpassphrase command while the wallet is already unlocked will set a new unlock\n"
            "time that overrides the old one.\n",
                {
                    {"passphrase", RPCArg::Type::STR, RPCArg::Optional::NO, "The wallet passphrase"},
                    {"timeout", RPCArg::Type::NUM, RPCArg::Optional::NO, "The time to keep the decryption key in seconds; capped at 100000000 (~3 years)."},
                },
                RPCResults{},
                RPCExamples{
            "\nUnlock the wallet for 60 seconds\n"
            + HelpExampleCli("walletpassphrase", "\"my pass phrase\" 60") +
            "\nLock the wallet again (before 60 seconds)\n"
            + HelpExampleCli("walletlock", "") +
            "\nAs a JSON-RPC call\n"
            + HelpExampleRpc("walletpassphrase", "\"my pass phrase\", 60")
                },
            }.ToString());
    }

    auto locked_chain = pwallet->chain().lock();
    LOCK(pwallet->cs_wallet);

    if (!pwallet->IsCrypted()) {
        throw JSONRPCError(RPC_WALLET_WRONG_ENC_STATE, "Error: running with an unencrypted wallet, but walletpassphrase was called.");
    }

    // Note that the walletpassphrase is stored in request.params[0] which is not mlock()ed
    SecureString strWalletPass;
    strWalletPass.reserve(100);
    // TODO: get rid of this .c_str() by implementing SecureString::operator=(std::string)
    // Alternately, find a way to make request.params[0] mlock()'d to begin with.
    strWalletPass = request.params[0].get_str().c_str();

    // Get the timeout
    int64_t nSleepTime = request.params[1].get_int64();
    // Timeout cannot be negative, otherwise it will relock immediately
    if (nSleepTime < 0) {
        throw JSONRPCError(RPC_INVALID_PARAMETER, "Timeout cannot be negative.");
    }
    // Clamp timeout
    constexpr int64_t MAX_SLEEP_TIME = 100000000; // larger values trigger a macos/libevent bug?
    if (nSleepTime > MAX_SLEEP_TIME) {
        nSleepTime = MAX_SLEEP_TIME;
    }

    if (strWalletPass.empty()) {
        throw JSONRPCError(RPC_INVALID_PARAMETER, "passphrase can not be empty");
    }

    if (!pwallet->Unlock(strWalletPass)) {
        throw JSONRPCError(RPC_WALLET_PASSPHRASE_INCORRECT, "Error: The wallet passphrase entered was incorrect.");
    }

    pwallet->TopUpKeyPool();

    pwallet->nRelockTime = GetTime() + nSleepTime;

    // Keep a weak pointer to the wallet so that it is possible to unload the
    // wallet before the following callback is called. If a valid shared pointer
    // is acquired in the callback then the wallet is still loaded.
    std::weak_ptr<CWallet> weak_wallet = wallet;
    pwallet->chain().rpcRunLater(strprintf("lockwallet(%s)", pwallet->GetName()), [weak_wallet] {
        if (auto shared_wallet = weak_wallet.lock()) {
            LOCK(shared_wallet->cs_wallet);
            shared_wallet->Lock();
            shared_wallet->nRelockTime = 0;
        }
    }, nSleepTime);

    return NullUniValue;
}


static UniValue walletpassphrasechange(const JSONRPCRequest& request)
{
    std::shared_ptr<CWallet> const wallet = GetWalletForJSONRPCRequest(request);
    CWallet* const pwallet = wallet.get();

    if (!EnsureWalletIsAvailable(pwallet, request.fHelp)) {
        return NullUniValue;
    }

    if (request.fHelp || request.params.size() != 2) {
        throw std::runtime_error(
            RPCHelpMan{"walletpassphrasechange",
                "\nChanges the wallet passphrase from 'oldpassphrase' to 'newpassphrase'.\n",
                {
                    {"oldpassphrase", RPCArg::Type::STR, RPCArg::Optional::NO, "The current passphrase"},
                    {"newpassphrase", RPCArg::Type::STR, RPCArg::Optional::NO, "The new passphrase"},
                },
                RPCResults{},
                RPCExamples{
                    HelpExampleCli("walletpassphrasechange", "\"old one\" \"new one\"")
            + HelpExampleRpc("walletpassphrasechange", "\"old one\", \"new one\"")
                },
            }.ToString());
    }

    auto locked_chain = pwallet->chain().lock();
    LOCK(pwallet->cs_wallet);

    if (!pwallet->IsCrypted()) {
        throw JSONRPCError(RPC_WALLET_WRONG_ENC_STATE, "Error: running with an unencrypted wallet, but walletpassphrasechange was called.");
    }

    // TODO: get rid of these .c_str() calls by implementing SecureString::operator=(std::string)
    // Alternately, find a way to make request.params[0] mlock()'d to begin with.
    SecureString strOldWalletPass;
    strOldWalletPass.reserve(100);
    strOldWalletPass = request.params[0].get_str().c_str();

    SecureString strNewWalletPass;
    strNewWalletPass.reserve(100);
    strNewWalletPass = request.params[1].get_str().c_str();

    if (strOldWalletPass.empty() || strNewWalletPass.empty()) {
        throw JSONRPCError(RPC_INVALID_PARAMETER, "passphrase can not be empty");
    }

    if (!pwallet->ChangeWalletPassphrase(strOldWalletPass, strNewWalletPass)) {
        throw JSONRPCError(RPC_WALLET_PASSPHRASE_INCORRECT, "Error: The wallet passphrase entered was incorrect.");
    }

    return NullUniValue;
}


static UniValue walletlock(const JSONRPCRequest& request)
{
    std::shared_ptr<CWallet> const wallet = GetWalletForJSONRPCRequest(request);
    CWallet* const pwallet = wallet.get();

    if (!EnsureWalletIsAvailable(pwallet, request.fHelp)) {
        return NullUniValue;
    }

    if (request.fHelp || request.params.size() != 0) {
        throw std::runtime_error(
            RPCHelpMan{"walletlock",
                "\nRemoves the wallet encryption key from memory, locking the wallet.\n"
                "After calling this method, you will need to call walletpassphrase again\n"
                "before being able to call any methods which require the wallet to be unlocked.\n",
                {},
                RPCResults{},
                RPCExamples{
            "\nSet the passphrase for 2 minutes to perform a transaction\n"
            + HelpExampleCli("walletpassphrase", "\"my pass phrase\" 120") +
            "\nPerform a send (requires passphrase set)\n"
            + HelpExampleCli("sendtoaddress", "\"1M72Sfpbz1BPpXFHz9m3CdqATR44Jvaydd\" 1.0") +
            "\nClear the passphrase since we are done before 2 minutes is up\n"
            + HelpExampleCli("walletlock", "") +
            "\nAs a JSON-RPC call\n"
            + HelpExampleRpc("walletlock", "")
                },
            }.ToString());
    }

    auto locked_chain = pwallet->chain().lock();
    LOCK(pwallet->cs_wallet);

    if (!pwallet->IsCrypted()) {
        throw JSONRPCError(RPC_WALLET_WRONG_ENC_STATE, "Error: running with an unencrypted wallet, but walletlock was called.");
    }

    pwallet->Lock();
    pwallet->nRelockTime = 0;

    return NullUniValue;
}


static UniValue encryptwallet(const JSONRPCRequest& request)
{
    std::shared_ptr<CWallet> const wallet = GetWalletForJSONRPCRequest(request);
    CWallet* const pwallet = wallet.get();

    if (!EnsureWalletIsAvailable(pwallet, request.fHelp)) {
        return NullUniValue;
    }

    if (request.fHelp || request.params.size() != 1) {
        throw std::runtime_error(
            RPCHelpMan{"encryptwallet",
                "\nEncrypts the wallet with 'passphrase'. This is for first time encryption.\n"
                "After this, any calls that interact with private keys such as sending or signing \n"
                "will require the passphrase to be set prior the making these calls.\n"
                "Use the walletpassphrase call for this, and then walletlock call.\n"
                "If the wallet is already encrypted, use the walletpassphrasechange call.\n",
                {
                    {"passphrase", RPCArg::Type::STR, RPCArg::Optional::NO, "The pass phrase to encrypt the wallet with. It must be at least 1 character, but should be long."},
                },
                RPCResults{},
                RPCExamples{
            "\nEncrypt your wallet\n"
            + HelpExampleCli("encryptwallet", "\"my pass phrase\"") +
            "\nNow set the passphrase to use the wallet, such as for signing or sending bitcoin\n"
            + HelpExampleCli("walletpassphrase", "\"my pass phrase\"") +
            "\nNow we can do something like sign\n"
            + HelpExampleCli("signmessage", "\"address\" \"test message\"") +
            "\nNow lock the wallet again by removing the passphrase\n"
            + HelpExampleCli("walletlock", "") +
            "\nAs a JSON-RPC call\n"
            + HelpExampleRpc("encryptwallet", "\"my pass phrase\"")
                },
            }.ToString());
    }

    auto locked_chain = pwallet->chain().lock();
    LOCK(pwallet->cs_wallet);

    if (pwallet->IsCrypted()) {
        throw JSONRPCError(RPC_WALLET_WRONG_ENC_STATE, "Error: running with an encrypted wallet, but encryptwallet was called.");
    }

    // TODO: get rid of this .c_str() by implementing SecureString::operator=(std::string)
    // Alternately, find a way to make request.params[0] mlock()'d to begin with.
    SecureString strWalletPass;
    strWalletPass.reserve(100);
    strWalletPass = request.params[0].get_str().c_str();

    if (strWalletPass.empty()) {
        throw JSONRPCError(RPC_INVALID_PARAMETER, "passphrase can not be empty");
    }

    if (!pwallet->EncryptWallet(strWalletPass)) {
        throw JSONRPCError(RPC_WALLET_ENCRYPTION_FAILED, "Error: Failed to encrypt the wallet.");
    }

    return "wallet encrypted; The keypool has been flushed and a new HD seed was generated (if you are using HD). You need to make a new backup.";
}

static UniValue lockunspent(const JSONRPCRequest& request)
{
    std::shared_ptr<CWallet> const wallet = GetWalletForJSONRPCRequest(request);
    CWallet* const pwallet = wallet.get();

    if (!EnsureWalletIsAvailable(pwallet, request.fHelp)) {
        return NullUniValue;
    }

    if (request.fHelp || request.params.size() < 1 || request.params.size() > 2)
        throw std::runtime_error(
            RPCHelpMan{"lockunspent",
                "\nUpdates list of temporarily unspendable outputs.\n"
                "Temporarily lock (unlock=false) or unlock (unlock=true) specified transaction outputs.\n"
                "If no transaction outputs are specified when unlocking then all current locked transaction outputs are unlocked.\n"
                "A locked transaction output will not be chosen by automatic coin selection, when spending bitcoins.\n"
                "Locks are stored in memory only. Nodes start with zero locked outputs, and the locked output list\n"
                "is always cleared (by virtue of process exit) when a node stops or fails.\n"
                "Also see the listunspent call\n",
                {
                    {"unlock", RPCArg::Type::BOOL, RPCArg::Optional::NO, "Whether to unlock (true) or lock (false) the specified transactions"},
                    {"transactions", RPCArg::Type::ARR, /* default */ "empty array", "A json array of objects. Each object the txid (string) vout (numeric).",
                        {
                            {"", RPCArg::Type::OBJ, RPCArg::Optional::OMITTED, "",
                                {
                                    {"txid", RPCArg::Type::STR_HEX, RPCArg::Optional::NO, "The transaction id"},
                                    {"vout", RPCArg::Type::NUM, RPCArg::Optional::NO, "The output number"},
                                },
                            },
                        },
                    },
                },
                RPCResult{
            "true|false    (boolean) Whether the command was successful or not\n"
                },
                RPCExamples{
            "\nList the unspent transactions\n"
            + HelpExampleCli("listunspent", "") +
            "\nLock an unspent transaction\n"
            + HelpExampleCli("lockunspent", "false \"[{\\\"txid\\\":\\\"a08e6907dbbd3d809776dbfc5d82e371b764ed838b5655e72f463568df1aadf0\\\",\\\"vout\\\":1}]\"") +
            "\nList the locked transactions\n"
            + HelpExampleCli("listlockunspent", "") +
            "\nUnlock the transaction again\n"
            + HelpExampleCli("lockunspent", "true \"[{\\\"txid\\\":\\\"a08e6907dbbd3d809776dbfc5d82e371b764ed838b5655e72f463568df1aadf0\\\",\\\"vout\\\":1}]\"") +
            "\nAs a JSON-RPC call\n"
            + HelpExampleRpc("lockunspent", "false, \"[{\\\"txid\\\":\\\"a08e6907dbbd3d809776dbfc5d82e371b764ed838b5655e72f463568df1aadf0\\\",\\\"vout\\\":1}]\"")
                },
            }.ToString());

    // Make sure the results are valid at least up to the most recent block
    // the user could have gotten from another RPC command prior to now
    pwallet->BlockUntilSyncedToCurrentChain();

    auto locked_chain = pwallet->chain().lock();
    LOCK(pwallet->cs_wallet);

    RPCTypeCheckArgument(request.params[0], UniValue::VBOOL);

    bool fUnlock = request.params[0].get_bool();

    if (request.params[1].isNull()) {
        if (fUnlock)
            pwallet->UnlockAllCoins();
        return true;
    }

    RPCTypeCheckArgument(request.params[1], UniValue::VARR);

    const UniValue& output_params = request.params[1];

    // Create and validate the COutPoints first.

    std::vector<COutPoint> outputs;
    outputs.reserve(output_params.size());

    for (unsigned int idx = 0; idx < output_params.size(); idx++) {
        const UniValue& o = output_params[idx].get_obj();

        RPCTypeCheckObj(o,
            {
                {"txid", UniValueType(UniValue::VSTR)},
                {"vout", UniValueType(UniValue::VNUM)},
            });

        const uint256 txid(ParseHashO(o, "txid"));
        const int nOutput = find_value(o, "vout").get_int();
        if (nOutput < 0) {
            throw JSONRPCError(RPC_INVALID_PARAMETER, "Invalid parameter, vout must be positive");
        }

        const COutPoint outpt(txid, nOutput);

        const auto it = pwallet->mapWallet.find(outpt.hash);
        if (it == pwallet->mapWallet.end()) {
            throw JSONRPCError(RPC_INVALID_PARAMETER, "Invalid parameter, unknown transaction");
        }

        const CWalletTx& trans = it->second;

        if (outpt.n >= trans.tx->vout.size()) {
            throw JSONRPCError(RPC_INVALID_PARAMETER, "Invalid parameter, vout index out of bounds");
        }

        if (pwallet->IsSpent(*locked_chain, outpt.hash, outpt.n)) {
            throw JSONRPCError(RPC_INVALID_PARAMETER, "Invalid parameter, expected unspent output");
        }

        const bool is_locked = pwallet->IsLockedCoin(outpt.hash, outpt.n);

        if (fUnlock && !is_locked) {
            throw JSONRPCError(RPC_INVALID_PARAMETER, "Invalid parameter, expected locked output");
        }

        if (!fUnlock && is_locked) {
            throw JSONRPCError(RPC_INVALID_PARAMETER, "Invalid parameter, output already locked");
        }

        outputs.push_back(outpt);
    }

    // Atomically set (un)locked status for the outputs.
    for (const COutPoint& outpt : outputs) {
        if (fUnlock) pwallet->UnlockCoin(outpt);
        else pwallet->LockCoin(outpt);
    }

    return true;
}

static UniValue listlockunspent(const JSONRPCRequest& request)
{
    std::shared_ptr<CWallet> const wallet = GetWalletForJSONRPCRequest(request);
    CWallet* const pwallet = wallet.get();

    if (!EnsureWalletIsAvailable(pwallet, request.fHelp)) {
        return NullUniValue;
    }

    if (request.fHelp || request.params.size() > 0)
        throw std::runtime_error(
            RPCHelpMan{"listlockunspent",
                "\nReturns list of temporarily unspendable outputs.\n"
                "See the lockunspent call to lock and unlock transactions for spending.\n",
                {},
                RPCResult{
            "[\n"
            "  {\n"
            "    \"txid\" : \"transactionid\",     (string) The transaction id locked\n"
            "    \"vout\" : n                      (numeric) The vout value\n"
            "  }\n"
            "  ,...\n"
            "]\n"
                },
                RPCExamples{
            "\nList the unspent transactions\n"
            + HelpExampleCli("listunspent", "") +
            "\nLock an unspent transaction\n"
            + HelpExampleCli("lockunspent", "false \"[{\\\"txid\\\":\\\"a08e6907dbbd3d809776dbfc5d82e371b764ed838b5655e72f463568df1aadf0\\\",\\\"vout\\\":1}]\"") +
            "\nList the locked transactions\n"
            + HelpExampleCli("listlockunspent", "") +
            "\nUnlock the transaction again\n"
            + HelpExampleCli("lockunspent", "true \"[{\\\"txid\\\":\\\"a08e6907dbbd3d809776dbfc5d82e371b764ed838b5655e72f463568df1aadf0\\\",\\\"vout\\\":1}]\"") +
            "\nAs a JSON-RPC call\n"
            + HelpExampleRpc("listlockunspent", "")
                },
            }.ToString());

    auto locked_chain = pwallet->chain().lock();
    LOCK(pwallet->cs_wallet);

    std::vector<COutPoint> vOutpts;
    pwallet->ListLockedCoins(vOutpts);

    UniValue ret(UniValue::VARR);

    for (const COutPoint& outpt : vOutpts) {
        UniValue o(UniValue::VOBJ);

        o.pushKV("txid", outpt.hash.GetHex());
        o.pushKV("vout", (int)outpt.n);
        ret.push_back(o);
    }

    return ret;
}

static UniValue settxfee(const JSONRPCRequest& request)
{
    std::shared_ptr<CWallet> const wallet = GetWalletForJSONRPCRequest(request);
    CWallet* const pwallet = wallet.get();

    if (!EnsureWalletIsAvailable(pwallet, request.fHelp)) {
        return NullUniValue;
    }

    if (request.fHelp || request.params.size() < 1 || request.params.size() > 1) {
        throw std::runtime_error(
            RPCHelpMan{"settxfee",
                "\nSet the transaction fee per kB for this wallet. Overrides the global -paytxfee command line parameter.\n",
                {
                    {"amount", RPCArg::Type::AMOUNT, RPCArg::Optional::NO, "The transaction fee in " + CURRENCY_UNIT + "/kB"},
                },
                RPCResult{
            "true|false        (boolean) Returns true if successful\n"
                },
                RPCExamples{
                    HelpExampleCli("settxfee", "0.00001")
            + HelpExampleRpc("settxfee", "0.00001")
                },
            }.ToString());
    }

    auto locked_chain = pwallet->chain().lock();
    LOCK(pwallet->cs_wallet);

    CAmount nAmount = AmountFromValue(request.params[0]);
    CFeeRate tx_fee_rate(nAmount, 1000);
    if (tx_fee_rate == 0) {
        // automatic selection
    } else if (tx_fee_rate < pwallet->chain().relayMinFee()) {
        throw JSONRPCError(RPC_INVALID_PARAMETER, strprintf("txfee cannot be less than min relay tx fee (%s)", pwallet->chain().relayMinFee().ToString()));
    } else if (tx_fee_rate < pwallet->m_min_fee) {
        throw JSONRPCError(RPC_INVALID_PARAMETER, strprintf("txfee cannot be less than wallet min fee (%s)", pwallet->m_min_fee.ToString()));
    }

    pwallet->m_pay_tx_fee = tx_fee_rate;
    return true;
}

static UniValue getwalletinfo(const JSONRPCRequest& request)
{
    std::shared_ptr<CWallet> const wallet = GetWalletForJSONRPCRequest(request);
    CWallet* const pwallet = wallet.get();

    if (!EnsureWalletIsAvailable(pwallet, request.fHelp)) {
        return NullUniValue;
    }

    if (request.fHelp || request.params.size() != 0)
        throw std::runtime_error(
            RPCHelpMan{"getwalletinfo",
                "Returns an object containing various wallet state info.\n",
                {},
                RPCResult{
            "{\n"
            "  \"walletname\": xxxxx,               (string) the wallet name\n"
            "  \"walletversion\": xxxxx,            (numeric) the wallet version\n"
            "  \"balance\": xxxxxxx,                (numeric) the total confirmed balance of the wallet in " + CURRENCY_UNIT + "\n"
            "  \"unconfirmed_balance\": xxx,        (numeric) the total unconfirmed balance of the wallet in " + CURRENCY_UNIT + "\n"
            "  \"immature_balance\": xxxxxx,        (numeric) the total immature balance of the wallet in " + CURRENCY_UNIT + "\n"
            "  \"txcount\": xxxxxxx,                (numeric) the total number of transactions in the wallet\n"
            "  \"keypoololdest\": xxxxxx,           (numeric) the timestamp (seconds since Unix epoch) of the oldest pre-generated key in the key pool\n"
            "  \"keypoolsize\": xxxx,               (numeric) how many new keys are pre-generated (only counts external keys)\n"
            "  \"keypoolsize_hd_internal\": xxxx,   (numeric) how many new keys are pre-generated for internal use (used for change outputs, only appears if the wallet is using this feature, otherwise external keys are used)\n"
            "  \"unlocked_until\": ttt,             (numeric) the timestamp in seconds since epoch (midnight Jan 1 1970 GMT) that the wallet is unlocked for transfers, or 0 if the wallet is locked\n"
            "  \"paytxfee\": x.xxxx,                (numeric) the transaction fee configuration, set in " + CURRENCY_UNIT + "/kB\n"
            "  \"hdseedid\": \"<hash160>\"            (string, optional) the Hash160 of the HD seed (only present when HD is enabled)\n"
            "  \"private_keys_enabled\": true|false (boolean) false if privatekeys are disabled for this wallet (enforced watch-only wallet)\n"
            "}\n"
                },
                RPCExamples{
                    HelpExampleCli("getwalletinfo", "")
            + HelpExampleRpc("getwalletinfo", "")
                },
            }.ToString());

    // Make sure the results are valid at least up to the most recent block
    // the user could have gotten from another RPC command prior to now
    pwallet->BlockUntilSyncedToCurrentChain();

    auto locked_chain = pwallet->chain().lock();
    LOCK(pwallet->cs_wallet);

    UniValue obj(UniValue::VOBJ);

    size_t kpExternalSize = pwallet->KeypoolCountExternalKeys();
    const auto bal = pwallet->GetBalance();
    obj.pushKV("walletname", pwallet->GetName());
    obj.pushKV("walletversion", pwallet->GetVersion());
    obj.pushKV("balance", ValueFromAmount(bal.m_mine_trusted));
    obj.pushKV("unconfirmed_balance", ValueFromAmount(bal.m_mine_untrusted_pending));
    obj.pushKV("immature_balance", ValueFromAmount(bal.m_mine_immature));
    obj.pushKV("txcount",       (int)pwallet->mapWallet.size());
    obj.pushKV("keypoololdest", pwallet->GetOldestKeyPoolTime());
    obj.pushKV("keypoolsize", (int64_t)kpExternalSize);
    CKeyID seed_id = pwallet->GetHDChain().seed_id;
    if (pwallet->CanSupportFeature(FEATURE_HD_SPLIT)) {
        obj.pushKV("keypoolsize_hd_internal",   (int64_t)(pwallet->GetKeyPoolSize() - kpExternalSize));
    }
    if (pwallet->IsCrypted()) {
        obj.pushKV("unlocked_until", pwallet->nRelockTime);
    }
    obj.pushKV("paytxfee", ValueFromAmount(pwallet->m_pay_tx_fee.GetFeePerK()));
    if (!seed_id.IsNull()) {
        obj.pushKV("hdseedid", seed_id.GetHex());
    }
    obj.pushKV("private_keys_enabled", !pwallet->IsWalletFlagSet(WALLET_FLAG_DISABLE_PRIVATE_KEYS));
    return obj;
}

static UniValue listwalletdir(const JSONRPCRequest& request)
{
    if (request.fHelp || request.params.size() != 0) {
        throw std::runtime_error(
            RPCHelpMan{"listwalletdir",
                "Returns a list of wallets in the wallet directory.\n",
                {},
                RPCResult{
            "{\n"
            "  \"wallets\" : [                (json array of objects)\n"
            "    {\n"
            "      \"name\" : \"name\"          (string) The wallet name\n"
            "    }\n"
            "    ,...\n"
            "  ]\n"
            "}\n"
                },
                RPCExamples{
                    HelpExampleCli("listwalletdir", "")
            + HelpExampleRpc("listwalletdir", "")
                },
            }.ToString());
    }

    UniValue wallets(UniValue::VARR);
    for (const auto& path : ListWalletDir()) {
        UniValue wallet(UniValue::VOBJ);
        wallet.pushKV("name", path.string());
        wallets.push_back(wallet);
    }

    UniValue result(UniValue::VOBJ);
    result.pushKV("wallets", wallets);
    return result;
}

static UniValue listwallets(const JSONRPCRequest& request)
{
    if (request.fHelp || request.params.size() != 0)
        throw std::runtime_error(
            RPCHelpMan{"listwallets",
                "Returns a list of currently loaded wallets.\n"
                "For full information on the wallet, use \"getwalletinfo\"\n",
                {},
                RPCResult{
            "[                         (json array of strings)\n"
            "  \"walletname\"            (string) the wallet name\n"
            "   ...\n"
            "]\n"
                },
                RPCExamples{
                    HelpExampleCli("listwallets", "")
            + HelpExampleRpc("listwallets", "")
                },
            }.ToString());

    UniValue obj(UniValue::VARR);

    for (const std::shared_ptr<CWallet>& wallet : GetWallets()) {
        if (!EnsureWalletIsAvailable(wallet.get(), request.fHelp)) {
            return NullUniValue;
        }

        LOCK(wallet->cs_wallet);

        obj.push_back(wallet->GetName());
    }

    return obj;
}

static UniValue loadwallet(const JSONRPCRequest& request)
{
    if (request.fHelp || request.params.size() != 1)
        throw std::runtime_error(
            RPCHelpMan{"loadwallet",
                "\nLoads a wallet from a wallet file or directory."
                "\nNote that all wallet command-line options used when starting bitcoind will be"
                "\napplied to the new wallet (eg -zapwallettxes, upgradewallet, rescan, etc).\n",
                {
                    {"filename", RPCArg::Type::STR, RPCArg::Optional::NO, "The wallet directory or .dat file."},
                },
                RPCResult{
            "{\n"
            "  \"name\" :    <wallet_name>,        (string) The wallet name if loaded successfully.\n"
            "  \"warning\" : <warning>,            (string) Warning message if wallet was not loaded cleanly.\n"
            "}\n"
                },
                RPCExamples{
                    HelpExampleCli("loadwallet", "\"test.dat\"")
            + HelpExampleRpc("loadwallet", "\"test.dat\"")
                },
            }.ToString());

    WalletLocation location(request.params[0].get_str());

    if (!location.Exists()) {
        throw JSONRPCError(RPC_WALLET_NOT_FOUND, "Wallet " + location.GetName() + " not found.");
    } else if (fs::is_directory(location.GetPath())) {
        // The given filename is a directory. Check that there's a wallet.dat file.
        fs::path wallet_dat_file = location.GetPath() / "wallet.dat";
        if (fs::symlink_status(wallet_dat_file).type() == fs::file_not_found) {
            throw JSONRPCError(RPC_WALLET_NOT_FOUND, "Directory " + location.GetName() + " does not contain a wallet.dat file.");
        }
    }

    std::string error, warning;
    std::shared_ptr<CWallet> const wallet = LoadWallet(*g_rpc_interfaces->chain, location, error, warning);
    if (!wallet) throw JSONRPCError(RPC_WALLET_ERROR, error);

    UniValue obj(UniValue::VOBJ);
    obj.pushKV("name", wallet->GetName());
    obj.pushKV("warning", warning);

    return obj;
}

static UniValue createwallet(const JSONRPCRequest& request)
{
    if (request.fHelp || request.params.size() < 1 || request.params.size() > 3) {
        throw std::runtime_error(
            RPCHelpMan{"createwallet",
                "\nCreates and loads a new wallet.\n",
                {
                    {"wallet_name", RPCArg::Type::STR, RPCArg::Optional::NO, "The name for the new wallet. If this is a path, the wallet will be created at the path location."},
                    {"disable_private_keys", RPCArg::Type::BOOL, /* default */ "false", "Disable the possibility of private keys (only watchonlys are possible in this mode)."},
                    {"blank", RPCArg::Type::BOOL, /* default */ "false", "Create a blank wallet. A blank wallet has no keys or HD seed. One can be set using sethdseed."},
                },
                RPCResult{
            "{\n"
            "  \"name\" :    <wallet_name>,        (string) The wallet name if created successfully. If the wallet was created using a full path, the wallet_name will be the full path.\n"
            "  \"warning\" : <warning>,            (string) Warning message if wallet was not loaded cleanly.\n"
            "}\n"
                },
                RPCExamples{
                    HelpExampleCli("createwallet", "\"testwallet\"")
            + HelpExampleRpc("createwallet", "\"testwallet\"")
                },
            }.ToString());
    }
    std::string error;
    std::string warning;

    uint64_t flags = 0;
    if (!request.params[1].isNull() && request.params[1].get_bool()) {
        flags |= WALLET_FLAG_DISABLE_PRIVATE_KEYS;
    }

    if (!request.params[2].isNull() && request.params[2].get_bool()) {
        flags |= WALLET_FLAG_BLANK_WALLET;
    }

    WalletLocation location(request.params[0].get_str());
    if (location.Exists()) {
        throw JSONRPCError(RPC_WALLET_ERROR, "Wallet " + location.GetName() + " already exists.");
    }

    // Wallet::Verify will check if we're trying to create a wallet with a duplication name.
    if (!CWallet::Verify(*g_rpc_interfaces->chain, location, false, error, warning)) {
        throw JSONRPCError(RPC_WALLET_ERROR, "Wallet file verification failed: " + error);
    }

    std::shared_ptr<CWallet> const wallet = CWallet::CreateWalletFromFile(*g_rpc_interfaces->chain, location, flags);
    if (!wallet) {
        throw JSONRPCError(RPC_WALLET_ERROR, "Wallet creation failed.");
    }
    AddWallet(wallet);

    wallet->postInitProcess();

    UniValue obj(UniValue::VOBJ);
    obj.pushKV("name", wallet->GetName());
    obj.pushKV("warning", warning);

    return obj;
}

static UniValue unloadwallet(const JSONRPCRequest& request)
{
    if (request.fHelp || request.params.size() > 1) {
        throw std::runtime_error(
            RPCHelpMan{"unloadwallet",
                "Unloads the wallet referenced by the request endpoint otherwise unloads the wallet specified in the argument.\n"
                "Specifying the wallet name on a wallet endpoint is invalid.",
                {
                    {"wallet_name", RPCArg::Type::STR, /* default */ "the wallet name from the RPC request", "The name of the wallet to unload."},
                },
                RPCResults{},
                RPCExamples{
                    HelpExampleCli("unloadwallet", "wallet_name")
            + HelpExampleRpc("unloadwallet", "wallet_name")
                },
            }.ToString());
    }

    std::string wallet_name;
    if (GetWalletNameFromJSONRPCRequest(request, wallet_name)) {
        if (!request.params[0].isNull()) {
            throw JSONRPCError(RPC_INVALID_PARAMETER, "Cannot unload the requested wallet");
        }
    } else {
        wallet_name = request.params[0].get_str();
    }

    std::shared_ptr<CWallet> wallet = GetWallet(wallet_name);
    if (!wallet) {
        throw JSONRPCError(RPC_WALLET_NOT_FOUND, "Requested wallet does not exist or is not loaded");
    }

    // Release the "main" shared pointer and prevent further notifications.
    // Note that any attempt to load the same wallet would fail until the wallet
    // is destroyed (see CheckUniqueFileid).
    if (!RemoveWallet(wallet)) {
        throw JSONRPCError(RPC_MISC_ERROR, "Requested wallet already unloaded");
    }

    UnloadWallet(std::move(wallet));

    return NullUniValue;
}

static UniValue listunspent(const JSONRPCRequest& request)
{
    std::shared_ptr<CWallet> const wallet = GetWalletForJSONRPCRequest(request);
    CWallet* const pwallet = wallet.get();

    if (!EnsureWalletIsAvailable(pwallet, request.fHelp)) {
        return NullUniValue;
    }

    if (request.fHelp || request.params.size() > 5)
        throw std::runtime_error(
            RPCHelpMan{"listunspent",
                "\nReturns array of unspent transaction outputs\n"
                "with between minconf and maxconf (inclusive) confirmations.\n"
                "Optionally filter to only include txouts paid to specified addresses.\n",
                {
                    {"minconf", RPCArg::Type::NUM, /* default */ "1", "The minimum confirmations to filter"},
                    {"maxconf", RPCArg::Type::NUM, /* default */ "9999999", "The maximum confirmations to filter"},
                    {"addresses", RPCArg::Type::ARR, /* default */ "empty array", "A json array of bitcoin addresses to filter",
                        {
                            {"address", RPCArg::Type::STR, RPCArg::Optional::OMITTED, "bitcoin address"},
                        },
                    },
                    {"include_unsafe", RPCArg::Type::BOOL, /* default */ "true", "Include outputs that are not safe to spend\n"
            "                  See description of \"safe\" attribute below."},
                    {"query_options", RPCArg::Type::OBJ, RPCArg::Optional::OMITTED_NAMED_ARG, "JSON with query options",
                        {
                            {"minimumAmount", RPCArg::Type::AMOUNT, /* default */ "0", "Minimum value of each UTXO in " + CURRENCY_UNIT + ""},
                            {"maximumAmount", RPCArg::Type::AMOUNT, /* default */ "unlimited", "Maximum value of each UTXO in " + CURRENCY_UNIT + ""},
                            {"maximumCount", RPCArg::Type::NUM, /* default */ "unlimited", "Maximum number of UTXOs"},
                            {"minimumSumAmount", RPCArg::Type::AMOUNT, /* default */ "unlimited", "Minimum sum value of all UTXOs in " + CURRENCY_UNIT + ""},
                        },
                        "query_options"},
                },
                RPCResult{
            "[                   (array of json object)\n"
            "  {\n"
            "    \"txid\" : \"txid\",          (string) the transaction id \n"
            "    \"vout\" : n,               (numeric) the vout value\n"
            "    \"address\" : \"address\",    (string) the bitcoin address\n"
            "    \"label\" : \"label\",        (string) The associated label, or \"\" for the default label\n"
            "    \"scriptPubKey\" : \"key\",   (string) the script key\n"
            "    \"amount\" : x.xxx,         (numeric) the transaction output amount in " + CURRENCY_UNIT + "\n"
            "    \"confirmations\" : n,      (numeric) The number of confirmations\n"
            "    \"redeemScript\" : \"script\" (string) The redeemScript if scriptPubKey is P2SH\n"
            "    \"witnessScript\" : \"script\" (string) witnessScript if the scriptPubKey is P2WSH or P2SH-P2WSH\n"
            "    \"spendable\" : xxx,        (bool) Whether we have the private keys to spend this output\n"
            "    \"solvable\" : xxx,         (bool) Whether we know how to spend this output, ignoring the lack of keys\n"
            "    \"desc\" : xxx,             (string, only when solvable) A descriptor for spending this output\n"
            "    \"safe\" : xxx              (bool) Whether this output is considered safe to spend. Unconfirmed transactions\n"
            "                              from outside keys and unconfirmed replacement transactions are considered unsafe\n"
            "                              and are not eligible for spending by fundrawtransaction and sendtoaddress.\n"
            "  }\n"
            "  ,...\n"
            "]\n"
                },
                RPCExamples{
                    HelpExampleCli("listunspent", "")
            + HelpExampleCli("listunspent", "6 9999999 \"[\\\"1PGFqEzfmQch1gKD3ra4k18PNj3tTUUSqg\\\",\\\"1LtvqCaApEdUGFkpKMM4MstjcaL4dKg8SP\\\"]\"")
            + HelpExampleRpc("listunspent", "6, 9999999 \"[\\\"1PGFqEzfmQch1gKD3ra4k18PNj3tTUUSqg\\\",\\\"1LtvqCaApEdUGFkpKMM4MstjcaL4dKg8SP\\\"]\"")
            + HelpExampleCli("listunspent", "6 9999999 '[]' true '{ \"minimumAmount\": 0.005 }'")
            + HelpExampleRpc("listunspent", "6, 9999999, [] , true, { \"minimumAmount\": 0.005 } ")
                },
            }.ToString());

    int nMinDepth = 1;
    if (!request.params[0].isNull()) {
        RPCTypeCheckArgument(request.params[0], UniValue::VNUM);
        nMinDepth = request.params[0].get_int();
    }

    int nMaxDepth = 9999999;
    if (!request.params[1].isNull()) {
        RPCTypeCheckArgument(request.params[1], UniValue::VNUM);
        nMaxDepth = request.params[1].get_int();
    }

    std::set<CTxDestination> destinations;
    if (!request.params[2].isNull()) {
        RPCTypeCheckArgument(request.params[2], UniValue::VARR);
        UniValue inputs = request.params[2].get_array();
        for (unsigned int idx = 0; idx < inputs.size(); idx++) {
            const UniValue& input = inputs[idx];
            CTxDestination dest = DecodeDestination(input.get_str());
            if (!IsValidDestination(dest)) {
                throw JSONRPCError(RPC_INVALID_ADDRESS_OR_KEY, std::string("Invalid Bitcoin address: ") + input.get_str());
            }
            if (!destinations.insert(dest).second) {
                throw JSONRPCError(RPC_INVALID_PARAMETER, std::string("Invalid parameter, duplicated address: ") + input.get_str());
            }
        }
    }

    bool include_unsafe = true;
    if (!request.params[3].isNull()) {
        RPCTypeCheckArgument(request.params[3], UniValue::VBOOL);
        include_unsafe = request.params[3].get_bool();
    }

    CAmount nMinimumAmount = 0;
    CAmount nMaximumAmount = MAX_MONEY;
    CAmount nMinimumSumAmount = MAX_MONEY;
    uint64_t nMaximumCount = 0;

    if (!request.params[4].isNull()) {
        const UniValue& options = request.params[4].get_obj();

        if (options.exists("minimumAmount"))
            nMinimumAmount = AmountFromValue(options["minimumAmount"]);

        if (options.exists("maximumAmount"))
            nMaximumAmount = AmountFromValue(options["maximumAmount"]);

        if (options.exists("minimumSumAmount"))
            nMinimumSumAmount = AmountFromValue(options["minimumSumAmount"]);

        if (options.exists("maximumCount"))
            nMaximumCount = options["maximumCount"].get_int64();
    }

    // Make sure the results are valid at least up to the most recent block
    // the user could have gotten from another RPC command prior to now
    pwallet->BlockUntilSyncedToCurrentChain();

    UniValue results(UniValue::VARR);
    std::vector<COutput> vecOutputs;
    {
        auto locked_chain = pwallet->chain().lock();
        LOCK(pwallet->cs_wallet);
        pwallet->AvailableCoins(*locked_chain, vecOutputs, !include_unsafe, nullptr, nMinimumAmount, nMaximumAmount, nMinimumSumAmount, nMaximumCount, nMinDepth, nMaxDepth);
    }

    LOCK(pwallet->cs_wallet);

    for (const COutput& out : vecOutputs) {
        CTxDestination address;
        const CScript& scriptPubKey = out.tx->tx->vout[out.i].scriptPubKey;
        bool fValidAddress = ExtractDestination(scriptPubKey, address);

        if (destinations.size() && (!fValidAddress || !destinations.count(address)))
            continue;

        UniValue entry(UniValue::VOBJ);
        entry.pushKV("txid", out.tx->GetHash().GetHex());
        entry.pushKV("vout", out.i);

        if (fValidAddress) {
            entry.pushKV("address", EncodeDestination(address));

            auto i = pwallet->mapAddressBook.find(address);
            if (i != pwallet->mapAddressBook.end()) {
                entry.pushKV("label", i->second.name);
            }

            if (scriptPubKey.IsPayToScriptHash()) {
                const CScriptID& hash = boost::get<CScriptID>(address);
                CScript redeemScript;
                if (pwallet->GetCScript(hash, redeemScript)) {
                    entry.pushKV("redeemScript", HexStr(redeemScript.begin(), redeemScript.end()));
                    // Now check if the redeemScript is actually a P2WSH script
                    CTxDestination witness_destination;
                    if (redeemScript.IsPayToWitnessScriptHash()) {
                        bool extracted = ExtractDestination(redeemScript, witness_destination);
                        assert(extracted);
                        // Also return the witness script
                        const WitnessV0ScriptHash& whash = boost::get<WitnessV0ScriptHash>(witness_destination);
                        CScriptID id;
                        CRIPEMD160().Write(whash.begin(), whash.size()).Finalize(id.begin());
                        CScript witnessScript;
                        if (pwallet->GetCScript(id, witnessScript)) {
                            entry.pushKV("witnessScript", HexStr(witnessScript.begin(), witnessScript.end()));
                        }
                    }
                }
            } else if (scriptPubKey.IsPayToWitnessScriptHash()) {
                const WitnessV0ScriptHash& whash = boost::get<WitnessV0ScriptHash>(address);
                CScriptID id;
                CRIPEMD160().Write(whash.begin(), whash.size()).Finalize(id.begin());
                CScript witnessScript;
                if (pwallet->GetCScript(id, witnessScript)) {
                    entry.pushKV("witnessScript", HexStr(witnessScript.begin(), witnessScript.end()));
                }
            }
        }

        entry.pushKV("scriptPubKey", HexStr(scriptPubKey.begin(), scriptPubKey.end()));
        entry.pushKV("amount", ValueFromAmount(out.tx->tx->vout[out.i].nValue));
        entry.pushKV("confirmations", out.nDepth);
        entry.pushKV("spendable", out.fSpendable);
        entry.pushKV("solvable", out.fSolvable);
        if (out.fSolvable) {
            auto descriptor = InferDescriptor(scriptPubKey, *pwallet);
            entry.pushKV("desc", descriptor->ToString());
        }
        entry.pushKV("safe", out.fSafe);
        results.push_back(entry);
    }

    return results;
}

void FundTransaction(CWallet* const pwallet, CMutableTransaction& tx, CAmount& fee_out, int& change_position, UniValue options)
{
    // Make sure the results are valid at least up to the most recent block
    // the user could have gotten from another RPC command prior to now
    pwallet->BlockUntilSyncedToCurrentChain();

    CCoinControl coinControl;
    change_position = -1;
    bool lockUnspents = false;
    UniValue subtractFeeFromOutputs;
    std::set<int> setSubtractFeeFromOutputs;

    if (!options.isNull()) {
      if (options.type() == UniValue::VBOOL) {
        // backward compatibility bool only fallback
        coinControl.fAllowWatchOnly = options.get_bool();
      }
      else {
        RPCTypeCheckArgument(options, UniValue::VOBJ);
        RPCTypeCheckObj(options,
            {
                {"changeAddress", UniValueType(UniValue::VSTR)},
                {"changePosition", UniValueType(UniValue::VNUM)},
                {"change_type", UniValueType(UniValue::VSTR)},
                {"includeWatching", UniValueType(UniValue::VBOOL)},
                {"lockUnspents", UniValueType(UniValue::VBOOL)},
                {"feeRate", UniValueType()}, // will be checked below
                {"subtractFeeFromOutputs", UniValueType(UniValue::VARR)},
                {"replaceable", UniValueType(UniValue::VBOOL)},
                {"conf_target", UniValueType(UniValue::VNUM)},
                {"estimate_mode", UniValueType(UniValue::VSTR)},
            },
            true, true);

        if (options.exists("changeAddress")) {
            CTxDestination dest = DecodeDestination(options["changeAddress"].get_str());

            if (!IsValidDestination(dest)) {
                throw JSONRPCError(RPC_INVALID_ADDRESS_OR_KEY, "changeAddress must be a valid bitcoin address");
            }

            coinControl.destChange = dest;
        }

        if (options.exists("changePosition"))
            change_position = options["changePosition"].get_int();

        if (options.exists("change_type")) {
            if (options.exists("changeAddress")) {
                throw JSONRPCError(RPC_INVALID_PARAMETER, "Cannot specify both changeAddress and address_type options");
            }
            coinControl.m_change_type = pwallet->m_default_change_type;
            if (!ParseOutputType(options["change_type"].get_str(), *coinControl.m_change_type)) {
                throw JSONRPCError(RPC_INVALID_ADDRESS_OR_KEY, strprintf("Unknown change type '%s'", options["change_type"].get_str()));
            }
        }

        if (options.exists("includeWatching"))
            coinControl.fAllowWatchOnly = options["includeWatching"].get_bool();

        if (options.exists("lockUnspents"))
            lockUnspents = options["lockUnspents"].get_bool();

        if (options.exists("feeRate"))
        {
            coinControl.m_feerate = CFeeRate(AmountFromValue(options["feeRate"]));
            coinControl.fOverrideFeeRate = true;
        }

        if (options.exists("subtractFeeFromOutputs"))
            subtractFeeFromOutputs = options["subtractFeeFromOutputs"].get_array();

        if (options.exists("replaceable")) {
            coinControl.m_signal_bip125_rbf = options["replaceable"].get_bool();
        }
        if (options.exists("conf_target")) {
            if (options.exists("feeRate")) {
                throw JSONRPCError(RPC_INVALID_PARAMETER, "Cannot specify both conf_target and feeRate");
            }
            coinControl.m_confirm_target = ParseConfirmTarget(options["conf_target"], pwallet->chain().estimateMaxBlocks());
        }
        if (options.exists("estimate_mode")) {
            if (options.exists("feeRate")) {
                throw JSONRPCError(RPC_INVALID_PARAMETER, "Cannot specify both estimate_mode and feeRate");
            }
            if (!FeeModeFromString(options["estimate_mode"].get_str(), coinControl.m_fee_mode)) {
                throw JSONRPCError(RPC_INVALID_PARAMETER, "Invalid estimate_mode parameter");
            }
        }
      }
    }

    if (tx.vout.size() == 0)
        throw JSONRPCError(RPC_INVALID_PARAMETER, "TX must have at least one output");

    if (change_position != -1 && (change_position < 0 || (unsigned int)change_position > tx.vout.size()))
        throw JSONRPCError(RPC_INVALID_PARAMETER, "changePosition out of bounds");

    for (unsigned int idx = 0; idx < subtractFeeFromOutputs.size(); idx++) {
        int pos = subtractFeeFromOutputs[idx].get_int();
        if (setSubtractFeeFromOutputs.count(pos))
            throw JSONRPCError(RPC_INVALID_PARAMETER, strprintf("Invalid parameter, duplicated position: %d", pos));
        if (pos < 0)
            throw JSONRPCError(RPC_INVALID_PARAMETER, strprintf("Invalid parameter, negative position: %d", pos));
        if (pos >= int(tx.vout.size()))
            throw JSONRPCError(RPC_INVALID_PARAMETER, strprintf("Invalid parameter, position too large: %d", pos));
        setSubtractFeeFromOutputs.insert(pos);
    }

    std::string strFailReason;

    if (!pwallet->FundTransaction(tx, fee_out, change_position, strFailReason, lockUnspents, setSubtractFeeFromOutputs, coinControl)) {
        throw JSONRPCError(RPC_WALLET_ERROR, strFailReason);
    }
}

static UniValue fundrawtransaction(const JSONRPCRequest& request)
{
    std::shared_ptr<CWallet> const wallet = GetWalletForJSONRPCRequest(request);
    CWallet* const pwallet = wallet.get();

    if (!EnsureWalletIsAvailable(pwallet, request.fHelp)) {
        return NullUniValue;
    }

    if (request.fHelp || request.params.size() < 1 || request.params.size() > 3)
        throw std::runtime_error(
            RPCHelpMan{"fundrawtransaction",
                "\nAdd inputs to a transaction until it has enough in value to meet its out value.\n"
                "This will not modify existing inputs, and will add at most one change output to the outputs.\n"
                "No existing outputs will be modified unless \"subtractFeeFromOutputs\" is specified.\n"
                "Note that inputs which were signed may need to be resigned after completion since in/outputs have been added.\n"
                "The inputs added will not be signed, use signrawtransactionwithkey\n"
                " or signrawtransactionwithwallet for that.\n"
                "Note that all existing inputs must have their previous output transaction be in the wallet.\n"
                "Note that all inputs selected must be of standard form and P2SH scripts must be\n"
                "in the wallet using importaddress or addmultisigaddress (to calculate fees).\n"
                "You can see whether this is the case by checking the \"solvable\" field in the listunspent output.\n"
                "Only pay-to-pubkey, multisig, and P2SH versions thereof are currently supported for watch-only\n",
                {
                    {"hexstring", RPCArg::Type::STR_HEX, RPCArg::Optional::NO, "The hex string of the raw transaction"},
                    {"options", RPCArg::Type::OBJ, RPCArg::Optional::OMITTED_NAMED_ARG, "for backward compatibility: passing in a true instead of an object will result in {\"includeWatching\":true}",
                        {
                            {"changeAddress", RPCArg::Type::STR, /* default */ "pool address", "The bitcoin address to receive the change"},
                            {"changePosition", RPCArg::Type::NUM, /* default */ "random", "The index of the change output"},
                            {"change_type", RPCArg::Type::STR, /* default */ "set by -changetype", "The output type to use. Only valid if changeAddress is not specified. Options are \"legacy\", \"p2sh-segwit\", and \"bech32\"."},
                            {"includeWatching", RPCArg::Type::BOOL, /* default */ "false", "Also select inputs which are watch only"},
                            {"lockUnspents", RPCArg::Type::BOOL, /* default */ "false", "Lock selected unspent outputs"},
                            {"feeRate", RPCArg::Type::AMOUNT, /* default */ "not set: makes wallet determine the fee", "Set a specific fee rate in " + CURRENCY_UNIT + "/kB"},
                            {"subtractFeeFromOutputs", RPCArg::Type::ARR, /* default */ "empty array", "A json array of integers.\n"
                            "                              The fee will be equally deducted from the amount of each specified output.\n"
                            "                              Those recipients will receive less bitcoins than you enter in their corresponding amount field.\n"
                            "                              If no outputs are specified here, the sender pays the fee.",
                                {
                                    {"vout_index", RPCArg::Type::NUM, RPCArg::Optional::OMITTED, "The zero-based output index, before a change output is added."},
                                },
                            },
                            {"replaceable", RPCArg::Type::BOOL, /* default */ "fallback to wallet's default", "Marks this transaction as BIP125 replaceable.\n"
                            "                              Allows this transaction to be replaced by a transaction with higher fees"},
                            {"conf_target", RPCArg::Type::NUM, /* default */ "fallback to wallet's default", "Confirmation target (in blocks)"},
                            {"estimate_mode", RPCArg::Type::STR, /* default */ "UNSET", "The fee estimate mode, must be one of:\n"
                            "         \"UNSET\"\n"
                            "         \"ECONOMICAL\"\n"
                            "         \"CONSERVATIVE\""},
                        },
                        "options"},
                    {"iswitness", RPCArg::Type::BOOL, /* default */ "depends on heuristic tests", "Whether the transaction hex is a serialized witness transaction \n"
                            "                              If iswitness is not present, heuristic tests will be used in decoding"},
                },
                RPCResult{
                            "{\n"
                            "  \"hex\":       \"value\", (string)  The resulting raw transaction (hex-encoded string)\n"
                            "  \"fee\":       n,         (numeric) Fee in " + CURRENCY_UNIT + " the resulting transaction pays\n"
                            "  \"changepos\": n          (numeric) The position of the added change output, or -1\n"
                            "}\n"
                                },
                                RPCExamples{
                            "\nCreate a transaction with no inputs\n"
                            + HelpExampleCli("createrawtransaction", "\"[]\" \"{\\\"myaddress\\\":0.01}\"") +
                            "\nAdd sufficient unsigned inputs to meet the output value\n"
                            + HelpExampleCli("fundrawtransaction", "\"rawtransactionhex\"") +
                            "\nSign the transaction\n"
                            + HelpExampleCli("signrawtransactionwithwallet", "\"fundedtransactionhex\"") +
                            "\nSend the transaction\n"
                            + HelpExampleCli("sendrawtransaction", "\"signedtransactionhex\"")
                                },
                            }.ToString());

    RPCTypeCheck(request.params, {UniValue::VSTR, UniValueType(), UniValue::VBOOL});

    // parse hex string from parameter
    CMutableTransaction tx;
    bool try_witness = request.params[2].isNull() ? true : request.params[2].get_bool();
    bool try_no_witness = request.params[2].isNull() ? true : !request.params[2].get_bool();
    if (!DecodeHexTx(tx, request.params[0].get_str(), try_no_witness, try_witness)) {
        throw JSONRPCError(RPC_DESERIALIZATION_ERROR, "TX decode failed");
    }

    CAmount fee;
    int change_position;
    FundTransaction(pwallet, tx, fee, change_position, request.params[1]);

    UniValue result(UniValue::VOBJ);
    result.pushKV("hex", EncodeHexTx(CTransaction(tx)));
    result.pushKV("fee", ValueFromAmount(fee));
    result.pushKV("changepos", change_position);

    return result;
}

UniValue signrawtransactionwithwallet(const JSONRPCRequest& request)
{
    std::shared_ptr<CWallet> const wallet = GetWalletForJSONRPCRequest(request);
    CWallet* const pwallet = wallet.get();

    if (!EnsureWalletIsAvailable(pwallet, request.fHelp)) {
        return NullUniValue;
    }

    if (request.fHelp || request.params.size() < 1 || request.params.size() > 3)
        throw std::runtime_error(
            RPCHelpMan{"signrawtransactionwithwallet",
                "\nSign inputs for raw transaction (serialized, hex-encoded).\n"
                "The second optional argument (may be null) is an array of previous transaction outputs that\n"
                "this transaction depends on but may not yet be in the block chain." +
                    HelpRequiringPassphrase(pwallet) + "\n",
                {
                    {"hexstring", RPCArg::Type::STR, RPCArg::Optional::NO, "The transaction hex string"},
                    {"prevtxs", RPCArg::Type::ARR, RPCArg::Optional::OMITTED_NAMED_ARG, "A json array of previous dependent transaction outputs",
                        {
                            {"", RPCArg::Type::OBJ, RPCArg::Optional::OMITTED, "",
                                {
                                    {"txid", RPCArg::Type::STR_HEX, RPCArg::Optional::NO, "The transaction id"},
                                    {"vout", RPCArg::Type::NUM, RPCArg::Optional::NO, "The output number"},
                                    {"scriptPubKey", RPCArg::Type::STR_HEX, RPCArg::Optional::NO, "script key"},
                                    {"redeemScript", RPCArg::Type::STR_HEX, RPCArg::Optional::OMITTED, "(required for P2SH) redeem script"},
                                    {"witnessScript", RPCArg::Type::STR_HEX, RPCArg::Optional::OMITTED, "(required for P2WSH or P2SH-P2WSH) witness script"},
                                    {"amount", RPCArg::Type::AMOUNT, RPCArg::Optional::OMITTED, "(required for Segwit inputs) the amount spent"},
                                },
                            },
                        },
                    },
                    {"sighashtype", RPCArg::Type::STR, /* default */ "ALL", "The signature hash type. Must be one of\n"
            "       \"ALL\"\n"
            "       \"NONE\"\n"
            "       \"SINGLE\"\n"
            "       \"ALL|ANYONECANPAY\"\n"
            "       \"NONE|ANYONECANPAY\"\n"
            "       \"SINGLE|ANYONECANPAY\""},
                },
                RPCResult{
            "{\n"
            "  \"hex\" : \"value\",                  (string) The hex-encoded raw transaction with signature(s)\n"
            "  \"complete\" : true|false,          (boolean) If the transaction has a complete set of signatures\n"
            "  \"errors\" : [                      (json array of objects) Script verification errors (if there are any)\n"
            "    {\n"
            "      \"txid\" : \"hash\",              (string) The hash of the referenced, previous transaction\n"
            "      \"vout\" : n,                   (numeric) The index of the output to spent and used as input\n"
            "      \"scriptSig\" : \"hex\",          (string) The hex-encoded signature script\n"
            "      \"sequence\" : n,               (numeric) Script sequence number\n"
            "      \"error\" : \"text\"              (string) Verification or signing error related to the input\n"
            "    }\n"
            "    ,...\n"
            "  ]\n"
            "}\n"
                },
                RPCExamples{
                    HelpExampleCli("signrawtransactionwithwallet", "\"myhex\"")
            + HelpExampleRpc("signrawtransactionwithwallet", "\"myhex\"")
                },
            }.ToString());

    RPCTypeCheck(request.params, {UniValue::VSTR, UniValue::VARR, UniValue::VSTR}, true);

    CMutableTransaction mtx;
    if (!DecodeHexTx(mtx, request.params[0].get_str(), true)) {
        throw JSONRPCError(RPC_DESERIALIZATION_ERROR, "TX decode failed");
    }

    // Sign the transaction
    auto locked_chain = pwallet->chain().lock();
    LOCK(pwallet->cs_wallet);
    EnsureWalletIsUnlocked(pwallet);

    return SignTransaction(pwallet->chain(), mtx, request.params[1], pwallet, false, request.params[2]);
}

static UniValue bumpfee(const JSONRPCRequest& request)
{
    std::shared_ptr<CWallet> const wallet = GetWalletForJSONRPCRequest(request);
    CWallet* const pwallet = wallet.get();


    if (!EnsureWalletIsAvailable(pwallet, request.fHelp))
        return NullUniValue;

    if (request.fHelp || request.params.size() < 1 || request.params.size() > 2) {
        throw std::runtime_error(
            RPCHelpMan{"bumpfee",
                "\nBumps the fee of an opt-in-RBF transaction T, replacing it with a new transaction B.\n"
                "An opt-in RBF transaction with the given txid must be in the wallet.\n"
                "The command will pay the additional fee by decreasing (or perhaps removing) its change output.\n"
                "If the change output is not big enough to cover the increased fee, the command will currently fail\n"
                "instead of adding new inputs to compensate. (A future implementation could improve this.)\n"
                "The command will fail if the wallet or mempool contains a transaction that spends one of T's outputs.\n"
                "By default, the new fee will be calculated automatically using estimatesmartfee.\n"
                "The user can specify a confirmation target for estimatesmartfee.\n"
                "Alternatively, the user can specify totalFee, or use RPC settxfee to set a higher fee rate.\n"
                "At a minimum, the new fee rate must be high enough to pay an additional new relay fee (incrementalfee\n"
                "returned by getnetworkinfo) to enter the node's mempool.\n",
                {
                    {"txid", RPCArg::Type::STR_HEX, RPCArg::Optional::NO, "The txid to be bumped"},
                    {"options", RPCArg::Type::OBJ, RPCArg::Optional::OMITTED_NAMED_ARG, "",
                        {
                            {"confTarget", RPCArg::Type::NUM, /* default */ "fallback to wallet's default", "Confirmation target (in blocks)"},
                            {"totalFee", RPCArg::Type::NUM, /* default */ "fallback to 'confTarget'", "Total fee (NOT feerate) to pay, in satoshis.\n"
            "                         In rare cases, the actual fee paid might be slightly higher than the specified\n"
            "                         totalFee if the tx change output has to be removed because it is too close to\n"
            "                         the dust threshold."},
                            {"replaceable", RPCArg::Type::BOOL, /* default */ "true", "Whether the new transaction should still be\n"
            "                         marked bip-125 replaceable. If true, the sequence numbers in the transaction will\n"
            "                         be left unchanged from the original. If false, any input sequence numbers in the\n"
            "                         original transaction that were less than 0xfffffffe will be increased to 0xfffffffe\n"
            "                         so the new transaction will not be explicitly bip-125 replaceable (though it may\n"
            "                         still be replaceable in practice, for example if it has unconfirmed ancestors which\n"
            "                         are replaceable)."},
                            {"estimate_mode", RPCArg::Type::STR, /* default */ "UNSET", "The fee estimate mode, must be one of:\n"
            "         \"UNSET\"\n"
            "         \"ECONOMICAL\"\n"
            "         \"CONSERVATIVE\""},
                        },
                        "options"},
                },
                RPCResult{
            "{\n"
            "  \"txid\":    \"value\",   (string)  The id of the new transaction\n"
            "  \"origfee\":  n,         (numeric) Fee of the replaced transaction\n"
            "  \"fee\":      n,         (numeric) Fee of the new transaction\n"
            "  \"errors\":  [ str... ] (json array of strings) Errors encountered during processing (may be empty)\n"
            "}\n"
                },
                RPCExamples{
            "\nBump the fee, get the new transaction\'s txid\n" +
                    HelpExampleCli("bumpfee", "<txid>")
                },
            }.ToString());
    }

    RPCTypeCheck(request.params, {UniValue::VSTR, UniValue::VOBJ});
    uint256 hash(ParseHashV(request.params[0], "txid"));

    // optional parameters
    CAmount totalFee = 0;
    CCoinControl coin_control;
    coin_control.m_signal_bip125_rbf = true;
    if (!request.params[1].isNull()) {
        UniValue options = request.params[1];
        RPCTypeCheckObj(options,
            {
                {"confTarget", UniValueType(UniValue::VNUM)},
                {"totalFee", UniValueType(UniValue::VNUM)},
                {"replaceable", UniValueType(UniValue::VBOOL)},
                {"estimate_mode", UniValueType(UniValue::VSTR)},
            },
            true, true);

        if (options.exists("confTarget") && options.exists("totalFee")) {
            throw JSONRPCError(RPC_INVALID_PARAMETER, "confTarget and totalFee options should not both be set. Please provide either a confirmation target for fee estimation or an explicit total fee for the transaction.");
        } else if (options.exists("confTarget")) { // TODO: alias this to conf_target
            coin_control.m_confirm_target = ParseConfirmTarget(options["confTarget"], pwallet->chain().estimateMaxBlocks());
        } else if (options.exists("totalFee")) {
            totalFee = options["totalFee"].get_int64();
            if (totalFee <= 0) {
                throw JSONRPCError(RPC_INVALID_PARAMETER, strprintf("Invalid totalFee %s (must be greater than 0)", FormatMoney(totalFee)));
            }
        }

        if (options.exists("replaceable")) {
            coin_control.m_signal_bip125_rbf = options["replaceable"].get_bool();
        }
        if (options.exists("estimate_mode")) {
            if (!FeeModeFromString(options["estimate_mode"].get_str(), coin_control.m_fee_mode)) {
                throw JSONRPCError(RPC_INVALID_PARAMETER, "Invalid estimate_mode parameter");
            }
        }
    }

    // Make sure the results are valid at least up to the most recent block
    // the user could have gotten from another RPC command prior to now
    pwallet->BlockUntilSyncedToCurrentChain();

    auto locked_chain = pwallet->chain().lock();
    LOCK(pwallet->cs_wallet);
    EnsureWalletIsUnlocked(pwallet);


    std::vector<std::string> errors;
    CAmount old_fee;
    CAmount new_fee;
    CMutableTransaction mtx;
    feebumper::Result res = feebumper::CreateTransaction(pwallet, hash, coin_control, totalFee, errors, old_fee, new_fee, mtx);
    if (res != feebumper::Result::OK) {
        switch(res) {
            case feebumper::Result::INVALID_ADDRESS_OR_KEY:
                throw JSONRPCError(RPC_INVALID_ADDRESS_OR_KEY, errors[0]);
                break;
            case feebumper::Result::INVALID_REQUEST:
                throw JSONRPCError(RPC_INVALID_REQUEST, errors[0]);
                break;
            case feebumper::Result::INVALID_PARAMETER:
                throw JSONRPCError(RPC_INVALID_PARAMETER, errors[0]);
                break;
            case feebumper::Result::WALLET_ERROR:
                throw JSONRPCError(RPC_WALLET_ERROR, errors[0]);
                break;
            default:
                throw JSONRPCError(RPC_MISC_ERROR, errors[0]);
                break;
        }
    }

    // sign bumped transaction
    if (!feebumper::SignTransaction(pwallet, mtx)) {
        throw JSONRPCError(RPC_WALLET_ERROR, "Can't sign transaction.");
    }
    // commit the bumped transaction
    uint256 txid;
    if (feebumper::CommitTransaction(pwallet, hash, std::move(mtx), errors, txid) != feebumper::Result::OK) {
        throw JSONRPCError(RPC_WALLET_ERROR, errors[0]);
    }
    UniValue result(UniValue::VOBJ);
    result.pushKV("txid", txid.GetHex());
    result.pushKV("origfee", ValueFromAmount(old_fee));
    result.pushKV("fee", ValueFromAmount(new_fee));
    UniValue result_errors(UniValue::VARR);
    for (const std::string& error : errors) {
        result_errors.push_back(error);
    }
    result.pushKV("errors", result_errors);

    return result;
}

UniValue rescanblockchain(const JSONRPCRequest& request)
{
    std::shared_ptr<CWallet> const wallet = GetWalletForJSONRPCRequest(request);
    CWallet* const pwallet = wallet.get();

    if (!EnsureWalletIsAvailable(pwallet, request.fHelp)) {
        return NullUniValue;
    }

    if (request.fHelp || request.params.size() > 2) {
        throw std::runtime_error(
            RPCHelpMan{"rescanblockchain",
                "\nRescan the local blockchain for wallet related transactions.\n",
                {
                    {"start_height", RPCArg::Type::NUM, /* default */ "0", "block height where the rescan should start"},
                    {"stop_height", RPCArg::Type::NUM, RPCArg::Optional::OMITTED_NAMED_ARG, "the last block height that should be scanned. If none is provided it will rescan up to the tip at return time of this call."},
                },
                RPCResult{
            "{\n"
            "  \"start_height\"     (numeric) The block height where the rescan started (the requested height or 0)\n"
            "  \"stop_height\"      (numeric) The height of the last rescanned block. May be null in rare cases if there was a reorg and the call didn't scan any blocks because they were already scanned in the background.\n"
            "}\n"
                },
                RPCExamples{
                    HelpExampleCli("rescanblockchain", "100000 120000")
            + HelpExampleRpc("rescanblockchain", "100000, 120000")
                },
            }.ToString());
    }

    WalletRescanReserver reserver(pwallet);
    if (!reserver.reserve()) {
        throw JSONRPCError(RPC_WALLET_ERROR, "Wallet is currently rescanning. Abort existing rescan or wait.");
    }

    int start_height = 0;
    uint256 start_block, stop_block;
    {
        auto locked_chain = pwallet->chain().lock();
        Optional<int> tip_height = locked_chain->getHeight();

        if (!request.params[0].isNull()) {
            start_height = request.params[0].get_int();
            if (start_height < 0 || !tip_height || start_height > *tip_height) {
                throw JSONRPCError(RPC_INVALID_PARAMETER, "Invalid start_height");
            }
        }

        Optional<int> stop_height;
        if (!request.params[1].isNull()) {
            stop_height = request.params[1].get_int();
            if (*stop_height < 0 || !tip_height || *stop_height > *tip_height) {
                throw JSONRPCError(RPC_INVALID_PARAMETER, "Invalid stop_height");
            }
            else if (*stop_height < start_height) {
                throw JSONRPCError(RPC_INVALID_PARAMETER, "stop_height must be greater than start_height");
            }
        }

        // We can't rescan beyond non-pruned blocks, stop and throw an error
        if (locked_chain->findPruned(start_height, stop_height)) {
            throw JSONRPCError(RPC_MISC_ERROR, "Can't rescan beyond pruned data. Use RPC call getblockchaininfo to determine your pruned height.");
        }

        if (tip_height) {
            start_block = locked_chain->getBlockHash(start_height);
            // If called with a stop_height, set the stop_height here to
            // trigger a rescan to that height.
            // If called without a stop height, leave stop_height as null here
            // so rescan continues to the tip (even if the tip advances during
            // rescan).
            if (stop_height) {
                stop_block = locked_chain->getBlockHash(*stop_height);
            }
        }
    }

    CWallet::ScanResult result =
        pwallet->ScanForWalletTransactions(start_block, stop_block, reserver, true /* fUpdate */);
    switch (result.status) {
    case CWallet::ScanResult::SUCCESS:
        break;
    case CWallet::ScanResult::FAILURE:
        throw JSONRPCError(RPC_MISC_ERROR, "Rescan failed. Potentially corrupted data files.");
    case CWallet::ScanResult::USER_ABORT:
        throw JSONRPCError(RPC_MISC_ERROR, "Rescan aborted.");
        // no default case, so the compiler can warn about missing cases
    }
    UniValue response(UniValue::VOBJ);
    response.pushKV("start_height", start_height);
    response.pushKV("stop_height", result.last_scanned_height ? *result.last_scanned_height : UniValue());
    return response;
}

class DescribeWalletAddressVisitor : public boost::static_visitor<UniValue>
{
public:
    CWallet * const pwallet;

    void ProcessSubScript(const CScript& subscript, UniValue& obj, bool include_addresses = false) const
    {
        // Always present: script type and redeemscript
        std::vector<std::vector<unsigned char>> solutions_data;
        txnouttype which_type = Solver(subscript, solutions_data);
        obj.pushKV("script", GetTxnOutputType(which_type));
        obj.pushKV("hex", HexStr(subscript.begin(), subscript.end()));

        CTxDestination embedded;
        UniValue a(UniValue::VARR);
        if (ExtractDestination(subscript, embedded)) {
            // Only when the script corresponds to an address.
            UniValue subobj(UniValue::VOBJ);
            UniValue detail = DescribeAddress(embedded);
            subobj.pushKVs(detail);
            UniValue wallet_detail = boost::apply_visitor(*this, embedded);
            subobj.pushKVs(wallet_detail);
            subobj.pushKV("address", EncodeDestination(embedded));
            subobj.pushKV("scriptPubKey", HexStr(subscript.begin(), subscript.end()));
            // Always report the pubkey at the top level, so that `getnewaddress()['pubkey']` always works.
            if (subobj.exists("pubkey")) obj.pushKV("pubkey", subobj["pubkey"]);
            obj.pushKV("embedded", std::move(subobj));
            if (include_addresses) a.push_back(EncodeDestination(embedded));
        } else if (which_type == TX_MULTISIG) {
            // Also report some information on multisig scripts (which do not have a corresponding address).
            // TODO: abstract out the common functionality between this logic and ExtractDestinations.
            obj.pushKV("sigsrequired", solutions_data[0][0]);
            UniValue pubkeys(UniValue::VARR);
            for (size_t i = 1; i < solutions_data.size() - 1; ++i) {
                CPubKey key(solutions_data[i].begin(), solutions_data[i].end());
                if (include_addresses) a.push_back(EncodeDestination(key.GetID()));
                pubkeys.push_back(HexStr(key.begin(), key.end()));
            }
            obj.pushKV("pubkeys", std::move(pubkeys));
        }

        // The "addresses" field is confusing because it refers to public keys using their P2PKH address.
        // For that reason, only add the 'addresses' field when needed for backward compatibility. New applications
        // can use the 'embedded'->'address' field for P2SH or P2WSH wrapped addresses, and 'pubkeys' for
        // inspecting multisig participants.
        if (include_addresses) obj.pushKV("addresses", std::move(a));
    }

    explicit DescribeWalletAddressVisitor(CWallet* _pwallet) : pwallet(_pwallet) {}

    UniValue operator()(const CNoDestination& dest) const { return UniValue(UniValue::VOBJ); }

    UniValue operator()(const CKeyID& keyID) const
    {
        UniValue obj(UniValue::VOBJ);
        CPubKey vchPubKey;
        if (pwallet && pwallet->GetPubKey(keyID, vchPubKey)) {
            obj.pushKV("pubkey", HexStr(vchPubKey));
            obj.pushKV("iscompressed", vchPubKey.IsCompressed());
        }
        return obj;
    }

    UniValue operator()(const CScriptID& scriptID) const
    {
        UniValue obj(UniValue::VOBJ);
        CScript subscript;
        if (pwallet && pwallet->GetCScript(scriptID, subscript)) {
            ProcessSubScript(subscript, obj, pwallet->chain().rpcEnableDeprecated("validateaddress"));
        }
        return obj;
    }

    UniValue operator()(const WitnessV0KeyHash& id) const
    {
        UniValue obj(UniValue::VOBJ);
        CPubKey pubkey;
        if (pwallet && pwallet->GetPubKey(CKeyID(id), pubkey)) {
            obj.pushKV("pubkey", HexStr(pubkey));
        }
        return obj;
    }

    UniValue operator()(const WitnessV0ScriptHash& id) const
    {
        UniValue obj(UniValue::VOBJ);
        CScript subscript;
        CRIPEMD160 hasher;
        uint160 hash;
        hasher.Write(id.begin(), 32).Finalize(hash.begin());
        if (pwallet && pwallet->GetCScript(CScriptID(hash), subscript)) {
            ProcessSubScript(subscript, obj);
        }
        return obj;
    }

    UniValue operator()(const WitnessUnknown& id) const { return UniValue(UniValue::VOBJ); }
};

static UniValue DescribeWalletAddress(CWallet* pwallet, const CTxDestination& dest)
{
    UniValue ret(UniValue::VOBJ);
    UniValue detail = DescribeAddress(dest);
    ret.pushKVs(detail);
    ret.pushKVs(boost::apply_visitor(DescribeWalletAddressVisitor(pwallet), dest));
    return ret;
}

/** Convert CAddressBookData to JSON record.  */
static UniValue AddressBookDataToJSON(const CAddressBookData& data, const bool verbose)
{
    UniValue ret(UniValue::VOBJ);
    if (verbose) {
        ret.pushKV("name", data.name);
    }
    ret.pushKV("purpose", data.purpose);
    return ret;
}

UniValue getaddressinfo(const JSONRPCRequest& request)
{
    std::shared_ptr<CWallet> const wallet = GetWalletForJSONRPCRequest(request);
    CWallet* const pwallet = wallet.get();

    if (!EnsureWalletIsAvailable(pwallet, request.fHelp)) {
        return NullUniValue;
    }

    if (request.fHelp || request.params.size() != 1) {
        throw std::runtime_error(
            RPCHelpMan{"getaddressinfo",
                "\nReturn information about the given bitcoin address. Some information requires the address\n"
                "to be in the wallet.\n",
                {
                    {"address", RPCArg::Type::STR, RPCArg::Optional::NO, "The bitcoin address to get the information of."},
                },
                RPCResult{
            "{\n"
            "  \"address\" : \"address\",        (string) The bitcoin address validated\n"
            "  \"scriptPubKey\" : \"hex\",       (string) The hex-encoded scriptPubKey generated by the address\n"
            "  \"ismine\" : true|false,        (boolean) If the address is yours or not\n"
            "  \"iswatchonly\" : true|false,   (boolean) If the address is watchonly\n"
            "  \"solvable\" : true|false,      (boolean) Whether we know how to spend coins sent to this address, ignoring the possible lack of private keys\n"
            "  \"desc\" : \"desc\",            (string, optional) A descriptor for spending coins sent to this address (only when solvable)\n"
            "  \"isscript\" : true|false,      (boolean) If the key is a script\n"
            "  \"ischange\" : true|false,      (boolean) If the address was used for change output\n"
            "  \"iswitness\" : true|false,     (boolean) If the address is a witness address\n"
            "  \"witness_version\" : version   (numeric, optional) The version number of the witness program\n"
            "  \"witness_program\" : \"hex\"     (string, optional) The hex value of the witness program\n"
            "  \"script\" : \"type\"             (string, optional) The output script type. Only if \"isscript\" is true and the redeemscript is known. Possible types: nonstandard, pubkey, pubkeyhash, scripthash, multisig, nulldata, witness_v0_keyhash, witness_v0_scripthash, witness_unknown\n"
            "  \"hex\" : \"hex\",                (string, optional) The redeemscript for the p2sh address\n"
            "  \"pubkeys\"                     (string, optional) Array of pubkeys associated with the known redeemscript (only if \"script\" is \"multisig\")\n"
            "    [\n"
            "      \"pubkey\"\n"
            "      ,...\n"
            "    ]\n"
            "  \"sigsrequired\" : xxxxx        (numeric, optional) Number of signatures required to spend multisig output (only if \"script\" is \"multisig\")\n"
            "  \"pubkey\" : \"publickeyhex\",    (string, optional) The hex value of the raw public key, for single-key addresses (possibly embedded in P2SH or P2WSH)\n"
            "  \"embedded\" : {...},           (object, optional) Information about the address embedded in P2SH or P2WSH, if relevant and known. It includes all getaddressinfo output fields for the embedded address, excluding metadata (\"timestamp\", \"hdkeypath\", \"hdseedid\") and relation to the wallet (\"ismine\", \"iswatchonly\").\n"
            "  \"iscompressed\" : true|false,  (boolean, optional) If the pubkey is compressed\n"
            "  \"label\" :  \"label\"         (string) The label associated with the address, \"\" is the default label\n"
            "  \"timestamp\" : timestamp,      (number, optional) The creation time of the key if available in seconds since epoch (Jan 1 1970 GMT)\n"
            "  \"hdkeypath\" : \"keypath\"       (string, optional) The HD keypath if the key is HD and available\n"
            "  \"hdseedid\" : \"<hash160>\"      (string, optional) The Hash160 of the HD seed\n"
            "  \"hdmasterfingerprint\" : \"<hash160>\" (string, optional) The fingperint of the master key.\n"
            "  \"labels\"                      (object) Array of labels associated with the address.\n"
            "    [\n"
            "      { (json object of label data)\n"
            "        \"name\": \"labelname\" (string) The label\n"
            "        \"purpose\": \"string\" (string) Purpose of address (\"send\" for sending address, \"receive\" for receiving address)\n"
            "      },...\n"
            "    ]\n"
            "}\n"
                },
                RPCExamples{
                    HelpExampleCli("getaddressinfo", "\"1PSSGeFHDnKNxiEyFrD1wcEaHr9hrQDDWc\"")
            + HelpExampleRpc("getaddressinfo", "\"1PSSGeFHDnKNxiEyFrD1wcEaHr9hrQDDWc\"")
                },
            }.ToString());
    }

    LOCK(pwallet->cs_wallet);

    UniValue ret(UniValue::VOBJ);
    CTxDestination dest = DecodeDestination(request.params[0].get_str());

    // Make sure the destination is valid
    if (!IsValidDestination(dest)) {
        throw JSONRPCError(RPC_INVALID_ADDRESS_OR_KEY, "Invalid address");
    }

    std::string currentAddress = EncodeDestination(dest);
    ret.pushKV("address", currentAddress);

    CScript scriptPubKey = GetScriptForDestination(dest);
    ret.pushKV("scriptPubKey", HexStr(scriptPubKey.begin(), scriptPubKey.end()));

    isminetype mine = IsMine(*pwallet, dest);
    ret.pushKV("ismine", bool(mine & ISMINE_SPENDABLE));
    bool solvable = IsSolvable(*pwallet, scriptPubKey);
    ret.pushKV("solvable", solvable);
    if (solvable) {
       ret.pushKV("desc", InferDescriptor(scriptPubKey, *pwallet)->ToString());
    }
    ret.pushKV("iswatchonly", bool(mine & ISMINE_WATCH_ONLY));
    UniValue detail = DescribeWalletAddress(pwallet, dest);
    ret.pushKVs(detail);
    if (pwallet->mapAddressBook.count(dest)) {
        ret.pushKV("label", pwallet->mapAddressBook[dest].name);
    }
    ret.pushKV("ischange", pwallet->IsChange(scriptPubKey));
    const CKeyMetadata* meta = nullptr;
    CKeyID key_id = GetKeyForDestination(*pwallet, dest);
    if (!key_id.IsNull()) {
        auto it = pwallet->mapKeyMetadata.find(key_id);
        if (it != pwallet->mapKeyMetadata.end()) {
            meta = &it->second;
        }
    }
    if (!meta) {
        auto it = pwallet->m_script_metadata.find(CScriptID(scriptPubKey));
        if (it != pwallet->m_script_metadata.end()) {
            meta = &it->second;
        }
    }
    if (meta) {
        ret.pushKV("timestamp", meta->nCreateTime);
        if (meta->has_key_origin) {
            ret.pushKV("hdkeypath", WriteHDKeypath(meta->key_origin.path));
            ret.pushKV("hdseedid", meta->hd_seed_id.GetHex());
            ret.pushKV("hdmasterfingerprint", HexStr(meta->key_origin.fingerprint, meta->key_origin.fingerprint + 4));
        }
    }

    // Currently only one label can be associated with an address, return an array
    // so the API remains stable if we allow multiple labels to be associated with
    // an address.
    UniValue labels(UniValue::VARR);
    std::map<CTxDestination, CAddressBookData>::iterator mi = pwallet->mapAddressBook.find(dest);
    if (mi != pwallet->mapAddressBook.end()) {
        labels.push_back(AddressBookDataToJSON(mi->second, true));
    }
    ret.pushKV("labels", std::move(labels));

    return ret;
}

static UniValue getaddressesbylabel(const JSONRPCRequest& request)
{
    std::shared_ptr<CWallet> const wallet = GetWalletForJSONRPCRequest(request);
    CWallet* const pwallet = wallet.get();

    if (!EnsureWalletIsAvailable(pwallet, request.fHelp)) {
        return NullUniValue;
    }

    if (request.fHelp || request.params.size() != 1)
        throw std::runtime_error(
            RPCHelpMan{"getaddressesbylabel",
                "\nReturns the list of addresses assigned the specified label.\n",
                {
                    {"label", RPCArg::Type::STR, RPCArg::Optional::NO, "The label."},
                },
                RPCResult{
            "{ (json object with addresses as keys)\n"
            "  \"address\": { (json object with information about address)\n"
            "    \"purpose\": \"string\" (string)  Purpose of address (\"send\" for sending address, \"receive\" for receiving address)\n"
            "  },...\n"
            "}\n"
                },
                RPCExamples{
                    HelpExampleCli("getaddressesbylabel", "\"tabby\"")
            + HelpExampleRpc("getaddressesbylabel", "\"tabby\"")
                },
            }.ToString());

    LOCK(pwallet->cs_wallet);

    std::string label = LabelFromValue(request.params[0]);

    // Find all addresses that have the given label
    UniValue ret(UniValue::VOBJ);
    for (const std::pair<const CTxDestination, CAddressBookData>& item : pwallet->mapAddressBook) {
        if (item.second.name == label) {
            ret.pushKV(EncodeDestination(item.first), AddressBookDataToJSON(item.second, false));
        }
    }

    if (ret.empty()) {
        throw JSONRPCError(RPC_WALLET_INVALID_LABEL_NAME, std::string("No addresses with label " + label));
    }

    return ret;
}

static UniValue listlabels(const JSONRPCRequest& request)
{
    std::shared_ptr<CWallet> const wallet = GetWalletForJSONRPCRequest(request);
    CWallet* const pwallet = wallet.get();

    if (!EnsureWalletIsAvailable(pwallet, request.fHelp)) {
        return NullUniValue;
    }

    if (request.fHelp || request.params.size() > 1)
        throw std::runtime_error(
            RPCHelpMan{"listlabels",
                "\nReturns the list of all labels, or labels that are assigned to addresses with a specific purpose.\n",
                {
                    {"purpose", RPCArg::Type::STR, RPCArg::Optional::OMITTED_NAMED_ARG, "Address purpose to list labels for ('send','receive'). An empty string is the same as not providing this argument."},
                },
                RPCResult{
            "[               (json array of string)\n"
            "  \"label\",      (string) Label name\n"
            "  ...\n"
            "]\n"
                },
                RPCExamples{
            "\nList all labels\n"
            + HelpExampleCli("listlabels", "") +
            "\nList labels that have receiving addresses\n"
            + HelpExampleCli("listlabels", "receive") +
            "\nList labels that have sending addresses\n"
            + HelpExampleCli("listlabels", "send") +
            "\nAs a JSON-RPC call\n"
            + HelpExampleRpc("listlabels", "receive")
                },
            }.ToString());

    LOCK(pwallet->cs_wallet);

    std::string purpose;
    if (!request.params[0].isNull()) {
        purpose = request.params[0].get_str();
    }

    // Add to a set to sort by label name, then insert into Univalue array
    std::set<std::string> label_set;
    for (const std::pair<const CTxDestination, CAddressBookData>& entry : pwallet->mapAddressBook) {
        if (purpose.empty() || entry.second.purpose == purpose) {
            label_set.insert(entry.second.name);
        }
    }

    UniValue ret(UniValue::VARR);
    for (const std::string& name : label_set) {
        ret.push_back(name);
    }

    return ret;
}

UniValue sethdseed(const JSONRPCRequest& request)
{
    std::shared_ptr<CWallet> const wallet = GetWalletForJSONRPCRequest(request);
    CWallet* const pwallet = wallet.get();

    if (!EnsureWalletIsAvailable(pwallet, request.fHelp)) {
        return NullUniValue;
    }

    if (request.fHelp || request.params.size() > 2) {
        throw std::runtime_error(
            RPCHelpMan{"sethdseed",
                "\nSet or generate a new HD wallet seed. Non-HD wallets will not be upgraded to being a HD wallet. Wallets that are already\n"
                "HD will have a new HD seed set so that new keys added to the keypool will be derived from this new seed.\n"
                "\nNote that you will need to MAKE A NEW BACKUP of your wallet after setting the HD wallet seed." +
                    HelpRequiringPassphrase(pwallet) + "\n",
                {
                    {"newkeypool", RPCArg::Type::BOOL, /* default */ "true", "Whether to flush old unused addresses, including change addresses, from the keypool and regenerate it.\n"
            "                             If true, the next address from getnewaddress and change address from getrawchangeaddress will be from this new seed.\n"
            "                             If false, addresses (including change addresses if the wallet already had HD Chain Split enabled) from the existing\n"
            "                             keypool will be used until it has been depleted."},
                    {"seed", RPCArg::Type::STR, /* default */ "random seed", "The WIF private key to use as the new HD seed.\n"
            "                             The seed value can be retrieved using the dumpwallet command. It is the private key marked hdseed=1"},
                },
                RPCResults{},
                RPCExamples{
                    HelpExampleCli("sethdseed", "")
            + HelpExampleCli("sethdseed", "false")
            + HelpExampleCli("sethdseed", "true \"wifkey\"")
            + HelpExampleRpc("sethdseed", "true, \"wifkey\"")
                },
            }.ToString());
    }

    if (pwallet->chain().isInitialBlockDownload()) {
        throw JSONRPCError(RPC_CLIENT_IN_INITIAL_DOWNLOAD, "Cannot set a new HD seed while still in Initial Block Download");
    }

    if (pwallet->IsWalletFlagSet(WALLET_FLAG_DISABLE_PRIVATE_KEYS)) {
        throw JSONRPCError(RPC_WALLET_ERROR, "Cannot set a HD seed to a wallet with private keys disabled");
    }

    auto locked_chain = pwallet->chain().lock();
    LOCK(pwallet->cs_wallet);

    // Do not do anything to non-HD wallets
    if (!pwallet->CanSupportFeature(FEATURE_HD)) {
        throw JSONRPCError(RPC_WALLET_ERROR, "Cannot set a HD seed on a non-HD wallet. Start with -upgradewallet in order to upgrade a non-HD wallet to HD");
    }

    EnsureWalletIsUnlocked(pwallet);

    bool flush_key_pool = true;
    if (!request.params[0].isNull()) {
        flush_key_pool = request.params[0].get_bool();
    }

    CPubKey master_pub_key;
    if (request.params[1].isNull()) {
        master_pub_key = pwallet->GenerateNewSeed();
    } else {
        CKey key = DecodeSecret(request.params[1].get_str());
        if (!key.IsValid()) {
            throw JSONRPCError(RPC_INVALID_ADDRESS_OR_KEY, "Invalid private key");
        }

        if (HaveKey(*pwallet, key)) {
            throw JSONRPCError(RPC_INVALID_ADDRESS_OR_KEY, "Already have this key (either as an HD seed or as a loose private key)");
        }

        master_pub_key = pwallet->DeriveNewSeed(key);
    }

    pwallet->SetHDSeed(master_pub_key);
    if (flush_key_pool) pwallet->NewKeyPool();

    return NullUniValue;
}

UniValue walletprocesspsbt(const JSONRPCRequest& request)
{
    std::shared_ptr<CWallet> const wallet = GetWalletForJSONRPCRequest(request);
    CWallet* const pwallet = wallet.get();

    if (!EnsureWalletIsAvailable(pwallet, request.fHelp)) {
        return NullUniValue;
    }

    if (request.fHelp || request.params.size() < 1 || request.params.size() > 4)
        throw std::runtime_error(
            RPCHelpMan{"walletprocesspsbt",
                "\nUpdate a PSBT with input information from our wallet and then sign inputs\n"
                "that we can sign for." +
                    HelpRequiringPassphrase(pwallet) + "\n",
                {
                    {"psbt", RPCArg::Type::STR, RPCArg::Optional::NO, "The transaction base64 string"},
                    {"sign", RPCArg::Type::BOOL, /* default */ "true", "Also sign the transaction when updating"},
                    {"sighashtype", RPCArg::Type::STR, /* default */ "ALL", "The signature hash type to sign with if not specified by the PSBT. Must be one of\n"
            "       \"ALL\"\n"
            "       \"NONE\"\n"
            "       \"SINGLE\"\n"
            "       \"ALL|ANYONECANPAY\"\n"
            "       \"NONE|ANYONECANPAY\"\n"
            "       \"SINGLE|ANYONECANPAY\""},
                    {"bip32derivs", RPCArg::Type::BOOL, /* default */ "false", "If true, includes the BIP 32 derivation paths for public keys if we know them"},
                },
                RPCResult{
            "{\n"
            "  \"psbt\" : \"value\",          (string) The base64-encoded partially signed transaction\n"
            "  \"complete\" : true|false,   (boolean) If the transaction has a complete set of signatures\n"
            "  ]\n"
            "}\n"
                },
                RPCExamples{
                    HelpExampleCli("walletprocesspsbt", "\"psbt\"")
                },
            }.ToString());

    RPCTypeCheck(request.params, {UniValue::VSTR, UniValue::VBOOL, UniValue::VSTR});

    // Unserialize the transaction
    PartiallySignedTransaction psbtx;
    std::string error;
    if (!DecodeBase64PSBT(psbtx, request.params[0].get_str(), error)) {
        throw JSONRPCError(RPC_DESERIALIZATION_ERROR, strprintf("TX decode failed %s", error));
    }

    // Get the sighash type
    int nHashType = ParseSighashString(request.params[2]);

    // Fill transaction with our data and also sign
    bool sign = request.params[1].isNull() ? true : request.params[1].get_bool();
    bool bip32derivs = request.params[3].isNull() ? false : request.params[3].get_bool();
    bool complete = true;
    const TransactionError err = FillPSBT(pwallet, psbtx, complete, nHashType, sign, bip32derivs);
    if (err != TransactionError::OK) {
        throw JSONRPCTransactionError(err);
    }

    UniValue result(UniValue::VOBJ);
    CDataStream ssTx(SER_NETWORK, PROTOCOL_VERSION);
    ssTx << psbtx;
    result.pushKV("psbt", EncodeBase64(ssTx.str()));
    result.pushKV("complete", complete);

    return result;
}

UniValue walletcreatefundedpsbt(const JSONRPCRequest& request)
{
    std::shared_ptr<CWallet> const wallet = GetWalletForJSONRPCRequest(request);
    CWallet* const pwallet = wallet.get();

    if (!EnsureWalletIsAvailable(pwallet, request.fHelp)) {
        return NullUniValue;
    }

    if (request.fHelp || request.params.size() < 2 || request.params.size() > 5)
        throw std::runtime_error(
            RPCHelpMan{"walletcreatefundedpsbt",
                "\nCreates and funds a transaction in the Partially Signed Transaction format. Inputs will be added if supplied inputs are not enough\n"
                "Implements the Creator and Updater roles.\n",
                {
                    {"inputs", RPCArg::Type::ARR, RPCArg::Optional::NO, "A json array of json objects",
                        {
                            {"", RPCArg::Type::OBJ, RPCArg::Optional::OMITTED, "",
                                {
                                    {"txid", RPCArg::Type::STR_HEX, RPCArg::Optional::NO, "The transaction id"},
                                    {"vout", RPCArg::Type::NUM, RPCArg::Optional::NO, "The output number"},
                                    {"sequence", RPCArg::Type::NUM, RPCArg::Optional::NO, "The sequence number"},
                                },
                            },
                        },
                        },
                    {"outputs", RPCArg::Type::ARR, RPCArg::Optional::NO, "a json array with outputs (key-value pairs), where none of the keys are duplicated.\n"
                            "That is, each address can only appear once and there can only be one 'data' object.\n"
                            "For compatibility reasons, a dictionary, which holds the key-value pairs directly, is also\n"
                            "                             accepted as second parameter.",
                        {
                            {"", RPCArg::Type::OBJ, RPCArg::Optional::OMITTED, "",
                                {
                                    {"address", RPCArg::Type::AMOUNT, RPCArg::Optional::NO, "A key-value pair. The key (string) is the bitcoin address, the value (float or string) is the amount in " + CURRENCY_UNIT + ""},
                                },
                                },
                            {"", RPCArg::Type::OBJ, RPCArg::Optional::OMITTED, "",
                                {
                                    {"data", RPCArg::Type::STR_HEX, RPCArg::Optional::NO, "A key-value pair. The key must be \"data\", the value is hex-encoded data"},
                                },
                            },
                        },
                    },
                    {"locktime", RPCArg::Type::NUM, /* default */ "0", "Raw locktime. Non-0 value also locktime-activates inputs"},
                    {"options", RPCArg::Type::OBJ, RPCArg::Optional::OMITTED_NAMED_ARG, "",
                        {
                            {"changeAddress", RPCArg::Type::STR_HEX, /* default */ "pool address", "The bitcoin address to receive the change"},
                            {"changePosition", RPCArg::Type::NUM, /* default */ "random", "The index of the change output"},
                            {"change_type", RPCArg::Type::STR, /* default */ "set by -changetype", "The output type to use. Only valid if changeAddress is not specified. Options are \"legacy\", \"p2sh-segwit\", and \"bech32\"."},
                            {"includeWatching", RPCArg::Type::BOOL, /* default */ "false", "Also select inputs which are watch only"},
                            {"lockUnspents", RPCArg::Type::BOOL, /* default */ "false", "Lock selected unspent outputs"},
                            {"feeRate", RPCArg::Type::AMOUNT, /* default */ "not set: makes wallet determine the fee", "Set a specific fee rate in " + CURRENCY_UNIT + "/kB"},
                            {"subtractFeeFromOutputs", RPCArg::Type::ARR, /* default */ "empty array", "A json array of integers.\n"
                            "                              The fee will be equally deducted from the amount of each specified output.\n"
                            "                              Those recipients will receive less bitcoins than you enter in their corresponding amount field.\n"
                            "                              If no outputs are specified here, the sender pays the fee.",
                                {
                                    {"vout_index", RPCArg::Type::NUM, RPCArg::Optional::OMITTED, "The zero-based output index, before a change output is added."},
                                },
                            },
                            {"replaceable", RPCArg::Type::BOOL, /* default */ "false", "Marks this transaction as BIP125 replaceable.\n"
                            "                              Allows this transaction to be replaced by a transaction with higher fees"},
                            {"conf_target", RPCArg::Type::NUM, /* default */ "Fallback to wallet's confirmation target", "Confirmation target (in blocks)"},
                            {"estimate_mode", RPCArg::Type::STR, /* default */ "UNSET", "The fee estimate mode, must be one of:\n"
                            "         \"UNSET\"\n"
                            "         \"ECONOMICAL\"\n"
                            "         \"CONSERVATIVE\""},
                        },
                        "options"},
                    {"bip32derivs", RPCArg::Type::BOOL, /* default */ "false", "If true, includes the BIP 32 derivation paths for public keys if we know them"},
                },
                RPCResult{
                            "{\n"
                            "  \"psbt\": \"value\",        (string)  The resulting raw transaction (base64-encoded string)\n"
                            "  \"fee\":       n,         (numeric) Fee in " + CURRENCY_UNIT + " the resulting transaction pays\n"
                            "  \"changepos\": n          (numeric) The position of the added change output, or -1\n"
                            "}\n"
                                },
                                RPCExamples{
                            "\nCreate a transaction with no inputs\n"
                            + HelpExampleCli("walletcreatefundedpsbt", "\"[{\\\"txid\\\":\\\"myid\\\",\\\"vout\\\":0}]\" \"[{\\\"data\\\":\\\"00010203\\\"}]\"")
                                },
                            }.ToString());

    RPCTypeCheck(request.params, {
        UniValue::VARR,
        UniValueType(), // ARR or OBJ, checked later
        UniValue::VNUM,
        UniValue::VOBJ,
        UniValue::VBOOL
        }, true
    );

    CAmount fee;
    int change_position;
    CMutableTransaction rawTx = ConstructTransaction(request.params[0], request.params[1], request.params[2], request.params[3]["replaceable"]);
    FundTransaction(pwallet, rawTx, fee, change_position, request.params[3]);

    // Make a blank psbt
    PartiallySignedTransaction psbtx(rawTx);

    // Fill transaction with out data but don't sign
    bool bip32derivs = request.params[4].isNull() ? false : request.params[4].get_bool();
    bool complete = true;
    const TransactionError err = FillPSBT(pwallet, psbtx, complete, 1, false, bip32derivs);
    if (err != TransactionError::OK) {
        throw JSONRPCTransactionError(err);
    }

    // Serialize the PSBT
    CDataStream ssTx(SER_NETWORK, PROTOCOL_VERSION);
    ssTx << psbtx;

    UniValue result(UniValue::VOBJ);
    result.pushKV("psbt", EncodeBase64(ssTx.str()));
    result.pushKV("fee", ValueFromAmount(fee));
    result.pushKV("changepos", change_position);
    return result;
}

namespace
{

void
GetScriptForMining (CWallet* pwallet, std::shared_ptr<CReserveScript>& script)
{
  auto rKey = std::make_shared<CReserveKey> (pwallet);
  CPubKey pubkey;
  if (!rKey->GetReservedKey (pubkey))
    return;

  script = rKey;
  script->reserveScript = CScript () << ToByteVector (pubkey) << OP_CHECKSIG;
}

} // anonymous namespace

UniValue getauxblock(const JSONRPCRequest& request)
{
    std::shared_ptr<CWallet> const wallet = GetWalletForJSONRPCRequest(request);
    CWallet* const pwallet = wallet.get();

    if (!EnsureWalletIsAvailable(pwallet, request.fHelp)) {
        return NullUniValue;
    }

    if (request.fHelp
          || (request.params.size() != 0 && request.params.size() != 2))
        throw std::runtime_error(
            RPCHelpMan{"getauxblock",
                "\nCreates or submits a merge-mined block.\n"
                "\nWithout arguments, creates a new block and returns information\n"
                "required to merge-mine it.  With arguments, submits a solved\n"
                "auxpow for a previously returned block.\n",
                {
                    {"hash", RPCArg::Type::STR_HEX, RPCArg::Optional::OMITTED_NAMED_ARG, "Hash of the block to submit"},
                    {"auxpow", RPCArg::Type::STR_HEX, RPCArg::Optional::OMITTED_NAMED_ARG, "Serialised auxpow found"},
                },
                RPCResults{
                  {"without arguments",
                      "{\n"
                      "  \"hash\"               (string) hash of the created block\n"
                      "  \"chainid\"            (numeric) chain ID for this block\n"
                      "  \"previousblockhash\"  (string) hash of the previous block\n"
                      "  \"coinbasevalue\"      (numeric) value of the block's coinbase\n"
                      "  \"bits\"               (string) compressed target of the block\n"
                      "  \"height\"             (numeric) height of the block\n"
                      "  \"_target\"            (string) target in reversed byte order, deprecated\n"
                      "}\n"
                  },
                  {"with arguments",
                      "xxxxx        (boolean) whether the submitted block was correct\n"
                  },
                },
                RPCExamples{
                    HelpExampleCli("getauxblock", "")
                    + HelpExampleCli("getauxblock", "\"hash\" \"serialised auxpow\"")
                    + HelpExampleRpc("getauxblock", "")
                },
            }.ToString());

    if (pwallet->IsWalletFlagSet(WALLET_FLAG_DISABLE_PRIVATE_KEYS)) {
        throw JSONRPCError(RPC_WALLET_ERROR, "Error: Private keys are disabled for this wallet");
    }

    std::shared_ptr<CReserveScript> coinbaseScript;
    GetScriptForMining(pwallet, coinbaseScript);

    /* If the keypool is exhausted, no script is returned at all.
       Catch this.  */
    if (!coinbaseScript)
        throw JSONRPCError(RPC_WALLET_KEYPOOL_RAN_OUT, "Error: Keypool ran out, please call keypoolrefill first");

    /* Throw an error if no script was provided.  */
    if (!coinbaseScript->reserveScript.size())
        throw JSONRPCError(RPC_INTERNAL_ERROR, "No coinbase script available (mining requires a wallet)");

    /* Create a new block */
    if (request.params.size() == 0)
        return g_auxpow_miner->createAuxBlock(coinbaseScript->reserveScript);

    /* Submit a block instead.  */
    assert(request.params.size() == 2);
    bool fAccepted
        = g_auxpow_miner->submitAuxBlock(request.params[0].get_str(),
                                         request.params[1].get_str());
    if (fAccepted)
        coinbaseScript->KeepScript();

    return fAccepted;
}

UniValue abortrescan(const JSONRPCRequest& request); // in rpcdump.cpp
UniValue dumpprivkey(const JSONRPCRequest& request); // in rpcdump.cpp
UniValue importprivkey(const JSONRPCRequest& request);
UniValue importaddress(const JSONRPCRequest& request);
UniValue importpubkey(const JSONRPCRequest& request);
UniValue dumpwallet(const JSONRPCRequest& request);
UniValue importwallet(const JSONRPCRequest& request);
UniValue importprunedfunds(const JSONRPCRequest& request);
UniValue removeprunedfunds(const JSONRPCRequest& request);
UniValue importmulti(const JSONRPCRequest& request);

// clang-format off
static const CRPCCommand commands[] =
{ //  category              name                                actor (function)                argNames
    //  --------------------- ------------------------          -----------------------         ----------
    { "rawtransactions",    "fundrawtransaction",               &fundrawtransaction,            {"hexstring","options","iswitness"} },
    { "wallet",             "abandontransaction",               &abandontransaction,            {"txid"} },
    { "wallet",             "abortrescan",                      &abortrescan,                   {} },
    { "wallet",             "addmultisigaddress",               &addmultisigaddress,            {"nrequired","keys","label","address_type"} },
    { "wallet",             "backupwallet",                     &backupwallet,                  {"destination"} },
    { "wallet",             "bumpfee",                          &bumpfee,                       {"txid", "options"} },
    { "wallet",             "createwallet",                     &createwallet,                  {"wallet_name", "disable_private_keys", "blank"} },
    { "wallet",             "dumpprivkey",                      &dumpprivkey,                   {"address"}  },
    { "wallet",             "dumpwallet",                       &dumpwallet,                    {"filename"} },
    { "wallet",             "encryptwallet",                    &encryptwallet,                 {"passphrase"} },
    { "wallet",             "getaddressesbylabel",              &getaddressesbylabel,           {"label"} },
    { "wallet",             "getaddressinfo",                   &getaddressinfo,                {"address"} },
    { "wallet",             "getbalance",                       &getbalance,                    {"dummy","minconf","include_watchonly"} },
    { "wallet",             "getnewaddress",                    &getnewaddress,                 {"label","address_type"} },
    { "wallet",             "getrawchangeaddress",              &getrawchangeaddress,           {"address_type"} },
    { "wallet",             "getreceivedbyaddress",             &getreceivedbyaddress,          {"address","minconf"} },
    { "wallet",             "getreceivedbylabel",               &getreceivedbylabel,            {"label","minconf"} },
    { "wallet",             "gettransaction",                   &gettransaction,                {"txid","include_watchonly"} },
    { "wallet",             "getunconfirmedbalance",            &getunconfirmedbalance,         {} },
    { "wallet",             "getwalletinfo",                    &getwalletinfo,                 {} },
    { "wallet",             "importaddress",                    &importaddress,                 {"address","label","rescan","p2sh"} },
    { "wallet",             "importmulti",                      &importmulti,                   {"requests","options"} },
    { "wallet",             "importprivkey",                    &importprivkey,                 {"privkey","label","rescan"} },
    { "wallet",             "importprunedfunds",                &importprunedfunds,             {"rawtransaction","txoutproof"} },
    { "wallet",             "importpubkey",                     &importpubkey,                  {"pubkey","label","rescan"} },
    { "wallet",             "importwallet",                     &importwallet,                  {"filename"} },
    { "wallet",             "keypoolrefill",                    &keypoolrefill,                 {"newsize"} },
    { "wallet",             "listaddressgroupings",             &listaddressgroupings,          {} },
    { "wallet",             "listlabels",                       &listlabels,                    {"purpose"} },
    { "wallet",             "listlockunspent",                  &listlockunspent,               {} },
    { "wallet",             "listreceivedbyaddress",            &listreceivedbyaddress,         {"minconf","include_empty","include_watchonly","address_filter"} },
    { "wallet",             "listreceivedbylabel",              &listreceivedbylabel,           {"minconf","include_empty","include_watchonly"} },
    { "wallet",             "listsinceblock",                   &listsinceblock,                {"blockhash","target_confirmations","include_watchonly","include_removed"} },
    { "wallet",             "listtransactions",                 &listtransactions,              {"label|dummy","count","skip","include_watchonly"} },
    { "wallet",             "listunspent",                      &listunspent,                   {"minconf","maxconf","addresses","include_unsafe","query_options"} },
    { "wallet",             "listwalletdir",                    &listwalletdir,                 {} },
    { "wallet",             "listwallets",                      &listwallets,                   {} },
    { "wallet",             "loadwallet",                       &loadwallet,                    {"filename"} },
    { "wallet",             "lockunspent",                      &lockunspent,                   {"unlock","transactions"} },
    { "wallet",             "removeprunedfunds",                &removeprunedfunds,             {"txid"} },
    { "wallet",             "rescanblockchain",                 &rescanblockchain,              {"start_height", "stop_height"} },
    { "wallet",             "sendmany",                         &sendmany,                      {"dummy","amounts","minconf","comment","subtractfeefrom","replaceable","conf_target","estimate_mode"} },
    { "wallet",             "sendtoaddress",                    &sendtoaddress,                 {"address","amount","comment","comment_to","subtractfeefromamount","replaceable","conf_target","estimate_mode"} },
    { "wallet",             "sethdseed",                        &sethdseed,                     {"newkeypool","seed"} },
    { "wallet",             "setlabel",                         &setlabel,                      {"address","label"} },
    { "wallet",             "settxfee",                         &settxfee,                      {"amount"} },
    { "wallet",             "signmessage",                      &signmessage,                   {"address","message"} },
    { "wallet",             "signrawtransactionwithwallet",     &signrawtransactionwithwallet,  {"hexstring","prevtxs","sighashtype"} },
    { "wallet",             "unloadwallet",                     &unloadwallet,                  {"wallet_name"} },
    { "wallet",             "walletcreatefundedpsbt",           &walletcreatefundedpsbt,        {"inputs","outputs","locktime","options","bip32derivs"} },
    { "wallet",             "walletlock",                       &walletlock,                    {} },
    { "wallet",             "walletpassphrase",                 &walletpassphrase,              {"passphrase","timeout"} },
    { "wallet",             "walletpassphrasechange",           &walletpassphrasechange,        {"oldpassphrase","newpassphrase"} },
    { "wallet",             "walletprocesspsbt",                &walletprocesspsbt,             {"psbt","sign","sighashtype","bip32derivs"} },

    /** Auxpow wallet functions */
    { "mining",             "getauxblock",                      &getauxblock,                   {"hash","auxpow"} },
};
// clang-format on

void RegisterWalletRPCCommands(interfaces::Chain& chain, std::vector<std::unique_ptr<interfaces::Handler>>& handlers)
{
    for (unsigned int vcidx = 0; vcidx < ARRAYLEN(commands); vcidx++)
        handlers.emplace_back(chain.handleRpc(commands[vcidx]));
}<|MERGE_RESOLUTION|>--- conflicted
+++ resolved
@@ -18,13 +18,8 @@
 #include <policy/fees.h>
 #include <policy/policy.h>
 #include <policy/rbf.h>
-<<<<<<< HEAD
 #include <rpc/auxpow_miner.h>
-#include <rpc/mining.h>
-#include <rpc/rawtransaction.h>
-=======
 #include <rpc/rawtransaction_util.h>
->>>>>>> adc55dba
 #include <rpc/server.h>
 #include <rpc/util.h>
 #include <script/descriptor.h>
@@ -4032,16 +4027,16 @@
 namespace
 {
 
-void
-GetScriptForMining (CWallet* pwallet, std::shared_ptr<CReserveScript>& script)
+std::shared_ptr<CReserveKey>
+GetScriptForMining (CWallet* pwallet, CScript& script)
 {
   auto rKey = std::make_shared<CReserveKey> (pwallet);
   CPubKey pubkey;
   if (!rKey->GetReservedKey (pubkey))
-    return;
-
-  script = rKey;
-  script->reserveScript = CScript () << ToByteVector (pubkey) << OP_CHECKSIG;
+    return nullptr;
+
+  script = CScript () << ToByteVector (pubkey) << OP_CHECKSIG;
+  return rKey;
 }
 
 } // anonymous namespace
@@ -4094,29 +4089,29 @@
         throw JSONRPCError(RPC_WALLET_ERROR, "Error: Private keys are disabled for this wallet");
     }
 
-    std::shared_ptr<CReserveScript> coinbaseScript;
-    GetScriptForMining(pwallet, coinbaseScript);
+    CScript coinbaseScript;
+    auto rKey = GetScriptForMining(pwallet, coinbaseScript);
 
     /* If the keypool is exhausted, no script is returned at all.
        Catch this.  */
-    if (!coinbaseScript)
+    if (!rKey)
         throw JSONRPCError(RPC_WALLET_KEYPOOL_RAN_OUT, "Error: Keypool ran out, please call keypoolrefill first");
 
     /* Throw an error if no script was provided.  */
-    if (!coinbaseScript->reserveScript.size())
+    if (!coinbaseScript.size())
         throw JSONRPCError(RPC_INTERNAL_ERROR, "No coinbase script available (mining requires a wallet)");
 
     /* Create a new block */
     if (request.params.size() == 0)
-        return g_auxpow_miner->createAuxBlock(coinbaseScript->reserveScript);
+        return AuxpowMiner::get ().createAuxBlock(coinbaseScript);
 
     /* Submit a block instead.  */
     assert(request.params.size() == 2);
     bool fAccepted
-        = g_auxpow_miner->submitAuxBlock(request.params[0].get_str(),
-                                         request.params[1].get_str());
+        = AuxpowMiner::get ().submitAuxBlock(request.params[0].get_str(),
+                                             request.params[1].get_str());
     if (fAccepted)
-        coinbaseScript->KeepScript();
+        rKey->KeepKey();
 
     return fAccepted;
 }

--- conflicted
+++ resolved
@@ -379,7 +379,7 @@
 void SendMoneyToScript(CWallet* const pwallet, const CScript &scriptPubKey,
                        const CTxIn* withInput, CAmount nValue,
                        bool fSubtractFeeFromAmount, CWalletTx& wtxNew,
-                       CCoinControl *coin_control)
+                       const CCoinControl& coin_control)
 {
     CAmount curBalance = pwallet->GetBalance();
 
@@ -1070,11 +1070,7 @@
     CAmount nFeeRequired = 0;
     int nChangePosRet = -1;
     std::string strFailReason;
-<<<<<<< HEAD
-    bool fCreated = pwallet->CreateTransaction(vecSend, nullptr, wtx, keyChange, nFeeRequired, nChangePosRet, strFailReason, &coin_control);
-=======
-    bool fCreated = pwallet->CreateTransaction(vecSend, wtx, keyChange, nFeeRequired, nChangePosRet, strFailReason, coin_control);
->>>>>>> 25a97aa6
+    bool fCreated = pwallet->CreateTransaction(vecSend, nullptr, wtx, keyChange, nFeeRequired, nChangePosRet, strFailReason, coin_control);
     if (!fCreated)
         throw JSONRPCError(RPC_WALLET_INSUFFICIENT_FUNDS, strFailReason);
     CValidationState state;

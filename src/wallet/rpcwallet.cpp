--- conflicted
+++ resolved
@@ -4915,25 +4915,14 @@
     { "wallet",             &walletprocesspsbt,              },
 
     /** Auxpow wallet functions */
-<<<<<<< HEAD
-    { "mining",             "getauxblock",                      &getauxblock,                   {"hash","auxpow"} },
-    { "mining",             "getwork",                          &getwork,                       {"hash","data"} },
-
-    // Name-related wallet calls.
-    { "names",              "name_list",                        &name_list,                     {"name","options"} },
-    { "names",              "name_register",                    &name_register,                 {"name","value","options"} },
-    { "names",              "name_update",                      &name_update,                   {"name","value","options"} },
-    { "names",              "sendtoname",                       &sendtoname,                    {"name","amount","comment","comment_to","subtractfeefromamount","replaceable"} },
-=======
     { "mining",             &getauxblock,                    },
+    { "mining",             &getwork,                        },
 
     // Name-related wallet calls.
     { "names",              &name_list,                      },
-    { "names",              &name_new,                       },
-    { "names",              &name_firstupdate,               },
+    { "names",              &name_register,                  },
     { "names",              &name_update,                    },
     { "names",              &sendtoname,                     },
->>>>>>> c4af2fd5
 };
 // clang-format on
     return MakeSpan(commands);

// Copyright (c) 2021-2022 The Bitcoin Core developers
// Distributed under the MIT software license, see the accompanying
// file COPYING or http://www.opensource.org/licenses/mit-license.php.

#include <consensus/amount.h>
#include <policy/fees.h>
#include <script/solver.h>
#include <validation.h>
#include <wallet/coincontrol.h>
#include <wallet/spend.h>
#include <wallet/test/util.h>
#include <wallet/test/wallet_test_fixture.h>

#include <boost/test/unit_test.hpp>

namespace wallet {
BOOST_FIXTURE_TEST_SUITE(spend_tests, WalletTestingSetup)

BOOST_FIXTURE_TEST_CASE(SubtractFee, TestChain100Setup)
{
    CreateAndProcessBlock({}, GetScriptForRawPubKey(coinbaseKey.GetPubKey()));
    auto wallet = CreateSyncedWallet(*m_node.chain, WITH_LOCK(Assert(m_node.chainman)->GetMutex(), return m_node.chainman->ActiveChain()), coinbaseKey);

    // Check that a subtract-from-recipient transaction slightly less than the
    // coinbase input amount does not create a change output (because it would
    // be uneconomical to add and spend the output), and make sure it pays the
    // leftover input amount which would have been change to the recipient
    // instead of the miner.
    auto check_tx = [&wallet](CAmount leftover_input_amount) {
        CRecipient recipient{PubKeyDestination({}), 50 * COIN - leftover_input_amount, /*subtract_fee=*/true};
        CCoinControl coin_control;
        coin_control.m_feerate.emplace(10000);
        coin_control.fOverrideFeeRate = true;
        // We need to use a change type with high cost of change so that the leftover amount will be dropped to fee instead of added as a change output
        coin_control.m_change_type = OutputType::LEGACY;
<<<<<<< HEAD
        auto res = CreateTransaction(*wallet, {recipient}, nullptr, RANDOM_CHANGE_POSITION, coin_control);
=======
        auto res = CreateTransaction(*wallet, {recipient}, /*change_pos=*/std::nullopt, coin_control);
>>>>>>> 8118bf69
        BOOST_CHECK(res);
        const auto& txr = *res;
        BOOST_CHECK_EQUAL(txr.tx->vout.size(), 1);
        BOOST_CHECK_EQUAL(txr.tx->vout[0].nValue, recipient.nAmount + leftover_input_amount - txr.fee);
        BOOST_CHECK_GT(txr.fee, 0);
        return txr.fee;
    };

    // Send full input amount to recipient, check that only nonzero fee is
    // subtracted (to_reduce == fee).
    const CAmount fee{check_tx(0)};

    // Send slightly less than full input amount to recipient, check leftover
    // input amount is paid to recipient not the miner (to_reduce == fee - 123)
    BOOST_CHECK_EQUAL(fee, check_tx(123));

    // Send full input minus fee amount to recipient, check leftover input
    // amount is paid to recipient not the miner (to_reduce == 0)
    BOOST_CHECK_EQUAL(fee, check_tx(fee));

    // Send full input minus more than the fee amount to recipient, check
    // leftover input amount is paid to recipient not the miner (to_reduce ==
    // -123). This overpays the recipient instead of overpaying the miner more
    // than double the necessary fee.
    BOOST_CHECK_EQUAL(fee, check_tx(fee + 123));
}

BOOST_FIXTURE_TEST_CASE(wallet_duplicated_preset_inputs_test, TestChain100Setup)
{
    // Verify that the wallet's Coin Selection process does not include pre-selected inputs twice in a transaction.

    // Add 4 spendable UTXO, 50 BTC each, to the wallet (total balance 200 BTC)
    for (int i = 0; i < 4; i++) CreateAndProcessBlock({}, GetScriptForRawPubKey(coinbaseKey.GetPubKey()));
    auto wallet = CreateSyncedWallet(*m_node.chain, WITH_LOCK(Assert(m_node.chainman)->GetMutex(), return m_node.chainman->ActiveChain()), coinbaseKey);

    LOCK(wallet->cs_wallet);
    auto available_coins = AvailableCoins(*wallet);
    std::vector<COutput> coins = available_coins.All();
    // Preselect the first 3 UTXO (150 BTC total)
    std::set<COutPoint> preset_inputs = {coins[0].outpoint, coins[1].outpoint, coins[2].outpoint};

    // Try to create a tx that spends more than what preset inputs + wallet selected inputs are covering for.
    // The wallet can cover up to 200 BTC, and the tx target is 299 BTC.
    std::vector<CRecipient> recipients{{*Assert(wallet->GetNewDestination(OutputType::BECH32, "dummy")),
                                           /*nAmount=*/299 * COIN, /*fSubtractFeeFromAmount=*/true}};
    CCoinControl coin_control;
    coin_control.m_allow_other_inputs = true;
    for (const auto& outpoint : preset_inputs) {
        coin_control.Select(outpoint);
    }

    // Attempt to send 299 BTC from a wallet that only has 200 BTC. The wallet should exclude
    // the preset inputs from the pool of available coins, realize that there is not enough
    // money to fund the 299 BTC payment, and fail with "Insufficient funds".
    //
    // Even with SFFO, the wallet can only afford to send 200 BTC.
    // If the wallet does not properly exclude preset inputs from the pool of available coins
    // prior to coin selection, it may create a transaction that does not fund the full payment
    // amount or, through SFFO, incorrectly reduce the recipient's amount by the difference
    // between the original target and the wrongly counted inputs (in this case 99 BTC)
    // so that the recipient's amount is no longer equal to the user's selected target of 299 BTC.

    // First case, use 'subtract_fee_from_outputs=true'
<<<<<<< HEAD
    util::Result<CreatedTransactionResult> res_tx = CreateTransaction(*wallet, recipients, nullptr, /*change_pos*/-1, coin_control);
=======
    util::Result<CreatedTransactionResult> res_tx = CreateTransaction(*wallet, recipients, /*change_pos=*/std::nullopt, coin_control);
>>>>>>> 8118bf69
    BOOST_CHECK(!res_tx.has_value());

    // Second case, don't use 'subtract_fee_from_outputs'.
    recipients[0].fSubtractFeeFromAmount = false;
<<<<<<< HEAD
    res_tx = CreateTransaction(*wallet, recipients, nullptr, /*change_pos*/-1, coin_control);
=======
    res_tx = CreateTransaction(*wallet, recipients, /*change_pos=*/std::nullopt, coin_control);
>>>>>>> 8118bf69
    BOOST_CHECK(!res_tx.has_value());
}

BOOST_AUTO_TEST_SUITE_END()
} // namespace wallet<|MERGE_RESOLUTION|>--- conflicted
+++ resolved
@@ -33,11 +33,7 @@
         coin_control.fOverrideFeeRate = true;
         // We need to use a change type with high cost of change so that the leftover amount will be dropped to fee instead of added as a change output
         coin_control.m_change_type = OutputType::LEGACY;
-<<<<<<< HEAD
-        auto res = CreateTransaction(*wallet, {recipient}, nullptr, RANDOM_CHANGE_POSITION, coin_control);
-=======
-        auto res = CreateTransaction(*wallet, {recipient}, /*change_pos=*/std::nullopt, coin_control);
->>>>>>> 8118bf69
+        auto res = CreateTransaction(*wallet, {recipient}, nullptr, /*change_pos=*/std::nullopt, coin_control);
         BOOST_CHECK(res);
         const auto& txr = *res;
         BOOST_CHECK_EQUAL(txr.tx->vout.size(), 1);
@@ -101,20 +97,12 @@
     // so that the recipient's amount is no longer equal to the user's selected target of 299 BTC.
 
     // First case, use 'subtract_fee_from_outputs=true'
-<<<<<<< HEAD
-    util::Result<CreatedTransactionResult> res_tx = CreateTransaction(*wallet, recipients, nullptr, /*change_pos*/-1, coin_control);
-=======
-    util::Result<CreatedTransactionResult> res_tx = CreateTransaction(*wallet, recipients, /*change_pos=*/std::nullopt, coin_control);
->>>>>>> 8118bf69
+    util::Result<CreatedTransactionResult> res_tx = CreateTransaction(*wallet, recipients, nullptr, /*change_pos=*/std::nullopt, coin_control);
     BOOST_CHECK(!res_tx.has_value());
 
     // Second case, don't use 'subtract_fee_from_outputs'.
     recipients[0].fSubtractFeeFromAmount = false;
-<<<<<<< HEAD
-    res_tx = CreateTransaction(*wallet, recipients, nullptr, /*change_pos*/-1, coin_control);
-=======
-    res_tx = CreateTransaction(*wallet, recipients, /*change_pos=*/std::nullopt, coin_control);
->>>>>>> 8118bf69
+    res_tx = CreateTransaction(*wallet, recipients, nullptr, /*change_pos=*/std::nullopt, coin_control);
     BOOST_CHECK(!res_tx.has_value());
 }
 

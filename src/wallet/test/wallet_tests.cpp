--- conflicted
+++ resolved
@@ -558,12 +558,7 @@
         CTransactionRef tx;
         CCoinControl dummy;
         {
-<<<<<<< HEAD
-            constexpr int RANDOM_CHANGE_POSITION = -1;
-            auto res = CreateTransaction(*wallet, {recipient}, nullptr, RANDOM_CHANGE_POSITION, dummy);
-=======
-            auto res = CreateTransaction(*wallet, {recipient}, /*change_pos=*/std::nullopt, dummy);
->>>>>>> 8118bf69
+            auto res = CreateTransaction(*wallet, {recipient}, nullptr, /*change_pos=*/std::nullopt, dummy);
             BOOST_CHECK(res);
             tx = res->tx;
         }

--- conflicted
+++ resolved
@@ -633,11 +633,8 @@
         }
 
         if (options.exists("includeNames") && options["includeNames"].get_bool()) {
-            /* Retrieve and store "current" expiration depth.  We use that later
-               to determine, based on confirmations, whether or not names
-               are expired.  */
-            filter_coins.name_max_depth = Params().GetConsensus()
-                .rules->NameExpirationDepth(chainman.ActiveHeight());
+            /* Names in Xaya don't expire, so just use a large number.  */
+            filter_coins.name_max_depth = std::numeric_limits<int64_t>::max();
         }
     }
 
@@ -654,11 +651,7 @@
         cctl.m_max_depth = nMaxDepth;
         cctl.m_include_unsafe_inputs = include_unsafe;
         LOCK(pwallet->cs_wallet);
-<<<<<<< HEAD
-        vecOutputs = AvailableCoinsListUnspent(*pwallet, &cctl, nMinimumAmount, nMaximumAmount, nMinimumSumAmount, nMaximumCount).All();
-=======
         vecOutputs = AvailableCoinsListUnspent(*pwallet, &cctl, filter_coins).All();
->>>>>>> 4893f640
     }
 
     LOCK(pwallet->cs_wallet);
@@ -674,21 +667,6 @@
         if (destinations.size() && (!fValidAddress || !destinations.count(address)))
             continue;
 
-<<<<<<< HEAD
-        /* Check if this is a name output.  If it is, we have to apply
-           additional rules:  If the name is already expired, then the output
-           is definitely unspendable; in that case, exclude it always.
-           Otherwise, we may include the output only if the user opted to
-           receive also name outputs.  */
-        const CNameScript nameOp(scriptPubKey);
-        if (nameOp.isNameOp ())
-          {
-            if (!includeNames)
-              continue;
-          }
-
-=======
->>>>>>> 4893f640
         UniValue entry(UniValue::VOBJ);
         entry.pushKV("txid", out.outpoint.hash.GetHex());
         entry.pushKV("vout", (int)out.outpoint.n);

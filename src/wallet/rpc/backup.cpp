--- conflicted
+++ resolved
@@ -34,290 +34,6 @@
 using interfaces::FoundBlock;
 
 namespace wallet {
-<<<<<<< HEAD
-std::string static EncodeDumpString(const std::string &str) {
-    std::stringstream ret;
-    for (const unsigned char c : str) {
-        if (c <= 32 || c >= 128 || c == '%') {
-            ret << '%' << HexStr({&c, 1});
-        } else {
-            ret << c;
-        }
-    }
-    return ret.str();
-}
-
-static std::string DecodeDumpString(const std::string &str) {
-    std::stringstream ret;
-    for (unsigned int pos = 0; pos < str.length(); pos++) {
-        unsigned char c = str[pos];
-        if (c == '%' && pos+2 < str.length()) {
-            c = (((str[pos+1]>>6)*9+((str[pos+1]-'0')&15)) << 4) |
-                ((str[pos+2]>>6)*9+((str[pos+2]-'0')&15));
-            pos += 2;
-        }
-        ret << c;
-    }
-    return ret.str();
-}
-
-static bool GetWalletAddressesForKey(const LegacyScriptPubKeyMan* spk_man, const CWallet& wallet, const CKeyID& keyid, std::string& strAddr, std::string& strLabel) EXCLUSIVE_LOCKS_REQUIRED(wallet.cs_wallet)
-{
-    bool fLabelFound = false;
-    CKey key;
-    spk_man->GetKey(keyid, key);
-    for (const auto& dest : GetAllDestinationsForKey(key.GetPubKey())) {
-        const auto* address_book_entry = wallet.FindAddressBookEntry(dest);
-        if (address_book_entry) {
-            if (!strAddr.empty()) {
-                strAddr += ",";
-            }
-            strAddr += EncodeDestination(dest);
-            strLabel = EncodeDumpString(address_book_entry->GetLabel());
-            fLabelFound = true;
-        }
-    }
-    if (!fLabelFound) {
-        strAddr = EncodeDestination(GetDestinationForKey(key.GetPubKey(), wallet.m_default_address_type));
-    }
-    return fLabelFound;
-}
-
-static const int64_t TIMESTAMP_MIN = 0;
-
-static void RescanWallet(CWallet& wallet, const WalletRescanReserver& reserver, int64_t time_begin = TIMESTAMP_MIN, bool update = true)
-{
-    int64_t scanned_time = wallet.RescanFromTime(time_begin, reserver, update);
-    if (wallet.IsAbortingRescan()) {
-        throw JSONRPCError(RPC_MISC_ERROR, "Rescan aborted by user.");
-    } else if (scanned_time > time_begin) {
-        throw JSONRPCError(RPC_WALLET_ERROR, "Rescan was unable to fully rescan the blockchain. Some transactions may be missing.");
-    }
-}
-
-static void EnsureBlockDataFromTime(const CWallet& wallet, int64_t timestamp)
-{
-    auto& chain{wallet.chain()};
-    if (!chain.havePruned()) {
-        return;
-    }
-
-    int height{0};
-    const bool found{chain.findFirstBlockWithTimeAndHeight(timestamp - TIMESTAMP_WINDOW, 0, FoundBlock().height(height))};
-
-    uint256 tip_hash{WITH_LOCK(wallet.cs_wallet, return wallet.GetLastBlockHash())};
-    if (found && !chain.hasBlocks(tip_hash, height)) {
-        throw JSONRPCError(RPC_WALLET_ERROR, strprintf("Pruned blocks from height %d required to import keys. Use RPC call getblockchaininfo to determine your pruned height.", height));
-    }
-}
-
-RPCHelpMan importprivkey()
-{
-    return RPCHelpMan{"importprivkey",
-                "\nAdds a private key (as returned by dumpprivkey) to your wallet. Requires a new wallet backup.\n"
-                "Hint: use importmulti to import more than one private key.\n"
-            "\nNote: This call can take over an hour to complete if rescan is true, during that time, other rpc calls\n"
-            "may report that the imported key exists but related transactions are still missing, leading to temporarily incorrect/bogus balances and unspent outputs until rescan completes.\n"
-            "The rescan parameter can be set to false if the key was never used to create transactions. If it is set to false,\n"
-            "but the key was used to create transactions, rescanblockchain needs to be called with the appropriate block range.\n"
-            "Note: Use \"getwalletinfo\" to query the scanning progress.\n"
-            "Note: This command is only compatible with legacy wallets. Use \"importdescriptors\" with \"combo(X)\" for descriptor wallets.\n",
-                {
-                    {"privkey", RPCArg::Type::STR, RPCArg::Optional::NO, "The private key (see dumpprivkey)"},
-                    {"label", RPCArg::Type::STR, RPCArg::DefaultHint{"current label if address exists, otherwise \"\""}, "An optional label"},
-                    {"rescan", RPCArg::Type::BOOL, RPCArg::Default{true}, "Scan the chain and mempool for wallet transactions."},
-                },
-                RPCResult{RPCResult::Type::NONE, "", ""},
-                RPCExamples{
-            "\nDump a private key\n"
-            + HelpExampleCli("dumpprivkey", "\"myaddress\"") +
-            "\nImport the private key with rescan\n"
-            + HelpExampleCli("importprivkey", "\"mykey\"") +
-            "\nImport using a label and without rescan\n"
-            + HelpExampleCli("importprivkey", "\"mykey\" \"testing\" false") +
-            "\nImport using default blank label and without rescan\n"
-            + HelpExampleCli("importprivkey", "\"mykey\" \"\" false") +
-            "\nAs a JSON-RPC call\n"
-            + HelpExampleRpc("importprivkey", "\"mykey\", \"testing\", false")
-                },
-        [&](const RPCHelpMan& self, const JSONRPCRequest& request) -> UniValue
-{
-    std::shared_ptr<CWallet> const pwallet = GetWalletForJSONRPCRequest(request);
-    if (!pwallet) return UniValue::VNULL;
-
-    if (pwallet->IsWalletFlagSet(WALLET_FLAG_DISABLE_PRIVATE_KEYS)) {
-        throw JSONRPCError(RPC_WALLET_ERROR, "Cannot import private keys to a wallet with private keys disabled");
-    }
-
-    EnsureLegacyScriptPubKeyMan(*pwallet, true);
-
-    WalletRescanReserver reserver(*pwallet);
-    bool fRescan = true;
-    {
-        LOCK(pwallet->cs_wallet);
-
-        EnsureWalletIsUnlocked(*pwallet);
-
-        std::string strSecret = request.params[0].get_str();
-        const std::string strLabel{LabelFromValue(request.params[1])};
-
-        // Whether to perform rescan after import
-        if (!request.params[2].isNull())
-            fRescan = request.params[2].get_bool();
-
-        if (fRescan && pwallet->chain().havePruned()) {
-            // Exit early and print an error.
-            // If a block is pruned after this check, we will import the key(s),
-            // but fail the rescan with a generic error.
-            throw JSONRPCError(RPC_WALLET_ERROR, "Rescan is disabled when blocks are pruned");
-        }
-
-        if (fRescan && !reserver.reserve()) {
-            throw JSONRPCError(RPC_WALLET_ERROR, "Wallet is currently rescanning. Abort existing rescan or wait.");
-        }
-
-        CKey key = DecodeSecret(strSecret);
-        if (!key.IsValid()) throw JSONRPCError(RPC_INVALID_ADDRESS_OR_KEY, "Invalid private key encoding");
-
-        CPubKey pubkey = key.GetPubKey();
-        CHECK_NONFATAL(key.VerifyPubKey(pubkey));
-        CKeyID vchAddress = pubkey.GetID();
-        {
-            pwallet->MarkDirty();
-
-            // We don't know which corresponding address will be used;
-            // label all new addresses, and label existing addresses if a
-            // label was passed.
-            for (const auto& dest : GetAllDestinationsForKey(pubkey)) {
-                if (!request.params[1].isNull() || !pwallet->FindAddressBookEntry(dest)) {
-                    pwallet->SetAddressBook(dest, strLabel, AddressPurpose::RECEIVE);
-                }
-            }
-
-            // Use timestamp of 1 to scan the whole chain
-            if (!pwallet->ImportPrivKeys({{vchAddress, key}}, 1)) {
-                throw JSONRPCError(RPC_WALLET_ERROR, "Error adding key to wallet");
-            }
-
-            // Add the wpkh script for this key if possible
-            if (pubkey.IsCompressed()) {
-                pwallet->ImportScripts({GetScriptForDestination(WitnessV0KeyHash(vchAddress))}, /*timestamp=*/0);
-            }
-        }
-    }
-    if (fRescan) {
-        RescanWallet(*pwallet, reserver);
-    }
-
-    return UniValue::VNULL;
-},
-    };
-}
-
-RPCHelpMan importaddress()
-{
-    return RPCHelpMan{"importaddress",
-            "\nAdds an address or script (in hex) that can be watched as if it were in your wallet but cannot be used to spend. Requires a new wallet backup.\n"
-            "\nNote: This call can take over an hour to complete if rescan is true, during that time, other rpc calls\n"
-            "may report that the imported address exists but related transactions are still missing, leading to temporarily incorrect/bogus balances and unspent outputs until rescan completes.\n"
-            "The rescan parameter can be set to false if the key was never used to create transactions. If it is set to false,\n"
-            "but the key was used to create transactions, rescanblockchain needs to be called with the appropriate block range.\n"
-            "If you have the full public key, you should call importpubkey instead of this.\n"
-            "Hint: use importmulti to import more than one address.\n"
-            "\nNote: If you import a non-standard raw script in hex form, outputs sending to it will be treated\n"
-            "as change, and not show up in many RPCs.\n"
-            "Note: Use \"getwalletinfo\" to query the scanning progress.\n"
-            "Note: This command is only compatible with legacy wallets. Use \"importdescriptors\" for descriptor wallets.\n",
-                {
-                    {"address", RPCArg::Type::STR, RPCArg::Optional::NO, "The address (or hex-encoded script)"},
-                    {"label", RPCArg::Type::STR, RPCArg::Default{""}, "An optional label"},
-                    {"rescan", RPCArg::Type::BOOL, RPCArg::Default{true}, "Scan the chain and mempool for wallet transactions."},
-                    {"p2sh", RPCArg::Type::BOOL, RPCArg::Default{false}, "Add the P2SH version of the script as well"},
-                },
-                RPCResult{RPCResult::Type::NONE, "", ""},
-                RPCExamples{
-            "\nImport an address with rescan\n"
-            + HelpExampleCli("importaddress", "\"myaddress\"") +
-            "\nImport using a label without rescan\n"
-            + HelpExampleCli("importaddress", "\"myaddress\" \"testing\" false") +
-            "\nAs a JSON-RPC call\n"
-            + HelpExampleRpc("importaddress", "\"myaddress\", \"testing\", false")
-                },
-        [&](const RPCHelpMan& self, const JSONRPCRequest& request) -> UniValue
-{
-    std::shared_ptr<CWallet> const pwallet = GetWalletForJSONRPCRequest(request);
-    if (!pwallet) return UniValue::VNULL;
-
-    EnsureLegacyScriptPubKeyMan(*pwallet, true);
-
-    const std::string strLabel{LabelFromValue(request.params[1])};
-
-    // Whether to perform rescan after import
-    bool fRescan = true;
-    if (!request.params[2].isNull())
-        fRescan = request.params[2].get_bool();
-
-    if (fRescan && pwallet->chain().havePruned()) {
-        // Exit early and print an error.
-        // If a block is pruned after this check, we will import the key(s),
-        // but fail the rescan with a generic error.
-        throw JSONRPCError(RPC_WALLET_ERROR, "Rescan is disabled when blocks are pruned");
-    }
-
-    WalletRescanReserver reserver(*pwallet);
-    if (fRescan && !reserver.reserve()) {
-        throw JSONRPCError(RPC_WALLET_ERROR, "Wallet is currently rescanning. Abort existing rescan or wait.");
-    }
-
-    // Whether to import a p2sh version, too
-    bool fP2SH = false;
-    if (!request.params[3].isNull())
-        fP2SH = request.params[3].get_bool();
-
-    {
-        LOCK(pwallet->cs_wallet);
-
-        CTxDestination dest = DecodeDestination(request.params[0].get_str());
-        if (IsValidDestination(dest)) {
-            if (fP2SH) {
-                throw JSONRPCError(RPC_INVALID_ADDRESS_OR_KEY, "Cannot use the p2sh flag with an address - use a script instead");
-            }
-            if (OutputTypeFromDestination(dest) == OutputType::BECH32M) {
-                throw JSONRPCError(RPC_INVALID_ADDRESS_OR_KEY, "Bech32m addresses cannot be imported into legacy wallets");
-            }
-
-            pwallet->MarkDirty();
-
-            pwallet->ImportScriptPubKeys(strLabel, {GetScriptForDestination(dest)}, /*have_solving_data=*/false, /*apply_label=*/true, /*timestamp=*/1);
-        } else if (IsHex(request.params[0].get_str())) {
-            std::vector<unsigned char> data(ParseHex(request.params[0].get_str()));
-            CScript redeem_script(data.begin(), data.end());
-
-            std::set<CScript> scripts = {redeem_script};
-            pwallet->ImportScripts(scripts, /*timestamp=*/0);
-
-            if (fP2SH) {
-                scripts.insert(GetScriptForDestination(ScriptHash(redeem_script)));
-            }
-
-            pwallet->ImportScriptPubKeys(strLabel, scripts, /*have_solving_data=*/false, /*apply_label=*/true, /*timestamp=*/1);
-        } else {
-            throw JSONRPCError(RPC_INVALID_ADDRESS_OR_KEY, "Invalid address or script");
-        }
-    }
-    if (fRescan)
-    {
-        RescanWallet(*pwallet, reserver);
-        pwallet->ResubmitWalletTransactions(/*relay=*/false, /*force=*/true);
-    }
-
-    return UniValue::VNULL;
-},
-    };
-}
-
-=======
->>>>>>> 1b4133d3
 RPCHelpMan importprunedfunds()
 {
     return RPCHelpMan{"importprunedfunds",
@@ -406,845 +122,6 @@
     };
 }
 
-<<<<<<< HEAD
-RPCHelpMan importpubkey()
-{
-    return RPCHelpMan{"importpubkey",
-                "\nAdds a public key (in hex) that can be watched as if it were in your wallet but cannot be used to spend. Requires a new wallet backup.\n"
-                "Hint: use importmulti to import more than one public key.\n"
-            "\nNote: This call can take over an hour to complete if rescan is true, during that time, other rpc calls\n"
-            "may report that the imported pubkey exists but related transactions are still missing, leading to temporarily incorrect/bogus balances and unspent outputs until rescan completes.\n"
-            "The rescan parameter can be set to false if the key was never used to create transactions. If it is set to false,\n"
-            "but the key was used to create transactions, rescanblockchain needs to be called with the appropriate block range.\n"
-            "Note: Use \"getwalletinfo\" to query the scanning progress.\n"
-            "Note: This command is only compatible with legacy wallets. Use \"importdescriptors\" with \"combo(X)\" for descriptor wallets.\n",
-                {
-                    {"pubkey", RPCArg::Type::STR, RPCArg::Optional::NO, "The hex-encoded public key"},
-                    {"label", RPCArg::Type::STR, RPCArg::Default{""}, "An optional label"},
-                    {"rescan", RPCArg::Type::BOOL, RPCArg::Default{true}, "Scan the chain and mempool for wallet transactions."},
-                },
-                RPCResult{RPCResult::Type::NONE, "", ""},
-                RPCExamples{
-            "\nImport a public key with rescan\n"
-            + HelpExampleCli("importpubkey", "\"mypubkey\"") +
-            "\nImport using a label without rescan\n"
-            + HelpExampleCli("importpubkey", "\"mypubkey\" \"testing\" false") +
-            "\nAs a JSON-RPC call\n"
-            + HelpExampleRpc("importpubkey", "\"mypubkey\", \"testing\", false")
-                },
-        [&](const RPCHelpMan& self, const JSONRPCRequest& request) -> UniValue
-{
-    std::shared_ptr<CWallet> const pwallet = GetWalletForJSONRPCRequest(request);
-    if (!pwallet) return UniValue::VNULL;
-
-    EnsureLegacyScriptPubKeyMan(*pwallet, true);
-
-    const std::string strLabel{LabelFromValue(request.params[1])};
-
-    // Whether to perform rescan after import
-    bool fRescan = true;
-    if (!request.params[2].isNull())
-        fRescan = request.params[2].get_bool();
-
-    if (fRescan && pwallet->chain().havePruned()) {
-        // Exit early and print an error.
-        // If a block is pruned after this check, we will import the key(s),
-        // but fail the rescan with a generic error.
-        throw JSONRPCError(RPC_WALLET_ERROR, "Rescan is disabled when blocks are pruned");
-    }
-
-    WalletRescanReserver reserver(*pwallet);
-    if (fRescan && !reserver.reserve()) {
-        throw JSONRPCError(RPC_WALLET_ERROR, "Wallet is currently rescanning. Abort existing rescan or wait.");
-    }
-
-    CPubKey pubKey = HexToPubKey(request.params[0].get_str());
-
-    {
-        LOCK(pwallet->cs_wallet);
-
-        std::set<CScript> script_pub_keys;
-        for (const auto& dest : GetAllDestinationsForKey(pubKey)) {
-            script_pub_keys.insert(GetScriptForDestination(dest));
-        }
-
-        pwallet->MarkDirty();
-
-        pwallet->ImportScriptPubKeys(strLabel, script_pub_keys, /*have_solving_data=*/true, /*apply_label=*/true, /*timestamp=*/1);
-
-        pwallet->ImportPubKeys({{pubKey.GetID(), false}}, {{pubKey.GetID(), pubKey}} , /*key_origins=*/{}, /*add_keypool=*/false, /*timestamp=*/1);
-    }
-    if (fRescan)
-    {
-        RescanWallet(*pwallet, reserver);
-        pwallet->ResubmitWalletTransactions(/*relay=*/false, /*force=*/true);
-    }
-
-    return UniValue::VNULL;
-},
-    };
-}
-
-
-RPCHelpMan importwallet()
-{
-    return RPCHelpMan{"importwallet",
-                "\nImports keys from a wallet dump file (see dumpwallet). Requires a new wallet backup to include imported keys.\n"
-                "Note: Blockchain and Mempool will be rescanned after a successful import. Use \"getwalletinfo\" to query the scanning progress.\n"
-                "Note: This command is only compatible with legacy wallets.\n",
-                {
-                    {"filename", RPCArg::Type::STR, RPCArg::Optional::NO, "The wallet file"},
-                },
-                RPCResult{RPCResult::Type::NONE, "", ""},
-                RPCExamples{
-            "\nDump the wallet\n"
-            + HelpExampleCli("dumpwallet", "\"test\"") +
-            "\nImport the wallet\n"
-            + HelpExampleCli("importwallet", "\"test\"") +
-            "\nImport using the json rpc call\n"
-            + HelpExampleRpc("importwallet", "\"test\"")
-                },
-        [&](const RPCHelpMan& self, const JSONRPCRequest& request) -> UniValue
-{
-    std::shared_ptr<CWallet> const pwallet = GetWalletForJSONRPCRequest(request);
-    if (!pwallet) return UniValue::VNULL;
-
-    EnsureLegacyScriptPubKeyMan(*pwallet, true);
-
-    WalletRescanReserver reserver(*pwallet);
-    if (!reserver.reserve()) {
-        throw JSONRPCError(RPC_WALLET_ERROR, "Wallet is currently rescanning. Abort existing rescan or wait.");
-    }
-
-    int64_t nTimeBegin = 0;
-    bool fGood = true;
-    {
-        LOCK(pwallet->cs_wallet);
-
-        EnsureWalletIsUnlocked(*pwallet);
-
-        std::ifstream file;
-        file.open(fs::u8path(request.params[0].get_str()), std::ios::in | std::ios::ate);
-        if (!file.is_open()) {
-            throw JSONRPCError(RPC_INVALID_PARAMETER, "Cannot open wallet dump file");
-        }
-        CHECK_NONFATAL(pwallet->chain().findBlock(pwallet->GetLastBlockHash(), FoundBlock().time(nTimeBegin)));
-
-        int64_t nFilesize = std::max((int64_t)1, (int64_t)file.tellg());
-        file.seekg(0, file.beg);
-
-        // Use uiInterface.ShowProgress instead of pwallet.ShowProgress because pwallet.ShowProgress has a cancel button tied to AbortRescan which
-        // we don't want for this progress bar showing the import progress. uiInterface.ShowProgress does not have a cancel button.
-        pwallet->chain().showProgress(strprintf("%s %s", pwallet->GetDisplayName(), _("Importing…")), 0, false); // show progress dialog in GUI
-        std::vector<std::tuple<CKey, int64_t, bool, std::string>> keys;
-        std::vector<std::pair<CScript, int64_t>> scripts;
-        while (file.good()) {
-            pwallet->chain().showProgress("", std::max(1, std::min(50, (int)(((double)file.tellg() / (double)nFilesize) * 100))), false);
-            std::string line;
-            std::getline(file, line);
-            if (line.empty() || line[0] == '#')
-                continue;
-
-            std::vector<std::string> vstr = SplitString(line, ' ');
-            if (vstr.size() < 2)
-                continue;
-            CKey key = DecodeSecret(vstr[0]);
-            if (key.IsValid()) {
-                int64_t nTime{ParseISO8601DateTime(vstr[1]).value_or(0)};
-                std::string strLabel;
-                bool fLabel = true;
-                for (unsigned int nStr = 2; nStr < vstr.size(); nStr++) {
-                    if (vstr[nStr].front() == '#')
-                        break;
-                    if (vstr[nStr] == "change=1")
-                        fLabel = false;
-                    if (vstr[nStr] == "reserve=1")
-                        fLabel = false;
-                    if (vstr[nStr].starts_with("label=")) {
-                        strLabel = DecodeDumpString(vstr[nStr].substr(6));
-                        fLabel = true;
-                    }
-                }
-                nTimeBegin = std::min(nTimeBegin, nTime);
-                keys.emplace_back(key, nTime, fLabel, strLabel);
-            } else if(IsHex(vstr[0])) {
-                std::vector<unsigned char> vData(ParseHex(vstr[0]));
-                CScript script = CScript(vData.begin(), vData.end());
-                int64_t birth_time{ParseISO8601DateTime(vstr[1]).value_or(0)};
-                if (birth_time > 0) nTimeBegin = std::min(nTimeBegin, birth_time);
-                scripts.emplace_back(script, birth_time);
-            }
-        }
-        file.close();
-        EnsureBlockDataFromTime(*pwallet, nTimeBegin);
-        // We now know whether we are importing private keys, so we can error if private keys are disabled
-        if (keys.size() > 0 && pwallet->IsWalletFlagSet(WALLET_FLAG_DISABLE_PRIVATE_KEYS)) {
-            pwallet->chain().showProgress("", 100, false); // hide progress dialog in GUI
-            throw JSONRPCError(RPC_WALLET_ERROR, "Importing wallets is disabled when private keys are disabled");
-        }
-        double total = (double)(keys.size() + scripts.size());
-        double progress = 0;
-        for (const auto& key_tuple : keys) {
-            pwallet->chain().showProgress("", std::max(50, std::min(75, (int)((progress / total) * 100) + 50)), false);
-            const CKey& key = std::get<0>(key_tuple);
-            int64_t time = std::get<1>(key_tuple);
-            bool has_label = std::get<2>(key_tuple);
-            std::string label = std::get<3>(key_tuple);
-
-            CPubKey pubkey = key.GetPubKey();
-            CHECK_NONFATAL(key.VerifyPubKey(pubkey));
-            CKeyID keyid = pubkey.GetID();
-
-            pwallet->WalletLogPrintf("Importing %s...\n", EncodeDestination(PKHash(keyid)));
-
-            if (!pwallet->ImportPrivKeys({{keyid, key}}, time)) {
-                pwallet->WalletLogPrintf("Error importing key for %s\n", EncodeDestination(PKHash(keyid)));
-                fGood = false;
-                continue;
-            }
-
-            if (has_label)
-                pwallet->SetAddressBook(PKHash(keyid), label, AddressPurpose::RECEIVE);
-            progress++;
-        }
-        for (const auto& script_pair : scripts) {
-            pwallet->chain().showProgress("", std::max(50, std::min(75, (int)((progress / total) * 100) + 50)), false);
-            const CScript& script = script_pair.first;
-            int64_t time = script_pair.second;
-
-            if (!pwallet->ImportScripts({script}, time)) {
-                pwallet->WalletLogPrintf("Error importing script %s\n", HexStr(script));
-                fGood = false;
-                continue;
-            }
-
-            progress++;
-        }
-        pwallet->chain().showProgress("", 100, false); // hide progress dialog in GUI
-    }
-    pwallet->chain().showProgress("", 100, false); // hide progress dialog in GUI
-    RescanWallet(*pwallet, reserver, nTimeBegin, /*update=*/false);
-    pwallet->MarkDirty();
-
-    if (!fGood)
-        throw JSONRPCError(RPC_WALLET_ERROR, "Error adding some keys/scripts to wallet");
-
-    return UniValue::VNULL;
-},
-    };
-}
-
-RPCHelpMan dumpprivkey()
-{
-    return RPCHelpMan{"dumpprivkey",
-                "\nReveals the private key corresponding to 'address'.\n"
-                "Then the importprivkey can be used with this output\n"
-                "Note: This command is only compatible with legacy wallets.\n",
-                {
-                    {"address", RPCArg::Type::STR, RPCArg::Optional::NO, "The address for the private key"},
-                },
-                RPCResult{
-                    RPCResult::Type::STR, "key", "The private key"
-                },
-                RPCExamples{
-                    HelpExampleCli("dumpprivkey", "\"myaddress\"")
-            + HelpExampleCli("importprivkey", "\"mykey\"")
-            + HelpExampleRpc("dumpprivkey", "\"myaddress\"")
-                },
-        [&](const RPCHelpMan& self, const JSONRPCRequest& request) -> UniValue
-{
-    const std::shared_ptr<const CWallet> pwallet = GetWalletForJSONRPCRequest(request);
-    if (!pwallet) return UniValue::VNULL;
-
-    const LegacyScriptPubKeyMan& spk_man = EnsureConstLegacyScriptPubKeyMan(*pwallet);
-
-    LOCK2(pwallet->cs_wallet, spk_man.cs_KeyStore);
-
-    EnsureWalletIsUnlocked(*pwallet);
-
-    std::string strAddress = request.params[0].get_str();
-    CTxDestination dest = DecodeDestination(strAddress);
-    if (!IsValidDestination(dest)) {
-        throw JSONRPCError(RPC_INVALID_ADDRESS_OR_KEY, "Invalid address");
-    }
-    auto keyid = GetKeyForDestination(spk_man, dest);
-    if (keyid.IsNull()) {
-        throw JSONRPCError(RPC_TYPE_ERROR, "Address does not refer to a key");
-    }
-    CKey vchSecret;
-    if (!spk_man.GetKey(keyid, vchSecret)) {
-        throw JSONRPCError(RPC_WALLET_ERROR, "Private key for address " + strAddress + " is not known");
-    }
-    return EncodeSecret(vchSecret);
-},
-    };
-}
-
-
-RPCHelpMan dumpwallet()
-{
-    return RPCHelpMan{"dumpwallet",
-                "\nDumps all wallet keys in a human-readable format to a server-side file. This does not allow overwriting existing files.\n"
-                "Imported scripts are included in the dumpfile, but corresponding BIP173 addresses, etc. may not be added automatically by importwallet.\n"
-                "Note that if your wallet contains keys which are not derived from your HD seed (e.g. imported keys), these are not covered by\n"
-                "only backing up the seed itself, and must be backed up too (e.g. ensure you back up the whole dumpfile).\n"
-                "Note: This command is only compatible with legacy wallets.\n",
-                {
-                    {"filename", RPCArg::Type::STR, RPCArg::Optional::NO, "The filename with path (absolute path recommended)"},
-                },
-                RPCResult{
-                    RPCResult::Type::OBJ, "", "",
-                    {
-                        {RPCResult::Type::STR, "filename", "The filename with full absolute path"},
-                    }
-                },
-                RPCExamples{
-                    HelpExampleCli("dumpwallet", "\"test\"")
-            + HelpExampleRpc("dumpwallet", "\"test\"")
-                },
-        [&](const RPCHelpMan& self, const JSONRPCRequest& request) -> UniValue
-{
-    const std::shared_ptr<const CWallet> pwallet = GetWalletForJSONRPCRequest(request);
-    if (!pwallet) return UniValue::VNULL;
-
-    const CWallet& wallet = *pwallet;
-    const LegacyScriptPubKeyMan& spk_man = EnsureConstLegacyScriptPubKeyMan(wallet);
-
-    // Make sure the results are valid at least up to the most recent block
-    // the user could have gotten from another RPC command prior to now
-    wallet.BlockUntilSyncedToCurrentChain();
-
-    LOCK(wallet.cs_wallet);
-
-    EnsureWalletIsUnlocked(wallet);
-
-    fs::path filepath = fs::u8path(request.params[0].get_str());
-    filepath = fs::absolute(filepath);
-
-    /* Prevent arbitrary files from being overwritten. There have been reports
-     * that users have overwritten wallet files this way:
-     * https://github.com/bitcoin/bitcoin/issues/9934
-     * It may also avoid other security issues.
-     */
-    if (fs::exists(filepath)) {
-        throw JSONRPCError(RPC_INVALID_PARAMETER, filepath.utf8string() + " already exists. If you are sure this is what you want, move it out of the way first");
-    }
-
-    std::ofstream file;
-    file.open(filepath);
-    if (!file.is_open())
-        throw JSONRPCError(RPC_INVALID_PARAMETER, "Cannot open wallet dump file");
-
-    std::map<CKeyID, int64_t> mapKeyBirth;
-    wallet.GetKeyBirthTimes(mapKeyBirth);
-
-    int64_t block_time = 0;
-    CHECK_NONFATAL(wallet.chain().findBlock(wallet.GetLastBlockHash(), FoundBlock().time(block_time)));
-
-    // Note: To avoid a lock order issue, access to cs_main must be locked before cs_KeyStore.
-    // So we do the two things in this function that lock cs_main first: GetKeyBirthTimes, and findBlock.
-    LOCK(spk_man.cs_KeyStore);
-
-    const std::map<CKeyID, int64_t>& mapKeyPool = spk_man.GetAllReserveKeys();
-    std::set<CScriptID> scripts = spk_man.GetCScripts();
-
-    // sort time/key pairs
-    std::vector<std::pair<int64_t, CKeyID> > vKeyBirth;
-    vKeyBirth.reserve(mapKeyBirth.size());
-    for (const auto& entry : mapKeyBirth) {
-        vKeyBirth.emplace_back(entry.second, entry.first);
-    }
-    mapKeyBirth.clear();
-    std::sort(vKeyBirth.begin(), vKeyBirth.end());
-
-    // produce output
-    file << strprintf("# Wallet dump created by %s %s\n", CLIENT_NAME, FormatFullVersion());
-    file << strprintf("# * Created on %s\n", FormatISO8601DateTime(GetTime()));
-    file << strprintf("# * Best block at time of backup was %i (%s),\n", wallet.GetLastBlockHeight(), wallet.GetLastBlockHash().ToString());
-    file << strprintf("#   mined on %s\n", FormatISO8601DateTime(block_time));
-    file << "\n";
-
-    // add the base58check encoded extended master if the wallet uses HD
-    CKeyID seed_id = spk_man.GetHDChain().seed_id;
-    if (!seed_id.IsNull())
-    {
-        CKey seed;
-        if (spk_man.GetKey(seed_id, seed)) {
-            CExtKey masterKey;
-            masterKey.SetSeed(seed);
-
-            file << "# extended private masterkey: " << EncodeExtKey(masterKey) << "\n\n";
-        }
-    }
-    for (std::vector<std::pair<int64_t, CKeyID> >::const_iterator it = vKeyBirth.begin(); it != vKeyBirth.end(); it++) {
-        const CKeyID &keyid = it->second;
-        std::string strTime = FormatISO8601DateTime(it->first);
-        std::string strAddr;
-        std::string strLabel;
-        CKey key;
-        if (spk_man.GetKey(keyid, key)) {
-            CKeyMetadata metadata;
-            const auto it{spk_man.mapKeyMetadata.find(keyid)};
-            if (it != spk_man.mapKeyMetadata.end()) metadata = it->second;
-            file << strprintf("%s %s ", EncodeSecret(key), strTime);
-            if (GetWalletAddressesForKey(&spk_man, wallet, keyid, strAddr, strLabel)) {
-                file << strprintf("label=%s", strLabel);
-            } else if (keyid == seed_id) {
-                file << "hdseed=1";
-            } else if (mapKeyPool.count(keyid)) {
-                file << "reserve=1";
-            } else if (metadata.hdKeypath == "s") {
-                file << "inactivehdseed=1";
-            } else {
-                file << "change=1";
-            }
-            file << strprintf(" # addr=%s%s\n", strAddr, (metadata.has_key_origin ? " hdkeypath="+WriteHDKeypath(metadata.key_origin.path, /*apostrophe=*/true) : ""));
-        }
-    }
-    file << "\n";
-    for (const CScriptID &scriptid : scripts) {
-        CScript script;
-        std::string create_time = "0";
-        std::string address = EncodeDestination(ScriptHash(scriptid));
-        // get birth times for scripts with metadata
-        auto it = spk_man.m_script_metadata.find(scriptid);
-        if (it != spk_man.m_script_metadata.end()) {
-            create_time = FormatISO8601DateTime(it->second.nCreateTime);
-        }
-        if(spk_man.GetCScript(scriptid, script)) {
-            file << strprintf("%s %s script=1", HexStr(script), create_time);
-            file << strprintf(" # addr=%s\n", address);
-        }
-    }
-    file << "\n";
-    file << "# End of dump\n";
-    file.close();
-
-    UniValue reply(UniValue::VOBJ);
-    reply.pushKV("filename", filepath.utf8string());
-
-    return reply;
-},
-    };
-}
-
-struct ImportData
-{
-    // Input data
-    std::unique_ptr<CScript> redeemscript; //!< Provided redeemScript; will be moved to `import_scripts` if relevant.
-    std::unique_ptr<CScript> witnessscript; //!< Provided witnessScript; will be moved to `import_scripts` if relevant.
-
-    // Output data
-    std::set<CScript> import_scripts;
-    std::map<CKeyID, bool> used_keys; //!< Import these private keys if available (the value indicates whether if the key is required for solvability)
-    std::map<CKeyID, std::pair<CPubKey, KeyOriginInfo>> key_origins;
-};
-
-enum class ScriptContext
-{
-    TOP, //!< Top-level scriptPubKey
-    P2SH, //!< P2SH redeemScript
-    WITNESS_V0, //!< P2WSH witnessScript
-};
-
-// Analyse the provided scriptPubKey, determining which keys and which redeem scripts from the ImportData struct are needed to spend it, and mark them as used.
-// Returns an error string, or the empty string for success.
-// NOLINTNEXTLINE(misc-no-recursion)
-static std::string RecurseImportData(const CScript& script, ImportData& import_data, const ScriptContext script_ctx)
-{
-    // Use Solver to obtain script type and parsed pubkeys or hashes:
-    std::vector<std::vector<unsigned char>> solverdata;
-    TxoutType script_type = Solver(script, solverdata);
-
-    switch (script_type) {
-    case TxoutType::PUBKEY: {
-        CPubKey pubkey(solverdata[0]);
-        import_data.used_keys.emplace(pubkey.GetID(), false);
-        return "";
-    }
-    case TxoutType::PUBKEYHASH: {
-        CKeyID id = CKeyID(uint160(solverdata[0]));
-        import_data.used_keys[id] = true;
-        return "";
-    }
-    case TxoutType::SCRIPTHASH: {
-        if (script_ctx == ScriptContext::P2SH) throw JSONRPCError(RPC_INVALID_ADDRESS_OR_KEY, "Trying to nest P2SH inside another P2SH");
-        if (script_ctx == ScriptContext::WITNESS_V0) throw JSONRPCError(RPC_INVALID_ADDRESS_OR_KEY, "Trying to nest P2SH inside a P2WSH");
-        CHECK_NONFATAL(script_ctx == ScriptContext::TOP);
-        CScriptID id = CScriptID(uint160(solverdata[0]));
-        auto subscript = std::move(import_data.redeemscript); // Remove redeemscript from import_data to check for superfluous script later.
-        if (!subscript) return "missing redeemscript";
-        if (CScriptID(*subscript) != id) return "redeemScript does not match the scriptPubKey";
-        import_data.import_scripts.emplace(*subscript);
-        return RecurseImportData(*subscript, import_data, ScriptContext::P2SH);
-    }
-    case TxoutType::MULTISIG: {
-        for (size_t i = 1; i + 1< solverdata.size(); ++i) {
-            CPubKey pubkey(solverdata[i]);
-            import_data.used_keys.emplace(pubkey.GetID(), false);
-        }
-        return "";
-    }
-    case TxoutType::WITNESS_V0_SCRIPTHASH: {
-        if (script_ctx == ScriptContext::WITNESS_V0) throw JSONRPCError(RPC_INVALID_ADDRESS_OR_KEY, "Trying to nest P2WSH inside another P2WSH");
-        CScriptID id{RIPEMD160(solverdata[0])};
-        auto subscript = std::move(import_data.witnessscript); // Remove redeemscript from import_data to check for superfluous script later.
-        if (!subscript) return "missing witnessscript";
-        if (CScriptID(*subscript) != id) return "witnessScript does not match the scriptPubKey or redeemScript";
-        if (script_ctx == ScriptContext::TOP) {
-            import_data.import_scripts.emplace(script); // Special rule for IsMine: native P2WSH requires the TOP script imported (see script/ismine.cpp)
-        }
-        import_data.import_scripts.emplace(*subscript);
-        return RecurseImportData(*subscript, import_data, ScriptContext::WITNESS_V0);
-    }
-    case TxoutType::WITNESS_V0_KEYHASH: {
-        if (script_ctx == ScriptContext::WITNESS_V0) throw JSONRPCError(RPC_INVALID_ADDRESS_OR_KEY, "Trying to nest P2WPKH inside P2WSH");
-        CKeyID id = CKeyID(uint160(solverdata[0]));
-        import_data.used_keys[id] = true;
-        if (script_ctx == ScriptContext::TOP) {
-            import_data.import_scripts.emplace(script); // Special rule for IsMine: native P2WPKH requires the TOP script imported (see script/ismine.cpp)
-        }
-        return "";
-    }
-    case TxoutType::NULL_DATA:
-        return "unspendable script";
-    case TxoutType::NONSTANDARD:
-    case TxoutType::WITNESS_UNKNOWN:
-    case TxoutType::WITNESS_V1_TAPROOT:
-    case TxoutType::ANCHOR:
-        return "unrecognized script";
-    } // no default case, so the compiler can warn about missing cases
-    NONFATAL_UNREACHABLE();
-}
-
-static UniValue ProcessImportLegacy(ImportData& import_data, std::map<CKeyID, CPubKey>& pubkey_map, std::map<CKeyID, CKey>& privkey_map, std::set<CScript>& script_pub_keys, bool& have_solving_data, const UniValue& data, std::vector<std::pair<CKeyID, bool>>& ordered_pubkeys)
-{
-    UniValue warnings(UniValue::VARR);
-
-    // First ensure scriptPubKey has either a script or JSON with "address" string
-    const UniValue& scriptPubKey = data["scriptPubKey"];
-    bool isScript = scriptPubKey.getType() == UniValue::VSTR;
-    if (!isScript && !(scriptPubKey.getType() == UniValue::VOBJ && scriptPubKey.exists("address"))) {
-        throw JSONRPCError(RPC_INVALID_PARAMETER, "scriptPubKey must be string with script or JSON with address string");
-    }
-    const std::string& output = isScript ? scriptPubKey.get_str() : scriptPubKey["address"].get_str();
-
-    // Optional fields.
-    const std::string& strRedeemScript = data.exists("redeemscript") ? data["redeemscript"].get_str() : "";
-    const std::string& witness_script_hex = data.exists("witnessscript") ? data["witnessscript"].get_str() : "";
-    const UniValue& pubKeys = data.exists("pubkeys") ? data["pubkeys"].get_array() : UniValue();
-    const UniValue& keys = data.exists("keys") ? data["keys"].get_array() : UniValue();
-    const bool internal = data.exists("internal") ? data["internal"].get_bool() : false;
-    const bool watchOnly = data.exists("watchonly") ? data["watchonly"].get_bool() : false;
-
-    if (data.exists("range")) {
-        throw JSONRPCError(RPC_INVALID_PARAMETER, "Range should not be specified for a non-descriptor import");
-    }
-
-    // Generate the script and destination for the scriptPubKey provided
-    CScript script;
-    if (!isScript) {
-        CTxDestination dest = DecodeDestination(output);
-        if (!IsValidDestination(dest)) {
-            throw JSONRPCError(RPC_INVALID_ADDRESS_OR_KEY, "Invalid address \"" + output + "\"");
-        }
-        if (OutputTypeFromDestination(dest) == OutputType::BECH32M) {
-            throw JSONRPCError(RPC_INVALID_ADDRESS_OR_KEY, "Bech32m addresses cannot be imported into legacy wallets");
-        }
-        script = GetScriptForDestination(dest);
-    } else {
-        if (!IsHex(output)) {
-            throw JSONRPCError(RPC_INVALID_ADDRESS_OR_KEY, "Invalid scriptPubKey \"" + output + "\"");
-        }
-        std::vector<unsigned char> vData(ParseHex(output));
-        script = CScript(vData.begin(), vData.end());
-        CTxDestination dest;
-        if (!ExtractDestination(script, dest) && !internal) {
-            throw JSONRPCError(RPC_INVALID_PARAMETER, "Internal must be set to true for nonstandard scriptPubKey imports.");
-        }
-    }
-    script_pub_keys.emplace(script);
-
-    // Parse all arguments
-    if (strRedeemScript.size()) {
-        if (!IsHex(strRedeemScript)) {
-            throw JSONRPCError(RPC_INVALID_ADDRESS_OR_KEY, "Invalid redeem script \"" + strRedeemScript + "\": must be hex string");
-        }
-        auto parsed_redeemscript = ParseHex(strRedeemScript);
-        import_data.redeemscript = std::make_unique<CScript>(parsed_redeemscript.begin(), parsed_redeemscript.end());
-    }
-    if (witness_script_hex.size()) {
-        if (!IsHex(witness_script_hex)) {
-            throw JSONRPCError(RPC_INVALID_ADDRESS_OR_KEY, "Invalid witness script \"" + witness_script_hex + "\": must be hex string");
-        }
-        auto parsed_witnessscript = ParseHex(witness_script_hex);
-        import_data.witnessscript = std::make_unique<CScript>(parsed_witnessscript.begin(), parsed_witnessscript.end());
-    }
-    for (size_t i = 0; i < pubKeys.size(); ++i) {
-        CPubKey pubkey = HexToPubKey(pubKeys[i].get_str());
-        pubkey_map.emplace(pubkey.GetID(), pubkey);
-        ordered_pubkeys.emplace_back(pubkey.GetID(), internal);
-    }
-    for (size_t i = 0; i < keys.size(); ++i) {
-        const auto& str = keys[i].get_str();
-        CKey key = DecodeSecret(str);
-        if (!key.IsValid()) {
-            throw JSONRPCError(RPC_INVALID_ADDRESS_OR_KEY, "Invalid private key encoding");
-        }
-        CPubKey pubkey = key.GetPubKey();
-        CKeyID id = pubkey.GetID();
-        if (pubkey_map.count(id)) {
-            pubkey_map.erase(id);
-        }
-        privkey_map.emplace(id, key);
-    }
-
-
-    // Verify and process input data
-    have_solving_data = import_data.redeemscript || import_data.witnessscript || pubkey_map.size() || privkey_map.size();
-    if (have_solving_data) {
-        // Match up data in import_data with the scriptPubKey in script.
-        auto error = RecurseImportData(script, import_data, ScriptContext::TOP);
-
-        // Verify whether the watchonly option corresponds to the availability of private keys.
-        bool spendable = std::all_of(import_data.used_keys.begin(), import_data.used_keys.end(), [&](const std::pair<CKeyID, bool>& used_key){ return privkey_map.count(used_key.first) > 0; });
-        if (!watchOnly && !spendable) {
-            warnings.push_back("Some private keys are missing, outputs will be considered watchonly. If this is intentional, specify the watchonly flag.");
-        }
-        if (watchOnly && spendable) {
-            warnings.push_back("All private keys are provided, outputs will be considered spendable. If this is intentional, do not specify the watchonly flag.");
-        }
-
-        // Check that all required keys for solvability are provided.
-        if (error.empty()) {
-            for (const auto& require_key : import_data.used_keys) {
-                if (!require_key.second) continue; // Not a required key
-                if (pubkey_map.count(require_key.first) == 0 && privkey_map.count(require_key.first) == 0) {
-                    error = "some required keys are missing";
-                }
-            }
-        }
-
-        if (!error.empty()) {
-            warnings.push_back("Importing as non-solvable: " + error + ". If this is intentional, don't provide any keys, pubkeys, witnessscript, or redeemscript.");
-            import_data = ImportData();
-            pubkey_map.clear();
-            privkey_map.clear();
-            have_solving_data = false;
-        } else {
-            // RecurseImportData() removes any relevant redeemscript/witnessscript from import_data, so we can use that to discover if a superfluous one was provided.
-            if (import_data.redeemscript) warnings.push_back("Ignoring redeemscript as this is not a P2SH script.");
-            if (import_data.witnessscript) warnings.push_back("Ignoring witnessscript as this is not a (P2SH-)P2WSH script.");
-            for (auto it = privkey_map.begin(); it != privkey_map.end(); ) {
-                auto oldit = it++;
-                if (import_data.used_keys.count(oldit->first) == 0) {
-                    warnings.push_back("Ignoring irrelevant private key.");
-                    privkey_map.erase(oldit);
-                }
-            }
-            for (auto it = pubkey_map.begin(); it != pubkey_map.end(); ) {
-                auto oldit = it++;
-                auto key_data_it = import_data.used_keys.find(oldit->first);
-                if (key_data_it == import_data.used_keys.end() || !key_data_it->second) {
-                    warnings.push_back("Ignoring public key \"" + HexStr(oldit->first) + "\" as it doesn't appear inside P2PKH or P2WPKH.");
-                    pubkey_map.erase(oldit);
-                }
-            }
-        }
-    }
-
-    return warnings;
-}
-
-static UniValue ProcessImportDescriptor(ImportData& import_data, std::map<CKeyID, CPubKey>& pubkey_map, std::map<CKeyID, CKey>& privkey_map, std::set<CScript>& script_pub_keys, bool& have_solving_data, const UniValue& data, std::vector<std::pair<CKeyID, bool>>& ordered_pubkeys)
-{
-    UniValue warnings(UniValue::VARR);
-
-    const std::string& descriptor = data["desc"].get_str();
-    FlatSigningProvider keys;
-    std::string error;
-    auto parsed_descs = Parse(descriptor, keys, error, /* require_checksum = */ true);
-    if (parsed_descs.empty()) {
-        throw JSONRPCError(RPC_INVALID_ADDRESS_OR_KEY, error);
-    }
-    if (parsed_descs.at(0)->GetOutputType() == OutputType::BECH32M) {
-        throw JSONRPCError(RPC_INVALID_ADDRESS_OR_KEY, "Bech32m descriptors cannot be imported into legacy wallets");
-    }
-
-    std::optional<bool> internal;
-    if (data.exists("internal")) {
-        if (parsed_descs.size() > 1) {
-            throw JSONRPCError(RPC_INVALID_ADDRESS_OR_KEY, "Cannot have multipath descriptor while also specifying \'internal\'");
-        }
-        internal = data["internal"].get_bool();
-    }
-
-    have_solving_data = parsed_descs.at(0)->IsSolvable();
-    const bool watch_only = data.exists("watchonly") ? data["watchonly"].get_bool() : false;
-
-    int64_t range_start = 0, range_end = 0;
-    if (!parsed_descs.at(0)->IsRange() && data.exists("range")) {
-        throw JSONRPCError(RPC_INVALID_PARAMETER, "Range should not be specified for an un-ranged descriptor");
-    } else if (parsed_descs.at(0)->IsRange()) {
-        if (!data.exists("range")) {
-            throw JSONRPCError(RPC_INVALID_PARAMETER, "Descriptor is ranged, please specify the range");
-        }
-        std::tie(range_start, range_end) = ParseDescriptorRange(data["range"]);
-    }
-
-    // Only single key descriptors are allowed to be imported to a legacy wallet's keypool
-    bool can_keypool = parsed_descs.at(0)->IsSingleKey();
-
-    const UniValue& priv_keys = data.exists("keys") ? data["keys"].get_array() : UniValue();
-
-    for (size_t j = 0; j < parsed_descs.size(); ++j) {
-        const auto& parsed_desc = parsed_descs.at(j);
-        bool desc_internal = internal.has_value() && internal.value();
-        if (parsed_descs.size() == 2) {
-            desc_internal = j == 1;
-        } else if (parsed_descs.size() > 2) {
-            CHECK_NONFATAL(!desc_internal);
-        }
-        // Expand all descriptors to get public keys and scripts, and private keys if available.
-        for (int i = range_start; i <= range_end; ++i) {
-            FlatSigningProvider out_keys;
-            std::vector<CScript> scripts_temp;
-            parsed_desc->Expand(i, keys, scripts_temp, out_keys);
-            std::copy(scripts_temp.begin(), scripts_temp.end(), std::inserter(script_pub_keys, script_pub_keys.end()));
-            if (can_keypool) {
-                for (const auto& key_pair : out_keys.pubkeys) {
-                    ordered_pubkeys.emplace_back(key_pair.first, desc_internal);
-                }
-            }
-
-            for (const auto& x : out_keys.scripts) {
-                import_data.import_scripts.emplace(x.second);
-            }
-
-            parsed_desc->ExpandPrivate(i, keys, out_keys);
-
-            std::copy(out_keys.pubkeys.begin(), out_keys.pubkeys.end(), std::inserter(pubkey_map, pubkey_map.end()));
-            std::copy(out_keys.keys.begin(), out_keys.keys.end(), std::inserter(privkey_map, privkey_map.end()));
-            import_data.key_origins.insert(out_keys.origins.begin(), out_keys.origins.end());
-        }
-    }
-
-    for (size_t i = 0; i < priv_keys.size(); ++i) {
-        const auto& str = priv_keys[i].get_str();
-        CKey key = DecodeSecret(str);
-        if (!key.IsValid()) {
-            throw JSONRPCError(RPC_INVALID_ADDRESS_OR_KEY, "Invalid private key encoding");
-        }
-        CPubKey pubkey = key.GetPubKey();
-        CKeyID id = pubkey.GetID();
-
-        // Check if this private key corresponds to a public key from the descriptor
-        if (!pubkey_map.count(id)) {
-            warnings.push_back("Ignoring irrelevant private key.");
-        } else {
-            privkey_map.emplace(id, key);
-        }
-    }
-
-    // Check if all the public keys have corresponding private keys in the import for spendability.
-    // This does not take into account threshold multisigs which could be spendable without all keys.
-    // Thus, threshold multisigs without all keys will be considered not spendable here, even if they are,
-    // perhaps triggering a false warning message. This is consistent with the current wallet IsMine check.
-    bool spendable = std::all_of(pubkey_map.begin(), pubkey_map.end(),
-        [&](const std::pair<CKeyID, CPubKey>& used_key) {
-            return privkey_map.count(used_key.first) > 0;
-        }) && std::all_of(import_data.key_origins.begin(), import_data.key_origins.end(),
-        [&](const std::pair<CKeyID, std::pair<CPubKey, KeyOriginInfo>>& entry) {
-            return privkey_map.count(entry.first) > 0;
-        });
-    if (!watch_only && !spendable) {
-        warnings.push_back("Some private keys are missing, outputs will be considered watchonly. If this is intentional, specify the watchonly flag.");
-    }
-    if (watch_only && spendable) {
-        warnings.push_back("All private keys are provided, outputs will be considered spendable. If this is intentional, do not specify the watchonly flag.");
-    }
-
-    return warnings;
-}
-
-static UniValue ProcessImport(CWallet& wallet, const UniValue& data, const int64_t timestamp) EXCLUSIVE_LOCKS_REQUIRED(wallet.cs_wallet)
-{
-    UniValue warnings(UniValue::VARR);
-    UniValue result(UniValue::VOBJ);
-
-    try {
-        const bool internal = data.exists("internal") ? data["internal"].get_bool() : false;
-        // Internal addresses should not have a label
-        if (internal && data.exists("label")) {
-            throw JSONRPCError(RPC_INVALID_PARAMETER, "Internal addresses should not have a label");
-        }
-        const std::string label{LabelFromValue(data["label"])};
-        const bool add_keypool = data.exists("keypool") ? data["keypool"].get_bool() : false;
-
-        // Add to keypool only works with privkeys disabled
-        if (add_keypool && !wallet.IsWalletFlagSet(WALLET_FLAG_DISABLE_PRIVATE_KEYS)) {
-            throw JSONRPCError(RPC_INVALID_PARAMETER, "Keys can only be imported to the keypool when private keys are disabled");
-        }
-
-        ImportData import_data;
-        std::map<CKeyID, CPubKey> pubkey_map;
-        std::map<CKeyID, CKey> privkey_map;
-        std::set<CScript> script_pub_keys;
-        std::vector<std::pair<CKeyID, bool>> ordered_pubkeys;
-        bool have_solving_data;
-
-        if (data.exists("scriptPubKey") && data.exists("desc")) {
-            throw JSONRPCError(RPC_INVALID_PARAMETER, "Both a descriptor and a scriptPubKey should not be provided.");
-        } else if (data.exists("scriptPubKey")) {
-            warnings = ProcessImportLegacy(import_data, pubkey_map, privkey_map, script_pub_keys, have_solving_data, data, ordered_pubkeys);
-        } else if (data.exists("desc")) {
-            warnings = ProcessImportDescriptor(import_data, pubkey_map, privkey_map, script_pub_keys, have_solving_data, data, ordered_pubkeys);
-        } else {
-            throw JSONRPCError(RPC_INVALID_PARAMETER, "Either a descriptor or scriptPubKey must be provided.");
-        }
-
-        // If private keys are disabled, abort if private keys are being imported
-        if (wallet.IsWalletFlagSet(WALLET_FLAG_DISABLE_PRIVATE_KEYS) && !privkey_map.empty()) {
-            throw JSONRPCError(RPC_WALLET_ERROR, "Cannot import private keys to a wallet with private keys disabled");
-        }
-
-        // Check whether we have any work to do
-        for (const CScript& script : script_pub_keys) {
-            if (wallet.IsMine(script) & ISMINE_SPENDABLE) {
-                throw JSONRPCError(RPC_WALLET_ERROR, "The wallet already contains the private key for this address or script (\"" + HexStr(script) + "\")");
-            }
-        }
-
-        // All good, time to import
-        wallet.MarkDirty();
-        if (!wallet.ImportScripts(import_data.import_scripts, timestamp)) {
-            throw JSONRPCError(RPC_WALLET_ERROR, "Error adding script to wallet");
-        }
-        if (!wallet.ImportPrivKeys(privkey_map, timestamp)) {
-            throw JSONRPCError(RPC_WALLET_ERROR, "Error adding key to wallet");
-        }
-        if (!wallet.ImportPubKeys(ordered_pubkeys, pubkey_map, import_data.key_origins, add_keypool, timestamp)) {
-            throw JSONRPCError(RPC_WALLET_ERROR, "Error adding address to wallet");
-        }
-        if (!wallet.ImportScriptPubKeys(label, script_pub_keys, have_solving_data, !internal, timestamp)) {
-            throw JSONRPCError(RPC_WALLET_ERROR, "Error adding address to wallet");
-        }
-
-        result.pushKV("success", UniValue(true));
-    } catch (const UniValue& e) {
-        result.pushKV("success", UniValue(false));
-        result.pushKV("error", e);
-    } catch (...) {
-        result.pushKV("success", UniValue(false));
-
-        result.pushKV("error", JSONRPCError(RPC_MISC_ERROR, "Missing required fields"));
-    }
-    PushWarnings(warnings, result);
-    return result;
-}
-
-=======
->>>>>>> 1b4133d3
 static int64_t GetImportTimestamp(const UniValue& data, int64_t now)
 {
     if (data.exists("timestamp")) {
@@ -1259,210 +136,6 @@
     throw JSONRPCError(RPC_TYPE_ERROR, "Missing required timestamp field for key");
 }
 
-<<<<<<< HEAD
-RPCHelpMan importmulti()
-{
-    return RPCHelpMan{"importmulti",
-                "\nImport addresses/scripts (with private or public keys, redeem script (P2SH)), optionally rescanning the blockchain from the earliest creation time of the imported scripts. Requires a new wallet backup.\n"
-                "If an address/script is imported without all of the private keys required to spend from that address, it will be watchonly. The 'watchonly' option must be set to true in this case or a warning will be returned.\n"
-                "Conversely, if all the private keys are provided and the address/script is spendable, the watchonly option must be set to false, or a warning will be returned.\n"
-            "\nNote: This call can take over an hour to complete if rescan is true, during that time, other rpc calls\n"
-            "may report that the imported keys, addresses or scripts exist but related transactions are still missing.\n"
-            "The rescan parameter can be set to false if the key was never used to create transactions. If it is set to false,\n"
-            "but the key was used to create transactions, rescanblockchain needs to be called with the appropriate block range.\n"
-            "Note: Use \"getwalletinfo\" to query the scanning progress.\n"
-            "Note: This command is only compatible with legacy wallets. Use \"importdescriptors\" for descriptor wallets.\n",
-                {
-                    {"requests", RPCArg::Type::ARR, RPCArg::Optional::NO, "Data to be imported",
-                        {
-                            {"", RPCArg::Type::OBJ, RPCArg::Optional::OMITTED, "",
-                                {
-                                    {"desc", RPCArg::Type::STR, RPCArg::Optional::OMITTED, "Descriptor to import. If using descriptor, do not also provide address/scriptPubKey, scripts, or pubkeys"},
-                                    {"scriptPubKey", RPCArg::Type::STR, RPCArg::Optional::NO, "Type of scriptPubKey (string for script, json for address). Should not be provided if using a descriptor",
-                                        RPCArgOptions{.type_str={"\"<script>\" | { \"address\":\"<address>\" }", "string / json"}}
-                                    },
-                                    {"timestamp", RPCArg::Type::NUM, RPCArg::Optional::NO, "Creation time of the key expressed in " + UNIX_EPOCH_TIME + ",\n"
-                                        "or the string \"now\" to substitute the current synced blockchain time. The timestamp of the oldest\n"
-                                        "key will determine how far back blockchain rescans need to begin for missing wallet transactions.\n"
-                                        "\"now\" can be specified to bypass scanning, for keys which are known to never have been used, and\n"
-                                        "0 can be specified to scan the entire blockchain. Blocks up to 2 hours before the earliest key\n"
-                                        "creation time of all keys being imported by the importmulti call will be scanned.",
-                                        RPCArgOptions{.type_str={"timestamp | \"now\"", "integer / string"}}
-                                    },
-                                    {"redeemscript", RPCArg::Type::STR, RPCArg::Optional::OMITTED, "Allowed only if the scriptPubKey is a P2SH or P2SH-P2WSH address/scriptPubKey"},
-                                    {"witnessscript", RPCArg::Type::STR, RPCArg::Optional::OMITTED, "Allowed only if the scriptPubKey is a P2SH-P2WSH or P2WSH address/scriptPubKey"},
-                                    {"pubkeys", RPCArg::Type::ARR, RPCArg::Default{UniValue::VARR}, "Array of strings giving pubkeys to import. They must occur in P2PKH or P2WPKH scripts. They are not required when the private key is also provided (see the \"keys\" argument).",
-                                        {
-                                            {"pubKey", RPCArg::Type::STR, RPCArg::Optional::OMITTED, ""},
-                                        }
-                                    },
-                                    {"keys", RPCArg::Type::ARR, RPCArg::Default{UniValue::VARR}, "Array of strings giving private keys to import. The corresponding public keys must occur in the output or redeemscript.",
-                                        {
-                                            {"key", RPCArg::Type::STR, RPCArg::Optional::OMITTED, ""},
-                                        }
-                                    },
-                                    {"range", RPCArg::Type::RANGE, RPCArg::Optional::OMITTED, "If a ranged descriptor is used, this specifies the end or the range (in the form [begin,end]) to import"},
-                                    {"internal", RPCArg::Type::BOOL, RPCArg::Default{false}, "Stating whether matching outputs should be treated as not incoming payments (also known as change)"},
-                                    {"watchonly", RPCArg::Type::BOOL, RPCArg::Default{false}, "Stating whether matching outputs should be considered watchonly."},
-                                    {"label", RPCArg::Type::STR, RPCArg::Default{""}, "Label to assign to the address, only allowed with internal=false"},
-                                    {"keypool", RPCArg::Type::BOOL, RPCArg::Default{false}, "Stating whether imported public keys should be added to the keypool for when users request new addresses. Only allowed when wallet private keys are disabled"},
-                                },
-                            },
-                        },
-                        RPCArgOptions{.oneline_description="requests"}},
-                    {"options", RPCArg::Type::OBJ_NAMED_PARAMS, RPCArg::Optional::OMITTED, "",
-                        {
-                            {"rescan", RPCArg::Type::BOOL, RPCArg::Default{true}, "Scan the chain and mempool for wallet transactions after all imports."},
-                        },
-                        RPCArgOptions{.oneline_description="options"}},
-                },
-                RPCResult{
-                    RPCResult::Type::ARR, "", "Response is an array with the same size as the input that has the execution result",
-                    {
-                        {RPCResult::Type::OBJ, "", "",
-                        {
-                            {RPCResult::Type::BOOL, "success", ""},
-                            {RPCResult::Type::ARR, "warnings", /*optional=*/true, "",
-                            {
-                                {RPCResult::Type::STR, "", ""},
-                            }},
-                            {RPCResult::Type::OBJ, "error", /*optional=*/true, "",
-                            {
-                                {RPCResult::Type::ELISION, "", "JSONRPC error"},
-                            }},
-                        }},
-                    }
-                },
-                RPCExamples{
-                    HelpExampleCli("importmulti", "'[{ \"scriptPubKey\": { \"address\": \"<my address>\" }, \"timestamp\":1455191478 }, "
-                                          "{ \"scriptPubKey\": { \"address\": \"<my 2nd address>\" }, \"label\": \"example 2\", \"timestamp\": 1455191480 }]'") +
-                    HelpExampleCli("importmulti", "'[{ \"scriptPubKey\": { \"address\": \"<my address>\" }, \"timestamp\":1455191478 }]' '{ \"rescan\": false}'")
-                },
-        [&](const RPCHelpMan& self, const JSONRPCRequest& mainRequest) -> UniValue
-{
-    std::shared_ptr<CWallet> const pwallet = GetWalletForJSONRPCRequest(mainRequest);
-    if (!pwallet) return UniValue::VNULL;
-    CWallet& wallet{*pwallet};
-
-    // Make sure the results are valid at least up to the most recent block
-    // the user could have gotten from another RPC command prior to now
-    wallet.BlockUntilSyncedToCurrentChain();
-
-    EnsureLegacyScriptPubKeyMan(*pwallet, true);
-
-    const UniValue& requests = mainRequest.params[0];
-
-    //Default options
-    bool fRescan = true;
-
-    if (!mainRequest.params[1].isNull()) {
-        const UniValue& options = mainRequest.params[1];
-
-        if (options.exists("rescan")) {
-            fRescan = options["rescan"].get_bool();
-        }
-    }
-
-    WalletRescanReserver reserver(*pwallet);
-    if (fRescan && !reserver.reserve()) {
-        throw JSONRPCError(RPC_WALLET_ERROR, "Wallet is currently rescanning. Abort existing rescan or wait.");
-    }
-
-    int64_t now = 0;
-    bool fRunScan = false;
-    int64_t nLowestTimestamp = 0;
-    UniValue response(UniValue::VARR);
-    {
-        LOCK(pwallet->cs_wallet);
-
-        // Check all requests are watchonly
-        bool is_watchonly{true};
-        for (size_t i = 0; i < requests.size(); ++i) {
-            const UniValue& request = requests[i];
-            if (!request.exists("watchonly") || !request["watchonly"].get_bool()) {
-                is_watchonly = false;
-                break;
-            }
-        }
-        // Wallet does not need to be unlocked if all requests are watchonly
-        if (!is_watchonly) EnsureWalletIsUnlocked(wallet);
-
-        // Verify all timestamps are present before importing any keys.
-        CHECK_NONFATAL(pwallet->chain().findBlock(pwallet->GetLastBlockHash(), FoundBlock().time(nLowestTimestamp).mtpTime(now)));
-        for (const UniValue& data : requests.getValues()) {
-            GetImportTimestamp(data, now);
-        }
-
-        const int64_t minimumTimestamp = 1;
-
-        for (const UniValue& data : requests.getValues()) {
-            const int64_t timestamp = std::max(GetImportTimestamp(data, now), minimumTimestamp);
-            const UniValue result = ProcessImport(*pwallet, data, timestamp);
-            response.push_back(result);
-
-            if (!fRescan) {
-                continue;
-            }
-
-            // If at least one request was successful then allow rescan.
-            if (result["success"].get_bool()) {
-                fRunScan = true;
-            }
-
-            // Get the lowest timestamp.
-            if (timestamp < nLowestTimestamp) {
-                nLowestTimestamp = timestamp;
-            }
-        }
-    }
-    if (fRescan && fRunScan && requests.size()) {
-        int64_t scannedTime = pwallet->RescanFromTime(nLowestTimestamp, reserver, /*update=*/true);
-        pwallet->ResubmitWalletTransactions(/*relay=*/false, /*force=*/true);
-
-        if (pwallet->IsAbortingRescan()) {
-            throw JSONRPCError(RPC_MISC_ERROR, "Rescan aborted by user.");
-        }
-        if (scannedTime > nLowestTimestamp) {
-            std::vector<UniValue> results = response.getValues();
-            response.clear();
-            response.setArray();
-            size_t i = 0;
-            for (const UniValue& request : requests.getValues()) {
-                // If key creation date is within the successfully scanned
-                // range, or if the import result already has an error set, let
-                // the result stand unmodified. Otherwise replace the result
-                // with an error message.
-                if (scannedTime <= GetImportTimestamp(request, now) || results.at(i).exists("error")) {
-                    response.push_back(results.at(i));
-                } else {
-                    UniValue result = UniValue(UniValue::VOBJ);
-                    result.pushKV("success", UniValue(false));
-                    result.pushKV(
-                        "error",
-                        JSONRPCError(
-                            RPC_MISC_ERROR,
-                            strprintf("Rescan failed for key with creation timestamp %d. There was an error reading a "
-                                      "block from time %d, which is after or within %d seconds of key creation, and "
-                                      "could contain transactions pertaining to the key. As a result, transactions "
-                                      "and coins using this key may not appear in the wallet. This error could be "
-                                      "caused by pruning or data corruption (see namecoind log for details) and could "
-                                      "be dealt with by downloading and rescanning the relevant blocks (see -reindex "
-                                      "option and rescanblockchain RPC).",
-                                GetImportTimestamp(request, now), scannedTime - TIMESTAMP_WINDOW - 1, TIMESTAMP_WINDOW)));
-                    response.push_back(std::move(result));
-                }
-                ++i;
-            }
-        }
-    }
-
-    return response;
-},
-    };
-}
-
-=======
->>>>>>> 1b4133d3
 static UniValue ProcessDescriptorImport(CWallet& wallet, const UniValue& data, const int64_t timestamp) EXCLUSIVE_LOCKS_REQUIRED(wallet.cs_wallet)
 {
     UniValue warnings(UniValue::VARR);

// Copyright (c) 2009-present The Bitcoin Core developers
// Distributed under the MIT software license, see the accompanying
// file COPYING or http://www.opensource.org/licenses/mit-license.php.

#include <bitcoin-build-config.h> // IWYU pragma: keep

#include <chain.h>
#include <clientversion.h>
#include <core_io.h>
#include <hash.h>
#include <interfaces/chain.h>
#include <key_io.h>
#include <merkleblock.h>
#include <rpc/util.h>
#include <script/descriptor.h>
#include <script/script.h>
#include <script/solver.h>
#include <sync.h>
#include <uint256.h>
#include <util/bip32.h>
#include <util/fs.h>
#include <util/time.h>
#include <util/translation.h>
#include <wallet/rpc/util.h>
#include <wallet/wallet.h>

#include <cstdint>
#include <fstream>
#include <tuple>
#include <string>

#include <univalue.h>



using interfaces::FoundBlock;
using util::SplitString;

namespace wallet {
std::string static EncodeDumpString(const std::string &str) {
    std::stringstream ret;
    for (const unsigned char c : str) {
        if (c <= 32 || c >= 128 || c == '%') {
            ret << '%' << HexStr({&c, 1});
        } else {
            ret << c;
        }
    }
    return ret.str();
}

static std::string DecodeDumpString(const std::string &str) {
    std::stringstream ret;
    for (unsigned int pos = 0; pos < str.length(); pos++) {
        unsigned char c = str[pos];
        if (c == '%' && pos+2 < str.length()) {
            c = (((str[pos+1]>>6)*9+((str[pos+1]-'0')&15)) << 4) |
                ((str[pos+2]>>6)*9+((str[pos+2]-'0')&15));
            pos += 2;
        }
        ret << c;
    }
    return ret.str();
}

static bool GetWalletAddressesForKey(const LegacyScriptPubKeyMan* spk_man, const CWallet& wallet, const CKeyID& keyid, std::string& strAddr, std::string& strLabel) EXCLUSIVE_LOCKS_REQUIRED(wallet.cs_wallet)
{
    bool fLabelFound = false;
    CKey key;
    spk_man->GetKey(keyid, key);
    for (const auto& dest : GetAllDestinationsForKey(key.GetPubKey())) {
        const auto* address_book_entry = wallet.FindAddressBookEntry(dest);
        if (address_book_entry) {
            if (!strAddr.empty()) {
                strAddr += ",";
            }
            strAddr += EncodeDestination(dest);
            strLabel = EncodeDumpString(address_book_entry->GetLabel());
            fLabelFound = true;
        }
    }
    if (!fLabelFound) {
        strAddr = EncodeDestination(GetDestinationForKey(key.GetPubKey(), wallet.m_default_address_type));
    }
    return fLabelFound;
}

static const int64_t TIMESTAMP_MIN = 0;

static void RescanWallet(CWallet& wallet, const WalletRescanReserver& reserver, int64_t time_begin = TIMESTAMP_MIN, bool update = true)
{
    int64_t scanned_time = wallet.RescanFromTime(time_begin, reserver, update);
    if (wallet.IsAbortingRescan()) {
        throw JSONRPCError(RPC_MISC_ERROR, "Rescan aborted by user.");
    } else if (scanned_time > time_begin) {
        throw JSONRPCError(RPC_WALLET_ERROR, "Rescan was unable to fully rescan the blockchain. Some transactions may be missing.");
    }
}

static void EnsureBlockDataFromTime(const CWallet& wallet, int64_t timestamp)
{
    auto& chain{wallet.chain()};
    if (!chain.havePruned()) {
        return;
    }

    int height{0};
    const bool found{chain.findFirstBlockWithTimeAndHeight(timestamp - TIMESTAMP_WINDOW, 0, FoundBlock().height(height))};

    uint256 tip_hash{WITH_LOCK(wallet.cs_wallet, return wallet.GetLastBlockHash())};
    if (found && !chain.hasBlocks(tip_hash, height)) {
        throw JSONRPCError(RPC_WALLET_ERROR, strprintf("Pruned blocks from height %d required to import keys. Use RPC call getblockchaininfo to determine your pruned height.", height));
    }
}

RPCHelpMan importprivkey()
{
    return RPCHelpMan{"importprivkey",
                "\nAdds a private key (as returned by dumpprivkey) to your wallet. Requires a new wallet backup.\n"
                "Hint: use importmulti to import more than one private key.\n"
            "\nNote: This call can take over an hour to complete if rescan is true, during that time, other rpc calls\n"
            "may report that the imported key exists but related transactions are still missing, leading to temporarily incorrect/bogus balances and unspent outputs until rescan completes.\n"
            "The rescan parameter can be set to false if the key was never used to create transactions. If it is set to false,\n"
            "but the key was used to create transactions, rescanblockchain needs to be called with the appropriate block range.\n"
            "Note: Use \"getwalletinfo\" to query the scanning progress.\n"
            "Note: This command is only compatible with legacy wallets. Use \"importdescriptors\" with \"combo(X)\" for descriptor wallets.\n",
                {
                    {"privkey", RPCArg::Type::STR, RPCArg::Optional::NO, "The private key (see dumpprivkey)"},
                    {"label", RPCArg::Type::STR, RPCArg::DefaultHint{"current label if address exists, otherwise \"\""}, "An optional label"},
                    {"rescan", RPCArg::Type::BOOL, RPCArg::Default{true}, "Scan the chain and mempool for wallet transactions."},
                },
                RPCResult{RPCResult::Type::NONE, "", ""},
                RPCExamples{
            "\nDump a private key\n"
            + HelpExampleCli("dumpprivkey", "\"myaddress\"") +
            "\nImport the private key with rescan\n"
            + HelpExampleCli("importprivkey", "\"mykey\"") +
            "\nImport using a label and without rescan\n"
            + HelpExampleCli("importprivkey", "\"mykey\" \"testing\" false") +
            "\nImport using default blank label and without rescan\n"
            + HelpExampleCli("importprivkey", "\"mykey\" \"\" false") +
            "\nAs a JSON-RPC call\n"
            + HelpExampleRpc("importprivkey", "\"mykey\", \"testing\", false")
                },
        [&](const RPCHelpMan& self, const JSONRPCRequest& request) -> UniValue
{
    std::shared_ptr<CWallet> const pwallet = GetWalletForJSONRPCRequest(request);
    if (!pwallet) return UniValue::VNULL;

    if (pwallet->IsWalletFlagSet(WALLET_FLAG_DISABLE_PRIVATE_KEYS)) {
        throw JSONRPCError(RPC_WALLET_ERROR, "Cannot import private keys to a wallet with private keys disabled");
    }

    EnsureLegacyScriptPubKeyMan(*pwallet, true);

    WalletRescanReserver reserver(*pwallet);
    bool fRescan = true;
    {
        LOCK(pwallet->cs_wallet);

        EnsureWalletIsUnlocked(*pwallet);

        std::string strSecret = request.params[0].get_str();
        const std::string strLabel{LabelFromValue(request.params[1])};

        // Whether to perform rescan after import
        if (!request.params[2].isNull())
            fRescan = request.params[2].get_bool();

        if (fRescan && pwallet->chain().havePruned()) {
            // Exit early and print an error.
            // If a block is pruned after this check, we will import the key(s),
            // but fail the rescan with a generic error.
            throw JSONRPCError(RPC_WALLET_ERROR, "Rescan is disabled when blocks are pruned");
        }

        if (fRescan && !reserver.reserve()) {
            throw JSONRPCError(RPC_WALLET_ERROR, "Wallet is currently rescanning. Abort existing rescan or wait.");
        }

        CKey key = DecodeSecret(strSecret);
        if (!key.IsValid()) throw JSONRPCError(RPC_INVALID_ADDRESS_OR_KEY, "Invalid private key encoding");

        CPubKey pubkey = key.GetPubKey();
        CHECK_NONFATAL(key.VerifyPubKey(pubkey));
        CKeyID vchAddress = pubkey.GetID();
        {
            pwallet->MarkDirty();

            // We don't know which corresponding address will be used;
            // label all new addresses, and label existing addresses if a
            // label was passed.
            for (const auto& dest : GetAllDestinationsForKey(pubkey)) {
                if (!request.params[1].isNull() || !pwallet->FindAddressBookEntry(dest)) {
                    pwallet->SetAddressBook(dest, strLabel, AddressPurpose::RECEIVE);
                }
            }

            // Use timestamp of 1 to scan the whole chain
            if (!pwallet->ImportPrivKeys({{vchAddress, key}}, 1)) {
                throw JSONRPCError(RPC_WALLET_ERROR, "Error adding key to wallet");
            }

            // Add the wpkh script for this key if possible
            if (pubkey.IsCompressed()) {
                pwallet->ImportScripts({GetScriptForDestination(WitnessV0KeyHash(vchAddress))}, /*timestamp=*/0);
            }
        }
    }
    if (fRescan) {
        RescanWallet(*pwallet, reserver);
    }

    return UniValue::VNULL;
},
    };
}

RPCHelpMan importaddress()
{
    return RPCHelpMan{"importaddress",
            "\nAdds an address or script (in hex) that can be watched as if it were in your wallet but cannot be used to spend. Requires a new wallet backup.\n"
            "\nNote: This call can take over an hour to complete if rescan is true, during that time, other rpc calls\n"
            "may report that the imported address exists but related transactions are still missing, leading to temporarily incorrect/bogus balances and unspent outputs until rescan completes.\n"
            "The rescan parameter can be set to false if the key was never used to create transactions. If it is set to false,\n"
            "but the key was used to create transactions, rescanblockchain needs to be called with the appropriate block range.\n"
            "If you have the full public key, you should call importpubkey instead of this.\n"
            "Hint: use importmulti to import more than one address.\n"
            "\nNote: If you import a non-standard raw script in hex form, outputs sending to it will be treated\n"
            "as change, and not show up in many RPCs.\n"
            "Note: Use \"getwalletinfo\" to query the scanning progress.\n"
            "Note: This command is only compatible with legacy wallets. Use \"importdescriptors\" for descriptor wallets.\n",
                {
                    {"address", RPCArg::Type::STR, RPCArg::Optional::NO, "The address (or hex-encoded script)"},
                    {"label", RPCArg::Type::STR, RPCArg::Default{""}, "An optional label"},
                    {"rescan", RPCArg::Type::BOOL, RPCArg::Default{true}, "Scan the chain and mempool for wallet transactions."},
                    {"p2sh", RPCArg::Type::BOOL, RPCArg::Default{false}, "Add the P2SH version of the script as well"},
                },
                RPCResult{RPCResult::Type::NONE, "", ""},
                RPCExamples{
            "\nImport an address with rescan\n"
            + HelpExampleCli("importaddress", "\"myaddress\"") +
            "\nImport using a label without rescan\n"
            + HelpExampleCli("importaddress", "\"myaddress\" \"testing\" false") +
            "\nAs a JSON-RPC call\n"
            + HelpExampleRpc("importaddress", "\"myaddress\", \"testing\", false")
                },
        [&](const RPCHelpMan& self, const JSONRPCRequest& request) -> UniValue
{
    std::shared_ptr<CWallet> const pwallet = GetWalletForJSONRPCRequest(request);
    if (!pwallet) return UniValue::VNULL;

    EnsureLegacyScriptPubKeyMan(*pwallet, true);

    const std::string strLabel{LabelFromValue(request.params[1])};

    // Whether to perform rescan after import
    bool fRescan = true;
    if (!request.params[2].isNull())
        fRescan = request.params[2].get_bool();

    if (fRescan && pwallet->chain().havePruned()) {
        // Exit early and print an error.
        // If a block is pruned after this check, we will import the key(s),
        // but fail the rescan with a generic error.
        throw JSONRPCError(RPC_WALLET_ERROR, "Rescan is disabled when blocks are pruned");
    }

    WalletRescanReserver reserver(*pwallet);
    if (fRescan && !reserver.reserve()) {
        throw JSONRPCError(RPC_WALLET_ERROR, "Wallet is currently rescanning. Abort existing rescan or wait.");
    }

    // Whether to import a p2sh version, too
    bool fP2SH = false;
    if (!request.params[3].isNull())
        fP2SH = request.params[3].get_bool();

    {
        LOCK(pwallet->cs_wallet);

        CTxDestination dest = DecodeDestination(request.params[0].get_str());
        if (IsValidDestination(dest)) {
            if (fP2SH) {
                throw JSONRPCError(RPC_INVALID_ADDRESS_OR_KEY, "Cannot use the p2sh flag with an address - use a script instead");
            }
            if (OutputTypeFromDestination(dest) == OutputType::BECH32M) {
                throw JSONRPCError(RPC_INVALID_ADDRESS_OR_KEY, "Bech32m addresses cannot be imported into legacy wallets");
            }

            pwallet->MarkDirty();

            pwallet->ImportScriptPubKeys(strLabel, {GetScriptForDestination(dest)}, /*have_solving_data=*/false, /*apply_label=*/true, /*timestamp=*/1);
        } else if (IsHex(request.params[0].get_str())) {
            std::vector<unsigned char> data(ParseHex(request.params[0].get_str()));
            CScript redeem_script(data.begin(), data.end());

            std::set<CScript> scripts = {redeem_script};
            pwallet->ImportScripts(scripts, /*timestamp=*/0);

            if (fP2SH) {
                scripts.insert(GetScriptForDestination(ScriptHash(redeem_script)));
            }

            pwallet->ImportScriptPubKeys(strLabel, scripts, /*have_solving_data=*/false, /*apply_label=*/true, /*timestamp=*/1);
        } else {
            throw JSONRPCError(RPC_INVALID_ADDRESS_OR_KEY, "Invalid address or script");
        }
    }
    if (fRescan)
    {
        RescanWallet(*pwallet, reserver);
        pwallet->ResubmitWalletTransactions(/*relay=*/false, /*force=*/true);
    }

    return UniValue::VNULL;
},
    };
}

RPCHelpMan importprunedfunds()
{
    return RPCHelpMan{"importprunedfunds",
                "\nImports funds without rescan. Corresponding address or script must previously be included in wallet. Aimed towards pruned wallets. The end-user is responsible to import additional transactions that subsequently spend the imported outputs or rescan after the point in the blockchain the transaction is included.\n",
                {
                    {"rawtransaction", RPCArg::Type::STR_HEX, RPCArg::Optional::NO, "A raw transaction in hex funding an already-existing address in wallet"},
                    {"txoutproof", RPCArg::Type::STR_HEX, RPCArg::Optional::NO, "The hex output from gettxoutproof that contains the transaction"},
                },
                RPCResult{RPCResult::Type::NONE, "", ""},
                RPCExamples{""},
        [&](const RPCHelpMan& self, const JSONRPCRequest& request) -> UniValue
{
    std::shared_ptr<CWallet> const pwallet = GetWalletForJSONRPCRequest(request);
    if (!pwallet) return UniValue::VNULL;

    CMutableTransaction tx;
    if (!DecodeHexTx(tx, request.params[0].get_str())) {
        throw JSONRPCError(RPC_DESERIALIZATION_ERROR, "TX decode failed. Make sure the tx has at least one input.");
    }
    uint256 hashTx = tx.GetHash();

    DataStream ssMB{ParseHexV(request.params[1], "proof")};
    CMerkleBlock merkleBlock;
    ssMB >> merkleBlock;

    //Search partial merkle tree in proof for our transaction and index in valid block
    std::vector<uint256> vMatch;
    std::vector<unsigned int> vIndex;
    if (merkleBlock.txn.ExtractMatches(vMatch, vIndex) != merkleBlock.header.hashMerkleRoot) {
        throw JSONRPCError(RPC_INVALID_ADDRESS_OR_KEY, "Something wrong with merkleblock");
    }

    LOCK(pwallet->cs_wallet);
    int height;
    if (!pwallet->chain().findAncestorByHash(pwallet->GetLastBlockHash(), merkleBlock.header.GetHash(), FoundBlock().height(height))) {
        throw JSONRPCError(RPC_INVALID_ADDRESS_OR_KEY, "Block not found in chain");
    }

    std::vector<uint256>::const_iterator it;
    if ((it = std::find(vMatch.begin(), vMatch.end(), hashTx)) == vMatch.end()) {
        throw JSONRPCError(RPC_INVALID_ADDRESS_OR_KEY, "Transaction given doesn't exist in proof");
    }

    unsigned int txnIndex = vIndex[it - vMatch.begin()];

    CTransactionRef tx_ref = MakeTransactionRef(tx);
    if (pwallet->IsMine(*tx_ref)) {
        pwallet->AddToWallet(std::move(tx_ref), TxStateConfirmed{merkleBlock.header.GetHash(), height, static_cast<int>(txnIndex)});
        return UniValue::VNULL;
    }

    throw JSONRPCError(RPC_INVALID_ADDRESS_OR_KEY, "No addresses in wallet correspond to included transaction");
},
    };
}

RPCHelpMan removeprunedfunds()
{
    return RPCHelpMan{"removeprunedfunds",
                "\nDeletes the specified transaction from the wallet. Meant for use with pruned wallets and as a companion to importprunedfunds. This will affect wallet balances.\n",
                {
                    {"txid", RPCArg::Type::STR_HEX, RPCArg::Optional::NO, "The hex-encoded id of the transaction you are deleting"},
                },
                RPCResult{RPCResult::Type::NONE, "", ""},
                RPCExamples{
                    HelpExampleCli("removeprunedfunds", "\"a8d0c0184dde994a09ec054286f1ce581bebf46446a512166eae7628734ea0a5\"") +
            "\nAs a JSON-RPC call\n"
            + HelpExampleRpc("removeprunedfunds", "\"a8d0c0184dde994a09ec054286f1ce581bebf46446a512166eae7628734ea0a5\"")
                },
        [&](const RPCHelpMan& self, const JSONRPCRequest& request) -> UniValue
{
    std::shared_ptr<CWallet> const pwallet = GetWalletForJSONRPCRequest(request);
    if (!pwallet) return UniValue::VNULL;

    LOCK(pwallet->cs_wallet);

    uint256 hash(ParseHashV(request.params[0], "txid"));
    std::vector<uint256> vHash;
    vHash.push_back(hash);
    if (auto res = pwallet->RemoveTxs(vHash); !res) {
        throw JSONRPCError(RPC_WALLET_ERROR, util::ErrorString(res).original);
    }

    return UniValue::VNULL;
},
    };
}

RPCHelpMan importpubkey()
{
    return RPCHelpMan{"importpubkey",
                "\nAdds a public key (in hex) that can be watched as if it were in your wallet but cannot be used to spend. Requires a new wallet backup.\n"
                "Hint: use importmulti to import more than one public key.\n"
            "\nNote: This call can take over an hour to complete if rescan is true, during that time, other rpc calls\n"
            "may report that the imported pubkey exists but related transactions are still missing, leading to temporarily incorrect/bogus balances and unspent outputs until rescan completes.\n"
            "The rescan parameter can be set to false if the key was never used to create transactions. If it is set to false,\n"
            "but the key was used to create transactions, rescanblockchain needs to be called with the appropriate block range.\n"
            "Note: Use \"getwalletinfo\" to query the scanning progress.\n"
            "Note: This command is only compatible with legacy wallets. Use \"importdescriptors\" with \"combo(X)\" for descriptor wallets.\n",
                {
                    {"pubkey", RPCArg::Type::STR, RPCArg::Optional::NO, "The hex-encoded public key"},
                    {"label", RPCArg::Type::STR, RPCArg::Default{""}, "An optional label"},
                    {"rescan", RPCArg::Type::BOOL, RPCArg::Default{true}, "Scan the chain and mempool for wallet transactions."},
                },
                RPCResult{RPCResult::Type::NONE, "", ""},
                RPCExamples{
            "\nImport a public key with rescan\n"
            + HelpExampleCli("importpubkey", "\"mypubkey\"") +
            "\nImport using a label without rescan\n"
            + HelpExampleCli("importpubkey", "\"mypubkey\" \"testing\" false") +
            "\nAs a JSON-RPC call\n"
            + HelpExampleRpc("importpubkey", "\"mypubkey\", \"testing\", false")
                },
        [&](const RPCHelpMan& self, const JSONRPCRequest& request) -> UniValue
{
    std::shared_ptr<CWallet> const pwallet = GetWalletForJSONRPCRequest(request);
    if (!pwallet) return UniValue::VNULL;

    EnsureLegacyScriptPubKeyMan(*pwallet, true);

    const std::string strLabel{LabelFromValue(request.params[1])};

    // Whether to perform rescan after import
    bool fRescan = true;
    if (!request.params[2].isNull())
        fRescan = request.params[2].get_bool();

    if (fRescan && pwallet->chain().havePruned()) {
        // Exit early and print an error.
        // If a block is pruned after this check, we will import the key(s),
        // but fail the rescan with a generic error.
        throw JSONRPCError(RPC_WALLET_ERROR, "Rescan is disabled when blocks are pruned");
    }

    WalletRescanReserver reserver(*pwallet);
    if (fRescan && !reserver.reserve()) {
        throw JSONRPCError(RPC_WALLET_ERROR, "Wallet is currently rescanning. Abort existing rescan or wait.");
    }

    CPubKey pubKey = HexToPubKey(request.params[0].get_str());

    {
        LOCK(pwallet->cs_wallet);

        std::set<CScript> script_pub_keys;
        for (const auto& dest : GetAllDestinationsForKey(pubKey)) {
            script_pub_keys.insert(GetScriptForDestination(dest));
        }

        pwallet->MarkDirty();

        pwallet->ImportScriptPubKeys(strLabel, script_pub_keys, /*have_solving_data=*/true, /*apply_label=*/true, /*timestamp=*/1);

        pwallet->ImportPubKeys({{pubKey.GetID(), false}}, {{pubKey.GetID(), pubKey}} , /*key_origins=*/{}, /*add_keypool=*/false, /*timestamp=*/1);
    }
    if (fRescan)
    {
        RescanWallet(*pwallet, reserver);
        pwallet->ResubmitWalletTransactions(/*relay=*/false, /*force=*/true);
    }

    return UniValue::VNULL;
},
    };
}


RPCHelpMan importwallet()
{
    return RPCHelpMan{"importwallet",
                "\nImports keys from a wallet dump file (see dumpwallet). Requires a new wallet backup to include imported keys.\n"
                "Note: Blockchain and Mempool will be rescanned after a successful import. Use \"getwalletinfo\" to query the scanning progress.\n"
                "Note: This command is only compatible with legacy wallets.\n",
                {
                    {"filename", RPCArg::Type::STR, RPCArg::Optional::NO, "The wallet file"},
                },
                RPCResult{RPCResult::Type::NONE, "", ""},
                RPCExamples{
            "\nDump the wallet\n"
            + HelpExampleCli("dumpwallet", "\"test\"") +
            "\nImport the wallet\n"
            + HelpExampleCli("importwallet", "\"test\"") +
            "\nImport using the json rpc call\n"
            + HelpExampleRpc("importwallet", "\"test\"")
                },
        [&](const RPCHelpMan& self, const JSONRPCRequest& request) -> UniValue
{
    std::shared_ptr<CWallet> const pwallet = GetWalletForJSONRPCRequest(request);
    if (!pwallet) return UniValue::VNULL;

    EnsureLegacyScriptPubKeyMan(*pwallet, true);

    WalletRescanReserver reserver(*pwallet);
    if (!reserver.reserve()) {
        throw JSONRPCError(RPC_WALLET_ERROR, "Wallet is currently rescanning. Abort existing rescan or wait.");
    }

    int64_t nTimeBegin = 0;
    bool fGood = true;
    {
        LOCK(pwallet->cs_wallet);

        EnsureWalletIsUnlocked(*pwallet);

        std::ifstream file;
        file.open(fs::u8path(request.params[0].get_str()), std::ios::in | std::ios::ate);
        if (!file.is_open()) {
            throw JSONRPCError(RPC_INVALID_PARAMETER, "Cannot open wallet dump file");
        }
        CHECK_NONFATAL(pwallet->chain().findBlock(pwallet->GetLastBlockHash(), FoundBlock().time(nTimeBegin)));

        int64_t nFilesize = std::max((int64_t)1, (int64_t)file.tellg());
        file.seekg(0, file.beg);

        // Use uiInterface.ShowProgress instead of pwallet.ShowProgress because pwallet.ShowProgress has a cancel button tied to AbortRescan which
        // we don't want for this progress bar showing the import progress. uiInterface.ShowProgress does not have a cancel button.
        pwallet->chain().showProgress(strprintf("%s %s", pwallet->GetDisplayName(), _("Importing…")), 0, false); // show progress dialog in GUI
        std::vector<std::tuple<CKey, int64_t, bool, std::string>> keys;
        std::vector<std::pair<CScript, int64_t>> scripts;
        while (file.good()) {
            pwallet->chain().showProgress("", std::max(1, std::min(50, (int)(((double)file.tellg() / (double)nFilesize) * 100))), false);
            std::string line;
            std::getline(file, line);
            if (line.empty() || line[0] == '#')
                continue;

            std::vector<std::string> vstr = SplitString(line, ' ');
            if (vstr.size() < 2)
                continue;
            CKey key = DecodeSecret(vstr[0]);
            if (key.IsValid()) {
                int64_t nTime{ParseISO8601DateTime(vstr[1]).value_or(0)};
                std::string strLabel;
                bool fLabel = true;
                for (unsigned int nStr = 2; nStr < vstr.size(); nStr++) {
                    if (vstr[nStr].front() == '#')
                        break;
                    if (vstr[nStr] == "change=1")
                        fLabel = false;
                    if (vstr[nStr] == "reserve=1")
                        fLabel = false;
                    if (vstr[nStr].substr(0,6) == "label=") {
                        strLabel = DecodeDumpString(vstr[nStr].substr(6));
                        fLabel = true;
                    }
                }
                nTimeBegin = std::min(nTimeBegin, nTime);
                keys.emplace_back(key, nTime, fLabel, strLabel);
            } else if(IsHex(vstr[0])) {
                std::vector<unsigned char> vData(ParseHex(vstr[0]));
                CScript script = CScript(vData.begin(), vData.end());
                int64_t birth_time{ParseISO8601DateTime(vstr[1]).value_or(0)};
                if (birth_time > 0) nTimeBegin = std::min(nTimeBegin, birth_time);
                scripts.emplace_back(script, birth_time);
            }
        }
        file.close();
        EnsureBlockDataFromTime(*pwallet, nTimeBegin);
        // We now know whether we are importing private keys, so we can error if private keys are disabled
        if (keys.size() > 0 && pwallet->IsWalletFlagSet(WALLET_FLAG_DISABLE_PRIVATE_KEYS)) {
            pwallet->chain().showProgress("", 100, false); // hide progress dialog in GUI
            throw JSONRPCError(RPC_WALLET_ERROR, "Importing wallets is disabled when private keys are disabled");
        }
        double total = (double)(keys.size() + scripts.size());
        double progress = 0;
        for (const auto& key_tuple : keys) {
            pwallet->chain().showProgress("", std::max(50, std::min(75, (int)((progress / total) * 100) + 50)), false);
            const CKey& key = std::get<0>(key_tuple);
            int64_t time = std::get<1>(key_tuple);
            bool has_label = std::get<2>(key_tuple);
            std::string label = std::get<3>(key_tuple);

            CPubKey pubkey = key.GetPubKey();
            CHECK_NONFATAL(key.VerifyPubKey(pubkey));
            CKeyID keyid = pubkey.GetID();

            pwallet->WalletLogPrintf("Importing %s...\n", EncodeDestination(PKHash(keyid)));

            if (!pwallet->ImportPrivKeys({{keyid, key}}, time)) {
                pwallet->WalletLogPrintf("Error importing key for %s\n", EncodeDestination(PKHash(keyid)));
                fGood = false;
                continue;
            }

            if (has_label)
                pwallet->SetAddressBook(PKHash(keyid), label, AddressPurpose::RECEIVE);
            progress++;
        }
        for (const auto& script_pair : scripts) {
            pwallet->chain().showProgress("", std::max(50, std::min(75, (int)((progress / total) * 100) + 50)), false);
            const CScript& script = script_pair.first;
            int64_t time = script_pair.second;

            if (!pwallet->ImportScripts({script}, time)) {
                pwallet->WalletLogPrintf("Error importing script %s\n", HexStr(script));
                fGood = false;
                continue;
            }

            progress++;
        }
        pwallet->chain().showProgress("", 100, false); // hide progress dialog in GUI
    }
    pwallet->chain().showProgress("", 100, false); // hide progress dialog in GUI
    RescanWallet(*pwallet, reserver, nTimeBegin, /*update=*/false);
    pwallet->MarkDirty();

    if (!fGood)
        throw JSONRPCError(RPC_WALLET_ERROR, "Error adding some keys/scripts to wallet");

    return UniValue::VNULL;
},
    };
}

RPCHelpMan dumpprivkey()
{
    return RPCHelpMan{"dumpprivkey",
                "\nReveals the private key corresponding to 'address'.\n"
                "Then the importprivkey can be used with this output\n"
                "Note: This command is only compatible with legacy wallets.\n",
                {
                    {"address", RPCArg::Type::STR, RPCArg::Optional::NO, "The address for the private key"},
                },
                RPCResult{
                    RPCResult::Type::STR, "key", "The private key"
                },
                RPCExamples{
                    HelpExampleCli("dumpprivkey", "\"myaddress\"")
            + HelpExampleCli("importprivkey", "\"mykey\"")
            + HelpExampleRpc("dumpprivkey", "\"myaddress\"")
                },
        [&](const RPCHelpMan& self, const JSONRPCRequest& request) -> UniValue
{
    const std::shared_ptr<const CWallet> pwallet = GetWalletForJSONRPCRequest(request);
    if (!pwallet) return UniValue::VNULL;

    const LegacyScriptPubKeyMan& spk_man = EnsureConstLegacyScriptPubKeyMan(*pwallet);

    LOCK2(pwallet->cs_wallet, spk_man.cs_KeyStore);

    EnsureWalletIsUnlocked(*pwallet);

    std::string strAddress = request.params[0].get_str();
    CTxDestination dest = DecodeDestination(strAddress);
    if (!IsValidDestination(dest)) {
        throw JSONRPCError(RPC_INVALID_ADDRESS_OR_KEY, "Invalid address");
    }
    auto keyid = GetKeyForDestination(spk_man, dest);
    if (keyid.IsNull()) {
        throw JSONRPCError(RPC_TYPE_ERROR, "Address does not refer to a key");
    }
    CKey vchSecret;
    if (!spk_man.GetKey(keyid, vchSecret)) {
        throw JSONRPCError(RPC_WALLET_ERROR, "Private key for address " + strAddress + " is not known");
    }
    return EncodeSecret(vchSecret);
},
    };
}


RPCHelpMan dumpwallet()
{
    return RPCHelpMan{"dumpwallet",
                "\nDumps all wallet keys in a human-readable format to a server-side file. This does not allow overwriting existing files.\n"
                "Imported scripts are included in the dumpfile, but corresponding BIP173 addresses, etc. may not be added automatically by importwallet.\n"
                "Note that if your wallet contains keys which are not derived from your HD seed (e.g. imported keys), these are not covered by\n"
                "only backing up the seed itself, and must be backed up too (e.g. ensure you back up the whole dumpfile).\n"
                "Note: This command is only compatible with legacy wallets.\n",
                {
                    {"filename", RPCArg::Type::STR, RPCArg::Optional::NO, "The filename with path (absolute path recommended)"},
                },
                RPCResult{
                    RPCResult::Type::OBJ, "", "",
                    {
                        {RPCResult::Type::STR, "filename", "The filename with full absolute path"},
                    }
                },
                RPCExamples{
                    HelpExampleCli("dumpwallet", "\"test\"")
            + HelpExampleRpc("dumpwallet", "\"test\"")
                },
        [&](const RPCHelpMan& self, const JSONRPCRequest& request) -> UniValue
{
    const std::shared_ptr<const CWallet> pwallet = GetWalletForJSONRPCRequest(request);
    if (!pwallet) return UniValue::VNULL;

    const CWallet& wallet = *pwallet;
    const LegacyScriptPubKeyMan& spk_man = EnsureConstLegacyScriptPubKeyMan(wallet);

    // Make sure the results are valid at least up to the most recent block
    // the user could have gotten from another RPC command prior to now
    wallet.BlockUntilSyncedToCurrentChain();

    LOCK(wallet.cs_wallet);

    EnsureWalletIsUnlocked(wallet);

    fs::path filepath = fs::u8path(request.params[0].get_str());
    filepath = fs::absolute(filepath);

    /* Prevent arbitrary files from being overwritten. There have been reports
     * that users have overwritten wallet files this way:
     * https://github.com/bitcoin/bitcoin/issues/9934
     * It may also avoid other security issues.
     */
    if (fs::exists(filepath)) {
        throw JSONRPCError(RPC_INVALID_PARAMETER, filepath.utf8string() + " already exists. If you are sure this is what you want, move it out of the way first");
    }

    std::ofstream file;
    file.open(filepath);
    if (!file.is_open())
        throw JSONRPCError(RPC_INVALID_PARAMETER, "Cannot open wallet dump file");

    std::map<CKeyID, int64_t> mapKeyBirth;
    wallet.GetKeyBirthTimes(mapKeyBirth);

    int64_t block_time = 0;
    CHECK_NONFATAL(wallet.chain().findBlock(wallet.GetLastBlockHash(), FoundBlock().time(block_time)));

    // Note: To avoid a lock order issue, access to cs_main must be locked before cs_KeyStore.
    // So we do the two things in this function that lock cs_main first: GetKeyBirthTimes, and findBlock.
    LOCK(spk_man.cs_KeyStore);

    const std::map<CKeyID, int64_t>& mapKeyPool = spk_man.GetAllReserveKeys();
    std::set<CScriptID> scripts = spk_man.GetCScripts();

    // sort time/key pairs
    std::vector<std::pair<int64_t, CKeyID> > vKeyBirth;
    vKeyBirth.reserve(mapKeyBirth.size());
    for (const auto& entry : mapKeyBirth) {
        vKeyBirth.emplace_back(entry.second, entry.first);
    }
    mapKeyBirth.clear();
    std::sort(vKeyBirth.begin(), vKeyBirth.end());

    // produce output
    file << strprintf("# Wallet dump created by %s %s\n", CLIENT_NAME, FormatFullVersion());
    file << strprintf("# * Created on %s\n", FormatISO8601DateTime(GetTime()));
    file << strprintf("# * Best block at time of backup was %i (%s),\n", wallet.GetLastBlockHeight(), wallet.GetLastBlockHash().ToString());
    file << strprintf("#   mined on %s\n", FormatISO8601DateTime(block_time));
    file << "\n";

    // add the base58check encoded extended master if the wallet uses HD
    CKeyID seed_id = spk_man.GetHDChain().seed_id;
    if (!seed_id.IsNull())
    {
        CKey seed;
        if (spk_man.GetKey(seed_id, seed)) {
            CExtKey masterKey;
            masterKey.SetSeed(seed);

            file << "# extended private masterkey: " << EncodeExtKey(masterKey) << "\n\n";
        }
    }
    for (std::vector<std::pair<int64_t, CKeyID> >::const_iterator it = vKeyBirth.begin(); it != vKeyBirth.end(); it++) {
        const CKeyID &keyid = it->second;
        std::string strTime = FormatISO8601DateTime(it->first);
        std::string strAddr;
        std::string strLabel;
        CKey key;
        if (spk_man.GetKey(keyid, key)) {
            CKeyMetadata metadata;
            const auto it{spk_man.mapKeyMetadata.find(keyid)};
            if (it != spk_man.mapKeyMetadata.end()) metadata = it->second;
            file << strprintf("%s %s ", EncodeSecret(key), strTime);
            if (GetWalletAddressesForKey(&spk_man, wallet, keyid, strAddr, strLabel)) {
                file << strprintf("label=%s", strLabel);
            } else if (keyid == seed_id) {
                file << "hdseed=1";
            } else if (mapKeyPool.count(keyid)) {
                file << "reserve=1";
            } else if (metadata.hdKeypath == "s") {
                file << "inactivehdseed=1";
            } else {
                file << "change=1";
            }
            file << strprintf(" # addr=%s%s\n", strAddr, (metadata.has_key_origin ? " hdkeypath="+WriteHDKeypath(metadata.key_origin.path, /*apostrophe=*/true) : ""));
        }
    }
    file << "\n";
    for (const CScriptID &scriptid : scripts) {
        CScript script;
        std::string create_time = "0";
        std::string address = EncodeDestination(ScriptHash(scriptid));
        // get birth times for scripts with metadata
        auto it = spk_man.m_script_metadata.find(scriptid);
        if (it != spk_man.m_script_metadata.end()) {
            create_time = FormatISO8601DateTime(it->second.nCreateTime);
        }
        if(spk_man.GetCScript(scriptid, script)) {
            file << strprintf("%s %s script=1", HexStr(script), create_time);
            file << strprintf(" # addr=%s\n", address);
        }
    }
    file << "\n";
    file << "# End of dump\n";
    file.close();

    UniValue reply(UniValue::VOBJ);
    reply.pushKV("filename", filepath.utf8string());

    return reply;
},
    };
}

struct ImportData
{
    // Input data
    std::unique_ptr<CScript> redeemscript; //!< Provided redeemScript; will be moved to `import_scripts` if relevant.
    std::unique_ptr<CScript> witnessscript; //!< Provided witnessScript; will be moved to `import_scripts` if relevant.

    // Output data
    std::set<CScript> import_scripts;
    std::map<CKeyID, bool> used_keys; //!< Import these private keys if available (the value indicates whether if the key is required for solvability)
    std::map<CKeyID, std::pair<CPubKey, KeyOriginInfo>> key_origins;
};

enum class ScriptContext
{
    TOP, //!< Top-level scriptPubKey
    P2SH, //!< P2SH redeemScript
    WITNESS_V0, //!< P2WSH witnessScript
};

// Analyse the provided scriptPubKey, determining which keys and which redeem scripts from the ImportData struct are needed to spend it, and mark them as used.
// Returns an error string, or the empty string for success.
// NOLINTNEXTLINE(misc-no-recursion)
static std::string RecurseImportData(const CScript& script, ImportData& import_data, const ScriptContext script_ctx)
{
    // Use Solver to obtain script type and parsed pubkeys or hashes:
    std::vector<std::vector<unsigned char>> solverdata;
    TxoutType script_type = Solver(script, solverdata);

    switch (script_type) {
    case TxoutType::PUBKEY: {
        CPubKey pubkey(solverdata[0]);
        import_data.used_keys.emplace(pubkey.GetID(), false);
        return "";
    }
    case TxoutType::PUBKEYHASH: {
        CKeyID id = CKeyID(uint160(solverdata[0]));
        import_data.used_keys[id] = true;
        return "";
    }
    case TxoutType::SCRIPTHASH: {
        if (script_ctx == ScriptContext::P2SH) throw JSONRPCError(RPC_INVALID_ADDRESS_OR_KEY, "Trying to nest P2SH inside another P2SH");
        if (script_ctx == ScriptContext::WITNESS_V0) throw JSONRPCError(RPC_INVALID_ADDRESS_OR_KEY, "Trying to nest P2SH inside a P2WSH");
        CHECK_NONFATAL(script_ctx == ScriptContext::TOP);
        CScriptID id = CScriptID(uint160(solverdata[0]));
        auto subscript = std::move(import_data.redeemscript); // Remove redeemscript from import_data to check for superfluous script later.
        if (!subscript) return "missing redeemscript";
        if (CScriptID(*subscript) != id) return "redeemScript does not match the scriptPubKey";
        import_data.import_scripts.emplace(*subscript);
        return RecurseImportData(*subscript, import_data, ScriptContext::P2SH);
    }
    case TxoutType::MULTISIG: {
        for (size_t i = 1; i + 1< solverdata.size(); ++i) {
            CPubKey pubkey(solverdata[i]);
            import_data.used_keys.emplace(pubkey.GetID(), false);
        }
        return "";
    }
    case TxoutType::WITNESS_V0_SCRIPTHASH: {
        if (script_ctx == ScriptContext::WITNESS_V0) throw JSONRPCError(RPC_INVALID_ADDRESS_OR_KEY, "Trying to nest P2WSH inside another P2WSH");
        CScriptID id{RIPEMD160(solverdata[0])};
        auto subscript = std::move(import_data.witnessscript); // Remove redeemscript from import_data to check for superfluous script later.
        if (!subscript) return "missing witnessscript";
        if (CScriptID(*subscript) != id) return "witnessScript does not match the scriptPubKey or redeemScript";
        if (script_ctx == ScriptContext::TOP) {
            import_data.import_scripts.emplace(script); // Special rule for IsMine: native P2WSH requires the TOP script imported (see script/ismine.cpp)
        }
        import_data.import_scripts.emplace(*subscript);
        return RecurseImportData(*subscript, import_data, ScriptContext::WITNESS_V0);
    }
    case TxoutType::WITNESS_V0_KEYHASH: {
        if (script_ctx == ScriptContext::WITNESS_V0) throw JSONRPCError(RPC_INVALID_ADDRESS_OR_KEY, "Trying to nest P2WPKH inside P2WSH");
        CKeyID id = CKeyID(uint160(solverdata[0]));
        import_data.used_keys[id] = true;
        if (script_ctx == ScriptContext::TOP) {
            import_data.import_scripts.emplace(script); // Special rule for IsMine: native P2WPKH requires the TOP script imported (see script/ismine.cpp)
        }
        return "";
    }
    case TxoutType::NULL_DATA:
        return "unspendable script";
    case TxoutType::NONSTANDARD:
    case TxoutType::WITNESS_UNKNOWN:
    case TxoutType::WITNESS_V1_TAPROOT:
    case TxoutType::ANCHOR:
        return "unrecognized script";
    } // no default case, so the compiler can warn about missing cases
    NONFATAL_UNREACHABLE();
}

static UniValue ProcessImportLegacy(ImportData& import_data, std::map<CKeyID, CPubKey>& pubkey_map, std::map<CKeyID, CKey>& privkey_map, std::set<CScript>& script_pub_keys, bool& have_solving_data, const UniValue& data, std::vector<std::pair<CKeyID, bool>>& ordered_pubkeys)
{
    UniValue warnings(UniValue::VARR);

    // First ensure scriptPubKey has either a script or JSON with "address" string
    const UniValue& scriptPubKey = data["scriptPubKey"];
    bool isScript = scriptPubKey.getType() == UniValue::VSTR;
    if (!isScript && !(scriptPubKey.getType() == UniValue::VOBJ && scriptPubKey.exists("address"))) {
        throw JSONRPCError(RPC_INVALID_PARAMETER, "scriptPubKey must be string with script or JSON with address string");
    }
    const std::string& output = isScript ? scriptPubKey.get_str() : scriptPubKey["address"].get_str();

    // Optional fields.
    const std::string& strRedeemScript = data.exists("redeemscript") ? data["redeemscript"].get_str() : "";
    const std::string& witness_script_hex = data.exists("witnessscript") ? data["witnessscript"].get_str() : "";
    const UniValue& pubKeys = data.exists("pubkeys") ? data["pubkeys"].get_array() : UniValue();
    const UniValue& keys = data.exists("keys") ? data["keys"].get_array() : UniValue();
    const bool internal = data.exists("internal") ? data["internal"].get_bool() : false;
    const bool watchOnly = data.exists("watchonly") ? data["watchonly"].get_bool() : false;

    if (data.exists("range")) {
        throw JSONRPCError(RPC_INVALID_PARAMETER, "Range should not be specified for a non-descriptor import");
    }

    // Generate the script and destination for the scriptPubKey provided
    CScript script;
    if (!isScript) {
        CTxDestination dest = DecodeDestination(output);
        if (!IsValidDestination(dest)) {
            throw JSONRPCError(RPC_INVALID_ADDRESS_OR_KEY, "Invalid address \"" + output + "\"");
        }
        if (OutputTypeFromDestination(dest) == OutputType::BECH32M) {
            throw JSONRPCError(RPC_INVALID_ADDRESS_OR_KEY, "Bech32m addresses cannot be imported into legacy wallets");
        }
        script = GetScriptForDestination(dest);
    } else {
        if (!IsHex(output)) {
            throw JSONRPCError(RPC_INVALID_ADDRESS_OR_KEY, "Invalid scriptPubKey \"" + output + "\"");
        }
        std::vector<unsigned char> vData(ParseHex(output));
        script = CScript(vData.begin(), vData.end());
        CTxDestination dest;
        if (!ExtractDestination(script, dest) && !internal) {
            throw JSONRPCError(RPC_INVALID_PARAMETER, "Internal must be set to true for nonstandard scriptPubKey imports.");
        }
    }
    script_pub_keys.emplace(script);

    // Parse all arguments
    if (strRedeemScript.size()) {
        if (!IsHex(strRedeemScript)) {
            throw JSONRPCError(RPC_INVALID_ADDRESS_OR_KEY, "Invalid redeem script \"" + strRedeemScript + "\": must be hex string");
        }
        auto parsed_redeemscript = ParseHex(strRedeemScript);
        import_data.redeemscript = std::make_unique<CScript>(parsed_redeemscript.begin(), parsed_redeemscript.end());
    }
    if (witness_script_hex.size()) {
        if (!IsHex(witness_script_hex)) {
            throw JSONRPCError(RPC_INVALID_ADDRESS_OR_KEY, "Invalid witness script \"" + witness_script_hex + "\": must be hex string");
        }
        auto parsed_witnessscript = ParseHex(witness_script_hex);
        import_data.witnessscript = std::make_unique<CScript>(parsed_witnessscript.begin(), parsed_witnessscript.end());
    }
    for (size_t i = 0; i < pubKeys.size(); ++i) {
        CPubKey pubkey = HexToPubKey(pubKeys[i].get_str());
        pubkey_map.emplace(pubkey.GetID(), pubkey);
        ordered_pubkeys.emplace_back(pubkey.GetID(), internal);
    }
    for (size_t i = 0; i < keys.size(); ++i) {
        const auto& str = keys[i].get_str();
        CKey key = DecodeSecret(str);
        if (!key.IsValid()) {
            throw JSONRPCError(RPC_INVALID_ADDRESS_OR_KEY, "Invalid private key encoding");
        }
        CPubKey pubkey = key.GetPubKey();
        CKeyID id = pubkey.GetID();
        if (pubkey_map.count(id)) {
            pubkey_map.erase(id);
        }
        privkey_map.emplace(id, key);
    }


    // Verify and process input data
    have_solving_data = import_data.redeemscript || import_data.witnessscript || pubkey_map.size() || privkey_map.size();
    if (have_solving_data) {
        // Match up data in import_data with the scriptPubKey in script.
        auto error = RecurseImportData(script, import_data, ScriptContext::TOP);

        // Verify whether the watchonly option corresponds to the availability of private keys.
        bool spendable = std::all_of(import_data.used_keys.begin(), import_data.used_keys.end(), [&](const std::pair<CKeyID, bool>& used_key){ return privkey_map.count(used_key.first) > 0; });
        if (!watchOnly && !spendable) {
            warnings.push_back("Some private keys are missing, outputs will be considered watchonly. If this is intentional, specify the watchonly flag.");
        }
        if (watchOnly && spendable) {
            warnings.push_back("All private keys are provided, outputs will be considered spendable. If this is intentional, do not specify the watchonly flag.");
        }

        // Check that all required keys for solvability are provided.
        if (error.empty()) {
            for (const auto& require_key : import_data.used_keys) {
                if (!require_key.second) continue; // Not a required key
                if (pubkey_map.count(require_key.first) == 0 && privkey_map.count(require_key.first) == 0) {
                    error = "some required keys are missing";
                }
            }
        }

        if (!error.empty()) {
            warnings.push_back("Importing as non-solvable: " + error + ". If this is intentional, don't provide any keys, pubkeys, witnessscript, or redeemscript.");
            import_data = ImportData();
            pubkey_map.clear();
            privkey_map.clear();
            have_solving_data = false;
        } else {
            // RecurseImportData() removes any relevant redeemscript/witnessscript from import_data, so we can use that to discover if a superfluous one was provided.
            if (import_data.redeemscript) warnings.push_back("Ignoring redeemscript as this is not a P2SH script.");
            if (import_data.witnessscript) warnings.push_back("Ignoring witnessscript as this is not a (P2SH-)P2WSH script.");
            for (auto it = privkey_map.begin(); it != privkey_map.end(); ) {
                auto oldit = it++;
                if (import_data.used_keys.count(oldit->first) == 0) {
                    warnings.push_back("Ignoring irrelevant private key.");
                    privkey_map.erase(oldit);
                }
            }
            for (auto it = pubkey_map.begin(); it != pubkey_map.end(); ) {
                auto oldit = it++;
                auto key_data_it = import_data.used_keys.find(oldit->first);
                if (key_data_it == import_data.used_keys.end() || !key_data_it->second) {
                    warnings.push_back("Ignoring public key \"" + HexStr(oldit->first) + "\" as it doesn't appear inside P2PKH or P2WPKH.");
                    pubkey_map.erase(oldit);
                }
            }
        }
    }

    return warnings;
}

static UniValue ProcessImportDescriptor(ImportData& import_data, std::map<CKeyID, CPubKey>& pubkey_map, std::map<CKeyID, CKey>& privkey_map, std::set<CScript>& script_pub_keys, bool& have_solving_data, const UniValue& data, std::vector<std::pair<CKeyID, bool>>& ordered_pubkeys)
{
    UniValue warnings(UniValue::VARR);

    const std::string& descriptor = data["desc"].get_str();
    FlatSigningProvider keys;
    std::string error;
    auto parsed_descs = Parse(descriptor, keys, error, /* require_checksum = */ true);
    if (parsed_descs.empty()) {
        throw JSONRPCError(RPC_INVALID_ADDRESS_OR_KEY, error);
    }
    if (parsed_descs.at(0)->GetOutputType() == OutputType::BECH32M) {
        throw JSONRPCError(RPC_INVALID_ADDRESS_OR_KEY, "Bech32m descriptors cannot be imported into legacy wallets");
    }

    std::optional<bool> internal;
    if (data.exists("internal")) {
        if (parsed_descs.size() > 1) {
            throw JSONRPCError(RPC_INVALID_ADDRESS_OR_KEY, "Cannot have multipath descriptor while also specifying \'internal\'");
        }
        internal = data["internal"].get_bool();
    }

    have_solving_data = parsed_descs.at(0)->IsSolvable();
    const bool watch_only = data.exists("watchonly") ? data["watchonly"].get_bool() : false;

    int64_t range_start = 0, range_end = 0;
    if (!parsed_descs.at(0)->IsRange() && data.exists("range")) {
        throw JSONRPCError(RPC_INVALID_PARAMETER, "Range should not be specified for an un-ranged descriptor");
    } else if (parsed_descs.at(0)->IsRange()) {
        if (!data.exists("range")) {
            throw JSONRPCError(RPC_INVALID_PARAMETER, "Descriptor is ranged, please specify the range");
        }
        std::tie(range_start, range_end) = ParseDescriptorRange(data["range"]);
    }

    const UniValue& priv_keys = data.exists("keys") ? data["keys"].get_array() : UniValue();

    for (size_t j = 0; j < parsed_descs.size(); ++j) {
        const auto& parsed_desc = parsed_descs.at(j);
        bool desc_internal = internal.has_value() && internal.value();
        if (parsed_descs.size() == 2) {
            desc_internal = j == 1;
        } else if (parsed_descs.size() > 2) {
            CHECK_NONFATAL(!desc_internal);
        }
        // Expand all descriptors to get public keys and scripts, and private keys if available.
        for (int i = range_start; i <= range_end; ++i) {
            FlatSigningProvider out_keys;
            std::vector<CScript> scripts_temp;
            parsed_desc->Expand(i, keys, scripts_temp, out_keys);
            std::copy(scripts_temp.begin(), scripts_temp.end(), std::inserter(script_pub_keys, script_pub_keys.end()));
            for (const auto& key_pair : out_keys.pubkeys) {
                ordered_pubkeys.emplace_back(key_pair.first, desc_internal);
            }

            for (const auto& x : out_keys.scripts) {
                import_data.import_scripts.emplace(x.second);
            }

            parsed_desc->ExpandPrivate(i, keys, out_keys);

            std::copy(out_keys.pubkeys.begin(), out_keys.pubkeys.end(), std::inserter(pubkey_map, pubkey_map.end()));
            std::copy(out_keys.keys.begin(), out_keys.keys.end(), std::inserter(privkey_map, privkey_map.end()));
            import_data.key_origins.insert(out_keys.origins.begin(), out_keys.origins.end());
        }
    }

    for (size_t i = 0; i < priv_keys.size(); ++i) {
        const auto& str = priv_keys[i].get_str();
        CKey key = DecodeSecret(str);
        if (!key.IsValid()) {
            throw JSONRPCError(RPC_INVALID_ADDRESS_OR_KEY, "Invalid private key encoding");
        }
        CPubKey pubkey = key.GetPubKey();
        CKeyID id = pubkey.GetID();

        // Check if this private key corresponds to a public key from the descriptor
        if (!pubkey_map.count(id)) {
            warnings.push_back("Ignoring irrelevant private key.");
        } else {
            privkey_map.emplace(id, key);
        }
    }

    // Check if all the public keys have corresponding private keys in the import for spendability.
    // This does not take into account threshold multisigs which could be spendable without all keys.
    // Thus, threshold multisigs without all keys will be considered not spendable here, even if they are,
    // perhaps triggering a false warning message. This is consistent with the current wallet IsMine check.
    bool spendable = std::all_of(pubkey_map.begin(), pubkey_map.end(),
        [&](const std::pair<CKeyID, CPubKey>& used_key) {
            return privkey_map.count(used_key.first) > 0;
        }) && std::all_of(import_data.key_origins.begin(), import_data.key_origins.end(),
        [&](const std::pair<CKeyID, std::pair<CPubKey, KeyOriginInfo>>& entry) {
            return privkey_map.count(entry.first) > 0;
        });
    if (!watch_only && !spendable) {
        warnings.push_back("Some private keys are missing, outputs will be considered watchonly. If this is intentional, specify the watchonly flag.");
    }
    if (watch_only && spendable) {
        warnings.push_back("All private keys are provided, outputs will be considered spendable. If this is intentional, do not specify the watchonly flag.");
    }

    return warnings;
}

static UniValue ProcessImport(CWallet& wallet, const UniValue& data, const int64_t timestamp) EXCLUSIVE_LOCKS_REQUIRED(wallet.cs_wallet)
{
    UniValue warnings(UniValue::VARR);
    UniValue result(UniValue::VOBJ);

    try {
        const bool internal = data.exists("internal") ? data["internal"].get_bool() : false;
        // Internal addresses should not have a label
        if (internal && data.exists("label")) {
            throw JSONRPCError(RPC_INVALID_PARAMETER, "Internal addresses should not have a label");
        }
        const std::string label{LabelFromValue(data["label"])};
        const bool add_keypool = data.exists("keypool") ? data["keypool"].get_bool() : false;

        // Add to keypool only works with privkeys disabled
        if (add_keypool && !wallet.IsWalletFlagSet(WALLET_FLAG_DISABLE_PRIVATE_KEYS)) {
            throw JSONRPCError(RPC_INVALID_PARAMETER, "Keys can only be imported to the keypool when private keys are disabled");
        }

        ImportData import_data;
        std::map<CKeyID, CPubKey> pubkey_map;
        std::map<CKeyID, CKey> privkey_map;
        std::set<CScript> script_pub_keys;
        std::vector<std::pair<CKeyID, bool>> ordered_pubkeys;
        bool have_solving_data;

        if (data.exists("scriptPubKey") && data.exists("desc")) {
            throw JSONRPCError(RPC_INVALID_PARAMETER, "Both a descriptor and a scriptPubKey should not be provided.");
        } else if (data.exists("scriptPubKey")) {
            warnings = ProcessImportLegacy(import_data, pubkey_map, privkey_map, script_pub_keys, have_solving_data, data, ordered_pubkeys);
        } else if (data.exists("desc")) {
            warnings = ProcessImportDescriptor(import_data, pubkey_map, privkey_map, script_pub_keys, have_solving_data, data, ordered_pubkeys);
        } else {
            throw JSONRPCError(RPC_INVALID_PARAMETER, "Either a descriptor or scriptPubKey must be provided.");
        }

        // If private keys are disabled, abort if private keys are being imported
        if (wallet.IsWalletFlagSet(WALLET_FLAG_DISABLE_PRIVATE_KEYS) && !privkey_map.empty()) {
            throw JSONRPCError(RPC_WALLET_ERROR, "Cannot import private keys to a wallet with private keys disabled");
        }

        // Check whether we have any work to do
        for (const CScript& script : script_pub_keys) {
            if (wallet.IsMine(script) & ISMINE_SPENDABLE) {
                throw JSONRPCError(RPC_WALLET_ERROR, "The wallet already contains the private key for this address or script (\"" + HexStr(script) + "\")");
            }
        }

        // All good, time to import
        wallet.MarkDirty();
        if (!wallet.ImportScripts(import_data.import_scripts, timestamp)) {
            throw JSONRPCError(RPC_WALLET_ERROR, "Error adding script to wallet");
        }
        if (!wallet.ImportPrivKeys(privkey_map, timestamp)) {
            throw JSONRPCError(RPC_WALLET_ERROR, "Error adding key to wallet");
        }
        if (!wallet.ImportPubKeys(ordered_pubkeys, pubkey_map, import_data.key_origins, add_keypool, timestamp)) {
            throw JSONRPCError(RPC_WALLET_ERROR, "Error adding address to wallet");
        }
        if (!wallet.ImportScriptPubKeys(label, script_pub_keys, have_solving_data, !internal, timestamp)) {
            throw JSONRPCError(RPC_WALLET_ERROR, "Error adding address to wallet");
        }

        result.pushKV("success", UniValue(true));
    } catch (const UniValue& e) {
        result.pushKV("success", UniValue(false));
        result.pushKV("error", e);
    } catch (...) {
        result.pushKV("success", UniValue(false));

        result.pushKV("error", JSONRPCError(RPC_MISC_ERROR, "Missing required fields"));
    }
    PushWarnings(warnings, result);
    return result;
}

static int64_t GetImportTimestamp(const UniValue& data, int64_t now)
{
    if (data.exists("timestamp")) {
        const UniValue& timestamp = data["timestamp"];
        if (timestamp.isNum()) {
            return timestamp.getInt<int64_t>();
        } else if (timestamp.isStr() && timestamp.get_str() == "now") {
            return now;
        }
        throw JSONRPCError(RPC_TYPE_ERROR, strprintf("Expected number or \"now\" timestamp value for key. got type %s", uvTypeName(timestamp.type())));
    }
    throw JSONRPCError(RPC_TYPE_ERROR, "Missing required timestamp field for key");
}

RPCHelpMan importmulti()
{
    return RPCHelpMan{"importmulti",
                "\nImport addresses/scripts (with private or public keys, redeem script (P2SH)), optionally rescanning the blockchain from the earliest creation time of the imported scripts. Requires a new wallet backup.\n"
                "If an address/script is imported without all of the private keys required to spend from that address, it will be watchonly. The 'watchonly' option must be set to true in this case or a warning will be returned.\n"
                "Conversely, if all the private keys are provided and the address/script is spendable, the watchonly option must be set to false, or a warning will be returned.\n"
            "\nNote: This call can take over an hour to complete if rescan is true, during that time, other rpc calls\n"
            "may report that the imported keys, addresses or scripts exist but related transactions are still missing.\n"
            "The rescan parameter can be set to false if the key was never used to create transactions. If it is set to false,\n"
            "but the key was used to create transactions, rescanblockchain needs to be called with the appropriate block range.\n"
            "Note: Use \"getwalletinfo\" to query the scanning progress.\n"
            "Note: This command is only compatible with legacy wallets. Use \"importdescriptors\" for descriptor wallets.\n",
                {
                    {"requests", RPCArg::Type::ARR, RPCArg::Optional::NO, "Data to be imported",
                        {
                            {"", RPCArg::Type::OBJ, RPCArg::Optional::OMITTED, "",
                                {
                                    {"desc", RPCArg::Type::STR, RPCArg::Optional::OMITTED, "Descriptor to import. If using descriptor, do not also provide address/scriptPubKey, scripts, or pubkeys"},
                                    {"scriptPubKey", RPCArg::Type::STR, RPCArg::Optional::NO, "Type of scriptPubKey (string for script, json for address). Should not be provided if using a descriptor",
                                        RPCArgOptions{.type_str={"\"<script>\" | { \"address\":\"<address>\" }", "string / json"}}
                                    },
                                    {"timestamp", RPCArg::Type::NUM, RPCArg::Optional::NO, "Creation time of the key expressed in " + UNIX_EPOCH_TIME + ",\n"
                                        "or the string \"now\" to substitute the current synced blockchain time. The timestamp of the oldest\n"
                                        "key will determine how far back blockchain rescans need to begin for missing wallet transactions.\n"
                                        "\"now\" can be specified to bypass scanning, for keys which are known to never have been used, and\n"
                                        "0 can be specified to scan the entire blockchain. Blocks up to 2 hours before the earliest key\n"
                                        "creation time of all keys being imported by the importmulti call will be scanned.",
                                        RPCArgOptions{.type_str={"timestamp | \"now\"", "integer / string"}}
                                    },
                                    {"redeemscript", RPCArg::Type::STR, RPCArg::Optional::OMITTED, "Allowed only if the scriptPubKey is a P2SH or P2SH-P2WSH address/scriptPubKey"},
                                    {"witnessscript", RPCArg::Type::STR, RPCArg::Optional::OMITTED, "Allowed only if the scriptPubKey is a P2SH-P2WSH or P2WSH address/scriptPubKey"},
                                    {"pubkeys", RPCArg::Type::ARR, RPCArg::Default{UniValue::VARR}, "Array of strings giving pubkeys to import. They must occur in P2PKH or P2WPKH scripts. They are not required when the private key is also provided (see the \"keys\" argument).",
                                        {
                                            {"pubKey", RPCArg::Type::STR, RPCArg::Optional::OMITTED, ""},
                                        }
                                    },
                                    {"keys", RPCArg::Type::ARR, RPCArg::Default{UniValue::VARR}, "Array of strings giving private keys to import. The corresponding public keys must occur in the output or redeemscript.",
                                        {
                                            {"key", RPCArg::Type::STR, RPCArg::Optional::OMITTED, ""},
                                        }
                                    },
                                    {"range", RPCArg::Type::RANGE, RPCArg::Optional::OMITTED, "If a ranged descriptor is used, this specifies the end or the range (in the form [begin,end]) to import"},
                                    {"internal", RPCArg::Type::BOOL, RPCArg::Default{false}, "Stating whether matching outputs should be treated as not incoming payments (also known as change)"},
                                    {"watchonly", RPCArg::Type::BOOL, RPCArg::Default{false}, "Stating whether matching outputs should be considered watchonly."},
                                    {"label", RPCArg::Type::STR, RPCArg::Default{""}, "Label to assign to the address, only allowed with internal=false"},
                                    {"keypool", RPCArg::Type::BOOL, RPCArg::Default{false}, "Stating whether imported public keys should be added to the keypool for when users request new addresses. Only allowed when wallet private keys are disabled"},
                                },
                            },
                        },
                        RPCArgOptions{.oneline_description="requests"}},
                    {"options", RPCArg::Type::OBJ_NAMED_PARAMS, RPCArg::Optional::OMITTED, "",
                        {
                            {"rescan", RPCArg::Type::BOOL, RPCArg::Default{true}, "Scan the chain and mempool for wallet transactions after all imports."},
                        },
                        RPCArgOptions{.oneline_description="options"}},
                },
                RPCResult{
                    RPCResult::Type::ARR, "", "Response is an array with the same size as the input that has the execution result",
                    {
                        {RPCResult::Type::OBJ, "", "",
                        {
                            {RPCResult::Type::BOOL, "success", ""},
                            {RPCResult::Type::ARR, "warnings", /*optional=*/true, "",
                            {
                                {RPCResult::Type::STR, "", ""},
                            }},
                            {RPCResult::Type::OBJ, "error", /*optional=*/true, "",
                            {
                                {RPCResult::Type::ELISION, "", "JSONRPC error"},
                            }},
                        }},
                    }
                },
                RPCExamples{
                    HelpExampleCli("importmulti", "'[{ \"scriptPubKey\": { \"address\": \"<my address>\" }, \"timestamp\":1455191478 }, "
                                          "{ \"scriptPubKey\": { \"address\": \"<my 2nd address>\" }, \"label\": \"example 2\", \"timestamp\": 1455191480 }]'") +
                    HelpExampleCli("importmulti", "'[{ \"scriptPubKey\": { \"address\": \"<my address>\" }, \"timestamp\":1455191478 }]' '{ \"rescan\": false}'")
                },
        [&](const RPCHelpMan& self, const JSONRPCRequest& mainRequest) -> UniValue
{
    std::shared_ptr<CWallet> const pwallet = GetWalletForJSONRPCRequest(mainRequest);
    if (!pwallet) return UniValue::VNULL;
    CWallet& wallet{*pwallet};

    // Make sure the results are valid at least up to the most recent block
    // the user could have gotten from another RPC command prior to now
    wallet.BlockUntilSyncedToCurrentChain();

    EnsureLegacyScriptPubKeyMan(*pwallet, true);

    const UniValue& requests = mainRequest.params[0];

    //Default options
    bool fRescan = true;

    if (!mainRequest.params[1].isNull()) {
        const UniValue& options = mainRequest.params[1];

        if (options.exists("rescan")) {
            fRescan = options["rescan"].get_bool();
        }
    }

    WalletRescanReserver reserver(*pwallet);
    if (fRescan && !reserver.reserve()) {
        throw JSONRPCError(RPC_WALLET_ERROR, "Wallet is currently rescanning. Abort existing rescan or wait.");
    }

    int64_t now = 0;
    bool fRunScan = false;
    int64_t nLowestTimestamp = 0;
    UniValue response(UniValue::VARR);
    {
        LOCK(pwallet->cs_wallet);

        // Check all requests are watchonly
        bool is_watchonly{true};
        for (size_t i = 0; i < requests.size(); ++i) {
            const UniValue& request = requests[i];
            if (!request.exists("watchonly") || !request["watchonly"].get_bool()) {
                is_watchonly = false;
                break;
            }
        }
        // Wallet does not need to be unlocked if all requests are watchonly
        if (!is_watchonly) EnsureWalletIsUnlocked(wallet);

        // Verify all timestamps are present before importing any keys.
        CHECK_NONFATAL(pwallet->chain().findBlock(pwallet->GetLastBlockHash(), FoundBlock().time(nLowestTimestamp).mtpTime(now)));
        for (const UniValue& data : requests.getValues()) {
            GetImportTimestamp(data, now);
        }

        const int64_t minimumTimestamp = 1;

        for (const UniValue& data : requests.getValues()) {
            const int64_t timestamp = std::max(GetImportTimestamp(data, now), minimumTimestamp);
            const UniValue result = ProcessImport(*pwallet, data, timestamp);
            response.push_back(result);

            if (!fRescan) {
                continue;
            }

            // If at least one request was successful then allow rescan.
            if (result["success"].get_bool()) {
                fRunScan = true;
            }

            // Get the lowest timestamp.
            if (timestamp < nLowestTimestamp) {
                nLowestTimestamp = timestamp;
            }
        }
    }
    if (fRescan && fRunScan && requests.size()) {
        int64_t scannedTime = pwallet->RescanFromTime(nLowestTimestamp, reserver, /*update=*/true);
        pwallet->ResubmitWalletTransactions(/*relay=*/false, /*force=*/true);

        if (pwallet->IsAbortingRescan()) {
            throw JSONRPCError(RPC_MISC_ERROR, "Rescan aborted by user.");
        }
        if (scannedTime > nLowestTimestamp) {
            std::vector<UniValue> results = response.getValues();
            response.clear();
            response.setArray();
            size_t i = 0;
            for (const UniValue& request : requests.getValues()) {
                // If key creation date is within the successfully scanned
                // range, or if the import result already has an error set, let
                // the result stand unmodified. Otherwise replace the result
                // with an error message.
                if (scannedTime <= GetImportTimestamp(request, now) || results.at(i).exists("error")) {
                    response.push_back(results.at(i));
                } else {
                    UniValue result = UniValue(UniValue::VOBJ);
                    result.pushKV("success", UniValue(false));
                    result.pushKV(
                        "error",
                        JSONRPCError(
                            RPC_MISC_ERROR,
                            strprintf("Rescan failed for key with creation timestamp %d. There was an error reading a "
                                      "block from time %d, which is after or within %d seconds of key creation, and "
                                      "could contain transactions pertaining to the key. As a result, transactions "
                                      "and coins using this key may not appear in the wallet. This error could be "
<<<<<<< HEAD
                                      "caused by pruning or data corruption (see xayad log for details) and could "
=======
                                      "caused by pruning or data corruption (see namecoind log for details) and could "
>>>>>>> 0186f78e
                                      "be dealt with by downloading and rescanning the relevant blocks (see -reindex "
                                      "option and rescanblockchain RPC).",
                                GetImportTimestamp(request, now), scannedTime - TIMESTAMP_WINDOW - 1, TIMESTAMP_WINDOW)));
                    response.push_back(std::move(result));
                }
                ++i;
            }
        }
    }

    return response;
},
    };
}

static UniValue ProcessDescriptorImport(CWallet& wallet, const UniValue& data, const int64_t timestamp) EXCLUSIVE_LOCKS_REQUIRED(wallet.cs_wallet)
{
    UniValue warnings(UniValue::VARR);
    UniValue result(UniValue::VOBJ);

    try {
        if (!data.exists("desc")) {
            throw JSONRPCError(RPC_INVALID_PARAMETER, "Descriptor not found.");
        }

        const std::string& descriptor = data["desc"].get_str();
        const bool active = data.exists("active") ? data["active"].get_bool() : false;
        const std::string label{LabelFromValue(data["label"])};

        // Parse descriptor string
        FlatSigningProvider keys;
        std::string error;
        auto parsed_descs = Parse(descriptor, keys, error, /* require_checksum = */ true);
        if (parsed_descs.empty()) {
            throw JSONRPCError(RPC_INVALID_ADDRESS_OR_KEY, error);
        }
        std::optional<bool> internal;
        if (data.exists("internal")) {
            if (parsed_descs.size() > 1) {
                throw JSONRPCError(RPC_INVALID_ADDRESS_OR_KEY, "Cannot have multipath descriptor while also specifying \'internal\'");
            }
            internal = data["internal"].get_bool();
        }

        // Range check
        int64_t range_start = 0, range_end = 1, next_index = 0;
        if (!parsed_descs.at(0)->IsRange() && data.exists("range")) {
            throw JSONRPCError(RPC_INVALID_PARAMETER, "Range should not be specified for an un-ranged descriptor");
        } else if (parsed_descs.at(0)->IsRange()) {
            if (data.exists("range")) {
                auto range = ParseDescriptorRange(data["range"]);
                range_start = range.first;
                range_end = range.second + 1; // Specified range end is inclusive, but we need range end as exclusive
            } else {
                warnings.push_back("Range not given, using default keypool range");
                range_start = 0;
                range_end = wallet.m_keypool_size;
            }
            next_index = range_start;

            if (data.exists("next_index")) {
                next_index = data["next_index"].getInt<int64_t>();
                // bound checks
                if (next_index < range_start || next_index >= range_end) {
                    throw JSONRPCError(RPC_INVALID_PARAMETER, "next_index is out of range");
                }
            }
        }

        // Active descriptors must be ranged
        if (active && !parsed_descs.at(0)->IsRange()) {
            throw JSONRPCError(RPC_INVALID_PARAMETER, "Active descriptors must be ranged");
        }

        // Multipath descriptors should not have a label
        if (parsed_descs.size() > 1 && data.exists("label")) {
            throw JSONRPCError(RPC_INVALID_PARAMETER, "Multipath descriptors should not have a label");
        }

        // Ranged descriptors should not have a label
        if (data.exists("range") && data.exists("label")) {
            throw JSONRPCError(RPC_INVALID_PARAMETER, "Ranged descriptors should not have a label");
        }

        // Internal addresses should not have a label either
        if (internal && data.exists("label")) {
            throw JSONRPCError(RPC_INVALID_PARAMETER, "Internal addresses should not have a label");
        }

        // Combo descriptor check
        if (active && !parsed_descs.at(0)->IsSingleType()) {
            throw JSONRPCError(RPC_WALLET_ERROR, "Combo descriptors cannot be set to active");
        }

        // If the wallet disabled private keys, abort if private keys exist
        if (wallet.IsWalletFlagSet(WALLET_FLAG_DISABLE_PRIVATE_KEYS) && !keys.keys.empty()) {
            throw JSONRPCError(RPC_WALLET_ERROR, "Cannot import private keys to a wallet with private keys disabled");
        }

        for (size_t j = 0; j < parsed_descs.size(); ++j) {
            auto parsed_desc = std::move(parsed_descs[j]);
            bool desc_internal = internal.has_value() && internal.value();
            if (parsed_descs.size() == 2) {
                desc_internal = j == 1;
            } else if (parsed_descs.size() > 2) {
                CHECK_NONFATAL(!desc_internal);
            }
            // Need to ExpandPrivate to check if private keys are available for all pubkeys
            FlatSigningProvider expand_keys;
            std::vector<CScript> scripts;
            if (!parsed_desc->Expand(0, keys, scripts, expand_keys)) {
                throw JSONRPCError(RPC_WALLET_ERROR, "Cannot expand descriptor. Probably because of hardened derivations without private keys provided");
            }
            parsed_desc->ExpandPrivate(0, keys, expand_keys);

            // Check if all private keys are provided
            bool have_all_privkeys = !expand_keys.keys.empty();
            for (const auto& entry : expand_keys.origins) {
                const CKeyID& key_id = entry.first;
                CKey key;
                if (!expand_keys.GetKey(key_id, key)) {
                    have_all_privkeys = false;
                    break;
                }
            }

            // If private keys are enabled, check some things.
            if (!wallet.IsWalletFlagSet(WALLET_FLAG_DISABLE_PRIVATE_KEYS)) {
               if (keys.keys.empty()) {
                    throw JSONRPCError(RPC_WALLET_ERROR, "Cannot import descriptor without private keys to a wallet with private keys enabled");
               }
               if (!have_all_privkeys) {
                   warnings.push_back("Not all private keys provided. Some wallet functionality may return unexpected errors");
               }
            }

            WalletDescriptor w_desc(std::move(parsed_desc), timestamp, range_start, range_end, next_index);

            // Check if the wallet already contains the descriptor
            auto existing_spk_manager = wallet.GetDescriptorScriptPubKeyMan(w_desc);
            if (existing_spk_manager) {
                if (!existing_spk_manager->CanUpdateToWalletDescriptor(w_desc, error)) {
                    throw JSONRPCError(RPC_INVALID_PARAMETER, error);
                }
            }

            // Add descriptor to the wallet
            auto spk_manager = wallet.AddWalletDescriptor(w_desc, keys, label, desc_internal);
            if (spk_manager == nullptr) {
                throw JSONRPCError(RPC_WALLET_ERROR, strprintf("Could not add descriptor '%s'", descriptor));
            }

            // Set descriptor as active if necessary
            if (active) {
                if (!w_desc.descriptor->GetOutputType()) {
                    warnings.push_back("Unknown output type, cannot set descriptor to active.");
                } else {
                    wallet.AddActiveScriptPubKeyMan(spk_manager->GetID(), *w_desc.descriptor->GetOutputType(), desc_internal);
                }
            } else {
                if (w_desc.descriptor->GetOutputType()) {
                    wallet.DeactivateScriptPubKeyMan(spk_manager->GetID(), *w_desc.descriptor->GetOutputType(), desc_internal);
                }
            }
        }

        result.pushKV("success", UniValue(true));
    } catch (const UniValue& e) {
        result.pushKV("success", UniValue(false));
        result.pushKV("error", e);
    }
    PushWarnings(warnings, result);
    return result;
}

RPCHelpMan importdescriptors()
{
    return RPCHelpMan{"importdescriptors",
                "\nImport descriptors. This will trigger a rescan of the blockchain based on the earliest timestamp of all descriptors being imported. Requires a new wallet backup.\n"
            "When importing descriptors with multipath key expressions, if the multipath specifier contains exactly two elements, the descriptor produced from the second elements will be imported as an internal descriptor.\n"
            "\nNote: This call can take over an hour to complete if using an early timestamp; during that time, other rpc calls\n"
            "may report that the imported keys, addresses or scripts exist but related transactions are still missing.\n"
            "The rescan is significantly faster if block filters are available (using startup option \"-blockfilterindex=1\").\n",
                {
                    {"requests", RPCArg::Type::ARR, RPCArg::Optional::NO, "Data to be imported",
                        {
                            {"", RPCArg::Type::OBJ, RPCArg::Optional::OMITTED, "",
                                {
                                    {"desc", RPCArg::Type::STR, RPCArg::Optional::NO, "Descriptor to import."},
                                    {"active", RPCArg::Type::BOOL, RPCArg::Default{false}, "Set this descriptor to be the active descriptor for the corresponding output type/externality"},
                                    {"range", RPCArg::Type::RANGE, RPCArg::Optional::OMITTED, "If a ranged descriptor is used, this specifies the end or the range (in the form [begin,end]) to import"},
                                    {"next_index", RPCArg::Type::NUM, RPCArg::Optional::OMITTED, "If a ranged descriptor is set to active, this specifies the next index to generate addresses from"},
                                    {"timestamp", RPCArg::Type::NUM, RPCArg::Optional::NO, "Time from which to start rescanning the blockchain for this descriptor, in " + UNIX_EPOCH_TIME + "\n"
                                        "Use the string \"now\" to substitute the current synced blockchain time.\n"
                                        "\"now\" can be specified to bypass scanning, for outputs which are known to never have been used, and\n"
                                        "0 can be specified to scan the entire blockchain. Blocks up to 2 hours before the earliest timestamp\n"
                                        "of all descriptors being imported will be scanned as well as the mempool.",
                                        RPCArgOptions{.type_str={"timestamp | \"now\"", "integer / string"}}
                                    },
                                    {"internal", RPCArg::Type::BOOL, RPCArg::Default{false}, "Whether matching outputs should be treated as not incoming payments (e.g. change)"},
                                    {"label", RPCArg::Type::STR, RPCArg::Default{""}, "Label to assign to the address, only allowed with internal=false. Disabled for ranged descriptors"},
                                },
                            },
                        },
                        RPCArgOptions{.oneline_description="requests"}},
                },
                RPCResult{
                    RPCResult::Type::ARR, "", "Response is an array with the same size as the input that has the execution result",
                    {
                        {RPCResult::Type::OBJ, "", "",
                        {
                            {RPCResult::Type::BOOL, "success", ""},
                            {RPCResult::Type::ARR, "warnings", /*optional=*/true, "",
                            {
                                {RPCResult::Type::STR, "", ""},
                            }},
                            {RPCResult::Type::OBJ, "error", /*optional=*/true, "",
                            {
                                {RPCResult::Type::ELISION, "", "JSONRPC error"},
                            }},
                        }},
                    }
                },
                RPCExamples{
                    HelpExampleCli("importdescriptors", "'[{ \"desc\": \"<my descriptor>\", \"timestamp\":1455191478, \"internal\": true }, "
                                          "{ \"desc\": \"<my descriptor 2>\", \"label\": \"example 2\", \"timestamp\": 1455191480 }]'") +
                    HelpExampleCli("importdescriptors", "'[{ \"desc\": \"<my descriptor>\", \"timestamp\":1455191478, \"active\": true, \"range\": [0,100], \"label\": \"<my bech32 wallet>\" }]'")
                },
        [&](const RPCHelpMan& self, const JSONRPCRequest& main_request) -> UniValue
{
    std::shared_ptr<CWallet> const pwallet = GetWalletForJSONRPCRequest(main_request);
    if (!pwallet) return UniValue::VNULL;
    CWallet& wallet{*pwallet};

    // Make sure the results are valid at least up to the most recent block
    // the user could have gotten from another RPC command prior to now
    wallet.BlockUntilSyncedToCurrentChain();

    //  Make sure wallet is a descriptor wallet
    if (!pwallet->IsWalletFlagSet(WALLET_FLAG_DESCRIPTORS)) {
        throw JSONRPCError(RPC_WALLET_ERROR, "importdescriptors is not available for non-descriptor wallets");
    }

    WalletRescanReserver reserver(*pwallet);
    if (!reserver.reserve(/*with_passphrase=*/true)) {
        throw JSONRPCError(RPC_WALLET_ERROR, "Wallet is currently rescanning. Abort existing rescan or wait.");
    }

    // Ensure that the wallet is not locked for the remainder of this RPC, as
    // the passphrase is used to top up the keypool.
    LOCK(pwallet->m_relock_mutex);

    const UniValue& requests = main_request.params[0];
    const int64_t minimum_timestamp = 1;
    int64_t now = 0;
    int64_t lowest_timestamp = 0;
    bool rescan = false;
    UniValue response(UniValue::VARR);
    {
        LOCK(pwallet->cs_wallet);
        EnsureWalletIsUnlocked(*pwallet);

        CHECK_NONFATAL(pwallet->chain().findBlock(pwallet->GetLastBlockHash(), FoundBlock().time(lowest_timestamp).mtpTime(now)));

        // Get all timestamps and extract the lowest timestamp
        for (const UniValue& request : requests.getValues()) {
            // This throws an error if "timestamp" doesn't exist
            const int64_t timestamp = std::max(GetImportTimestamp(request, now), minimum_timestamp);
            const UniValue result = ProcessDescriptorImport(*pwallet, request, timestamp);
            response.push_back(result);

            if (lowest_timestamp > timestamp ) {
                lowest_timestamp = timestamp;
            }

            // If we know the chain tip, and at least one request was successful then allow rescan
            if (!rescan && result["success"].get_bool()) {
                rescan = true;
            }
        }
        pwallet->ConnectScriptPubKeyManNotifiers();
    }

    // Rescan the blockchain using the lowest timestamp
    if (rescan) {
        int64_t scanned_time = pwallet->RescanFromTime(lowest_timestamp, reserver, /*update=*/true);
        pwallet->ResubmitWalletTransactions(/*relay=*/false, /*force=*/true);

        if (pwallet->IsAbortingRescan()) {
            throw JSONRPCError(RPC_MISC_ERROR, "Rescan aborted by user.");
        }

        if (scanned_time > lowest_timestamp) {
            std::vector<UniValue> results = response.getValues();
            response.clear();
            response.setArray();

            // Compose the response
            for (unsigned int i = 0; i < requests.size(); ++i) {
                const UniValue& request = requests.getValues().at(i);

                // If the descriptor timestamp is within the successfully scanned
                // range, or if the import result already has an error set, let
                // the result stand unmodified. Otherwise replace the result
                // with an error message.
                if (scanned_time <= GetImportTimestamp(request, now) || results.at(i).exists("error")) {
                    response.push_back(results.at(i));
                } else {
                    std::string error_msg{strprintf("Rescan failed for descriptor with timestamp %d. There "
                            "was an error reading a block from time %d, which is after or within %d seconds "
                            "of key creation, and could contain transactions pertaining to the desc. As a "
                            "result, transactions and coins using this desc may not appear in the wallet.",
                            GetImportTimestamp(request, now), scanned_time - TIMESTAMP_WINDOW - 1, TIMESTAMP_WINDOW)};
                    if (pwallet->chain().havePruned()) {
                        error_msg += strprintf(" This error could be caused by pruning or data corruption "
                                "(see bitcoind log for details) and could be dealt with by downloading and "
                                "rescanning the relevant blocks (see -reindex option and rescanblockchain RPC).");
                    } else if (pwallet->chain().hasAssumedValidChain()) {
                        error_msg += strprintf(" This error is likely caused by an in-progress assumeutxo "
                                "background sync. Check logs or getchainstates RPC for assumeutxo background "
                                "sync progress and try again later.");
                    } else {
                        error_msg += strprintf(" This error could potentially caused by data corruption. If "
                                "the issue persists you may want to reindex (see -reindex option).");
                    }

                    UniValue result = UniValue(UniValue::VOBJ);
                    result.pushKV("success", UniValue(false));
                    result.pushKV("error", JSONRPCError(RPC_MISC_ERROR, error_msg));
                    response.push_back(std::move(result));
                }
            }
        }
    }

    return response;
},
    };
}

RPCHelpMan listdescriptors()
{
    return RPCHelpMan{
        "listdescriptors",
        "\nList descriptors imported into a descriptor-enabled wallet.\n",
        {
            {"private", RPCArg::Type::BOOL, RPCArg::Default{false}, "Show private descriptors."}
        },
        RPCResult{RPCResult::Type::OBJ, "", "", {
            {RPCResult::Type::STR, "wallet_name", "Name of wallet this operation was performed on"},
            {RPCResult::Type::ARR, "descriptors", "Array of descriptor objects (sorted by descriptor string representation)",
            {
                {RPCResult::Type::OBJ, "", "", {
                    {RPCResult::Type::STR, "desc", "Descriptor string representation"},
                    {RPCResult::Type::NUM, "timestamp", "The creation time of the descriptor"},
                    {RPCResult::Type::BOOL, "active", "Whether this descriptor is currently used to generate new addresses"},
                    {RPCResult::Type::BOOL, "internal", /*optional=*/true, "True if this descriptor is used to generate change addresses. False if this descriptor is used to generate receiving addresses; defined only for active descriptors"},
                    {RPCResult::Type::ARR_FIXED, "range", /*optional=*/true, "Defined only for ranged descriptors", {
                        {RPCResult::Type::NUM, "", "Range start inclusive"},
                        {RPCResult::Type::NUM, "", "Range end inclusive"},
                    }},
                    {RPCResult::Type::NUM, "next", /*optional=*/true, "Same as next_index field. Kept for compatibility reason."},
                    {RPCResult::Type::NUM, "next_index", /*optional=*/true, "The next index to generate addresses from; defined only for ranged descriptors"},
                }},
            }}
        }},
        RPCExamples{
            HelpExampleCli("listdescriptors", "") + HelpExampleRpc("listdescriptors", "")
            + HelpExampleCli("listdescriptors", "true") + HelpExampleRpc("listdescriptors", "true")
        },
        [&](const RPCHelpMan& self, const JSONRPCRequest& request) -> UniValue
{
    const std::shared_ptr<const CWallet> wallet = GetWalletForJSONRPCRequest(request);
    if (!wallet) return UniValue::VNULL;

    if (!wallet->IsWalletFlagSet(WALLET_FLAG_DESCRIPTORS)) {
        throw JSONRPCError(RPC_WALLET_ERROR, "listdescriptors is not available for non-descriptor wallets");
    }

    const bool priv = !request.params[0].isNull() && request.params[0].get_bool();
    if (priv) {
        EnsureWalletIsUnlocked(*wallet);
    }

    LOCK(wallet->cs_wallet);

    const auto active_spk_mans = wallet->GetActiveScriptPubKeyMans();

    struct WalletDescInfo {
        std::string descriptor;
        uint64_t creation_time;
        bool active;
        std::optional<bool> internal;
        std::optional<std::pair<int64_t,int64_t>> range;
        int64_t next_index;
    };

    std::vector<WalletDescInfo> wallet_descriptors;
    for (const auto& spk_man : wallet->GetAllScriptPubKeyMans()) {
        const auto desc_spk_man = dynamic_cast<DescriptorScriptPubKeyMan*>(spk_man);
        if (!desc_spk_man) {
            throw JSONRPCError(RPC_WALLET_ERROR, "Unexpected ScriptPubKey manager type.");
        }
        LOCK(desc_spk_man->cs_desc_man);
        const auto& wallet_descriptor = desc_spk_man->GetWalletDescriptor();
        std::string descriptor;
        if (!desc_spk_man->GetDescriptorString(descriptor, priv)) {
            throw JSONRPCError(RPC_WALLET_ERROR, "Can't get descriptor string.");
        }
        const bool is_range = wallet_descriptor.descriptor->IsRange();
        wallet_descriptors.push_back({
            descriptor,
            wallet_descriptor.creation_time,
            active_spk_mans.count(desc_spk_man) != 0,
            wallet->IsInternalScriptPubKeyMan(desc_spk_man),
            is_range ? std::optional(std::make_pair(wallet_descriptor.range_start, wallet_descriptor.range_end)) : std::nullopt,
            wallet_descriptor.next_index
        });
    }

    std::sort(wallet_descriptors.begin(), wallet_descriptors.end(), [](const auto& a, const auto& b) {
        return a.descriptor < b.descriptor;
    });

    UniValue descriptors(UniValue::VARR);
    for (const WalletDescInfo& info : wallet_descriptors) {
        UniValue spk(UniValue::VOBJ);
        spk.pushKV("desc", info.descriptor);
        spk.pushKV("timestamp", info.creation_time);
        spk.pushKV("active", info.active);
        if (info.internal.has_value()) {
            spk.pushKV("internal", info.internal.value());
        }
        if (info.range.has_value()) {
            UniValue range(UniValue::VARR);
            range.push_back(info.range->first);
            range.push_back(info.range->second - 1);
            spk.pushKV("range", std::move(range));
            spk.pushKV("next", info.next_index);
            spk.pushKV("next_index", info.next_index);
        }
        descriptors.push_back(std::move(spk));
    }

    UniValue response(UniValue::VOBJ);
    response.pushKV("wallet_name", wallet->GetName());
    response.pushKV("descriptors", std::move(descriptors));

    return response;
},
    };
}

RPCHelpMan backupwallet()
{
    return RPCHelpMan{"backupwallet",
                "\nSafely copies the current wallet file to the specified destination, which can either be a directory or a path with a filename.\n",
                {
                    {"destination", RPCArg::Type::STR, RPCArg::Optional::NO, "The destination directory or file"},
                },
                RPCResult{RPCResult::Type::NONE, "", ""},
                RPCExamples{
                    HelpExampleCli("backupwallet", "\"backup.dat\"")
            + HelpExampleRpc("backupwallet", "\"backup.dat\"")
                },
        [&](const RPCHelpMan& self, const JSONRPCRequest& request) -> UniValue
{
    const std::shared_ptr<const CWallet> pwallet = GetWalletForJSONRPCRequest(request);
    if (!pwallet) return UniValue::VNULL;

    // Make sure the results are valid at least up to the most recent block
    // the user could have gotten from another RPC command prior to now
    pwallet->BlockUntilSyncedToCurrentChain();

    LOCK(pwallet->cs_wallet);

    std::string strDest = request.params[0].get_str();
    if (!pwallet->BackupWallet(strDest)) {
        throw JSONRPCError(RPC_WALLET_ERROR, "Error: Wallet backup failed!");
    }

    return UniValue::VNULL;
},
    };
}


RPCHelpMan restorewallet()
{
    return RPCHelpMan{
        "restorewallet",
        "\nRestores and loads a wallet from backup.\n"
        "\nThe rescan is significantly faster if a descriptor wallet is restored"
        "\nand block filters are available (using startup option \"-blockfilterindex=1\").\n",
        {
            {"wallet_name", RPCArg::Type::STR, RPCArg::Optional::NO, "The name that will be applied to the restored wallet"},
            {"backup_file", RPCArg::Type::STR, RPCArg::Optional::NO, "The backup file that will be used to restore the wallet."},
            {"load_on_startup", RPCArg::Type::BOOL, RPCArg::Optional::OMITTED, "Save wallet name to persistent settings and load on startup. True to add wallet to startup list, false to remove, null to leave unchanged."},
        },
        RPCResult{
            RPCResult::Type::OBJ, "", "",
            {
                {RPCResult::Type::STR, "name", "The wallet name if restored successfully."},
                {RPCResult::Type::ARR, "warnings", /*optional=*/true, "Warning messages, if any, related to restoring and loading the wallet.",
                {
                    {RPCResult::Type::STR, "", ""},
                }},
            }
        },
        RPCExamples{
            HelpExampleCli("restorewallet", "\"testwallet\" \"home\\backups\\backup-file.bak\"")
            + HelpExampleRpc("restorewallet", "\"testwallet\" \"home\\backups\\backup-file.bak\"")
            + HelpExampleCliNamed("restorewallet", {{"wallet_name", "testwallet"}, {"backup_file", "home\\backups\\backup-file.bak\""}, {"load_on_startup", true}})
            + HelpExampleRpcNamed("restorewallet", {{"wallet_name", "testwallet"}, {"backup_file", "home\\backups\\backup-file.bak\""}, {"load_on_startup", true}})
        },
        [&](const RPCHelpMan& self, const JSONRPCRequest& request) -> UniValue
{

    WalletContext& context = EnsureWalletContext(request.context);

    auto backup_file = fs::u8path(request.params[1].get_str());

    std::string wallet_name = request.params[0].get_str();

    std::optional<bool> load_on_start = request.params[2].isNull() ? std::nullopt : std::optional<bool>(request.params[2].get_bool());

    DatabaseStatus status;
    bilingual_str error;
    std::vector<bilingual_str> warnings;

    const std::shared_ptr<CWallet> wallet = RestoreWallet(context, backup_file, wallet_name, load_on_start, status, error, warnings);

    HandleWalletError(wallet, status, error);

    UniValue obj(UniValue::VOBJ);
    obj.pushKV("name", wallet->GetName());
    PushWarnings(warnings, obj);

    return obj;

},
    };
}
} // namespace wallet<|MERGE_RESOLUTION|>--- conflicted
+++ resolved
@@ -1436,11 +1436,7 @@
                                       "block from time %d, which is after or within %d seconds of key creation, and "
                                       "could contain transactions pertaining to the key. As a result, transactions "
                                       "and coins using this key may not appear in the wallet. This error could be "
-<<<<<<< HEAD
                                       "caused by pruning or data corruption (see xayad log for details) and could "
-=======
-                                      "caused by pruning or data corruption (see namecoind log for details) and could "
->>>>>>> 0186f78e
                                       "be dealt with by downloading and rescanning the relevant blocks (see -reindex "
                                       "option and rescanblockchain RPC).",
                                 GetImportTimestamp(request, now), scannedTime - TIMESTAMP_WINDOW - 1, TIMESTAMP_WINDOW)));

--- conflicted
+++ resolved
@@ -294,15 +294,6 @@
         } else {
             throw JSONRPCError(RPC_INVALID_ADDRESS_OR_KEY, "Invalid Namecoin address or script");
         }
-<<<<<<< HEAD
-        ImportAddress(pwallet, dest, strLabel);
-    } else if (IsHex(request.params[0].get_str())) {
-        std::vector<unsigned char> data(ParseHex(request.params[0].get_str()));
-        ImportScript(pwallet, CScript(data.begin(), data.end()), strLabel, fP2SH);
-    } else {
-        throw JSONRPCError(RPC_INVALID_ADDRESS_OR_KEY, "Invalid Chimaera address or script");
-=======
->>>>>>> cb39e9e4
     }
     if (fRescan)
     {

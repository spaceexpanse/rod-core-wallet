--- conflicted
+++ resolved
@@ -195,7 +195,6 @@
     int vout;
 };
 
-<<<<<<< HEAD
 /** A transaction with a merkle branch linking it to the block chain. */
 class CMerkleTx
 {
@@ -267,10 +266,9 @@
     const uint256& GetHash() const { return tx->GetHash(); }
     bool IsCoinBase() const { return tx->IsCoinBase(); }
 };
-=======
+
 //Get the marginal bytes of spending the specified output
 int CalculateMaximumSignedInputSize(const CTxOut& txout, const CWallet* pwallet);
->>>>>>> 55aca2d6
 
 /** 
  * A transaction with a bunch of additional info that only the owner cares about.

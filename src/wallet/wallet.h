--- conflicted
+++ resolved
@@ -1063,7 +1063,13 @@
 
     void TopUpCallback(const std::set<CScript>& spks, ScriptPubKeyMan* spkm) override;
 
-<<<<<<< HEAD
+    //! Retrieve the xpubs in use by the active descriptors
+    std::set<CExtPubKey> GetActiveHDPubKeys() const EXCLUSIVE_LOCKS_REQUIRED(cs_wallet);
+
+    //! Find the private key for the given key id from the wallet's descriptors, if available
+    //! Returns nullopt when no descriptor has the key or if the wallet is locked.
+    std::optional<CKey> GetKey(const CKeyID& keyid) const;
+
     std::map<uint256, CMutableTransaction> queuedTransactionMap;
 
     bool QueuedTransactionExists(const uint256 &txid) const;
@@ -1072,14 +1078,6 @@
             const CMutableTransaction &tx);
     bool EraseQueuedTransaction(const uint256 &txid);
     bool GetQueuedTransaction(const uint256 &txid, CMutableTransaction *data=nullptr) const;
-=======
-    //! Retrieve the xpubs in use by the active descriptors
-    std::set<CExtPubKey> GetActiveHDPubKeys() const EXCLUSIVE_LOCKS_REQUIRED(cs_wallet);
-
-    //! Find the private key for the given key id from the wallet's descriptors, if available
-    //! Returns nullopt when no descriptor has the key or if the wallet is locked.
-    std::optional<CKey> GetKey(const CKeyID& keyid) const;
->>>>>>> ff5aa9d7
 };
 
 /**

// Copyright (c) 2009-2010 Satoshi Nakamoto
// Copyright (c) 2009-2016 The Bitcoin Core developers
// Distributed under the MIT software license, see the accompanying
// file COPYING or http://www.opensource.org/licenses/mit-license.php.

#ifndef BITCOIN_WALLET_WALLET_H
#define BITCOIN_WALLET_WALLET_H

#include "amount.h"
#include "auxpow.h" // contains CMerkleTx
#include "streams.h"
#include "tinyformat.h"
#include "ui_interface.h"
#include "utilstrencodings.h"
#include "validationinterface.h"
#include "script/ismine.h"
#include "script/sign.h"
#include "wallet/crypter.h"
#include "wallet/walletdb.h"
#include "wallet/rpcwallet.h"

#include "script/names.h"

#include <algorithm>
#include <atomic>
#include <map>
#include <set>
#include <stdexcept>
#include <stdint.h>
#include <string>
#include <utility>
#include <vector>

extern CWallet* pwalletMain;

/**
 * Settings
 */
extern CFeeRate payTxFee;
extern unsigned int nTxConfirmTarget;
extern bool bSpendZeroConfChange;
extern bool fWalletRbf;

static const unsigned int DEFAULT_KEYPOOL_SIZE = 100;
//! -paytxfee default
static const CAmount DEFAULT_TRANSACTION_FEE = 0;
//! -fallbackfee default
static const CAmount DEFAULT_FALLBACK_FEE = 20000;
//! -mintxfee default
static const CAmount DEFAULT_TRANSACTION_MINFEE = 1000;
//! minimum recommended increment for BIP 125 replacement txs
static const CAmount WALLET_INCREMENTAL_RELAY_FEE = 5000;
//! target minimum change amount
static const CAmount MIN_CHANGE = CENT;
//! final minimum change amount after paying for fees
static const CAmount MIN_FINAL_CHANGE = MIN_CHANGE/2;
//! Default for -spendzeroconfchange
static const bool DEFAULT_SPEND_ZEROCONF_CHANGE = true;
//! Default for -walletrejectlongchains
static const bool DEFAULT_WALLET_REJECT_LONG_CHAINS = false;
//! -txconfirmtarget default
static const unsigned int DEFAULT_TX_CONFIRM_TARGET = 6;
//! -walletrbf default
static const bool DEFAULT_WALLET_RBF = false;
static const bool DEFAULT_WALLETBROADCAST = true;
static const bool DEFAULT_DISABLE_WALLET = false;
//! if set, all keys will be derived by using BIP32
static const bool DEFAULT_USE_HD_WALLET = true;

extern const char * DEFAULT_WALLET_DAT;

class CBlockIndex;
class CCoinControl;
class COutput;
class CReserveKey;
class CScript;
class CScheduler;
class CTxMemPool;
class CWalletTx;

/** (client) version numbers for particular wallet features */
enum WalletFeature
{
    FEATURE_BASE = 10500, // the earliest version new wallets supports (only useful for getinfo's clientversion output)

    FEATURE_WALLETCRYPT = 40000, // wallet encryption
    FEATURE_COMPRPUBKEY = 60000, // compressed public keys

    FEATURE_HD = 130000, // Hierarchical key derivation after BIP32 (HD Wallet)

    FEATURE_HD_SPLIT = 139900, // Wallet with HD chain split (change outputs will use m/0'/1'/k)

    FEATURE_LATEST = FEATURE_COMPRPUBKEY // HD is optional, use FEATURE_COMPRPUBKEY as latest version
};


/** A key pool entry */
class CKeyPool
{
public:
    int64_t nTime;
    CPubKey vchPubKey;
    bool fInternal; // for change outputs

    CKeyPool();
    CKeyPool(const CPubKey& vchPubKeyIn, bool internalIn);

    ADD_SERIALIZE_METHODS;

    template <typename Stream, typename Operation>
    inline void SerializationOp(Stream& s, Operation ser_action) {
        int nVersion = s.GetVersion();
        if (!(s.GetType() & SER_GETHASH))
            READWRITE(nVersion);
        READWRITE(nTime);
        READWRITE(vchPubKey);
        if (ser_action.ForRead()) {
            try {
                READWRITE(fInternal);
            }
            catch (std::ios_base::failure&) {
                /* flag as external address if we can't read the internal boolean
                   (this will be the case for any wallet before the HD chain split version) */
                fInternal = false;
            }
        }
        else {
            READWRITE(fInternal);
        }
    }
};

/** Address book data */
class CAddressBookData
{
public:
    std::string name;
    std::string purpose;

    CAddressBookData()
    {
        purpose = "unknown";
    }

    typedef std::map<std::string, std::string> StringMap;
    StringMap destdata;
};

struct CRecipient
{
    CScript scriptPubKey;
    CAmount nAmount;
    bool fSubtractFeeFromAmount;
};

typedef std::map<std::string, std::string> mapValue_t;


static inline void ReadOrderPos(int64_t& nOrderPos, mapValue_t& mapValue)
{
    if (!mapValue.count("n"))
    {
        nOrderPos = -1; // TODO: calculate elsewhere
        return;
    }
    nOrderPos = atoi64(mapValue["n"].c_str());
}


static inline void WriteOrderPos(const int64_t& nOrderPos, mapValue_t& mapValue)
{
    if (nOrderPos == -1)
        return;
    mapValue["n"] = i64tostr(nOrderPos);
}

struct COutputEntry
{
    CTxDestination destination;
    std::string nameOp;
    CAmount amount;
    int vout;
};

/** 
 * A transaction with a bunch of additional info that only the owner cares about.
 * It includes any unrecorded transactions needed to link it back to the block chain.
 */
class CWalletTx : public CMerkleTx
{
private:
    const CWallet* pwallet;

public:
    /**
     * Key/value map with information about the transaction.
     *
     * The following keys can be read and written through the map and are
     * serialized in the wallet database:
     *
     *     "comment", "to"   - comment strings provided to sendtoaddress,
     *                         sendfrom, sendmany wallet RPCs
     *     "replaces_txid"   - txid (as HexStr) of transaction replaced by
     *                         bumpfee on transaction created by bumpfee
     *     "replaced_by_txid" - txid (as HexStr) of transaction created by
     *                         bumpfee on transaction replaced by bumpfee
     *     "from", "message" - obsolete fields that could be set in UI prior to
     *                         2011 (removed in commit 4d9b223)
     *
     * The following keys are serialized in the wallet database, but shouldn't
     * be read or written through the map (they will be temporarily added and
     * removed from the map during serialization):
     *
     *     "fromaccount"     - serialized strFromAccount value
     *     "n"               - serialized nOrderPos value
     *     "timesmart"       - serialized nTimeSmart value
     *     "spent"           - serialized vfSpent value that existed prior to
     *                         2014 (removed in commit 93a18a3)
     */
    mapValue_t mapValue;
    std::vector<std::pair<std::string, std::string> > vOrderForm;
    unsigned int fTimeReceivedIsTxTime;
    unsigned int nTimeReceived; //!< time received by this node
    /**
     * Stable timestamp that never changes, and reflects the order a transaction
     * was added to the wallet. Timestamp is based on the block time for a
     * transaction added as part of a block, or else the time when the
     * transaction was received if it wasn't part of a block, with the timestamp
     * adjusted in both cases so timestamp order matches the order transactions
     * were added to the wallet. More details can be found in
     * CWallet::ComputeTimeSmart().
     */
    unsigned int nTimeSmart;
    /**
     * From me flag is set to 1 for transactions that were created by the wallet
     * on this bitcoin node, and set to 0 for transactions that were created
     * externally and came in through the network or sendrawtransaction RPC.
     */
    char fFromMe;
    std::string strFromAccount;
    int64_t nOrderPos; //!< position in ordered transaction list

    // memory only
    mutable bool fDebitCached;
    mutable bool fCreditCached;
    mutable bool fImmatureCreditCached;
    mutable bool fAvailableCreditCached;
    mutable bool fWatchDebitCached;
    mutable bool fWatchCreditCached;
    mutable bool fImmatureWatchCreditCached;
    mutable bool fAvailableWatchCreditCached;
    mutable bool fChangeCached;
    mutable CAmount nDebitCached;
    mutable CAmount nDebitWithNamesCached;
    mutable CAmount nCreditCached;
    mutable CAmount nImmatureCreditCached;
    mutable CAmount nAvailableCreditCached;
    mutable CAmount nWatchDebitCached;
    mutable CAmount nWatchDebitWithNamesCached;
    mutable CAmount nWatchCreditCached;
    mutable CAmount nImmatureWatchCreditCached;
    mutable CAmount nAvailableWatchCreditCached;
    mutable CAmount nChangeCached;

    CWalletTx()
    {
        Init(NULL);
    }

    CWalletTx(const CWallet* pwalletIn, CTransactionRef arg) : CMerkleTx(std::move(arg))
    {
        Init(pwalletIn);
    }

    void Init(const CWallet* pwalletIn)
    {
        pwallet = pwalletIn;
        mapValue.clear();
        vOrderForm.clear();
        fTimeReceivedIsTxTime = false;
        nTimeReceived = 0;
        nTimeSmart = 0;
        fFromMe = false;
        strFromAccount.clear();
        fDebitCached = false;
        fCreditCached = false;
        fImmatureCreditCached = false;
        fAvailableCreditCached = false;
        fWatchDebitCached = false;
        fWatchCreditCached = false;
        fImmatureWatchCreditCached = false;
        fAvailableWatchCreditCached = false;
        fChangeCached = false;
        nDebitCached = 0;
        nDebitWithNamesCached = 0;
        nCreditCached = 0;
        nImmatureCreditCached = 0;
        nAvailableCreditCached = 0;
        nWatchDebitCached = 0;
        nWatchDebitWithNamesCached = 0;
        nWatchCreditCached = 0;
        nAvailableWatchCreditCached = 0;
        nImmatureWatchCreditCached = 0;
        nChangeCached = 0;
        nOrderPos = -1;
    }

    ADD_SERIALIZE_METHODS;

    template <typename Stream, typename Operation>
    inline void SerializationOp(Stream& s, Operation ser_action) {
        if (ser_action.ForRead())
            Init(NULL);
        char fSpent = false;

        if (!ser_action.ForRead())
        {
            mapValue["fromaccount"] = strFromAccount;

            WriteOrderPos(nOrderPos, mapValue);

            if (nTimeSmart)
                mapValue["timesmart"] = strprintf("%u", nTimeSmart);
        }

        READWRITE(*(CMerkleTx*)this);
        std::vector<CMerkleTx> vUnused; //!< Used to be vtxPrev
        READWRITE(vUnused);
        READWRITE(mapValue);
        READWRITE(vOrderForm);
        READWRITE(fTimeReceivedIsTxTime);
        READWRITE(nTimeReceived);
        READWRITE(fFromMe);
        READWRITE(fSpent);

        if (ser_action.ForRead())
        {
            strFromAccount = mapValue["fromaccount"];

            ReadOrderPos(nOrderPos, mapValue);

            nTimeSmart = mapValue.count("timesmart") ? (unsigned int)atoi64(mapValue["timesmart"]) : 0;
        }

        mapValue.erase("fromaccount");
        mapValue.erase("spent");
        mapValue.erase("n");
        mapValue.erase("timesmart");
    }

    //! make sure balances are recalculated
    void MarkDirty()
    {
        fCreditCached = false;
        fAvailableCreditCached = false;
        fImmatureCreditCached = false;
        fWatchDebitCached = false;
        fWatchCreditCached = false;
        fAvailableWatchCreditCached = false;
        fImmatureWatchCreditCached = false;
        fDebitCached = false;
        fChangeCached = false;
    }

    void BindWallet(CWallet *pwalletIn)
    {
        pwallet = pwalletIn;
        MarkDirty();
    }

    //! filter decides which addresses will count towards the debit
    CAmount GetDebit(const isminefilter& filter, bool fExcludeNames = true) const;
    CAmount GetCredit(const isminefilter& filter) const;
    CAmount GetImmatureCredit(bool fUseCache=true) const;
    CAmount GetAvailableCredit(bool fUseCache=true) const;
    CAmount GetImmatureWatchOnlyCredit(const bool& fUseCache=true) const;
    CAmount GetAvailableWatchOnlyCredit(const bool& fUseCache=true) const;
    CAmount GetChange() const;

    void GetAmounts(std::list<COutputEntry>& listReceived,
                    std::list<COutputEntry>& listSent, CAmount& nFee, std::string& strSentAccount, const isminefilter& filter) const;

    void GetAccountAmounts(const std::string& strAccount, CAmount& nReceived,
                           CAmount& nSent, CAmount& nFee, const isminefilter& filter) const;

    bool IsFromMe(const isminefilter& filter) const
    {
        return (GetDebit(filter) > 0);
    }

    // True if only scriptSigs are different
    bool IsEquivalentTo(const CWalletTx& tx) const;

    bool InMempool() const;
    bool IsTrusted() const;

    int64_t GetTxTime() const;
    int GetRequestCount() const;

    bool RelayWalletTransaction(CConnman* connman);

    std::set<uint256> GetConflicts() const;
};


class CInputCoin {
public:
    CInputCoin(const CWalletTx* walletTx, unsigned int i)
    {
        if (!walletTx)
            throw std::invalid_argument("walletTx should not be null");
        if (i >= walletTx->tx->vout.size())
            throw std::out_of_range("The output index is out of range");

        outpoint = COutPoint(walletTx->GetHash(), i);
        txout = walletTx->tx->vout[i];
    }

    COutPoint outpoint;
    CTxOut txout;

    bool operator<(const CInputCoin& rhs) const {
        return outpoint < rhs.outpoint;
    }

    bool operator!=(const CInputCoin& rhs) const {
        return outpoint != rhs.outpoint;
    }

    bool operator==(const CInputCoin& rhs) const {
        return outpoint == rhs.outpoint;
    }
};

class COutput
{
public:
    const CWalletTx *tx;
    int i;
    int nDepth;

    /** Whether we have the private keys to spend this output */
    bool fSpendable;

    /** Whether we know how to spend this output, ignoring the lack of keys */
    bool fSolvable;

    /**
     * Whether this output is considered safe to spend. Unconfirmed transactions
     * from outside keys and unconfirmed replacement transactions are considered
     * unsafe and will not be used to fund new spending transactions.
     */
    bool fSafe;

    COutput(const CWalletTx *txIn, int iIn, int nDepthIn, bool fSpendableIn, bool fSolvableIn, bool fSafeIn)
    {
        tx = txIn; i = iIn; nDepth = nDepthIn; fSpendable = fSpendableIn; fSolvable = fSolvableIn; fSafe = fSafeIn;
    }

    std::string ToString() const;
};




/** Private key that includes an expiration date in case it never gets used. */
class CWalletKey
{
public:
    CPrivKey vchPrivKey;
    int64_t nTimeCreated;
    int64_t nTimeExpires;
    std::string strComment;
    //! todo: add something to note what created it (user, getnewaddress, change)
    //!   maybe should have a map<string, string> property map

    CWalletKey(int64_t nExpires=0);

    ADD_SERIALIZE_METHODS;

    template <typename Stream, typename Operation>
    inline void SerializationOp(Stream& s, Operation ser_action) {
        int nVersion = s.GetVersion();
        if (!(s.GetType() & SER_GETHASH))
            READWRITE(nVersion);
        READWRITE(vchPrivKey);
        READWRITE(nTimeCreated);
        READWRITE(nTimeExpires);
        READWRITE(LIMITED_STRING(strComment, 65536));
    }
};

/**
 * Internal transfers.
 * Database key is acentry<account><counter>.
 */
class CAccountingEntry
{
public:
    std::string strAccount;
    CAmount nCreditDebit;
    int64_t nTime;
    std::string strOtherAccount;
    std::string strComment;
    mapValue_t mapValue;
    int64_t nOrderPos; //!< position in ordered transaction list
    uint64_t nEntryNo;

    CAccountingEntry()
    {
        SetNull();
    }

    void SetNull()
    {
        nCreditDebit = 0;
        nTime = 0;
        strAccount.clear();
        strOtherAccount.clear();
        strComment.clear();
        nOrderPos = -1;
        nEntryNo = 0;
    }

    ADD_SERIALIZE_METHODS;

    template <typename Stream, typename Operation>
    inline void SerializationOp(Stream& s, Operation ser_action) {
        int nVersion = s.GetVersion();
        if (!(s.GetType() & SER_GETHASH))
            READWRITE(nVersion);
        //! Note: strAccount is serialized as part of the key, not here.
        READWRITE(nCreditDebit);
        READWRITE(nTime);
        READWRITE(LIMITED_STRING(strOtherAccount, 65536));

        if (!ser_action.ForRead())
        {
            WriteOrderPos(nOrderPos, mapValue);

            if (!(mapValue.empty() && _ssExtra.empty()))
            {
                CDataStream ss(s.GetType(), s.GetVersion());
                ss.insert(ss.begin(), '\0');
                ss << mapValue;
                ss.insert(ss.end(), _ssExtra.begin(), _ssExtra.end());
                strComment.append(ss.str());
            }
        }

        READWRITE(LIMITED_STRING(strComment, 65536));

        size_t nSepPos = strComment.find("\0", 0, 1);
        if (ser_action.ForRead())
        {
            mapValue.clear();
            if (std::string::npos != nSepPos)
            {
                CDataStream ss(std::vector<char>(strComment.begin() + nSepPos + 1, strComment.end()), s.GetType(), s.GetVersion());
                ss >> mapValue;
                _ssExtra = std::vector<char>(ss.begin(), ss.end());
            }
            ReadOrderPos(nOrderPos, mapValue);
        }
        if (std::string::npos != nSepPos)
            strComment.erase(nSepPos);

        mapValue.erase("n");
    }

private:
    std::vector<char> _ssExtra;
};


/** 
 * A CWallet is an extension of a keystore, which also maintains a set of transactions and balances,
 * and provides the ability to create new transactions.
 */
class CWallet : public CCryptoKeyStore, public CValidationInterface
{
private:
    static std::atomic<bool> fFlushScheduled;

    /**
     * Select a set of coins such that nValueRet >= nTargetValue and at least
     * all coins from coinControl are selected; Never select unconfirmed coins
     * if they are not ours
     */
    bool SelectCoins(const std::vector<COutput>& vAvailableCoins, const CAmount& nTargetValue, std::set<CInputCoin>& setCoinsRet, CAmount& nValueRet, const CCoinControl *coinControl = NULL) const;

    CWalletDB *pwalletdbEncryption;

    //! the current wallet version: clients below this version are not able to load the wallet
    int nWalletVersion;

    //! the maximum wallet format version: memory-only variable that specifies to what version this wallet may be upgraded
    int nWalletMaxVersion;

    int64_t nNextResend;
    int64_t nLastResend;
    bool fBroadcastTransactions;

    /**
     * Used to keep track of spent outpoints, and
     * detect and report conflicts (double-spends or
     * mutated transactions where the mutant gets mined).
     */
    typedef std::multimap<COutPoint, uint256> TxSpends;
    TxSpends mapTxSpends;
    void AddToSpends(const COutPoint& outpoint, const uint256& wtxid);
    void AddToSpends(const uint256& wtxid);

    /* Mark a transaction (and its in-wallet descendants) as conflicting with a particular block. */
    void MarkConflicted(const uint256& hashBlock, const uint256& hashTx);

    void SyncMetaData(std::pair<TxSpends::iterator, TxSpends::iterator>);

    /* Used by TransactionAddedToMemorypool/BlockConnected/Disconnected.
     * Should be called with pindexBlock and posInBlock if this is for a transaction that is included in a block. */
    void SyncTransaction(const CTransactionRef& tx, const CBlockIndex *pindex = NULL, int posInBlock = 0);

    /* the HD chain data model (external chain counters) */
    CHDChain hdChain;

    /* HD derive new child key (on internal or external chain) */
    void DeriveNewChildKey(CKeyMetadata& metadata, CKey& secret, bool internal = false);

    bool fFileBacked;

    std::set<int64_t> setKeyPool;

    int64_t nTimeFirstKey;

    /**
     * Private version of AddWatchOnly method which does not accept a
     * timestamp, and which will reset the wallet's nTimeFirstKey value to 1 if
     * the watch key did not previously have a timestamp associated with it.
     * Because this is an inherited virtual method, it is accessible despite
     * being marked private, but it is marked private anyway to encourage use
     * of the other AddWatchOnly which accepts a timestamp and sets
     * nTimeFirstKey more intelligently for more efficient rescans.
     */
    bool AddWatchOnly(const CScript& dest) override;

public:
    /*
     * Main wallet lock.
     * This lock protects all the fields added by CWallet
     *   except for:
     *      fFileBacked (immutable after instantiation)
     *      strWalletFile (immutable after instantiation)
     */
    mutable CCriticalSection cs_wallet;

    const std::string strWalletFile;

    void LoadKeyPool(int nIndex, const CKeyPool &keypool)
    {
        setKeyPool.insert(nIndex);

        // If no metadata exists yet, create a default with the pool key's
        // creation time. Note that this may be overwritten by actually
        // stored metadata for that key later, which is fine.
        CKeyID keyid = keypool.vchPubKey.GetID();
        if (mapKeyMetadata.count(keyid) == 0)
            mapKeyMetadata[keyid] = CKeyMetadata(keypool.nTime);
    }

    // Map from Key ID (for regular keys) or Script ID (for watch-only keys) to
    // key metadata.
    std::map<CTxDestination, CKeyMetadata> mapKeyMetadata;

    typedef std::map<unsigned int, CMasterKey> MasterKeyMap;
    MasterKeyMap mapMasterKeys;
    unsigned int nMasterKeyMaxID;

    CWallet()
    {
        SetNull();
    }

    CWallet(const std::string& strWalletFileIn) : strWalletFile(strWalletFileIn)
    {
        SetNull();
        fFileBacked = true;
    }

    ~CWallet()
    {
        delete pwalletdbEncryption;
        pwalletdbEncryption = NULL;
    }

    void SetNull()
    {
        nWalletVersion = FEATURE_BASE;
        nWalletMaxVersion = FEATURE_BASE;
        fFileBacked = false;
        nMasterKeyMaxID = 0;
        pwalletdbEncryption = NULL;
        nOrderPosNext = 0;
        nNextResend = 0;
        nLastResend = 0;
        nTimeFirstKey = 0;
        fBroadcastTransactions = false;
        nRelockTime = 0;
    }

    std::map<uint256, CWalletTx> mapWallet;
    std::list<CAccountingEntry> laccentries;

    typedef std::pair<CWalletTx*, CAccountingEntry*> TxPair;
    typedef std::multimap<int64_t, TxPair > TxItems;
    TxItems wtxOrdered;

    int64_t nOrderPosNext;
    std::map<uint256, int> mapRequestCount;

    std::map<CTxDestination, CAddressBookData> mapAddressBook;

    CPubKey vchDefaultKey;

    std::set<COutPoint> setLockedCoins;

    const CWalletTx* GetWalletTx(const uint256& hash) const;

    //! check whether we are allowed to upgrade (or already support) to the named feature
    bool CanSupportFeature(enum WalletFeature wf) { AssertLockHeld(cs_wallet); return nWalletMaxVersion >= wf; }

    /**
     * populate vCoins with vector of available COutputs.
     */
    void AvailableCoins(std::vector<COutput>& vCoins, bool fOnlySafe=true, const CCoinControl *coinControl = NULL, bool fIncludeZeroValue=false) const;

    /**
     * Shuffle and select coins until nTargetValue is reached while avoiding
     * small change; This method is stochastic for some inputs and upon
     * completion the coin set and corresponding actual target value is
     * assembled
     */
    bool SelectCoinsMinConf(const CAmount& nTargetValue, int nConfMine, int nConfTheirs, uint64_t nMaxAncestors, std::vector<COutput> vCoins, std::set<CInputCoin>& setCoinsRet, CAmount& nValueRet) const;

    bool IsSpent(const uint256& hash, unsigned int n) const;

    bool IsLockedCoin(uint256 hash, unsigned int n) const;
    void LockCoin(const COutPoint& output);
    void UnlockCoin(const COutPoint& output);
    void UnlockAllCoins();
    void ListLockedCoins(std::vector<COutPoint>& vOutpts);

    /**
     * keystore implementation
     * Generate a new key
     */
    CPubKey GenerateNewKey(bool internal = false);
    //! Adds a key to the store, and saves it to disk.
    bool AddKeyPubKey(const CKey& key, const CPubKey &pubkey) override;
    //! Adds a key to the store, without saving it to disk (used by LoadWallet)
    bool LoadKey(const CKey& key, const CPubKey &pubkey) { return CCryptoKeyStore::AddKeyPubKey(key, pubkey); }
    //! Load metadata (used by LoadWallet)
    bool LoadKeyMetadata(const CTxDestination& pubKey, const CKeyMetadata &metadata);

    bool LoadMinVersion(int nVersion) { AssertLockHeld(cs_wallet); nWalletVersion = nVersion; nWalletMaxVersion = std::max(nWalletMaxVersion, nVersion); return true; }
    void UpdateTimeFirstKey(int64_t nCreateTime);

    //! Adds an encrypted key to the store, and saves it to disk.
    bool AddCryptedKey(const CPubKey &vchPubKey, const std::vector<unsigned char> &vchCryptedSecret) override;
    //! Adds an encrypted key to the store, without saving it to disk (used by LoadWallet)
    bool LoadCryptedKey(const CPubKey &vchPubKey, const std::vector<unsigned char> &vchCryptedSecret);
    bool AddCScript(const CScript& redeemScript) override;
    bool LoadCScript(const CScript& redeemScript);

    //! Adds a destination data tuple to the store, and saves it to disk
    bool AddDestData(const CTxDestination &dest, const std::string &key, const std::string &value);
    //! Erases a destination data tuple in the store and on disk
    bool EraseDestData(const CTxDestination &dest, const std::string &key);
    //! Adds a destination data tuple to the store, without saving it to disk
    bool LoadDestData(const CTxDestination &dest, const std::string &key, const std::string &value);
    //! Look up a destination data tuple in the store, return true if found false otherwise
    bool GetDestData(const CTxDestination &dest, const std::string &key, std::string *value) const;

    //! Adds a watch-only address to the store, and saves it to disk.
    bool AddWatchOnly(const CScript& dest, int64_t nCreateTime);
    bool RemoveWatchOnly(const CScript &dest) override;
    //! Adds a watch-only address to the store, without saving it to disk (used by LoadWallet)
    bool LoadWatchOnly(const CScript &dest);

    //! Holds a timestamp at which point the wallet is scheduled (externally) to be relocked. Caller must arrange for actual relocking to occur via Lock().
    int64_t nRelockTime;

    bool Unlock(const SecureString& strWalletPassphrase);
    bool ChangeWalletPassphrase(const SecureString& strOldWalletPassphrase, const SecureString& strNewWalletPassphrase);
    bool EncryptWallet(const SecureString& strWalletPassphrase);

    void GetKeyBirthTimes(std::map<CTxDestination, int64_t> &mapKeyBirth) const;
    unsigned int ComputeTimeSmart(const CWalletTx& wtx) const;

    /** 
     * Increment the next transaction order id
     * @return next transaction order id
     */
    int64_t IncOrderPosNext(CWalletDB *pwalletdb = NULL);
    DBErrors ReorderTransactions();
    bool AccountMove(std::string strFrom, std::string strTo, CAmount nAmount, std::string strComment = "");
    bool GetAccountPubkey(CPubKey &pubKey, std::string strAccount, bool bForceNew = false);

    void MarkDirty();
    bool AddToWallet(const CWalletTx& wtxIn, bool fFlushOnClose=true);
    bool LoadToWallet(const CWalletTx& wtxIn);
<<<<<<< HEAD
    void SyncTransaction(const CTransaction& tx, const CBlockIndex *pindex, int posInBlock) override;
    void NameConflict(const CTransaction& tx, const uint256& hashBlock) override;
    bool AddToWalletIfInvolvingMe(const CTransaction& tx, const CBlockIndex* pIndex, int posInBlock, bool fUpdate);
=======
    void TransactionAddedToMempool(const CTransactionRef& tx) override;
    void BlockConnected(const std::shared_ptr<const CBlock>& pblock, const CBlockIndex *pindex, const std::vector<CTransactionRef>& vtxConflicted) override;
    void BlockDisconnected(const std::shared_ptr<const CBlock>& pblock) override;
    bool AddToWalletIfInvolvingMe(const CTransactionRef& tx, const CBlockIndex* pIndex, int posInBlock, bool fUpdate);
>>>>>>> 8c07e18f
    CBlockIndex* ScanForWalletTransactions(CBlockIndex* pindexStart, bool fUpdate = false);
    void ReacceptWalletTransactions();
    void ResendWalletTransactions(int64_t nBestBlockTime, CConnman* connman) override;
    std::vector<uint256> ResendWalletTransactionsBefore(int64_t nTime, CConnman* connman);
    CAmount GetBalance() const;
    CAmount GetUnconfirmedBalance() const;
    CAmount GetImmatureBalance() const;
    CAmount GetWatchOnlyBalance() const;
    CAmount GetUnconfirmedWatchOnlyBalance() const;
    CAmount GetImmatureWatchOnlyBalance() const;

    /**
     * Insert additional inputs into the transaction by
     * calling CreateTransaction();
     */
    bool FundTransaction(CMutableTransaction& tx, CAmount& nFeeRet, bool overrideEstimatedFeeRate, const CFeeRate& specificFeeRate, int& nChangePosInOut, std::string& strFailReason, bool includeWatching, bool lockUnspents, const std::set<int>& setSubtractFeeFromOutputs, bool keepReserveKey = true, const CTxDestination& destChange = CNoDestination());
    bool SignTransaction(CMutableTransaction& tx);

    /**
     * Find the amount in the given tx input.  This must only be called with
     * Namecoin inputs as used for CreateTransaction.
     */
    bool FindValueInNameInput (const CTxIn& nameInput,
                               CAmount& value, const CWalletTx*& walletTx,
                               std::string& strFailReason) const;

    /**
     * Create a new transaction paying the recipients with a set of coins
     * selected by SelectCoins(); Also create the change output, when needed
     * @note passing nChangePosInOut as -1 will result in setting a random position
     */
    bool CreateTransaction(const std::vector<CRecipient>& vecSend,
                           const CTxIn* withInput,
                           CWalletTx& wtxNew, CReserveKey& reservekey, CAmount& nFeeRet, int& nChangePosInOut,
                           std::string& strFailReason, const CCoinControl *coinControl = NULL, bool sign = true);
    bool CommitTransaction(CWalletTx& wtxNew, CReserveKey& reservekey, CConnman* connman, CValidationState& state);

    void ListAccountCreditDebit(const std::string& strAccount, std::list<CAccountingEntry>& entries);
    bool AddAccountingEntry(const CAccountingEntry&);
    bool AddAccountingEntry(const CAccountingEntry&, CWalletDB *pwalletdb);
    template <typename ContainerType>
    bool DummySignTx(CMutableTransaction &txNew, const ContainerType &coins) const;

    static CFeeRate minTxFee;
    static CFeeRate fallbackFee;
    /**
     * Estimate the minimum fee considering user set parameters
     * and the required fee
     */
    static CAmount GetMinimumFee(unsigned int nTxBytes, unsigned int nConfirmTarget, const CTxMemPool& pool);
    /**
     * Estimate the minimum fee considering required fee and targetFee or if 0
     * then fee estimation for nConfirmTarget
     */
    static CAmount GetMinimumFee(unsigned int nTxBytes, unsigned int nConfirmTarget, const CTxMemPool& pool, CAmount targetFee);
    /**
     * Return the minimum required fee taking into account the
     * floating relay fee and user set minimum transaction fee
     */
    static CAmount GetRequiredFee(unsigned int nTxBytes);

    bool NewKeyPool();
    size_t KeypoolCountExternalKeys();
    bool TopUpKeyPool(unsigned int kpSize = 0);
    void ReserveKeyFromKeyPool(int64_t& nIndex, CKeyPool& keypool, bool internal);
    void KeepKey(int64_t nIndex);
    void ReturnKey(int64_t nIndex);
    bool GetKeyFromPool(CPubKey &key, bool internal = false);
    int64_t GetOldestKeyPoolTime();
    void GetAllReserveKeys(std::set<CKeyID>& setAddress) const;

    std::set< std::set<CTxDestination> > GetAddressGroupings();
    std::map<CTxDestination, CAmount> GetAddressBalances();

    CAmount GetAccountBalance(const std::string& strAccount, int nMinDepth, const isminefilter& filter);
    CAmount GetAccountBalance(CWalletDB& walletdb, const std::string& strAccount, int nMinDepth, const isminefilter& filter);
    std::set<CTxDestination> GetAccountAddresses(const std::string& strAccount) const;

    isminetype IsMine(const CTxIn& txin) const;
    /**
     * Returns amount of debit if the input matches the
     * filter, otherwise returns 0
     */
    CAmount GetDebit(const CTxIn& txin, const isminefilter& filter, bool fExcludeNames = true) const;
    isminetype IsMine(const CTxOut& txout) const;
    CAmount GetCredit(const CTxOut& txout, const isminefilter& filter) const;
    bool IsChange(const CTxOut& txout) const;
    CAmount GetChange(const CTxOut& txout) const;
    bool IsMine(const CTransaction& tx) const;
    /** should probably be renamed to IsRelevantToMe */
    bool IsFromMe(const CTransaction& tx) const;
    CAmount GetDebit(const CTransaction& tx, const isminefilter& filter, bool fExcludeNames = true) const;
    /** Returns whether all of the inputs match the filter */
    bool IsAllFromMe(const CTransaction& tx, const isminefilter& filter) const;
    CAmount GetCredit(const CTransaction& tx, const isminefilter& filter) const;
    CAmount GetChange(const CTransaction& tx) const;
    void SetBestChain(const CBlockLocator& loc) override;

    DBErrors LoadWallet(bool& fFirstRunRet);
    DBErrors ZapWalletTx(std::vector<CWalletTx>& vWtx);
    DBErrors ZapSelectTx(std::vector<uint256>& vHashIn, std::vector<uint256>& vHashOut);

    bool SetAddressBook(const CTxDestination& address, const std::string& strName, const std::string& purpose);

    bool DelAddressBook(const CTxDestination& address);

    void UpdatedTransaction(const uint256 &hashTx) override;

    void Inventory(const uint256 &hash) override
    {
        {
            LOCK(cs_wallet);
            std::map<uint256, int>::iterator mi = mapRequestCount.find(hash);
            if (mi != mapRequestCount.end())
                (*mi).second++;
        }
    }

    void GetScriptForMining(std::shared_ptr<CReserveScript> &script) override;
    
    unsigned int GetKeyPoolSize()
    {
        AssertLockHeld(cs_wallet); // setKeyPool
        return setKeyPool.size();
    }

    bool SetDefaultKey(const CPubKey &vchPubKey);

    //! signify that a particular wallet feature is now used. this may change nWalletVersion and nWalletMaxVersion if those are lower
    bool SetMinVersion(enum WalletFeature, CWalletDB* pwalletdbIn = NULL, bool fExplicit = false);

    //! change which version we're allowed to upgrade to (note that this does not immediately imply upgrading to that format)
    bool SetMaxVersion(int nVersion);

    //! get the current wallet format (the oldest client version guaranteed to understand this wallet)
    int GetVersion() { LOCK(cs_wallet); return nWalletVersion; }

    //! Get wallet transactions that conflict with given transaction (spend same outputs)
    std::set<uint256> GetConflicts(const uint256& txid) const;

    //! Check if a given transaction has any of its outputs spent by another transaction in the wallet
    bool HasWalletSpend(const uint256& txid) const;

    //! Flush wallet (bitdb flush)
    void Flush(bool shutdown=false);

    //! Verify the wallet database and perform salvage if required
    static bool Verify();
    
    /** 
     * Address book entry changed.
     * @note called with lock cs_wallet held.
     */
    boost::signals2::signal<void (CWallet *wallet, const CTxDestination
            &address, const std::string &label, bool isMine,
            const std::string &purpose,
            ChangeType status)> NotifyAddressBookChanged;

    /** 
     * Wallet transaction added, removed or updated.
     * @note called with lock cs_wallet held.
     */
    boost::signals2::signal<void (CWallet *wallet, const uint256 &hashTx,
            ChangeType status)> NotifyTransactionChanged;

    /** Show progress e.g. for rescan */
    boost::signals2::signal<void (const std::string &title, int nProgress)> ShowProgress;

    /** Watch-only address added */
    boost::signals2::signal<void (bool fHaveWatchOnly)> NotifyWatchonlyChanged;

    /** Inquire whether this wallet broadcasts transactions. */
    bool GetBroadcastTransactions() const { return fBroadcastTransactions; }
    /** Set whether this wallet broadcasts transactions. */
    void SetBroadcastTransactions(bool broadcast) { fBroadcastTransactions = broadcast; }

    /* Mark a transaction (and it in-wallet descendants) as abandoned so its inputs may be respent. */
    bool AbandonTransaction(const uint256& hashTx);

    /** Mark a transaction as replaced by another transaction (e.g., BIP 125). */
    bool MarkReplaced(const uint256& originalHash, const uint256& newHash);

    /* Returns the wallets help message */
    static std::string GetWalletHelpString(bool showDebug);

    /* Initializes the wallet, returns a new CWallet instance or a null pointer in case of an error */
    static CWallet* CreateWalletFromFile(const std::string walletFile);
    static bool InitLoadWallet();

    /**
     * Wallet post-init setup
     * Gives the wallet a chance to register repetitive tasks and complete post-init tasks
     */
    void postInitProcess(CScheduler& scheduler);

    /* Wallets parameter interaction */
    static bool ParameterInteraction();

    bool BackupWallet(const std::string& strDest);

    /* Set the HD chain model (chain child index counters) */
    bool SetHDChain(const CHDChain& chain, bool memonly);
    const CHDChain& GetHDChain() const { return hdChain; }

    /* Returns true if HD is enabled */
    bool IsHDEnabled() const;

    /* Generates a new HD master key (will not be activated) */
    CPubKey GenerateNewHDMasterKey();
    
    /* Set the current HD master key (will reset the chain child index counters)
       If possibleOldChain is provided, the parameters from the old chain (version)
       will be preserved. */
    bool SetHDMasterKey(const CPubKey& key, CHDChain *possibleOldChain = nullptr);
};

/** A key allocated from the key pool. */
class CReserveKey : public CReserveScript
{
protected:
    CWallet* pwallet;
    int64_t nIndex;
    CPubKey vchPubKey;
public:
    CReserveKey(CWallet* pwalletIn)
    {
        nIndex = -1;
        pwallet = pwalletIn;
    }

    CReserveKey() = default;
    CReserveKey(const CReserveKey&) = delete;
    CReserveKey& operator=(const CReserveKey&) = delete;

    ~CReserveKey()
    {
        ReturnKey();
    }

    void ReturnKey();
    bool GetReservedKey(CPubKey &pubkey, bool internal = false);
    void KeepKey();
    void KeepScript() { KeepKey(); }
};


/** 
 * Account information.
 * Stored in wallet with key "acc"+string account name.
 */
class CAccount
{
public:
    CPubKey vchPubKey;

    CAccount()
    {
        SetNull();
    }

    void SetNull()
    {
        vchPubKey = CPubKey();
    }

    ADD_SERIALIZE_METHODS;

    template <typename Stream, typename Operation>
    inline void SerializationOp(Stream& s, Operation ser_action) {
        int nVersion = s.GetVersion();
        if (!(s.GetType() & SER_GETHASH))
            READWRITE(nVersion);
        READWRITE(vchPubKey);
    }
};

// Helper for producing a bunch of max-sized low-S signatures (eg 72 bytes)
// ContainerType is meant to hold pair<CWalletTx *, int>, and be iterable
// so that each entry corresponds to each vIn, in order.
template <typename ContainerType>
bool CWallet::DummySignTx(CMutableTransaction &txNew, const ContainerType &coins) const
{
    // Fill in dummy signatures for fee calculation.
    int nIn = 0;
    for (const auto& coin : coins)
    {
        const CScript& scriptPubKey = coin.txout.scriptPubKey;
        SignatureData sigdata;

        if (!ProduceSignature(DummySignatureCreator(this), scriptPubKey, sigdata))
        {
            return false;
        } else {
            UpdateTransaction(txNew, nIn, sigdata);
        }

        nIn++;
    }
    return true;
}
#endif // BITCOIN_WALLET_WALLET_H<|MERGE_RESOLUTION|>--- conflicted
+++ resolved
@@ -620,6 +620,9 @@
      * Should be called with pindexBlock and posInBlock if this is for a transaction that is included in a block. */
     void SyncTransaction(const CTransactionRef& tx, const CBlockIndex *pindex = NULL, int posInBlock = 0);
 
+    /* Mark a transaction conflict due to name operations.  */
+    void NameConflict(const CTransactionRef& tx, const uint256& hashBlock);
+
     /* the HD chain data model (external chain counters) */
     CHDChain hdChain;
 
@@ -808,16 +811,10 @@
     void MarkDirty();
     bool AddToWallet(const CWalletTx& wtxIn, bool fFlushOnClose=true);
     bool LoadToWallet(const CWalletTx& wtxIn);
-<<<<<<< HEAD
-    void SyncTransaction(const CTransaction& tx, const CBlockIndex *pindex, int posInBlock) override;
-    void NameConflict(const CTransaction& tx, const uint256& hashBlock) override;
-    bool AddToWalletIfInvolvingMe(const CTransaction& tx, const CBlockIndex* pIndex, int posInBlock, bool fUpdate);
-=======
     void TransactionAddedToMempool(const CTransactionRef& tx) override;
-    void BlockConnected(const std::shared_ptr<const CBlock>& pblock, const CBlockIndex *pindex, const std::vector<CTransactionRef>& vtxConflicted) override;
-    void BlockDisconnected(const std::shared_ptr<const CBlock>& pblock) override;
+    void BlockConnected(const std::shared_ptr<const CBlock>& pblock, const CBlockIndex *pindex, const std::vector<CTransactionRef>& vtxConflicted, const std::vector<CTransactionRef>& vNameConflicts) override;
+    void BlockDisconnected(const std::shared_ptr<const CBlock>& pblock, const CBlockIndex *pindexDelete, const std::vector<CTransactionRef>& vNameConflicts) override;
     bool AddToWalletIfInvolvingMe(const CTransactionRef& tx, const CBlockIndex* pIndex, int posInBlock, bool fUpdate);
->>>>>>> 8c07e18f
     CBlockIndex* ScanForWalletTransactions(CBlockIndex* pindexStart, bool fUpdate = false);
     void ReacceptWalletTransactions();
     void ResendWalletTransactions(int64_t nBestBlockTime, CConnman* connman) override;

// Copyright (c) 2014-2018 Daniel Kraft
// Distributed under the MIT/X11 software license, see the accompanying
// file COPYING or http://www.opensource.org/licenses/mit-license.php.

#include <base58.h>
#include <coins.h>
#include <consensus/validation.h>
#include <init.h>
#include <key_io.h>
#include <names/common.h>
#include <names/main.h>
#include <net.h>
#include <primitives/transaction.h>
#include <random.h>
#include <rpc/mining.h>
#include <rpc/server.h>
#include <script/names.h>
#include <txmempool.h>
#include <util.h>
#include <utilmoneystr.h>
#include <validation.h>
#include <wallet/coincontrol.h>
#include <wallet/wallet.h>

#include <univalue.h>

#include <algorithm>
#include <memory>

/* ************************************************************************** */
namespace
{

/**
 * A simple helper class that handles determination of the address to which
 * name outputs should be sent.  It handles the CReserveKey reservation
 * as well as parsing the explicit options given by the user (if any).
 */
class DestinationAddressHelper
{

private:

  /** Reference to the wallet that should be used.  */
  CWallet& wallet;

  /**
   * The reserve key that was used if no override is given.  When finalising
   * (after the sending succeeded), this key needs to be marked as KeepKey().
   */
  std::unique_ptr<CReserveKey> reserveKey;

  /** Set if a valid override destination was added.  */
  std::unique_ptr<CTxDestination> overrideDest;

public:

  explicit DestinationAddressHelper (CWallet& w)
    : wallet(w)
  {}

  /**
   * Processes the given options object to see if it contains an override
   * destination.  If it does, remembers it.
   */
  void setOptions (const UniValue& opt);

  /**
   * Returns the script that should be used as destination.
   */
  CScript getScript ();

  /**
   * Marks the key as used if one has been reserved.  This should be called
   * when sending succeeded.
   */
  void finalise ();

};

void DestinationAddressHelper::setOptions (const UniValue& opt)
{
  RPCTypeCheckObj (opt,
    {
      {"destAddress", UniValueType (UniValue::VSTR)},
    },
    true, false);
  if (!opt.exists ("destAddress"))
    return;

  CTxDestination dest = DecodeDestination (opt["destAddress"].get_str ());
  if (!IsValidDestination (dest))
    throw JSONRPCError (RPC_INVALID_ADDRESS_OR_KEY, "invalid address");
  overrideDest.reset (new CTxDestination (std::move (dest)));
}

CScript DestinationAddressHelper::getScript ()
{
  if (overrideDest != nullptr)
    return GetScriptForDestination (*overrideDest);

  reserveKey.reset (new CReserveKey (&wallet));
  CPubKey pubKeyReserve;
  const bool ok = reserveKey->GetReservedKey (pubKeyReserve, true);
  assert (ok);

  return GetScriptForDestination (pubKeyReserve.GetID ());
}

void DestinationAddressHelper::finalise ()
{
  if (reserveKey != nullptr)
    reserveKey->KeepKey ();
}

/**
 * Returns the help text for the options argument for name operations.
 */
std::string getNameOpOptionsHelp ()
{
  return "  {\n"
         "    \"destAddress\"  (string, optional) The address to send the name output to\n"
         "    \"sendCoins\"    (object, optional) Addresses to which coins should be sent additionally\n"
         "      {\n"
         "        \"addr1\": x,\n"
         "        \"addr2\": y,\n"
         "        ...\n"
         "      }\n"
         "  }\n";
}

/**
 * Sends a name output to the given name script.  This is the "final" step that
 * is common between name_new, name_firstupdate and name_update.  This method
 * also implements the "sendCoins" option, if included.
 */
CTransactionRef
SendNameOutput (CWallet& wallet, const CScript& nameOutScript,
                const CTxIn* nameInput, const UniValue& opt)
{
  RPCTypeCheckObj (opt,
    {
      {"sendCoins", UniValueType (UniValue::VOBJ)},
    },
    true, false);

  if (wallet.GetBroadcastTransactions () && !g_connman)
    throw JSONRPCError (RPC_CLIENT_P2P_DISABLED,
                        "Error: Peer-to-peer functionality missing"
                        " or disabled");

  std::vector<CRecipient> vecSend;
  vecSend.push_back ({nameOutScript, NAME_LOCKED_AMOUNT, false});

  if (opt.exists ("sendCoins"))
    for (const std::string& addr : opt["sendCoins"].getKeys ())
      {
        const CTxDestination dest = DecodeDestination (addr);
        if (!IsValidDestination (dest))
          throw JSONRPCError (RPC_INVALID_ADDRESS_OR_KEY,
                              "Invalid address: " + addr);

        const CAmount nAmount = AmountFromValue (opt["sendCoins"][addr]);
        if (nAmount <= 0)
          throw JSONRPCError (RPC_TYPE_ERROR, "Invalid amount for send");

        vecSend.push_back ({GetScriptForDestination (dest), nAmount, false});
      }

  /* Shuffle the recipient list for privacy.  */
  std::shuffle (vecSend.begin (), vecSend.end (), FastRandomContext ());

  /* Check balance against total amount sent.  If we have a name input, we have
     to take its value into account.  */

  const CAmount curBalance = wallet.GetBalance ();

  CAmount totalSpend = 0;
  for (const auto& recv : vecSend)
    totalSpend += recv.nAmount;

  CAmount lockedValue = 0;
  std::string strError;
  if (nameInput != nullptr)
    {
      const CWalletTx* dummyWalletTx;
      if (!wallet.FindValueInNameInput (*nameInput, lockedValue,
                                        dummyWalletTx, strError))
        throw JSONRPCError(RPC_WALLET_ERROR, strError);
    }

  if (totalSpend > curBalance + lockedValue)
    throw JSONRPCError (RPC_WALLET_INSUFFICIENT_FUNDS, "Insufficient funds");

  /* Create and send the transaction.  This code is based on the corresponding
     part of SendMoneyToScript and should stay in sync.  */

  CCoinControl coinControl;
  CReserveKey keyChange(&wallet);
  CAmount nFeeRequired;
  int nChangePosRet = -1;

  CTransactionRef tx;
  if (!wallet.CreateTransaction (vecSend, nameInput, tx, keyChange,
                                 nFeeRequired, nChangePosRet, strError,
                                 coinControl))
    {
      if (totalSpend + nFeeRequired > curBalance)
        strError = strprintf ("Error: This transaction requires a transaction"
                              " fee of at least %s",
                              FormatMoney (nFeeRequired));
      throw JSONRPCError (RPC_WALLET_ERROR, strError);
    }

  CValidationState state;
  if (!wallet.CommitTransaction (tx, {}, {}, {}, keyChange, g_connman.get (),
                                 state))
    {
      strError = strprintf ("Error: The transaction was rejected!"
                            "  Reason given: %s", FormatStateMessage (state));
      throw JSONRPCError (RPC_WALLET_ERROR, strError);
    }

  return tx;
}

} // anonymous namespace
/* ************************************************************************** */

UniValue
name_list (const JSONRPCRequest& request)
{
  std::shared_ptr<CWallet> const wallet = GetWalletForJSONRPCRequest (request);
  CWallet* const pwallet = wallet.get ();

  if (!EnsureWalletIsAvailable (pwallet, request.fHelp))
    return NullUniValue;

  if (request.fHelp || request.params.size () > 1)
    throw std::runtime_error (
        "name_list (\"name\")\n"
        "\nShow status of names in the wallet.\n"
        "\nArguments:\n"
        "1. \"name\"          (string, optional) only include this name\n"
        "\nResult:\n"
        "[\n"
        + NameInfoHelp ("  ")
<<<<<<< HEAD
            .withField ("\"transferred\": xxxxx",
                        "(boolean) whether the name was transferred and is"
                        " no longer owned by the wallet")
=======
            .withExpiration ()
>>>>>>> 59dc9109
            .finish (",") +
        "  ...\n"
        "]\n"
        "\nExamples:\n"
        + HelpExampleCli ("name_list", "")
        + HelpExampleCli ("name_list", "\"myname\"")
        + HelpExampleRpc ("name_list", "")
      );

  RPCTypeCheck (request.params, {UniValue::VSTR});

  valtype nameFilter;
  if (request.params.size () == 1)
    nameFilter = ValtypeFromString (request.params[0].get_str ());

  std::map<valtype, int> mapHeights;
  std::map<valtype, UniValue> mapObjects;

  {
  LOCK2 (cs_main, pwallet->cs_wallet);
  for (const auto& item : pwallet->mapWallet)
    {
      const CWalletTx& tx = item.second;

      CNameScript nameOp;
      int nOut = -1;
      for (unsigned i = 0; i < tx.tx->vout.size (); ++i)
        {
          const CNameScript cur(tx.tx->vout[i].scriptPubKey);
          if (cur.isNameOp ())
            {
              if (nOut != -1)
                LogPrintf ("ERROR: wallet contains tx with multiple"
                           " name outputs");
              else
                {
                  nameOp = cur;
                  nOut = i;
                }
            }
        }

      if (nOut == -1 || !nameOp.isAnyUpdate ())
        continue;

      const valtype& name = nameOp.getOpName ();
      if (!nameFilter.empty () && nameFilter != name)
        continue;

      const CBlockIndex* pindex;
      const int depth = tx.GetDepthInMainChain (pindex);
      if (depth <= 0)
        continue;

      const auto mit = mapHeights.find (name);
      if (mit != mapHeights.end () && mit->second > pindex->nHeight)
        continue;

      UniValue obj
        = getNameInfo (name, nameOp.getOpValue (),
                       COutPoint (tx.GetHash (), nOut),
                       nameOp.getAddress ());
<<<<<<< HEAD
=======
      addOwnershipInfo (nameOp.getAddress (), pwallet, obj);
      addExpirationInfo (pindex->nHeight, obj);
>>>>>>> 59dc9109

      mapHeights[name] = pindex->nHeight;
      mapObjects[name] = obj;
    }
  }

  UniValue res(UniValue::VARR);
  for (const auto& item : mapObjects)
    res.push_back (item.second);

  return res;
}

/* ************************************************************************** */

UniValue
name_register (const JSONRPCRequest& request)
{
  std::shared_ptr<CWallet> const wallet = GetWalletForJSONRPCRequest (request);
  CWallet* const pwallet = wallet.get ();

  if (!EnsureWalletIsAvailable (pwallet, request.fHelp))
    return NullUniValue;

  if (request.fHelp
      || (request.params.size () != 2 && request.params.size () != 3))
    throw std::runtime_error (
        "name_register \"name\" \"value\" (\"options\")\n"
        "\nRegister a new name.\n"
        + HelpRequiringPassphrase (pwallet) +
        "\nArguments:\n"
        "1. \"name\"          (string, required) the name to register\n"
        "2. \"value\"         (string, required) value for the name\n"
        "3. \"options\"       (object, optional)\n"
        + getNameOpOptionsHelp () +
        "\nResult:\n"
        "\"txid\"             (string) the name_register's txid\n"
        "\nExamples:\n"
        + HelpExampleCli ("name_register", "\"myname\", \"new-value\"")
        + HelpExampleCli ("name_register", "\"myname\", \"new-value\", \"NEX4nME5p3iyNK3gFh4FUeUriHXxEFemo9\"")
        + HelpExampleRpc ("name_register", "\"myname\", \"new-value\"")
      );

  RPCTypeCheck (request.params,
                {UniValue::VSTR, UniValue::VSTR, UniValue::VOBJ});

  const std::string nameStr = request.params[0].get_str ();
  const valtype name = ValtypeFromString (nameStr);

  CValidationState state;
  if (!IsNameValid (name, state))
    throw JSONRPCError (RPC_INVALID_PARAMETER, state.GetRejectReason ());

  const std::string valueStr = request.params[1].get_str ();
  const valtype value = ValtypeFromString (valueStr);
  if (!IsValueValid (value, state))
    throw JSONRPCError (RPC_INVALID_PARAMETER, state.GetRejectReason ());

  UniValue options(UniValue::VOBJ);
  if (request.params.size () >= 3)
    options = request.params[2].get_obj ();

  /* Reject updates to a name for which the mempool already has
     a pending registration.  This is not a hard rule enforced by network
     rules, but it is necessary with the current mempool implementation.  */
  {
    LOCK (mempool.cs);
    if (mempool.registersName (name))
      throw JSONRPCError (RPC_TRANSACTION_ERROR,
                          "there is already a pending registration"
                          " for this name");
  }

  {
    LOCK (cs_main);
    CNameData data;
    if (pcoinsTip->GetName (name, data))
      throw JSONRPCError (RPC_TRANSACTION_ERROR,
                          "this name exists already");
  }

  /* No more locking required, similarly to name_new.  */

  EnsureWalletIsUnlocked (pwallet);

  DestinationAddressHelper destHelper(*pwallet);
  destHelper.setOptions (options);

  const CScript nameScript
    = CNameScript::buildNameRegister (destHelper.getScript (), name, value);

  CCoinControl coinControl;
  CTransactionRef tx = SendNameOutput (*pwallet, nameScript, nullptr, options);
  destHelper.finalise ();

  return tx->GetHash ().GetHex ();
}

/* ************************************************************************** */

UniValue
name_update (const JSONRPCRequest& request)
{
  std::shared_ptr<CWallet> const wallet = GetWalletForJSONRPCRequest (request);
  CWallet* const pwallet = wallet.get ();

  if (!EnsureWalletIsAvailable (pwallet, request.fHelp))
    return NullUniValue;

  if (request.fHelp || request.params.size () < 2 || request.params.size () > 3)
    throw std::runtime_error (
        "name_update \"name\" \"value\" (\"options\")\n"
        "\nUpdate a name and possibly transfer it.\n"
        + HelpRequiringPassphrase (pwallet) +
        "\nArguments:\n"
        "1. \"name\"          (string, required) the name to update\n"
        "2. \"value\"         (string, required) value for the name\n"
        "3. \"options\"       (object, optional)\n"
        + getNameOpOptionsHelp () +
        "\nResult:\n"
        "\"txid\"             (string) the name_update's txid\n"
        "\nExamples:\n"
        + HelpExampleCli ("name_update", "\"myname\", \"new-value\"")
        + HelpExampleRpc ("name_update", "\"myname\", \"new-value\"")
      );

  RPCTypeCheck (request.params,
                {UniValue::VSTR, UniValue::VSTR, UniValue::VOBJ});

  const std::string nameStr = request.params[0].get_str ();
  const valtype name = ValtypeFromString (nameStr);

  CValidationState state;
  if (!IsNameValid (name, state))
    throw JSONRPCError (RPC_INVALID_PARAMETER, state.GetRejectReason ());

  const std::string valueStr = request.params[1].get_str ();
  const valtype value = ValtypeFromString (valueStr);
  if (!IsValueValid (value, state))
    throw JSONRPCError (RPC_INVALID_PARAMETER, state.GetRejectReason ());

  UniValue options(UniValue::VOBJ);
  if (request.params.size () >= 3)
    options = request.params[2].get_obj ();

  /* Reject updates to a name for which the mempool already has
     a pending update.  This is not a hard rule enforced by network
     rules, but it is necessary with the current mempool implementation.  */
  {
    LOCK (mempool.cs);
    if (mempool.updatesName (name))
      throw JSONRPCError (RPC_TRANSACTION_ERROR,
                          "there is already a pending update for this name");
  }

  CNameData oldData;
  {
    LOCK (cs_main);
    if (!pcoinsTip->GetName (name, oldData))
      throw JSONRPCError (RPC_TRANSACTION_ERROR,
                          "this name can not be updated");
  }

  const COutPoint outp = oldData.getUpdateOutpoint ();
  const CTxIn txIn(outp);

  /* No more locking required, similarly to name_new.  */

  EnsureWalletIsUnlocked (pwallet);

  DestinationAddressHelper destHelper(*pwallet);
  destHelper.setOptions (options);

  const CScript nameScript
    = CNameScript::buildNameUpdate (destHelper.getScript (), name, value);

  CCoinControl coinControl;
  CTransactionRef tx = SendNameOutput (*pwallet, nameScript, &txIn, options);
  destHelper.finalise ();

  return tx->GetHash ().GetHex ();
}

/* ************************************************************************** */

UniValue
sendtoname (const JSONRPCRequest& request)
{
  std::shared_ptr<CWallet> const wallet = GetWalletForJSONRPCRequest (request);
  CWallet* const pwallet = wallet.get ();

  if (!EnsureWalletIsAvailable (pwallet, request.fHelp))
    return NullUniValue;
  
  if (request.fHelp || request.params.size () < 2 || request.params.size () > 8)
    throw std::runtime_error (
        "sendtoname \"name\" amount ( \"comment\" \"comment_to\" subtractfeefromamount replaceable conf_target \"estimate_mode\")\n"
        "\nSend an amount to the owner of a name. "
        " The amount is a real and is rounded to the nearest 0.00000001.\n"
        + HelpRequiringPassphrase (pwallet) +
        "\nArguments:\n"
        "1. \"name\"        (string, required) The name to send to.\n"
        "2. \"amount\"      (numeric, required) The amount in CHI to send. eg 0.1\n"
        "3. \"comment\"     (string, optional) A comment used to store what the transaction is for. \n"
        "                             This is not part of the transaction, just kept in your wallet.\n"
        "4. \"comment-to\"  (string, optional) A comment to store the name of the person or organization \n"
        "                             to which you're sending the transaction. This is not part of the \n"
        "                             transaction, just kept in your wallet.\n"
        "5. subtractfeefromamount  (boolean, optional, default=false) The fee will be deducted from the amount being sent.\n"
        "                             The recipient will receive less CHI than you enter in the amount field.\n"
        "6. replaceable            (boolean, optional) Allow this transaction to be replaced by a transaction with higher fees via BIP 125\n"
        "7. conf_target            (numeric, optional) Confirmation target (in blocks)\n"
        "8. \"estimate_mode\"      (string, optional, default=UNSET) The fee estimate mode, must be one of:\n"
        "       \"UNSET\"\n"
        "       \"ECONOMICAL\"\n"
        "       \"CONSERVATIVE\"\n"
        "\nResult:\n"
        "\"transactionid\"  (string) The transaction id.\n"
        "\nExamples:\n"
        + HelpExampleCli ("sendtoname", "\"id/foobar\" 0.1")
        + HelpExampleCli ("sendtoname", "\"id/foobar\" 0.1 \"donation\" \"seans outpost\"")
        + HelpExampleCli ("sendtoname", "\"id/foobar\" 0.1 \"\" \"\" true")
        + HelpExampleRpc ("sendtoname", "\"id/foobar\", 0.1, \"donation\", \"seans outpost\"")
      );

  RPCTypeCheck (request.params,
                {UniValue::VSTR, UniValue::VNUM, UniValue::VSTR,
                 UniValue::VSTR, UniValue::VBOOL, UniValue::VBOOL,
                 UniValue::VNUM, UniValue::VSTR});

  if (IsInitialBlockDownload ())
    throw JSONRPCError(RPC_CLIENT_IN_INITIAL_DOWNLOAD,
                       "Xyon is downloading blocks...");

  LOCK2 (cs_main, pwallet->cs_wallet);

  const std::string nameStr = request.params[0].get_str ();
  const valtype name = ValtypeFromString (nameStr);

  CNameData data;
  if (!pcoinsTip->GetName (name, data))
    {
      std::ostringstream msg;
      msg << "name not found: '" << nameStr << "'";
      throw JSONRPCError (RPC_INVALID_ADDRESS_OR_KEY, msg.str ());
    }

  /* The code below is strongly based on sendtoaddress.  Make sure to
     keep it in sync.  */

  // Amount
  CAmount nAmount = AmountFromValue(request.params[1]);
  if (nAmount <= 0)
      throw JSONRPCError(RPC_TYPE_ERROR, "Invalid amount for send");

  // Wallet comments
  mapValue_t mapValue;
  if (request.params.size() > 2 && !request.params[2].isNull()
        && !request.params[2].get_str().empty())
      mapValue["comment"] = request.params[2].get_str();
  if (request.params.size() > 3 && !request.params[3].isNull()
        && !request.params[3].get_str().empty())
      mapValue["to"] = request.params[3].get_str();

  bool fSubtractFeeFromAmount = false;
  if (!request.params[4].isNull())
      fSubtractFeeFromAmount = request.params[4].get_bool();

  CCoinControl coin_control;
  if (!request.params[5].isNull()) {
      coin_control.m_signal_bip125_rbf = request.params[5].get_bool();
  }

  if (!request.params[6].isNull()) {
      coin_control.m_confirm_target = ParseConfirmTarget(request.params[6]);
  }

  if (!request.params[7].isNull()) {
      if (!FeeModeFromString(request.params[7].get_str(),
          coin_control.m_fee_mode)) {
          throw JSONRPCError(RPC_INVALID_PARAMETER,
                             "Invalid estimate_mode parameter");
      }
  }

  EnsureWalletIsUnlocked(pwallet);

  CTransactionRef tx = SendMoneyToScript (pwallet, data.getAddress (), nullptr,
                                          nAmount, fSubtractFeeFromAmount,
                                          coin_control, std::move(mapValue),
                                          {} /* fromAccount */);
  return tx->GetHash ().GetHex ();
}<|MERGE_RESOLUTION|>--- conflicted
+++ resolved
@@ -245,13 +245,6 @@
         "\nResult:\n"
         "[\n"
         + NameInfoHelp ("  ")
-<<<<<<< HEAD
-            .withField ("\"transferred\": xxxxx",
-                        "(boolean) whether the name was transferred and is"
-                        " no longer owned by the wallet")
-=======
-            .withExpiration ()
->>>>>>> 59dc9109
             .finish (",") +
         "  ...\n"
         "]\n"
@@ -314,11 +307,7 @@
         = getNameInfo (name, nameOp.getOpValue (),
                        COutPoint (tx.GetHash (), nOut),
                        nameOp.getAddress ());
-<<<<<<< HEAD
-=======
       addOwnershipInfo (nameOp.getAddress (), pwallet, obj);
-      addExpirationInfo (pindex->nHeight, obj);
->>>>>>> 59dc9109
 
       mapHeights[name] = pindex->nHeight;
       mapObjects[name] = obj;

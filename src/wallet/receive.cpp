// Copyright (c) 2021 The Bitcoin Core developers
// Distributed under the MIT software license, see the accompanying
// file COPYING or http://www.opensource.org/licenses/mit-license.php.

#include <consensus/consensus.h>
#include <names/encoding.h>
#include <script/names.h>
#include <wallet/receive.h>
#include <wallet/transaction.h>
#include <wallet/wallet.h>

isminetype InputIsMine(const CWallet& wallet, const CTxIn &txin)
{
    AssertLockHeld(wallet.cs_wallet);
    std::map<uint256, CWalletTx>::const_iterator mi = wallet.mapWallet.find(txin.prevout.hash);
    if (mi != wallet.mapWallet.end())
    {
        const CWalletTx& prev = (*mi).second;
        if (txin.prevout.n < prev.tx->vout.size())
            return wallet.IsMine(prev.tx->vout[txin.prevout.n]);
    }
    return ISMINE_NO;
}

bool AllInputsMine(const CWallet& wallet, const CTransaction& tx, const isminefilter& filter)
{
    LOCK(wallet.cs_wallet);

    for (const CTxIn& txin : tx.vin)
    {
        auto mi = wallet.mapWallet.find(txin.prevout.hash);
        if (mi == wallet.mapWallet.end())
            return false; // any unknown inputs can't be from us

        const CWalletTx& prev = (*mi).second;

        if (txin.prevout.n >= prev.tx->vout.size())
            return false; // invalid input!

        if (!(wallet.IsMine(prev.tx->vout[txin.prevout.n]) & filter))
            return false;
    }
    return true;
}

CAmount OutputGetCredit(const CWallet& wallet, const CTxOut& txout, const isminefilter& filter)
{
    if (!MoneyRange(txout.nValue))
        throw std::runtime_error(std::string(__func__) + ": value out of range");
<<<<<<< HEAD
    if (CNameScript::isNameScript (txout.scriptPubKey))
        return 0;
    LOCK(cs_wallet);
    return ((IsMine(txout) & filter) ? txout.nValue : 0);
=======
    LOCK(wallet.cs_wallet);
    return ((wallet.IsMine(txout) & filter) ? txout.nValue : 0);
>>>>>>> 499a6fcf
}

CAmount TxGetCredit(const CWallet& wallet, const CTransaction& tx, const isminefilter& filter)
{
    CAmount nCredit = 0;
    for (const CTxOut& txout : tx.vout)
    {
        nCredit += OutputGetCredit(wallet, txout, filter);
        if (!MoneyRange(nCredit))
            throw std::runtime_error(std::string(__func__) + ": value out of range");
    }
    return nCredit;
}

<<<<<<< HEAD
std::optional<CNameScript> CWallet::GetNameCredit(const CTxOut& txout, const isminefilter& filter) const
{
    CNameScript op(txout.scriptPubKey);
    if (!op.isNameOp ())
        return {};
    LOCK(cs_wallet);
    return ((IsMine(txout) & filter) ? std::optional<CNameScript>{op} : std::nullopt);
}

std::optional<CNameScript> CWallet::GetNameCredit(const CTransaction& tx, const isminefilter& filter) const
{
    std::optional<CNameScript> nCredit;
    for (const CTxOut& txout : tx.vout)
    {
        nCredit = GetNameCredit(txout, filter);
        if (nCredit)
            break;
    }
    return nCredit;
}

bool CWallet::IsChange(const CScript& script) const
=======
bool ScriptIsChange(const CWallet& wallet, const CScript& script)
>>>>>>> 499a6fcf
{
    // TODO: fix handling of 'change' outputs. The assumption is that any
    // payment to a script that is ours, but is not in the address book
    // is change. That assumption is likely to break when we implement multisignature
    // wallets that return change back into a multi-signature-protected address;
    // a better way of identifying which outputs are 'the send' and which are
    // 'the change' will need to be implemented (maybe extend CWalletTx to remember
    // which output, if any, was change).
    AssertLockHeld(wallet.cs_wallet);
    if (wallet.IsMine(script))
    {
        CTxDestination address;
        if (!ExtractDestination(script, address))
            return true;
        if (!wallet.FindAddressBookEntry(address)) {
            return true;
        }
    }
    return false;
}

bool OutputIsChange(const CWallet& wallet, const CTxOut& txout)
{
    return ScriptIsChange(wallet, txout.scriptPubKey);
}

CAmount OutputGetChange(const CWallet& wallet, const CTxOut& txout)
{
    AssertLockHeld(wallet.cs_wallet);
    if (!MoneyRange(txout.nValue))
        throw std::runtime_error(std::string(__func__) + ": value out of range");
    return (OutputIsChange(wallet, txout) ? txout.nValue : 0);
}

CAmount TxGetChange(const CWallet& wallet, const CTransaction& tx)
{
    LOCK(wallet.cs_wallet);
    CAmount nChange = 0;
    for (const CTxOut& txout : tx.vout)
    {
        nChange += OutputGetChange(wallet, txout);
        if (!MoneyRange(nChange))
            throw std::runtime_error(std::string(__func__) + ": value out of range");
    }
    return nChange;
}

static CAmount GetCachableAmount(const CWallet& wallet, const CWalletTx& wtx, CWalletTx::AmountType type, const isminefilter& filter, bool recalculate = false)
{
    auto& amount = wtx.m_amounts[type];
    if (recalculate || !amount.m_cached[filter]) {
        amount.Set(filter, type == CWalletTx::DEBIT ? wallet.GetDebit(*wtx.tx, filter) : TxGetCredit(wallet, *wtx.tx, filter));
        wtx.m_is_cache_empty = false;
    }
    return amount.m_value[filter];
}

CAmount CachedTxGetCredit(const CWallet& wallet, const CWalletTx& wtx, const isminefilter& filter)
{
    // Must wait until coinbase is safely deep enough in the chain before valuing it
    if (wallet.IsTxImmatureCoinBase(wtx))
        return 0;

    CAmount credit = 0;
    if (filter & ISMINE_SPENDABLE) {
        // GetBalance can assume transactions in mapWallet won't change
        credit += GetCachableAmount(wallet, wtx, CWalletTx::CREDIT, ISMINE_SPENDABLE);
    }
    if (filter & ISMINE_WATCH_ONLY) {
        credit += GetCachableAmount(wallet, wtx, CWalletTx::CREDIT, ISMINE_WATCH_ONLY);
    }
    return credit;
}

<<<<<<< HEAD
std::optional<CNameScript> CWalletTx::GetNameCredit(const isminefilter& filter) const
{
    // TODO: Caching like what GetCredit does.
    return pwallet->GetNameCredit(*tx, filter);
}

CAmount CWalletTx::GetDebit(const isminefilter& filter) const
=======
CAmount CachedTxGetDebit(const CWallet& wallet, const CWalletTx& wtx, const isminefilter& filter)
>>>>>>> 499a6fcf
{
    if (wtx.tx->vin.empty())
        return 0;

    CAmount debit = 0;
    if (filter & ISMINE_SPENDABLE) {
        debit += GetCachableAmount(wallet, wtx, CWalletTx::DEBIT, ISMINE_SPENDABLE);
    }
    if (filter & ISMINE_WATCH_ONLY) {
        debit += GetCachableAmount(wallet, wtx, CWalletTx::DEBIT, ISMINE_WATCH_ONLY);
    }
    return debit;
}

<<<<<<< HEAD
std::optional<CNameScript> CWalletTx::GetNameDebit(const isminefilter& filter) const
{
    // TODO: Caching like what GetDebit does.
    return pwallet->GetNameDebit(*tx, filter);
}

CAmount CWalletTx::GetChange() const
=======
CAmount CachedTxGetChange(const CWallet& wallet, const CWalletTx& wtx)
>>>>>>> 499a6fcf
{
    if (wtx.fChangeCached)
        return wtx.nChangeCached;
    wtx.nChangeCached = TxGetChange(wallet, *wtx.tx);
    wtx.fChangeCached = true;
    return wtx.nChangeCached;
}

CAmount CachedTxGetImmatureCredit(const CWallet& wallet, const CWalletTx& wtx, bool fUseCache)
{
    if (wallet.IsTxImmatureCoinBase(wtx) && wallet.IsTxInMainChain(wtx)) {
        return GetCachableAmount(wallet, wtx, CWalletTx::IMMATURE_CREDIT, ISMINE_SPENDABLE, !fUseCache);
    }

    return 0;
}

CAmount CachedTxGetImmatureWatchOnlyCredit(const CWallet& wallet, const CWalletTx& wtx, const bool fUseCache)
{
    if (wallet.IsTxImmatureCoinBase(wtx) && wallet.IsTxInMainChain(wtx)) {
        return GetCachableAmount(wallet, wtx, CWalletTx::IMMATURE_CREDIT, ISMINE_WATCH_ONLY, !fUseCache);
    }

    return 0;
}

CAmount CachedTxGetAvailableCredit(const CWallet& wallet, const CWalletTx& wtx, bool fUseCache, const isminefilter& filter)
{
    // Avoid caching ismine for NO or ALL cases (could remove this check and simplify in the future).
    bool allow_cache = (filter & ISMINE_ALL) && (filter & ISMINE_ALL) != ISMINE_ALL;

    // Must wait until coinbase is safely deep enough in the chain before valuing it
    if (wallet.IsTxImmatureCoinBase(wtx))
        return 0;

    if (fUseCache && allow_cache && wtx.m_amounts[CWalletTx::AVAILABLE_CREDIT].m_cached[filter]) {
        return wtx.m_amounts[CWalletTx::AVAILABLE_CREDIT].m_value[filter];
    }

    bool allow_used_addresses = (filter & ISMINE_USED) || !wallet.IsWalletFlagSet(WALLET_FLAG_AVOID_REUSE);
    CAmount nCredit = 0;
    uint256 hashTx = wtx.GetHash();
    for (unsigned int i = 0; i < wtx.tx->vout.size(); i++)
    {
        if (!wallet.IsSpent(hashTx, i) && (allow_used_addresses || !wallet.IsSpentKey(hashTx, i))) {
            const CTxOut &txout = wtx.tx->vout[i];
            nCredit += OutputGetCredit(wallet, txout, filter);
            if (!MoneyRange(nCredit))
                throw std::runtime_error(std::string(__func__) + " : value out of range");
        }
    }

    if (allow_cache) {
        wtx.m_amounts[CWalletTx::AVAILABLE_CREDIT].Set(filter, nCredit);
        wtx.m_is_cache_empty = false;
    }

    return nCredit;
}

void CachedTxGetAmounts(const CWallet& wallet, const CWalletTx& wtx,
                  std::list<COutputEntry>& listReceived,
                  std::list<COutputEntry>& listSent, CAmount& nFee, const isminefilter& filter)
{
    nFee = 0;
    listReceived.clear();
    listSent.clear();

    // Compute fee:
    CAmount nDebit = CachedTxGetDebit(wallet, wtx, filter);
    if (nDebit > 0) // debit>0 means we signed/sent this transaction
    {
<<<<<<< HEAD
        CAmount nValueOut = tx->GetValueOut(true);
=======
        CAmount nValueOut = wtx.tx->GetValueOut();
>>>>>>> 499a6fcf
        nFee = nDebit - nValueOut;
    }

    LOCK(wallet.cs_wallet);
    // Sent/received.
    for (unsigned int i = 0; i < wtx.tx->vout.size(); ++i)
    {
<<<<<<< HEAD
        const CTxOut& txout = tx->vout[i];
        isminetype fIsMine = pwallet->IsMine(txout);
        const CNameScript nameOp(txout.scriptPubKey);
=======
        const CTxOut& txout = wtx.tx->vout[i];
        isminetype fIsMine = wallet.IsMine(txout);
>>>>>>> 499a6fcf
        // Only need to handle txouts if AT LEAST one of these is true:
        //   1) they debit from us (sent)
        //   2) the output is to us (received)
        if (nDebit > 0)
        {
<<<<<<< HEAD
            // Don't report 'change' txouts, but keep names in all cases
            if (pwallet->IsChange(txout) && !nameOp.isNameOp())
=======
            // Don't report 'change' txouts
            if (OutputIsChange(wallet, txout))
>>>>>>> 499a6fcf
                continue;
        }
        else if (!(fIsMine & filter))
            continue;

        // In either case, we need to get the destination address
        CTxDestination address;

        if (!ExtractDestination(txout.scriptPubKey, address) && !txout.scriptPubKey.IsUnspendable())
        {
            wallet.WalletLogPrintf("CWalletTx::GetAmounts: Unknown transaction type found, txid %s\n",
                                    wtx.GetHash().ToString());
            address = CNoDestination();
        }

        COutputEntry output = {address, "", txout.nValue, (int)i};

        // If we have a name script, set the "name" parameter.
        if (nameOp.isNameOp())
        {
            if (nameOp.isAnyUpdate())
                output.nameOp = "update: " + EncodeNameForMessage(nameOp.getOpName());
            else
                output.nameOp = "new: " + HexStr(nameOp.getOpHash());
            output.amount = 0;
        }

        // If we are debited by the transaction, add the output as a "sent" entry
        if (nDebit > 0)
            listSent.push_back(output);

        // If we are receiving the output, add it as a "received" entry
        // For names, only do this if we did not also add it as "sent"
        if ((fIsMine & filter)
            && (!nameOp.isNameOp() || !(nDebit > 0)))
            listReceived.push_back(output);
    }

}

bool CachedTxIsFromMe(const CWallet& wallet, const CWalletTx& wtx, const isminefilter& filter)
{
    return (CachedTxGetDebit(wallet, wtx, filter) > 0);
}

bool CachedTxIsTrusted(const CWallet& wallet, const CWalletTx& wtx, std::set<uint256>& trusted_parents)
{
    AssertLockHeld(wallet.cs_wallet);
    // Quick answer in most cases
    if (!wallet.chain().checkFinalTx(*wtx.tx)) return false;
    int nDepth = wallet.GetTxDepthInMainChain(wtx);
    if (nDepth >= 1) return true;
    if (nDepth < 0) return false;
    // using wtx's cached debit
    if (!wallet.m_spend_zero_conf_change || !CachedTxIsFromMe(wallet, wtx, ISMINE_ALL)) return false;

    // Don't trust unconfirmed transactions from us unless they are in the mempool.
    if (!wtx.InMempool()) return false;

    // Trusted if all inputs are from us and are in the mempool:
    for (const CTxIn& txin : wtx.tx->vin)
    {
        // Transactions not sent by us: not trusted
        const CWalletTx* parent = wallet.GetWalletTx(txin.prevout.hash);
        if (parent == nullptr) return false;
        const CTxOut& parentOut = parent->tx->vout[txin.prevout.n];
        // Check that this specific input being spent is trusted
        if (wallet.IsMine(parentOut) != ISMINE_SPENDABLE) return false;
        // If we've already trusted this parent, continue
        if (trusted_parents.count(parent->GetHash())) continue;
        // Recurse to check that the parent is also trusted
        if (!CachedTxIsTrusted(wallet, *parent, trusted_parents)) return false;
        trusted_parents.insert(parent->GetHash());
    }
    return true;
}

bool CachedTxIsTrusted(const CWallet& wallet, const CWalletTx& wtx)
{
    std::set<uint256> trusted_parents;
    LOCK(wallet.cs_wallet);
    return CachedTxIsTrusted(wallet, wtx, trusted_parents);
}

Balance GetBalance(const CWallet& wallet, const int min_depth, bool avoid_reuse)
{
    Balance ret;
    isminefilter reuse_filter = avoid_reuse ? ISMINE_NO : ISMINE_USED;
    {
        LOCK(wallet.cs_wallet);
        std::set<uint256> trusted_parents;
        for (const auto& entry : wallet.mapWallet)
        {
            const CWalletTx& wtx = entry.second;
            const bool is_trusted{CachedTxIsTrusted(wallet, wtx, trusted_parents)};
            const int tx_depth{wallet.GetTxDepthInMainChain(wtx)};
            const CAmount tx_credit_mine{CachedTxGetAvailableCredit(wallet, wtx, /* fUseCache */ true, ISMINE_SPENDABLE | reuse_filter)};
            const CAmount tx_credit_watchonly{CachedTxGetAvailableCredit(wallet, wtx, /* fUseCache */ true, ISMINE_WATCH_ONLY | reuse_filter)};
            if (is_trusted && tx_depth >= min_depth) {
                ret.m_mine_trusted += tx_credit_mine;
                ret.m_watchonly_trusted += tx_credit_watchonly;
            }
            if (!is_trusted && tx_depth == 0 && wtx.InMempool()) {
                ret.m_mine_untrusted_pending += tx_credit_mine;
                ret.m_watchonly_untrusted_pending += tx_credit_watchonly;
            }
            ret.m_mine_immature += CachedTxGetImmatureCredit(wallet, wtx);
            ret.m_watchonly_immature += CachedTxGetImmatureWatchOnlyCredit(wallet, wtx);
        }
    }
    return ret;
}

std::map<CTxDestination, CAmount> GetAddressBalances(const CWallet& wallet)
{
    std::map<CTxDestination, CAmount> balances;

    {
        LOCK(wallet.cs_wallet);
        std::set<uint256> trusted_parents;
        for (const auto& walletEntry : wallet.mapWallet)
        {
            const CWalletTx& wtx = walletEntry.second;

            if (!CachedTxIsTrusted(wallet, wtx, trusted_parents))
                continue;

            if (wallet.IsTxImmatureCoinBase(wtx))
                continue;

            int nDepth = wallet.GetTxDepthInMainChain(wtx);
            if (nDepth < (CachedTxIsFromMe(wallet, wtx, ISMINE_ALL) ? 0 : 1))
                continue;

            for (unsigned int i = 0; i < wtx.tx->vout.size(); i++)
            {
                CTxDestination addr;
                if (!wallet.IsMine(wtx.tx->vout[i]))
                    continue;
                if(!ExtractDestination(wtx.tx->vout[i].scriptPubKey, addr))
                    continue;

                CAmount n = wallet.IsSpent(walletEntry.first, i) ? 0 : wtx.tx->vout[i].nValue;
                balances[addr] += n;
            }
        }
    }

    return balances;
}

std::set< std::set<CTxDestination> > GetAddressGroupings(const CWallet& wallet)
{
    AssertLockHeld(wallet.cs_wallet);
    std::set< std::set<CTxDestination> > groupings;
    std::set<CTxDestination> grouping;

    for (const auto& walletEntry : wallet.mapWallet)
    {
        const CWalletTx& wtx = walletEntry.second;

        if (wtx.tx->vin.size() > 0)
        {
            bool any_mine = false;
            // group all input addresses with each other
            for (const CTxIn& txin : wtx.tx->vin)
            {
                CTxDestination address;
                if(!InputIsMine(wallet, txin)) /* If this input isn't mine, ignore it */
                    continue;
                if(!ExtractDestination(wallet.mapWallet.at(txin.prevout.hash).tx->vout[txin.prevout.n].scriptPubKey, address))
                    continue;
                grouping.insert(address);
                any_mine = true;
            }

            // group change with input addresses
            if (any_mine)
            {
               for (const CTxOut& txout : wtx.tx->vout)
                   if (OutputIsChange(wallet, txout))
                   {
                       CTxDestination txoutAddr;
                       if(!ExtractDestination(txout.scriptPubKey, txoutAddr))
                           continue;
                       grouping.insert(txoutAddr);
                   }
            }
            if (grouping.size() > 0)
            {
                groupings.insert(grouping);
                grouping.clear();
            }
        }

        // group lone addrs by themselves
        for (const auto& txout : wtx.tx->vout)
            if (wallet.IsMine(txout))
            {
                CTxDestination address;
                if(!ExtractDestination(txout.scriptPubKey, address))
                    continue;
                grouping.insert(address);
                groupings.insert(grouping);
                grouping.clear();
            }
    }

    std::set< std::set<CTxDestination>* > uniqueGroupings; // a set of pointers to groups of addresses
    std::map< CTxDestination, std::set<CTxDestination>* > setmap;  // map addresses to the unique group containing it
    for (std::set<CTxDestination> _grouping : groupings)
    {
        // make a set of all the groups hit by this new group
        std::set< std::set<CTxDestination>* > hits;
        std::map< CTxDestination, std::set<CTxDestination>* >::iterator it;
        for (const CTxDestination& address : _grouping)
            if ((it = setmap.find(address)) != setmap.end())
                hits.insert((*it).second);

        // merge all hit groups into a new single group and delete old groups
        std::set<CTxDestination>* merged = new std::set<CTxDestination>(_grouping);
        for (std::set<CTxDestination>* hit : hits)
        {
            merged->insert(hit->begin(), hit->end());
            uniqueGroupings.erase(hit);
            delete hit;
        }
        uniqueGroupings.insert(merged);

        // update setmap
        for (const CTxDestination& element : *merged)
            setmap[element] = merged;
    }

    std::set< std::set<CTxDestination> > ret;
    for (const std::set<CTxDestination>* uniqueGrouping : uniqueGroupings)
    {
        ret.insert(*uniqueGrouping);
        delete uniqueGrouping;
    }

    return ret;
}<|MERGE_RESOLUTION|>--- conflicted
+++ resolved
@@ -47,15 +47,10 @@
 {
     if (!MoneyRange(txout.nValue))
         throw std::runtime_error(std::string(__func__) + ": value out of range");
-<<<<<<< HEAD
     if (CNameScript::isNameScript (txout.scriptPubKey))
         return 0;
-    LOCK(cs_wallet);
-    return ((IsMine(txout) & filter) ? txout.nValue : 0);
-=======
     LOCK(wallet.cs_wallet);
     return ((wallet.IsMine(txout) & filter) ? txout.nValue : 0);
->>>>>>> 499a6fcf
 }
 
 CAmount TxGetCredit(const CWallet& wallet, const CTransaction& tx, const isminefilter& filter)
@@ -70,32 +65,28 @@
     return nCredit;
 }
 
-<<<<<<< HEAD
-std::optional<CNameScript> CWallet::GetNameCredit(const CTxOut& txout, const isminefilter& filter) const
+std::optional<CNameScript> GetNameCredit(const CWallet& wallet, const CTxOut& txout, const isminefilter& filter)
 {
     CNameScript op(txout.scriptPubKey);
     if (!op.isNameOp ())
         return {};
-    LOCK(cs_wallet);
-    return ((IsMine(txout) & filter) ? std::optional<CNameScript>{op} : std::nullopt);
-}
-
-std::optional<CNameScript> CWallet::GetNameCredit(const CTransaction& tx, const isminefilter& filter) const
+    LOCK(wallet.cs_wallet);
+    return ((wallet.IsMine(txout) & filter) ? std::optional<CNameScript>{op} : std::nullopt);
+}
+
+std::optional<CNameScript> GetNameCredit(const CWallet& wallet, const CTransaction& tx, const isminefilter& filter)
 {
     std::optional<CNameScript> nCredit;
     for (const CTxOut& txout : tx.vout)
     {
-        nCredit = GetNameCredit(txout, filter);
+        nCredit = GetNameCredit(wallet, txout, filter);
         if (nCredit)
             break;
     }
     return nCredit;
 }
 
-bool CWallet::IsChange(const CScript& script) const
-=======
 bool ScriptIsChange(const CWallet& wallet, const CScript& script)
->>>>>>> 499a6fcf
 {
     // TODO: fix handling of 'change' outputs. The assumption is that any
     // payment to a script that is ours, but is not in the address book
@@ -170,17 +161,13 @@
     return credit;
 }
 
-<<<<<<< HEAD
-std::optional<CNameScript> CWalletTx::GetNameCredit(const isminefilter& filter) const
+std::optional<CNameScript> TxGetNameCredit(const CWallet& wallet, const CWalletTx& wtx, const isminefilter& filter)
 {
     // TODO: Caching like what GetCredit does.
-    return pwallet->GetNameCredit(*tx, filter);
-}
-
-CAmount CWalletTx::GetDebit(const isminefilter& filter) const
-=======
+    return GetNameCredit(wallet, *wtx.tx, filter);
+}
+
 CAmount CachedTxGetDebit(const CWallet& wallet, const CWalletTx& wtx, const isminefilter& filter)
->>>>>>> 499a6fcf
 {
     if (wtx.tx->vin.empty())
         return 0;
@@ -195,17 +182,13 @@
     return debit;
 }
 
-<<<<<<< HEAD
-std::optional<CNameScript> CWalletTx::GetNameDebit(const isminefilter& filter) const
+std::optional<CNameScript> TxGetNameDebit(const CWallet& wallet, const CWalletTx& wtx, const isminefilter& filter)
 {
     // TODO: Caching like what GetDebit does.
-    return pwallet->GetNameDebit(*tx, filter);
-}
-
-CAmount CWalletTx::GetChange() const
-=======
+    return wallet.GetNameDebit(*wtx.tx, filter);
+}
+
 CAmount CachedTxGetChange(const CWallet& wallet, const CWalletTx& wtx)
->>>>>>> 499a6fcf
 {
     if (wtx.fChangeCached)
         return wtx.nChangeCached;
@@ -278,11 +261,7 @@
     CAmount nDebit = CachedTxGetDebit(wallet, wtx, filter);
     if (nDebit > 0) // debit>0 means we signed/sent this transaction
     {
-<<<<<<< HEAD
-        CAmount nValueOut = tx->GetValueOut(true);
-=======
-        CAmount nValueOut = wtx.tx->GetValueOut();
->>>>>>> 499a6fcf
+        CAmount nValueOut = wtx.tx->GetValueOut(true);
         nFee = nDebit - nValueOut;
     }
 
@@ -290,26 +269,16 @@
     // Sent/received.
     for (unsigned int i = 0; i < wtx.tx->vout.size(); ++i)
     {
-<<<<<<< HEAD
-        const CTxOut& txout = tx->vout[i];
-        isminetype fIsMine = pwallet->IsMine(txout);
-        const CNameScript nameOp(txout.scriptPubKey);
-=======
         const CTxOut& txout = wtx.tx->vout[i];
         isminetype fIsMine = wallet.IsMine(txout);
->>>>>>> 499a6fcf
+        const CNameScript nameOp(txout.scriptPubKey);
         // Only need to handle txouts if AT LEAST one of these is true:
         //   1) they debit from us (sent)
         //   2) the output is to us (received)
         if (nDebit > 0)
         {
-<<<<<<< HEAD
             // Don't report 'change' txouts, but keep names in all cases
-            if (pwallet->IsChange(txout) && !nameOp.isNameOp())
-=======
-            // Don't report 'change' txouts
-            if (OutputIsChange(wallet, txout))
->>>>>>> 499a6fcf
+            if (OutputIsChange(wallet, txout) && !nameOp.isNameOp())
                 continue;
         }
         else if (!(fIsMine & filter))

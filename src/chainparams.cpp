// Copyright (c) 2010 Satoshi Nakamoto
// Copyright (c) 2009-2022 The Bitcoin Core developers
// Distributed under the MIT software license, see the accompanying
// file COPYING or http://www.opensource.org/licenses/mit-license.php.

#include <chainparams.h>

#include <chainparamsseeds.h>
#include <consensus/merkle.h>
#include <deploymentinfo.h>
#include <hash.h> // for signet block challenge hash
#include <script/interpreter.h>
#include <util/string.h>
#include <util/system.h>

#include <assert.h>

<<<<<<< HEAD
bool CChainParams::IsHistoricBug(const uint256& txid, unsigned nHeight, BugType& type) const
{
    const std::pair<unsigned, uint256> key(nHeight, txid);
    std::map<std::pair<unsigned, uint256>, BugType>::const_iterator mi;

    mi = mapHistoricBugs.find (key);
    if (mi != mapHistoricBugs.end ())
    {
        type = mi->second;
        return true;
    }

    return false;
}

static CBlock CreateGenesisBlock(const CScript& genesisInputScript, const CScript& genesisOutputScript, uint32_t nTime, uint32_t nNonce, uint32_t nBits, int32_t nVersion, const CAmount& genesisReward)
{
    CMutableTransaction txNew;
    txNew.nVersion = 1;
    txNew.vin.resize(1);
    txNew.vout.resize(1);
    txNew.vin[0].scriptSig = genesisInputScript;
    txNew.vout[0].nValue = genesisReward;
    txNew.vout[0].scriptPubKey = genesisOutputScript;

    CBlock genesis;
    genesis.nTime    = nTime;
    genesis.nBits    = nBits;
    genesis.nNonce   = nNonce;
    genesis.nVersion = nVersion;
    genesis.vtx.push_back(MakeTransactionRef(std::move(txNew)));
    genesis.hashPrevBlock.SetNull();
    genesis.hashMerkleRoot = BlockMerkleRoot(genesis);
    return genesis;
}

/**
 * Build the genesis block. Note that the output of its generation
 * transaction cannot be spent since it did not originally exist in the
 * database.
 */
static CBlock CreateGenesisBlock(uint32_t nTime, uint32_t nNonce, uint32_t nBits, int32_t nVersion, const CAmount& genesisReward)
{
    const char* pszTimestamp = "... choose what comes next.  Lives of your own, or a return to chains. -- V";
    const CScript genesisInputScript = CScript() << 0x1c007fff << CScriptNum(522) << std::vector<unsigned char>((const unsigned char*)pszTimestamp, (const unsigned char*)pszTimestamp + strlen(pszTimestamp));
    const CScript genesisOutputScript = CScript() << ParseHex("04b620369050cd899ffbbc4e8ee51e8c4534a855bb463439d63d235d4779685d8b6f4870a238cf365ac94fa13ef9a2a22cd99d0d5ee86dcabcafce36c7acf43ce5") << OP_CHECKSIG;
    return CreateGenesisBlock(genesisInputScript, genesisOutputScript, nTime, nNonce, nBits, nVersion, genesisReward);
}

/**
 * Build genesis block for testnet.  In Namecoin, it has a changed timestamp
 * and output script (it uses Bitcoin's).
 */
static CBlock CreateTestnetGenesisBlock(uint32_t nTime, uint32_t nNonce, uint32_t nBits, int32_t nVersion, const CAmount& genesisReward)
{
    const char* pszTimestamp = "The Times 03/Jan/2009 Chancellor on brink of second bailout for banks";
    const CScript genesisInputScript = CScript() << 0x1d00ffff << CScriptNum(4) << std::vector<unsigned char>((const unsigned char*)pszTimestamp, (const unsigned char*)pszTimestamp + strlen(pszTimestamp));
    const CScript genesisOutputScript = CScript() << ParseHex("04678afdb0fe5548271967f1a67130b7105cd6a828e03909a67962e0ea1f61deb649f6bc3f4cef38c4f35504e51ec112de5c384df7ba0b8d578a4c702b6bf11d5f") << OP_CHECKSIG;
    return CreateGenesisBlock(genesisInputScript, genesisOutputScript, nTime, nNonce, nBits, nVersion, genesisReward);
}

/**
 * Main network on which people trade goods and services.
 */
class CMainParams : public CChainParams {
public:
    CMainParams() {
        strNetworkID = CBaseChainParams::MAIN;
        consensus.signet_blocks = false;
        consensus.signet_challenge.clear();
        consensus.nSubsidyHalvingInterval = 210000;
        consensus.BIP16Height = 475000;
        /* Note that these are not the actual activation heights, but blocks
           after them.  They are too deep in the chain to be ever reorged,
           and thus this is also fine.  */
        consensus.BIP34Height = 250000;
        consensus.BIP65Height = 335000;
        consensus.BIP66Height = 250000;
        /* Namecoin activates CSV/Segwit with BIP16.  */
        consensus.CSVHeight = 475000;
        consensus.SegwitHeight = 475000;
        consensus.MinBIP9WarningHeight = 477016; // segwit activation height + miner confirmation window
        consensus.powLimit = uint256S("00000000ffffffffffffffffffffffffffffffffffffffffffffffffffffffff");
        consensus.nPowTargetTimespan = 14 * 24 * 60 * 60; // two weeks
        consensus.nPowTargetSpacing = 10 * 60;
        consensus.fPowAllowMinDifficultyBlocks = false;
        consensus.fPowNoRetargeting = false;
        consensus.nRuleChangeActivationThreshold = 1815; // 90% of 2016
        consensus.nMinerConfirmationWindow = 2016; // nPowTargetTimespan / nPowTargetSpacing
        consensus.vDeployments[Consensus::DEPLOYMENT_TESTDUMMY].bit = 28;
        consensus.vDeployments[Consensus::DEPLOYMENT_TESTDUMMY].nStartTime = Consensus::BIP9Deployment::NEVER_ACTIVE;
        consensus.vDeployments[Consensus::DEPLOYMENT_TESTDUMMY].nTimeout = Consensus::BIP9Deployment::NO_TIMEOUT;
        consensus.vDeployments[Consensus::DEPLOYMENT_TESTDUMMY].min_activation_height = 0; // No activation delay

        // Deployment of Taproot (BIPs 340-342)
        consensus.vDeployments[Consensus::DEPLOYMENT_TAPROOT].bit = 2;
        consensus.vDeployments[Consensus::DEPLOYMENT_TAPROOT].nStartTime = Consensus::BIP9Deployment::NEVER_ACTIVE;
        consensus.vDeployments[Consensus::DEPLOYMENT_TAPROOT].nTimeout = Consensus::BIP9Deployment::NO_TIMEOUT;
        consensus.vDeployments[Consensus::DEPLOYMENT_TAPROOT].min_activation_height = 0; // No activation delay

        // The best chain should have at least this much work.
        // The value is the chain work of the Namecoin mainnet chain at height
        // 625'000, with best block hash:
        // fe5a2bfbdbb33b59d6e96271791c9fd130dc3d1f6c08a4e3f0457a2287498b9e
        consensus.nMinimumChainWork = uint256S("0x00000000000000000000000000000000000000002623ca68ee9a9b2b0bbb3aaa");
        consensus.defaultAssumeValid = uint256S("0xfe5a2bfbdbb33b59d6e96271791c9fd130dc3d1f6c08a4e3f0457a2287498b9e"); // 625'000

        consensus.nAuxpowChainId = 0x0001;
        consensus.nAuxpowStartHeight = 19200;
        consensus.fStrictChainId = true;
        consensus.nLegacyBlocksBefore = 19200;

        consensus.rules.reset(new Consensus::MainNetConsensus());

        /**
         * The message start string is designed to be unlikely to occur in normal data.
         * The characters are rarely used upper ASCII, not valid as UTF-8, and produce
         * a large 32-bit integer with any alignment.
         */
        pchMessageStart[0] = 0xf9;
        pchMessageStart[1] = 0xbe;
        pchMessageStart[2] = 0xb4;
        pchMessageStart[3] = 0xfe;
        nDefaultPort = 8334;
        nPruneAfterHeight = 100000;
        m_assumed_blockchain_size = 8;
        m_assumed_chain_state_size = 1;

        genesis = CreateGenesisBlock(1303000001, 0xa21ea192u, 0x1c007fff, 1, 50 * COIN);
        consensus.hashGenesisBlock = genesis.GetHash();
        assert(consensus.hashGenesisBlock == uint256S("0x000000000062b72c5e2ceb45fbc8587e807c155b0da735e6483dfba2f0a9c770"));
        assert(genesis.hashMerkleRoot == uint256S("0x41c62dbd9068c89a449525e3cd5ac61b20ece28c3c38b3f35b2161f0e6d3cb0d"));

        // Note that of those which support the service bits prefix, most only support a subset of
        // possible options.
        // This is fine at runtime as we'll fall back to using them as an addrfetch if they don't support the
        // service bits we want, but we should get them updated to support all service bits wanted by any
        // release ASAP to avoid it where possible.
        vSeeds.emplace_back("seed.namecoin.libreisp.se."); // Jonas Ostman
        vSeeds.emplace_back("nmc.seed.quisquis.de."); // Peter Conrad
        vSeeds.emplace_back("seed.nmc.markasoftware.com."); // Mark Polyakov
        vSeeds.emplace_back("dnsseed1.nmc.dotbit.zone."); // Stefan Stere
        vSeeds.emplace_back("dnsseed2.nmc.dotbit.zone."); // Stefan Stere
        vSeeds.emplace_back("dnsseed.nmc.testls.space."); // mjgill89

        base58Prefixes[PUBKEY_ADDRESS] = std::vector<unsigned char>(1,52);
        base58Prefixes[SCRIPT_ADDRESS] = std::vector<unsigned char>(1,13);
        base58Prefixes[SECRET_KEY] =     std::vector<unsigned char>(1,180);
        /* FIXME: Update these below.  */
        base58Prefixes[EXT_PUBLIC_KEY] = {0x04, 0x88, 0xB2, 0x1E};
        base58Prefixes[EXT_SECRET_KEY] = {0x04, 0x88, 0xAD, 0xE4};

        bech32_hrp = "nc";

        vFixedSeeds = std::vector<uint8_t>(std::begin(chainparams_seed_main), std::end(chainparams_seed_main));

        fDefaultConsistencyChecks = false;
        fRequireStandard = true;
        m_is_test_chain = false;
        m_is_mockable_chain = false;

        checkpointData = {
            {
                {  2016, uint256S("0000000000660bad0d9fbde55ba7ee14ddf766ed5f527e3fbca523ac11460b92")},
                {  4032, uint256S("0000000000493b5696ad482deb79da835fe2385304b841beef1938655ddbc411")},
                {  6048, uint256S("000000000027939a2e1d8bb63f36c47da858e56d570f143e67e85068943470c9")},
                {  8064, uint256S("000000000003a01f708da7396e54d081701ea406ed163e519589717d8b7c95a5")},
                { 10080, uint256S("00000000000fed3899f818b2228b4f01b9a0a7eeee907abd172852df71c64b06")},
                { 12096, uint256S("0000000000006c06988ff361f124314f9f4bb45b6997d90a7ee4cedf434c670f")},
                { 14112, uint256S("00000000000045d95e0588c47c17d593c7b5cb4fb1e56213d1b3843c1773df2b")},
                { 16128, uint256S("000000000001d9964f9483f9096cf9d6c6c2886ed1e5dec95ad2aeec3ce72fa9")},
                { 18940, uint256S("00000000000087f7fc0c8085217503ba86f796fa4984f7e5a08b6c4c12906c05")},
                { 30240, uint256S("e1c8c862ff342358384d4c22fa6ea5f669f3e1cdcf34111f8017371c3c0be1da")},
                { 57000, uint256S("aa3ec60168a0200799e362e2b572ee01f3c3852030d07d036e0aa884ec61f203")},
                {112896, uint256S("73f880e78a04dd6a31efc8abf7ca5db4e262c4ae130d559730d6ccb8808095bf")},
                {182000, uint256S("d47b4a8fd282f635d66ce34ebbeb26ffd64c35b41f286646598abfd813cba6d9")},
                {193000, uint256S("3b85e70ba7f5433049cfbcf0ae35ed869496dbedcd1c0fafadb0284ec81d7b58")},
                {250000, uint256S("514ec75480df318ffa7eb4eff82e1c583c961aa64cce71b5922662f01ed1686a")},
                {400000, uint256S("9d90cb7a56827c70b13192f1b2c6d6b2e6188abc13c5112d47cfd2f8efba8cce")},
                {474000, uint256S("83a3251ce38bf08481c3b6ab9128e5d0cbeedd0907dae64029d8669f35a64ad2")},
            }
        };

        m_assumeutxo_data = MapAssumeutxo{
         // TODO to be specified in a future patch.
        };

        chainTxData = ChainTxData{
            // Data from RPC: getchaintxstats 4096 fe5a2bfbdbb33b59d6e96271791c9fd130dc3d1f6c08a4e3f0457a2287498b9e
            .nTime    = 1660391035,
            .nTxCount = 6482131,
            .dTxRate  = 0.01497457125189064,
        };

        /* See also doc/NamecoinBugs.txt for more explanation on the
           historical bugs added below.  */

        /* These transactions have name outputs but a non-Namecoin tx version.
           They contain NAME_NEWs, which are fine, and also NAME_FIRSTUPDATE.
           The latter are not interpreted by namecoind, thus also ignore
           them for us here.  */
        addBug(98423, "bff3ed6873e5698b97bf0c28c29302b59588590b747787c7d1ef32decdabe0d1", BUG_FULLY_IGNORE);
        addBug(98424, "e9b211007e5cac471769212ca0f47bb066b81966a8e541d44acf0f8a1bd24976", BUG_FULLY_IGNORE);
        addBug(98425, "8aa2b0fc7d1033de28e0192526765a72e9df0c635f7305bdc57cb451ed01a4ca", BUG_FULLY_IGNORE);

        /* These are non-Namecoin tx that contain just NAME_NEWs.  Those were
           handled with a special rule previously, but now they are fully
           disallowed and we handle the few exceptions here.  It is fine to
           "ignore" them, as their outputs need no special Namecoin handling
           before they are reused in a NAME_FIRSTUPDATE.  */
        addBug(98318, "0ae5e958ff05ad8e273222656d98d076097def6d36f781a627c584b859f4727b", BUG_FULLY_IGNORE);
        addBug(98321, "aca8ce46da1bbb9bb8e563880efcd9d6dd18342c446d6f0e3d4b964a990d1c27", BUG_FULLY_IGNORE);
        addBug(98424, "c29b0d9d478411462a8ac29946bf6fdeca358a77b4be15cd921567eb66852180", BUG_FULLY_IGNORE);
        addBug(98425, "221719b360f0c83fa5b1c26fb6b67c5e74e4e7c6aa3dce55025da6759f5f7060", BUG_FULLY_IGNORE);
        addBug(193518, "597370b632efb35d5ed554c634c7af44affa6066f2a87a88046532d4057b46f8", BUG_FULLY_IGNORE);
        addBug(195605, "0bb8c7807a9756aefe62c271770b313b31dee73151f515b1ac2066c50eaeeb91", BUG_FULLY_IGNORE);
        addBug(195639, "3181930765b970fc43cd31d53fc6fc1da9439a28257d9067c3b5912d23eab01c", BUG_FULLY_IGNORE);
        addBug(195639, "e815e7d774937d96a4b265ed4866b7e3dc8d9f2acb8563402e216aba6edd1e9e", BUG_FULLY_IGNORE);
        addBug(195639, "cdfe6eda068e09fe760a70bec201feb041b8c660d0e98cbc05c8aa4106eae6ab", BUG_FULLY_IGNORE);
        addBug(195641, "1e29e937b2a9e1f18af500371b8714157cf5ac7c95461913e08ce402de64ae75", BUG_FULLY_IGNORE);
        addBug(195648, "d44ed6c0fac251931465f9123ada8459ec954cc6c7b648a56c9326ff7b13f552", BUG_FULLY_IGNORE);
        addBug(197711, "dd77aea50a189935d0ef36a04856805cd74600a53193c539eb90c1e1c0f9ecac", BUG_FULLY_IGNORE);
        addBug(204151, "f31875dfaf94bd3a93cfbed0e22d405d1f2e49b4d0750cb13812adc5e57f1e47", BUG_FULLY_IGNORE);

        /* This transaction has both a NAME_NEW and a NAME_FIRSTUPDATE as
           inputs.  This was accepted due to the "argument concatenation" bug.
           It is fine to accept it as valid and just process the NAME_UPDATE
           output that builds on the NAME_FIRSTUPDATE input.  (NAME_NEW has no
           special side-effect in applying anyway.)  */
        addBug(99381, "774d4c446cecfc40b1c02fdc5a13be6d2007233f9d91daefab6b3c2e70042f05", BUG_FULLY_APPLY);

        /* These were libcoin's name stealing bugs.  */
        addBug(139872, "2f034f2499c136a2c5a922ca4be65c1292815c753bbb100a2a26d5ad532c3919", BUG_IN_UTXO);
        addBug(139936, "c3e76d5384139228221cce60250397d1b87adf7366086bc8d6b5e6eee03c55c7", BUG_FULLY_IGNORE);
    }

    int DefaultCheckNameDB () const override
    {
        return -1;
    }
};

/**
 * Testnet (v3): public test network which is reset from time to time.
 */
class CTestNetParams : public CChainParams {
public:
    CTestNetParams() {
        strNetworkID = CBaseChainParams::TESTNET;
        consensus.signet_blocks = false;
        consensus.signet_challenge.clear();
        consensus.nSubsidyHalvingInterval = 210000;
        consensus.BIP16Height = 232000;
        /* As before, these are not the actual activation heights but some
           blocks after them.  */
        consensus.BIP34Height = 130000;
        consensus.BIP65Height = 130000;
        consensus.BIP66Height = 130000;
        /* Namecoin activates CSV/Segwit with BIP16.  */
        consensus.CSVHeight = 232000;
        consensus.SegwitHeight = 232000;
        consensus.MinBIP9WarningHeight = 234016; // segwit activation height + miner confirmation window
        consensus.powLimit = uint256S("0000000fffffffffffffffffffffffffffffffffffffffffffffffffffffffff");
        consensus.nPowTargetTimespan = 14 * 24 * 60 * 60; // two weeks
        consensus.nPowTargetSpacing = 10 * 60;
        consensus.fPowAllowMinDifficultyBlocks = true;
        consensus.nMinDifficultySince = 1394838000; // 15 Mar 2014
        consensus.fPowNoRetargeting = false;
        consensus.nRuleChangeActivationThreshold = 1512; // 75% for testchains
        consensus.nMinerConfirmationWindow = 2016; // nPowTargetTimespan / nPowTargetSpacing
        consensus.vDeployments[Consensus::DEPLOYMENT_TESTDUMMY].bit = 28;
        consensus.vDeployments[Consensus::DEPLOYMENT_TESTDUMMY].nStartTime = Consensus::BIP9Deployment::NEVER_ACTIVE;
        consensus.vDeployments[Consensus::DEPLOYMENT_TESTDUMMY].nTimeout = Consensus::BIP9Deployment::NO_TIMEOUT;
        consensus.vDeployments[Consensus::DEPLOYMENT_TESTDUMMY].min_activation_height = 0; // No activation delay

        // Deployment of Taproot (BIPs 340-342)
        consensus.vDeployments[Consensus::DEPLOYMENT_TAPROOT].bit = 2;
        consensus.vDeployments[Consensus::DEPLOYMENT_TAPROOT].nStartTime = Consensus::BIP9Deployment::NEVER_ACTIVE;
        consensus.vDeployments[Consensus::DEPLOYMENT_TAPROOT].nTimeout = Consensus::BIP9Deployment::NO_TIMEOUT;
        consensus.vDeployments[Consensus::DEPLOYMENT_TAPROOT].min_activation_height = 0; // No activation delay

        // The best chain should have at least this much work.
        // The value is the chain work of the Namecoin testnet chain at height
        // 233,000, with best block hash:
        // bc66fc22b8a2988bdc519c4c6aa431bb57201e5102ad8b8272fcde2937b4d2f7
        consensus.nMinimumChainWork = uint256S("0x000000000000000000000000000000000000000000000000ed17e3004a583c4f");
        consensus.defaultAssumeValid = uint256S("0xbc66fc22b8a2988bdc519c4c6aa431bb57201e5102ad8b8272fcde2937b4d2f7"); // 233,100

        consensus.nAuxpowStartHeight = 0;
        consensus.nAuxpowChainId = 0x0001;
        consensus.fStrictChainId = false;
        consensus.nLegacyBlocksBefore = -1;

        consensus.rules.reset(new Consensus::TestNetConsensus());

        pchMessageStart[0] = 0xfa;
        pchMessageStart[1] = 0xbf;
        pchMessageStart[2] = 0xb5;
        pchMessageStart[3] = 0xfe;
        nDefaultPort = 18334;
        nPruneAfterHeight = 1000;
        m_assumed_blockchain_size = 1;
        m_assumed_chain_state_size = 1;

        genesis = CreateTestnetGenesisBlock(1296688602, 0x16ec0bff, 0x1d07fff8, 1, 50 * COIN);
        consensus.hashGenesisBlock = genesis.GetHash();
        assert(consensus.hashGenesisBlock == uint256S("00000007199508e34a9ff81e6ec0c477a4cccff2a4767a8eee39c11db367b008"));
        assert(genesis.hashMerkleRoot == uint256S("4a5e1e4baab89f3a32518a88c31bc87f618f76673e2cc77ab2127b7afdeda33b"));

        vFixedSeeds.clear();
        vSeeds.clear();
        // nodes with support for servicebits filtering should be at the top
        vSeeds.emplace_back("dnsseed.test.namecoin.webbtc.com."); // Marius Hanne
        vSeeds.emplace_back("ncts.roanapur.info."); // Yanmaani

        base58Prefixes[PUBKEY_ADDRESS] = std::vector<unsigned char>(1,111);
        base58Prefixes[SCRIPT_ADDRESS] = std::vector<unsigned char>(1,196);
        base58Prefixes[SECRET_KEY] =     std::vector<unsigned char>(1,239);
        /* FIXME: Update these below.  */
        base58Prefixes[EXT_PUBLIC_KEY] = {0x04, 0x35, 0x87, 0xCF};
        base58Prefixes[EXT_SECRET_KEY] = {0x04, 0x35, 0x83, 0x94};

        bech32_hrp = "tn";

        // FIXME: Namecoin has no fixed seeds for testnet, so that the line
        // below errors out.  Use it once we have testnet seeds.
        //vFixedSeeds = std::vector<uint8_t>(std::begin(chainparams_seed_test), std::end(chainparams_seed_test));
        vFixedSeeds.clear();

        fDefaultConsistencyChecks = false;
        fRequireStandard = false;
        m_is_test_chain = true;
        m_is_mockable_chain = false;

        checkpointData = {
            {
                {  2016, uint256S("00000000b9e4132e1a803114bc88df3e49184a3c794c01a6eac334f12f4ccadb")},
                {  4032, uint256S("00000003fbc13a48b8de5c8742044c84b800edeabff8b39f7f23ac572c6d80ce")},
                {  8064, uint256S("f594a75db40244bc7baa808a695f796ba81cae5bb48fa920e367cdd31dbfb0e3")},
                { 10080, uint256S("398d44a1a6e58dce3f7463217f677c2532e42a83696dcc5d4d97329c00a10891")},
                { 12096, uint256S("22c9278493cda563565fc2a4250eff48bd68ed40cb5fb30029ca08ea6120ddab")},
                { 14112, uint256S("83bade3e3d88845eb52de90311a8017b1cdf725b15d19bc89c47a568f7b4e08c")},
                { 16128, uint256S("f456354835623f733bb928ed77d97ae06b96ad6c40aba63f51f94f06e905effc")},
                { 18144, uint256S("c0ec570117822ca3c76abd1d10449b283d8ad39c64290d6abafe2bed23917886")},
                { 34715, uint256S("0000000580cf4342f869e278d94d7e67d2ac8cae4a411082e0fd518a8091ebf2")},
                { 48384, uint256S("00000001d528af69dce584f882e3bdb36127104988607b726591cc5e62287922")},
                { 60480, uint256S("d3af823c32e890ca589dd4277aa4d27b8cd290396b7e0eeeee5121481fd43ca5")},
                {130000, uint256S("e0a05455d89a54bb7c1b5bb785d6b1b7c5bda42ed4ce8dc19d68652ba8835954")},
                {231000, uint256S("4964042a9c9ca5f1e104246f4d70ecb4f7217e02a2656379560e4ee4590f9870")},
            }
        };

        m_assumeutxo_data = MapAssumeutxo{
            // TODO to be specified in a future patch.
        };

        chainTxData = ChainTxData{
            // Data from RPC: getchaintxstats 4096 bc66fc22b8a2988bdc519c4c6aa431bb57201e5102ad8b8272fcde2937b4d2f7
            .nTime    = 1573859059,
            .nTxCount = 276907,
            .dTxRate  = 0.0002269357829851853,
        };

        assert(mapHistoricBugs.empty());
    }

    int DefaultCheckNameDB () const override
    {
        return -1;
    }
};

/**
 * Signet: test network with an additional consensus parameter (see BIP325).
 */
class SigNetParams : public CChainParams {
public:
    explicit SigNetParams(const ArgsManager& args) {
        std::vector<uint8_t> bin;
        vSeeds.clear();

        if (!args.IsArgSet("-signetchallenge")) {
            /* FIXME: Adjust the default signet challenge to something else if
               we want to use signet for Namecoin.  */
            bin = ParseHex("512103ad5e0edad18cb1f0fc0d28a3d4f1f3e445640337489abb10404f2d1e086be430210359ef5021964fe22d6f8e05b2463c9540ce96883fe3b278760f048f5189f2e6c452ae");
            //vSeeds.emplace_back("178.128.221.177");

            consensus.nMinimumChainWork = uint256S("0x000000000000000000000000000000000000000000000000000001291fc22898");
            consensus.defaultAssumeValid = uint256S("0x000000d1a0e224fa4679d2fb2187ba55431c284fa1b74cbc8cfda866fd4d2c09"); // 105495
            m_assumed_blockchain_size = 1;
            m_assumed_chain_state_size = 0;
            chainTxData = ChainTxData{
                // Data from RPC: getchaintxstats 4096 000000d1a0e224fa4679d2fb2187ba55431c284fa1b74cbc8cfda866fd4d2c09
                .nTime    = 1661702566,
                .nTxCount = 1903567,
                .dTxRate  = 0.02336701143027275,
            };
        } else {
            const auto signet_challenge = args.GetArgs("-signetchallenge");
            if (signet_challenge.size() != 1) {
                throw std::runtime_error(strprintf("%s: -signetchallenge cannot be multiple values.", __func__));
            }
            bin = ParseHex(signet_challenge[0]);

            consensus.nMinimumChainWork = uint256{};
            consensus.defaultAssumeValid = uint256{};
            m_assumed_blockchain_size = 0;
            m_assumed_chain_state_size = 0;
            chainTxData = ChainTxData{
                0,
                0,
                0,
            };
            LogPrintf("Signet with challenge %s\n", signet_challenge[0]);
        }

        if (args.IsArgSet("-signetseednode")) {
            vSeeds = args.GetArgs("-signetseednode");
        }

        strNetworkID = CBaseChainParams::SIGNET;
        consensus.signet_blocks = true;
        consensus.signet_challenge.assign(bin.begin(), bin.end());
        consensus.nSubsidyHalvingInterval = 210000;
        consensus.BIP16Height = 1;
        consensus.BIP34Height = 1;
        consensus.BIP34Hash = uint256{};
        consensus.BIP65Height = 1;
        consensus.BIP66Height = 1;
        consensus.CSVHeight = 1;
        consensus.SegwitHeight = 1;
        consensus.nPowTargetTimespan = 14 * 24 * 60 * 60; // two weeks
        consensus.nPowTargetSpacing = 10 * 60;
        consensus.fPowAllowMinDifficultyBlocks = false;
        consensus.fPowNoRetargeting = false;
        consensus.nRuleChangeActivationThreshold = 1815; // 90% of 2016
        consensus.nMinerConfirmationWindow = 2016; // nPowTargetTimespan / nPowTargetSpacing
        consensus.MinBIP9WarningHeight = 0;
        consensus.powLimit = uint256S("00000377ae000000000000000000000000000000000000000000000000000000");
        consensus.vDeployments[Consensus::DEPLOYMENT_TESTDUMMY].bit = 28;
        consensus.vDeployments[Consensus::DEPLOYMENT_TESTDUMMY].nStartTime = Consensus::BIP9Deployment::NEVER_ACTIVE;
        consensus.vDeployments[Consensus::DEPLOYMENT_TESTDUMMY].nTimeout = Consensus::BIP9Deployment::NO_TIMEOUT;
        consensus.vDeployments[Consensus::DEPLOYMENT_TESTDUMMY].min_activation_height = 0; // No activation delay

        // Activation of Taproot (BIPs 340-342)
        consensus.vDeployments[Consensus::DEPLOYMENT_TAPROOT].bit = 2;
        consensus.vDeployments[Consensus::DEPLOYMENT_TAPROOT].nStartTime = Consensus::BIP9Deployment::ALWAYS_ACTIVE;
        consensus.vDeployments[Consensus::DEPLOYMENT_TAPROOT].nTimeout = Consensus::BIP9Deployment::NO_TIMEOUT;
        consensus.vDeployments[Consensus::DEPLOYMENT_TAPROOT].min_activation_height = 0; // No activation delay

        consensus.nAuxpowStartHeight = 0;
        consensus.nAuxpowChainId = 0x0001;
        consensus.fStrictChainId = true;
        consensus.nLegacyBlocksBefore = 0;

        consensus.rules.reset(new Consensus::TestNetConsensus());

        // message start is defined as the first 4 bytes of the sha256d of the block script
        HashWriter h{};
        h << consensus.signet_challenge;
        uint256 hash = h.GetHash();
        memcpy(pchMessageStart, hash.begin(), 4);

        nDefaultPort = 38334;
        nPruneAfterHeight = 1000;

        genesis = CreateTestnetGenesisBlock(1598918400, 52613770, 0x1e0377ae, 1, 50 * COIN);
        consensus.hashGenesisBlock = genesis.GetHash();
        assert(consensus.hashGenesisBlock == uint256S("0x00000008819873e925422c1ff0f99f7cc9bbb232af63a077a480a3633bee1ef6"));
        assert(genesis.hashMerkleRoot == uint256S("0x4a5e1e4baab89f3a32518a88c31bc87f618f76673e2cc77ab2127b7afdeda33b"));

        vFixedSeeds.clear();

        base58Prefixes[PUBKEY_ADDRESS] = std::vector<unsigned char>(1,111);
        base58Prefixes[SCRIPT_ADDRESS] = std::vector<unsigned char>(1,196);
        base58Prefixes[SECRET_KEY] =     std::vector<unsigned char>(1,239);
        base58Prefixes[EXT_PUBLIC_KEY] = {0x04, 0x35, 0x87, 0xCF};
        base58Prefixes[EXT_SECRET_KEY] = {0x04, 0x35, 0x83, 0x94};

        bech32_hrp = "tb";

        fDefaultConsistencyChecks = false;
        fRequireStandard = true;
        m_is_test_chain = true;
        m_is_mockable_chain = false;
    }

    int DefaultCheckNameDB () const override
    {
        return -1;
    }
};

/**
 * Regression test: intended for private networks only. Has minimal difficulty to ensure that
 * blocks can be found instantly.
 */
class CRegTestParams : public CChainParams {
public:
    explicit CRegTestParams(const ArgsManager& args) {
        strNetworkID =  CBaseChainParams::REGTEST;
        consensus.signet_blocks = false;
        consensus.signet_challenge.clear();
        consensus.nSubsidyHalvingInterval = 150;
        consensus.BIP16Height = 0;
        consensus.BIP34Height = 1; // Always active unless overridden
        consensus.BIP65Height = 1;  // Always active unless overridden
        consensus.BIP66Height = 1;  // Always active unless overridden
        consensus.CSVHeight = 1;    // Always active unless overridden
        consensus.SegwitHeight = 0; // Always active unless overridden
        consensus.MinBIP9WarningHeight = 0;
        consensus.powLimit = uint256S("7fffffffffffffffffffffffffffffffffffffffffffffffffffffffffffffff");
        consensus.nPowTargetTimespan = 14 * 24 * 60 * 60; // two weeks
        consensus.nPowTargetSpacing = 10 * 60;
        consensus.fPowAllowMinDifficultyBlocks = true;
        consensus.nMinDifficultySince = 0;
        consensus.fPowNoRetargeting = true;
        consensus.nRuleChangeActivationThreshold = 108; // 75% for testchains
        consensus.nMinerConfirmationWindow = 144; // Faster than normal for regtest (144 instead of 2016)

        consensus.vDeployments[Consensus::DEPLOYMENT_TESTDUMMY].bit = 28;
        consensus.vDeployments[Consensus::DEPLOYMENT_TESTDUMMY].nStartTime = 0;
        consensus.vDeployments[Consensus::DEPLOYMENT_TESTDUMMY].nTimeout = Consensus::BIP9Deployment::NO_TIMEOUT;
        consensus.vDeployments[Consensus::DEPLOYMENT_TESTDUMMY].min_activation_height = 0; // No activation delay

        consensus.vDeployments[Consensus::DEPLOYMENT_TAPROOT].bit = 2;
        consensus.vDeployments[Consensus::DEPLOYMENT_TAPROOT].nStartTime = Consensus::BIP9Deployment::ALWAYS_ACTIVE;
        consensus.vDeployments[Consensus::DEPLOYMENT_TAPROOT].nTimeout = Consensus::BIP9Deployment::NO_TIMEOUT;
        consensus.vDeployments[Consensus::DEPLOYMENT_TAPROOT].min_activation_height = 0; // No activation delay

        consensus.nMinimumChainWork = uint256{};
        consensus.defaultAssumeValid = uint256{};

        consensus.nAuxpowStartHeight = 0;
        consensus.nAuxpowChainId = 0x0001;
        consensus.fStrictChainId = true;
        consensus.nLegacyBlocksBefore = 0;

        consensus.rules.reset(new Consensus::RegTestConsensus());

        pchMessageStart[0] = 0xfa;
        pchMessageStart[1] = 0xbf;
        pchMessageStart[2] = 0xb5;
        pchMessageStart[3] = 0xda;
        nDefaultPort = 18445;
        nPruneAfterHeight = args.GetBoolArg("-fastprune", false) ? 100 : 1000;
        m_assumed_blockchain_size = 0;
        m_assumed_chain_state_size = 0;

        UpdateActivationParametersFromArgs(args);

        genesis = CreateTestnetGenesisBlock(1296688602, 2, 0x207fffff, 1, 50 * COIN);
        consensus.hashGenesisBlock = genesis.GetHash();
        assert(consensus.hashGenesisBlock == uint256S("0x0f9188f13cb7b2c71f2a335e3a4fc328bf5beb436012afca590b1a11466e2206"));
        assert(genesis.hashMerkleRoot == uint256S("0x4a5e1e4baab89f3a32518a88c31bc87f618f76673e2cc77ab2127b7afdeda33b"));

        vFixedSeeds.clear(); //!< Regtest mode doesn't have any fixed seeds.
        vSeeds.clear();
        vSeeds.emplace_back("dummySeed.invalid.");

        fDefaultConsistencyChecks = true;
        fRequireStandard = true;
        m_is_test_chain = true;
        m_is_mockable_chain = true;

        checkpointData = {
            {
                {0, uint256S("5287b3809b71433729402429b7d909a853cfac5ed40f09117b242c275e6b2d63")},
            }
        };

        m_assumeutxo_data = MapAssumeutxo{
            {
                110,
                {AssumeutxoHash{uint256S("0xa6692e681f4819b0e21ca3b28d01fdc16045769359d14a9c4f558ca1b30736b7")}, 110},
            },
            {
                200,
                {AssumeutxoHash{uint256S("0x51c8d11d8b5c1de51543c579736e786aa2736206d1e11e627568029ce092cf62")}, 200},
            },
        };

        chainTxData = ChainTxData{
            0,
            0,
            0
        };

        base58Prefixes[PUBKEY_ADDRESS] = std::vector<unsigned char>(1,111);
        base58Prefixes[SCRIPT_ADDRESS] = std::vector<unsigned char>(1,196);
        base58Prefixes[SECRET_KEY] =     std::vector<unsigned char>(1,239);
        base58Prefixes[EXT_PUBLIC_KEY] = {0x04, 0x35, 0x87, 0xCF};
        base58Prefixes[EXT_SECRET_KEY] = {0x04, 0x35, 0x83, 0x94};

        bech32_hrp = "ncrt";

        assert(mapHistoricBugs.empty());
    }

    int DefaultCheckNameDB () const override
    {
        return 0;
    }

    /**
     * Allows modifying the Version Bits regtest parameters.
     */
    void UpdateVersionBitsParameters(Consensus::DeploymentPos d, int64_t nStartTime, int64_t nTimeout, int min_activation_height)
    {
        consensus.vDeployments[d].nStartTime = nStartTime;
        consensus.vDeployments[d].nTimeout = nTimeout;
        consensus.vDeployments[d].min_activation_height = min_activation_height;
    }
    void UpdateActivationParametersFromArgs(const ArgsManager& args);
};
=======
void ReadSigNetArgs(const ArgsManager& args, CChainParams::SigNetOptions& options)
{
    if (args.IsArgSet("-signetseednode")) {
        options.seeds.emplace(args.GetArgs("-signetseednode"));
    }
    if (args.IsArgSet("-signetchallenge")) {
        const auto signet_challenge = args.GetArgs("-signetchallenge");
        if (signet_challenge.size() != 1) {
            throw std::runtime_error(strprintf("%s: -signetchallenge cannot be multiple values.", __func__));
        }
        options.challenge.emplace(ParseHex(signet_challenge[0]));
    }
}
>>>>>>> e95dd073

void ReadRegTestArgs(const ArgsManager& args, CChainParams::RegTestOptions& options)
{
    if (auto value = args.GetBoolArg("-fastprune")) options.fastprune = *value;

    for (const std::string& arg : args.GetArgs("-testactivationheight")) {
        const auto found{arg.find('@')};
        if (found == std::string::npos) {
            throw std::runtime_error(strprintf("Invalid format (%s) for -testactivationheight=name@height.", arg));
        }

        const auto value{arg.substr(found + 1)};
        int32_t height;
        if (!ParseInt32(value, &height) || height < 0 || height >= std::numeric_limits<int>::max()) {
            throw std::runtime_error(strprintf("Invalid height value (%s) for -testactivationheight=name@height.", arg));
        }
<<<<<<< HEAD
        if (name == "bip16") {
            consensus.BIP16Height = int{height};
        } else if (name == "segwit") {
            consensus.SegwitHeight = int{height};
        } else if (name == "bip34") {
            consensus.BIP34Height = int{height};
        } else if (name == "dersig") {
            consensus.BIP66Height = int{height};
        } else if (name == "cltv") {
            consensus.BIP65Height = int{height};
        } else if (name == "csv") {
            consensus.CSVHeight = int{height};
=======

        const auto deployment_name{arg.substr(0, found)};
        if (const auto buried_deployment = GetBuriedDeployment(deployment_name)) {
            options.activation_heights[*buried_deployment] = height;
>>>>>>> e95dd073
        } else {
            throw std::runtime_error(strprintf("Invalid name (%s) for -testactivationheight=name@height.", arg));
        }
    }

    if (!args.IsArgSet("-vbparams")) return;

    for (const std::string& strDeployment : args.GetArgs("-vbparams")) {
        std::vector<std::string> vDeploymentParams = SplitString(strDeployment, ':');
        if (vDeploymentParams.size() < 3 || 4 < vDeploymentParams.size()) {
            throw std::runtime_error("Version bits parameters malformed, expecting deployment:start:end[:min_activation_height]");
        }
        CChainParams::VersionBitsParameters vbparams{};
        if (!ParseInt64(vDeploymentParams[1], &vbparams.start_time)) {
            throw std::runtime_error(strprintf("Invalid nStartTime (%s)", vDeploymentParams[1]));
        }
        if (!ParseInt64(vDeploymentParams[2], &vbparams.timeout)) {
            throw std::runtime_error(strprintf("Invalid nTimeout (%s)", vDeploymentParams[2]));
        }
        if (vDeploymentParams.size() >= 4) {
            if (!ParseInt32(vDeploymentParams[3], &vbparams.min_activation_height)) {
                throw std::runtime_error(strprintf("Invalid min_activation_height (%s)", vDeploymentParams[3]));
            }
        } else {
            vbparams.min_activation_height = 0;
        }
        bool found = false;
        for (int j=0; j < (int)Consensus::MAX_VERSION_BITS_DEPLOYMENTS; ++j) {
            if (vDeploymentParams[0] == VersionBitsDeploymentInfo[j].name) {
                options.version_bits_parameters[Consensus::DeploymentPos(j)] = vbparams;
                found = true;
                LogPrintf("Setting version bits activation parameters for %s to start=%ld, timeout=%ld, min_activation_height=%d\n", vDeploymentParams[0], vbparams.start_time, vbparams.timeout, vbparams.min_activation_height);
                break;
            }
        }
        if (!found) {
            throw std::runtime_error(strprintf("Invalid deployment (%s)", vDeploymentParams[0]));
        }
    }
}

static std::unique_ptr<const CChainParams> globalChainParams;

const CChainParams &Params() {
    assert(globalChainParams);
    return *globalChainParams;
}

std::unique_ptr<const CChainParams> CreateChainParams(const ArgsManager& args, const std::string& chain)
{
    if (chain == CBaseChainParams::MAIN) {
        return CChainParams::Main();
    } else if (chain == CBaseChainParams::TESTNET) {
        return CChainParams::TestNet();
    } else if (chain == CBaseChainParams::SIGNET) {
        auto opts = CChainParams::SigNetOptions{};
        ReadSigNetArgs(args, opts);
        return CChainParams::SigNet(opts);
    } else if (chain == CBaseChainParams::REGTEST) {
        auto opts = CChainParams::RegTestOptions{};
        ReadRegTestArgs(args, opts);
        return CChainParams::RegTest(opts);
    }
    throw std::runtime_error(strprintf("%s: Unknown chain %s.", __func__, chain));
}

void SelectParams(const std::string& network)
{
    SelectBaseParams(network);
    globalChainParams = CreateChainParams(gArgs, network);
}<|MERGE_RESOLUTION|>--- conflicted
+++ resolved
@@ -15,623 +15,6 @@
 
 #include <assert.h>
 
-<<<<<<< HEAD
-bool CChainParams::IsHistoricBug(const uint256& txid, unsigned nHeight, BugType& type) const
-{
-    const std::pair<unsigned, uint256> key(nHeight, txid);
-    std::map<std::pair<unsigned, uint256>, BugType>::const_iterator mi;
-
-    mi = mapHistoricBugs.find (key);
-    if (mi != mapHistoricBugs.end ())
-    {
-        type = mi->second;
-        return true;
-    }
-
-    return false;
-}
-
-static CBlock CreateGenesisBlock(const CScript& genesisInputScript, const CScript& genesisOutputScript, uint32_t nTime, uint32_t nNonce, uint32_t nBits, int32_t nVersion, const CAmount& genesisReward)
-{
-    CMutableTransaction txNew;
-    txNew.nVersion = 1;
-    txNew.vin.resize(1);
-    txNew.vout.resize(1);
-    txNew.vin[0].scriptSig = genesisInputScript;
-    txNew.vout[0].nValue = genesisReward;
-    txNew.vout[0].scriptPubKey = genesisOutputScript;
-
-    CBlock genesis;
-    genesis.nTime    = nTime;
-    genesis.nBits    = nBits;
-    genesis.nNonce   = nNonce;
-    genesis.nVersion = nVersion;
-    genesis.vtx.push_back(MakeTransactionRef(std::move(txNew)));
-    genesis.hashPrevBlock.SetNull();
-    genesis.hashMerkleRoot = BlockMerkleRoot(genesis);
-    return genesis;
-}
-
-/**
- * Build the genesis block. Note that the output of its generation
- * transaction cannot be spent since it did not originally exist in the
- * database.
- */
-static CBlock CreateGenesisBlock(uint32_t nTime, uint32_t nNonce, uint32_t nBits, int32_t nVersion, const CAmount& genesisReward)
-{
-    const char* pszTimestamp = "... choose what comes next.  Lives of your own, or a return to chains. -- V";
-    const CScript genesisInputScript = CScript() << 0x1c007fff << CScriptNum(522) << std::vector<unsigned char>((const unsigned char*)pszTimestamp, (const unsigned char*)pszTimestamp + strlen(pszTimestamp));
-    const CScript genesisOutputScript = CScript() << ParseHex("04b620369050cd899ffbbc4e8ee51e8c4534a855bb463439d63d235d4779685d8b6f4870a238cf365ac94fa13ef9a2a22cd99d0d5ee86dcabcafce36c7acf43ce5") << OP_CHECKSIG;
-    return CreateGenesisBlock(genesisInputScript, genesisOutputScript, nTime, nNonce, nBits, nVersion, genesisReward);
-}
-
-/**
- * Build genesis block for testnet.  In Namecoin, it has a changed timestamp
- * and output script (it uses Bitcoin's).
- */
-static CBlock CreateTestnetGenesisBlock(uint32_t nTime, uint32_t nNonce, uint32_t nBits, int32_t nVersion, const CAmount& genesisReward)
-{
-    const char* pszTimestamp = "The Times 03/Jan/2009 Chancellor on brink of second bailout for banks";
-    const CScript genesisInputScript = CScript() << 0x1d00ffff << CScriptNum(4) << std::vector<unsigned char>((const unsigned char*)pszTimestamp, (const unsigned char*)pszTimestamp + strlen(pszTimestamp));
-    const CScript genesisOutputScript = CScript() << ParseHex("04678afdb0fe5548271967f1a67130b7105cd6a828e03909a67962e0ea1f61deb649f6bc3f4cef38c4f35504e51ec112de5c384df7ba0b8d578a4c702b6bf11d5f") << OP_CHECKSIG;
-    return CreateGenesisBlock(genesisInputScript, genesisOutputScript, nTime, nNonce, nBits, nVersion, genesisReward);
-}
-
-/**
- * Main network on which people trade goods and services.
- */
-class CMainParams : public CChainParams {
-public:
-    CMainParams() {
-        strNetworkID = CBaseChainParams::MAIN;
-        consensus.signet_blocks = false;
-        consensus.signet_challenge.clear();
-        consensus.nSubsidyHalvingInterval = 210000;
-        consensus.BIP16Height = 475000;
-        /* Note that these are not the actual activation heights, but blocks
-           after them.  They are too deep in the chain to be ever reorged,
-           and thus this is also fine.  */
-        consensus.BIP34Height = 250000;
-        consensus.BIP65Height = 335000;
-        consensus.BIP66Height = 250000;
-        /* Namecoin activates CSV/Segwit with BIP16.  */
-        consensus.CSVHeight = 475000;
-        consensus.SegwitHeight = 475000;
-        consensus.MinBIP9WarningHeight = 477016; // segwit activation height + miner confirmation window
-        consensus.powLimit = uint256S("00000000ffffffffffffffffffffffffffffffffffffffffffffffffffffffff");
-        consensus.nPowTargetTimespan = 14 * 24 * 60 * 60; // two weeks
-        consensus.nPowTargetSpacing = 10 * 60;
-        consensus.fPowAllowMinDifficultyBlocks = false;
-        consensus.fPowNoRetargeting = false;
-        consensus.nRuleChangeActivationThreshold = 1815; // 90% of 2016
-        consensus.nMinerConfirmationWindow = 2016; // nPowTargetTimespan / nPowTargetSpacing
-        consensus.vDeployments[Consensus::DEPLOYMENT_TESTDUMMY].bit = 28;
-        consensus.vDeployments[Consensus::DEPLOYMENT_TESTDUMMY].nStartTime = Consensus::BIP9Deployment::NEVER_ACTIVE;
-        consensus.vDeployments[Consensus::DEPLOYMENT_TESTDUMMY].nTimeout = Consensus::BIP9Deployment::NO_TIMEOUT;
-        consensus.vDeployments[Consensus::DEPLOYMENT_TESTDUMMY].min_activation_height = 0; // No activation delay
-
-        // Deployment of Taproot (BIPs 340-342)
-        consensus.vDeployments[Consensus::DEPLOYMENT_TAPROOT].bit = 2;
-        consensus.vDeployments[Consensus::DEPLOYMENT_TAPROOT].nStartTime = Consensus::BIP9Deployment::NEVER_ACTIVE;
-        consensus.vDeployments[Consensus::DEPLOYMENT_TAPROOT].nTimeout = Consensus::BIP9Deployment::NO_TIMEOUT;
-        consensus.vDeployments[Consensus::DEPLOYMENT_TAPROOT].min_activation_height = 0; // No activation delay
-
-        // The best chain should have at least this much work.
-        // The value is the chain work of the Namecoin mainnet chain at height
-        // 625'000, with best block hash:
-        // fe5a2bfbdbb33b59d6e96271791c9fd130dc3d1f6c08a4e3f0457a2287498b9e
-        consensus.nMinimumChainWork = uint256S("0x00000000000000000000000000000000000000002623ca68ee9a9b2b0bbb3aaa");
-        consensus.defaultAssumeValid = uint256S("0xfe5a2bfbdbb33b59d6e96271791c9fd130dc3d1f6c08a4e3f0457a2287498b9e"); // 625'000
-
-        consensus.nAuxpowChainId = 0x0001;
-        consensus.nAuxpowStartHeight = 19200;
-        consensus.fStrictChainId = true;
-        consensus.nLegacyBlocksBefore = 19200;
-
-        consensus.rules.reset(new Consensus::MainNetConsensus());
-
-        /**
-         * The message start string is designed to be unlikely to occur in normal data.
-         * The characters are rarely used upper ASCII, not valid as UTF-8, and produce
-         * a large 32-bit integer with any alignment.
-         */
-        pchMessageStart[0] = 0xf9;
-        pchMessageStart[1] = 0xbe;
-        pchMessageStart[2] = 0xb4;
-        pchMessageStart[3] = 0xfe;
-        nDefaultPort = 8334;
-        nPruneAfterHeight = 100000;
-        m_assumed_blockchain_size = 8;
-        m_assumed_chain_state_size = 1;
-
-        genesis = CreateGenesisBlock(1303000001, 0xa21ea192u, 0x1c007fff, 1, 50 * COIN);
-        consensus.hashGenesisBlock = genesis.GetHash();
-        assert(consensus.hashGenesisBlock == uint256S("0x000000000062b72c5e2ceb45fbc8587e807c155b0da735e6483dfba2f0a9c770"));
-        assert(genesis.hashMerkleRoot == uint256S("0x41c62dbd9068c89a449525e3cd5ac61b20ece28c3c38b3f35b2161f0e6d3cb0d"));
-
-        // Note that of those which support the service bits prefix, most only support a subset of
-        // possible options.
-        // This is fine at runtime as we'll fall back to using them as an addrfetch if they don't support the
-        // service bits we want, but we should get them updated to support all service bits wanted by any
-        // release ASAP to avoid it where possible.
-        vSeeds.emplace_back("seed.namecoin.libreisp.se."); // Jonas Ostman
-        vSeeds.emplace_back("nmc.seed.quisquis.de."); // Peter Conrad
-        vSeeds.emplace_back("seed.nmc.markasoftware.com."); // Mark Polyakov
-        vSeeds.emplace_back("dnsseed1.nmc.dotbit.zone."); // Stefan Stere
-        vSeeds.emplace_back("dnsseed2.nmc.dotbit.zone."); // Stefan Stere
-        vSeeds.emplace_back("dnsseed.nmc.testls.space."); // mjgill89
-
-        base58Prefixes[PUBKEY_ADDRESS] = std::vector<unsigned char>(1,52);
-        base58Prefixes[SCRIPT_ADDRESS] = std::vector<unsigned char>(1,13);
-        base58Prefixes[SECRET_KEY] =     std::vector<unsigned char>(1,180);
-        /* FIXME: Update these below.  */
-        base58Prefixes[EXT_PUBLIC_KEY] = {0x04, 0x88, 0xB2, 0x1E};
-        base58Prefixes[EXT_SECRET_KEY] = {0x04, 0x88, 0xAD, 0xE4};
-
-        bech32_hrp = "nc";
-
-        vFixedSeeds = std::vector<uint8_t>(std::begin(chainparams_seed_main), std::end(chainparams_seed_main));
-
-        fDefaultConsistencyChecks = false;
-        fRequireStandard = true;
-        m_is_test_chain = false;
-        m_is_mockable_chain = false;
-
-        checkpointData = {
-            {
-                {  2016, uint256S("0000000000660bad0d9fbde55ba7ee14ddf766ed5f527e3fbca523ac11460b92")},
-                {  4032, uint256S("0000000000493b5696ad482deb79da835fe2385304b841beef1938655ddbc411")},
-                {  6048, uint256S("000000000027939a2e1d8bb63f36c47da858e56d570f143e67e85068943470c9")},
-                {  8064, uint256S("000000000003a01f708da7396e54d081701ea406ed163e519589717d8b7c95a5")},
-                { 10080, uint256S("00000000000fed3899f818b2228b4f01b9a0a7eeee907abd172852df71c64b06")},
-                { 12096, uint256S("0000000000006c06988ff361f124314f9f4bb45b6997d90a7ee4cedf434c670f")},
-                { 14112, uint256S("00000000000045d95e0588c47c17d593c7b5cb4fb1e56213d1b3843c1773df2b")},
-                { 16128, uint256S("000000000001d9964f9483f9096cf9d6c6c2886ed1e5dec95ad2aeec3ce72fa9")},
-                { 18940, uint256S("00000000000087f7fc0c8085217503ba86f796fa4984f7e5a08b6c4c12906c05")},
-                { 30240, uint256S("e1c8c862ff342358384d4c22fa6ea5f669f3e1cdcf34111f8017371c3c0be1da")},
-                { 57000, uint256S("aa3ec60168a0200799e362e2b572ee01f3c3852030d07d036e0aa884ec61f203")},
-                {112896, uint256S("73f880e78a04dd6a31efc8abf7ca5db4e262c4ae130d559730d6ccb8808095bf")},
-                {182000, uint256S("d47b4a8fd282f635d66ce34ebbeb26ffd64c35b41f286646598abfd813cba6d9")},
-                {193000, uint256S("3b85e70ba7f5433049cfbcf0ae35ed869496dbedcd1c0fafadb0284ec81d7b58")},
-                {250000, uint256S("514ec75480df318ffa7eb4eff82e1c583c961aa64cce71b5922662f01ed1686a")},
-                {400000, uint256S("9d90cb7a56827c70b13192f1b2c6d6b2e6188abc13c5112d47cfd2f8efba8cce")},
-                {474000, uint256S("83a3251ce38bf08481c3b6ab9128e5d0cbeedd0907dae64029d8669f35a64ad2")},
-            }
-        };
-
-        m_assumeutxo_data = MapAssumeutxo{
-         // TODO to be specified in a future patch.
-        };
-
-        chainTxData = ChainTxData{
-            // Data from RPC: getchaintxstats 4096 fe5a2bfbdbb33b59d6e96271791c9fd130dc3d1f6c08a4e3f0457a2287498b9e
-            .nTime    = 1660391035,
-            .nTxCount = 6482131,
-            .dTxRate  = 0.01497457125189064,
-        };
-
-        /* See also doc/NamecoinBugs.txt for more explanation on the
-           historical bugs added below.  */
-
-        /* These transactions have name outputs but a non-Namecoin tx version.
-           They contain NAME_NEWs, which are fine, and also NAME_FIRSTUPDATE.
-           The latter are not interpreted by namecoind, thus also ignore
-           them for us here.  */
-        addBug(98423, "bff3ed6873e5698b97bf0c28c29302b59588590b747787c7d1ef32decdabe0d1", BUG_FULLY_IGNORE);
-        addBug(98424, "e9b211007e5cac471769212ca0f47bb066b81966a8e541d44acf0f8a1bd24976", BUG_FULLY_IGNORE);
-        addBug(98425, "8aa2b0fc7d1033de28e0192526765a72e9df0c635f7305bdc57cb451ed01a4ca", BUG_FULLY_IGNORE);
-
-        /* These are non-Namecoin tx that contain just NAME_NEWs.  Those were
-           handled with a special rule previously, but now they are fully
-           disallowed and we handle the few exceptions here.  It is fine to
-           "ignore" them, as their outputs need no special Namecoin handling
-           before they are reused in a NAME_FIRSTUPDATE.  */
-        addBug(98318, "0ae5e958ff05ad8e273222656d98d076097def6d36f781a627c584b859f4727b", BUG_FULLY_IGNORE);
-        addBug(98321, "aca8ce46da1bbb9bb8e563880efcd9d6dd18342c446d6f0e3d4b964a990d1c27", BUG_FULLY_IGNORE);
-        addBug(98424, "c29b0d9d478411462a8ac29946bf6fdeca358a77b4be15cd921567eb66852180", BUG_FULLY_IGNORE);
-        addBug(98425, "221719b360f0c83fa5b1c26fb6b67c5e74e4e7c6aa3dce55025da6759f5f7060", BUG_FULLY_IGNORE);
-        addBug(193518, "597370b632efb35d5ed554c634c7af44affa6066f2a87a88046532d4057b46f8", BUG_FULLY_IGNORE);
-        addBug(195605, "0bb8c7807a9756aefe62c271770b313b31dee73151f515b1ac2066c50eaeeb91", BUG_FULLY_IGNORE);
-        addBug(195639, "3181930765b970fc43cd31d53fc6fc1da9439a28257d9067c3b5912d23eab01c", BUG_FULLY_IGNORE);
-        addBug(195639, "e815e7d774937d96a4b265ed4866b7e3dc8d9f2acb8563402e216aba6edd1e9e", BUG_FULLY_IGNORE);
-        addBug(195639, "cdfe6eda068e09fe760a70bec201feb041b8c660d0e98cbc05c8aa4106eae6ab", BUG_FULLY_IGNORE);
-        addBug(195641, "1e29e937b2a9e1f18af500371b8714157cf5ac7c95461913e08ce402de64ae75", BUG_FULLY_IGNORE);
-        addBug(195648, "d44ed6c0fac251931465f9123ada8459ec954cc6c7b648a56c9326ff7b13f552", BUG_FULLY_IGNORE);
-        addBug(197711, "dd77aea50a189935d0ef36a04856805cd74600a53193c539eb90c1e1c0f9ecac", BUG_FULLY_IGNORE);
-        addBug(204151, "f31875dfaf94bd3a93cfbed0e22d405d1f2e49b4d0750cb13812adc5e57f1e47", BUG_FULLY_IGNORE);
-
-        /* This transaction has both a NAME_NEW and a NAME_FIRSTUPDATE as
-           inputs.  This was accepted due to the "argument concatenation" bug.
-           It is fine to accept it as valid and just process the NAME_UPDATE
-           output that builds on the NAME_FIRSTUPDATE input.  (NAME_NEW has no
-           special side-effect in applying anyway.)  */
-        addBug(99381, "774d4c446cecfc40b1c02fdc5a13be6d2007233f9d91daefab6b3c2e70042f05", BUG_FULLY_APPLY);
-
-        /* These were libcoin's name stealing bugs.  */
-        addBug(139872, "2f034f2499c136a2c5a922ca4be65c1292815c753bbb100a2a26d5ad532c3919", BUG_IN_UTXO);
-        addBug(139936, "c3e76d5384139228221cce60250397d1b87adf7366086bc8d6b5e6eee03c55c7", BUG_FULLY_IGNORE);
-    }
-
-    int DefaultCheckNameDB () const override
-    {
-        return -1;
-    }
-};
-
-/**
- * Testnet (v3): public test network which is reset from time to time.
- */
-class CTestNetParams : public CChainParams {
-public:
-    CTestNetParams() {
-        strNetworkID = CBaseChainParams::TESTNET;
-        consensus.signet_blocks = false;
-        consensus.signet_challenge.clear();
-        consensus.nSubsidyHalvingInterval = 210000;
-        consensus.BIP16Height = 232000;
-        /* As before, these are not the actual activation heights but some
-           blocks after them.  */
-        consensus.BIP34Height = 130000;
-        consensus.BIP65Height = 130000;
-        consensus.BIP66Height = 130000;
-        /* Namecoin activates CSV/Segwit with BIP16.  */
-        consensus.CSVHeight = 232000;
-        consensus.SegwitHeight = 232000;
-        consensus.MinBIP9WarningHeight = 234016; // segwit activation height + miner confirmation window
-        consensus.powLimit = uint256S("0000000fffffffffffffffffffffffffffffffffffffffffffffffffffffffff");
-        consensus.nPowTargetTimespan = 14 * 24 * 60 * 60; // two weeks
-        consensus.nPowTargetSpacing = 10 * 60;
-        consensus.fPowAllowMinDifficultyBlocks = true;
-        consensus.nMinDifficultySince = 1394838000; // 15 Mar 2014
-        consensus.fPowNoRetargeting = false;
-        consensus.nRuleChangeActivationThreshold = 1512; // 75% for testchains
-        consensus.nMinerConfirmationWindow = 2016; // nPowTargetTimespan / nPowTargetSpacing
-        consensus.vDeployments[Consensus::DEPLOYMENT_TESTDUMMY].bit = 28;
-        consensus.vDeployments[Consensus::DEPLOYMENT_TESTDUMMY].nStartTime = Consensus::BIP9Deployment::NEVER_ACTIVE;
-        consensus.vDeployments[Consensus::DEPLOYMENT_TESTDUMMY].nTimeout = Consensus::BIP9Deployment::NO_TIMEOUT;
-        consensus.vDeployments[Consensus::DEPLOYMENT_TESTDUMMY].min_activation_height = 0; // No activation delay
-
-        // Deployment of Taproot (BIPs 340-342)
-        consensus.vDeployments[Consensus::DEPLOYMENT_TAPROOT].bit = 2;
-        consensus.vDeployments[Consensus::DEPLOYMENT_TAPROOT].nStartTime = Consensus::BIP9Deployment::NEVER_ACTIVE;
-        consensus.vDeployments[Consensus::DEPLOYMENT_TAPROOT].nTimeout = Consensus::BIP9Deployment::NO_TIMEOUT;
-        consensus.vDeployments[Consensus::DEPLOYMENT_TAPROOT].min_activation_height = 0; // No activation delay
-
-        // The best chain should have at least this much work.
-        // The value is the chain work of the Namecoin testnet chain at height
-        // 233,000, with best block hash:
-        // bc66fc22b8a2988bdc519c4c6aa431bb57201e5102ad8b8272fcde2937b4d2f7
-        consensus.nMinimumChainWork = uint256S("0x000000000000000000000000000000000000000000000000ed17e3004a583c4f");
-        consensus.defaultAssumeValid = uint256S("0xbc66fc22b8a2988bdc519c4c6aa431bb57201e5102ad8b8272fcde2937b4d2f7"); // 233,100
-
-        consensus.nAuxpowStartHeight = 0;
-        consensus.nAuxpowChainId = 0x0001;
-        consensus.fStrictChainId = false;
-        consensus.nLegacyBlocksBefore = -1;
-
-        consensus.rules.reset(new Consensus::TestNetConsensus());
-
-        pchMessageStart[0] = 0xfa;
-        pchMessageStart[1] = 0xbf;
-        pchMessageStart[2] = 0xb5;
-        pchMessageStart[3] = 0xfe;
-        nDefaultPort = 18334;
-        nPruneAfterHeight = 1000;
-        m_assumed_blockchain_size = 1;
-        m_assumed_chain_state_size = 1;
-
-        genesis = CreateTestnetGenesisBlock(1296688602, 0x16ec0bff, 0x1d07fff8, 1, 50 * COIN);
-        consensus.hashGenesisBlock = genesis.GetHash();
-        assert(consensus.hashGenesisBlock == uint256S("00000007199508e34a9ff81e6ec0c477a4cccff2a4767a8eee39c11db367b008"));
-        assert(genesis.hashMerkleRoot == uint256S("4a5e1e4baab89f3a32518a88c31bc87f618f76673e2cc77ab2127b7afdeda33b"));
-
-        vFixedSeeds.clear();
-        vSeeds.clear();
-        // nodes with support for servicebits filtering should be at the top
-        vSeeds.emplace_back("dnsseed.test.namecoin.webbtc.com."); // Marius Hanne
-        vSeeds.emplace_back("ncts.roanapur.info."); // Yanmaani
-
-        base58Prefixes[PUBKEY_ADDRESS] = std::vector<unsigned char>(1,111);
-        base58Prefixes[SCRIPT_ADDRESS] = std::vector<unsigned char>(1,196);
-        base58Prefixes[SECRET_KEY] =     std::vector<unsigned char>(1,239);
-        /* FIXME: Update these below.  */
-        base58Prefixes[EXT_PUBLIC_KEY] = {0x04, 0x35, 0x87, 0xCF};
-        base58Prefixes[EXT_SECRET_KEY] = {0x04, 0x35, 0x83, 0x94};
-
-        bech32_hrp = "tn";
-
-        // FIXME: Namecoin has no fixed seeds for testnet, so that the line
-        // below errors out.  Use it once we have testnet seeds.
-        //vFixedSeeds = std::vector<uint8_t>(std::begin(chainparams_seed_test), std::end(chainparams_seed_test));
-        vFixedSeeds.clear();
-
-        fDefaultConsistencyChecks = false;
-        fRequireStandard = false;
-        m_is_test_chain = true;
-        m_is_mockable_chain = false;
-
-        checkpointData = {
-            {
-                {  2016, uint256S("00000000b9e4132e1a803114bc88df3e49184a3c794c01a6eac334f12f4ccadb")},
-                {  4032, uint256S("00000003fbc13a48b8de5c8742044c84b800edeabff8b39f7f23ac572c6d80ce")},
-                {  8064, uint256S("f594a75db40244bc7baa808a695f796ba81cae5bb48fa920e367cdd31dbfb0e3")},
-                { 10080, uint256S("398d44a1a6e58dce3f7463217f677c2532e42a83696dcc5d4d97329c00a10891")},
-                { 12096, uint256S("22c9278493cda563565fc2a4250eff48bd68ed40cb5fb30029ca08ea6120ddab")},
-                { 14112, uint256S("83bade3e3d88845eb52de90311a8017b1cdf725b15d19bc89c47a568f7b4e08c")},
-                { 16128, uint256S("f456354835623f733bb928ed77d97ae06b96ad6c40aba63f51f94f06e905effc")},
-                { 18144, uint256S("c0ec570117822ca3c76abd1d10449b283d8ad39c64290d6abafe2bed23917886")},
-                { 34715, uint256S("0000000580cf4342f869e278d94d7e67d2ac8cae4a411082e0fd518a8091ebf2")},
-                { 48384, uint256S("00000001d528af69dce584f882e3bdb36127104988607b726591cc5e62287922")},
-                { 60480, uint256S("d3af823c32e890ca589dd4277aa4d27b8cd290396b7e0eeeee5121481fd43ca5")},
-                {130000, uint256S("e0a05455d89a54bb7c1b5bb785d6b1b7c5bda42ed4ce8dc19d68652ba8835954")},
-                {231000, uint256S("4964042a9c9ca5f1e104246f4d70ecb4f7217e02a2656379560e4ee4590f9870")},
-            }
-        };
-
-        m_assumeutxo_data = MapAssumeutxo{
-            // TODO to be specified in a future patch.
-        };
-
-        chainTxData = ChainTxData{
-            // Data from RPC: getchaintxstats 4096 bc66fc22b8a2988bdc519c4c6aa431bb57201e5102ad8b8272fcde2937b4d2f7
-            .nTime    = 1573859059,
-            .nTxCount = 276907,
-            .dTxRate  = 0.0002269357829851853,
-        };
-
-        assert(mapHistoricBugs.empty());
-    }
-
-    int DefaultCheckNameDB () const override
-    {
-        return -1;
-    }
-};
-
-/**
- * Signet: test network with an additional consensus parameter (see BIP325).
- */
-class SigNetParams : public CChainParams {
-public:
-    explicit SigNetParams(const ArgsManager& args) {
-        std::vector<uint8_t> bin;
-        vSeeds.clear();
-
-        if (!args.IsArgSet("-signetchallenge")) {
-            /* FIXME: Adjust the default signet challenge to something else if
-               we want to use signet for Namecoin.  */
-            bin = ParseHex("512103ad5e0edad18cb1f0fc0d28a3d4f1f3e445640337489abb10404f2d1e086be430210359ef5021964fe22d6f8e05b2463c9540ce96883fe3b278760f048f5189f2e6c452ae");
-            //vSeeds.emplace_back("178.128.221.177");
-
-            consensus.nMinimumChainWork = uint256S("0x000000000000000000000000000000000000000000000000000001291fc22898");
-            consensus.defaultAssumeValid = uint256S("0x000000d1a0e224fa4679d2fb2187ba55431c284fa1b74cbc8cfda866fd4d2c09"); // 105495
-            m_assumed_blockchain_size = 1;
-            m_assumed_chain_state_size = 0;
-            chainTxData = ChainTxData{
-                // Data from RPC: getchaintxstats 4096 000000d1a0e224fa4679d2fb2187ba55431c284fa1b74cbc8cfda866fd4d2c09
-                .nTime    = 1661702566,
-                .nTxCount = 1903567,
-                .dTxRate  = 0.02336701143027275,
-            };
-        } else {
-            const auto signet_challenge = args.GetArgs("-signetchallenge");
-            if (signet_challenge.size() != 1) {
-                throw std::runtime_error(strprintf("%s: -signetchallenge cannot be multiple values.", __func__));
-            }
-            bin = ParseHex(signet_challenge[0]);
-
-            consensus.nMinimumChainWork = uint256{};
-            consensus.defaultAssumeValid = uint256{};
-            m_assumed_blockchain_size = 0;
-            m_assumed_chain_state_size = 0;
-            chainTxData = ChainTxData{
-                0,
-                0,
-                0,
-            };
-            LogPrintf("Signet with challenge %s\n", signet_challenge[0]);
-        }
-
-        if (args.IsArgSet("-signetseednode")) {
-            vSeeds = args.GetArgs("-signetseednode");
-        }
-
-        strNetworkID = CBaseChainParams::SIGNET;
-        consensus.signet_blocks = true;
-        consensus.signet_challenge.assign(bin.begin(), bin.end());
-        consensus.nSubsidyHalvingInterval = 210000;
-        consensus.BIP16Height = 1;
-        consensus.BIP34Height = 1;
-        consensus.BIP34Hash = uint256{};
-        consensus.BIP65Height = 1;
-        consensus.BIP66Height = 1;
-        consensus.CSVHeight = 1;
-        consensus.SegwitHeight = 1;
-        consensus.nPowTargetTimespan = 14 * 24 * 60 * 60; // two weeks
-        consensus.nPowTargetSpacing = 10 * 60;
-        consensus.fPowAllowMinDifficultyBlocks = false;
-        consensus.fPowNoRetargeting = false;
-        consensus.nRuleChangeActivationThreshold = 1815; // 90% of 2016
-        consensus.nMinerConfirmationWindow = 2016; // nPowTargetTimespan / nPowTargetSpacing
-        consensus.MinBIP9WarningHeight = 0;
-        consensus.powLimit = uint256S("00000377ae000000000000000000000000000000000000000000000000000000");
-        consensus.vDeployments[Consensus::DEPLOYMENT_TESTDUMMY].bit = 28;
-        consensus.vDeployments[Consensus::DEPLOYMENT_TESTDUMMY].nStartTime = Consensus::BIP9Deployment::NEVER_ACTIVE;
-        consensus.vDeployments[Consensus::DEPLOYMENT_TESTDUMMY].nTimeout = Consensus::BIP9Deployment::NO_TIMEOUT;
-        consensus.vDeployments[Consensus::DEPLOYMENT_TESTDUMMY].min_activation_height = 0; // No activation delay
-
-        // Activation of Taproot (BIPs 340-342)
-        consensus.vDeployments[Consensus::DEPLOYMENT_TAPROOT].bit = 2;
-        consensus.vDeployments[Consensus::DEPLOYMENT_TAPROOT].nStartTime = Consensus::BIP9Deployment::ALWAYS_ACTIVE;
-        consensus.vDeployments[Consensus::DEPLOYMENT_TAPROOT].nTimeout = Consensus::BIP9Deployment::NO_TIMEOUT;
-        consensus.vDeployments[Consensus::DEPLOYMENT_TAPROOT].min_activation_height = 0; // No activation delay
-
-        consensus.nAuxpowStartHeight = 0;
-        consensus.nAuxpowChainId = 0x0001;
-        consensus.fStrictChainId = true;
-        consensus.nLegacyBlocksBefore = 0;
-
-        consensus.rules.reset(new Consensus::TestNetConsensus());
-
-        // message start is defined as the first 4 bytes of the sha256d of the block script
-        HashWriter h{};
-        h << consensus.signet_challenge;
-        uint256 hash = h.GetHash();
-        memcpy(pchMessageStart, hash.begin(), 4);
-
-        nDefaultPort = 38334;
-        nPruneAfterHeight = 1000;
-
-        genesis = CreateTestnetGenesisBlock(1598918400, 52613770, 0x1e0377ae, 1, 50 * COIN);
-        consensus.hashGenesisBlock = genesis.GetHash();
-        assert(consensus.hashGenesisBlock == uint256S("0x00000008819873e925422c1ff0f99f7cc9bbb232af63a077a480a3633bee1ef6"));
-        assert(genesis.hashMerkleRoot == uint256S("0x4a5e1e4baab89f3a32518a88c31bc87f618f76673e2cc77ab2127b7afdeda33b"));
-
-        vFixedSeeds.clear();
-
-        base58Prefixes[PUBKEY_ADDRESS] = std::vector<unsigned char>(1,111);
-        base58Prefixes[SCRIPT_ADDRESS] = std::vector<unsigned char>(1,196);
-        base58Prefixes[SECRET_KEY] =     std::vector<unsigned char>(1,239);
-        base58Prefixes[EXT_PUBLIC_KEY] = {0x04, 0x35, 0x87, 0xCF};
-        base58Prefixes[EXT_SECRET_KEY] = {0x04, 0x35, 0x83, 0x94};
-
-        bech32_hrp = "tb";
-
-        fDefaultConsistencyChecks = false;
-        fRequireStandard = true;
-        m_is_test_chain = true;
-        m_is_mockable_chain = false;
-    }
-
-    int DefaultCheckNameDB () const override
-    {
-        return -1;
-    }
-};
-
-/**
- * Regression test: intended for private networks only. Has minimal difficulty to ensure that
- * blocks can be found instantly.
- */
-class CRegTestParams : public CChainParams {
-public:
-    explicit CRegTestParams(const ArgsManager& args) {
-        strNetworkID =  CBaseChainParams::REGTEST;
-        consensus.signet_blocks = false;
-        consensus.signet_challenge.clear();
-        consensus.nSubsidyHalvingInterval = 150;
-        consensus.BIP16Height = 0;
-        consensus.BIP34Height = 1; // Always active unless overridden
-        consensus.BIP65Height = 1;  // Always active unless overridden
-        consensus.BIP66Height = 1;  // Always active unless overridden
-        consensus.CSVHeight = 1;    // Always active unless overridden
-        consensus.SegwitHeight = 0; // Always active unless overridden
-        consensus.MinBIP9WarningHeight = 0;
-        consensus.powLimit = uint256S("7fffffffffffffffffffffffffffffffffffffffffffffffffffffffffffffff");
-        consensus.nPowTargetTimespan = 14 * 24 * 60 * 60; // two weeks
-        consensus.nPowTargetSpacing = 10 * 60;
-        consensus.fPowAllowMinDifficultyBlocks = true;
-        consensus.nMinDifficultySince = 0;
-        consensus.fPowNoRetargeting = true;
-        consensus.nRuleChangeActivationThreshold = 108; // 75% for testchains
-        consensus.nMinerConfirmationWindow = 144; // Faster than normal for regtest (144 instead of 2016)
-
-        consensus.vDeployments[Consensus::DEPLOYMENT_TESTDUMMY].bit = 28;
-        consensus.vDeployments[Consensus::DEPLOYMENT_TESTDUMMY].nStartTime = 0;
-        consensus.vDeployments[Consensus::DEPLOYMENT_TESTDUMMY].nTimeout = Consensus::BIP9Deployment::NO_TIMEOUT;
-        consensus.vDeployments[Consensus::DEPLOYMENT_TESTDUMMY].min_activation_height = 0; // No activation delay
-
-        consensus.vDeployments[Consensus::DEPLOYMENT_TAPROOT].bit = 2;
-        consensus.vDeployments[Consensus::DEPLOYMENT_TAPROOT].nStartTime = Consensus::BIP9Deployment::ALWAYS_ACTIVE;
-        consensus.vDeployments[Consensus::DEPLOYMENT_TAPROOT].nTimeout = Consensus::BIP9Deployment::NO_TIMEOUT;
-        consensus.vDeployments[Consensus::DEPLOYMENT_TAPROOT].min_activation_height = 0; // No activation delay
-
-        consensus.nMinimumChainWork = uint256{};
-        consensus.defaultAssumeValid = uint256{};
-
-        consensus.nAuxpowStartHeight = 0;
-        consensus.nAuxpowChainId = 0x0001;
-        consensus.fStrictChainId = true;
-        consensus.nLegacyBlocksBefore = 0;
-
-        consensus.rules.reset(new Consensus::RegTestConsensus());
-
-        pchMessageStart[0] = 0xfa;
-        pchMessageStart[1] = 0xbf;
-        pchMessageStart[2] = 0xb5;
-        pchMessageStart[3] = 0xda;
-        nDefaultPort = 18445;
-        nPruneAfterHeight = args.GetBoolArg("-fastprune", false) ? 100 : 1000;
-        m_assumed_blockchain_size = 0;
-        m_assumed_chain_state_size = 0;
-
-        UpdateActivationParametersFromArgs(args);
-
-        genesis = CreateTestnetGenesisBlock(1296688602, 2, 0x207fffff, 1, 50 * COIN);
-        consensus.hashGenesisBlock = genesis.GetHash();
-        assert(consensus.hashGenesisBlock == uint256S("0x0f9188f13cb7b2c71f2a335e3a4fc328bf5beb436012afca590b1a11466e2206"));
-        assert(genesis.hashMerkleRoot == uint256S("0x4a5e1e4baab89f3a32518a88c31bc87f618f76673e2cc77ab2127b7afdeda33b"));
-
-        vFixedSeeds.clear(); //!< Regtest mode doesn't have any fixed seeds.
-        vSeeds.clear();
-        vSeeds.emplace_back("dummySeed.invalid.");
-
-        fDefaultConsistencyChecks = true;
-        fRequireStandard = true;
-        m_is_test_chain = true;
-        m_is_mockable_chain = true;
-
-        checkpointData = {
-            {
-                {0, uint256S("5287b3809b71433729402429b7d909a853cfac5ed40f09117b242c275e6b2d63")},
-            }
-        };
-
-        m_assumeutxo_data = MapAssumeutxo{
-            {
-                110,
-                {AssumeutxoHash{uint256S("0xa6692e681f4819b0e21ca3b28d01fdc16045769359d14a9c4f558ca1b30736b7")}, 110},
-            },
-            {
-                200,
-                {AssumeutxoHash{uint256S("0x51c8d11d8b5c1de51543c579736e786aa2736206d1e11e627568029ce092cf62")}, 200},
-            },
-        };
-
-        chainTxData = ChainTxData{
-            0,
-            0,
-            0
-        };
-
-        base58Prefixes[PUBKEY_ADDRESS] = std::vector<unsigned char>(1,111);
-        base58Prefixes[SCRIPT_ADDRESS] = std::vector<unsigned char>(1,196);
-        base58Prefixes[SECRET_KEY] =     std::vector<unsigned char>(1,239);
-        base58Prefixes[EXT_PUBLIC_KEY] = {0x04, 0x35, 0x87, 0xCF};
-        base58Prefixes[EXT_SECRET_KEY] = {0x04, 0x35, 0x83, 0x94};
-
-        bech32_hrp = "ncrt";
-
-        assert(mapHistoricBugs.empty());
-    }
-
-    int DefaultCheckNameDB () const override
-    {
-        return 0;
-    }
-
-    /**
-     * Allows modifying the Version Bits regtest parameters.
-     */
-    void UpdateVersionBitsParameters(Consensus::DeploymentPos d, int64_t nStartTime, int64_t nTimeout, int min_activation_height)
-    {
-        consensus.vDeployments[d].nStartTime = nStartTime;
-        consensus.vDeployments[d].nTimeout = nTimeout;
-        consensus.vDeployments[d].min_activation_height = min_activation_height;
-    }
-    void UpdateActivationParametersFromArgs(const ArgsManager& args);
-};
-=======
 void ReadSigNetArgs(const ArgsManager& args, CChainParams::SigNetOptions& options)
 {
     if (args.IsArgSet("-signetseednode")) {
@@ -645,7 +28,6 @@
         options.challenge.emplace(ParseHex(signet_challenge[0]));
     }
 }
->>>>>>> e95dd073
 
 void ReadRegTestArgs(const ArgsManager& args, CChainParams::RegTestOptions& options)
 {
@@ -662,25 +44,10 @@
         if (!ParseInt32(value, &height) || height < 0 || height >= std::numeric_limits<int>::max()) {
             throw std::runtime_error(strprintf("Invalid height value (%s) for -testactivationheight=name@height.", arg));
         }
-<<<<<<< HEAD
-        if (name == "bip16") {
-            consensus.BIP16Height = int{height};
-        } else if (name == "segwit") {
-            consensus.SegwitHeight = int{height};
-        } else if (name == "bip34") {
-            consensus.BIP34Height = int{height};
-        } else if (name == "dersig") {
-            consensus.BIP66Height = int{height};
-        } else if (name == "cltv") {
-            consensus.BIP65Height = int{height};
-        } else if (name == "csv") {
-            consensus.CSVHeight = int{height};
-=======
 
         const auto deployment_name{arg.substr(0, found)};
         if (const auto buried_deployment = GetBuriedDeployment(deployment_name)) {
             options.activation_heights[*buried_deployment] = height;
->>>>>>> e95dd073
         } else {
             throw std::runtime_error(strprintf("Invalid name (%s) for -testactivationheight=name@height.", arg));
         }

// Copyright (c) 2010 Satoshi Nakamoto
// Copyright (c) 2009-2020 The Bitcoin Core developers
// Distributed under the MIT software license, see the accompanying
// file COPYING or http://www.opensource.org/licenses/mit-license.php.

#include <chainparams.h>

#include <chainparamsseeds.h>
#include <consensus/merkle.h>
#include <hash.h> // for signet block challenge hash
#include <tinyformat.h>
#include <util/system.h>
#include <util/strencodings.h>
#include <versionbitsinfo.h>

#include <assert.h>

#include <boost/algorithm/string/classification.hpp>
#include <boost/algorithm/string/split.hpp>

static CBlock CreateGenesisBlock(const char* pszTimestamp, const CScript& genesisOutputScript, uint32_t nTime, uint32_t nNonce, uint32_t nBits, int32_t nVersion, const CAmount& genesisReward)
{
    CMutableTransaction txNew;
    txNew.nVersion = 1;
    txNew.vin.resize(1);
    txNew.vout.resize(1);
    txNew.vin[0].scriptSig = CScript() << 486604799 << CScriptNum(4) << std::vector<unsigned char>((const unsigned char*)pszTimestamp, (const unsigned char*)pszTimestamp + strlen(pszTimestamp));
    txNew.vout[0].nValue = genesisReward;
    txNew.vout[0].scriptPubKey = genesisOutputScript;

    CBlock genesis;
    genesis.nTime    = nTime;
    genesis.nBits    = nBits;
    genesis.nNonce   = nNonce;
    genesis.nVersion = nVersion;
    genesis.vtx.push_back(MakeTransactionRef(std::move(txNew)));
    genesis.hashPrevBlock.SetNull();
    genesis.hashMerkleRoot = BlockMerkleRoot(genesis);
    return genesis;
}

/**
 * Build the genesis block. Note that the output of its generation
 * transaction cannot be spent since it did not originally exist in the
 * database.
 *
 * CBlock(hash=000000000019d6, ver=1, hashPrevBlock=00000000000000, hashMerkleRoot=4a5e1e, nTime=1231006505, nBits=1d00ffff, nNonce=2083236893, vtx=1)
 *   CTransaction(hash=4a5e1e, ver=1, vin.size=1, vout.size=1, nLockTime=0)
 *     CTxIn(COutPoint(000000, -1), coinbase 04ffff001d0104455468652054696d65732030332f4a616e2f32303039204368616e63656c6c6f72206f6e206272696e6b206f66207365636f6e64206261696c6f757420666f722062616e6b73)
 *     CTxOut(nValue=50.00000000, scriptPubKey=0x5F1DF16B2B704C8A578D0B)
 *   vMerkleTree: 4a5e1e
 */
static CBlock CreateGenesisBlock(uint32_t nTime, uint32_t nNonce, uint32_t nBits, int32_t nVersion, const CAmount& genesisReward)
{
    const char* pszTimestamp = "The Times 03/Jan/2009 Chancellor on brink of second bailout for banks";
    const CScript genesisOutputScript = CScript() << ParseHex("04678afdb0fe5548271967f1a67130b7105cd6a828e03909a67962e0ea1f61deb649f6bc3f4cef38c4f35504e51ec112de5c384df7ba0b8d578a4c702b6bf11d5f") << OP_CHECKSIG;
    return CreateGenesisBlock(pszTimestamp, genesisOutputScript, nTime, nNonce, nBits, nVersion, genesisReward);
}

/**
 * Main network
 */
class CMainParams : public CChainParams {
public:
    CMainParams() {
        strNetworkID = CBaseChainParams::MAIN;
        consensus.signet_blocks = false;
        consensus.signet_challenge.clear();
        consensus.nSubsidyHalvingInterval = 210000;
        consensus.BIP16Height = 0;
        consensus.BIP34Height = 227931;
        consensus.BIP65Height = 388381; // 000000000000000004c2b624ed5d7756c508d90fd0da2c7c679febfa6c4735f0
        consensus.BIP66Height = 363725; // 00000000000000000379eaa19dce8c9b722d46ae6a57c2f1a988119488b50931
        consensus.CSVHeight = 419328; // 000000000000000004a1b34462cb8aeebd5799177f7a29cf28f2d1961716b5b5
        consensus.SegwitHeight = 481824; // 0000000000000000001c8018d9cb3b742ef25114f27563e3fc4a1902167f9893
        consensus.MinBIP9WarningHeight = 483840; // segwit activation height + miner confirmation window
        consensus.powLimit = uint256S("00000000ffffffffffffffffffffffffffffffffffffffffffffffffffffffff");
        consensus.nPowTargetTimespan = 14 * 24 * 60 * 60; // two weeks
        consensus.nPowTargetSpacing = 10 * 60;
        consensus.fPowAllowMinDifficultyBlocks = false;
        consensus.fPowNoRetargeting = false;
        consensus.nRuleChangeActivationThreshold = 1916; // 95% of 2016
        consensus.nMinerConfirmationWindow = 2016; // nPowTargetTimespan / nPowTargetSpacing
        consensus.vDeployments[Consensus::DEPLOYMENT_TESTDUMMY].bit = 28;
        consensus.vDeployments[Consensus::DEPLOYMENT_TESTDUMMY].nStartTime = 1199145601; // January 1, 2008
        consensus.vDeployments[Consensus::DEPLOYMENT_TESTDUMMY].nTimeout = 1230767999; // December 31, 2008

        // Deployment of Taproot (BIPs 340-342)
        consensus.vDeployments[Consensus::DEPLOYMENT_TAPROOT].bit = 2;
        consensus.vDeployments[Consensus::DEPLOYMENT_TAPROOT].nStartTime = 1199145601; // January 1, 2008
        consensus.vDeployments[Consensus::DEPLOYMENT_TAPROOT].nTimeout = 1230767999; // December 31, 2008

        consensus.nMinimumChainWork = uint256S("0x00000000000000000000000000000000000000000e1ab5ec9348e9f4b8eb8154");
        consensus.defaultAssumeValid = uint256S("0x0000000000000000000f2adce67e49b0b6bdeb9de8b7c3d7e93b21e7fc1e819d"); // 623950

        consensus.nAuxpowChainId = 0x0001;
        consensus.nAuxpowStartHeight = 19200;
        consensus.fStrictChainId = true;
        consensus.nLegacyBlocksBefore = 19200;

        /**
         * The message start string is designed to be unlikely to occur in normal data.
         * The characters are rarely used upper ASCII, not valid as UTF-8, and produce
         * a large 32-bit integer with any alignment.
         */
        pchMessageStart[0] = 0xf9;
        pchMessageStart[1] = 0xbe;
        pchMessageStart[2] = 0xb4;
        pchMessageStart[3] = 0xd9;
        nDefaultPort = 8333;
        nPruneAfterHeight = 100000;
        m_assumed_blockchain_size = 320;
        m_assumed_chain_state_size = 4;

        genesis = CreateGenesisBlock(1231006505, 2083236893, 0x1d00ffff, 1, 50 * COIN);
        consensus.hashGenesisBlock = genesis.GetHash();
        assert(consensus.hashGenesisBlock == uint256S("0x000000000019d6689c085ae165831e934ff763ae46a2a6c172b3f1b60a8ce26f"));
        assert(genesis.hashMerkleRoot == uint256S("0x4a5e1e4baab89f3a32518a88c31bc87f618f76673e2cc77ab2127b7afdeda33b"));

        // Note that of those which support the service bits prefix, most only support a subset of
        // possible options.
        // This is fine at runtime as we'll fall back to using them as an addrfetch if they don't support the
        // service bits we want, but we should get them updated to support all service bits wanted by any
        // release ASAP to avoid it where possible.
        vSeeds.emplace_back("seed.bitcoin.sipa.be"); // Pieter Wuille, only supports x1, x5, x9, and xd
        vSeeds.emplace_back("dnsseed.bluematt.me"); // Matt Corallo, only supports x9
        vSeeds.emplace_back("dnsseed.bitcoin.dashjr.org"); // Luke Dashjr
        vSeeds.emplace_back("seed.bitcoinstats.com"); // Christian Decker, supports x1 - xf
        vSeeds.emplace_back("seed.bitcoin.jonasschnelli.ch"); // Jonas Schnelli, only supports x1, x5, x9, and xd
        vSeeds.emplace_back("seed.btc.petertodd.org"); // Peter Todd, only supports x1, x5, x9, and xd
        vSeeds.emplace_back("seed.bitcoin.sprovoost.nl"); // Sjors Provoost
        vSeeds.emplace_back("dnsseed.emzy.de"); // Stephan Oeste
        vSeeds.emplace_back("seed.bitcoin.wiz.biz"); // Jason Maurice

        base58Prefixes[PUBKEY_ADDRESS] = std::vector<unsigned char>(1,0);
        base58Prefixes[SCRIPT_ADDRESS] = std::vector<unsigned char>(1,5);
        base58Prefixes[SECRET_KEY] =     std::vector<unsigned char>(1,128);
        base58Prefixes[EXT_PUBLIC_KEY] = {0x04, 0x88, 0xB2, 0x1E};
        base58Prefixes[EXT_SECRET_KEY] = {0x04, 0x88, 0xAD, 0xE4};

        bech32_hrp = "bc";

        vFixedSeeds = std::vector<SeedSpec6>(pnSeed6_main, pnSeed6_main + ARRAYLEN(pnSeed6_main));

        fDefaultConsistencyChecks = false;
        fRequireStandard = true;
        m_is_test_chain = false;
        m_is_mockable_chain = false;

        checkpointData = {
            {
                { 11111, uint256S("0x0000000069e244f73d78e8fd29ba2fd2ed618bd6fa2ee92559f542fdb26e7c1d")},
                { 33333, uint256S("0x000000002dd5588a74784eaa7ab0507a18ad16a236e7b1ce69f00d7ddfb5d0a6")},
                { 74000, uint256S("0x0000000000573993a3c9e41ce34471c079dcf5f52a0e824a81e7f953b8661a20")},
                {105000, uint256S("0x00000000000291ce28027faea320c8d2b054b2e0fe44a773f3eefb151d6bdc97")},
                {134444, uint256S("0x00000000000005b12ffd4cd315cd34ffd4a594f430ac814c91184a0d42d2b0fe")},
                {168000, uint256S("0x000000000000099e61ea72015e79632f216fe6cb33d7899acb35b75c8303b763")},
                {193000, uint256S("0x000000000000059f452a5f7340de6682a977387c17010ff6e6c3bd83ca8b1317")},
                {210000, uint256S("0x000000000000048b95347e83192f69cf0366076336c639f9b7228e9ba171342e")},
                {216116, uint256S("0x00000000000001b4f4b433e81ee46494af945cf96014816a4e2370f11b23df4e")},
                {225430, uint256S("0x00000000000001c108384350f74090433e7fcf79a606b8e797f065b130575932")},
                {250000, uint256S("0x000000000000003887df1f29024b06fc2200b55f8af8f35453d7be294df2d214")},
                {279000, uint256S("0x0000000000000001ae8c72a0b0c301f67e3afca10e819efa9041e458e9bd7e40")},
                {295000, uint256S("0x00000000000000004d9b4ef50f0f9d686fd69db2e03af35a100370c64632a983")},
            }
        };

        chainTxData = ChainTxData{
            // Data from RPC: getchaintxstats 4096 0000000000000000000f2adce67e49b0b6bdeb9de8b7c3d7e93b21e7fc1e819d
            /* nTime    */ 1585764811,
            /* nTxCount */ 517186863,
            /* dTxRate  */ 3.305709665792344,
        };
    }
};

/**
 * Testnet (v3)
 */
class CTestNetParams : public CChainParams {
public:
    CTestNetParams() {
        strNetworkID = CBaseChainParams::TESTNET;
        consensus.signet_blocks = false;
        consensus.signet_challenge.clear();
        consensus.nSubsidyHalvingInterval = 210000;
        consensus.BIP16Height = 0;
        consensus.BIP34Height = 21111;
        consensus.BIP65Height = 581885; // 00000000007f6655f22f98e72ed80d8b06dc761d5da09df0fa1dc4be4f861eb6
        consensus.BIP66Height = 330776; // 000000002104c8c45e99a8853285a3b592602a3ccde2b832481da85e9e4ba182
        consensus.CSVHeight = 770112; // 00000000025e930139bac5c6c31a403776da130831ab85be56578f3fa75369bb
        consensus.SegwitHeight = 834624; // 00000000002b980fcd729daaa248fd9316a5200e9b367f4ff2c42453e84201ca
        consensus.MinBIP9WarningHeight = 836640; // segwit activation height + miner confirmation window
        consensus.powLimit = uint256S("00000000ffffffffffffffffffffffffffffffffffffffffffffffffffffffff");
        consensus.nPowTargetTimespan = 14 * 24 * 60 * 60; // two weeks
        consensus.nPowTargetSpacing = 10 * 60;
        consensus.fPowAllowMinDifficultyBlocks = true;
        consensus.fPowNoRetargeting = false;
        consensus.nRuleChangeActivationThreshold = 1512; // 75% for testchains
        consensus.nMinerConfirmationWindow = 2016; // nPowTargetTimespan / nPowTargetSpacing
        consensus.vDeployments[Consensus::DEPLOYMENT_TESTDUMMY].bit = 28;
        consensus.vDeployments[Consensus::DEPLOYMENT_TESTDUMMY].nStartTime = 1199145601; // January 1, 2008
        consensus.vDeployments[Consensus::DEPLOYMENT_TESTDUMMY].nTimeout = 1230767999; // December 31, 2008

        // Deployment of Taproot (BIPs 340-342)
        consensus.vDeployments[Consensus::DEPLOYMENT_TAPROOT].bit = 2;
        consensus.vDeployments[Consensus::DEPLOYMENT_TAPROOT].nStartTime = 1199145601; // January 1, 2008
        consensus.vDeployments[Consensus::DEPLOYMENT_TAPROOT].nTimeout = 1230767999; // December 31, 2008

        consensus.nMinimumChainWork = uint256S("0x0000000000000000000000000000000000000000000001495c1d5a01e2af8a23");
        consensus.defaultAssumeValid = uint256S("0x000000000000056c49030c174179b52a928c870e6e8a822c75973b7970cfbd01"); // 1692000

        consensus.nAuxpowStartHeight = 0;
        consensus.nAuxpowChainId = 0x0001;
        consensus.fStrictChainId = false;
        consensus.nLegacyBlocksBefore = -1;

        pchMessageStart[0] = 0x0b;
        pchMessageStart[1] = 0x11;
        pchMessageStart[2] = 0x09;
        pchMessageStart[3] = 0x07;
        nDefaultPort = 18333;
        nPruneAfterHeight = 1000;
        m_assumed_blockchain_size = 40;
        m_assumed_chain_state_size = 2;

        genesis = CreateGenesisBlock(1296688602, 414098458, 0x1d00ffff, 1, 50 * COIN);
        consensus.hashGenesisBlock = genesis.GetHash();
        assert(consensus.hashGenesisBlock == uint256S("0x000000000933ea01ad0ee984209779baaec3ced90fa3f408719526f8d77f4943"));
        assert(genesis.hashMerkleRoot == uint256S("0x4a5e1e4baab89f3a32518a88c31bc87f618f76673e2cc77ab2127b7afdeda33b"));

        vFixedSeeds.clear();
        vSeeds.clear();
        // nodes with support for servicebits filtering should be at the top
        vSeeds.emplace_back("testnet-seed.bitcoin.jonasschnelli.ch");
        vSeeds.emplace_back("seed.tbtc.petertodd.org");
        vSeeds.emplace_back("seed.testnet.bitcoin.sprovoost.nl");
        vSeeds.emplace_back("testnet-seed.bluematt.me"); // Just a static list of stable node(s), only supports x9

        base58Prefixes[PUBKEY_ADDRESS] = std::vector<unsigned char>(1,111);
        base58Prefixes[SCRIPT_ADDRESS] = std::vector<unsigned char>(1,196);
        base58Prefixes[SECRET_KEY] =     std::vector<unsigned char>(1,239);
        base58Prefixes[EXT_PUBLIC_KEY] = {0x04, 0x35, 0x87, 0xCF};
        base58Prefixes[EXT_SECRET_KEY] = {0x04, 0x35, 0x83, 0x94};

        bech32_hrp = "tb";

        vFixedSeeds = std::vector<SeedSpec6>(pnSeed6_test, pnSeed6_test + ARRAYLEN(pnSeed6_test));

        fDefaultConsistencyChecks = false;
        fRequireStandard = false;
        m_is_test_chain = true;
        m_is_mockable_chain = false;

        checkpointData = {
            {
                {546, uint256S("000000002a936ca763904c3c35fce2f3556c559c0214345d31b1bcebf76acb70")},
            }
        };

        chainTxData = ChainTxData{
            // Data from RPC: getchaintxstats 4096 000000000000056c49030c174179b52a928c870e6e8a822c75973b7970cfbd01
            /* nTime    */ 1585561140,
            /* nTxCount */ 13483,
            /* dTxRate  */ 0.08523187013249722,
        };
    }
};

/**
 * Signet
 */
class SigNetParams : public CChainParams {
public:
    explicit SigNetParams(const ArgsManager& args) {
        std::vector<uint8_t> bin;
        vSeeds.clear();

        if (!args.IsArgSet("-signetchallenge")) {
            bin = ParseHex("512103ad5e0edad18cb1f0fc0d28a3d4f1f3e445640337489abb10404f2d1e086be430210359ef5021964fe22d6f8e05b2463c9540ce96883fe3b278760f048f5189f2e6c452ae");
            vSeeds.emplace_back("178.128.221.177");
            vSeeds.emplace_back("2a01:7c8:d005:390::5");
            vSeeds.emplace_back("ntv3mtqw5wt63red.onion:38333");

            consensus.nMinimumChainWork = uint256S("0x0000000000000000000000000000000000000000000000000000000d145533ce");
            consensus.defaultAssumeValid = uint256S("0x00000128807d9175c494e24d805fc7854f7d79aa965cbb128342ad8b70cecfa5"); // 5348
            m_assumed_blockchain_size = 1;
            m_assumed_chain_state_size = 0;
            chainTxData = ChainTxData{
                // Data from RPC: getchaintxstats 4096 00000128807d9175c494e24d805fc7854f7d79aa965cbb128342ad8b70cecfa5
                /* nTime    */ 1601382000,
                /* nTxCount */ 5435,
                /* dTxRate  */ 0.001898346323372538,
            };
        } else {
            const auto signet_challenge = args.GetArgs("-signetchallenge");
            if (signet_challenge.size() != 1) {
                throw std::runtime_error(strprintf("%s: -signetchallenge cannot be multiple values.", __func__));
            }
            bin = ParseHex(signet_challenge[0]);

            consensus.nMinimumChainWork = uint256{};
            consensus.defaultAssumeValid = uint256{};
            m_assumed_blockchain_size = 0;
            m_assumed_chain_state_size = 0;
            chainTxData = ChainTxData{
                0,
                0,
                0,
            };
            LogPrintf("Signet with challenge %s\n", signet_challenge[0]);
        }

        if (args.IsArgSet("-signetseednode")) {
            vSeeds = args.GetArgs("-signetseednode");
        }

        strNetworkID = CBaseChainParams::SIGNET;
        consensus.signet_blocks = true;
        consensus.signet_challenge.assign(bin.begin(), bin.end());
        consensus.nSubsidyHalvingInterval = 210000;
<<<<<<< HEAD
        consensus.BIP16Height = 1;
=======
        consensus.BIP16Exception = uint256{};
>>>>>>> a1e03596
        consensus.BIP34Height = 1;
        consensus.BIP34Hash = uint256{};
        consensus.BIP65Height = 1;
        consensus.BIP66Height = 1;
        consensus.CSVHeight = 1;
        consensus.SegwitHeight = 1;
        consensus.nPowTargetTimespan = 14 * 24 * 60 * 60; // two weeks
        consensus.nPowTargetSpacing = 10 * 60;
        consensus.fPowAllowMinDifficultyBlocks = false;
        consensus.fPowNoRetargeting = false;
        consensus.nRuleChangeActivationThreshold = 1916;
        consensus.nMinerConfirmationWindow = 2016;
        consensus.MinBIP9WarningHeight = 0;
        consensus.powLimit = uint256S("00000377ae000000000000000000000000000000000000000000000000000000");
        consensus.vDeployments[Consensus::DEPLOYMENT_TESTDUMMY].bit = 28;
        consensus.vDeployments[Consensus::DEPLOYMENT_TESTDUMMY].nStartTime = 1199145601; // January 1, 2008
        consensus.vDeployments[Consensus::DEPLOYMENT_TESTDUMMY].nTimeout = 1230767999; // December 31, 2008

        consensus.nAuxpowStartHeight = 0;
        consensus.nAuxpowChainId = 0x0001;
        consensus.fStrictChainId = true;
        consensus.nLegacyBlocksBefore = 0;

        // message start is defined as the first 4 bytes of the sha256d of the block script
        CHashWriter h(SER_DISK, 0);
        h << consensus.signet_challenge;
        uint256 hash = h.GetHash();
        memcpy(pchMessageStart, hash.begin(), 4);

        nDefaultPort = 38333;
        nPruneAfterHeight = 1000;

        genesis = CreateGenesisBlock(1598918400, 52613770, 0x1e0377ae, 1, 50 * COIN);
        consensus.hashGenesisBlock = genesis.GetHash();
        assert(consensus.hashGenesisBlock == uint256S("0x00000008819873e925422c1ff0f99f7cc9bbb232af63a077a480a3633bee1ef6"));
        assert(genesis.hashMerkleRoot == uint256S("0x4a5e1e4baab89f3a32518a88c31bc87f618f76673e2cc77ab2127b7afdeda33b"));

        vFixedSeeds.clear();

        base58Prefixes[PUBKEY_ADDRESS] = std::vector<unsigned char>(1,111);
        base58Prefixes[SCRIPT_ADDRESS] = std::vector<unsigned char>(1,196);
        base58Prefixes[SECRET_KEY] =     std::vector<unsigned char>(1,239);
        base58Prefixes[EXT_PUBLIC_KEY] = {0x04, 0x35, 0x87, 0xCF};
        base58Prefixes[EXT_SECRET_KEY] = {0x04, 0x35, 0x83, 0x94};

        bech32_hrp = "tb";

        fDefaultConsistencyChecks = false;
        fRequireStandard = true;
        m_is_test_chain = true;
        m_is_mockable_chain = false;
    }
};

/**
 * Regression test
 */
class CRegTestParams : public CChainParams {
public:
    explicit CRegTestParams(const ArgsManager& args) {
        strNetworkID =  CBaseChainParams::REGTEST;
        consensus.signet_blocks = false;
        consensus.signet_challenge.clear();
        consensus.nSubsidyHalvingInterval = 150;
        consensus.BIP16Height = 0;
        consensus.BIP34Height = 500; // BIP34 activated on regtest (Used in functional tests)
        consensus.BIP65Height = 1351; // BIP65 activated on regtest (Used in functional tests)
        consensus.BIP66Height = 1251; // BIP66 activated on regtest (Used in functional tests)
        consensus.CSVHeight = 432; // CSV activated on regtest (Used in rpc activation tests)
        consensus.SegwitHeight = 0; // SEGWIT is always activated on regtest unless overridden
        consensus.MinBIP9WarningHeight = 0;
        consensus.powLimit = uint256S("7fffffffffffffffffffffffffffffffffffffffffffffffffffffffffffffff");
        consensus.nPowTargetTimespan = 14 * 24 * 60 * 60; // two weeks
        consensus.nPowTargetSpacing = 10 * 60;
        consensus.fPowAllowMinDifficultyBlocks = true;
        consensus.fPowNoRetargeting = true;
        consensus.nRuleChangeActivationThreshold = 108; // 75% for testchains
        consensus.nMinerConfirmationWindow = 144; // Faster than normal for regtest (144 instead of 2016)
        consensus.vDeployments[Consensus::DEPLOYMENT_TESTDUMMY].bit = 28;
        consensus.vDeployments[Consensus::DEPLOYMENT_TESTDUMMY].nStartTime = 0;
        consensus.vDeployments[Consensus::DEPLOYMENT_TESTDUMMY].nTimeout = Consensus::BIP9Deployment::NO_TIMEOUT;
        consensus.vDeployments[Consensus::DEPLOYMENT_TAPROOT].bit = 2;
        consensus.vDeployments[Consensus::DEPLOYMENT_TAPROOT].nStartTime = Consensus::BIP9Deployment::ALWAYS_ACTIVE;
        consensus.vDeployments[Consensus::DEPLOYMENT_TAPROOT].nTimeout = Consensus::BIP9Deployment::NO_TIMEOUT;

        consensus.nMinimumChainWork = uint256{};
        consensus.defaultAssumeValid = uint256{};

        consensus.nAuxpowStartHeight = 0;
        consensus.nAuxpowChainId = 0x0001;
        consensus.fStrictChainId = true;
        consensus.nLegacyBlocksBefore = 0;

        pchMessageStart[0] = 0xfa;
        pchMessageStart[1] = 0xbf;
        pchMessageStart[2] = 0xb5;
        pchMessageStart[3] = 0xda;
        nDefaultPort = 18444;
        nPruneAfterHeight = 1000;
        m_assumed_blockchain_size = 0;
        m_assumed_chain_state_size = 0;

        UpdateActivationParametersFromArgs(args);

        genesis = CreateGenesisBlock(1296688602, 2, 0x207fffff, 1, 50 * COIN);
        consensus.hashGenesisBlock = genesis.GetHash();
        assert(consensus.hashGenesisBlock == uint256S("0x0f9188f13cb7b2c71f2a335e3a4fc328bf5beb436012afca590b1a11466e2206"));
        assert(genesis.hashMerkleRoot == uint256S("0x4a5e1e4baab89f3a32518a88c31bc87f618f76673e2cc77ab2127b7afdeda33b"));

        vFixedSeeds.clear(); //!< Regtest mode doesn't have any fixed seeds.
        vSeeds.clear();      //!< Regtest mode doesn't have any DNS seeds.

        fDefaultConsistencyChecks = true;
        fRequireStandard = true;
        m_is_test_chain = true;
        m_is_mockable_chain = true;

        checkpointData = {
            {
                {0, uint256S("0f9188f13cb7b2c71f2a335e3a4fc328bf5beb436012afca590b1a11466e2206")},
            }
        };

        chainTxData = ChainTxData{
            0,
            0,
            0
        };

        base58Prefixes[PUBKEY_ADDRESS] = std::vector<unsigned char>(1,111);
        base58Prefixes[SCRIPT_ADDRESS] = std::vector<unsigned char>(1,196);
        base58Prefixes[SECRET_KEY] =     std::vector<unsigned char>(1,239);
        base58Prefixes[EXT_PUBLIC_KEY] = {0x04, 0x35, 0x87, 0xCF};
        base58Prefixes[EXT_SECRET_KEY] = {0x04, 0x35, 0x83, 0x94};

        bech32_hrp = "bcrt";
    }

    /**
     * Allows modifying the Version Bits regtest parameters.
     */
    void UpdateVersionBitsParameters(Consensus::DeploymentPos d, int64_t nStartTime, int64_t nTimeout)
    {
        consensus.vDeployments[d].nStartTime = nStartTime;
        consensus.vDeployments[d].nTimeout = nTimeout;
    }
    void UpdateActivationParametersFromArgs(const ArgsManager& args);
};

void CRegTestParams::UpdateActivationParametersFromArgs(const ArgsManager& args)
{
    if (args.IsArgSet("-segwitheight")) {
        int64_t height = args.GetArg("-segwitheight", consensus.SegwitHeight);
        if (height < -1 || height >= std::numeric_limits<int>::max()) {
            throw std::runtime_error(strprintf("Activation height %ld for segwit is out of valid range. Use -1 to disable segwit.", height));
        } else if (height == -1) {
            LogPrintf("Segwit disabled for testing\n");
            height = std::numeric_limits<int>::max();
        }
        consensus.SegwitHeight = static_cast<int>(height);
    }

    if (!args.IsArgSet("-vbparams")) return;

    for (const std::string& strDeployment : args.GetArgs("-vbparams")) {
        std::vector<std::string> vDeploymentParams;
        boost::split(vDeploymentParams, strDeployment, boost::is_any_of(":"));
        if (vDeploymentParams.size() != 3) {
            throw std::runtime_error("Version bits parameters malformed, expecting deployment:start:end");
        }
        int64_t nStartTime, nTimeout;
        if (!ParseInt64(vDeploymentParams[1], &nStartTime)) {
            throw std::runtime_error(strprintf("Invalid nStartTime (%s)", vDeploymentParams[1]));
        }
        if (!ParseInt64(vDeploymentParams[2], &nTimeout)) {
            throw std::runtime_error(strprintf("Invalid nTimeout (%s)", vDeploymentParams[2]));
        }
        bool found = false;
        for (int j=0; j < (int)Consensus::MAX_VERSION_BITS_DEPLOYMENTS; ++j) {
            if (vDeploymentParams[0] == VersionBitsDeploymentInfo[j].name) {
                UpdateVersionBitsParameters(Consensus::DeploymentPos(j), nStartTime, nTimeout);
                found = true;
                LogPrintf("Setting version bits activation parameters for %s to start=%ld, timeout=%ld\n", vDeploymentParams[0], nStartTime, nTimeout);
                break;
            }
        }
        if (!found) {
            throw std::runtime_error(strprintf("Invalid deployment (%s)", vDeploymentParams[0]));
        }
    }
}

static std::unique_ptr<const CChainParams> globalChainParams;

const CChainParams &Params() {
    assert(globalChainParams);
    return *globalChainParams;
}

std::unique_ptr<const CChainParams> CreateChainParams(const ArgsManager& args, const std::string& chain)
{
    if (chain == CBaseChainParams::MAIN) {
        return std::unique_ptr<CChainParams>(new CMainParams());
    } else if (chain == CBaseChainParams::TESTNET) {
        return std::unique_ptr<CChainParams>(new CTestNetParams());
    } else if (chain == CBaseChainParams::SIGNET) {
        return std::unique_ptr<CChainParams>(new SigNetParams(args));
    } else if (chain == CBaseChainParams::REGTEST) {
        return std::unique_ptr<CChainParams>(new CRegTestParams(args));
    }
    throw std::runtime_error(strprintf("%s: Unknown chain %s.", __func__, chain));
}

void SelectParams(const std::string& network)
{
    SelectBaseParams(network);
    globalChainParams = CreateChainParams(gArgs, network);
}<|MERGE_RESOLUTION|>--- conflicted
+++ resolved
@@ -319,11 +319,7 @@
         consensus.signet_blocks = true;
         consensus.signet_challenge.assign(bin.begin(), bin.end());
         consensus.nSubsidyHalvingInterval = 210000;
-<<<<<<< HEAD
         consensus.BIP16Height = 1;
-=======
-        consensus.BIP16Exception = uint256{};
->>>>>>> a1e03596
         consensus.BIP34Height = 1;
         consensus.BIP34Hash = uint256{};
         consensus.BIP65Height = 1;

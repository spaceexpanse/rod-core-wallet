// Copyright (c) 2010 Satoshi Nakamoto
// Copyright (c) 2009-2018 The Bitcoin Core developers
// Distributed under the MIT software license, see the accompanying
// file COPYING or http://www.opensource.org/licenses/mit-license.php.

#include <chainparams.h>

#include <chainparamsseeds.h>
#include <consensus/merkle.h>
#include <tinyformat.h>
#include <util.h>
#include <utilstrencodings.h>
#include <versionbitsinfo.h>

#include <assert.h>

#include <boost/algorithm/string/classification.hpp>
#include <boost/algorithm/string/split.hpp>

static CBlock CreateGenesisBlock(const char* pszTimestamp, const CScript& genesisOutputScript, uint32_t nTime, uint32_t nNonce, uint32_t nBits, int32_t nVersion, const CAmount& genesisReward)
{
    CMutableTransaction txNew;
    txNew.nVersion = 1;
    txNew.vin.resize(1);
    txNew.vout.resize(1);
    txNew.vin[0].scriptSig = CScript() << 486604799 << CScriptNum(4) << std::vector<unsigned char>((const unsigned char*)pszTimestamp, (const unsigned char*)pszTimestamp + strlen(pszTimestamp));
    txNew.vout[0].nValue = genesisReward;
    txNew.vout[0].scriptPubKey = genesisOutputScript;

    CBlock genesis;
    genesis.nTime    = nTime;
    genesis.nBits    = nBits;
    genesis.nNonce   = nNonce;
    genesis.nVersion = nVersion;
    genesis.vtx.push_back(MakeTransactionRef(std::move(txNew)));
    genesis.hashPrevBlock.SetNull();
    genesis.hashMerkleRoot = BlockMerkleRoot(genesis);
    return genesis;
}

/**
 * Build the genesis block. Note that the output of its generation
 * transaction cannot be spent since it did not originally exist in the
 * database.
 *
 * CBlock(hash=000000000019d6, ver=1, hashPrevBlock=00000000000000, hashMerkleRoot=4a5e1e, nTime=1231006505, nBits=1d00ffff, nNonce=2083236893, vtx=1)
 *   CTransaction(hash=4a5e1e, ver=1, vin.size=1, vout.size=1, nLockTime=0)
 *     CTxIn(COutPoint(000000, -1), coinbase 04ffff001d0104455468652054696d65732030332f4a616e2f32303039204368616e63656c6c6f72206f6e206272696e6b206f66207365636f6e64206261696c6f757420666f722062616e6b73)
 *     CTxOut(nValue=50.00000000, scriptPubKey=0x5F1DF16B2B704C8A578D0B)
 *   vMerkleTree: 4a5e1e
 */
static CBlock CreateGenesisBlock(uint32_t nTime, uint32_t nNonce, uint32_t nBits, int32_t nVersion, const CAmount& genesisReward)
{
    const char* pszTimestamp = "The Times 03/Jan/2009 Chancellor on brink of second bailout for banks";
    const CScript genesisOutputScript = CScript() << ParseHex("04678afdb0fe5548271967f1a67130b7105cd6a828e03909a67962e0ea1f61deb649f6bc3f4cef38c4f35504e51ec112de5c384df7ba0b8d578a4c702b6bf11d5f") << OP_CHECKSIG;
    return CreateGenesisBlock(pszTimestamp, genesisOutputScript, nTime, nNonce, nBits, nVersion, genesisReward);
}

<<<<<<< HEAD
void CChainParams::UpdateVersionBitsParameters(Consensus::DeploymentPos d, int64_t nStartTime, int64_t nTimeout)
{
    consensus.vDeployments[d].nStartTime = nStartTime;
    consensus.vDeployments[d].nTimeout = nTimeout;
}

void CChainParams::TurnOffSegwitForUnitTests ()
{
  consensus.BIP16Height = 1000000;
}

=======
>>>>>>> 011c39c2
/**
 * Main network
 */
class CMainParams : public CChainParams {
public:
    CMainParams() {
        strNetworkID = "main";
        consensus.nSubsidyHalvingInterval = 210000;
        consensus.BIP16Height = 0;
        consensus.BIP34Height = 227931;
        consensus.BIP34Hash = uint256S("0x000000000000024b89b42a942fe0d9fea3bb44ab7bd1b19115dd6a759c0808b8");
        consensus.BIP65Height = 388381; // 000000000000000004c2b624ed5d7756c508d90fd0da2c7c679febfa6c4735f0
        consensus.BIP66Height = 363725; // 00000000000000000379eaa19dce8c9b722d46ae6a57c2f1a988119488b50931
        consensus.powLimit = uint256S("00000000ffffffffffffffffffffffffffffffffffffffffffffffffffffffff");
        consensus.nPowTargetTimespan = 14 * 24 * 60 * 60; // two weeks
        consensus.nPowTargetSpacing = 10 * 60;
        consensus.fPowAllowMinDifficultyBlocks = false;
        consensus.fPowNoRetargeting = false;
        consensus.nRuleChangeActivationThreshold = 1916; // 95% of 2016
        consensus.nMinerConfirmationWindow = 2016; // nPowTargetTimespan / nPowTargetSpacing
        consensus.vDeployments[Consensus::DEPLOYMENT_TESTDUMMY].bit = 28;
        consensus.vDeployments[Consensus::DEPLOYMENT_TESTDUMMY].nStartTime = 1199145601; // January 1, 2008
        consensus.vDeployments[Consensus::DEPLOYMENT_TESTDUMMY].nTimeout = 1230767999; // December 31, 2008

        // CSV (BIP68, BIP112 and BIP113) as well as segwit (BIP141, BIP143 and
        // BIP147) are deployed together with P2SH.

        // The best chain should have at least this much work.
        consensus.nMinimumChainWork = uint256S("0x0000000000000000000000000000000000000000028822fef1c230963535a90d");

        // By default assume that the signatures in ancestors of this block are valid.
        consensus.defaultAssumeValid = uint256S("0x0000000000000000002e63058c023a9a1de233554f28c7b21380b6c9003f36a8"); //534292

        consensus.nAuxpowChainId = 0x0001;
        consensus.nAuxpowStartHeight = 19200;
        consensus.fStrictChainId = true;
        consensus.nLegacyBlocksBefore = 19200;

        /**
         * The message start string is designed to be unlikely to occur in normal data.
         * The characters are rarely used upper ASCII, not valid as UTF-8, and produce
         * a large 32-bit integer with any alignment.
         */
        pchMessageStart[0] = 0xf9;
        pchMessageStart[1] = 0xbe;
        pchMessageStart[2] = 0xb4;
        pchMessageStart[3] = 0xd9;
        nDefaultPort = 8333;
        nPruneAfterHeight = 100000;

        genesis = CreateGenesisBlock(1231006505, 2083236893, 0x1d00ffff, 1, 50 * COIN);
        consensus.hashGenesisBlock = genesis.GetHash();
        assert(consensus.hashGenesisBlock == uint256S("0x000000000019d6689c085ae165831e934ff763ae46a2a6c172b3f1b60a8ce26f"));
        assert(genesis.hashMerkleRoot == uint256S("0x4a5e1e4baab89f3a32518a88c31bc87f618f76673e2cc77ab2127b7afdeda33b"));

        // Note that of those which support the service bits prefix, most only support a subset of
        // possible options.
        // This is fine at runtime as we'll fall back to using them as a oneshot if they don't support the
        // service bits we want, but we should get them updated to support all service bits wanted by any
        // release ASAP to avoid it where possible.
        vSeeds.emplace_back("seed.bitcoin.sipa.be"); // Pieter Wuille, only supports x1, x5, x9, and xd
        vSeeds.emplace_back("dnsseed.bluematt.me"); // Matt Corallo, only supports x9
        vSeeds.emplace_back("dnsseed.bitcoin.dashjr.org"); // Luke Dashjr
        vSeeds.emplace_back("seed.bitcoinstats.com"); // Christian Decker, supports x1 - xf
        vSeeds.emplace_back("seed.bitcoin.jonasschnelli.ch"); // Jonas Schnelli, only supports x1, x5, x9, and xd
        vSeeds.emplace_back("seed.btc.petertodd.org"); // Peter Todd, only supports x1, x5, x9, and xd
        vSeeds.emplace_back("seed.bitcoin.sprovoost.nl"); // Sjors Provoost

        base58Prefixes[PUBKEY_ADDRESS] = std::vector<unsigned char>(1,0);
        base58Prefixes[SCRIPT_ADDRESS] = std::vector<unsigned char>(1,5);
        base58Prefixes[SECRET_KEY] =     std::vector<unsigned char>(1,128);
        base58Prefixes[EXT_PUBLIC_KEY] = {0x04, 0x88, 0xB2, 0x1E};
        base58Prefixes[EXT_SECRET_KEY] = {0x04, 0x88, 0xAD, 0xE4};

        bech32_hrp = "bc";

        vFixedSeeds = std::vector<SeedSpec6>(pnSeed6_main, pnSeed6_main + ARRAYLEN(pnSeed6_main));

        fDefaultConsistencyChecks = false;
        fRequireStandard = true;
        fMineBlocksOnDemand = false;

        checkpointData = {
            {
                { 11111, uint256S("0x0000000069e244f73d78e8fd29ba2fd2ed618bd6fa2ee92559f542fdb26e7c1d")},
                { 33333, uint256S("0x000000002dd5588a74784eaa7ab0507a18ad16a236e7b1ce69f00d7ddfb5d0a6")},
                { 74000, uint256S("0x0000000000573993a3c9e41ce34471c079dcf5f52a0e824a81e7f953b8661a20")},
                {105000, uint256S("0x00000000000291ce28027faea320c8d2b054b2e0fe44a773f3eefb151d6bdc97")},
                {134444, uint256S("0x00000000000005b12ffd4cd315cd34ffd4a594f430ac814c91184a0d42d2b0fe")},
                {168000, uint256S("0x000000000000099e61ea72015e79632f216fe6cb33d7899acb35b75c8303b763")},
                {193000, uint256S("0x000000000000059f452a5f7340de6682a977387c17010ff6e6c3bd83ca8b1317")},
                {210000, uint256S("0x000000000000048b95347e83192f69cf0366076336c639f9b7228e9ba171342e")},
                {216116, uint256S("0x00000000000001b4f4b433e81ee46494af945cf96014816a4e2370f11b23df4e")},
                {225430, uint256S("0x00000000000001c108384350f74090433e7fcf79a606b8e797f065b130575932")},
                {250000, uint256S("0x000000000000003887df1f29024b06fc2200b55f8af8f35453d7be294df2d214")},
                {279000, uint256S("0x0000000000000001ae8c72a0b0c301f67e3afca10e819efa9041e458e9bd7e40")},
                {295000, uint256S("0x00000000000000004d9b4ef50f0f9d686fd69db2e03af35a100370c64632a983")},
            }
        };

        chainTxData = ChainTxData{
            // Data from rpc: getchaintxstats 4096 0000000000000000002e63058c023a9a1de233554f28c7b21380b6c9003f36a8
            /* nTime    */ 1532884444,
            /* nTxCount */ 331282217,
            /* dTxRate  */ 2.4
        };

        /* disable fallback fee on mainnet */
        m_fallback_fee_enabled = false;
    }
};

/**
 * Testnet (v3)
 */
class CTestNetParams : public CChainParams {
public:
    CTestNetParams() {
        strNetworkID = "test";
        consensus.nSubsidyHalvingInterval = 210000;
        consensus.BIP16Height = 0;
        consensus.BIP34Height = 21111;
        consensus.BIP34Hash = uint256S("0x0000000023b3a96d3484e5abb3755c413e7d41500f8e2a5c3f0dd01299cd8ef8");
        consensus.BIP65Height = 581885; // 00000000007f6655f22f98e72ed80d8b06dc761d5da09df0fa1dc4be4f861eb6
        consensus.BIP66Height = 330776; // 000000002104c8c45e99a8853285a3b592602a3ccde2b832481da85e9e4ba182
        consensus.powLimit = uint256S("00000000ffffffffffffffffffffffffffffffffffffffffffffffffffffffff");
        consensus.nPowTargetTimespan = 14 * 24 * 60 * 60; // two weeks
        consensus.nPowTargetSpacing = 10 * 60;
        consensus.fPowAllowMinDifficultyBlocks = true;
        consensus.fPowNoRetargeting = false;
        consensus.nRuleChangeActivationThreshold = 1512; // 75% for testchains
        consensus.nMinerConfirmationWindow = 2016; // nPowTargetTimespan / nPowTargetSpacing
        consensus.vDeployments[Consensus::DEPLOYMENT_TESTDUMMY].bit = 28;
        consensus.vDeployments[Consensus::DEPLOYMENT_TESTDUMMY].nStartTime = 1199145601; // January 1, 2008
        consensus.vDeployments[Consensus::DEPLOYMENT_TESTDUMMY].nTimeout = 1230767999; // December 31, 2008

        // CSV (BIP68, BIP112 and BIP113) as well as segwit (BIP141, BIP143 and
        // BIP147) are deployed together with P2SH.

        // The best chain should have at least this much work.
        consensus.nMinimumChainWork = uint256S("0x00000000000000000000000000000000000000000000007dbe94253893cbd463");

        // By default assume that the signatures in ancestors of this block are valid.
        consensus.defaultAssumeValid = uint256S("0x0000000000000037a8cd3e06cd5edbfe9dd1dbcc5dacab279376ef7cfc2b4c75"); //1354312

        consensus.nAuxpowStartHeight = 0;
        consensus.nAuxpowChainId = 0x0001;
        consensus.fStrictChainId = false;
        consensus.nLegacyBlocksBefore = -1;

        pchMessageStart[0] = 0x0b;
        pchMessageStart[1] = 0x11;
        pchMessageStart[2] = 0x09;
        pchMessageStart[3] = 0x07;
        nDefaultPort = 18333;
        nPruneAfterHeight = 1000;

        genesis = CreateGenesisBlock(1296688602, 414098458, 0x1d00ffff, 1, 50 * COIN);
        consensus.hashGenesisBlock = genesis.GetHash();
        assert(consensus.hashGenesisBlock == uint256S("0x000000000933ea01ad0ee984209779baaec3ced90fa3f408719526f8d77f4943"));
        assert(genesis.hashMerkleRoot == uint256S("0x4a5e1e4baab89f3a32518a88c31bc87f618f76673e2cc77ab2127b7afdeda33b"));

        vFixedSeeds.clear();
        vSeeds.clear();
        // nodes with support for servicebits filtering should be at the top
        vSeeds.emplace_back("testnet-seed.bitcoin.jonasschnelli.ch");
        vSeeds.emplace_back("seed.tbtc.petertodd.org");
        vSeeds.emplace_back("seed.testnet.bitcoin.sprovoost.nl");
        vSeeds.emplace_back("testnet-seed.bluematt.me"); // Just a static list of stable node(s), only supports x9

        base58Prefixes[PUBKEY_ADDRESS] = std::vector<unsigned char>(1,111);
        base58Prefixes[SCRIPT_ADDRESS] = std::vector<unsigned char>(1,196);
        base58Prefixes[SECRET_KEY] =     std::vector<unsigned char>(1,239);
        base58Prefixes[EXT_PUBLIC_KEY] = {0x04, 0x35, 0x87, 0xCF};
        base58Prefixes[EXT_SECRET_KEY] = {0x04, 0x35, 0x83, 0x94};

        bech32_hrp = "tb";

        vFixedSeeds = std::vector<SeedSpec6>(pnSeed6_test, pnSeed6_test + ARRAYLEN(pnSeed6_test));

        fDefaultConsistencyChecks = false;
        fRequireStandard = false;
        fMineBlocksOnDemand = false;


        checkpointData = {
            {
                {546, uint256S("000000002a936ca763904c3c35fce2f3556c559c0214345d31b1bcebf76acb70")},
            }
        };

        chainTxData = ChainTxData{
            // Data from rpc: getchaintxstats 4096 0000000000000037a8cd3e06cd5edbfe9dd1dbcc5dacab279376ef7cfc2b4c75
            /* nTime    */ 1531929919,
            /* nTxCount */ 19438708,
            /* dTxRate  */ 0.626
        };

        /* enable fallback fee on testnet */
        m_fallback_fee_enabled = true;
    }
};

/**
 * Regression test
 */
class CRegTestParams : public CChainParams {
public:
    explicit CRegTestParams(const ArgsManager& args) {
        strNetworkID = "regtest";
        consensus.nSubsidyHalvingInterval = 150;
        consensus.BIP16Height = 432; // Corresponds to activation height using BIP9 rules
        consensus.BIP34Height = 100000000; // BIP34 has not activated on regtest (far in the future so block v1 are not rejected in tests)
        consensus.BIP34Hash = uint256();
        consensus.BIP65Height = 1351; // BIP65 activated on regtest (Used in rpc activation tests)
        consensus.BIP66Height = 1251; // BIP66 activated on regtest (Used in rpc activation tests)
        consensus.powLimit = uint256S("7fffffffffffffffffffffffffffffffffffffffffffffffffffffffffffffff");
        consensus.nPowTargetTimespan = 14 * 24 * 60 * 60; // two weeks
        consensus.nPowTargetSpacing = 10 * 60;
        consensus.fPowAllowMinDifficultyBlocks = true;
        consensus.fPowNoRetargeting = true;
        consensus.nRuleChangeActivationThreshold = 108; // 75% for testchains
        consensus.nMinerConfirmationWindow = 144; // Faster than normal for regtest (144 instead of 2016)
        consensus.vDeployments[Consensus::DEPLOYMENT_TESTDUMMY].bit = 28;
        consensus.vDeployments[Consensus::DEPLOYMENT_TESTDUMMY].nStartTime = 0;
        consensus.vDeployments[Consensus::DEPLOYMENT_TESTDUMMY].nTimeout = Consensus::BIP9Deployment::NO_TIMEOUT;

        // The best chain should have at least this much work.
        consensus.nMinimumChainWork = uint256S("0x00");

        // By default assume that the signatures in ancestors of this block are valid.
        consensus.defaultAssumeValid = uint256S("0x00");

        consensus.nAuxpowStartHeight = 0;
        consensus.nAuxpowChainId = 0x0001;
        consensus.fStrictChainId = true;
        consensus.nLegacyBlocksBefore = 0;

        pchMessageStart[0] = 0xfa;
        pchMessageStart[1] = 0xbf;
        pchMessageStart[2] = 0xb5;
        pchMessageStart[3] = 0xda;
        nDefaultPort = 18444;
        nPruneAfterHeight = 1000;

        UpdateVersionBitsParametersFromArgs(args);

        genesis = CreateGenesisBlock(1296688602, 2, 0x207fffff, 1, 50 * COIN);
        consensus.hashGenesisBlock = genesis.GetHash();
        assert(consensus.hashGenesisBlock == uint256S("0x0f9188f13cb7b2c71f2a335e3a4fc328bf5beb436012afca590b1a11466e2206"));
        assert(genesis.hashMerkleRoot == uint256S("0x4a5e1e4baab89f3a32518a88c31bc87f618f76673e2cc77ab2127b7afdeda33b"));

        vFixedSeeds.clear(); //!< Regtest mode doesn't have any fixed seeds.
        vSeeds.clear();      //!< Regtest mode doesn't have any DNS seeds.

        fDefaultConsistencyChecks = true;
        fRequireStandard = false;
        fMineBlocksOnDemand = true;

        checkpointData = {
            {
                {0, uint256S("0f9188f13cb7b2c71f2a335e3a4fc328bf5beb436012afca590b1a11466e2206")},
            }
        };

        chainTxData = ChainTxData{
            0,
            0,
            0
        };

        base58Prefixes[PUBKEY_ADDRESS] = std::vector<unsigned char>(1,111);
        base58Prefixes[SCRIPT_ADDRESS] = std::vector<unsigned char>(1,196);
        base58Prefixes[SECRET_KEY] =     std::vector<unsigned char>(1,239);
        base58Prefixes[EXT_PUBLIC_KEY] = {0x04, 0x35, 0x87, 0xCF};
        base58Prefixes[EXT_SECRET_KEY] = {0x04, 0x35, 0x83, 0x94};

        bech32_hrp = "bcrt";

        /* enable fallback fee on regtest */
        m_fallback_fee_enabled = true;
    }

    /**
     * Allows modifying the Version Bits regtest parameters.
     */
    void UpdateVersionBitsParameters(Consensus::DeploymentPos d, int64_t nStartTime, int64_t nTimeout)
    {
        consensus.vDeployments[d].nStartTime = nStartTime;
        consensus.vDeployments[d].nTimeout = nTimeout;
    }
    void UpdateVersionBitsParametersFromArgs(const ArgsManager& args);
};

void CRegTestParams::UpdateVersionBitsParametersFromArgs(const ArgsManager& args)
{
    if (!args.IsArgSet("-vbparams")) return;

    for (const std::string& strDeployment : args.GetArgs("-vbparams")) {
        std::vector<std::string> vDeploymentParams;
        boost::split(vDeploymentParams, strDeployment, boost::is_any_of(":"));
        if (vDeploymentParams.size() != 3) {
            throw std::runtime_error("Version bits parameters malformed, expecting deployment:start:end");
        }
        int64_t nStartTime, nTimeout;
        if (!ParseInt64(vDeploymentParams[1], &nStartTime)) {
            throw std::runtime_error(strprintf("Invalid nStartTime (%s)", vDeploymentParams[1]));
        }
        if (!ParseInt64(vDeploymentParams[2], &nTimeout)) {
            throw std::runtime_error(strprintf("Invalid nTimeout (%s)", vDeploymentParams[2]));
        }
        bool found = false;
        for (int j=0; j < (int)Consensus::MAX_VERSION_BITS_DEPLOYMENTS; ++j) {
            if (vDeploymentParams[0] == VersionBitsDeploymentInfo[j].name) {
                UpdateVersionBitsParameters(Consensus::DeploymentPos(j), nStartTime, nTimeout);
                found = true;
                LogPrintf("Setting version bits activation parameters for %s to start=%ld, timeout=%ld\n", vDeploymentParams[0], nStartTime, nTimeout);
                break;
            }
        }
        if (!found) {
            throw std::runtime_error(strprintf("Invalid deployment (%s)", vDeploymentParams[0]));
        }
    }
}

static std::unique_ptr<const CChainParams> globalChainParams;

const CChainParams &Params() {
    assert(globalChainParams);
    return *globalChainParams;
}

std::unique_ptr<const CChainParams> CreateChainParams(const std::string& chain)
{
    if (chain == CBaseChainParams::MAIN)
        return std::unique_ptr<CChainParams>(new CMainParams());
    else if (chain == CBaseChainParams::TESTNET)
        return std::unique_ptr<CChainParams>(new CTestNetParams());
    else if (chain == CBaseChainParams::REGTEST)
        return std::unique_ptr<CChainParams>(new CRegTestParams(gArgs));
    throw std::runtime_error(strprintf("%s: Unknown chain %s.", __func__, chain));
}

void SelectParams(const std::string& network)
{
    SelectBaseParams(network);
    globalChainParams = CreateChainParams(network);
<<<<<<< HEAD
}

void UpdateVersionBitsParameters(Consensus::DeploymentPos d, int64_t nStartTime, int64_t nTimeout)
{
    globalChainParams->UpdateVersionBitsParameters(d, nStartTime, nTimeout);
}

void TurnOffSegwitForUnitTests ()
{
  globalChainParams->TurnOffSegwitForUnitTests ();
=======
>>>>>>> 011c39c2
}<|MERGE_RESOLUTION|>--- conflicted
+++ resolved
@@ -56,20 +56,11 @@
     return CreateGenesisBlock(pszTimestamp, genesisOutputScript, nTime, nNonce, nBits, nVersion, genesisReward);
 }
 
-<<<<<<< HEAD
-void CChainParams::UpdateVersionBitsParameters(Consensus::DeploymentPos d, int64_t nStartTime, int64_t nTimeout)
-{
-    consensus.vDeployments[d].nStartTime = nStartTime;
-    consensus.vDeployments[d].nTimeout = nTimeout;
-}
-
 void CChainParams::TurnOffSegwitForUnitTests ()
 {
   consensus.BIP16Height = 1000000;
 }
 
-=======
->>>>>>> 011c39c2
 /**
  * Main network
  */
@@ -418,17 +409,14 @@
 {
     SelectBaseParams(network);
     globalChainParams = CreateChainParams(network);
-<<<<<<< HEAD
-}
-
-void UpdateVersionBitsParameters(Consensus::DeploymentPos d, int64_t nStartTime, int64_t nTimeout)
-{
-    globalChainParams->UpdateVersionBitsParameters(d, nStartTime, nTimeout);
 }
 
 void TurnOffSegwitForUnitTests ()
 {
-  globalChainParams->TurnOffSegwitForUnitTests ();
-=======
->>>>>>> 011c39c2
+  /* TODO: It is ugly that we need a const-cast here, but this is only for
+     unit testing.  Upstream avoids this by turning off segwit through
+     forcing command-line args in the tests.  For that to work in our case,
+     we would have to have an explicit argument for BIP16.  */
+  auto* params = const_cast<CChainParams*> (globalChainParams.get ());
+  params->TurnOffSegwitForUnitTests ();
 }
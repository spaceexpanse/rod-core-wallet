--- conflicted
+++ resolved
@@ -232,53 +232,9 @@
             0,
             0
         };
-<<<<<<< HEAD
-=======
 
         /* disable fallback fee on mainnet */
         m_fallback_fee_enabled = false;
-
-        /* See also doc/NamecoinBugs.txt for more explanation on the
-           historical bugs added below.  */
-
-        /* These transactions have name outputs but a non-Namecoin tx version.
-           They contain NAME_NEWs, which are fine, and also NAME_FIRSTUPDATE.
-           The latter are not interpreted by namecoind, thus also ignore
-           them for us here.  */
-        addBug(98423, "bff3ed6873e5698b97bf0c28c29302b59588590b747787c7d1ef32decdabe0d1", BUG_FULLY_IGNORE);
-        addBug(98424, "e9b211007e5cac471769212ca0f47bb066b81966a8e541d44acf0f8a1bd24976", BUG_FULLY_IGNORE);
-        addBug(98425, "8aa2b0fc7d1033de28e0192526765a72e9df0c635f7305bdc57cb451ed01a4ca", BUG_FULLY_IGNORE);
-
-        /* These are non-Namecoin tx that contain just NAME_NEWs.  Those were
-           handled with a special rule previously, but now they are fully
-           disallowed and we handle the few exceptions here.  It is fine to
-           "ignore" them, as their outputs need no special Namecoin handling
-           before they are reused in a NAME_FIRSTUPDATE.  */
-        addBug(98318, "0ae5e958ff05ad8e273222656d98d076097def6d36f781a627c584b859f4727b", BUG_FULLY_IGNORE);
-        addBug(98321, "aca8ce46da1bbb9bb8e563880efcd9d6dd18342c446d6f0e3d4b964a990d1c27", BUG_FULLY_IGNORE);
-        addBug(98424, "c29b0d9d478411462a8ac29946bf6fdeca358a77b4be15cd921567eb66852180", BUG_FULLY_IGNORE);
-        addBug(98425, "221719b360f0c83fa5b1c26fb6b67c5e74e4e7c6aa3dce55025da6759f5f7060", BUG_FULLY_IGNORE);
-        addBug(193518, "597370b632efb35d5ed554c634c7af44affa6066f2a87a88046532d4057b46f8", BUG_FULLY_IGNORE);
-        addBug(195605, "0bb8c7807a9756aefe62c271770b313b31dee73151f515b1ac2066c50eaeeb91", BUG_FULLY_IGNORE);
-        addBug(195639, "3181930765b970fc43cd31d53fc6fc1da9439a28257d9067c3b5912d23eab01c", BUG_FULLY_IGNORE);
-        addBug(195639, "e815e7d774937d96a4b265ed4866b7e3dc8d9f2acb8563402e216aba6edd1e9e", BUG_FULLY_IGNORE);
-        addBug(195639, "cdfe6eda068e09fe760a70bec201feb041b8c660d0e98cbc05c8aa4106eae6ab", BUG_FULLY_IGNORE);
-        addBug(195641, "1e29e937b2a9e1f18af500371b8714157cf5ac7c95461913e08ce402de64ae75", BUG_FULLY_IGNORE);
-        addBug(195648, "d44ed6c0fac251931465f9123ada8459ec954cc6c7b648a56c9326ff7b13f552", BUG_FULLY_IGNORE);
-        addBug(197711, "dd77aea50a189935d0ef36a04856805cd74600a53193c539eb90c1e1c0f9ecac", BUG_FULLY_IGNORE);
-        addBug(204151, "f31875dfaf94bd3a93cfbed0e22d405d1f2e49b4d0750cb13812adc5e57f1e47", BUG_FULLY_IGNORE);
-
-        /* This transaction has both a NAME_NEW and a NAME_FIRSTUPDATE as
-           inputs.  This was accepted due to the "argument concatenation" bug.
-           It is fine to accept it as valid and just process the NAME_UPDATE
-           output that builds on the NAME_FIRSTUPDATE input.  (NAME_NEW has no
-           special side-effect in applying anyway.)  */
-        addBug(99381, "774d4c446cecfc40b1c02fdc5a13be6d2007233f9d91daefab6b3c2e70042f05", BUG_FULLY_APPLY);
-
-        /* These were libcoin's name stealing bugs.  */
-        addBug(139872, "2f034f2499c136a2c5a922ca4be65c1292815c753bbb100a2a26d5ad532c3919", BUG_IN_UTXO);
-        addBug(139936, "c3e76d5384139228221cce60250397d1b87adf7366086bc8d6b5e6eee03c55c7", BUG_FULLY_IGNORE);
->>>>>>> e35a5910
     }
 
     int DefaultCheckNameDB () const
@@ -372,14 +328,9 @@
             0,
             0
         };
-<<<<<<< HEAD
-=======
 
         /* enable fallback fee on testnet */
         m_fallback_fee_enabled = true;
-
-        assert(mapHistoricBugs.empty());
->>>>>>> e35a5910
     }
 
     int DefaultCheckNameDB () const
@@ -464,16 +415,10 @@
         base58Prefixes[EXT_PUBLIC_KEY] = {0x04, 0x35, 0x87, 0xCF};
         base58Prefixes[EXT_SECRET_KEY] = {0x04, 0x35, 0x83, 0x94};
 
-<<<<<<< HEAD
         bech32_hrp = "chirt";
-=======
-        bech32_hrp = "ncrt";
 
         /* enable fallback fee on regtest */
         m_fallback_fee_enabled = true;
-
-        assert(mapHistoricBugs.empty());
->>>>>>> e35a5910
     }
 
     int DefaultCheckNameDB () const

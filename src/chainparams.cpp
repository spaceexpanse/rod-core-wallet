// Copyright (c) 2010 Satoshi Nakamoto
// Copyright (c) 2009-2020 The Bitcoin Core developers
// Distributed under the MIT software license, see the accompanying
// file COPYING or http://www.opensource.org/licenses/mit-license.php.

#include <chainparams.h>

#include <chainparamsseeds.h>
#include <consensus/merkle.h>
#include <hash.h> // for signet block challenge hash
#include <tinyformat.h>
#include <util/system.h>
#include <util/strencodings.h>
#include <versionbitsinfo.h>

#include <assert.h>

#include <boost/algorithm/string/classification.hpp>
#include <boost/algorithm/string/split.hpp>

bool CChainParams::IsHistoricBug(const uint256& txid, unsigned nHeight, BugType& type) const
{
    const std::pair<unsigned, uint256> key(nHeight, txid);
    std::map<std::pair<unsigned, uint256>, BugType>::const_iterator mi;

    mi = mapHistoricBugs.find (key);
    if (mi != mapHistoricBugs.end ())
    {
        type = mi->second;
        return true;
    }

    return false;
}

static CBlock CreateGenesisBlock(const CScript& genesisInputScript, const CScript& genesisOutputScript, uint32_t nTime, uint32_t nNonce, uint32_t nBits, int32_t nVersion, const CAmount& genesisReward)
{
    CMutableTransaction txNew;
    txNew.nVersion = 1;
    txNew.vin.resize(1);
    txNew.vout.resize(1);
    txNew.vin[0].scriptSig = genesisInputScript;
    txNew.vout[0].nValue = genesisReward;
    txNew.vout[0].scriptPubKey = genesisOutputScript;

    CBlock genesis;
    genesis.nTime    = nTime;
    genesis.nBits    = nBits;
    genesis.nNonce   = nNonce;
    genesis.nVersion = nVersion;
    genesis.vtx.push_back(MakeTransactionRef(std::move(txNew)));
    genesis.hashPrevBlock.SetNull();
    genesis.hashMerkleRoot = BlockMerkleRoot(genesis);
    return genesis;
}

/**
 * Build the genesis block. Note that the output of its generation
 * transaction cannot be spent since it did not originally exist in the
 * database.
 */
static CBlock CreateGenesisBlock(uint32_t nTime, uint32_t nNonce, uint32_t nBits, int32_t nVersion, const CAmount& genesisReward)
{
    const char* pszTimestamp = "... choose what comes next.  Lives of your own, or a return to chains. -- V";
    const CScript genesisInputScript = CScript() << 0x1c007fff << CScriptNum(522) << std::vector<unsigned char>((const unsigned char*)pszTimestamp, (const unsigned char*)pszTimestamp + strlen(pszTimestamp));
    const CScript genesisOutputScript = CScript() << ParseHex("04b620369050cd899ffbbc4e8ee51e8c4534a855bb463439d63d235d4779685d8b6f4870a238cf365ac94fa13ef9a2a22cd99d0d5ee86dcabcafce36c7acf43ce5") << OP_CHECKSIG;
    return CreateGenesisBlock(genesisInputScript, genesisOutputScript, nTime, nNonce, nBits, nVersion, genesisReward);
}

/**
 * Build genesis block for testnet.  In Namecoin, it has a changed timestamp
 * and output script (it uses Bitcoin's).
 */
static CBlock CreateTestnetGenesisBlock(uint32_t nTime, uint32_t nNonce, uint32_t nBits, int32_t nVersion, const CAmount& genesisReward)
{
    const char* pszTimestamp = "The Times 03/Jan/2009 Chancellor on brink of second bailout for banks";
    const CScript genesisInputScript = CScript() << 0x1d00ffff << CScriptNum(4) << std::vector<unsigned char>((const unsigned char*)pszTimestamp, (const unsigned char*)pszTimestamp + strlen(pszTimestamp));
    const CScript genesisOutputScript = CScript() << ParseHex("04678afdb0fe5548271967f1a67130b7105cd6a828e03909a67962e0ea1f61deb649f6bc3f4cef38c4f35504e51ec112de5c384df7ba0b8d578a4c702b6bf11d5f") << OP_CHECKSIG;
    return CreateGenesisBlock(genesisInputScript, genesisOutputScript, nTime, nNonce, nBits, nVersion, genesisReward);
}

/**
 * Main network
 */
class CMainParams : public CChainParams {
public:
    CMainParams() {
        strNetworkID = CBaseChainParams::MAIN;
        consensus.signet_blocks = false;
        consensus.signet_challenge.clear();
        consensus.nSubsidyHalvingInterval = 210000;
        consensus.BIP16Height = 475000;
        /* Note that these are not the actual activation heights, but blocks
           after them.  They are too deep in the chain to be ever reorged,
           and thus this is also fine.  */
        consensus.BIP34Height = 250000;
        consensus.BIP65Height = 335000;
        consensus.BIP66Height = 250000;
        /* Namecoin activates CSV/Segwit with BIP16.  */
        consensus.CSVHeight = 475000;
        consensus.SegwitHeight = 475000;
        consensus.MinBIP9WarningHeight = 477016; // segwit activation height + miner confirmation window
        consensus.powLimit = uint256S("00000000ffffffffffffffffffffffffffffffffffffffffffffffffffffffff");
        consensus.nPowTargetTimespan = 14 * 24 * 60 * 60; // two weeks
        consensus.nPowTargetSpacing = 10 * 60;
        consensus.fPowAllowMinDifficultyBlocks = false;
        consensus.fPowNoRetargeting = false;
        consensus.nRuleChangeActivationThreshold = 1916; // 95% of 2016
        consensus.nMinerConfirmationWindow = 2016; // nPowTargetTimespan / nPowTargetSpacing
        consensus.vDeployments[Consensus::DEPLOYMENT_TESTDUMMY].bit = 28;
        consensus.vDeployments[Consensus::DEPLOYMENT_TESTDUMMY].nStartTime = 1199145601; // January 1, 2008
        consensus.vDeployments[Consensus::DEPLOYMENT_TESTDUMMY].nTimeout = 1230767999; // December 31, 2008

        // Deployment of Taproot (BIPs 340-342)
        consensus.vDeployments[Consensus::DEPLOYMENT_TAPROOT].bit = 2;
        consensus.vDeployments[Consensus::DEPLOYMENT_TAPROOT].nStartTime = 1199145601; // January 1, 2008
        consensus.vDeployments[Consensus::DEPLOYMENT_TAPROOT].nTimeout = 1230767999; // December 31, 2008

<<<<<<< HEAD
        // The best chain should have at least this much work.
        // The value is the chain work of the Namecoin mainnet chain at height
        // 500'000, with best block hash:
        // 42c5147b7204a00ad0e56f167ed52e214da623a5459261db32d6da1687d601d6
        consensus.nMinimumChainWork = uint256S("0x00000000000000000000000000000000000000000b4b785c8572638d01c9a70a");

        // By default assume that the signatures in ancestors of this block are valid.
        consensus.defaultAssumeValid = uint256S("0x42c5147b7204a00ad0e56f167ed52e214da623a5459261db32d6da1687d601d6"); // 500'000
=======
        consensus.nMinimumChainWork = uint256S("0x00000000000000000000000000000000000000001533efd8d716a517fe2c5008");
        consensus.defaultAssumeValid = uint256S("0x0000000000000000000b9d2ec5a352ecba0592946514a92f14319dc2b367fc72"); // 654683
>>>>>>> 5a8ee08e

        consensus.nAuxpowChainId = 0x0001;
        consensus.nAuxpowStartHeight = 19200;
        consensus.fStrictChainId = true;
        consensus.nLegacyBlocksBefore = 19200;

        consensus.rules.reset(new Consensus::MainNetConsensus());

        /**
         * The message start string is designed to be unlikely to occur in normal data.
         * The characters are rarely used upper ASCII, not valid as UTF-8, and produce
         * a large 32-bit integer with any alignment.
         */
        pchMessageStart[0] = 0xf9;
        pchMessageStart[1] = 0xbe;
        pchMessageStart[2] = 0xb4;
        pchMessageStart[3] = 0xfe;
        nDefaultPort = 8334;
        nPruneAfterHeight = 100000;
<<<<<<< HEAD
        m_assumed_blockchain_size = 6;
        m_assumed_chain_state_size = 1;
=======
        m_assumed_blockchain_size = 350;
        m_assumed_chain_state_size = 6;
>>>>>>> 5a8ee08e

        genesis = CreateGenesisBlock(1303000001, 0xa21ea192u, 0x1c007fff, 1, 50 * COIN);
        consensus.hashGenesisBlock = genesis.GetHash();
        assert(consensus.hashGenesisBlock == uint256S("0x000000000062b72c5e2ceb45fbc8587e807c155b0da735e6483dfba2f0a9c770"));
        assert(genesis.hashMerkleRoot == uint256S("0x41c62dbd9068c89a449525e3cd5ac61b20ece28c3c38b3f35b2161f0e6d3cb0d"));

        // Note that of those which support the service bits prefix, most only support a subset of
        // possible options.
        // This is fine at runtime as we'll fall back to using them as an addrfetch if they don't support the
        // service bits we want, but we should get them updated to support all service bits wanted by any
        // release ASAP to avoid it where possible.
        vSeeds.emplace_back("nmc.seed.quisquis.de");
        vSeeds.emplace_back("seed.nmc.markasoftware.com");

        base58Prefixes[PUBKEY_ADDRESS] = std::vector<unsigned char>(1,52);
        base58Prefixes[SCRIPT_ADDRESS] = std::vector<unsigned char>(1,13);
        base58Prefixes[SECRET_KEY] =     std::vector<unsigned char>(1,180);
        /* FIXME: Update these below.  */
        base58Prefixes[EXT_PUBLIC_KEY] = {0x04, 0x88, 0xB2, 0x1E};
        base58Prefixes[EXT_SECRET_KEY] = {0x04, 0x88, 0xAD, 0xE4};

        bech32_hrp = "nc";

        vFixedSeeds = std::vector<SeedSpec6>(pnSeed6_main, pnSeed6_main + ARRAYLEN(pnSeed6_main));

        fDefaultConsistencyChecks = false;
        fRequireStandard = true;
        m_is_test_chain = false;
        m_is_mockable_chain = false;

        checkpointData = {
            {
                {  2016, uint256S("0000000000660bad0d9fbde55ba7ee14ddf766ed5f527e3fbca523ac11460b92")},
                {  4032, uint256S("0000000000493b5696ad482deb79da835fe2385304b841beef1938655ddbc411")},
                {  6048, uint256S("000000000027939a2e1d8bb63f36c47da858e56d570f143e67e85068943470c9")},
                {  8064, uint256S("000000000003a01f708da7396e54d081701ea406ed163e519589717d8b7c95a5")},
                { 10080, uint256S("00000000000fed3899f818b2228b4f01b9a0a7eeee907abd172852df71c64b06")},
                { 12096, uint256S("0000000000006c06988ff361f124314f9f4bb45b6997d90a7ee4cedf434c670f")},
                { 14112, uint256S("00000000000045d95e0588c47c17d593c7b5cb4fb1e56213d1b3843c1773df2b")},
                { 16128, uint256S("000000000001d9964f9483f9096cf9d6c6c2886ed1e5dec95ad2aeec3ce72fa9")},
                { 18940, uint256S("00000000000087f7fc0c8085217503ba86f796fa4984f7e5a08b6c4c12906c05")},
                { 30240, uint256S("e1c8c862ff342358384d4c22fa6ea5f669f3e1cdcf34111f8017371c3c0be1da")},
                { 57000, uint256S("aa3ec60168a0200799e362e2b572ee01f3c3852030d07d036e0aa884ec61f203")},
                {112896, uint256S("73f880e78a04dd6a31efc8abf7ca5db4e262c4ae130d559730d6ccb8808095bf")},
                {182000, uint256S("d47b4a8fd282f635d66ce34ebbeb26ffd64c35b41f286646598abfd813cba6d9")},
                {193000, uint256S("3b85e70ba7f5433049cfbcf0ae35ed869496dbedcd1c0fafadb0284ec81d7b58")},
                {250000, uint256S("514ec75480df318ffa7eb4eff82e1c583c961aa64cce71b5922662f01ed1686a")},
                {400000, uint256S("9d90cb7a56827c70b13192f1b2c6d6b2e6188abc13c5112d47cfd2f8efba8cce")},
                {474000, uint256S("83a3251ce38bf08481c3b6ab9128e5d0cbeedd0907dae64029d8669f35a64ad2")},
            }
        };

        chainTxData = ChainTxData{
<<<<<<< HEAD
            // Data from rpc: getchaintxstats 4096 42c5147b7204a00ad0e56f167ed52e214da623a5459261db32d6da1687d601d6
            /* nTime    */ 1585752255,
            /* nTxCount */ 5301347,
            /* dTxRate  */ 0.009135121415934488,
=======
            // Data from RPC: getchaintxstats 4096 0000000000000000000b9d2ec5a352ecba0592946514a92f14319dc2b367fc72
            /* nTime    */ 1603995752,
            /* nTxCount */ 582083445,
            /* dTxRate  */ 3.508976121410527,
>>>>>>> 5a8ee08e
        };

        /* See also doc/NamecoinBugs.txt for more explanation on the
           historical bugs added below.  */

        /* These transactions have name outputs but a non-Namecoin tx version.
           They contain NAME_NEWs, which are fine, and also NAME_FIRSTUPDATE.
           The latter are not interpreted by namecoind, thus also ignore
           them for us here.  */
        addBug(98423, "bff3ed6873e5698b97bf0c28c29302b59588590b747787c7d1ef32decdabe0d1", BUG_FULLY_IGNORE);
        addBug(98424, "e9b211007e5cac471769212ca0f47bb066b81966a8e541d44acf0f8a1bd24976", BUG_FULLY_IGNORE);
        addBug(98425, "8aa2b0fc7d1033de28e0192526765a72e9df0c635f7305bdc57cb451ed01a4ca", BUG_FULLY_IGNORE);

        /* These are non-Namecoin tx that contain just NAME_NEWs.  Those were
           handled with a special rule previously, but now they are fully
           disallowed and we handle the few exceptions here.  It is fine to
           "ignore" them, as their outputs need no special Namecoin handling
           before they are reused in a NAME_FIRSTUPDATE.  */
        addBug(98318, "0ae5e958ff05ad8e273222656d98d076097def6d36f781a627c584b859f4727b", BUG_FULLY_IGNORE);
        addBug(98321, "aca8ce46da1bbb9bb8e563880efcd9d6dd18342c446d6f0e3d4b964a990d1c27", BUG_FULLY_IGNORE);
        addBug(98424, "c29b0d9d478411462a8ac29946bf6fdeca358a77b4be15cd921567eb66852180", BUG_FULLY_IGNORE);
        addBug(98425, "221719b360f0c83fa5b1c26fb6b67c5e74e4e7c6aa3dce55025da6759f5f7060", BUG_FULLY_IGNORE);
        addBug(193518, "597370b632efb35d5ed554c634c7af44affa6066f2a87a88046532d4057b46f8", BUG_FULLY_IGNORE);
        addBug(195605, "0bb8c7807a9756aefe62c271770b313b31dee73151f515b1ac2066c50eaeeb91", BUG_FULLY_IGNORE);
        addBug(195639, "3181930765b970fc43cd31d53fc6fc1da9439a28257d9067c3b5912d23eab01c", BUG_FULLY_IGNORE);
        addBug(195639, "e815e7d774937d96a4b265ed4866b7e3dc8d9f2acb8563402e216aba6edd1e9e", BUG_FULLY_IGNORE);
        addBug(195639, "cdfe6eda068e09fe760a70bec201feb041b8c660d0e98cbc05c8aa4106eae6ab", BUG_FULLY_IGNORE);
        addBug(195641, "1e29e937b2a9e1f18af500371b8714157cf5ac7c95461913e08ce402de64ae75", BUG_FULLY_IGNORE);
        addBug(195648, "d44ed6c0fac251931465f9123ada8459ec954cc6c7b648a56c9326ff7b13f552", BUG_FULLY_IGNORE);
        addBug(197711, "dd77aea50a189935d0ef36a04856805cd74600a53193c539eb90c1e1c0f9ecac", BUG_FULLY_IGNORE);
        addBug(204151, "f31875dfaf94bd3a93cfbed0e22d405d1f2e49b4d0750cb13812adc5e57f1e47", BUG_FULLY_IGNORE);

        /* This transaction has both a NAME_NEW and a NAME_FIRSTUPDATE as
           inputs.  This was accepted due to the "argument concatenation" bug.
           It is fine to accept it as valid and just process the NAME_UPDATE
           output that builds on the NAME_FIRSTUPDATE input.  (NAME_NEW has no
           special side-effect in applying anyway.)  */
        addBug(99381, "774d4c446cecfc40b1c02fdc5a13be6d2007233f9d91daefab6b3c2e70042f05", BUG_FULLY_APPLY);

        /* These were libcoin's name stealing bugs.  */
        addBug(139872, "2f034f2499c136a2c5a922ca4be65c1292815c753bbb100a2a26d5ad532c3919", BUG_IN_UTXO);
        addBug(139936, "c3e76d5384139228221cce60250397d1b87adf7366086bc8d6b5e6eee03c55c7", BUG_FULLY_IGNORE);
    }

    int DefaultCheckNameDB () const override
    {
        return -1;
    }
};

/**
 * Testnet (v3)
 */
class CTestNetParams : public CChainParams {
public:
    CTestNetParams() {
        strNetworkID = CBaseChainParams::TESTNET;
        consensus.signet_blocks = false;
        consensus.signet_challenge.clear();
        consensus.nSubsidyHalvingInterval = 210000;
        consensus.BIP16Height = 232000;
        /* As before, these are not the actual activation heights but some
           blocks after them.  */
        consensus.BIP34Height = 130000;
        consensus.BIP65Height = 130000;
        consensus.BIP66Height = 130000;
        /* Namecoin activates CSV/Segwit with BIP16.  */
        consensus.CSVHeight = 232000;
        consensus.SegwitHeight = 232000;
        consensus.MinBIP9WarningHeight = 234016; // segwit activation height + miner confirmation window
        consensus.powLimit = uint256S("0000000fffffffffffffffffffffffffffffffffffffffffffffffffffffffff");
        consensus.nPowTargetTimespan = 14 * 24 * 60 * 60; // two weeks
        consensus.nPowTargetSpacing = 10 * 60;
        consensus.fPowAllowMinDifficultyBlocks = true;
        consensus.nMinDifficultySince = 1394838000; // 15 Mar 2014
        consensus.fPowNoRetargeting = false;
        consensus.nRuleChangeActivationThreshold = 1512; // 75% for testchains
        consensus.nMinerConfirmationWindow = 2016; // nPowTargetTimespan / nPowTargetSpacing
        consensus.vDeployments[Consensus::DEPLOYMENT_TESTDUMMY].bit = 28;
        consensus.vDeployments[Consensus::DEPLOYMENT_TESTDUMMY].nStartTime = 1199145601; // January 1, 2008
        consensus.vDeployments[Consensus::DEPLOYMENT_TESTDUMMY].nTimeout = 1230767999; // December 31, 2008

        // Deployment of Taproot (BIPs 340-342)
        consensus.vDeployments[Consensus::DEPLOYMENT_TAPROOT].bit = 2;
        consensus.vDeployments[Consensus::DEPLOYMENT_TAPROOT].nStartTime = 1199145601; // January 1, 2008
        consensus.vDeployments[Consensus::DEPLOYMENT_TAPROOT].nTimeout = 1230767999; // December 31, 2008

<<<<<<< HEAD
        // The best chain should have at least this much work.
        // The value is the chain work of the Namecoin testnet chain at height
        // 233,000, with best block hash:
        // bc66fc22b8a2988bdc519c4c6aa431bb57201e5102ad8b8272fcde2937b4d2f7
        consensus.nMinimumChainWork = uint256S("0x000000000000000000000000000000000000000000000000ed17e3004a583c4f");

        // By default assume that the signatures in ancestors of this block are valid.
        consensus.defaultAssumeValid = uint256S("0xbc66fc22b8a2988bdc519c4c6aa431bb57201e5102ad8b8272fcde2937b4d2f7"); // 233,100
=======
        consensus.nMinimumChainWork = uint256S("0x0000000000000000000000000000000000000000000001db6ec4ac88cf2272c6");
        consensus.defaultAssumeValid = uint256S("0x000000000000006433d1efec504c53ca332b64963c425395515b01977bd7b3b0"); // 1864000
>>>>>>> 5a8ee08e

        consensus.nAuxpowStartHeight = 0;
        consensus.nAuxpowChainId = 0x0001;
        consensus.fStrictChainId = false;
        consensus.nLegacyBlocksBefore = -1;

        consensus.rules.reset(new Consensus::TestNetConsensus());

        pchMessageStart[0] = 0xfa;
        pchMessageStart[1] = 0xbf;
        pchMessageStart[2] = 0xb5;
        pchMessageStart[3] = 0xfe;
        nDefaultPort = 18334;
        nPruneAfterHeight = 1000;
        m_assumed_blockchain_size = 1;
        m_assumed_chain_state_size = 1;

        genesis = CreateTestnetGenesisBlock(1296688602, 0x16ec0bff, 0x1d07fff8, 1, 50 * COIN);
        consensus.hashGenesisBlock = genesis.GetHash();
        assert(consensus.hashGenesisBlock == uint256S("00000007199508e34a9ff81e6ec0c477a4cccff2a4767a8eee39c11db367b008"));
        assert(genesis.hashMerkleRoot == uint256S("4a5e1e4baab89f3a32518a88c31bc87f618f76673e2cc77ab2127b7afdeda33b"));

        vFixedSeeds.clear();
        vSeeds.clear();
        // nodes with support for servicebits filtering should be at the top
        vSeeds.emplace_back("dnsseed.test.namecoin.webbtc.com");
        vSeeds.emplace_back("ncts.roanapur.info");

        base58Prefixes[PUBKEY_ADDRESS] = std::vector<unsigned char>(1,111);
        base58Prefixes[SCRIPT_ADDRESS] = std::vector<unsigned char>(1,196);
        base58Prefixes[SECRET_KEY] =     std::vector<unsigned char>(1,239);
        /* FIXME: Update these below.  */
        base58Prefixes[EXT_PUBLIC_KEY] = {0x04, 0x35, 0x87, 0xCF};
        base58Prefixes[EXT_SECRET_KEY] = {0x04, 0x35, 0x83, 0x94};

        bech32_hrp = "tn";

        vFixedSeeds = std::vector<SeedSpec6>(pnSeed6_test, pnSeed6_test + ARRAYLEN(pnSeed6_test));

        fDefaultConsistencyChecks = false;
        fRequireStandard = false;
        m_is_test_chain = true;
        m_is_mockable_chain = false;

        checkpointData = {
            {
                {  2016, uint256S("00000000b9e4132e1a803114bc88df3e49184a3c794c01a6eac334f12f4ccadb")},
                {  4032, uint256S("00000003fbc13a48b8de5c8742044c84b800edeabff8b39f7f23ac572c6d80ce")},
                {  8064, uint256S("f594a75db40244bc7baa808a695f796ba81cae5bb48fa920e367cdd31dbfb0e3")},
                { 10080, uint256S("398d44a1a6e58dce3f7463217f677c2532e42a83696dcc5d4d97329c00a10891")},
                { 12096, uint256S("22c9278493cda563565fc2a4250eff48bd68ed40cb5fb30029ca08ea6120ddab")},
                { 14112, uint256S("83bade3e3d88845eb52de90311a8017b1cdf725b15d19bc89c47a568f7b4e08c")},
                { 16128, uint256S("f456354835623f733bb928ed77d97ae06b96ad6c40aba63f51f94f06e905effc")},
                { 18144, uint256S("c0ec570117822ca3c76abd1d10449b283d8ad39c64290d6abafe2bed23917886")},
                { 34715, uint256S("0000000580cf4342f869e278d94d7e67d2ac8cae4a411082e0fd518a8091ebf2")},
                { 48384, uint256S("00000001d528af69dce584f882e3bdb36127104988607b726591cc5e62287922")},
                { 60480, uint256S("d3af823c32e890ca589dd4277aa4d27b8cd290396b7e0eeeee5121481fd43ca5")},
                {130000, uint256S("e0a05455d89a54bb7c1b5bb785d6b1b7c5bda42ed4ce8dc19d68652ba8835954")},
                {231000, uint256S("4964042a9c9ca5f1e104246f4d70ecb4f7217e02a2656379560e4ee4590f9870")},
            }
        };

        chainTxData = ChainTxData{
<<<<<<< HEAD
            // Data from RPC: getchaintxstats 4096 bc66fc22b8a2988bdc519c4c6aa431bb57201e5102ad8b8272fcde2937b4d2f7
            /* nTime    */ 1573859059,
            /* nTxCount */ 276907,
            /* dTxRate  */ 0.0002269357829851853,
=======
            // Data from RPC: getchaintxstats 4096 000000000000006433d1efec504c53ca332b64963c425395515b01977bd7b3b0
            /* nTime    */ 1603359686,
            /* nTxCount */ 58090238,
            /* dTxRate  */ 0.1232886622799463,
>>>>>>> 5a8ee08e
        };

        assert(mapHistoricBugs.empty());
    }

    int DefaultCheckNameDB () const override
    {
        return -1;
    }
};

/**
 * Signet
 */
class SigNetParams : public CChainParams {
public:
    explicit SigNetParams(const ArgsManager& args) {
        std::vector<uint8_t> bin;
        vSeeds.clear();

        if (!args.IsArgSet("-signetchallenge")) {
            /* FIXME: Adjust the default signet challenge to something else if
               we want to use signet for Namecoin.  */
            bin = ParseHex("512103ad5e0edad18cb1f0fc0d28a3d4f1f3e445640337489abb10404f2d1e086be430210359ef5021964fe22d6f8e05b2463c9540ce96883fe3b278760f048f5189f2e6c452ae");
            //vSeeds.emplace_back("178.128.221.177");

            consensus.nMinimumChainWork = uint256S("0x00000000000000000000000000000000000000000000000000000019fd16269a");
            consensus.defaultAssumeValid = uint256S("0x0000002a1de0f46379358c1fd09906f7ac59adf3712323ed90eb59e4c183c020"); // 9434
            m_assumed_blockchain_size = 1;
            m_assumed_chain_state_size = 0;
            chainTxData = ChainTxData{
                // Data from RPC: getchaintxstats 4096 0000002a1de0f46379358c1fd09906f7ac59adf3712323ed90eb59e4c183c020
                /* nTime    */ 1603986000,
                /* nTxCount */ 9582,
                /* dTxRate  */ 0.00159272030651341,
            };
        } else {
            const auto signet_challenge = args.GetArgs("-signetchallenge");
            if (signet_challenge.size() != 1) {
                throw std::runtime_error(strprintf("%s: -signetchallenge cannot be multiple values.", __func__));
            }
            bin = ParseHex(signet_challenge[0]);

            consensus.nMinimumChainWork = uint256{};
            consensus.defaultAssumeValid = uint256{};
            m_assumed_blockchain_size = 0;
            m_assumed_chain_state_size = 0;
            chainTxData = ChainTxData{
                0,
                0,
                0,
            };
            LogPrintf("Signet with challenge %s\n", signet_challenge[0]);
        }

        if (args.IsArgSet("-signetseednode")) {
            vSeeds = args.GetArgs("-signetseednode");
        }

        strNetworkID = CBaseChainParams::SIGNET;
        consensus.signet_blocks = true;
        consensus.signet_challenge.assign(bin.begin(), bin.end());
        consensus.nSubsidyHalvingInterval = 210000;
        consensus.BIP16Height = 1;
        consensus.BIP34Height = 1;
        consensus.BIP34Hash = uint256{};
        consensus.BIP65Height = 1;
        consensus.BIP66Height = 1;
        consensus.CSVHeight = 1;
        consensus.SegwitHeight = 1;
        consensus.nPowTargetTimespan = 14 * 24 * 60 * 60; // two weeks
        consensus.nPowTargetSpacing = 10 * 60;
        consensus.fPowAllowMinDifficultyBlocks = false;
        consensus.fPowNoRetargeting = false;
        consensus.nRuleChangeActivationThreshold = 1916;
        consensus.nMinerConfirmationWindow = 2016;
        consensus.MinBIP9WarningHeight = 0;
        consensus.powLimit = uint256S("00000377ae000000000000000000000000000000000000000000000000000000");
        consensus.vDeployments[Consensus::DEPLOYMENT_TESTDUMMY].bit = 28;
        consensus.vDeployments[Consensus::DEPLOYMENT_TESTDUMMY].nStartTime = 1199145601; // January 1, 2008
        consensus.vDeployments[Consensus::DEPLOYMENT_TESTDUMMY].nTimeout = 1230767999; // December 31, 2008

        // Activation of Taproot (BIPs 340-342)
        consensus.vDeployments[Consensus::DEPLOYMENT_TAPROOT].bit = 2;
        consensus.vDeployments[Consensus::DEPLOYMENT_TAPROOT].nStartTime = Consensus::BIP9Deployment::ALWAYS_ACTIVE;
        consensus.vDeployments[Consensus::DEPLOYMENT_TAPROOT].nTimeout = Consensus::BIP9Deployment::NO_TIMEOUT;

        consensus.nAuxpowStartHeight = 0;
        consensus.nAuxpowChainId = 0x0001;
        consensus.fStrictChainId = true;
        consensus.nLegacyBlocksBefore = 0;

        consensus.rules.reset(new Consensus::TestNetConsensus());

        // message start is defined as the first 4 bytes of the sha256d of the block script
        CHashWriter h(SER_DISK, 0);
        h << consensus.signet_challenge;
        uint256 hash = h.GetHash();
        memcpy(pchMessageStart, hash.begin(), 4);

        nDefaultPort = 38334;
        nPruneAfterHeight = 1000;

        genesis = CreateTestnetGenesisBlock(1598918400, 52613770, 0x1e0377ae, 1, 50 * COIN);
        consensus.hashGenesisBlock = genesis.GetHash();
        assert(consensus.hashGenesisBlock == uint256S("0x00000008819873e925422c1ff0f99f7cc9bbb232af63a077a480a3633bee1ef6"));
        assert(genesis.hashMerkleRoot == uint256S("0x4a5e1e4baab89f3a32518a88c31bc87f618f76673e2cc77ab2127b7afdeda33b"));

        vFixedSeeds.clear();

        base58Prefixes[PUBKEY_ADDRESS] = std::vector<unsigned char>(1,111);
        base58Prefixes[SCRIPT_ADDRESS] = std::vector<unsigned char>(1,196);
        base58Prefixes[SECRET_KEY] =     std::vector<unsigned char>(1,239);
        base58Prefixes[EXT_PUBLIC_KEY] = {0x04, 0x35, 0x87, 0xCF};
        base58Prefixes[EXT_SECRET_KEY] = {0x04, 0x35, 0x83, 0x94};

        bech32_hrp = "tb";

        fDefaultConsistencyChecks = false;
        fRequireStandard = true;
        m_is_test_chain = true;
        m_is_mockable_chain = false;
    }

    int DefaultCheckNameDB () const override
    {
        return -1;
    }
};

/**
 * Regression test
 */
class CRegTestParams : public CChainParams {
public:
    explicit CRegTestParams(const ArgsManager& args) {
        strNetworkID =  CBaseChainParams::REGTEST;
        consensus.signet_blocks = false;
        consensus.signet_challenge.clear();
        consensus.nSubsidyHalvingInterval = 150;
        consensus.BIP16Height = 0;
        consensus.BIP34Height = 500; // BIP34 activated on regtest (Used in functional tests)
        consensus.BIP65Height = 1351; // BIP65 activated on regtest (Used in functional tests)
        consensus.BIP66Height = 1251; // BIP66 activated on regtest (Used in functional tests)
        consensus.CSVHeight = 432; // CSV activated on regtest (Used in rpc activation tests)
        consensus.SegwitHeight = 0; // SEGWIT is always activated on regtest unless overridden
        consensus.MinBIP9WarningHeight = 0;
        consensus.powLimit = uint256S("7fffffffffffffffffffffffffffffffffffffffffffffffffffffffffffffff");
        consensus.nPowTargetTimespan = 14 * 24 * 60 * 60; // two weeks
        consensus.nPowTargetSpacing = 10 * 60;
        consensus.fPowAllowMinDifficultyBlocks = true;
        consensus.nMinDifficultySince = 0;
        consensus.fPowNoRetargeting = true;
        consensus.nRuleChangeActivationThreshold = 108; // 75% for testchains
        consensus.nMinerConfirmationWindow = 144; // Faster than normal for regtest (144 instead of 2016)
        consensus.vDeployments[Consensus::DEPLOYMENT_TESTDUMMY].bit = 28;
        consensus.vDeployments[Consensus::DEPLOYMENT_TESTDUMMY].nStartTime = 0;
        consensus.vDeployments[Consensus::DEPLOYMENT_TESTDUMMY].nTimeout = Consensus::BIP9Deployment::NO_TIMEOUT;
        consensus.vDeployments[Consensus::DEPLOYMENT_TAPROOT].bit = 2;
        consensus.vDeployments[Consensus::DEPLOYMENT_TAPROOT].nStartTime = Consensus::BIP9Deployment::ALWAYS_ACTIVE;
        consensus.vDeployments[Consensus::DEPLOYMENT_TAPROOT].nTimeout = Consensus::BIP9Deployment::NO_TIMEOUT;

        consensus.nMinimumChainWork = uint256{};
        consensus.defaultAssumeValid = uint256{};

        consensus.nAuxpowStartHeight = 0;
        consensus.nAuxpowChainId = 0x0001;
        consensus.fStrictChainId = true;
        consensus.nLegacyBlocksBefore = 0;

        consensus.rules.reset(new Consensus::RegTestConsensus());

        pchMessageStart[0] = 0xfa;
        pchMessageStart[1] = 0xbf;
        pchMessageStart[2] = 0xb5;
        pchMessageStart[3] = 0xda;
        nDefaultPort = 18445;
        nPruneAfterHeight = 1000;
        m_assumed_blockchain_size = 0;
        m_assumed_chain_state_size = 0;

        UpdateActivationParametersFromArgs(args);

        genesis = CreateTestnetGenesisBlock(1296688602, 2, 0x207fffff, 1, 50 * COIN);
        consensus.hashGenesisBlock = genesis.GetHash();
        assert(consensus.hashGenesisBlock == uint256S("0x0f9188f13cb7b2c71f2a335e3a4fc328bf5beb436012afca590b1a11466e2206"));
        assert(genesis.hashMerkleRoot == uint256S("0x4a5e1e4baab89f3a32518a88c31bc87f618f76673e2cc77ab2127b7afdeda33b"));

        vFixedSeeds.clear(); //!< Regtest mode doesn't have any fixed seeds.
        vSeeds.clear();      //!< Regtest mode doesn't have any DNS seeds.

        fDefaultConsistencyChecks = true;
        fRequireStandard = true;
        m_is_test_chain = true;
        m_is_mockable_chain = true;

        checkpointData = {
            {
                {0, uint256S("5287b3809b71433729402429b7d909a853cfac5ed40f09117b242c275e6b2d63")},
            }
        };

        chainTxData = ChainTxData{
            0,
            0,
            0
        };

        base58Prefixes[PUBKEY_ADDRESS] = std::vector<unsigned char>(1,111);
        base58Prefixes[SCRIPT_ADDRESS] = std::vector<unsigned char>(1,196);
        base58Prefixes[SECRET_KEY] =     std::vector<unsigned char>(1,239);
        base58Prefixes[EXT_PUBLIC_KEY] = {0x04, 0x35, 0x87, 0xCF};
        base58Prefixes[EXT_SECRET_KEY] = {0x04, 0x35, 0x83, 0x94};

        bech32_hrp = "ncrt";

        assert(mapHistoricBugs.empty());
    }

    int DefaultCheckNameDB () const override
    {
        return 0;
    }

    /**
     * Allows modifying the Version Bits regtest parameters.
     */
    void UpdateVersionBitsParameters(Consensus::DeploymentPos d, int64_t nStartTime, int64_t nTimeout)
    {
        consensus.vDeployments[d].nStartTime = nStartTime;
        consensus.vDeployments[d].nTimeout = nTimeout;
    }
    void UpdateActivationParametersFromArgs(const ArgsManager& args);
};

void CRegTestParams::UpdateActivationParametersFromArgs(const ArgsManager& args)
{
    if (args.IsArgSet("-bip16height")) {
        int64_t height = args.GetArg("-bip16height", consensus.BIP16Height);
        if (height < -1 || height >= std::numeric_limits<int>::max()) {
            throw std::runtime_error(strprintf("Activation height %ld for BIP16 is out of valid range. Use -1 to disable BIP16.", height));
        } else if (height == -1) {
            LogPrintf("BIP16 disabled for testing\n");
            height = std::numeric_limits<int>::max();
        }
        consensus.BIP16Height = static_cast<int>(height);
    }
    if (args.IsArgSet("-segwitheight")) {
        int64_t height = args.GetArg("-segwitheight", consensus.SegwitHeight);
        if (height < -1 || height >= std::numeric_limits<int>::max()) {
            throw std::runtime_error(strprintf("Activation height %ld for segwit is out of valid range. Use -1 to disable segwit.", height));
        } else if (height == -1) {
            LogPrintf("Segwit disabled for testing\n");
            height = std::numeric_limits<int>::max();
        }
        consensus.SegwitHeight = static_cast<int>(height);
    }

    if (!args.IsArgSet("-vbparams")) return;

    for (const std::string& strDeployment : args.GetArgs("-vbparams")) {
        std::vector<std::string> vDeploymentParams;
        boost::split(vDeploymentParams, strDeployment, boost::is_any_of(":"));
        if (vDeploymentParams.size() != 3) {
            throw std::runtime_error("Version bits parameters malformed, expecting deployment:start:end");
        }
        int64_t nStartTime, nTimeout;
        if (!ParseInt64(vDeploymentParams[1], &nStartTime)) {
            throw std::runtime_error(strprintf("Invalid nStartTime (%s)", vDeploymentParams[1]));
        }
        if (!ParseInt64(vDeploymentParams[2], &nTimeout)) {
            throw std::runtime_error(strprintf("Invalid nTimeout (%s)", vDeploymentParams[2]));
        }
        bool found = false;
        for (int j=0; j < (int)Consensus::MAX_VERSION_BITS_DEPLOYMENTS; ++j) {
            if (vDeploymentParams[0] == VersionBitsDeploymentInfo[j].name) {
                UpdateVersionBitsParameters(Consensus::DeploymentPos(j), nStartTime, nTimeout);
                found = true;
                LogPrintf("Setting version bits activation parameters for %s to start=%ld, timeout=%ld\n", vDeploymentParams[0], nStartTime, nTimeout);
                break;
            }
        }
        if (!found) {
            throw std::runtime_error(strprintf("Invalid deployment (%s)", vDeploymentParams[0]));
        }
    }
}

static std::unique_ptr<const CChainParams> globalChainParams;

const CChainParams &Params() {
    assert(globalChainParams);
    return *globalChainParams;
}

std::unique_ptr<const CChainParams> CreateChainParams(const ArgsManager& args, const std::string& chain)
{
    if (chain == CBaseChainParams::MAIN) {
        return std::unique_ptr<CChainParams>(new CMainParams());
    } else if (chain == CBaseChainParams::TESTNET) {
        return std::unique_ptr<CChainParams>(new CTestNetParams());
    } else if (chain == CBaseChainParams::SIGNET) {
        return std::unique_ptr<CChainParams>(new SigNetParams(args));
    } else if (chain == CBaseChainParams::REGTEST) {
        return std::unique_ptr<CChainParams>(new CRegTestParams(args));
    }
    throw std::runtime_error(strprintf("%s: Unknown chain %s.", __func__, chain));
}

void SelectParams(const std::string& network)
{
    SelectBaseParams(network);
    globalChainParams = CreateChainParams(gArgs, network);
}<|MERGE_RESOLUTION|>--- conflicted
+++ resolved
@@ -116,19 +116,14 @@
         consensus.vDeployments[Consensus::DEPLOYMENT_TAPROOT].nStartTime = 1199145601; // January 1, 2008
         consensus.vDeployments[Consensus::DEPLOYMENT_TAPROOT].nTimeout = 1230767999; // December 31, 2008
 
-<<<<<<< HEAD
         // The best chain should have at least this much work.
         // The value is the chain work of the Namecoin mainnet chain at height
-        // 500'000, with best block hash:
-        // 42c5147b7204a00ad0e56f167ed52e214da623a5459261db32d6da1687d601d6
-        consensus.nMinimumChainWork = uint256S("0x00000000000000000000000000000000000000000b4b785c8572638d01c9a70a");
+        // 530'000, with best block hash:
+        // 992d2364a40f7ecc57e518655b99254ca98806a950e6227ad022618c95a75e88
+        consensus.nMinimumChainWork = uint256S("0x0000000000000000000000000000000000000000112dfaade470b8d8a00d2ea4");
 
         // By default assume that the signatures in ancestors of this block are valid.
-        consensus.defaultAssumeValid = uint256S("0x42c5147b7204a00ad0e56f167ed52e214da623a5459261db32d6da1687d601d6"); // 500'000
-=======
-        consensus.nMinimumChainWork = uint256S("0x00000000000000000000000000000000000000001533efd8d716a517fe2c5008");
-        consensus.defaultAssumeValid = uint256S("0x0000000000000000000b9d2ec5a352ecba0592946514a92f14319dc2b367fc72"); // 654683
->>>>>>> 5a8ee08e
+        consensus.defaultAssumeValid = uint256S("0x992d2364a40f7ecc57e518655b99254ca98806a950e6227ad022618c95a75e88"); // 530'000
 
         consensus.nAuxpowChainId = 0x0001;
         consensus.nAuxpowStartHeight = 19200;
@@ -148,13 +143,8 @@
         pchMessageStart[3] = 0xfe;
         nDefaultPort = 8334;
         nPruneAfterHeight = 100000;
-<<<<<<< HEAD
-        m_assumed_blockchain_size = 6;
+        m_assumed_blockchain_size = 7;
         m_assumed_chain_state_size = 1;
-=======
-        m_assumed_blockchain_size = 350;
-        m_assumed_chain_state_size = 6;
->>>>>>> 5a8ee08e
 
         genesis = CreateGenesisBlock(1303000001, 0xa21ea192u, 0x1c007fff, 1, 50 * COIN);
         consensus.hashGenesisBlock = genesis.GetHash();
@@ -208,17 +198,10 @@
         };
 
         chainTxData = ChainTxData{
-<<<<<<< HEAD
-            // Data from rpc: getchaintxstats 4096 42c5147b7204a00ad0e56f167ed52e214da623a5459261db32d6da1687d601d6
-            /* nTime    */ 1585752255,
-            /* nTxCount */ 5301347,
-            /* dTxRate  */ 0.009135121415934488,
-=======
-            // Data from RPC: getchaintxstats 4096 0000000000000000000b9d2ec5a352ecba0592946514a92f14319dc2b367fc72
-            /* nTime    */ 1603995752,
-            /* nTxCount */ 582083445,
-            /* dTxRate  */ 3.508976121410527,
->>>>>>> 5a8ee08e
+            // Data from RPC: getchaintxstats 4096 992d2364a40f7ecc57e518655b99254ca98806a950e6227ad022618c95a75e88
+            /* nTime    */ 1603561382,
+            /* nTxCount */ 5454542,
+            /* dTxRate  */ 0.006425929433975592,
         };
 
         /* See also doc/NamecoinBugs.txt for more explanation on the
@@ -306,7 +289,6 @@
         consensus.vDeployments[Consensus::DEPLOYMENT_TAPROOT].nStartTime = 1199145601; // January 1, 2008
         consensus.vDeployments[Consensus::DEPLOYMENT_TAPROOT].nTimeout = 1230767999; // December 31, 2008
 
-<<<<<<< HEAD
         // The best chain should have at least this much work.
         // The value is the chain work of the Namecoin testnet chain at height
         // 233,000, with best block hash:
@@ -315,10 +297,6 @@
 
         // By default assume that the signatures in ancestors of this block are valid.
         consensus.defaultAssumeValid = uint256S("0xbc66fc22b8a2988bdc519c4c6aa431bb57201e5102ad8b8272fcde2937b4d2f7"); // 233,100
-=======
-        consensus.nMinimumChainWork = uint256S("0x0000000000000000000000000000000000000000000001db6ec4ac88cf2272c6");
-        consensus.defaultAssumeValid = uint256S("0x000000000000006433d1efec504c53ca332b64963c425395515b01977bd7b3b0"); // 1864000
->>>>>>> 5a8ee08e
 
         consensus.nAuxpowStartHeight = 0;
         consensus.nAuxpowChainId = 0x0001;
@@ -382,17 +360,10 @@
         };
 
         chainTxData = ChainTxData{
-<<<<<<< HEAD
             // Data from RPC: getchaintxstats 4096 bc66fc22b8a2988bdc519c4c6aa431bb57201e5102ad8b8272fcde2937b4d2f7
             /* nTime    */ 1573859059,
             /* nTxCount */ 276907,
             /* dTxRate  */ 0.0002269357829851853,
-=======
-            // Data from RPC: getchaintxstats 4096 000000000000006433d1efec504c53ca332b64963c425395515b01977bd7b3b0
-            /* nTime    */ 1603359686,
-            /* nTxCount */ 58090238,
-            /* dTxRate  */ 0.1232886622799463,
->>>>>>> 5a8ee08e
         };
 
         assert(mapHistoricBugs.empty());

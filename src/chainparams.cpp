// Copyright (c) 2010 Satoshi Nakamoto
// Copyright (c) 2009-2021 The Bitcoin Core developers
// Distributed under the MIT software license, see the accompanying
// file COPYING or http://www.opensource.org/licenses/mit-license.php.

#include <chainparams.h>

#include <chainparamsseeds.h>
#include <consensus/merkle.h>
#include <deploymentinfo.h>
#include <hash.h> // for signet block challenge hash
<<<<<<< HEAD
#include <powdata.h>
=======
#include <script/interpreter.h>
>>>>>>> a207d99b
#include <util/system.h>

#include <algorithm>
#include <cassert>
#include <iostream>
#include <limits>

#include <boost/algorithm/string/classification.hpp>
#include <boost/algorithm/string/split.hpp>

namespace
{

constexpr const char pszTimestampTestnet[] = "Decentralised Autonomous Worlds";
constexpr const char pszTimestampMainnet[]
    = "HUC #2,351,800: "
      "8730ea650d24cd01692a5adb943e7b8720b0ba8a4c64ffcdf5a95d9b3fb57b7f";

/* Premined amount is 222,222,222 CHI.  This is the maximum possible number of
   coins needed in case everything is sold in the ICO.  If this is not the case
   and we need to reduce the coin supply, excessive coins will be burnt by
   sending to an unspendable OP_RETURN output.  */
constexpr CAmount premineAmount = 222222222 * COIN;

/*
The premine on regtest is sent to a 1-of-2 multisig address.

The two addresses and corresponding privkeys are:
  cRH94YMZVk4MnRwPqRVebkLWerCPJDrXGN:
    b69iyynFSWcU54LqXisbbqZ8uTJ7Dawk3V3yhht6ykxgttqMQFjb
  ceREF8QnXPsJ2iVQ1M4emggoXiXEynm59D:
    b3fgAKVQpMj24gbuh6DiXVwCCjCbo1cWiZC2fXgWEU9nXy6sdxD5

This results in the multisig address: dHNvNaqcD7XPDnoRjAoyfcMpHRi5upJD7p
Redeem script:
  512103c278d06b977e67b8ea45ef24e3c96a9258c47bc4cce3d0b497b690d672497b6e21
  0221ac9dc97fe12a98374344d08b458a9c2c1df9afb29dd6089b94a3b4dc9ad57052ae

The constant below is the HASH160 of the redeem script.  In other words, the
final premine script will be:
  OP_HASH160 hexPremineAddress OP_EQUAL
*/
constexpr const char hexPremineAddressRegtest[]
    = "2b6defe41aa3aa47795b702c893c73e716d485ab";

/*
The premine on testnet and mainnet is sent to a 2-of-4 multisig address.  The
keys are held by the founding members of the Xaya team.

The address is:
  DHy2615XKevE23LVRVZVxGeqxadRGyiFW4

The hash of the redeem script is the constant below.  With it, the final
premine script is:
  OP_HASH160 hexPremineAddress OP_EQUAL
*/
constexpr const char hexPremineAddressMainnet[]
    = "8cb1c236d34c74221fe4163bbba739b52e95f484";

CBlock CreateGenesisBlock(const CScript& genesisInputScript, const CScript& genesisOutputScript, uint32_t nTime, uint32_t nNonce, uint32_t nBits, int32_t nVersion, const CAmount& genesisReward)
{
    CMutableTransaction txNew;
    txNew.nVersion = 1;
    txNew.vin.resize(1);
    txNew.vout.resize(1);
    txNew.vin[0].scriptSig = genesisInputScript;
    txNew.vout[0].nValue = genesisReward;
    txNew.vout[0].scriptPubKey = genesisOutputScript;

    CBlock genesis;
    genesis.nTime    = nTime;
    genesis.nBits    = 0;
    genesis.nNonce   = 0;
    genesis.nVersion = nVersion;
    genesis.vtx.push_back(MakeTransactionRef(std::move(txNew)));
    genesis.hashPrevBlock.SetNull();
    genesis.hashMerkleRoot = BlockMerkleRoot(genesis);

    std::unique_ptr<CPureBlockHeader> fakeHeader(new CPureBlockHeader ());
    fakeHeader->nNonce = nNonce;
    fakeHeader->hashMerkleRoot = genesis.GetHash ();
    genesis.pow.setCoreAlgo (PowAlgo::NEOSCRYPT);
    genesis.pow.setBits (nBits);
    genesis.pow.setFakeHeader (std::move (fakeHeader));

    return genesis;
}

/**
 * Build the genesis block. Note that the output of its generation
 * transaction cannot be spent since it did not originally exist in the
 * database.
 */
CBlock
CreateGenesisBlock (const uint32_t nTime, const uint32_t nNonce,
                    const uint32_t nBits,
                    const std::string& timestamp,
                    const uint160& premineP2sh)
{
  const std::vector<unsigned char> timestampData(timestamp.begin (),
                                                 timestamp.end ());
  const CScript genesisInput = CScript () << timestampData;

  std::vector<unsigned char>
    scriptHash (premineP2sh.begin (), premineP2sh.end ());
  std::reverse (scriptHash.begin (), scriptHash.end ());
  const CScript genesisOutput = CScript ()
    << OP_HASH160 << scriptHash << OP_EQUAL;

  const int32_t nVersion = 1;
  return CreateGenesisBlock (genesisInput, genesisOutput, nTime, nNonce, nBits,
                             nVersion, premineAmount);
}

/**
 * Mines the genesis block (by finding a suitable nonce only).  When done, it
 * prints the found nonce and block hash and exits.
 */
void MineGenesisBlock (CBlock& block, const Consensus::Params& consensus)
{
  std::cout << "Mining genesis block..." << std::endl;

  block.nTime = GetTime ();

  auto& fakeHeader = block.pow.initFakeHeader (block);
  while (!block.pow.checkProofOfWork (fakeHeader, consensus))
    {
      assert (fakeHeader.nNonce < std::numeric_limits<uint32_t>::max ());
      ++fakeHeader.nNonce;
      if (fakeHeader.nNonce % 1000 == 0)
        std::cout << "  nNonce = " << fakeHeader.nNonce << "..." << std::endl;
    }

  std::cout << "Found nonce: " << fakeHeader.nNonce << std::endl;
  std::cout << "nTime: " << block.nTime << std::endl;
  std::cout << "Block hash: " << block.GetHash ().GetHex () << std::endl;
  std::cout << "Merkle root: " << block.hashMerkleRoot.GetHex () << std::endl;
  exit (EXIT_SUCCESS);
}

} // anonymous namespace

/**
 * Main network on which people trade goods and services.
 */
class CMainParams : public CChainParams {
public:
    CMainParams() {
        strNetworkID = CBaseChainParams::MAIN;
        consensus.signet_blocks = false;
        consensus.signet_challenge.clear();
        consensus.nSubsidyHalvingInterval = 4200000;
        /* The value of ~3.8 CHI is calculated to yield the desired total
           PoW coin supply.  For the calculation, see here:

           https://github.com/xaya/xaya/issues/70#issuecomment-441292533
        */
        consensus.initialSubsidy = 382934346;
        consensus.BIP16Height = 0;
        consensus.BIP34Height = 1;
        consensus.BIP65Height = 0;
        consensus.BIP66Height = 0;
        consensus.CSVHeight = 1;
        consensus.SegwitHeight = 0;
        consensus.MinBIP9WarningHeight = 2016; // segwit activation height + miner confirmation window
        consensus.powLimitNeoscrypt = uint256S("00000fffffffffffffffffffffffffffffffffffffffffffffffffffffffffff");
        consensus.fPowNoRetargeting = false;
        consensus.nRuleChangeActivationThreshold = 1815; // 90% of 2016
        consensus.nMinerConfirmationWindow = 2016; // nPowTargetTimespan / nPowTargetSpacing
        consensus.vDeployments[Consensus::DEPLOYMENT_TESTDUMMY].bit = 28;
        consensus.vDeployments[Consensus::DEPLOYMENT_TESTDUMMY].nStartTime = Consensus::BIP9Deployment::NEVER_ACTIVE;
        consensus.vDeployments[Consensus::DEPLOYMENT_TESTDUMMY].nTimeout = Consensus::BIP9Deployment::NO_TIMEOUT;
        consensus.vDeployments[Consensus::DEPLOYMENT_TESTDUMMY].min_activation_height = 0; // No activation delay

        // Deployment of Taproot (BIPs 340-342)
        consensus.vDeployments[Consensus::DEPLOYMENT_TAPROOT].bit = 2;
        consensus.vDeployments[Consensus::DEPLOYMENT_TAPROOT].nStartTime = Consensus::BIP9Deployment::NEVER_ACTIVE;
        consensus.vDeployments[Consensus::DEPLOYMENT_TAPROOT].nTimeout = Consensus::BIP9Deployment::NO_TIMEOUT;
        consensus.vDeployments[Consensus::DEPLOYMENT_TAPROOT].min_activation_height = 0; // No activation delay

        // The best chain should have at least this much work.
        // The value is the chain work of the Xaya mainnet chain at height
        // 3'600'000, with best block hash:
        // cc97e4096da2e52cd6960997d158bbc668f1d872dfe86772cec9972fba7a3723
        consensus.nMinimumChainWork = uint256S("0x000000000000000000000000000000000000000002bd2b649aa06d1b7116218c");
        consensus.defaultAssumeValid = uint256S("0xcc97e4096da2e52cd6960997d158bbc668f1d872dfe86772cec9972fba7a3723"); // 3'600'000

        consensus.nAuxpowChainId = 1829;

        consensus.rules.reset(new Consensus::MainNetConsensus());

        /**
         * The message start string is designed to be unlikely to occur in normal data.
         * The characters are rarely used upper ASCII, not valid as UTF-8, and produce
         * a large 32-bit integer with any alignment.
         */
        pchMessageStart[0] = 0xcc;
        pchMessageStart[1] = 0xbe;
        pchMessageStart[2] = 0xb4;
        pchMessageStart[3] = 0xfe;
        nDefaultPort = 8394;
        nPruneAfterHeight = 100000;
        m_assumed_blockchain_size = 5;
        m_assumed_chain_state_size = 1;

        genesis = CreateGenesisBlock (1531470713, 482087, 0x1e0ffff0,
                                      pszTimestampMainnet,
                                      uint160S (hexPremineAddressMainnet));
        consensus.hashGenesisBlock = genesis.GetHash();
        assert(consensus.hashGenesisBlock == uint256S("e5062d76e5f50c42f493826ac9920b63a8def2626fd70a5cec707ec47a4c4651"));
        assert(genesis.hashMerkleRoot == uint256S("0827901b75ab43978c3cf20a78baf040faeb0e2eeff3a2c58ab6521a6d46f8fd"));

        vSeeds.emplace_back("seed.xaya.io");
        vSeeds.emplace_back("seed.xaya.domob.eu");

        base58Prefixes[PUBKEY_ADDRESS] = std::vector<unsigned char>(1,28);
        base58Prefixes[SCRIPT_ADDRESS] = std::vector<unsigned char>(1,30);
        base58Prefixes[SECRET_KEY] =     std::vector<unsigned char>(1,130);
        /* FIXME: Update these below.  */
        base58Prefixes[EXT_PUBLIC_KEY] = {0x04, 0x88, 0xB2, 0x1E};
        base58Prefixes[EXT_SECRET_KEY] = {0x04, 0x88, 0xAD, 0xE4};

        bech32_hrp = "chi";

        vFixedSeeds = std::vector<uint8_t>(std::begin(chainparams_seed_main), std::end(chainparams_seed_main));

        fDefaultConsistencyChecks = false;
        fRequireStandard = true;
        m_is_test_chain = false;
        m_is_mockable_chain = false;

        checkpointData = {
            {
                {      0, uint256S("ce46f5f898b38e9c8c5e9ae4047ef5bccc42ec8eca0142202813a625e6dc2656")},
                { 340000, uint256S("e685ccaa62025c5c5075cfee80e498589bd4788614dcbe397e12bf2b8e887e47")},
                {1234000, uint256S("a853c0581c3637726a769b77cadf185e09666742757ef2df00058e876cf25897")},
            }
        };

        m_assumeutxo_data = MapAssumeutxo{
         // TODO to be specified in a future patch.
        };

        chainTxData = ChainTxData{
            // Data from RPC: getchaintxstats 4096 cc97e4096da2e52cd6960997d158bbc668f1d872dfe86772cec9972fba7a3723
            /* nTime    */ 1645027574,
            /* nTxCount */ 5130584,
            /* dTxRate  */ 0.03756756966364461,
        };
    }

    int DefaultCheckNameDB () const override
    {
        return -1;
    }
};

/**
 * Testnet (v3): public test network which is reset from time to time.
 */
class CTestNetParams : public CChainParams {
public:
    CTestNetParams() {
        strNetworkID = CBaseChainParams::TESTNET;
        consensus.signet_blocks = false;
        consensus.signet_challenge.clear();
        consensus.nSubsidyHalvingInterval = 4200000;
        consensus.initialSubsidy = 10 * COIN;
        consensus.BIP16Height = 0;
        consensus.BIP34Height = 1;
        consensus.BIP65Height = 0;
        consensus.BIP66Height = 0;
        consensus.CSVHeight = 1;
        consensus.SegwitHeight = 0;
        consensus.MinBIP9WarningHeight = 2016; // segwit activation height + miner confirmation window
        consensus.MinBIP9WarningHeight = consensus.SegwitHeight + consensus.nMinerConfirmationWindow;
        consensus.powLimitNeoscrypt = uint256S("00000fffffffffffffffffffffffffffffffffffffffffffffffffffffffffff");
        consensus.fPowNoRetargeting = false;
        consensus.nRuleChangeActivationThreshold = 1512; // 75% for testchains
        consensus.nMinerConfirmationWindow = 2016;
        consensus.vDeployments[Consensus::DEPLOYMENT_TESTDUMMY].bit = 28;
        consensus.vDeployments[Consensus::DEPLOYMENT_TESTDUMMY].nStartTime = Consensus::BIP9Deployment::NEVER_ACTIVE;
        consensus.vDeployments[Consensus::DEPLOYMENT_TESTDUMMY].nTimeout = Consensus::BIP9Deployment::NO_TIMEOUT;
        consensus.vDeployments[Consensus::DEPLOYMENT_TESTDUMMY].min_activation_height = 0; // No activation delay

        // Deployment of Taproot (BIPs 340-342)
        consensus.vDeployments[Consensus::DEPLOYMENT_TAPROOT].bit = 2;
        consensus.vDeployments[Consensus::DEPLOYMENT_TAPROOT].nStartTime = Consensus::BIP9Deployment::NEVER_ACTIVE;
        consensus.vDeployments[Consensus::DEPLOYMENT_TAPROOT].nTimeout = Consensus::BIP9Deployment::NO_TIMEOUT;
        consensus.vDeployments[Consensus::DEPLOYMENT_TAPROOT].min_activation_height = 0; // No activation delay

        // The value is the chain work of the Xaya testnet chain at height
        // 110'000 with best block hash:
        // 01547d538737e01d81d207e7d2f4c8f2510c6b82f0ee5dd8cd6c26bed5a03d0f
        consensus.nMinimumChainWork = uint256S("0x0000000000000000000000000000000000000000000000000000e59eda1191b9");
        consensus.defaultAssumeValid = uint256S("0x01547d538737e01d81d207e7d2f4c8f2510c6b82f0ee5dd8cd6c26bed5a03d0f"); // 110'000

        consensus.nAuxpowChainId = 1829;

        consensus.rules.reset(new Consensus::TestNetConsensus());

        pchMessageStart[0] = 0xcc;
        pchMessageStart[1] = 0xbf;
        pchMessageStart[2] = 0xb5;
        pchMessageStart[3] = 0xfe;
        nDefaultPort = 18394;
        nPruneAfterHeight = 1000;
        m_assumed_blockchain_size = 1;
        m_assumed_chain_state_size = 1;

        genesis = CreateGenesisBlock (1530623291, 343829, 0x1e0ffff0,
                                      pszTimestampTestnet,
                                      uint160S (hexPremineAddressMainnet));
        consensus.hashGenesisBlock = genesis.GetHash();
        assert(consensus.hashGenesisBlock == uint256S("5195fc01d0e23d70d1f929f21ec55f47e1c6ea1e66fae98ee44cbbc994509bba"));
        assert(genesis.hashMerkleRoot == uint256S("59d1a23342282179e810dff9238a97d07bd8602e3a1ba0efb5f519008541f257"));

        vFixedSeeds.clear();
        vSeeds.clear();
        vSeeds.emplace_back("seed.testnet.xaya.io");
        vSeeds.emplace_back("seed.testnet.xaya.domob.eu");

        base58Prefixes[PUBKEY_ADDRESS] = std::vector<unsigned char>(1,88);
        base58Prefixes[SCRIPT_ADDRESS] = std::vector<unsigned char>(1,90);
        base58Prefixes[SECRET_KEY] =     std::vector<unsigned char>(1,230);
        /* FIXME: Update these below.  */
        base58Prefixes[EXT_PUBLIC_KEY] = {0x04, 0x35, 0x87, 0xCF};
        base58Prefixes[EXT_SECRET_KEY] = {0x04, 0x35, 0x83, 0x94};

        bech32_hrp = "chitn";

        // FIXME: Namecoin has no fixed seeds for testnet, so that the line
        // below errors out.  Use it once we have testnet seeds.
        //vFixedSeeds = std::vector<uint8_t>(std::begin(chainparams_seed_test), std::end(chainparams_seed_test));
        vFixedSeeds.clear();

        fDefaultConsistencyChecks = false;
        fRequireStandard = false;
        m_is_test_chain = true;
        m_is_mockable_chain = false;

        checkpointData = {
            {
                {     0, uint256S("3bcc29e821e7fbd374c7460306eb893725d69dbee87c4774cdcd618059b6a578")},
                { 11000, uint256S("57670b799b6645c7776e9fdbd6abff510aaed9790625dd28072d0e87a7fafcf4")},
                { 70000, uint256S("e2c154dc8e223cef271b54174c9d66eaf718378b30977c3df115ded629f3edb1")},
            }
        };

        m_assumeutxo_data = MapAssumeutxo{
            // TODO to be specified in a future patch.
        };

        chainTxData = ChainTxData{
            // Data from rpc: getchaintxstats 4096 01547d538737e01d81d207e7d2f4c8f2510c6b82f0ee5dd8cd6c26bed5a03d0f
            /* nTime    */ 1586091497,
            /* nTxCount */ 113579,
            /* dTxRate  */ 0.002815363095612851,
        };
    }

    int DefaultCheckNameDB () const override
    {
        return -1;
    }
};

/**
 * Signet: test network with an additional consensus parameter (see BIP325).
 */
class SigNetParams : public CChainParams {
public:
    explicit SigNetParams(const ArgsManager& args) {
        std::vector<uint8_t> bin;
        vSeeds.clear();

        if (!args.IsArgSet("-signetchallenge")) {
            /* FIXME: Adjust the default signet challenge to something else if
               we want to use signet for Namecoin.  */
            bin = ParseHex("512103ad5e0edad18cb1f0fc0d28a3d4f1f3e445640337489abb10404f2d1e086be430210359ef5021964fe22d6f8e05b2463c9540ce96883fe3b278760f048f5189f2e6c452ae");
            //vSeeds.emplace_back("178.128.221.177");

            consensus.nMinimumChainWork = uint256S("0x000000000000000000000000000000000000000000000000000000de26b0e471");
            consensus.defaultAssumeValid = uint256S("0x00000112852484b5fe3451572368f93cfd2723279af3464e478aee35115256ef"); // 78788
            m_assumed_blockchain_size = 1;
            m_assumed_chain_state_size = 0;
            chainTxData = ChainTxData{
                // Data from RPC: getchaintxstats 4096 0000003d9144c56ac110ae04a0c271a0acce2f14f426b39fdf0d938c96d2eb09
                /* nTime    */ 1645631279,
                /* nTxCount */ 1257429,
                /* dTxRate  */ 0.1389638742514995,
            };
        } else {
            const auto signet_challenge = args.GetArgs("-signetchallenge");
            if (signet_challenge.size() != 1) {
                throw std::runtime_error(strprintf("%s: -signetchallenge cannot be multiple values.", __func__));
            }
            bin = ParseHex(signet_challenge[0]);

            consensus.nMinimumChainWork = uint256{};
            consensus.defaultAssumeValid = uint256{};
            m_assumed_blockchain_size = 0;
            m_assumed_chain_state_size = 0;
            chainTxData = ChainTxData{
                0,
                0,
                0,
            };
            LogPrintf("Signet with challenge %s\n", signet_challenge[0]);
        }

        if (args.IsArgSet("-signetseednode")) {
            vSeeds = args.GetArgs("-signetseednode");
        }

        strNetworkID = CBaseChainParams::SIGNET;
        consensus.signet_blocks = true;
        consensus.signet_challenge.assign(bin.begin(), bin.end());
        consensus.nSubsidyHalvingInterval = 210000;
        consensus.BIP16Height = 1;
        consensus.BIP34Height = 1;
        consensus.BIP65Height = 1;
        consensus.BIP66Height = 1;
        consensus.CSVHeight = 1;
        consensus.SegwitHeight = 1;
        consensus.fPowNoRetargeting = false;
        consensus.nRuleChangeActivationThreshold = 1815; // 90% of 2016
        consensus.nMinerConfirmationWindow = 2016; // nPowTargetTimespan / nPowTargetSpacing
        consensus.MinBIP9WarningHeight = 0;
        consensus.powLimitNeoscrypt = uint256S("00000fffffffffffffffffffffffffffffffffffffffffffffffffffffffffff");
        consensus.vDeployments[Consensus::DEPLOYMENT_TESTDUMMY].bit = 28;
        consensus.vDeployments[Consensus::DEPLOYMENT_TESTDUMMY].nStartTime = Consensus::BIP9Deployment::NEVER_ACTIVE;
        consensus.vDeployments[Consensus::DEPLOYMENT_TESTDUMMY].nTimeout = Consensus::BIP9Deployment::NO_TIMEOUT;
        consensus.vDeployments[Consensus::DEPLOYMENT_TESTDUMMY].min_activation_height = 0; // No activation delay

        // Activation of Taproot (BIPs 340-342)
        consensus.vDeployments[Consensus::DEPLOYMENT_TAPROOT].bit = 2;
        consensus.vDeployments[Consensus::DEPLOYMENT_TAPROOT].nStartTime = Consensus::BIP9Deployment::ALWAYS_ACTIVE;
        consensus.vDeployments[Consensus::DEPLOYMENT_TAPROOT].nTimeout = Consensus::BIP9Deployment::NO_TIMEOUT;
        consensus.vDeployments[Consensus::DEPLOYMENT_TAPROOT].min_activation_height = 0; // No activation delay

        consensus.nAuxpowChainId = 1829;

        consensus.rules.reset(new Consensus::TestNetConsensus());

        // message start is defined as the first 4 bytes of the sha256d of the block script
        CHashWriter h(SER_DISK, 0);
        h << consensus.signet_challenge;
        uint256 hash = h.GetHash();
        memcpy(pchMessageStart, hash.begin(), 4);

        nDefaultPort = 38394;
        nPruneAfterHeight = 1000;

        genesis = CreateGenesisBlock (1601286749, 534547, 0x1e0ffff0,
                                      pszTimestampTestnet,
                                      uint160S (hexPremineAddressMainnet));
        consensus.hashGenesisBlock = genesis.GetHash();
        assert(consensus.hashGenesisBlock == uint256S("0x8d5223e215a03970bb3d3bc511a0d9a003e03cbc973289611ca6e0e617f57ccf"));
        assert(genesis.hashMerkleRoot == uint256S("0x59d1a23342282179e810dff9238a97d07bd8602e3a1ba0efb5f519008541f257"));

        vFixedSeeds.clear();

        base58Prefixes[PUBKEY_ADDRESS] = std::vector<unsigned char>(1,111);
        base58Prefixes[SCRIPT_ADDRESS] = std::vector<unsigned char>(1,196);
        base58Prefixes[SECRET_KEY] =     std::vector<unsigned char>(1,239);
        base58Prefixes[EXT_PUBLIC_KEY] = {0x04, 0x35, 0x87, 0xCF};
        base58Prefixes[EXT_SECRET_KEY] = {0x04, 0x35, 0x83, 0x94};

        bech32_hrp = "tb";

        fDefaultConsistencyChecks = false;
        fRequireStandard = true;
        m_is_test_chain = true;
        m_is_mockable_chain = false;
    }

    int DefaultCheckNameDB () const override
    {
        return -1;
    }
};

/**
 * Regression test: intended for private networks only. Has minimal difficulty to ensure that
 * blocks can be found instantly.
 */
class CRegTestParams : public CChainParams {
public:
    explicit CRegTestParams(const ArgsManager& args) {
        strNetworkID =  CBaseChainParams::REGTEST;
        consensus.signet_blocks = false;
        consensus.signet_challenge.clear();
        consensus.nSubsidyHalvingInterval = 150;
        // The subsidy for regtest net is kept same as upstream Bitcoin, so
        // that we don't have to update many of the tests unnecessarily.
        consensus.initialSubsidy = 50 * COIN;
        consensus.BIP16Height = 0;
        consensus.BIP34Height = 1; // Always active unless overridden
        consensus.BIP65Height = 1;  // Always active unless overridden
        consensus.BIP66Height = 1;  // Always active unless overridden
        consensus.CSVHeight = 1;    // Always active unless overridden
        consensus.SegwitHeight = 0; // Always active unless overridden
        consensus.MinBIP9WarningHeight = 0;
        consensus.powLimitNeoscrypt = uint256S("7fffffffffffffffffffffffffffffffffffffffffffffffffffffffffffffff");
        consensus.fPowNoRetargeting = true;
        consensus.nRuleChangeActivationThreshold = 108; // 75% for testchains
        consensus.nMinerConfirmationWindow = 144; // Faster than normal for regtest (144 instead of 2016)

        consensus.vDeployments[Consensus::DEPLOYMENT_TESTDUMMY].bit = 28;
        consensus.vDeployments[Consensus::DEPLOYMENT_TESTDUMMY].nStartTime = 0;
        consensus.vDeployments[Consensus::DEPLOYMENT_TESTDUMMY].nTimeout = Consensus::BIP9Deployment::NO_TIMEOUT;
        consensus.vDeployments[Consensus::DEPLOYMENT_TESTDUMMY].min_activation_height = 0; // No activation delay

        consensus.vDeployments[Consensus::DEPLOYMENT_TAPROOT].bit = 2;
        consensus.vDeployments[Consensus::DEPLOYMENT_TAPROOT].nStartTime = Consensus::BIP9Deployment::ALWAYS_ACTIVE;
        consensus.vDeployments[Consensus::DEPLOYMENT_TAPROOT].nTimeout = Consensus::BIP9Deployment::NO_TIMEOUT;
        consensus.vDeployments[Consensus::DEPLOYMENT_TAPROOT].min_activation_height = 0; // No activation delay

        consensus.nMinimumChainWork = uint256{};
        consensus.defaultAssumeValid = uint256{};

        consensus.nAuxpowChainId = 1829;

        consensus.rules.reset(new Consensus::RegTestConsensus());

        pchMessageStart[0] = 0xcc;
        pchMessageStart[1] = 0xbf;
        pchMessageStart[2] = 0xb5;
        pchMessageStart[3] = 0xda;
        nDefaultPort = 18495;
        nPruneAfterHeight = args.GetBoolArg("-fastprune", false) ? 100 : 1000;
        m_assumed_blockchain_size = 0;
        m_assumed_chain_state_size = 0;

        UpdateActivationParametersFromArgs(args);

        genesis = CreateGenesisBlock (1300000000, 0, 0x207fffff,
                                      pszTimestampTestnet,
                                      uint160S (hexPremineAddressRegtest));
        consensus.hashGenesisBlock = genesis.GetHash();
        assert(consensus.hashGenesisBlock == uint256S("6f750b36d22f1dc3d0a6e483af45301022646dfc3b3ba2187865f5a7d6d83ab1"));
        assert(genesis.hashMerkleRoot == uint256S("9f96a4c275320aaf6386652444be5baade11e2f9f40221a98b968ae5c32dd55a"));

        vFixedSeeds.clear(); //!< Regtest mode doesn't have any fixed seeds.
        vSeeds.clear();
        vSeeds.emplace_back("dummySeed.invalid.");

        fDefaultConsistencyChecks = true;
        fRequireStandard = true;
        m_is_test_chain = true;
        m_is_mockable_chain = true;

        checkpointData = {
            {
                {0, uint256S("18042820e8a9f538e77e93c500768e5be76720383cd17e9b419916d8f356c619")},
            }
        };

        m_assumeutxo_data = MapAssumeutxo{
            {
                110,
                {AssumeutxoHash{uint256S("0xdc81af66a58085fe977c6aab56b49630d87b84521fc5a8a5c53f2f4b23c8d6d5")}, 110},
            },
            {
                200,
                {AssumeutxoHash{uint256S("0x51c8d11d8b5c1de51543c579736e786aa2736206d1e11e627568029ce092cf62")}, 200},
            },
        };

        chainTxData = ChainTxData{
            0,
            0,
            0
        };

        base58Prefixes[PUBKEY_ADDRESS] = std::vector<unsigned char>(1,88);
        base58Prefixes[SCRIPT_ADDRESS] = std::vector<unsigned char>(1,90);
        base58Prefixes[SECRET_KEY] =     std::vector<unsigned char>(1,230);
        base58Prefixes[EXT_PUBLIC_KEY] = {0x04, 0x35, 0x87, 0xCF};
        base58Prefixes[EXT_SECRET_KEY] = {0x04, 0x35, 0x83, 0x94};

        bech32_hrp = "chirt";
    }

    int DefaultCheckNameDB () const override
    {
        return 0;
    }

    /**
     * Allows modifying the Version Bits regtest parameters.
     */
    void UpdateVersionBitsParameters(Consensus::DeploymentPos d, int64_t nStartTime, int64_t nTimeout, int min_activation_height)
    {
        consensus.vDeployments[d].nStartTime = nStartTime;
        consensus.vDeployments[d].nTimeout = nTimeout;
        consensus.vDeployments[d].min_activation_height = min_activation_height;
    }
    void UpdateActivationParametersFromArgs(const ArgsManager& args);
};

static void MaybeUpdateHeights(const ArgsManager& args, Consensus::Params& consensus)
{
    for (const std::string& arg : args.GetArgs("-testactivationheight")) {
        const auto found{arg.find('@')};
        if (found == std::string::npos) {
            throw std::runtime_error(strprintf("Invalid format (%s) for -testactivationheight=name@height.", arg));
        }
        const auto name{arg.substr(0, found)};
        const auto value{arg.substr(found + 1)};
        int32_t height;
        if (!ParseInt32(value, &height) || height < 0 || height >= std::numeric_limits<int>::max()) {
            throw std::runtime_error(strprintf("Invalid height value (%s) for -testactivationheight=name@height.", arg));
        }
        if (name == "bip16") {
            consensus.BIP16Height = int{height};
        } else if (name == "segwit") {
            consensus.SegwitHeight = int{height};
        } else if (name == "bip34") {
            consensus.BIP34Height = int{height};
        } else if (name == "dersig") {
            consensus.BIP66Height = int{height};
        } else if (name == "cltv") {
            consensus.BIP65Height = int{height};
        } else if (name == "csv") {
            consensus.CSVHeight = int{height};
        } else {
            throw std::runtime_error(strprintf("Invalid name (%s) for -testactivationheight=name@height.", arg));
        }
    }
}

void CRegTestParams::UpdateActivationParametersFromArgs(const ArgsManager& args)
{
    MaybeUpdateHeights(args, consensus);

    if (!args.IsArgSet("-vbparams")) return;

    for (const std::string& strDeployment : args.GetArgs("-vbparams")) {
        std::vector<std::string> vDeploymentParams;
        boost::split(vDeploymentParams, strDeployment, boost::is_any_of(":"));
        if (vDeploymentParams.size() < 3 || 4 < vDeploymentParams.size()) {
            throw std::runtime_error("Version bits parameters malformed, expecting deployment:start:end[:min_activation_height]");
        }
        int64_t nStartTime, nTimeout;
        int min_activation_height = 0;
        if (!ParseInt64(vDeploymentParams[1], &nStartTime)) {
            throw std::runtime_error(strprintf("Invalid nStartTime (%s)", vDeploymentParams[1]));
        }
        if (!ParseInt64(vDeploymentParams[2], &nTimeout)) {
            throw std::runtime_error(strprintf("Invalid nTimeout (%s)", vDeploymentParams[2]));
        }
        if (vDeploymentParams.size() >= 4 && !ParseInt32(vDeploymentParams[3], &min_activation_height)) {
            throw std::runtime_error(strprintf("Invalid min_activation_height (%s)", vDeploymentParams[3]));
        }
        bool found = false;
        for (int j=0; j < (int)Consensus::MAX_VERSION_BITS_DEPLOYMENTS; ++j) {
            if (vDeploymentParams[0] == VersionBitsDeploymentInfo[j].name) {
                UpdateVersionBitsParameters(Consensus::DeploymentPos(j), nStartTime, nTimeout, min_activation_height);
                found = true;
                LogPrintf("Setting version bits activation parameters for %s to start=%ld, timeout=%ld, min_activation_height=%d\n", vDeploymentParams[0], nStartTime, nTimeout, min_activation_height);
                break;
            }
        }
        if (!found) {
            throw std::runtime_error(strprintf("Invalid deployment (%s)", vDeploymentParams[0]));
        }
    }
}

static std::unique_ptr<const CChainParams> globalChainParams;

const CChainParams &Params() {
    assert(globalChainParams);
    return *globalChainParams;
}

std::unique_ptr<const CChainParams> CreateChainParams(const ArgsManager& args, const std::string& chain)
{
    if (chain == CBaseChainParams::MAIN) {
        return std::unique_ptr<CChainParams>(new CMainParams());
    } else if (chain == CBaseChainParams::TESTNET) {
        return std::unique_ptr<CChainParams>(new CTestNetParams());
    } else if (chain == CBaseChainParams::SIGNET) {
        return std::unique_ptr<CChainParams>(new SigNetParams(args));
    } else if (chain == CBaseChainParams::REGTEST) {
        return std::unique_ptr<CChainParams>(new CRegTestParams(args));
    }
    throw std::runtime_error(strprintf("%s: Unknown chain %s.", __func__, chain));
}

void SelectParams(const std::string& network)
{
    SelectBaseParams(network);
    globalChainParams = CreateChainParams(gArgs, network);
}

int64_t
AvgTargetSpacing (const Consensus::Params& params, const unsigned height)
{
  /* The average target spacing for any block (all algorithms combined) is
     computed by dividing some common multiple timespan of all spacings
     by the number of blocks expected (all algorithms together) in that
     time span.

     The numerator is simply the product of all block times, while the
     denominator is a sum of products that just excludes the current
     algorithm (i.e. of all (N-1) tuples selected from the N algorithm
     block times).  */
  int64_t numer = 1;
  int64_t denom = 0;
  for (const PowAlgo algo : {PowAlgo::SHA256D, PowAlgo::NEOSCRYPT})
    {
      const int64_t spacing = params.rules->GetTargetSpacing(algo, height);

      /* Multiply all previous added block counts by this target spacing.  */
      denom *= spacing;

      /* Add the number of blocks for the current algorithm to the denominator.
         This starts off with the product of all already-processed algorithms
         (excluding the current one), and will be multiplied later on by
         the still-to-be-processed ones (in the line above).  */
      denom += numer;

      /* The numerator is the product of all spacings.  */
      numer *= spacing;
    }

  assert (denom > 0);
  assert (numer % denom == 0);
  return numer / denom;
}<|MERGE_RESOLUTION|>--- conflicted
+++ resolved
@@ -9,11 +9,8 @@
 #include <consensus/merkle.h>
 #include <deploymentinfo.h>
 #include <hash.h> // for signet block challenge hash
-<<<<<<< HEAD
 #include <powdata.h>
-=======
 #include <script/interpreter.h>
->>>>>>> a207d99b
 #include <util/system.h>
 
 #include <algorithm>

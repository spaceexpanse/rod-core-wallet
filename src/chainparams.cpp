--- conflicted
+++ resolved
@@ -5,11 +5,6 @@
 
 #include "chainparams.h"
 
-<<<<<<< HEAD
-#include "primitives/block.h"
-#include "random.h"
-=======
->>>>>>> 30cf91c1
 #include "util.h"
 #include "utilstrencodings.h"
 
@@ -174,12 +169,8 @@
         base58Prefixes[EXT_PUBLIC_KEY] = boost::assign::list_of(0x04)(0x88)(0xB2)(0x1E).convert_to_container<std::vector<unsigned char> >();
         base58Prefixes[EXT_SECRET_KEY] = boost::assign::list_of(0x04)(0x88)(0xAD)(0xE4).convert_to_container<std::vector<unsigned char> >();
 
-<<<<<<< HEAD
         /* FIXME: fixed seeds?  */
-        //convertSeed6(vFixedSeeds, pnSeed6_main, ARRAYLEN(pnSeed6_main));
-=======
-        vFixedSeeds = std::vector<SeedSpec6>(pnSeed6_main, pnSeed6_main + ARRAYLEN(pnSeed6_main));
->>>>>>> 30cf91c1
+        //vFixedSeeds = std::vector<SeedSpec6>(pnSeed6_main, pnSeed6_main + ARRAYLEN(pnSeed6_main));
 
         fRequireRPCPassword = true;
         fMiningRequiresPeers = true;
@@ -298,12 +289,8 @@
         base58Prefixes[EXT_PUBLIC_KEY] = boost::assign::list_of(0x04)(0x35)(0x87)(0xCF).convert_to_container<std::vector<unsigned char> >();
         base58Prefixes[EXT_SECRET_KEY] = boost::assign::list_of(0x04)(0x35)(0x83)(0x94).convert_to_container<std::vector<unsigned char> >();
 
-<<<<<<< HEAD
         /* FIXME: fixed seeds?  */
-        //convertSeed6(vFixedSeeds, pnSeed6_test, ARRAYLEN(pnSeed6_test));
-=======
-        vFixedSeeds = std::vector<SeedSpec6>(pnSeed6_test, pnSeed6_test + ARRAYLEN(pnSeed6_test));
->>>>>>> 30cf91c1
+        //vFixedSeeds = std::vector<SeedSpec6>(pnSeed6_test, pnSeed6_test + ARRAYLEN(pnSeed6_test));
 
         fRequireRPCPassword = true;
         fMiningRequiresPeers = true;

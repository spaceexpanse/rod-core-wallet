// Copyright (c) 2010 Satoshi Nakamoto
// Copyright (c) 2009-2014 The Bitcoin Core developers
// Distributed under the MIT software license, see the accompanying
// file COPYING or http://www.opensource.org/licenses/mit-license.php.

#include "chainparams.h"

#include "primitives/block.h"
#include "random.h"
#include "util.h"
#include "utilstrencodings.h"

#include <assert.h>

#include <boost/assign/list_of.hpp>

using namespace std;

struct SeedSpec6 {
    uint8_t addr[16];
    uint16_t port;
};

#include "chainparamsseeds.h"

bool
CChainParams::AllowMinDifficultyBlocks(const CBlockHeader& block) const
{
    return fAllowMinDifficultyBlocks && block.GetBlockTime() > nMinDifficultySince;
}

bool CChainParams::IsHistoricBug(const uint256& txid, unsigned nHeight, BugType& type) const
{
    const std::pair<unsigned, uint256> key(nHeight, txid);
    std::map<std::pair<unsigned, uint256>, BugType>::const_iterator mi;

    mi = mapHistoricBugs.find (key);
    if (mi != mapHistoricBugs.end ())
    {
        type = mi->second;
        return true;
    }

    return false;
}

/**
 * Main network
 */

//! Convert the pnSeeds6 array into usable address objects.
static void convertSeed6(std::vector<CAddress> &vSeedsOut, const SeedSpec6 *data, unsigned int count)
{
    // It'll only connect to one or two seed nodes because once it connects,
    // it'll get a pile of addresses with newer timestamps.
    // Seed nodes are given a random 'last seen time' of between one and two
    // weeks ago.
    const int64_t nOneWeek = 7*24*60*60;
    for (unsigned int i = 0; i < count; i++)
    {
        struct in6_addr ip;
        memcpy(&ip, data[i].addr, sizeof(ip));
        CAddress addr(CService(ip, data[i].port));
        addr.nTime = GetTime() - GetRand(nOneWeek) - nOneWeek;
        vSeedsOut.push_back(addr);
    }
}

/**
 * What makes a good checkpoint block?
 * + Is surrounded by blocks with reasonable timestamps
 *   (no blocks before with a timestamp after, none after with
 *    timestamp before)
 * + Contains no strange transactions
 */
static Checkpoints::MapCheckpoints mapCheckpoints =
        boost::assign::map_list_of
        (  2016, uint256S("0000000000660bad0d9fbde55ba7ee14ddf766ed5f527e3fbca523ac11460b92"))
        (  4032, uint256S("0000000000493b5696ad482deb79da835fe2385304b841beef1938655ddbc411"))
        (  6048, uint256S("000000000027939a2e1d8bb63f36c47da858e56d570f143e67e85068943470c9"))
        (  8064, uint256S("000000000003a01f708da7396e54d081701ea406ed163e519589717d8b7c95a5"))
        ( 10080, uint256S("00000000000fed3899f818b2228b4f01b9a0a7eeee907abd172852df71c64b06"))
        ( 12096, uint256S("0000000000006c06988ff361f124314f9f4bb45b6997d90a7ee4cedf434c670f"))
        ( 14112, uint256S("00000000000045d95e0588c47c17d593c7b5cb4fb1e56213d1b3843c1773df2b"))
        ( 16128, uint256S("000000000001d9964f9483f9096cf9d6c6c2886ed1e5dec95ad2aeec3ce72fa9"))
        ( 18940, uint256S("00000000000087f7fc0c8085217503ba86f796fa4984f7e5a08b6c4c12906c05"))
        ( 30240, uint256S("e1c8c862ff342358384d4c22fa6ea5f669f3e1cdcf34111f8017371c3c0be1da"))
        ( 57000, uint256S("aa3ec60168a0200799e362e2b572ee01f3c3852030d07d036e0aa884ec61f203"))
        (112896, uint256S("73f880e78a04dd6a31efc8abf7ca5db4e262c4ae130d559730d6ccb8808095bf"))
        (182000, uint256S("d47b4a8fd282f635d66ce34ebbeb26ffd64c35b41f286646598abfd813cba6d9"))
        (193000, uint256S("3b85e70ba7f5433049cfbcf0ae35ed869496dbedcd1c0fafadb0284ec81d7b58"))
        ;
static const Checkpoints::CCheckpointData data = {
        &mapCheckpoints,
        1409050213, // * UNIX timestamp of last checkpoint block
        1441814,    // * total number of transactions between genesis and last checkpoint
                    //   (the tx=... number in the SetBestChain debug.log lines)
        1635.0      // * estimated number of transactions per day after checkpoint
    };

static Checkpoints::MapCheckpoints mapCheckpointsTestnet =
        boost::assign::map_list_of
        (  2016, uint256S("00000000b9e4132e1a803114bc88df3e49184a3c794c01a6eac334f12f4ccadb"))
        (  4032, uint256S("00000003fbc13a48b8de5c8742044c84b800edeabff8b39f7f23ac572c6d80ce"))
        (  8064, uint256S("f594a75db40244bc7baa808a695f796ba81cae5bb48fa920e367cdd31dbfb0e3"))
        ( 10080, uint256S("398d44a1a6e58dce3f7463217f677c2532e42a83696dcc5d4d97329c00a10891"))
        ( 12096, uint256S("22c9278493cda563565fc2a4250eff48bd68ed40cb5fb30029ca08ea6120ddab"))
        ( 14112, uint256S("83bade3e3d88845eb52de90311a8017b1cdf725b15d19bc89c47a568f7b4e08c"))
        ( 16128, uint256S("f456354835623f733bb928ed77d97ae06b96ad6c40aba63f51f94f06e905effc"))
        ( 18144, uint256S("c0ec570117822ca3c76abd1d10449b283d8ad39c64290d6abafe2bed23917886"))
        ( 34715, uint256S("0000000580cf4342f869e278d94d7e67d2ac8cae4a411082e0fd518a8091ebf2"))
        ( 48384, uint256S("00000001d528af69dce584f882e3bdb36127104988607b726591cc5e62287922"))
        ( 60480, uint256S("d3af823c32e890ca589dd4277aa4d27b8cd290396b7e0eeeee5121481fd43ca5"))
        ;
static const Checkpoints::CCheckpointData dataTestnet = {
        &mapCheckpointsTestnet,
        1407617760,
        93107,
        230
    };

static Checkpoints::MapCheckpoints mapCheckpointsRegtest =
        boost::assign::map_list_of
        ( 0, uint256S("5287b3809b71433729402429b7d909a853cfac5ed40f09117b242c275e6b2d63"))
        ;
static const Checkpoints::CCheckpointData dataRegtest = {
        &mapCheckpointsRegtest,
        0,
        0,
        0
    };

class CMainParams : public CChainParams {
public:
    CMainParams() {
        strNetworkID = "main";
        /** 
         * The message start string is designed to be unlikely to occur in normal data.
         * The characters are rarely used upper ASCII, not valid as UTF-8, and produce
         * a large 4-byte int at any alignment.
         */
        pchMessageStart[0] = 0xf9;
        pchMessageStart[1] = 0xbe;
        pchMessageStart[2] = 0xb4;
        pchMessageStart[3] = 0xfe;
        vAlertPubKey = ParseHex("04ba207043c1575208f08ea6ac27ed2aedd4f84e70b874db129acb08e6109a3bbb7c479ae22565973ebf0ac0391514511a22cb9345bdb772be20cfbd38be578b0c");
        nDefaultPort = 8334;
        bnProofOfWorkLimit = ~arith_uint256(0) >> 32;
        nSubsidyHalvingInterval = 210000;
        nEnforceBlockUpgradeMajority = 750;
        nRejectBlockOutdatedMajority = 950;
        nToCheckBlockUpgradeMajority = 1000;
        nMinerThreads = 0;
        nTargetTimespan = 14 * 24 * 60 * 60; // two weeks
        nTargetSpacing = 10 * 60;

        /**
         * Build the genesis block. Note that the output of the genesis coinbase cannot
         * be spent as it did not originally exist in the database.
         * 
         * CBlock(hash=000000000019d6, ver=1, hashPrevBlock=00000000000000, hashMerkleRoot=4a5e1e, nTime=1231006505, nBits=1d00ffff, nNonce=2083236893, vtx=1)
         *   CTransaction(hash=4a5e1e, ver=1, vin.size=1, vout.size=1, nLockTime=0)
         *     CTxIn(COutPoint(000000, -1), coinbase 04ffff001d0104455468652054696d65732030332f4a616e2f32303039204368616e63656c6c6f72206f6e206272696e6b206f66207365636f6e64206261696c6f757420666f722062616e6b73)
         *     CTxOut(nValue=50.00000000, scriptPubKey=0x5F1DF16B2B704C8A578D0B)
         *   vMerkleTree: 4a5e1e
         */
        const char* pszTimestamp = "... choose what comes next.  Lives of your own, or a return to chains. -- V";
        CMutableTransaction txNew;
        txNew.vin.resize(1);
        txNew.vout.resize(1);
        txNew.vin[0].scriptSig = CScript() << 0x1c007fff << CScriptNum(522) << vector<unsigned char>((const unsigned char*)pszTimestamp, (const unsigned char*)pszTimestamp + strlen(pszTimestamp));
        txNew.vout[0].nValue = 50 * COIN;
        txNew.vout[0].scriptPubKey = CScript() << ParseHex("04b620369050cd899ffbbc4e8ee51e8c4534a855bb463439d63d235d4779685d8b6f4870a238cf365ac94fa13ef9a2a22cd99d0d5ee86dcabcafce36c7acf43ce5") << OP_CHECKSIG;
        genesis.vtx.push_back(txNew);
        genesis.hashPrevBlock.SetNull();
        genesis.hashMerkleRoot = genesis.BuildMerkleTree();
        genesis.nVersion.SetGenesisVersion(1);
        genesis.nTime    = 1303000001;
        genesis.nBits    = 0x1c007fff;
        genesis.nNonce   = 0xa21ea192U;

        hashGenesisBlock = genesis.GetHash();
        assert(hashGenesisBlock == uint256S("0x000000000062b72c5e2ceb45fbc8587e807c155b0da735e6483dfba2f0a9c770"));
        assert(genesis.hashMerkleRoot == uint256S("0x41c62dbd9068c89a449525e3cd5ac61b20ece28c3c38b3f35b2161f0e6d3cb0d"));

        vSeeds.push_back(CDNSSeedData("quisquis.de", "nmc.seed.quisquis.de"));

        base58Prefixes[PUBKEY_ADDRESS] = std::vector<unsigned char>(1,52);
        base58Prefixes[SCRIPT_ADDRESS] = std::vector<unsigned char>(1,13);
        base58Prefixes[SECRET_KEY] =     std::vector<unsigned char>(1,180);
        //base58Prefixes[EXT_PUBLIC_KEY] = boost::assign::list_of(0x04)(0x88)(0xB2)(0x1E).convert_to_container<std::vector<unsigned char> >();
        //base58Prefixes[EXT_SECRET_KEY] = boost::assign::list_of(0x04)(0x88)(0xAD)(0xE4).convert_to_container<std::vector<unsigned char> >();

        /* FIXME: fixed seeds?  */
        //convertSeed6(vFixedSeeds, pnSeed6_main, ARRAYLEN(pnSeed6_main));

        fRequireRPCPassword = true;
        fMiningRequiresPeers = true;
        fDefaultCheckMemPool = false;
        fAllowMinDifficultyBlocks = false;
        fRequireStandard = true;
        fMineBlocksOnDemand = false;
        fTestnetToBeDeprecatedFieldRPC = false;

        /* See also doc/NamecoinBugs.txt for more explanation on the
           historical bugs added below.  */

        /* These transactions have name outputs but a non-Namecoin tx version.
           They contain NAME_NEWs, which are fine, and also NAME_FIRSTUPDATE.
           The latter are not interpreted by namecoind, thus also ignore
           them for us here.  */
        addBug(98423, "bff3ed6873e5698b97bf0c28c29302b59588590b747787c7d1ef32decdabe0d1", BUG_FULLY_IGNORE);
        addBug(98424, "e9b211007e5cac471769212ca0f47bb066b81966a8e541d44acf0f8a1bd24976", BUG_FULLY_IGNORE);
        addBug(98425, "8aa2b0fc7d1033de28e0192526765a72e9df0c635f7305bdc57cb451ed01a4ca", BUG_FULLY_IGNORE);

        /* These are non-Namecoin tx that contain just NAME_NEWs.  Those were
           handled with a special rule previously, but now they are fully
           disallowed and we handle the few exceptions here.  It is fine to
           "ignore" them, as their outputs need no special Namecoin handling
           before they are reused in a NAME_FIRSTUPDATE.  */
        addBug(98318, "0ae5e958ff05ad8e273222656d98d076097def6d36f781a627c584b859f4727b", BUG_FULLY_IGNORE);
        addBug(98321, "aca8ce46da1bbb9bb8e563880efcd9d6dd18342c446d6f0e3d4b964a990d1c27", BUG_FULLY_IGNORE);
        addBug(98424, "c29b0d9d478411462a8ac29946bf6fdeca358a77b4be15cd921567eb66852180", BUG_FULLY_IGNORE);
        addBug(98425, "221719b360f0c83fa5b1c26fb6b67c5e74e4e7c6aa3dce55025da6759f5f7060", BUG_FULLY_IGNORE);
        addBug(193518, "597370b632efb35d5ed554c634c7af44affa6066f2a87a88046532d4057b46f8", BUG_FULLY_IGNORE);
        addBug(195605, "0bb8c7807a9756aefe62c271770b313b31dee73151f515b1ac2066c50eaeeb91", BUG_FULLY_IGNORE);
        addBug(195639, "3181930765b970fc43cd31d53fc6fc1da9439a28257d9067c3b5912d23eab01c", BUG_FULLY_IGNORE);
        addBug(195639, "e815e7d774937d96a4b265ed4866b7e3dc8d9f2acb8563402e216aba6edd1e9e", BUG_FULLY_IGNORE);
        addBug(195639, "cdfe6eda068e09fe760a70bec201feb041b8c660d0e98cbc05c8aa4106eae6ab", BUG_FULLY_IGNORE);
        addBug(195641, "1e29e937b2a9e1f18af500371b8714157cf5ac7c95461913e08ce402de64ae75", BUG_FULLY_IGNORE);
        addBug(195648, "d44ed6c0fac251931465f9123ada8459ec954cc6c7b648a56c9326ff7b13f552", BUG_FULLY_IGNORE);
        addBug(197711, "dd77aea50a189935d0ef36a04856805cd74600a53193c539eb90c1e1c0f9ecac", BUG_FULLY_IGNORE);
        addBug(204151, "f31875dfaf94bd3a93cfbed0e22d405d1f2e49b4d0750cb13812adc5e57f1e47", BUG_FULLY_IGNORE);

        /* This transaction has both a NAME_NEW and a NAME_FIRSTUPDATE as
           inputs.  This was accepted due to the "argument concatenation" bug.
           It is fine to accept it as valid and just process the NAME_UPDATE
           output that builds on the NAME_FIRSTUPDATE input.  (NAME_NEW has no
           special side-effect in applying anyway.)  */
        addBug(99381, "774d4c446cecfc40b1c02fdc5a13be6d2007233f9d91daefab6b3c2e70042f05", BUG_FULLY_APPLY);

        /* These were libcoin's name stealing bugs.  */
        addBug(139872, "2f034f2499c136a2c5a922ca4be65c1292815c753bbb100a2a26d5ad532c3919", BUG_IN_UTXO);
        addBug(139936, "c3e76d5384139228221cce60250397d1b87adf7366086bc8d6b5e6eee03c55c7", BUG_FULLY_IGNORE);
    }

    const Checkpoints::CCheckpointData& Checkpoints() const 
    {
        return data;
    }

    int AuxpowStartHeight() const
    {
        return 19200;
    }

    bool StrictChainId() const
    {
        return true;
    }

    bool AllowLegacyBlocks(unsigned nHeight) const
    {
        return static_cast<int> (nHeight) < AuxpowStartHeight();
    }

    unsigned NameExpirationDepth (unsigned nHeight) const
    {
        /* Important:  It is assumed (in ExpireNames) that
           "n - expirationDepth(n)" is increasing!  (This is
           the update height up to which names expire at height n.)  */

        if (nHeight < 24000)
            return 12000;
        if (nHeight < 48000)
            return nHeight - 12000;

        return 36000;
    }

    CAmount MinNameCoinAmount(unsigned nHeight) const
    {
        if (nHeight < 212500)
            return 0;

        return COIN / 100;
    }

    int DefaultCheckNameDB () const
    {
        return -1;
    }
};
static CMainParams mainParams;

/**
 * Testnet (v3)
 */
class CTestNetParams : public CMainParams {
public:
    CTestNetParams() {
        strNetworkID = "test";
        pchMessageStart[0] = 0xfa;
        pchMessageStart[1] = 0xbf;
        pchMessageStart[2] = 0xb5;
        pchMessageStart[3] = 0xfe;
        vAlertPubKey = ParseHex("04fc9702847840aaf195de8442ebecedf5b095cdbb9bc716bda9110971b28a49e0ead8564ff0db22209e0374782c093bb899692d524e9d6a6956e7c5ecbcd68284");
        nDefaultPort = 18334;
        bnProofOfWorkLimit = ~arith_uint256(0) >> 28;
        nEnforceBlockUpgradeMajority = 51;
        nRejectBlockOutdatedMajority = 75;
        nToCheckBlockUpgradeMajority = 100;
        nMinerThreads = 0;
        nTargetTimespan = 14 * 24 * 60 * 60; //! two weeks
        nTargetSpacing = 10 * 60;

        //! Modify the testnet genesis block accordingly.
        const char* pszTimestamp = "The Times 03/Jan/2009 Chancellor on brink of second bailout for banks";
        CMutableTransaction txNew;
        txNew.vin.resize(1);
        txNew.vout.resize(1);
        txNew.vin[0].scriptSig = CScript() << 0x1d00ffff << CScriptNum(4) << vector<unsigned char>((const unsigned char*)pszTimestamp, (const unsigned char*)pszTimestamp + strlen(pszTimestamp));
        txNew.vout[0].nValue = 50 * COIN;
        txNew.vout[0].scriptPubKey = CScript() << ParseHex("04678afdb0fe5548271967f1a67130b7105cd6a828e03909a67962e0ea1f61deb649f6bc3f4cef38c4f35504e51ec112de5c384df7ba0b8d578a4c702b6bf11d5f") << OP_CHECKSIG;
        genesis.vtx[0] = txNew;
        genesis.hashMerkleRoot = genesis.BuildMerkleTree();
        genesis.nTime    = 1296688602;
        genesis.nBits    = 0x1d07fff8;
        genesis.nNonce   = 0x16ec0bff;

        hashGenesisBlock = genesis.GetHash();
        assert(hashGenesisBlock == uint256S("00000007199508e34a9ff81e6ec0c477a4cccff2a4767a8eee39c11db367b008"));
        assert(genesis.hashMerkleRoot == uint256S("4a5e1e4baab89f3a32518a88c31bc87f618f76673e2cc77ab2127b7afdeda33b"));

        vFixedSeeds.clear();
        vSeeds.clear();
        /* FIXME: DNS seeds for testnet?  */
        //vSeeds.push_back(CDNSSeedData("bitcoin.schildbach.de", "testnet-seed.bitcoin.schildbach.de"));

        base58Prefixes[PUBKEY_ADDRESS] = std::vector<unsigned char>(1,111);
        base58Prefixes[SCRIPT_ADDRESS] = std::vector<unsigned char>(1,196);
        base58Prefixes[SECRET_KEY] =     std::vector<unsigned char>(1,239);
        //base58Prefixes[EXT_PUBLIC_KEY] = boost::assign::list_of(0x04)(0x35)(0x87)(0xCF).convert_to_container<std::vector<unsigned char> >();
        //base58Prefixes[EXT_SECRET_KEY] = boost::assign::list_of(0x04)(0x35)(0x83)(0x94).convert_to_container<std::vector<unsigned char> >();

        /* FIXME: fixed seeds?  */
        //convertSeed6(vFixedSeeds, pnSeed6_test, ARRAYLEN(pnSeed6_test));

        fRequireRPCPassword = true;
        fMiningRequiresPeers = true;
        fDefaultCheckMemPool = false;
        fAllowMinDifficultyBlocks = true;
        nMinDifficultySince = 1394838000; // 15 Mar 2014
        fRequireStandard = false;
        fMineBlocksOnDemand = false;
        fTestnetToBeDeprecatedFieldRPC = true;

        mapHistoricBugs.clear();
    }
    const Checkpoints::CCheckpointData& Checkpoints() const 
    {
        return dataTestnet;
    }

    int AuxpowStartHeight() const
    {
        return 0;
    }

    bool StrictChainId() const
    {
        return false;
    }

    bool AllowLegacyBlocks(unsigned) const
    {
        return true;
    }

    CAmount MinNameCoinAmount(unsigned) const
    {
        return COIN / 100;
    }
};
static CTestNetParams testNetParams;

/**
 * Regression test
 */
class CRegTestParams : public CTestNetParams {
public:
    CRegTestParams() {
        strNetworkID = "regtest";
        pchMessageStart[0] = 0xfa;
        pchMessageStart[1] = 0xbf;
        pchMessageStart[2] = 0xb5;
        pchMessageStart[3] = 0xda;
        nSubsidyHalvingInterval = 150;
        nEnforceBlockUpgradeMajority = 750;
        nRejectBlockOutdatedMajority = 950;
        nToCheckBlockUpgradeMajority = 1000;
        nMinerThreads = 1;
        nTargetTimespan = 14 * 24 * 60 * 60; //! two weeks
        nTargetSpacing = 10 * 60;
        bnProofOfWorkLimit = ~arith_uint256(0) >> 1;
        genesis.nTime = 1296688602;
        genesis.nBits = 0x207fffff;
        genesis.nNonce = 2;
        hashGenesisBlock = genesis.GetHash();
        nDefaultPort = 18444;
        assert(hashGenesisBlock == uint256S("0x0f9188f13cb7b2c71f2a335e3a4fc328bf5beb436012afca590b1a11466e2206"));

        vFixedSeeds.clear(); //! Regtest mode doesn't have any fixed seeds.
        vSeeds.clear();  //! Regtest mode doesn't have any DNS seeds.

        fRequireRPCPassword = false;
        fMiningRequiresPeers = false;
        fDefaultCheckMemPool = true;
        fAllowMinDifficultyBlocks = true;
        nMinDifficultySince = 0;
        fRequireStandard = false;
        fMineBlocksOnDemand = true;
        fTestnetToBeDeprecatedFieldRPC = false;
    }
    const Checkpoints::CCheckpointData& Checkpoints() const 
    {
        return dataRegtest;
    }

    bool StrictChainId() const
    {
        return true;
    }

    bool AllowLegacyBlocks(unsigned) const
    {
        return false;
    }

    unsigned NameExpirationDepth (unsigned nHeight) const
    {
        return 30;
    }

    int DefaultCheckNameDB () const
    {
        return 0;
    }
};
static CRegTestParams regTestParams;

<<<<<<< HEAD
/**
 * Unit test
 */
class CUnitTestParams : public CMainParams, public CModifiableParams {
public:
    CUnitTestParams() {
        strNetworkID = "unittest";
        nDefaultPort = 18445;
        vFixedSeeds.clear(); //! Unit test mode doesn't have any fixed seeds.
        vSeeds.clear();  //! Unit test mode doesn't have any DNS seeds.

        fRequireRPCPassword = false;
        fMiningRequiresPeers = false;
        fDefaultCheckMemPool = true;
        fAllowMinDifficultyBlocks = false;
        fMineBlocksOnDemand = true;

        mapHistoricBugs.clear();
    }

    const Checkpoints::CCheckpointData& Checkpoints() const 
    {
        // UnitTest share the same checkpoints as MAIN
        return data;
    }

    /* StrictChainId() = true inherited from CMainParams.  */

    bool AllowLegacyBlocks(unsigned) const
    {
        /* Allow legacy blocks.  This is to make the unit tests that
           rely on loading predefined block data work.  (In particular,
           miner_tests.cpp.)  */
        return true;
    }

    //! Published setters to allow changing values in unit test cases
    virtual void setSubsidyHalvingInterval(int anSubsidyHalvingInterval)  { nSubsidyHalvingInterval=anSubsidyHalvingInterval; }
    virtual void setEnforceBlockUpgradeMajority(int anEnforceBlockUpgradeMajority)  { nEnforceBlockUpgradeMajority=anEnforceBlockUpgradeMajority; }
    virtual void setRejectBlockOutdatedMajority(int anRejectBlockOutdatedMajority)  { nRejectBlockOutdatedMajority=anRejectBlockOutdatedMajority; }
    virtual void setToCheckBlockUpgradeMajority(int anToCheckBlockUpgradeMajority)  { nToCheckBlockUpgradeMajority=anToCheckBlockUpgradeMajority; }
    virtual void setDefaultCheckMemPool(bool afDefaultCheckMemPool)  { fDefaultCheckMemPool=afDefaultCheckMemPool; }
    virtual void setAllowMinDifficultyBlocks(bool afAllowMinDifficultyBlocks) {  fAllowMinDifficultyBlocks=afAllowMinDifficultyBlocks; }
    virtual void setSkipProofOfWorkCheck(bool afSkipProofOfWorkCheck) { fSkipProofOfWorkCheck = afSkipProofOfWorkCheck; }
    virtual void setProofOfWorkLimit(const arith_uint256& limit) { bnProofOfWorkLimit = limit; }
};
static CUnitTestParams unitTestParams;


=======
>>>>>>> 61b55176
static CChainParams *pCurrentParams = 0;

const CChainParams &Params() {
    assert(pCurrentParams);
    return *pCurrentParams;
}

CChainParams &Params(CBaseChainParams::Network network) {
    switch (network) {
        case CBaseChainParams::MAIN:
            return mainParams;
        case CBaseChainParams::TESTNET:
            return testNetParams;
        case CBaseChainParams::REGTEST:
            return regTestParams;
        default:
            assert(false && "Unimplemented network");
            return mainParams;
    }
}

void SelectParams(CBaseChainParams::Network network) {
    SelectBaseParams(network);
    pCurrentParams = &Params(network);
}

bool SelectParamsFromCommandLine()
{
    CBaseChainParams::Network network = NetworkIdFromCommandLine();
    if (network == CBaseChainParams::MAX_NETWORK_TYPES)
        return false;

    SelectParams(network);
    return true;
}<|MERGE_RESOLUTION|>--- conflicted
+++ resolved
@@ -449,58 +449,6 @@
 };
 static CRegTestParams regTestParams;
 
-<<<<<<< HEAD
-/**
- * Unit test
- */
-class CUnitTestParams : public CMainParams, public CModifiableParams {
-public:
-    CUnitTestParams() {
-        strNetworkID = "unittest";
-        nDefaultPort = 18445;
-        vFixedSeeds.clear(); //! Unit test mode doesn't have any fixed seeds.
-        vSeeds.clear();  //! Unit test mode doesn't have any DNS seeds.
-
-        fRequireRPCPassword = false;
-        fMiningRequiresPeers = false;
-        fDefaultCheckMemPool = true;
-        fAllowMinDifficultyBlocks = false;
-        fMineBlocksOnDemand = true;
-
-        mapHistoricBugs.clear();
-    }
-
-    const Checkpoints::CCheckpointData& Checkpoints() const 
-    {
-        // UnitTest share the same checkpoints as MAIN
-        return data;
-    }
-
-    /* StrictChainId() = true inherited from CMainParams.  */
-
-    bool AllowLegacyBlocks(unsigned) const
-    {
-        /* Allow legacy blocks.  This is to make the unit tests that
-           rely on loading predefined block data work.  (In particular,
-           miner_tests.cpp.)  */
-        return true;
-    }
-
-    //! Published setters to allow changing values in unit test cases
-    virtual void setSubsidyHalvingInterval(int anSubsidyHalvingInterval)  { nSubsidyHalvingInterval=anSubsidyHalvingInterval; }
-    virtual void setEnforceBlockUpgradeMajority(int anEnforceBlockUpgradeMajority)  { nEnforceBlockUpgradeMajority=anEnforceBlockUpgradeMajority; }
-    virtual void setRejectBlockOutdatedMajority(int anRejectBlockOutdatedMajority)  { nRejectBlockOutdatedMajority=anRejectBlockOutdatedMajority; }
-    virtual void setToCheckBlockUpgradeMajority(int anToCheckBlockUpgradeMajority)  { nToCheckBlockUpgradeMajority=anToCheckBlockUpgradeMajority; }
-    virtual void setDefaultCheckMemPool(bool afDefaultCheckMemPool)  { fDefaultCheckMemPool=afDefaultCheckMemPool; }
-    virtual void setAllowMinDifficultyBlocks(bool afAllowMinDifficultyBlocks) {  fAllowMinDifficultyBlocks=afAllowMinDifficultyBlocks; }
-    virtual void setSkipProofOfWorkCheck(bool afSkipProofOfWorkCheck) { fSkipProofOfWorkCheck = afSkipProofOfWorkCheck; }
-    virtual void setProofOfWorkLimit(const arith_uint256& limit) { bnProofOfWorkLimit = limit; }
-};
-static CUnitTestParams unitTestParams;
-
-
-=======
->>>>>>> 61b55176
 static CChainParams *pCurrentParams = 0;
 
 const CChainParams &Params() {

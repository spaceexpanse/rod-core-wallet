--- conflicted
+++ resolved
@@ -161,7 +161,6 @@
 public:
     CMainParams() {
         strNetworkID = "main";
-<<<<<<< HEAD
         consensus.nSubsidyHalvingInterval = 4200000;
         /* The value of ~3.8 CHI is calculated to yield the desired total
            PoW coin supply.  For the calculation, see here:
@@ -175,25 +174,8 @@
         consensus.BIP66Height = 0;
         consensus.CSVHeight = 1;
         consensus.SegwitHeight = 0;
+        consensus.MinBIP9WarningHeight = consensus.SegwitHeight + consensus.nMinerConfirmationWindow;
         consensus.powLimitNeoscrypt = uint256S("00000fffffffffffffffffffffffffffffffffffffffffffffffffffffffffff");
-=======
-        consensus.nSubsidyHalvingInterval = 210000;
-        consensus.BIP16Height = 475000;
-        /* Note that these are not the actual activation heights, but blocks
-           after them.  They are too deep in the chain to be ever reorged,
-           and thus this is also fine.  */
-        consensus.BIP34Height = 250000;
-        consensus.BIP65Height = 335000;
-        consensus.BIP66Height = 250000;
-        /* Namecoin activates CSV/Segwit with BIP16.  */
-        consensus.CSVHeight = 475000;
-        consensus.SegwitHeight = 475000;
-        consensus.MinBIP9WarningHeight = consensus.SegwitHeight + consensus.nMinerConfirmationWindow;
-        consensus.powLimit = uint256S("00000000ffffffffffffffffffffffffffffffffffffffffffffffffffffffff");
-        consensus.nPowTargetTimespan = 14 * 24 * 60 * 60; // two weeks
-        consensus.nPowTargetSpacing = 10 * 60;
-        consensus.fPowAllowMinDifficultyBlocks = false;
->>>>>>> ad3ddf93
         consensus.fPowNoRetargeting = false;
         consensus.nRuleChangeActivationThreshold = 1916; // 95% of 2016
         consensus.nMinerConfirmationWindow = 2016;
@@ -281,7 +263,6 @@
 public:
     CTestNetParams() {
         strNetworkID = "test";
-<<<<<<< HEAD
         consensus.nSubsidyHalvingInterval = 4200000;
         consensus.initialSubsidy = 10 * COIN;
         consensus.BIP16Height = 0;
@@ -290,25 +271,8 @@
         consensus.BIP66Height = 0;
         consensus.CSVHeight = 1;
         consensus.SegwitHeight = 0;
+        consensus.MinBIP9WarningHeight = consensus.SegwitHeight + consensus.nMinerConfirmationWindow;
         consensus.powLimitNeoscrypt = uint256S("00000fffffffffffffffffffffffffffffffffffffffffffffffffffffffffff");
-=======
-        consensus.nSubsidyHalvingInterval = 210000;
-        consensus.BIP16Height = 232000;
-        /* As before, these are not the actual activation heights but some
-           blocks after them.  */
-        consensus.BIP34Height = 130000;
-        consensus.BIP65Height = 130000;
-        consensus.BIP66Height = 130000;
-        /* Namecoin activates CSV/Segwit with BIP16.  */
-        consensus.CSVHeight = 232000;
-        consensus.SegwitHeight = 232000;
-        consensus.MinBIP9WarningHeight = consensus.SegwitHeight + consensus.nMinerConfirmationWindow;
-        consensus.powLimit = uint256S("0000000fffffffffffffffffffffffffffffffffffffffffffffffffffffffff");
-        consensus.nPowTargetTimespan = 14 * 24 * 60 * 60; // two weeks
-        consensus.nPowTargetSpacing = 10 * 60;
-        consensus.fPowAllowMinDifficultyBlocks = true;
-        consensus.nMinDifficultySince = 1394838000; // 15 Mar 2014
->>>>>>> ad3ddf93
         consensus.fPowNoRetargeting = false;
         consensus.nRuleChangeActivationThreshold = 1512; // 75% for testchains
         consensus.nMinerConfirmationWindow = 2016;
@@ -403,16 +367,8 @@
         consensus.BIP66Height = 1251; // BIP66 activated on regtest (Used in functional tests)
         consensus.CSVHeight = 432; // CSV activated on regtest (Used in rpc activation tests)
         consensus.SegwitHeight = 0; // SEGWIT is always activated on regtest unless overridden
-<<<<<<< HEAD
+        consensus.MinBIP9WarningHeight = 0;
         consensus.powLimitNeoscrypt = uint256S("7fffffffffffffffffffffffffffffffffffffffffffffffffffffffffffffff");
-=======
-        consensus.MinBIP9WarningHeight = 0;
-        consensus.powLimit = uint256S("7fffffffffffffffffffffffffffffffffffffffffffffffffffffffffffffff");
-        consensus.nPowTargetTimespan = 14 * 24 * 60 * 60; // two weeks
-        consensus.nPowTargetSpacing = 10 * 60;
-        consensus.fPowAllowMinDifficultyBlocks = true;
-        consensus.nMinDifficultySince = 0;
->>>>>>> ad3ddf93
         consensus.fPowNoRetargeting = true;
         consensus.nRuleChangeActivationThreshold = 108; // 75% for testchains
         consensus.nMinerConfirmationWindow = 144; // Faster than normal for regtest (144 instead of 2016)

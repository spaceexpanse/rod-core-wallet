// Copyright (c) 2010 Satoshi Nakamoto
// Copyright (c) 2009-2017 The Bitcoin Core developers
// Distributed under the MIT software license, see the accompanying
// file COPYING or http://www.opensource.org/licenses/mit-license.php.

#include <chainparams.h>
#include <consensus/merkle.h>

#include <pow.h>
#include <powdata.h>
#include <tinyformat.h>
#include <util.h>
#include <utilstrencodings.h>

#include <assert.h>

#include <chainparamsseeds.h>

#include <algorithm>
#include <cassert>
#include <iostream>
#include <limits>

namespace
{

constexpr const char pszTimestampTestnet[] = "Decentralised Autonomous Worlds";
constexpr const char pszTimestampMainnet[]
    = "HUC #2,351,800: "
      "8730ea650d24cd01692a5adb943e7b8720b0ba8a4c64ffcdf5a95d9b3fb57b7f";

/* Premined amount is 222,222,222 CHI.  This is the maximum possible number of
   coins needed in case everything is sold in the ICO.  If this is not the case
   and we need to reduce the coin supply, excessive coins will be burnt by
   sending to an unspendable OP_RETURN output.  */
constexpr CAmount premineAmount = 222222222 * COIN;

/*
The premine on regtest is sent to a 1-of-2 multisig address.

The two addresses and corresponding privkeys are:
  cRH94YMZVk4MnRwPqRVebkLWerCPJDrXGN:
    b69iyynFSWcU54LqXisbbqZ8uTJ7Dawk3V3yhht6ykxgttqMQFjb
  ceREF8QnXPsJ2iVQ1M4emggoXiXEynm59D:
    b3fgAKVQpMj24gbuh6DiXVwCCjCbo1cWiZC2fXgWEU9nXy6sdxD5

This results in the multisig address: dHNvNaqcD7XPDnoRjAoyfcMpHRi5upJD7p
Redeem script:
  512103c278d06b977e67b8ea45ef24e3c96a9258c47bc4cce3d0b497b690d672497b6e21
  0221ac9dc97fe12a98374344d08b458a9c2c1df9afb29dd6089b94a3b4dc9ad57052ae

The constant below is the HASH160 of the dedeem script.  In other words, the
final premine script will be:
  OP_HASH160 hexPremineAddress OP_EQUAL
*/
constexpr const char hexPremineAddressRegtest[]
    = "2b6defe41aa3aa47795b702c893c73e716d485ab";

/*
The premine on testnet and mainnet is sent to a 2-of-4 multisig address.  The
keys are held by the founding members of the Xaya team.

The address is:
  DHy2615XKevE23LVRVZVxGeqxadRGyiFW4

The hash of the redeem script is the constant below.  With it, the final
premine script is:
  OP_HASH160 hexPremineAddress OP_EQUAL
*/
constexpr const char hexPremineAddressMainnet[]
    = "8cb1c236d34c74221fe4163bbba739b52e95f484";

CBlock CreateGenesisBlock(const CScript& genesisInputScript, const CScript& genesisOutputScript, uint32_t nTime, uint32_t nNonce, uint32_t nBits, int32_t nVersion, const CAmount& genesisReward)
{
    CMutableTransaction txNew;
    txNew.nVersion = 1;
    txNew.vin.resize(1);
    txNew.vout.resize(1);
    txNew.vin[0].scriptSig = genesisInputScript;
    txNew.vout[0].nValue = genesisReward;
    txNew.vout[0].scriptPubKey = genesisOutputScript;

    CBlock genesis;
    genesis.nTime    = nTime;
    genesis.nBits    = 0;
    genesis.nNonce   = 0;
    genesis.nVersion = nVersion;
    genesis.vtx.push_back(MakeTransactionRef(std::move(txNew)));
    genesis.hashPrevBlock.SetNull();
    genesis.hashMerkleRoot = BlockMerkleRoot(genesis);

    std::unique_ptr<CPureBlockHeader> fakeHeader(new CPureBlockHeader ());
    fakeHeader->nNonce = nNonce;
    fakeHeader->hashMerkleRoot = genesis.GetHash ();
    genesis.pow.setCoreAlgo (PowAlgo::NEOSCRYPT);
    genesis.pow.setBits (nBits);
    genesis.pow.setFakeHeader (std::move (fakeHeader));

    return genesis;
}

/**
 * Build the genesis block. Note that the output of its generation
 * transaction cannot be spent since it did not originally exist in the
 * database.
 */
CBlock
CreateGenesisBlock (const uint32_t nTime, const uint32_t nNonce,
                    const uint32_t nBits,
                    const std::string& timestamp,
                    const uint160& premineP2sh)
{
  const std::vector<unsigned char> timestampData(timestamp.begin (),
                                                 timestamp.end ());
  const CScript genesisInput = CScript () << timestampData;

  std::vector<unsigned char>
    scriptHash (premineP2sh.begin (), premineP2sh.end ());
  std::reverse (scriptHash.begin (), scriptHash.end ());
  const CScript genesisOutput = CScript ()
    << OP_HASH160 << scriptHash << OP_EQUAL;

  const int32_t nVersion = 1;
  return CreateGenesisBlock (genesisInput, genesisOutput, nTime, nNonce, nBits,
                             nVersion, premineAmount);
}

/**
 * Mines the genesis block (by finding a suitable nonce only).  When done, it
 * prints the found nonce and block hash and exits.
 */
void MineGenesisBlock (CBlock& block, const Consensus::Params& consensus)
{
  std::cout << "Mining genesis block..." << std::endl;

  block.nTime = GetTime ();

  auto& fakeHeader = block.pow.initFakeHeader (block);
  while (!block.pow.checkProofOfWork (fakeHeader, consensus))
    {
      assert (fakeHeader.nNonce < std::numeric_limits<uint32_t>::max ());
      ++fakeHeader.nNonce;
      if (fakeHeader.nNonce % 1000 == 0)
        std::cout << "  nNonce = " << fakeHeader.nNonce << "..." << std::endl;
    }

  std::cout << "Found nonce: " << fakeHeader.nNonce << std::endl;
  std::cout << "nTime: " << block.nTime << std::endl;
  std::cout << "Block hash: " << block.GetHash ().GetHex () << std::endl;
  std::cout << "Merkle root: " << block.hashMerkleRoot.GetHex () << std::endl;
  exit (EXIT_SUCCESS);
}

} // anonymous namespace

void CChainParams::UpdateVersionBitsParameters(Consensus::DeploymentPos d, int64_t nStartTime, int64_t nTimeout)
{
    consensus.vDeployments[d].nStartTime = nStartTime;
    consensus.vDeployments[d].nTimeout = nTimeout;
}

void CChainParams::TurnOffSegwitForUnitTests ()
{
  consensus.BIP16Height = 1000000;
}

/**
 * Main network
 */
/**
 * What makes a good checkpoint block?
 * + Is surrounded by blocks with reasonable timestamps
 *   (no blocks before with a timestamp after, none after with
 *    timestamp before)
 * + Contains no strange transactions
 */

class CMainParams : public CChainParams {
public:
    CMainParams() {
        strNetworkID = "main";
        consensus.nSubsidyHalvingInterval = 4200000;
        consensus.initialSubsidy = 1 * COIN;
        consensus.BIP16Height = 0;
        consensus.BIP34Height = 1;
        consensus.BIP65Height = 0;
        consensus.BIP66Height = 0;
        consensus.powLimitNeoscrypt = uint256S("00000fffffffffffffffffffffffffffffffffffffffffffffffffffffffffff");
        /* The target spacing is independent for each mining algorithm, so that
           the effective block frequency is half the value (with two algos).  */
        consensus.nPowTargetSpacing = 2 * 30;
        consensus.fPowNoRetargeting = false;
        consensus.nRuleChangeActivationThreshold = 1916; // 95% of 2016
        consensus.nMinerConfirmationWindow = 2016;
        consensus.vDeployments[Consensus::DEPLOYMENT_TESTDUMMY].bit = 28;
        consensus.vDeployments[Consensus::DEPLOYMENT_TESTDUMMY].nStartTime = 1199145601; // January 1, 2008
        consensus.vDeployments[Consensus::DEPLOYMENT_TESTDUMMY].nTimeout = 1230767999; // December 31, 2008

        // CSV (BIP68, BIP112 and BIP113) as well as segwit (BIP141, BIP143 and
        // BIP147) are deployed together with P2SH.

        // The best chain should have at least this much work.
<<<<<<< HEAD
        consensus.nMinimumChainWork = uint256S("0x00");

        // By default assume that the signatures in ancestors of this block are valid.
        consensus.defaultAssumeValid = uint256S("0x00");
=======
        // The value is the chain work of the Namecoin mainnet chain at height
        // 400,000, with best block hash:
        // 9d90cb7a56827c70b13192f1b2c6d6b2e6188abc13c5112d47cfd2f8efba8cce
        consensus.nMinimumChainWork = uint256S("0x000000000000000000000000000000000000000001462665cec01086cca92814");

        // By default assume that the signatures in ancestors of this block are valid.
        consensus.defaultAssumeValid = uint256S("0x9d90cb7a56827c70b13192f1b2c6d6b2e6188abc13c5112d47cfd2f8efba8cce"); //400000
>>>>>>> 9b6683aa

        consensus.nAuxpowChainId = 1829;

        consensus.rules.reset(new Consensus::MainNetConsensus());

        /**
         * The message start string is designed to be unlikely to occur in normal data.
         * The characters are rarely used upper ASCII, not valid as UTF-8, and produce
         * a large 32-bit integer with any alignment.
         */
        pchMessageStart[0] = 0xcc;
        pchMessageStart[1] = 0xbe;
        pchMessageStart[2] = 0xb4;
        pchMessageStart[3] = 0xfe;
        nDefaultPort = 8394;
        nPruneAfterHeight = 100000;

        genesis = CreateGenesisBlock (1531470713, 482087, 0x1e0ffff0,
                                      pszTimestampMainnet,
                                      uint160S (hexPremineAddressMainnet));
        consensus.hashGenesisBlock = genesis.GetHash();
        assert(consensus.hashGenesisBlock == uint256S("e5062d76e5f50c42f493826ac9920b63a8def2626fd70a5cec707ec47a4c4651"));
        assert(genesis.hashMerkleRoot == uint256S("0827901b75ab43978c3cf20a78baf040faeb0e2eeff3a2c58ab6521a6d46f8fd"));

        vSeeds.emplace_back("seed.xaya.io");
        vSeeds.emplace_back("seed.xaya.domob.eu");

        base58Prefixes[PUBKEY_ADDRESS] = std::vector<unsigned char>(1,28);
        base58Prefixes[SCRIPT_ADDRESS] = std::vector<unsigned char>(1,30);
        base58Prefixes[SECRET_KEY] =     std::vector<unsigned char>(1,130);
        /* FIXME: Update these below.  */
        base58Prefixes[EXT_PUBLIC_KEY] = {0x04, 0x88, 0xB2, 0x1E};
        base58Prefixes[EXT_SECRET_KEY] = {0x04, 0x88, 0xAD, 0xE4};

        bech32_hrp = "chi";

        vFixedSeeds = std::vector<SeedSpec6>(pnSeed6_main, pnSeed6_main + ARRAYLEN(pnSeed6_main));

        fDefaultConsistencyChecks = false;
        fRequireStandard = true;
        fMineBlocksOnDemand = false;

        checkpointData = {
            {
                {     0, uint256S("ce46f5f898b38e9c8c5e9ae4047ef5bccc42ec8eca0142202813a625e6dc2656")},
            }
        };

        chainTxData = ChainTxData{
<<<<<<< HEAD
            0,
            0,
            0
=======
            // Data from rpc: getchaintxstats 4096 9d90cb7a56827c70b13192f1b2c6d6b2e6188abc13c5112d47cfd2f8efba8cce
            /* nTime    */ 1527210216,
            /* nTxCount */ 4787155,
            /* dTxRate  */ 0.0058,
>>>>>>> 9b6683aa
        };

        /* disable fallback fee on mainnet */
        m_fallback_fee_enabled = false;
    }

    int DefaultCheckNameDB () const
    {
        return -1;
    }
};

/**
 * Testnet (v3)
 */
class CTestNetParams : public CChainParams {
public:
    CTestNetParams() {
        strNetworkID = "test";
        consensus.nSubsidyHalvingInterval = 4200000;
        consensus.initialSubsidy = 1 * COIN;
        consensus.BIP16Height = 0;
        consensus.BIP34Height = 1;
        consensus.BIP65Height = 0;
        consensus.BIP66Height = 0;
        consensus.powLimitNeoscrypt = uint256S("00000fffffffffffffffffffffffffffffffffffffffffffffffffffffffffff");
        consensus.nPowTargetSpacing = 2 * 30;
        consensus.fPowNoRetargeting = false;
        consensus.nRuleChangeActivationThreshold = 1512; // 75% for testchains
        consensus.nMinerConfirmationWindow = 2016;
        consensus.vDeployments[Consensus::DEPLOYMENT_TESTDUMMY].bit = 28;
        consensus.vDeployments[Consensus::DEPLOYMENT_TESTDUMMY].nStartTime = 1199145601; // January 1, 2008
        consensus.vDeployments[Consensus::DEPLOYMENT_TESTDUMMY].nTimeout = 1230767999; // December 31, 2008

        // CSV (BIP68, BIP112 and BIP113) as well as segwit (BIP141, BIP143 and
        // BIP147) are deployed together with P2SH.

        // The best chain should have at least this much work.
        consensus.nMinimumChainWork = uint256S("0x00");

        // By default assume that the signatures in ancestors of this block are valid.
        consensus.defaultAssumeValid = uint256S("0x00");

        consensus.nAuxpowChainId = 1829;

        consensus.rules.reset(new Consensus::TestNetConsensus());

        pchMessageStart[0] = 0xcc;
        pchMessageStart[1] = 0xbf;
        pchMessageStart[2] = 0xb5;
        pchMessageStart[3] = 0xfe;
        nDefaultPort = 18394;
        nPruneAfterHeight = 1000;

        genesis = CreateGenesisBlock (1530623291, 343829, 0x1e0ffff0,
                                      pszTimestampTestnet,
                                      uint160S (hexPremineAddressMainnet));
        consensus.hashGenesisBlock = genesis.GetHash();
        assert(consensus.hashGenesisBlock == uint256S("5195fc01d0e23d70d1f929f21ec55f47e1c6ea1e66fae98ee44cbbc994509bba"));
        assert(genesis.hashMerkleRoot == uint256S("59d1a23342282179e810dff9238a97d07bd8602e3a1ba0efb5f519008541f257"));

        vFixedSeeds.clear();
        vSeeds.clear();
        vSeeds.emplace_back("seed.testnet.xaya.io");
        vSeeds.emplace_back("seed.testnet.xaya.domob.eu");

        base58Prefixes[PUBKEY_ADDRESS] = std::vector<unsigned char>(1,88);
        base58Prefixes[SCRIPT_ADDRESS] = std::vector<unsigned char>(1,90);
        base58Prefixes[SECRET_KEY] =     std::vector<unsigned char>(1,230);
        /* FIXME: Update these below.  */
        base58Prefixes[EXT_PUBLIC_KEY] = {0x04, 0x35, 0x87, 0xCF};
        base58Prefixes[EXT_SECRET_KEY] = {0x04, 0x35, 0x83, 0x94};

        bech32_hrp = "chitn";

        vFixedSeeds = std::vector<SeedSpec6>(pnSeed6_test, pnSeed6_test + ARRAYLEN(pnSeed6_test));

        fDefaultConsistencyChecks = false;
        fRequireStandard = false;
        fMineBlocksOnDemand = false;


        checkpointData = {
            {
                {     0, uint256S("3bcc29e821e7fbd374c7460306eb893725d69dbee87c4774cdcd618059b6a578")},
            }
        };

        chainTxData = ChainTxData{
<<<<<<< HEAD
            0,
            0,
            0
=======
            // TODO: Update using getchaintxstats as for mainnet.
            1464247300,
            173446,
            0.0027
>>>>>>> 9b6683aa
        };

        /* enable fallback fee on testnet */
        m_fallback_fee_enabled = true;
    }

    int DefaultCheckNameDB () const
    {
        return -1;
    }
};

/**
 * Regression test
 */
class CRegTestParams : public CChainParams {
public:
    CRegTestParams() {
        strNetworkID = "regtest";
        consensus.nSubsidyHalvingInterval = 150;
        // The subsidy for regtest net is kept same as upstream Bitcoin, so
        // that we don't have to update many of the tests unnecessarily.
        consensus.initialSubsidy = 50 * COIN;
        consensus.BIP16Height = 432; // Corresponds to activation height using BIP9 rules
        consensus.BIP34Height = 100000000; // BIP34 has not activated on regtest (far in the future so block v1 are not rejected in tests)
        consensus.BIP65Height = 1351; // BIP65 activated on regtest (Used in rpc activation tests)
        consensus.BIP66Height = 1251; // BIP66 activated on regtest (Used in rpc activation tests)
        consensus.powLimitNeoscrypt = uint256S("7fffffffffffffffffffffffffffffffffffffffffffffffffffffffffffffff");
        consensus.nPowTargetSpacing = 2 * 30;
        consensus.fPowNoRetargeting = true;
        consensus.nRuleChangeActivationThreshold = 108; // 75% for testchains
        consensus.nMinerConfirmationWindow = 144; // Faster than normal for regtest (144 instead of 2016)
        consensus.vDeployments[Consensus::DEPLOYMENT_TESTDUMMY].bit = 28;
        consensus.vDeployments[Consensus::DEPLOYMENT_TESTDUMMY].nStartTime = 0;
        consensus.vDeployments[Consensus::DEPLOYMENT_TESTDUMMY].nTimeout = Consensus::BIP9Deployment::NO_TIMEOUT;

        // The best chain should have at least this much work.
        consensus.nMinimumChainWork = uint256S("0x00");

        // By default assume that the signatures in ancestors of this block are valid.
        consensus.defaultAssumeValid = uint256S("0x00");

        consensus.nAuxpowChainId = 1829;

        consensus.rules.reset(new Consensus::RegTestConsensus());

        pchMessageStart[0] = 0xcc;
        pchMessageStart[1] = 0xbf;
        pchMessageStart[2] = 0xb5;
        pchMessageStart[3] = 0xda;
        nDefaultPort = 18495;
        nPruneAfterHeight = 1000;

        genesis = CreateGenesisBlock (1300000000, 0, 0x207fffff,
                                      pszTimestampTestnet,
                                      uint160S (hexPremineAddressRegtest));
        consensus.hashGenesisBlock = genesis.GetHash();
        assert(consensus.hashGenesisBlock == uint256S("6f750b36d22f1dc3d0a6e483af45301022646dfc3b3ba2187865f5a7d6d83ab1"));
        assert(genesis.hashMerkleRoot == uint256S("9f96a4c275320aaf6386652444be5baade11e2f9f40221a98b968ae5c32dd55a"));

        vFixedSeeds.clear(); //!< Regtest mode doesn't have any fixed seeds.
        vSeeds.clear();      //!< Regtest mode doesn't have any DNS seeds.

        fDefaultConsistencyChecks = true;
        fRequireStandard = false;
        fMineBlocksOnDemand = true;

        checkpointData = {
            {
                {0, uint256S("18042820e8a9f538e77e93c500768e5be76720383cd17e9b419916d8f356c619")},
            }
        };

        chainTxData = ChainTxData{
            0,
            0,
            0
        };

        base58Prefixes[PUBKEY_ADDRESS] = std::vector<unsigned char>(1,88);
        base58Prefixes[SCRIPT_ADDRESS] = std::vector<unsigned char>(1,90);
        base58Prefixes[SECRET_KEY] =     std::vector<unsigned char>(1,230);
        base58Prefixes[EXT_PUBLIC_KEY] = {0x04, 0x35, 0x87, 0xCF};
        base58Prefixes[EXT_SECRET_KEY] = {0x04, 0x35, 0x83, 0x94};

        bech32_hrp = "chirt";

        /* enable fallback fee on regtest */
        m_fallback_fee_enabled = true;
    }

    int DefaultCheckNameDB () const
    {
        return 0;
    }
};

static std::unique_ptr<CChainParams> globalChainParams;

const CChainParams &Params() {
    assert(globalChainParams);
    return *globalChainParams;
}

std::unique_ptr<CChainParams> CreateChainParams(const std::string& chain)
{
    if (chain == CBaseChainParams::MAIN)
        return std::unique_ptr<CChainParams>(new CMainParams());
    else if (chain == CBaseChainParams::TESTNET)
        return std::unique_ptr<CChainParams>(new CTestNetParams());
    else if (chain == CBaseChainParams::REGTEST)
        return std::unique_ptr<CChainParams>(new CRegTestParams());
    throw std::runtime_error(strprintf("%s: Unknown chain %s.", __func__, chain));
}

void SelectParams(const std::string& network)
{
    SelectBaseParams(network);
    globalChainParams = CreateChainParams(network);
}

void UpdateVersionBitsParameters(Consensus::DeploymentPos d, int64_t nStartTime, int64_t nTimeout)
{
    globalChainParams->UpdateVersionBitsParameters(d, nStartTime, nTimeout);
}

void TurnOffSegwitForUnitTests ()
{
  globalChainParams->TurnOffSegwitForUnitTests ();
}<|MERGE_RESOLUTION|>--- conflicted
+++ resolved
@@ -200,20 +200,13 @@
         // BIP147) are deployed together with P2SH.
 
         // The best chain should have at least this much work.
-<<<<<<< HEAD
-        consensus.nMinimumChainWork = uint256S("0x00");
+        // The value is the chain work of the Namecoin mainnet chain at height
+        // 60,000, with best block hash:
+        // de8764d0a6af200416c709b9e652b62bffafe0bc2dfe921821d64e5b0fa827b9
+        consensus.nMinimumChainWork = uint256S("0x0000000000000000000000000000000000000000000237ea631ca515c459e211");
 
         // By default assume that the signatures in ancestors of this block are valid.
-        consensus.defaultAssumeValid = uint256S("0x00");
-=======
-        // The value is the chain work of the Namecoin mainnet chain at height
-        // 400,000, with best block hash:
-        // 9d90cb7a56827c70b13192f1b2c6d6b2e6188abc13c5112d47cfd2f8efba8cce
-        consensus.nMinimumChainWork = uint256S("0x000000000000000000000000000000000000000001462665cec01086cca92814");
-
-        // By default assume that the signatures in ancestors of this block are valid.
-        consensus.defaultAssumeValid = uint256S("0x9d90cb7a56827c70b13192f1b2c6d6b2e6188abc13c5112d47cfd2f8efba8cce"); //400000
->>>>>>> 9b6683aa
+        consensus.defaultAssumeValid = uint256S("0xde8764d0a6af200416c709b9e652b62bffafe0bc2dfe921821d64e5b0fa827b9"); //60000
 
         consensus.nAuxpowChainId = 1829;
 
@@ -263,16 +256,10 @@
         };
 
         chainTxData = ChainTxData{
-<<<<<<< HEAD
-            0,
-            0,
-            0
-=======
-            // Data from rpc: getchaintxstats 4096 9d90cb7a56827c70b13192f1b2c6d6b2e6188abc13c5112d47cfd2f8efba8cce
-            /* nTime    */ 1527210216,
-            /* nTxCount */ 4787155,
-            /* dTxRate  */ 0.0058,
->>>>>>> 9b6683aa
+            // Data from rpc: getchaintxstats 4096 de8764d0a6af200416c709b9e652b62bffafe0bc2dfe921821d64e5b0fa827b9
+            /* nTime    */ 1533365986,
+            /* nTxCount */ 65597,
+            /* dTxRate  */ 0.035
         };
 
         /* disable fallback fee on mainnet */
@@ -362,16 +349,9 @@
         };
 
         chainTxData = ChainTxData{
-<<<<<<< HEAD
             0,
             0,
             0
-=======
-            // TODO: Update using getchaintxstats as for mainnet.
-            1464247300,
-            173446,
-            0.0027
->>>>>>> 9b6683aa
         };
 
         /* enable fallback fee on testnet */

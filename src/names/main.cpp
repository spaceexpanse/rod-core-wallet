// Copyright (c) 2014-2020 Daniel Kraft
// Distributed under the MIT software license, see the accompanying
// file COPYING or http://www.opensource.org/licenses/mit-license.php.

#include <names/main.h>

#include <chainparams.h>
#include <coins.h>
#include <consensus/validation.h>
#include <dbwrapper.h>
#include <hash.h>
#include <names/encoding.h>
#include <script/interpreter.h>
#include <script/names.h>
#include <script/script.h>
#include <txmempool.h>
#include <uint256.h>
#include <undo.h>
#include <util/system.h>
#include <util/strencodings.h>
#include <validation.h>

#include <univalue.h>

#include <string>

namespace
{

constexpr unsigned MAX_VALUE_LENGTH = 2048;
constexpr unsigned MAX_NAME_LENGTH = 256;

/* Ensure that the name length fits to the script element size limit to avoid
   a situation as in Namecoin where names can become unspendable.  */
static_assert (MAX_VALUE_LENGTH <= MAX_SCRIPT_ELEMENT_SIZE,
               "Maximum value size is too large for script element size");
static_assert (MAX_NAME_LENGTH <= MAX_SCRIPT_ELEMENT_SIZE,
               "Maximum name size is too large for script element size");

<<<<<<< HEAD
}  // anonymous namespace
=======
/* ************************************************************************** */
/* CNameData.  */

bool
CNameData::isExpired (unsigned h) const
{
  return ::isExpired (nHeight, h);
}
>>>>>>> 189f7295

/* ************************************************************************** */
/* CNameTxUndo.  */

void
CNameTxUndo::fromOldState (const valtype& nm, const CCoinsView& view)
{
  name = nm;
  isNew = !view.GetName (name, oldData);
}

void
CNameTxUndo::apply (CCoinsViewCache& view) const
{
  if (isNew)
    view.DeleteName (name);
  else
    view.SetName (name, oldData, true);
}

/* ************************************************************************** */

bool
IsNameValid (const valtype& name, TxValidationState& state)
{
  if (name.size () > MAX_NAME_LENGTH)
    return state.Invalid (TxValidationResult::TX_CONSENSUS,
                          "tx-name-too-long",
                          "The name is too long");

  /* All names must have a namespace.  This means that they must start with
     some lower-case letters and /.  As a regexp, that is: [a-z]+\/.* */
  bool foundNamespace = false;
  for (size_t i = 0; i < name.size (); ++i)
    {
      if (name[i] == '/')
        {
          if (i == 0)
            return state.Invalid (TxValidationResult::TX_CONSENSUS,
                                  "tx-name-empty-namespace",
                                  "The empty namespace is not valid");

          foundNamespace = true;
          break;
        }

      if (name[i] < 'a' || name[i] > 'z')
        return state.Invalid (TxValidationResult::TX_CONSENSUS,
                              "tx-name-invalid-namespace",
                              "The namespace must only consist of lower-case"
                              " letters");
    }
  if (!foundNamespace)
    return state.Invalid (TxValidationResult::TX_CONSENSUS,
                          "tx-name-no-namespace",
                          "The name has no namespace");

  /* Non-printable ASCII characters are not allowed.  This check works also for
     UTF-8 encoded strings, as characters <0x80 are encoded as a single byte
     and never occur as part of some other UTF-8 sequence.  */
  for (const unsigned char c : name)
    if (c < 0x20)
      return state.Invalid (TxValidationResult::TX_CONSENSUS,
                            "tx-name-unprintable-ascii",
                            "Non-printable ASCII characters are not allowed"
                            " in names");

  /* Only valid UTF-8 strings can be names.  */
  if (!IsValidUtf8String (std::string (name.begin (), name.end ())))
    return state.Invalid (TxValidationResult::TX_CONSENSUS,
                          "tx-name-invalid-utf8",
                          "The name is not valid UTF-8");

  return true;
}

bool
IsValueValid (const valtype& value, TxValidationState& state)
{
  if (value.size () > MAX_VALUE_LENGTH)
    return state.Invalid (TxValidationResult::TX_CONSENSUS,
                          "tx-value-too-long",
                          "The value is too long");

  /* The value must parse with Univalue as JSON and be an object.  */
  UniValue jsonValue;
  if (!jsonValue.read (std::string (value.begin (), value.end ())))
    return state.Invalid (TxValidationResult::TX_CONSENSUS,
                          "tx-value-invalid-json",
                          "The value is not valid JSON");
  if (!jsonValue.isObject ())
    return state.Invalid (TxValidationResult::TX_CONSENSUS,
                          "tx-value-no-json-object",
                          "The value must be a JSON object");

  return true;
}

bool
CheckNameTransaction (const CTransaction& tx, unsigned nHeight,
                      const CCoinsView& view,
                      TxValidationState& state)
{
  /* As a first step, try to locate inputs and outputs of the transaction
     that are name scripts.  At most one input and output should be
     a name operation.  */

  int nameIn = -1;
  CNameScript nameOpIn;
  Coin coinIn;
  for (unsigned i = 0; i < tx.vin.size (); ++i)
    {
      const COutPoint& prevout = tx.vin[i].prevout;
      Coin coin;
      if (!view.GetCoin (prevout, coin))
        return state.Invalid (TxValidationResult::TX_MISSING_INPUTS,
                              "bad-txns-inputs-missingorspent",
                              "Failed to fetch name input coin");

      const CNameScript op(coin.out.scriptPubKey);
      if (op.isNameOp ())
        {
          if (nameIn != -1)
            return state.Invalid (TxValidationResult::TX_CONSENSUS,
                                  "tx-multiple-name-inputs",
                                  "Multiple name inputs");
          nameIn = i;
          nameOpIn = op;
          coinIn = coin;
        }
    }

  int nameOut = -1;
  CNameScript nameOpOut;
  for (unsigned i = 0; i < tx.vout.size (); ++i)
    {
      const CNameScript op(tx.vout[i].scriptPubKey);
      if (op.isNameOp ())
        {
          if (nameOut != -1)
            return state.Invalid (TxValidationResult::TX_CONSENSUS,
                                  "tx-multiple-name-outputs",
                                  "Multiple name outputs");
          nameOut = i;
          nameOpOut = op;
        }
    }

  /* If there are no name outputs, then this transaction is not a name
     operation.  In this case, there should also be no name inputs, but
     otherwise the validation is done.  */
  if (nameOut == -1)
    {
      if (nameIn != -1)
        return state.Invalid (TxValidationResult::TX_CONSENSUS,
                              "tx-name-in-no-name-out",
                              "Transaction has name input but no name output");
      return true;
    }

  /* Reject "greedy names".  */
  const Consensus::Params& params = Params ().GetConsensus ();
  if (tx.vout[nameOut].nValue < params.rules->MinNameCoinAmount(nHeight))
    return state.Invalid (TxValidationResult::TX_CONSENSUS,
                          "tx-name-greedy",
                          "Greedy name operation");

  /* Now that we have ruled out NAME_NEW, check that we have a previous
     name input that is being updated.  */

  assert (nameOpOut.isAnyUpdate ());
  if (nameOpOut.getNameOp () == OP_NAME_REGISTER) {
    if (nameIn != -1)
      return state.Invalid (TxValidationResult::TX_CONSENSUS,
                            "tx-nameregister-without-name-in",
                            "NAME_REGISTER without name input");
  }
  else if (nameIn == -1)
    return state.Invalid (TxValidationResult::TX_CONSENSUS,
                          "tx-nameupdate-without-name-input",
                          "Name update has no previous name input");
  const valtype& name = nameOpOut.getOpName ();

  if (!IsNameValid (name, state))
    {
      error ("%s: Name is invalid: %s", __func__, state.ToString ());
      return false;
    }
  if (!IsValueValid (nameOpOut.getOpValue (), state))
    {
      error ("%s: Value is invalid: %s", __func__, state.ToString ());
      return false;
    }

  /* Process NAME_UPDATE next.  */

  if (nameOpOut.getNameOp () == OP_NAME_UPDATE)
    {
      if (!nameOpIn.isAnyUpdate ())
        return state.Invalid (TxValidationResult::TX_CONSENSUS,
                              "tx-nameupdate-invalid-prev",
                              "Name input for NAME_UPDATE is not an update");

      if (name != nameOpIn.getOpName ())
        return state.Invalid (TxValidationResult::TX_CONSENSUS,
                              "tx-nameupdate-name-mismatch",
                              "NAME_UPDATE name mismatch to name input");

      /* If the name input is pending, then no further checks with respect
         to the name input in the name database are done.  Otherwise, we verify
         that the name input matches the name database; this is redundant
         as UTXO handling takes care of it anyway, but we do it for
         an extra safety layer.  */
      const unsigned inHeight = coinIn.nHeight;
      if (inHeight == MEMPOOL_HEIGHT)
        return true;

      CNameData oldName;
      if (!view.GetName (name, oldName))
        return state.Invalid (TxValidationResult::TX_CONSENSUS,
                              "tx-nameupdate-nonexistant",
                              "NAME_UPDATE name does not exist");
      assert (inHeight == oldName.getHeight ());
      assert (tx.vin[nameIn].prevout == oldName.getUpdateOutpoint ());

      return true;
    }

  /* Finally, NAME_REGISTER.  */

  CNameData oldName;
  if (view.GetName (name, oldName))
    return state.Invalid (TxValidationResult::TX_CONSENSUS,
                          "tx-nameregister-existing-name",
                          "NAME_REGISTER on existing name");

  /* We don't have to specifically check that miners don't create blocks with
     conflicting NAME_FIRSTUPDATE's, since the mining's CCoinsViewCache
     takes care of this with the check above already.  */

  return true;
}

void
ApplyNameTransaction (const CTransaction& tx, unsigned nHeight,
                      CCoinsViewCache& view, CBlockUndo& undo)
{
  assert (nHeight != MEMPOOL_HEIGHT);

  /* Changes are encoded in the outputs.  We don't have to do any checks,
     so simply apply all these.  */

  for (unsigned i = 0; i < tx.vout.size (); ++i)
    {
      const CNameScript op(tx.vout[i].scriptPubKey);
      if (op.isNameOp () && op.isAnyUpdate ())
        {
          const valtype& name = op.getOpName ();
          LogPrint (BCLog::NAMES, "Updating name at height %d: %s\n",
                    nHeight, EncodeNameForMessage (name));

          CNameTxUndo opUndo;
          opUndo.fromOldState (name, view);
          undo.vnameundo.push_back (opUndo);

          CNameData data;
          data.fromScript (nHeight, COutPoint (tx.GetHash (), i), op);
          view.SetName (name, data, false);
        }
    }
}

void
CheckNameDB (CChainState& chainState, bool disconnect)
{
  const int option
    = gArgs.GetArg ("-checknamedb", Params ().DefaultCheckNameDB ());

  if (option == -1)
    return;

  assert (option >= 0);
  if (option != 0)
    {
      if (disconnect || chainState.m_chain.Height () % option != 0)
        return;
    }

  auto& coinsTip = chainState.CoinsTip ();
  coinsTip.Flush ();
<<<<<<< HEAD
  assert (coinsTip.ValidateNameDB (chainman, [] () {}));
=======
  const bool ok = coinsTip.ValidateNameDB (chainState, [] () {});

  /* The DB is inconsistent (mismatch between UTXO set and names DB) between
     (roughly) blocks 139,000 and 180,000.  This is caused by libcoin's
     "name stealing" bug.  For instance, d/postmortem is removed from
     the UTXO set shortly after registration (when it is used to steal
     names), but it remains in the name DB until it expires.  */
  if (!ok)
    {
      const unsigned nHeight = chainState.m_chain.Height ();
      LogPrintf ("ERROR: %s : name database is inconsistent\n", __func__);
      if (nHeight >= 139000 && nHeight <= 180000)
        LogPrintf ("This is expected due to 'name stealing'.\n");
      else
        assert (false);
    }
>>>>>>> 189f7295
}<|MERGE_RESOLUTION|>--- conflicted
+++ resolved
@@ -37,18 +37,7 @@
 static_assert (MAX_NAME_LENGTH <= MAX_SCRIPT_ELEMENT_SIZE,
                "Maximum name size is too large for script element size");
 
-<<<<<<< HEAD
 }  // anonymous namespace
-=======
-/* ************************************************************************** */
-/* CNameData.  */
-
-bool
-CNameData::isExpired (unsigned h) const
-{
-  return ::isExpired (nHeight, h);
-}
->>>>>>> 189f7295
 
 /* ************************************************************************** */
 /* CNameTxUndo.  */
@@ -339,24 +328,5 @@
 
   auto& coinsTip = chainState.CoinsTip ();
   coinsTip.Flush ();
-<<<<<<< HEAD
-  assert (coinsTip.ValidateNameDB (chainman, [] () {}));
-=======
-  const bool ok = coinsTip.ValidateNameDB (chainState, [] () {});
-
-  /* The DB is inconsistent (mismatch between UTXO set and names DB) between
-     (roughly) blocks 139,000 and 180,000.  This is caused by libcoin's
-     "name stealing" bug.  For instance, d/postmortem is removed from
-     the UTXO set shortly after registration (when it is used to steal
-     names), but it remains in the name DB until it expires.  */
-  if (!ok)
-    {
-      const unsigned nHeight = chainState.m_chain.Height ();
-      LogPrintf ("ERROR: %s : name database is inconsistent\n", __func__);
-      if (nHeight >= 139000 && nHeight <= 180000)
-        LogPrintf ("This is expected due to 'name stealing'.\n");
-      else
-        assert (false);
-    }
->>>>>>> 189f7295
+  assert (coinsTip.ValidateNameDB (chainState, [] () {}));
 }
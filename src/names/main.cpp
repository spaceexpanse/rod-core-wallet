--- conflicted
+++ resolved
@@ -84,21 +84,8 @@
 CNameMemPool::addUnchecked (const CTxMemPoolEntry& entry)
 {
   AssertLockHeld (pool.cs);
-
-<<<<<<< HEAD
-=======
   const uint256& txHash = entry.GetTx ().GetHash ();
-  if (entry.isNameNew ())
-    {
-      const valtype& newHash = entry.getNameNewHash ();
-      const NameTxMap::const_iterator mit = mapNameNews.find (newHash);
-      if (mit != mapNameNews.end ())
-        assert (mit->second == txHash);
-      else
-        mapNameNews.insert (std::make_pair (newHash, txHash));
-    }
-
->>>>>>> 1c9e1260
+
   if (entry.isNameRegistration ())
     {
       const valtype& name = entry.getName ();

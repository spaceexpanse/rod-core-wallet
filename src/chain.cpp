--- conflicted
+++ resolved
@@ -14,35 +14,10 @@
 }
 
 
-<<<<<<< HEAD
-CBlockHeader CBlockIndex::GetBlockHeader(const Consensus::Params& consensusParams) const
+CBlockHeader CBlockIndex::GetBlockHeader(const node::BlockManager& blockman) const
 {
     CBlockHeader block;
-    node::ReadBlockHeaderFromDisk (block, this, consensusParams);
-=======
-/* Moved here from the header, because we need auxpow and the logic
-   becomes more involved.  */
-CBlockHeader CBlockIndex::GetBlockHeader(const node::BlockManager& blockman) const
-{
-    CBlockHeader block;
-    block.nVersion = nVersion;
-
-    /* The CBlockIndex object's block header is missing the auxpow.
-       So if this is an auxpow block, read it from disk instead.  We only
-       have to read the actual *header*, not the full block.  */
-    if (block.IsAuxpow())
-    {
-        blockman.ReadBlockHeaderFromDisk(block, *this);
-        return block;
-    }
-
-    if (pprev)
-        block.hashPrevBlock = pprev->GetBlockHash();
-    block.hashMerkleRoot = hashMerkleRoot;
-    block.nTime = nTime;
-    block.nBits = nBits;
-    block.nNonce = nNonce;
->>>>>>> 94804261
+    blockman.ReadBlockHeaderFromDisk (block, *this);
     return block;
 }
 

// Copyright (c) 2009-2010 Satoshi Nakamoto
// Copyright (c) 2009-2022 The Bitcoin Core developers
// Distributed under the MIT software license, see the accompanying
// file COPYING or http://www.opensource.org/licenses/mit-license.php.

#include <logging.h>
#include <memusage.h>
#include <util/fs.h>
#include <util/string.h>
#include <util/threadnames.h>
#include <util/time.h>

#include <array>
#include <map>
#include <optional>

using util::Join;
using util::RemovePrefixView;

const char * const DEFAULT_DEBUGLOGFILE = "debug.log";
constexpr auto MAX_USER_SETABLE_SEVERITY_LEVEL{BCLog::Level::Info};

BCLog::Logger& LogInstance()
{
/**
 * NOTE: the logger instances is leaked on exit. This is ugly, but will be
 * cleaned up by the OS/libc. Defining a logger as a global object doesn't work
 * since the order of destruction of static/global objects is undefined.
 * Consider if the logger gets destroyed, and then some later destructor calls
 * LogPrintf, maybe indirectly, and you get a core dump at shutdown trying to
 * access the logger. When the shutdown sequence is fully audited and tested,
 * explicit destruction of these objects can be implemented by changing this
 * from a raw pointer to a std::unique_ptr.
 * Since the ~Logger() destructor is never called, the Logger class and all
 * its subclasses must have implicitly-defined destructors.
 *
 * This method of initialization was originally introduced in
 * ee3374234c60aba2cc4c5cd5cac1c0aefc2d817c.
 */
    static BCLog::Logger* g_logger{new BCLog::Logger()};
    return *g_logger;
}

bool fLogIPs = DEFAULT_LOGIPS;

static int FileWriteStr(std::string_view str, FILE *fp)
{
    return fwrite(str.data(), 1, str.size(), fp);
}

bool BCLog::Logger::StartLogging()
{
    StdLockGuard scoped_lock(m_cs);

    assert(m_buffering);
    assert(m_fileout == nullptr);

    if (m_print_to_file) {
        assert(!m_file_path.empty());
        m_fileout = fsbridge::fopen(m_file_path, "a");
        if (!m_fileout) {
            return false;
        }

        setbuf(m_fileout, nullptr); // unbuffered

        // Add newlines to the logfile to distinguish this execution from the
        // last one.
        FileWriteStr("\n\n\n\n\n", m_fileout);
    }

    // dump buffered messages from before we opened the log
    m_buffering = false;
    if (m_buffer_lines_discarded > 0) {
        LogPrintStr_(strprintf("Early logging buffer overflowed, %d log lines discarded.\n", m_buffer_lines_discarded), __func__, __FILE__, __LINE__, BCLog::ALL, Level::Info);
    }
    while (!m_msgs_before_open.empty()) {
        const auto& buflog = m_msgs_before_open.front();
        std::string s{buflog.str};
        FormatLogStrInPlace(s, buflog.category, buflog.level, buflog.source_file, buflog.source_line, buflog.logging_function, buflog.threadname, buflog.now, buflog.mocktime);
        m_msgs_before_open.pop_front();

        if (m_print_to_file) FileWriteStr(s, m_fileout);
        if (m_print_to_console) fwrite(s.data(), 1, s.size(), stdout);
        for (const auto& cb : m_print_callbacks) {
            cb(s);
        }
    }
    m_cur_buffer_memusage = 0;
    if (m_print_to_console) fflush(stdout);

    return true;
}

void BCLog::Logger::DisconnectTestLogger()
{
    StdLockGuard scoped_lock(m_cs);
    m_buffering = true;
    if (m_fileout != nullptr) fclose(m_fileout);
    m_fileout = nullptr;
    m_print_callbacks.clear();
    m_max_buffer_memusage = DEFAULT_MAX_LOG_BUFFER;
    m_cur_buffer_memusage = 0;
    m_buffer_lines_discarded = 0;
    m_msgs_before_open.clear();

}

void BCLog::Logger::DisableLogging()
{
    {
        StdLockGuard scoped_lock(m_cs);
        assert(m_buffering);
        assert(m_print_callbacks.empty());
    }
    m_print_to_file = false;
    m_print_to_console = false;
    StartLogging();
}

void BCLog::Logger::EnableCategory(BCLog::LogFlags flag)
{
    m_categories |= flag;
}

bool BCLog::Logger::EnableCategory(std::string_view str)
{
    BCLog::LogFlags flag;
    if (!GetLogCategory(flag, str)) return false;
    EnableCategory(flag);
    return true;
}

void BCLog::Logger::DisableCategory(BCLog::LogFlags flag)
{
    m_categories &= ~flag;
}

bool BCLog::Logger::DisableCategory(std::string_view str)
{
    BCLog::LogFlags flag;
    if (!GetLogCategory(flag, str)) return false;
    DisableCategory(flag);
    return true;
}

bool BCLog::Logger::WillLogCategory(BCLog::LogFlags category) const
{
    return (m_categories.load(std::memory_order_relaxed) & category) != 0;
}

bool BCLog::Logger::WillLogCategoryLevel(BCLog::LogFlags category, BCLog::Level level) const
{
    // Log messages at Info, Warning and Error level unconditionally, so that
    // important troubleshooting information doesn't get lost.
    if (level >= BCLog::Level::Info) return true;

    if (!WillLogCategory(category)) return false;

    StdLockGuard scoped_lock(m_cs);
    const auto it{m_category_log_levels.find(category)};
    return level >= (it == m_category_log_levels.end() ? LogLevel() : it->second);
}

bool BCLog::Logger::DefaultShrinkDebugFile() const
{
    return m_categories == BCLog::NONE;
}

static const std::map<std::string, BCLog::LogFlags, std::less<>> LOG_CATEGORIES_BY_STR{
    {"net", BCLog::NET},
    {"tor", BCLog::TOR},
    {"mempool", BCLog::MEMPOOL},
    {"http", BCLog::HTTP},
    {"bench", BCLog::BENCH},
    {"zmq", BCLog::ZMQ},
    {"walletdb", BCLog::WALLETDB},
    {"rpc", BCLog::RPC},
    {"estimatefee", BCLog::ESTIMATEFEE},
    {"addrman", BCLog::ADDRMAN},
    {"selectcoins", BCLog::SELECTCOINS},
    {"reindex", BCLog::REINDEX},
    {"cmpctblock", BCLog::CMPCTBLOCK},
    {"rand", BCLog::RAND},
    {"prune", BCLog::PRUNE},
    {"proxy", BCLog::PROXY},
    {"mempoolrej", BCLog::MEMPOOLREJ},
    {"libevent", BCLog::LIBEVENT},
    {"coindb", BCLog::COINDB},
    {"qt", BCLog::QT},
    {"leveldb", BCLog::LEVELDB},
    {"validation", BCLog::VALIDATION},
    {"i2p", BCLog::I2P},
    {"ipc", BCLog::IPC},
#ifdef DEBUG_LOCKCONTENTION
    {"lock", BCLog::LOCK},
#endif
    {"blockstorage", BCLog::BLOCKSTORAGE},
    {"txreconciliation", BCLog::TXRECONCILIATION},
    {"scan", BCLog::SCAN},
    {"txpackages", BCLog::TXPACKAGES},
<<<<<<< HEAD
    {"names", BCLog::NAMES},
    {"1", BCLog::ALL},
    {"all", BCLog::ALL},
=======
>>>>>>> ee40dedb
};

static const std::unordered_map<BCLog::LogFlags, std::string> LOG_CATEGORIES_BY_FLAG{
    // Swap keys and values from LOG_CATEGORIES_BY_STR.
    [](const auto& in) {
        std::unordered_map<BCLog::LogFlags, std::string> out;
        for (const auto& [k, v] : in) {
            const bool inserted{out.emplace(v, k).second};
            assert(inserted);
        }
        return out;
    }(LOG_CATEGORIES_BY_STR)
};

bool GetLogCategory(BCLog::LogFlags& flag, std::string_view str)
{
    if (str.empty() || str == "1" || str == "all") {
        flag = BCLog::ALL;
        return true;
    }
    auto it = LOG_CATEGORIES_BY_STR.find(str);
    if (it != LOG_CATEGORIES_BY_STR.end()) {
        flag = it->second;
        return true;
    }
    return false;
}

std::string BCLog::Logger::LogLevelToStr(BCLog::Level level)
{
    switch (level) {
    case BCLog::Level::Trace:
        return "trace";
    case BCLog::Level::Debug:
        return "debug";
    case BCLog::Level::Info:
        return "info";
    case BCLog::Level::Warning:
        return "warning";
    case BCLog::Level::Error:
        return "error";
    }
    assert(false);
}

static std::string LogCategoryToStr(BCLog::LogFlags category)
{
    if (category == BCLog::ALL) {
        return "all";
    }
    auto it = LOG_CATEGORIES_BY_FLAG.find(category);
    assert(it != LOG_CATEGORIES_BY_FLAG.end());
    return it->second;
}

static std::optional<BCLog::Level> GetLogLevel(std::string_view level_str)
{
    if (level_str == "trace") {
        return BCLog::Level::Trace;
    } else if (level_str == "debug") {
        return BCLog::Level::Debug;
    } else if (level_str == "info") {
        return BCLog::Level::Info;
    } else if (level_str == "warning") {
        return BCLog::Level::Warning;
    } else if (level_str == "error") {
        return BCLog::Level::Error;
    } else {
        return std::nullopt;
    }
}

std::vector<LogCategory> BCLog::Logger::LogCategoriesList() const
{
    std::vector<LogCategory> ret;
    ret.reserve(LOG_CATEGORIES_BY_STR.size());
    for (const auto& [category, flag] : LOG_CATEGORIES_BY_STR) {
        ret.push_back(LogCategory{.category = category, .active = WillLogCategory(flag)});
    }
    return ret;
}

/** Log severity levels that can be selected by the user. */
static constexpr std::array<BCLog::Level, 3> LogLevelsList()
{
    return {BCLog::Level::Info, BCLog::Level::Debug, BCLog::Level::Trace};
}

std::string BCLog::Logger::LogLevelsString() const
{
    const auto& levels = LogLevelsList();
    return Join(std::vector<BCLog::Level>{levels.begin(), levels.end()}, ", ", [](BCLog::Level level) { return LogLevelToStr(level); });
}

std::string BCLog::Logger::LogTimestampStr(SystemClock::time_point now, std::chrono::seconds mocktime) const
{
    std::string strStamped;

    if (!m_log_timestamps)
        return strStamped;

    const auto now_seconds{std::chrono::time_point_cast<std::chrono::seconds>(now)};
    strStamped = FormatISO8601DateTime(TicksSinceEpoch<std::chrono::seconds>(now_seconds));
    if (m_log_time_micros && !strStamped.empty()) {
        strStamped.pop_back();
        strStamped += strprintf(".%06dZ", Ticks<std::chrono::microseconds>(now - now_seconds));
    }
    if (mocktime > 0s) {
        strStamped += " (mocktime: " + FormatISO8601DateTime(count_seconds(mocktime)) + ")";
    }
    strStamped += ' ';

    return strStamped;
}

namespace BCLog {
    /** Belts and suspenders: make sure outgoing log messages don't contain
     * potentially suspicious characters, such as terminal control codes.
     *
     * This escapes control characters except newline ('\n') in C syntax.
     * It escapes instead of removes them to still allow for troubleshooting
     * issues where they accidentally end up in strings.
     */
    std::string LogEscapeMessage(std::string_view str) {
        std::string ret;
        for (char ch_in : str) {
            uint8_t ch = (uint8_t)ch_in;
            if ((ch >= 32 || ch == '\n') && ch != '\x7f') {
                ret += ch_in;
            } else {
                ret += strprintf("\\x%02x", ch);
            }
        }
        return ret;
    }
} // namespace BCLog

std::string BCLog::Logger::GetLogPrefix(BCLog::LogFlags category, BCLog::Level level) const
{
    if (category == LogFlags::NONE) category = LogFlags::ALL;

    const bool has_category{m_always_print_category_level || category != LogFlags::ALL};

    // If there is no category, Info is implied
    if (!has_category && level == Level::Info) return {};

    std::string s{"["};
    if (has_category) {
        s += LogCategoryToStr(category);
    }

    if (m_always_print_category_level || !has_category || level != Level::Debug) {
        // If there is a category, Debug is implied, so don't add the level

        // Only add separator if we have a category
        if (has_category) s += ":";
        s += Logger::LogLevelToStr(level);
    }

    s += "] ";
    return s;
}

static size_t MemUsage(const BCLog::Logger::BufferedLog& buflog)
{
    return buflog.str.size() + buflog.logging_function.size() + buflog.source_file.size() + buflog.threadname.size() + memusage::MallocUsage(sizeof(memusage::list_node<BCLog::Logger::BufferedLog>));
}

void BCLog::Logger::FormatLogStrInPlace(std::string& str, BCLog::LogFlags category, BCLog::Level level, std::string_view source_file, int source_line, std::string_view logging_function, std::string_view threadname, SystemClock::time_point now, std::chrono::seconds mocktime) const
{
    str.insert(0, GetLogPrefix(category, level));

    if (m_log_sourcelocations) {
        str.insert(0, strprintf("[%s:%d] [%s] ", RemovePrefixView(source_file, "./"), source_line, logging_function));
    }

    if (m_log_threadnames) {
        str.insert(0, strprintf("[%s] ", (threadname.empty() ? "unknown" : threadname)));
    }

    str.insert(0, LogTimestampStr(now, mocktime));
}

void BCLog::Logger::LogPrintStr(std::string_view str, std::string_view logging_function, std::string_view source_file, int source_line, BCLog::LogFlags category, BCLog::Level level)
{
    StdLockGuard scoped_lock(m_cs);
    return LogPrintStr_(str, logging_function, source_file, source_line, category, level);
}

void BCLog::Logger::LogPrintStr_(std::string_view str, std::string_view logging_function, std::string_view source_file, int source_line, BCLog::LogFlags category, BCLog::Level level)
{
    std::string str_prefixed = LogEscapeMessage(str);

    const bool starts_new_line = m_started_new_line;
    m_started_new_line = !str.empty() && str[str.size()-1] == '\n';

    if (m_buffering) {
        if (!starts_new_line) {
            if (!m_msgs_before_open.empty()) {
                m_msgs_before_open.back().str += str_prefixed;
                m_cur_buffer_memusage += str_prefixed.size();
                return;
            } else {
                // unlikely edge case; add a marker that something was trimmed
                str_prefixed.insert(0, "[...] ");
            }
        }

        {
            BufferedLog buf{
                .now=SystemClock::now(),
                .mocktime=GetMockTime(),
                .str=str_prefixed,
                .logging_function=std::string(logging_function),
                .source_file=std::string(source_file),
                .threadname=util::ThreadGetInternalName(),
                .source_line=source_line,
                .category=category,
                .level=level,
            };
            m_cur_buffer_memusage += MemUsage(buf);
            m_msgs_before_open.push_back(std::move(buf));
        }

        while (m_cur_buffer_memusage > m_max_buffer_memusage) {
            if (m_msgs_before_open.empty()) {
                m_cur_buffer_memusage = 0;
                break;
            }
            m_cur_buffer_memusage -= MemUsage(m_msgs_before_open.front());
            m_msgs_before_open.pop_front();
            ++m_buffer_lines_discarded;
        }

        return;
    }

    if (starts_new_line) {
        FormatLogStrInPlace(str_prefixed, category, level, source_file, source_line, logging_function, util::ThreadGetInternalName(), SystemClock::now(), GetMockTime());
    }

    if (m_print_to_console) {
        // print to console
        fwrite(str_prefixed.data(), 1, str_prefixed.size(), stdout);
        fflush(stdout);
    }
    for (const auto& cb : m_print_callbacks) {
        cb(str_prefixed);
    }
    if (m_print_to_file) {
        assert(m_fileout != nullptr);

        // reopen the log file, if requested
        if (m_reopen_file) {
            m_reopen_file = false;
            FILE* new_fileout = fsbridge::fopen(m_file_path, "a");
            if (new_fileout) {
                setbuf(new_fileout, nullptr); // unbuffered
                fclose(m_fileout);
                m_fileout = new_fileout;
            }
        }
        FileWriteStr(str_prefixed, m_fileout);
    }
}

void BCLog::Logger::ShrinkDebugFile()
{
    // Amount of debug.log to save at end when shrinking (must fit in memory)
    constexpr size_t RECENT_DEBUG_HISTORY_SIZE = 10 * 1000000;

    assert(!m_file_path.empty());

    // Scroll debug.log if it's getting too big
    FILE* file = fsbridge::fopen(m_file_path, "r");

    // Special files (e.g. device nodes) may not have a size.
    size_t log_size = 0;
    try {
        log_size = fs::file_size(m_file_path);
    } catch (const fs::filesystem_error&) {}

    // If debug.log file is more than 10% bigger the RECENT_DEBUG_HISTORY_SIZE
    // trim it down by saving only the last RECENT_DEBUG_HISTORY_SIZE bytes
    if (file && log_size > 11 * (RECENT_DEBUG_HISTORY_SIZE / 10))
    {
        // Restart the file with some of the end
        std::vector<char> vch(RECENT_DEBUG_HISTORY_SIZE, 0);
        if (fseek(file, -((long)vch.size()), SEEK_END)) {
            LogPrintf("Failed to shrink debug log file: fseek(...) failed\n");
            fclose(file);
            return;
        }
        int nBytes = fread(vch.data(), 1, vch.size(), file);
        fclose(file);

        file = fsbridge::fopen(m_file_path, "w");
        if (file)
        {
            fwrite(vch.data(), 1, nBytes, file);
            fclose(file);
        }
    }
    else if (file != nullptr)
        fclose(file);
}

bool BCLog::Logger::SetLogLevel(std::string_view level_str)
{
    const auto level = GetLogLevel(level_str);
    if (!level.has_value() || level.value() > MAX_USER_SETABLE_SEVERITY_LEVEL) return false;
    m_log_level = level.value();
    return true;
}

bool BCLog::Logger::SetCategoryLogLevel(std::string_view category_str, std::string_view level_str)
{
    BCLog::LogFlags flag;
    if (!GetLogCategory(flag, category_str)) return false;

    const auto level = GetLogLevel(level_str);
    if (!level.has_value() || level.value() > MAX_USER_SETABLE_SEVERITY_LEVEL) return false;

    StdLockGuard scoped_lock(m_cs);
    m_category_log_levels[flag] = level.value();
    return true;
}<|MERGE_RESOLUTION|>--- conflicted
+++ resolved
@@ -199,12 +199,7 @@
     {"txreconciliation", BCLog::TXRECONCILIATION},
     {"scan", BCLog::SCAN},
     {"txpackages", BCLog::TXPACKAGES},
-<<<<<<< HEAD
     {"names", BCLog::NAMES},
-    {"1", BCLog::ALL},
-    {"all", BCLog::ALL},
-=======
->>>>>>> ee40dedb
 };
 
 static const std::unordered_map<BCLog::LogFlags, std::string> LOG_CATEGORIES_BY_FLAG{

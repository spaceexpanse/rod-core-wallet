--- conflicted
+++ resolved
@@ -180,11 +180,8 @@
 #endif
     {BCLog::UTIL, "util"},
     {BCLog::BLOCKSTORE, "blockstorage"},
-<<<<<<< HEAD
+    {BCLog::TXRECONCILIATION, "txreconciliation"},
     {BCLog::NAMES, "names"},
-=======
-    {BCLog::TXRECONCILIATION, "txreconciliation"},
->>>>>>> ac554a35
     {BCLog::ALL, "1"},
     {BCLog::ALL, "all"},
 };
@@ -285,13 +282,10 @@
         return "util";
     case BCLog::LogFlags::BLOCKSTORE:
         return "blockstorage";
-<<<<<<< HEAD
+    case BCLog::LogFlags::TXRECONCILIATION:
+        return "txreconciliation";
     case BCLog::LogFlags::NAMES:
         return "names";
-=======
-    case BCLog::LogFlags::TXRECONCILIATION:
-        return "txreconciliation";
->>>>>>> ac554a35
     case BCLog::LogFlags::ALL:
         return "all";
     }

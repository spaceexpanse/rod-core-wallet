--- conflicted
+++ resolved
@@ -157,11 +157,8 @@
     {BCLog::LEVELDB, "leveldb"},
     {BCLog::VALIDATION, "validation"},
     {BCLog::I2P, "i2p"},
-<<<<<<< HEAD
+    {BCLog::IPC, "ipc"},
     {BCLog::NAMES, "names"},
-=======
-    {BCLog::IPC, "ipc"},
->>>>>>> 9e55892d
     {BCLog::ALL, "1"},
     {BCLog::ALL, "all"},
 };

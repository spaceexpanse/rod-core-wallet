// Copyright (c) 2009-2022 The Bitcoin Core developers
// Distributed under the MIT software license, see the accompanying
// file COPYING or http://www.opensource.org/licenses/mit-license.php.

#include <core_io.h>

#include <primitives/block.h>
#include <primitives/pureheader.h>
#include <primitives/transaction.h>
#include <script/script.h>
#include <script/sign.h>
#include <serialize.h>
#include <streams.h>
#include <util/result.h>
#include <util/strencodings.h>

#include <algorithm>
#include <string>

namespace {
class OpCodeParser
{
private:
    std::map<std::string, opcodetype> mapOpNames;

public:
    OpCodeParser()
    {
        for (unsigned int op = 0; op <= MAX_OPCODE; ++op) {
            // Allow OP_RESERVED to get into mapOpNames
            if (op < OP_NOP && op != OP_RESERVED) {
                continue;
            }

            std::string strName = GetOpName(static_cast<opcodetype>(op));
            if (strName == "OP_UNKNOWN") {
                continue;
            }
            mapOpNames[strName] = static_cast<opcodetype>(op);
            // Convenience: OP_ADD and just ADD are both recognized:
            if (strName.compare(0, 3, "OP_") == 0) { // strName starts with "OP_"
                mapOpNames[strName.substr(3)] = static_cast<opcodetype>(op);
            }
        }
    }
    opcodetype Parse(const std::string& s) const
    {
        auto it = mapOpNames.find(s);
        if (it == mapOpNames.end()) throw std::runtime_error("script parse error: unknown opcode");
        return it->second;
    }
};

opcodetype ParseOpCode(const std::string& s)
{
    static const OpCodeParser ocp;
    return ocp.Parse(s);
}

} // namespace

CScript ParseScript(const std::string& s)
{
    CScript result;

    std::vector<std::string> words = SplitString(s, " \t\n");

    for (const std::string& w : words) {
        if (w.empty()) {
            // Empty string, ignore. (SplitString doesn't combine multiple separators)
        } else if (std::all_of(w.begin(), w.end(), ::IsDigit) ||
                   (w.front() == '-' && w.size() > 1 && std::all_of(w.begin() + 1, w.end(), ::IsDigit)))
        {
            // Number
            const auto num{ToIntegral<int64_t>(w)};

            // limit the range of numbers ParseScript accepts in decimal
            // since numbers outside -0xFFFFFFFF...0xFFFFFFFF are illegal in scripts
            if (!num.has_value() || num > int64_t{0xffffffff} || num < -1 * int64_t{0xffffffff}) {
                throw std::runtime_error("script parse error: decimal numeric value only allowed in the "
                                         "range -0xFFFFFFFF...0xFFFFFFFF");
            }

            result << num.value();
        } else if (w.substr(0, 2) == "0x" && w.size() > 2 && IsHex(std::string(w.begin() + 2, w.end()))) {
            // Raw hex data, inserted NOT pushed onto stack:
            std::vector<unsigned char> raw = ParseHex(std::string(w.begin() + 2, w.end()));
            result.insert(result.end(), raw.begin(), raw.end());
        } else if (w.size() >= 2 && w.front() == '\'' && w.back() == '\'') {
            // Single-quoted string, pushed as data. NOTE: this is poor-man's
            // parsing, spaces/tabs/newlines in single-quoted strings won't work.
            std::vector<unsigned char> value(w.begin() + 1, w.end() - 1);
            result << value;
        } else {
            // opcode, e.g. OP_ADD or ADD:
            result << ParseOpCode(w);
        }
    }

    return result;
}

// Check that all of the input and output scripts of a transaction contains valid opcodes
static bool CheckTxScriptsSanity(const CMutableTransaction& tx)
{
    // Check input scripts for non-coinbase txs
    if (!CTransaction(tx).IsCoinBase()) {
        for (unsigned int i = 0; i < tx.vin.size(); i++) {
            if (!tx.vin[i].scriptSig.HasValidOps() || tx.vin[i].scriptSig.size() > MAX_SCRIPT_SIZE) {
                return false;
            }
        }
    }
    // Check output scripts
    for (unsigned int i = 0; i < tx.vout.size(); i++) {
        if (!tx.vout[i].scriptPubKey.HasValidOps() || tx.vout[i].scriptPubKey.size() > MAX_SCRIPT_SIZE) {
            return false;
        }
    }

    return true;
}

static bool DecodeTx(CMutableTransaction& tx, const std::vector<unsigned char>& tx_data, bool try_no_witness, bool try_witness)
{
    // General strategy:
    // - Decode both with extended serialization (which interprets the 0x0001 tag as a marker for
    //   the presence of witnesses) and with legacy serialization (which interprets the tag as a
    //   0-input 1-output incomplete transaction).
    //   - Restricted by try_no_witness (which disables legacy if false) and try_witness (which
    //     disables extended if false).
    //   - Ignore serializations that do not fully consume the hex string.
    // - If neither succeeds, fail.
    // - If only one succeeds, return that one.
    // - If both decode attempts succeed:
    //   - If only one passes the CheckTxScriptsSanity check, return that one.
    //   - If neither or both pass CheckTxScriptsSanity, return the extended one.

    CMutableTransaction tx_extended, tx_legacy;
    bool ok_extended = false, ok_legacy = false;

    // Try decoding with extended serialization support, and remember if the result successfully
    // consumes the entire input.
    if (try_witness) {
        DataStream ssData(tx_data);
        try {
            ssData >> TX_WITH_WITNESS(tx_extended);
            if (ssData.empty()) ok_extended = true;
        } catch (const std::exception&) {
            // Fall through.
        }
    }

    // Optimization: if extended decoding succeeded and the result passes CheckTxScriptsSanity,
    // don't bother decoding the other way.
    if (ok_extended && CheckTxScriptsSanity(tx_extended)) {
        tx = std::move(tx_extended);
        return true;
    }

    // Try decoding with legacy serialization, and remember if the result successfully consumes the entire input.
    if (try_no_witness) {
        DataStream ssData(tx_data);
        try {
            ssData >> TX_NO_WITNESS(tx_legacy);
            if (ssData.empty()) ok_legacy = true;
        } catch (const std::exception&) {
            // Fall through.
        }
    }

    // If legacy decoding succeeded and passes CheckTxScriptsSanity, that's our answer, as we know
    // at this point that extended decoding either failed or doesn't pass the sanity check.
    if (ok_legacy && CheckTxScriptsSanity(tx_legacy)) {
        tx = std::move(tx_legacy);
        return true;
    }

    // If extended decoding succeeded, and neither decoding passes sanity, return the extended one.
    if (ok_extended) {
        tx = std::move(tx_extended);
        return true;
    }

    // If legacy decoding succeeded and extended didn't, return the legacy one.
    if (ok_legacy) {
        tx = std::move(tx_legacy);
        return true;
    }

    // If none succeeded, we failed.
    return false;
}

bool DecodeHexTx(CMutableTransaction& tx, const std::string& hex_tx, bool try_no_witness, bool try_witness)
{
    if (!IsHex(hex_tx)) {
        return false;
    }

    std::vector<unsigned char> txData(ParseHex(hex_tx));
    return DecodeTx(tx, txData, try_no_witness, try_witness);
}

namespace {

template<typename T>
bool DecodeHexObject(T& obj, const std::string& strHex)
{
    if (!IsHex(strHex)) return false;

    const std::vector<unsigned char> data(ParseHex(strHex));
    DataStream stream{data};
    try {
        stream >> obj;
    } catch (const std::exception&) {
        return false;
    }
    return true;
}

} // anonymous namespace

bool DecodeHexBlockHeader(CBlockHeader& header, const std::string& hex_header)
{
    return DecodeHexObject(header, hex_header);
}

<<<<<<< HEAD
bool DecodeHexBlk(CBlock& block, const std::string& strHexBlk)
{
    return DecodeHexObject(block, strHexBlk);
}
=======
    std::vector<unsigned char> blockData(ParseHex(strHexBlk));
    DataStream ssBlock(blockData);
    try {
        ssBlock >> TX_WITH_WITNESS(block);
    }
    catch (const std::exception&) {
        return false;
    }
>>>>>>> ea106751

bool DecodeHexPureHeader(CPureBlockHeader& hdr, const std::string& hex_header)
{
    return DecodeHexObject(hdr, hex_header);
}

bool ParseHashStr(const std::string& strHex, uint256& result)
{
    if ((strHex.size() != 64) || !IsHex(strHex))
        return false;

    result.SetHex(strHex);
    return true;
}

util::Result<int> SighashFromStr(const std::string& sighash)
{
    static std::map<std::string, int> map_sighash_values = {
        {std::string("DEFAULT"), int(SIGHASH_DEFAULT)},
        {std::string("ALL"), int(SIGHASH_ALL)},
        {std::string("ALL|ANYONECANPAY"), int(SIGHASH_ALL|SIGHASH_ANYONECANPAY)},
        {std::string("NONE"), int(SIGHASH_NONE)},
        {std::string("NONE|ANYONECANPAY"), int(SIGHASH_NONE|SIGHASH_ANYONECANPAY)},
        {std::string("SINGLE"), int(SIGHASH_SINGLE)},
        {std::string("SINGLE|ANYONECANPAY"), int(SIGHASH_SINGLE|SIGHASH_ANYONECANPAY)},
    };
    const auto& it = map_sighash_values.find(sighash);
    if (it != map_sighash_values.end()) {
        return it->second;
    } else {
        return util::Error{Untranslated(sighash + " is not a valid sighash parameter.")};
    }
}<|MERGE_RESOLUTION|>--- conflicted
+++ resolved
@@ -212,7 +212,7 @@
     const std::vector<unsigned char> data(ParseHex(strHex));
     DataStream stream{data};
     try {
-        stream >> obj;
+        stream >> TX_WITH_WITNESS(obj);
     } catch (const std::exception&) {
         return false;
     }
@@ -226,21 +226,10 @@
     return DecodeHexObject(header, hex_header);
 }
 
-<<<<<<< HEAD
 bool DecodeHexBlk(CBlock& block, const std::string& strHexBlk)
 {
     return DecodeHexObject(block, strHexBlk);
 }
-=======
-    std::vector<unsigned char> blockData(ParseHex(strHexBlk));
-    DataStream ssBlock(blockData);
-    try {
-        ssBlock >> TX_WITH_WITNESS(block);
-    }
-    catch (const std::exception&) {
-        return false;
-    }
->>>>>>> ea106751
 
 bool DecodeHexPureHeader(CPureBlockHeader& hdr, const std::string& hex_header)
 {

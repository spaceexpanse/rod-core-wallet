// Copyright (c) 2009-2018 The Bitcoin Core developers
// Distributed under the MIT software license, see the accompanying
// file COPYING or http://www.opensource.org/licenses/mit-license.php.

#include <core_io.h>

#include <primitives/block.h>
#include <primitives/pureheader.h>
#include <primitives/transaction.h>
#include <script/script.h>
#include <script/sign.h>
#include <serialize.h>
#include <streams.h>
#include <univalue.h>
#include <util.h>
#include <utilstrencodings.h>
#include <version.h>

#include <boost/algorithm/string/classification.hpp>
#include <boost/algorithm/string/replace.hpp>
#include <boost/algorithm/string/split.hpp>

#include <algorithm>

CScript ParseScript(const std::string& s)
{
    CScript result;

    static std::map<std::string, opcodetype> mapOpNames;

    if (mapOpNames.empty())
    {
        for (unsigned int op = 0; op <= MAX_OPCODE; op++)
        {
            // Allow OP_RESERVED to get into mapOpNames
            if (op < OP_NOP && op != OP_RESERVED)
                continue;

            const char* name = GetOpName(static_cast<opcodetype>(op));
            if (strcmp(name, "OP_UNKNOWN") == 0)
                continue;
            std::string strName(name);
            mapOpNames[strName] = static_cast<opcodetype>(op);
            // Convenience: OP_ADD and just ADD are both recognized:
            boost::algorithm::replace_first(strName, "OP_", "");
            mapOpNames[strName] = static_cast<opcodetype>(op);
        }
    }

    std::vector<std::string> words;
    boost::algorithm::split(words, s, boost::algorithm::is_any_of(" \t\n"), boost::algorithm::token_compress_on);

    for (std::vector<std::string>::const_iterator w = words.begin(); w != words.end(); ++w)
    {
        if (w->empty())
        {
            // Empty string, ignore. (boost::split given '' will return one word)
        }
        else if (std::all_of(w->begin(), w->end(), ::IsDigit) ||
            (w->front() == '-' && w->size() > 1 && std::all_of(w->begin()+1, w->end(), ::IsDigit)))
        {
            // Number
            int64_t n = atoi64(*w);
            result << n;
        }
        else if (w->substr(0,2) == "0x" && w->size() > 2 && IsHex(std::string(w->begin()+2, w->end())))
        {
            // Raw hex data, inserted NOT pushed onto stack:
            std::vector<unsigned char> raw = ParseHex(std::string(w->begin()+2, w->end()));
            result.insert(result.end(), raw.begin(), raw.end());
        }
        else if (w->size() >= 2 && w->front() == '\'' && w->back() == '\'')
        {
            // Single-quoted string, pushed as data. NOTE: this is poor-man's
            // parsing, spaces/tabs/newlines in single-quoted strings won't work.
            std::vector<unsigned char> value(w->begin()+1, w->end()-1);
            result << value;
        }
        else if (mapOpNames.count(*w))
        {
            // opcode, e.g. OP_ADD or ADD:
            result << mapOpNames[*w];
        }
        else
        {
            throw std::runtime_error("script parse error");
        }
    }

    return result;
}

// Check that all of the input and output scripts of a transaction contains valid opcodes
static bool CheckTxScriptsSanity(const CMutableTransaction& tx)
{
    // Check input scripts for non-coinbase txs
    if (!CTransaction(tx).IsCoinBase()) {
        for (unsigned int i = 0; i < tx.vin.size(); i++) {
            if (!tx.vin[i].scriptSig.HasValidOps() || tx.vin[i].scriptSig.size() > MAX_SCRIPT_SIZE) {
                return false;
            }
        }
    }
    // Check output scripts
    for (unsigned int i = 0; i < tx.vout.size(); i++) {
        if (!tx.vout[i].scriptPubKey.HasValidOps() || tx.vout[i].scriptPubKey.size() > MAX_SCRIPT_SIZE) {
            return false;
        }
    }

    return true;
}

bool DecodeHexTx(CMutableTransaction& tx, const std::string& hex_tx, bool try_no_witness, bool try_witness)
{
    if (!IsHex(hex_tx)) {
        return false;
    }

    std::vector<unsigned char> txData(ParseHex(hex_tx));

    if (try_no_witness) {
        CDataStream ssData(txData, SER_NETWORK, PROTOCOL_VERSION | SERIALIZE_TRANSACTION_NO_WITNESS);
        try {
            ssData >> tx;
            if (ssData.eof() && (!try_witness || CheckTxScriptsSanity(tx))) {
                return true;
            }
        } catch (const std::exception&) {
            // Fall through.
        }
    }

    if (try_witness) {
        CDataStream ssData(txData, SER_NETWORK, PROTOCOL_VERSION);
        try {
            ssData >> tx;
            if (ssData.empty()) {
                return true;
            }
        } catch (const std::exception&) {
            // Fall through.
        }
    }

    return false;
}

<<<<<<< HEAD
namespace
=======
bool DecodeHexBlockHeader(CBlockHeader& header, const std::string& hex_header)
{
    if (!IsHex(hex_header)) return false;

    const std::vector<unsigned char> header_data{ParseHex(hex_header)};
    CDataStream ser_header(header_data, SER_NETWORK, PROTOCOL_VERSION);
    try {
        ser_header >> header;
    } catch (const std::exception&) {
        return false;
    }
    return true;
}

bool DecodeHexBlk(CBlock& block, const std::string& strHexBlk)
>>>>>>> 3ad782a2
{
template<typename T>
bool DecodeHexObject (T& obj, const std::string& strHex)
{
  if (!IsHex (strHex))
    return false;

  std::vector<unsigned char> data(ParseHex (strHex));
  CDataStream ssData(data, SER_NETWORK, PROTOCOL_VERSION);
  try
    {
      ssData >> obj;
    }
  catch (const std::exception&)
    {
      return false;
    }

  return true;
}
} // anonymous namespace

bool DecodeHexHeader (CPureBlockHeader& header, const std::string& strHex)
{
  return DecodeHexObject (header, strHex);
}

bool DecodeHexBlk(CBlock& block, const std::string& strHexBlk)
{
  return DecodeHexObject (block, strHexBlk);
}

bool DecodePSBT(PartiallySignedTransaction& psbt, const std::string& base64_tx, std::string& error)
{
    std::vector<unsigned char> tx_data = DecodeBase64(base64_tx.c_str());
    CDataStream ss_data(tx_data, SER_NETWORK, PROTOCOL_VERSION);
    try {
        ss_data >> psbt;
        if (!ss_data.empty()) {
            error = "extra data after PSBT";
            return false;
        }
    } catch (const std::exception& e) {
        error = e.what();
        return false;
    }
    return true;
}

uint256 ParseHashStr(const std::string& strHex, const std::string& strName)
{
    if (!IsHex(strHex)) // Note: IsHex("") is false
        throw std::runtime_error(strName + " must be hexadecimal string (not '" + strHex + "')");

    uint256 result;
    result.SetHex(strHex);
    return result;
}

std::vector<unsigned char> ParseHexUV(const UniValue& v, const std::string& strName)
{
    std::string strHex;
    if (v.isStr())
        strHex = v.getValStr();
    if (!IsHex(strHex))
        throw std::runtime_error(strName + " must be hexadecimal string (not '" + strHex + "')");
    return ParseHex(strHex);
}

int ParseSighashString(const UniValue& sighash)
{
    int hash_type = SIGHASH_ALL;
    if (!sighash.isNull()) {
        static std::map<std::string, int> map_sighash_values = {
            {std::string("ALL"), int(SIGHASH_ALL)},
            {std::string("ALL|ANYONECANPAY"), int(SIGHASH_ALL|SIGHASH_ANYONECANPAY)},
            {std::string("NONE"), int(SIGHASH_NONE)},
            {std::string("NONE|ANYONECANPAY"), int(SIGHASH_NONE|SIGHASH_ANYONECANPAY)},
            {std::string("SINGLE"), int(SIGHASH_SINGLE)},
            {std::string("SINGLE|ANYONECANPAY"), int(SIGHASH_SINGLE|SIGHASH_ANYONECANPAY)},
        };
        std::string strHashType = sighash.get_str();
        const auto& it = map_sighash_values.find(strHashType);
        if (it != map_sighash_values.end()) {
            hash_type = it->second;
        } else {
            throw std::runtime_error(strHashType + " is not a valid sighash parameter.");
        }
    }
    return hash_type;
}<|MERGE_RESOLUTION|>--- conflicted
+++ resolved
@@ -146,55 +146,38 @@
     return false;
 }
 
-<<<<<<< HEAD
-namespace
-=======
-bool DecodeHexBlockHeader(CBlockHeader& header, const std::string& hex_header)
-{
-    if (!IsHex(hex_header)) return false;
-
-    const std::vector<unsigned char> header_data{ParseHex(hex_header)};
-    CDataStream ser_header(header_data, SER_NETWORK, PROTOCOL_VERSION);
+namespace {
+
+template<typename T>
+bool DecodeHexObject(T& obj, const std::string& strHex)
+{
+    if (!IsHex(strHex)) return false;
+
+    const std::vector<unsigned char> data(ParseHex(strHex));
+    CDataStream stream(data, SER_NETWORK, PROTOCOL_VERSION);
     try {
-        ser_header >> header;
+        stream >> obj;
     } catch (const std::exception&) {
         return false;
     }
     return true;
 }
 
+} // anonymous namespace
+
+bool DecodeHexBlockHeader(CBlockHeader& header, const std::string& hex_header)
+{
+    return DecodeHexObject(header, hex_header);
+}
+
 bool DecodeHexBlk(CBlock& block, const std::string& strHexBlk)
->>>>>>> 3ad782a2
-{
-template<typename T>
-bool DecodeHexObject (T& obj, const std::string& strHex)
-{
-  if (!IsHex (strHex))
-    return false;
-
-  std::vector<unsigned char> data(ParseHex (strHex));
-  CDataStream ssData(data, SER_NETWORK, PROTOCOL_VERSION);
-  try
-    {
-      ssData >> obj;
-    }
-  catch (const std::exception&)
-    {
-      return false;
-    }
-
-  return true;
-}
-} // anonymous namespace
-
-bool DecodeHexHeader (CPureBlockHeader& header, const std::string& strHex)
-{
-  return DecodeHexObject (header, strHex);
-}
-
-bool DecodeHexBlk(CBlock& block, const std::string& strHexBlk)
-{
-  return DecodeHexObject (block, strHexBlk);
+{
+    return DecodeHexObject(block, strHexBlk);
+}
+
+bool DecodeHexPureHeader(CPureBlockHeader& hdr, const std::string& hex_header)
+{
+    return DecodeHexObject(hdr, hex_header);
 }
 
 bool DecodePSBT(PartiallySignedTransaction& psbt, const std::string& base64_tx, std::string& error)

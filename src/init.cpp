--- conflicted
+++ resolved
@@ -158,16 +158,12 @@
 /**
  * The PID file facilities.
  */
-<<<<<<< HEAD
 static const char* BITCOIN_PID_FILENAME = "xayad.pid";
-=======
-static const char* BITCOIN_PID_FILENAME = "namecoind.pid";
 /**
  * True if this process has created a PID file.
  * Used to determine whether we should remove the PID file on shutdown.
  */
 static bool g_generated_pid{false};
->>>>>>> 2ffc4f11
 
 static fs::path GetPidFile(const ArgsManager& args)
 {

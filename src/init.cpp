--- conflicted
+++ resolved
@@ -335,13 +335,8 @@
     strUsage += HelpMessageGroup(_("Wallet options:"));
     strUsage += HelpMessageOpt("-disablewallet", _("Do not load the wallet and disable wallet RPC calls"));
     strUsage += HelpMessageOpt("-keypool=<n>", strprintf(_("Set key pool size to <n> (default: %u)"), 100));
-<<<<<<< HEAD
-    if (GetBoolArg("-help-debug", false))
-        strUsage += HelpMessageOpt("-mintxfee=<amt>", strprintf(_("Fees (in NMC/Kb) smaller than this are considered zero fee for transaction creation (default: %s)"),
-=======
     if (showDebug)
-        strUsage += HelpMessageOpt("-mintxfee=<amt>", strprintf("Fees (in BTC/Kb) smaller than this are considered zero fee for transaction creation (default: %s)",
->>>>>>> 03bf8713
+        strUsage += HelpMessageOpt("-mintxfee=<amt>", strprintf("Fees (in NMC/Kb) smaller than this are considered zero fee for transaction creation (default: %s)",
             FormatMoney(CWallet::minTxFee.GetFeePerK())));
     strUsage += HelpMessageOpt("-paytxfee=<amt>", strprintf(_("Fee (in NMC/kB) to add to transactions you send (default: %s)"), FormatMoney(payTxFee.GetFeePerK())));
     strUsage += HelpMessageOpt("-rescan", _("Rescan the block chain for missing wallet transactions") + " " + _("on startup"));
@@ -362,17 +357,7 @@
     strUsage += HelpMessageGroup(_("Debugging/Testing options:"));
     if (showDebug)
     {
-<<<<<<< HEAD
-        strUsage += HelpMessageOpt("-checknamedb=<n>", _("Check name database consistency (-1: never, 0: on every block (dis)connect, n: every n'th block)"));
-        strUsage += HelpMessageOpt("-checkpoints", strprintf(_("Disable expensive verification for known chain history (default: %u)"), 1));
-        strUsage += HelpMessageOpt("-dblogsize=<n>", strprintf(_("Flush database activity from memory pool to disk log every <n> megabytes (default: %u)"), 100));
-        strUsage += HelpMessageOpt("-disablesafemode", strprintf(_("Disable safemode, override a real safe mode event (default: %u)"), 0));
-        strUsage += HelpMessageOpt("-testsafemode", strprintf(_("Force safe mode (default: %u)"), 0));
-        strUsage += HelpMessageOpt("-dropmessagestest=<n>", _("Randomly drop 1 of every <n> network messages"));
-        strUsage += HelpMessageOpt("-fuzzmessagestest=<n>", _("Randomly fuzz 1 of every <n> network messages"));
-        strUsage += HelpMessageOpt("-flushwallet", strprintf(_("Run a thread to flush wallet periodically (default: %u)"), 1));
-        strUsage += HelpMessageOpt("-stopafterblockimport", strprintf(_("Stop running after importing blocks from disk (default: %u)"), 0));
-=======
+        strUsage += HelpMessageOpt("-checknamedb=<n>", "Check name database consistency (-1: never, 0: on every block (dis)connect, n: every n'th block)");
         strUsage += HelpMessageOpt("-checkpoints", strprintf("Disable expensive verification for known chain history (default: %u)", 1));
         strUsage += HelpMessageOpt("-dblogsize=<n>", strprintf("Flush database activity from memory pool to disk log every <n> megabytes (default: %u)", 100));
         strUsage += HelpMessageOpt("-disablesafemode", strprintf("Disable safemode, override a real safe mode event (default: %u)", 0));
@@ -381,7 +366,6 @@
         strUsage += HelpMessageOpt("-fuzzmessagestest=<n>", "Randomly fuzz 1 of every <n> network messages");
         strUsage += HelpMessageOpt("-flushwallet", strprintf("Run a thread to flush wallet periodically (default: %u)", 1));
         strUsage += HelpMessageOpt("-stopafterblockimport", strprintf("Stop running after importing blocks from disk (default: %u)", 0));
->>>>>>> 03bf8713
     }
     string debugCategories = "addrman, alert, bench, coindb, db, lock, rand, rpc, selectcoins, mempool, net, proxy, prune"; // Don't translate these and qt below
     if (mode == HMM_BITCOIN_QT)

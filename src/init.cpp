--- conflicted
+++ resolved
@@ -213,11 +213,7 @@
     /// for example if the data directory was found to be locked.
     /// Be sure that anything that writes files or flushes caches only does this if the respective
     /// module was initialized.
-<<<<<<< HEAD
-    RenameThread("xaya-shutoff");
-=======
     util::ThreadRename("shutoff");
->>>>>>> 7c2a5515
     mempool.AddTransactionsUpdated(1);
 
     StopHTTPRPC();
@@ -693,11 +689,7 @@
 static void ThreadImport(std::vector<fs::path> vImportFiles)
 {
     const CChainParams& chainparams = Params();
-<<<<<<< HEAD
-    RenameThread("xaya-loadblk");
-=======
     util::ThreadRename("loadblk");
->>>>>>> 7c2a5515
     ScheduleBatchPriority();
 
     {

--- conflicted
+++ resolved
@@ -1528,12 +1528,8 @@
         options.mempool = Assert(node.mempool.get());
         options.reindex = node::fReindex;
         options.reindex_chainstate = fReindexChainState;
-<<<<<<< HEAD
-        options.prune = node::fPruneMode;
+        options.prune = chainman.m_blockman.IsPruneMode();
         options.nameHistory = args.GetBoolArg("-namehistory", false);
-=======
-        options.prune = chainman.m_blockman.IsPruneMode();
->>>>>>> 142141f0
         options.check_blocks = args.GetIntArg("-checkblocks", DEFAULT_CHECKBLOCKS);
         options.check_level = args.GetIntArg("-checklevel", DEFAULT_CHECKLEVEL);
         options.check_interrupt = ShutdownRequested;

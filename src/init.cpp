// Copyright (c) 2009-2010 Satoshi Nakamoto
// Copyright (c) 2009-2017 The Bitcoin Core developers
// Distributed under the MIT software license, see the accompanying
// file COPYING or http://www.opensource.org/licenses/mit-license.php.

#if defined(HAVE_CONFIG_H)
#include <config/bitcoin-config.h>
#endif

#include <init.h>

#include <addrman.h>
#include <amount.h>
#include <chain.h>
#include <chainparams.h>
#include <checkpoints.h>
#include <compat/sanity.h>
#include <consensus/validation.h>
#include <fs.h>
#include <httpserver.h>
#include <httprpc.h>
#include <key.h>
#include <validation.h>
#include <miner.h>
#include <netbase.h>
#include <net.h>
#include <net_processing.h>
#include <policy/feerate.h>
#include <policy/fees.h>
#include <policy/policy.h>
#include <rpc/server.h>
#include <rpc/register.h>
#include <rpc/safemode.h>
#include <rpc/blockchain.h>
#include <script/standard.h>
#include <script/sigcache.h>
#include <scheduler.h>
#include <timedata.h>
#include <txdb.h>
#include <txmempool.h>
#include <torcontrol.h>
#include <ui_interface.h>
#include <util.h>
#include <utilmoneystr.h>
#include <validationinterface.h>
#ifdef ENABLE_WALLET
#include <wallet/init.h>
#endif
#include <warnings.h>
#include <stdint.h>
#include <stdio.h>
#include <memory>

#ifndef WIN32
#include <signal.h>
#endif

#include <boost/algorithm/string/classification.hpp>
#include <boost/algorithm/string/replace.hpp>
#include <boost/algorithm/string/split.hpp>
#include <boost/bind.hpp>
#include <boost/interprocess/sync/file_lock.hpp>
#include <boost/thread.hpp>
#include <openssl/crypto.h>

#if ENABLE_ZMQ
#include <zmq/zmqnotificationinterface.h>
#endif

bool fFeeEstimatesInitialized = false;
static const bool DEFAULT_PROXYRANDOMIZE = true;
static const bool DEFAULT_REST_ENABLE = false;
static const bool DEFAULT_STOPAFTERBLOCKIMPORT = false;

std::unique_ptr<CConnman> g_connman;
std::unique_ptr<PeerLogicValidation> peerLogic;

#if ENABLE_ZMQ
static CZMQNotificationInterface* pzmqNotificationInterface = nullptr;
#endif

#ifdef WIN32
// Win32 LevelDB doesn't use filedescriptors, and the ones used for
// accessing block files don't count towards the fd_set size limit
// anyway.
#define MIN_CORE_FILEDESCRIPTORS 0
#else
#define MIN_CORE_FILEDESCRIPTORS 150
#endif

static const char* FEE_ESTIMATES_FILENAME="fee_estimates.dat";

//////////////////////////////////////////////////////////////////////////////
//
// Shutdown
//

//
// Thread management and startup/shutdown:
//
// The network-processing threads are all part of a thread group
// created by AppInit() or the Qt main() function.
//
// A clean exit happens when StartShutdown() or the SIGTERM
// signal handler sets fRequestShutdown, which makes main thread's
// WaitForShutdown() interrupts the thread group.
// And then, WaitForShutdown() makes all other on-going threads
// in the thread group join the main thread.
// Shutdown() is then called to clean up database connections, and stop other
// threads that should only be stopped after the main network-processing
// threads have exited.
//
// Shutdown for Qt is very similar, only it uses a QTimer to detect
// fRequestShutdown getting set, and then does the normal Qt
// shutdown thing.
//

std::atomic<bool> fRequestShutdown(false);
std::atomic<bool> fDumpMempoolLater(false);

void StartShutdown()
{
    fRequestShutdown = true;
}
bool ShutdownRequested()
{
    return fRequestShutdown;
}

/**
 * This is a minimally invasive approach to shutdown on LevelDB read errors from the
 * chainstate, while keeping user interface out of the common library, which is shared
 * between bitcoind, and bitcoin-qt and non-server tools.
*/
class CCoinsViewErrorCatcher final : public CCoinsViewBacked
{
public:
    explicit CCoinsViewErrorCatcher(CCoinsView* view) : CCoinsViewBacked(view) {}
    bool GetCoin(const COutPoint &outpoint, Coin &coin) const override {
        try {
            return CCoinsViewBacked::GetCoin(outpoint, coin);
        } catch(const std::runtime_error& e) {
            uiInterface.ThreadSafeMessageBox(_("Error reading from database, shutting down."), "", CClientUIInterface::MSG_ERROR);
            LogPrintf("Error reading from database: %s\n", e.what());
            // Starting the shutdown sequence and returning false to the caller would be
            // interpreted as 'entry not found' (as opposed to unable to read data), and
            // could lead to invalid interpretation. Just exit immediately, as we can't
            // continue anyway, and all writes should be atomic.
            abort();
        }
    }
    // Writes do not need similar protection, as failure to write is handled by the caller.
};

static std::unique_ptr<CCoinsViewErrorCatcher> pcoinscatcher;
static std::unique_ptr<ECCVerifyHandle> globalVerifyHandle;

static boost::thread_group threadGroup;
static CScheduler scheduler;

void Interrupt()
{
    InterruptHTTPServer();
    InterruptHTTPRPC();
    InterruptRPC();
    InterruptREST();
    InterruptTorControl();
    if (g_connman)
        g_connman->Interrupt();
}

void Shutdown()
{
    LogPrintf("%s: In progress...\n", __func__);
    static CCriticalSection cs_Shutdown;
    TRY_LOCK(cs_Shutdown, lockShutdown);
    if (!lockShutdown)
        return;

    /// Note: Shutdown() must be able to handle cases in which initialization failed part of the way,
    /// for example if the data directory was found to be locked.
    /// Be sure that anything that writes files or flushes caches only does this if the respective
    /// module was initialized.
    RenameThread("chimaera-shutoff");
    mempool.AddTransactionsUpdated(1);

    StopHTTPRPC();
    StopREST();
    StopRPC();
    StopHTTPServer();
#ifdef ENABLE_WALLET
    FlushWallets();
#endif
    MapPort(false);

    // Because these depend on each-other, we make sure that neither can be
    // using the other before destroying them.
    if (peerLogic) UnregisterValidationInterface(peerLogic.get());
    if (g_connman) g_connman->Stop();
    peerLogic.reset();
    g_connman.reset();

    StopTorControl();

    // After everything has been shut down, but before things get flushed, stop the
    // CScheduler/checkqueue threadGroup
    threadGroup.interrupt_all();
    threadGroup.join_all();

    if (fDumpMempoolLater && gArgs.GetArg("-persistmempool", DEFAULT_PERSIST_MEMPOOL)) {
        DumpMempool();
    }

    if (fFeeEstimatesInitialized)
    {
        ::feeEstimator.FlushUnconfirmed(::mempool);
        fs::path est_path = GetDataDir() / FEE_ESTIMATES_FILENAME;
        CAutoFile est_fileout(fsbridge::fopen(est_path, "wb"), SER_DISK, CLIENT_VERSION);
        if (!est_fileout.IsNull())
            ::feeEstimator.Write(est_fileout);
        else
            LogPrintf("%s: Failed to write fee estimates to %s\n", __func__, est_path.string());
        fFeeEstimatesInitialized = false;
    }

    // FlushStateToDisk generates a SetBestChain callback, which we should avoid missing
    if (pcoinsTip != nullptr) {
        FlushStateToDisk();
    }

    // After there are no more peers/RPC left to give us new data which may generate
    // CValidationInterface callbacks, flush them...
    GetMainSignals().FlushBackgroundCallbacks();

    // Any future callbacks will be dropped. This should absolutely be safe - if
    // missing a callback results in an unrecoverable situation, unclean shutdown
    // would too. The only reason to do the above flushes is to let the wallet catch
    // up with our current chain to avoid any strange pruning edge cases and make
    // next startup faster by avoiding rescan.

    {
        LOCK(cs_main);
        if (pcoinsTip != nullptr) {
            FlushStateToDisk();
        }
        pcoinsTip.reset();
        pcoinscatcher.reset();
        pcoinsdbview.reset();
        pblocktree.reset();
    }
#ifdef ENABLE_WALLET
    StopWallets();
#endif

#if ENABLE_ZMQ
    if (pzmqNotificationInterface) {
        UnregisterValidationInterface(pzmqNotificationInterface);
        delete pzmqNotificationInterface;
        pzmqNotificationInterface = nullptr;
    }
#endif

#ifndef WIN32
    try {
        fs::remove(GetPidFile());
    } catch (const fs::filesystem_error& e) {
        LogPrintf("%s: Unable to remove pidfile: %s\n", __func__, e.what());
    }
#endif
    UnregisterAllValidationInterfaces();
    GetMainSignals().UnregisterBackgroundSignalScheduler();
    GetMainSignals().UnregisterWithMempoolSignals(mempool);
#ifdef ENABLE_WALLET
    CloseWallets();
#endif
    globalVerifyHandle.reset();
    ECC_Stop();
    LogPrintf("%s: done\n", __func__);
}

/**
 * Signal handlers are very limited in what they are allowed to do.
 * The execution context the handler is invoked in is not guaranteed,
 * so we restrict handler operations to just touching variables:
 */
static void HandleSIGTERM(int)
{
    fRequestShutdown = true;
}

static void HandleSIGHUP(int)
{
    fReopenDebugLog = true;
}

#ifndef WIN32
static void registerSignalHandler(int signal, void(*handler)(int))
{
    struct sigaction sa;
    sa.sa_handler = handler;
    sigemptyset(&sa.sa_mask);
    sa.sa_flags = 0;
    sigaction(signal, &sa, nullptr);
}
#endif

void OnRPCStarted()
{
    uiInterface.NotifyBlockTip.connect(&RPCNotifyBlockChange);
}

void OnRPCStopped()
{
    uiInterface.NotifyBlockTip.disconnect(&RPCNotifyBlockChange);
    RPCNotifyBlockChange(false, nullptr);
    cvBlockChange.notify_all();
    LogPrint(BCLog::RPC, "RPC stopped.\n");
}

std::string HelpMessage(HelpMessageMode mode)
{
    const auto defaultBaseParams = CreateBaseChainParams(CBaseChainParams::MAIN);
    const auto testnetBaseParams = CreateBaseChainParams(CBaseChainParams::TESTNET);
    const auto defaultChainParams = CreateChainParams(CBaseChainParams::MAIN);
    const auto testnetChainParams = CreateChainParams(CBaseChainParams::TESTNET);
    const bool showDebug = gArgs.GetBoolArg("-help-debug", false);

    // When adding new options to the categories, please keep and ensure alphabetical ordering.
    // Do not translate _(...) -help-debug options, Many technical terms, and only a very small audience, so is unnecessary stress to translators.
    std::string strUsage = HelpMessageGroup(_("Options:"));
    strUsage += HelpMessageOpt("-?", _("Print this help message and exit"));
    strUsage += HelpMessageOpt("-version", _("Print version and exit"));
    strUsage += HelpMessageOpt("-alertnotify=<cmd>", _("Execute command when a relevant alert is received or we see a really long fork (%s in cmd is replaced by message)"));
    strUsage += HelpMessageOpt("-blocknotify=<cmd>", _("Execute command when the best block changes (%s in cmd is replaced by block hash)"));
    if (showDebug)
        strUsage += HelpMessageOpt("-blocksonly", strprintf(_("Whether to operate in a blocks only mode (default: %u)"), DEFAULT_BLOCKSONLY));
    strUsage +=HelpMessageOpt("-assumevalid=<hex>", strprintf(_("If this block is in the chain assume that it and its ancestors are valid and potentially skip their script verification (0 to verify all, default: %s, testnet: %s)"), defaultChainParams->GetConsensus().defaultAssumeValid.GetHex(), testnetChainParams->GetConsensus().defaultAssumeValid.GetHex()));
    strUsage += HelpMessageOpt("-conf=<file>", strprintf(_("Specify configuration file (default: %s)"), BITCOIN_CONF_FILENAME));
    if (mode == HMM_BITCOIND)
    {
#if HAVE_DECL_DAEMON
        strUsage += HelpMessageOpt("-daemon", _("Run in the background as a daemon and accept commands"));
#endif
    }
    strUsage += HelpMessageOpt("-datadir=<dir>", _("Specify data directory"));
    if (showDebug) {
        strUsage += HelpMessageOpt("-dbbatchsize", strprintf("Maximum database write batch size in bytes (default: %u)", nDefaultDbBatchSize));
    }
    strUsage += HelpMessageOpt("-dbcache=<n>", strprintf(_("Set database cache size in megabytes (%d to %d, default: %d)"), nMinDbCache, nMaxDbCache, nDefaultDbCache));
    if (showDebug)
        strUsage += HelpMessageOpt("-feefilter", strprintf("Tell other nodes to filter invs to us by our mempool min fee (default: %u)", DEFAULT_FEEFILTER));
    strUsage += HelpMessageOpt("-loadblock=<file>", _("Imports blocks from external blk000??.dat file on startup"));
    strUsage += HelpMessageOpt("-debuglogfile=<file>", strprintf(_("Specify location of debug log file: this can be an absolute path or a path relative to the data directory (default: %s)"), DEFAULT_DEBUGLOGFILE));
    strUsage += HelpMessageOpt("-maxorphantx=<n>", strprintf(_("Keep at most <n> unconnectable transactions in memory (default: %u)"), DEFAULT_MAX_ORPHAN_TRANSACTIONS));
    strUsage += HelpMessageOpt("-maxmempool=<n>", strprintf(_("Keep the transaction memory pool below <n> megabytes (default: %u)"), DEFAULT_MAX_MEMPOOL_SIZE));
    strUsage += HelpMessageOpt("-mempoolexpiry=<n>", strprintf(_("Do not keep transactions in the mempool longer than <n> hours (default: %u)"), DEFAULT_MEMPOOL_EXPIRY));
    if (showDebug) {
        strUsage += HelpMessageOpt("-minimumchainwork=<hex>", strprintf("Minimum work assumed to exist on a valid chain in hex (default: %s, testnet: %s)", defaultChainParams->GetConsensus().nMinimumChainWork.GetHex(), testnetChainParams->GetConsensus().nMinimumChainWork.GetHex()));
    }
    strUsage += HelpMessageOpt("-persistmempool", strprintf(_("Whether to save the mempool on shutdown and load on restart (default: %u)"), DEFAULT_PERSIST_MEMPOOL));
    strUsage += HelpMessageOpt("-blockreconstructionextratxn=<n>", strprintf(_("Extra transactions to keep in memory for compact block reconstructions (default: %u)"), DEFAULT_BLOCK_RECONSTRUCTION_EXTRA_TXN));
    strUsage += HelpMessageOpt("-par=<n>", strprintf(_("Set the number of script verification threads (%u to %d, 0 = auto, <0 = leave that many cores free, default: %d)"),
        -GetNumCores(), MAX_SCRIPTCHECK_THREADS, DEFAULT_SCRIPTCHECK_THREADS));
#ifndef WIN32
    strUsage += HelpMessageOpt("-pid=<file>", strprintf(_("Specify pid file (default: %s)"), BITCOIN_PID_FILENAME));
#endif
    strUsage += HelpMessageOpt("-prune=<n>", strprintf(_("Reduce storage requirements by enabling pruning (deleting) of old blocks. This allows the pruneblockchain RPC to be called to delete specific blocks, and enables automatic pruning of old blocks if a target size in MiB is provided. This mode is incompatible with -txindex and -rescan. "
            "Warning: Reverting this setting requires re-downloading the entire blockchain. "
            "(default: 0 = disable pruning blocks, 1 = allow manual pruning via RPC, >%u = automatically prune block files to stay under the specified target size in MiB)"), MIN_DISK_SPACE_FOR_BLOCK_FILES / 1024 / 1024));
    strUsage += HelpMessageOpt("-reindex-chainstate", _("Rebuild chain state from the currently indexed blocks"));
    strUsage += HelpMessageOpt("-reindex", _("Rebuild chain state and block index from the blk*.dat files on disk"));
#ifndef WIN32
    strUsage += HelpMessageOpt("-sysperms", _("Create new files with system default permissions, instead of umask 077 (only effective with disabled wallet functionality)"));
#endif
    strUsage += HelpMessageOpt("-txindex", strprintf(_("Maintain a full transaction index, used by the getrawtransaction rpc call (default: %u)"), DEFAULT_TXINDEX));
    strUsage += HelpMessageOpt("-namehistory", strprintf(_("Keep track of the full name history (default: %u)"), 0));

    strUsage += HelpMessageGroup(_("Connection options:"));
    strUsage += HelpMessageOpt("-addnode=<ip>", _("Add a node to connect to and attempt to keep the connection open (see the `addnode` RPC command help for more info)"));
    strUsage += HelpMessageOpt("-banscore=<n>", strprintf(_("Threshold for disconnecting misbehaving peers (default: %u)"), DEFAULT_BANSCORE_THRESHOLD));
    strUsage += HelpMessageOpt("-bantime=<n>", strprintf(_("Number of seconds to keep misbehaving peers from reconnecting (default: %u)"), DEFAULT_MISBEHAVING_BANTIME));
    strUsage += HelpMessageOpt("-bind=<addr>", _("Bind to given address and always listen on it. Use [host]:port notation for IPv6"));
    strUsage += HelpMessageOpt("-connect=<ip>", _("Connect only to the specified node(s); -connect=0 disables automatic connections (the rules for this peer are the same as for -addnode)"));
    strUsage += HelpMessageOpt("-discover", _("Discover own IP addresses (default: 1 when listening and no -externalip or -proxy)"));
    strUsage += HelpMessageOpt("-dns", _("Allow DNS lookups for -addnode, -seednode and -connect") + " " + strprintf(_("(default: %u)"), DEFAULT_NAME_LOOKUP));
    strUsage += HelpMessageOpt("-dnsseed", _("Query for peer addresses via DNS lookup, if low on addresses (default: 1 unless -connect used)"));
    strUsage += HelpMessageOpt("-externalip=<ip>", _("Specify your own public address"));
    strUsage += HelpMessageOpt("-forcednsseed", strprintf(_("Always query for peer addresses via DNS lookup (default: %u)"), DEFAULT_FORCEDNSSEED));
    strUsage += HelpMessageOpt("-listen", _("Accept connections from outside (default: 1 if no -proxy or -connect)"));
    strUsage += HelpMessageOpt("-listenonion", strprintf(_("Automatically create Tor hidden service (default: %d)"), DEFAULT_LISTEN_ONION));
    strUsage += HelpMessageOpt("-maxconnections=<n>", strprintf(_("Maintain at most <n> connections to peers (default: %u)"), DEFAULT_MAX_PEER_CONNECTIONS));
    strUsage += HelpMessageOpt("-maxreceivebuffer=<n>", strprintf(_("Maximum per-connection receive buffer, <n>*1000 bytes (default: %u)"), DEFAULT_MAXRECEIVEBUFFER));
    strUsage += HelpMessageOpt("-maxsendbuffer=<n>", strprintf(_("Maximum per-connection send buffer, <n>*1000 bytes (default: %u)"), DEFAULT_MAXSENDBUFFER));
    strUsage += HelpMessageOpt("-maxtimeadjustment", strprintf(_("Maximum allowed median peer time offset adjustment. Local perspective of time may be influenced by peers forward or backward by this amount. (default: %u seconds)"), DEFAULT_MAX_TIME_ADJUSTMENT));
    strUsage += HelpMessageOpt("-onion=<ip:port>", strprintf(_("Use separate SOCKS5 proxy to reach peers via Tor hidden services (default: %s)"), "-proxy"));
    strUsage += HelpMessageOpt("-onlynet=<net>", _("Only connect to nodes in network <net> (ipv4, ipv6 or onion)"));
    strUsage += HelpMessageOpt("-permitbaremultisig", strprintf(_("Relay non-P2SH multisig (default: %u)"), DEFAULT_PERMIT_BAREMULTISIG));
    strUsage += HelpMessageOpt("-peerbloomfilters", strprintf(_("Support filtering of blocks and transaction with bloom filters (default: %u)"), DEFAULT_PEERBLOOMFILTERS));
    strUsage += HelpMessageOpt("-port=<port>", strprintf(_("Listen for connections on <port> (default: %u or testnet: %u)"), defaultChainParams->GetDefaultPort(), testnetChainParams->GetDefaultPort()));
    strUsage += HelpMessageOpt("-proxy=<ip:port>", _("Connect through SOCKS5 proxy"));
    strUsage += HelpMessageOpt("-proxyrandomize", strprintf(_("Randomize credentials for every proxy connection. This enables Tor stream isolation (default: %u)"), DEFAULT_PROXYRANDOMIZE));
    strUsage += HelpMessageOpt("-seednode=<ip>", _("Connect to a node to retrieve peer addresses, and disconnect"));
    strUsage += HelpMessageOpt("-timeout=<n>", strprintf(_("Specify connection timeout in milliseconds (minimum: 1, default: %d)"), DEFAULT_CONNECT_TIMEOUT));
    strUsage += HelpMessageOpt("-torcontrol=<ip>:<port>", strprintf(_("Tor control port to use if onion listening enabled (default: %s)"), DEFAULT_TOR_CONTROL));
    strUsage += HelpMessageOpt("-torpassword=<pass>", _("Tor control port password (default: empty)"));
#ifdef USE_UPNP
#if USE_UPNP
    strUsage += HelpMessageOpt("-upnp", _("Use UPnP to map the listening port (default: 1 when listening and no -proxy)"));
#else
    strUsage += HelpMessageOpt("-upnp", strprintf(_("Use UPnP to map the listening port (default: %u)"), 0));
#endif
#endif
    strUsage += HelpMessageOpt("-whitebind=<addr>", _("Bind to given address and whitelist peers connecting to it. Use [host]:port notation for IPv6"));
    strUsage += HelpMessageOpt("-whitelist=<IP address or network>", _("Whitelist peers connecting from the given IP address (e.g. 1.2.3.4) or CIDR notated network (e.g. 1.2.3.0/24). Can be specified multiple times.") +
        " " + _("Whitelisted peers cannot be DoS banned and their transactions are always relayed, even if they are already in the mempool, useful e.g. for a gateway"));
    strUsage += HelpMessageOpt("-maxuploadtarget=<n>", strprintf(_("Tries to keep outbound traffic under the given target (in MiB per 24h), 0 = no limit (default: %d)"), DEFAULT_MAX_UPLOAD_TARGET));

#ifdef ENABLE_WALLET
    strUsage += GetWalletHelpString(showDebug);
#endif

#if ENABLE_ZMQ
    strUsage += HelpMessageGroup(_("ZeroMQ notification options:"));
    strUsage += HelpMessageOpt("-zmqpubhashblock=<address>", _("Enable publish hash block in <address>"));
    strUsage += HelpMessageOpt("-zmqpubhashtx=<address>", _("Enable publish hash transaction in <address>"));
    strUsage += HelpMessageOpt("-zmqpubrawblock=<address>", _("Enable publish raw block in <address>"));
    strUsage += HelpMessageOpt("-zmqpubrawtx=<address>", _("Enable publish raw transaction in <address>"));
#endif

    strUsage += HelpMessageGroup(_("Debugging/Testing options:"));
    strUsage += HelpMessageOpt("-uacomment=<cmt>", _("Append comment to the user agent string"));
    if (showDebug)
    {
        strUsage += HelpMessageOpt("-checkblocks=<n>", strprintf(_("How many blocks to check at startup (default: %u, 0 = all)"), DEFAULT_CHECKBLOCKS));
        strUsage += HelpMessageOpt("-checklevel=<n>", strprintf(_("How thorough the block verification of -checkblocks is (0-4, default: %u)"), DEFAULT_CHECKLEVEL));
        strUsage += HelpMessageOpt("-checkblockindex", strprintf("Do a full consistency check for mapBlockIndex, setBlockIndexCandidates, chainActive and mapBlocksUnlinked occasionally. Also sets -checkmempool (default: %u)", defaultChainParams->DefaultConsistencyChecks()));
        strUsage += HelpMessageOpt("-checkmempool=<n>", strprintf("Run checks every <n> transactions (default: %u)", defaultChainParams->DefaultConsistencyChecks()));
        strUsage += HelpMessageOpt("-checkpoints", strprintf("Disable expensive verification for known chain history (default: %u)", DEFAULT_CHECKPOINTS_ENABLED));
        strUsage += HelpMessageOpt("-disablesafemode", strprintf("Disable safemode, override a real safe mode event (default: %u)", DEFAULT_DISABLE_SAFEMODE));
        strUsage += HelpMessageOpt("-deprecatedrpc=<method>", "Allows deprecated RPC method(s) to be used");
        strUsage += HelpMessageOpt("-testsafemode", strprintf("Force safe mode (default: %u)", DEFAULT_TESTSAFEMODE));
        strUsage += HelpMessageOpt("-dropmessagestest=<n>", "Randomly drop 1 of every <n> network messages");
        strUsage += HelpMessageOpt("-fuzzmessagestest=<n>", "Randomly fuzz 1 of every <n> network messages");
        strUsage += HelpMessageOpt("-stopafterblockimport", strprintf("Stop running after importing blocks from disk (default: %u)", DEFAULT_STOPAFTERBLOCKIMPORT));
        strUsage += HelpMessageOpt("-stopatheight", strprintf("Stop running after reaching the given height in the main chain (default: %u)", DEFAULT_STOPATHEIGHT));

        strUsage += HelpMessageOpt("-limitancestorcount=<n>", strprintf("Do not accept transactions if number of in-mempool ancestors is <n> or more (default: %u)", DEFAULT_ANCESTOR_LIMIT));
        strUsage += HelpMessageOpt("-limitancestorsize=<n>", strprintf("Do not accept transactions whose size with all in-mempool ancestors exceeds <n> kilobytes (default: %u)", DEFAULT_ANCESTOR_SIZE_LIMIT));
        strUsage += HelpMessageOpt("-limitdescendantcount=<n>", strprintf("Do not accept transactions if any ancestor would have <n> or more in-mempool descendants (default: %u)", DEFAULT_DESCENDANT_LIMIT));
        strUsage += HelpMessageOpt("-limitdescendantsize=<n>", strprintf("Do not accept transactions if any ancestor would have more than <n> kilobytes of in-mempool descendants (default: %u).", DEFAULT_DESCENDANT_SIZE_LIMIT));
        strUsage += HelpMessageOpt("-vbparams=deployment:start:end", "Use given start/end times for specified version bits deployment (regtest-only)");
    }
    strUsage += HelpMessageOpt("-debug=<category>", strprintf(_("Output debugging information (default: %u, supplying <category> is optional)"), 0) + ". " +
        _("If <category> is not supplied or if <category> = 1, output all debugging information.") + " " + _("<category> can be:") + " " + ListLogCategories() + ".");
    strUsage += HelpMessageOpt("-debugexclude=<category>", strprintf(_("Exclude debugging information for a category. Can be used in conjunction with -debug=1 to output debug logs for all categories except one or more specified categories.")));
    strUsage += HelpMessageOpt("-help-debug", _("Show all debugging options (usage: --help -help-debug)"));
    strUsage += HelpMessageOpt("-logips", strprintf(_("Include IP addresses in debug output (default: %u)"), DEFAULT_LOGIPS));
    strUsage += HelpMessageOpt("-logtimestamps", strprintf(_("Prepend debug output with timestamp (default: %u)"), DEFAULT_LOGTIMESTAMPS));
    if (showDebug)
    {
        strUsage += HelpMessageOpt("-logtimemicros", strprintf("Add microsecond precision to debug timestamps (default: %u)", DEFAULT_LOGTIMEMICROS));
        strUsage += HelpMessageOpt("-mocktime=<n>", "Replace actual time with <n> seconds since epoch (default: 0)");
        strUsage += HelpMessageOpt("-maxsigcachesize=<n>", strprintf("Limit sum of signature cache and script execution cache sizes to <n> MiB (default: %u)", DEFAULT_MAX_SIG_CACHE_SIZE));
        strUsage += HelpMessageOpt("-maxtipage=<n>", strprintf("Maximum tip age in seconds to consider node in initial block download (default: %u)", DEFAULT_MAX_TIP_AGE));
    }
    strUsage += HelpMessageOpt("-maxtxfee=<amt>", strprintf(_("Maximum total fees (in %s) to use in a single wallet transaction or raw transaction; setting this too low may abort large transactions (default: %s)"),
        CURRENCY_UNIT, FormatMoney(DEFAULT_TRANSACTION_MAXFEE)));
    strUsage += HelpMessageOpt("-printtoconsole", _("Send trace/debug info to console instead of debug.log file"));
    if (showDebug)
    {
        strUsage += HelpMessageOpt("-printpriority", strprintf("Log transaction fee per kB when mining blocks (default: %u)", DEFAULT_PRINTPRIORITY));
    }
    strUsage += HelpMessageOpt("-shrinkdebugfile", _("Shrink debug.log file on client startup (default: 1 when no -debug)"));

    AppendParamsHelpMessages(strUsage, showDebug);

    strUsage += HelpMessageGroup(_("Node relay options:"));
    if (showDebug) {
        strUsage += HelpMessageOpt("-acceptnonstdtxn", strprintf("Relay and mine \"non-standard\" transactions (%sdefault: %u)", "testnet/regtest only; ", !testnetChainParams->RequireStandard()));
        strUsage += HelpMessageOpt("-incrementalrelayfee=<amt>", strprintf("Fee rate (in %s/kB) used to define cost of relay, used for mempool limiting and BIP 125 replacement. (default: %s)", CURRENCY_UNIT, FormatMoney(DEFAULT_INCREMENTAL_RELAY_FEE)));
        strUsage += HelpMessageOpt("-dustrelayfee=<amt>", strprintf("Fee rate (in %s/kB) used to defined dust, the value of an output such that it will cost more than its value in fees at this fee rate to spend it. (default: %s)", CURRENCY_UNIT, FormatMoney(DUST_RELAY_TX_FEE)));
    }
    strUsage += HelpMessageOpt("-bytespersigop", strprintf(_("Equivalent bytes per sigop in transactions for relay and mining (default: %u)"), DEFAULT_BYTES_PER_SIGOP));
    strUsage += HelpMessageOpt("-datacarrier", strprintf(_("Relay and mine data carrier transactions (default: %u)"), DEFAULT_ACCEPT_DATACARRIER));
    strUsage += HelpMessageOpt("-datacarriersize", strprintf(_("Maximum size of data in data carrier transactions we relay and mine (default: %u)"), MAX_OP_RETURN_RELAY));
    strUsage += HelpMessageOpt("-mempoolreplacement", strprintf(_("Enable transaction replacement in the memory pool (default: %u)"), DEFAULT_ENABLE_REPLACEMENT));
    strUsage += HelpMessageOpt("-minrelaytxfee=<amt>", strprintf(_("Fees (in %s/kB) smaller than this are considered zero fee for relaying, mining and transaction creation (default: %s)"),
        CURRENCY_UNIT, FormatMoney(DEFAULT_MIN_RELAY_TX_FEE)));
    strUsage += HelpMessageOpt("-whitelistrelay", strprintf(_("Accept relayed transactions received from whitelisted peers even when not relaying transactions (default: %d)"), DEFAULT_WHITELISTRELAY));
    strUsage += HelpMessageOpt("-whitelistforcerelay", strprintf(_("Force relay of transactions from whitelisted peers even if they violate local relay policy (default: %d)"), DEFAULT_WHITELISTFORCERELAY));

    strUsage += HelpMessageGroup(_("Block creation options:"));
    strUsage += HelpMessageOpt("-blockmaxweight=<n>", strprintf(_("Set maximum BIP141 block weight (default: %d)"), DEFAULT_BLOCK_MAX_WEIGHT));
    strUsage += HelpMessageOpt("-blockmaxsize=<n>", _("Set maximum BIP141 block weight to this * 4. Deprecated, use blockmaxweight"));
    strUsage += HelpMessageOpt("-blockmintxfee=<amt>", strprintf(_("Set lowest fee rate (in %s/kB) for transactions to be included in block creation. (default: %s)"), CURRENCY_UNIT, FormatMoney(DEFAULT_BLOCK_MIN_TX_FEE)));
    if (showDebug)
        strUsage += HelpMessageOpt("-blockversion=<n>", "Override block version to test forking scenarios");

    strUsage += HelpMessageGroup(_("RPC server options:"));
    strUsage += HelpMessageOpt("-server", _("Accept command line and JSON-RPC commands"));
    strUsage += HelpMessageOpt("-rest", strprintf(_("Accept public REST requests (default: %u)"), DEFAULT_REST_ENABLE));
    strUsage += HelpMessageOpt("-rpcbind=<addr>[:port]", _("Bind to given address to listen for JSON-RPC connections. This option is ignored unless -rpcallowip is also passed. Port is optional and overrides -rpcport. Use [host]:port notation for IPv6. This option can be specified multiple times (default: 127.0.0.1 and ::1 i.e., localhost, or if -rpcallowip has been specified, 0.0.0.0 and :: i.e., all addresses)"));
    strUsage += HelpMessageOpt("-rpccookiefile=<loc>", _("Location of the auth cookie (default: data dir)"));
    strUsage += HelpMessageOpt("-rpcuser=<user>", _("Username for JSON-RPC connections"));
    strUsage += HelpMessageOpt("-rpcpassword=<pw>", _("Password for JSON-RPC connections"));
    strUsage += HelpMessageOpt("-rpcauth=<userpw>", _("Username and hashed password for JSON-RPC connections. The field <userpw> comes in the format: <USERNAME>:<SALT>$<HASH>. A canonical python script is included in share/rpcuser. The client then connects normally using the rpcuser=<USERNAME>/rpcpassword=<PASSWORD> pair of arguments. This option can be specified multiple times"));
    strUsage += HelpMessageOpt("-rpcport=<port>", strprintf(_("Listen for JSON-RPC connections on <port> (default: %u or testnet: %u)"), defaultBaseParams->RPCPort(), testnetBaseParams->RPCPort()));
    strUsage += HelpMessageOpt("-rpcallowip=<ip>", _("Allow JSON-RPC connections from specified source. Valid for <ip> are a single IP (e.g. 1.2.3.4), a network/netmask (e.g. 1.2.3.4/255.255.255.0) or a network/CIDR (e.g. 1.2.3.4/24). This option can be specified multiple times"));
    strUsage += HelpMessageOpt("-rpcserialversion", strprintf(_("Sets the serialization of raw transaction or block hex returned in non-verbose mode, non-segwit(0) or segwit(1) (default: %d)"), DEFAULT_RPC_SERIALIZE_VERSION));
    strUsage += HelpMessageOpt("-rpcthreads=<n>", strprintf(_("Set the number of threads to service RPC calls (default: %d)"), DEFAULT_HTTP_THREADS));
    if (showDebug) {
        strUsage += HelpMessageOpt("-rpcworkqueue=<n>", strprintf("Set the depth of the work queue to service RPC calls (default: %d)", DEFAULT_HTTP_WORKQUEUE));
        strUsage += HelpMessageOpt("-rpcservertimeout=<n>", strprintf("Timeout during HTTP requests (default: %d)", DEFAULT_HTTP_SERVER_TIMEOUT));
    }

    return strUsage;
}

std::string LicenseInfo()
{
    const std::string URL_SOURCE_CODE = "<https://github.com/chimaera/chimaera>";
    const std::string URL_WEBSITE = "<https://chimaera.io/>";
    // todo: remove urls from translations on next change
    return CopyrightHolders(strprintf(_("Copyright (C) %i-%i"), 2009, COPYRIGHT_YEAR) + " ") + "\n" +
           "\n" +
           strprintf(_("Please contribute if you find %s useful. "
                       "Visit %s for further information about the software."),
               PACKAGE_NAME, URL_WEBSITE) +
           "\n" +
           strprintf(_("The source code is available from %s."),
               URL_SOURCE_CODE) +
           "\n" +
           "\n" +
           _("This is experimental software.") + "\n" +
           strprintf(_("Distributed under the MIT software license, see the accompanying file %s or %s"), "COPYING", "<https://opensource.org/licenses/MIT>") + "\n" +
           "\n" +
           strprintf(_("This product includes software developed by the OpenSSL Project for use in the OpenSSL Toolkit %s and cryptographic software written by Eric Young and UPnP software written by Thomas Bernard."), "<https://www.openssl.org>") +
           "\n";
}

static void BlockNotifyCallback(bool initialSync, const CBlockIndex *pBlockIndex)
{
    if (initialSync || !pBlockIndex)
        return;

    std::string strCmd = gArgs.GetArg("-blocknotify", "");
    if (!strCmd.empty()) {
        boost::replace_all(strCmd, "%s", pBlockIndex->GetBlockHash().GetHex());
        boost::thread t(runCommand, strCmd); // thread runs free
    }
}

static bool fHaveGenesis = false;
static CWaitableCriticalSection cs_GenesisWait;
static CConditionVariable condvar_GenesisWait;

static void BlockNotifyGenesisWait(bool, const CBlockIndex *pBlockIndex)
{
    if (pBlockIndex != nullptr) {
        {
            WaitableLock lock_GenesisWait(cs_GenesisWait);
            fHaveGenesis = true;
        }
        condvar_GenesisWait.notify_all();
    }
}

struct CImportingNow
{
    CImportingNow() {
        assert(fImporting == false);
        fImporting = true;
    }

    ~CImportingNow() {
        assert(fImporting == true);
        fImporting = false;
    }
};


// If we're using -prune with -reindex, then delete block files that will be ignored by the
// reindex.  Since reindexing works by starting at block file 0 and looping until a blockfile
// is missing, do the same here to delete any later block files after a gap.  Also delete all
// rev files since they'll be rewritten by the reindex anyway.  This ensures that vinfoBlockFile
// is in sync with what's actually on disk by the time we start downloading, so that pruning
// works correctly.
void CleanupBlockRevFiles()
{
    std::map<std::string, fs::path> mapBlockFiles;

    // Glob all blk?????.dat and rev?????.dat files from the blocks directory.
    // Remove the rev files immediately and insert the blk file paths into an
    // ordered map keyed by block file index.
    LogPrintf("Removing unusable blk?????.dat and rev?????.dat files for -reindex with -prune\n");
    fs::path blocksdir = GetDataDir() / "blocks";
    for (fs::directory_iterator it(blocksdir); it != fs::directory_iterator(); it++) {
        if (fs::is_regular_file(*it) &&
            it->path().filename().string().length() == 12 &&
            it->path().filename().string().substr(8,4) == ".dat")
        {
            if (it->path().filename().string().substr(0,3) == "blk")
                mapBlockFiles[it->path().filename().string().substr(3,5)] = it->path();
            else if (it->path().filename().string().substr(0,3) == "rev")
                remove(it->path());
        }
    }

    // Remove all block files that aren't part of a contiguous set starting at
    // zero by walking the ordered map (keys are block file indices) by
    // keeping a separate counter.  Once we hit a gap (or if 0 doesn't exist)
    // start removing block files.
    int nContigCounter = 0;
    for (const std::pair<std::string, fs::path>& item : mapBlockFiles) {
        if (atoi(item.first) == nContigCounter) {
            nContigCounter++;
            continue;
        }
        remove(item.second);
    }
}

void ThreadImport(std::vector<fs::path> vImportFiles)
{
    const CChainParams& chainparams = Params();
    RenameThread("chimaera-loadblk");

    {
    CImportingNow imp;

    // -reindex
    if (fReindex) {
        int nFile = 0;
        while (true) {
            CDiskBlockPos pos(nFile, 0);
            if (!fs::exists(GetBlockPosFilename(pos, "blk")))
                break; // No block files left to reindex
            FILE *file = OpenBlockFile(pos, true);
            if (!file)
                break; // This error is logged in OpenBlockFile
            LogPrintf("Reindexing block file blk%05u.dat...\n", (unsigned int)nFile);
            LoadExternalBlockFile(chainparams, file, &pos);
            nFile++;
        }
        pblocktree->WriteReindexing(false);
        fReindex = false;
        LogPrintf("Reindexing finished\n");
        // To avoid ending up in a situation without genesis block, re-try initializing (no-op if reindexing worked):
        LoadGenesisBlock(chainparams);
    }

    // hardcoded $DATADIR/bootstrap.dat
    fs::path pathBootstrap = GetDataDir() / "bootstrap.dat";
    if (fs::exists(pathBootstrap)) {
        FILE *file = fsbridge::fopen(pathBootstrap, "rb");
        if (file) {
            fs::path pathBootstrapOld = GetDataDir() / "bootstrap.dat.old";
            LogPrintf("Importing bootstrap.dat...\n");
            LoadExternalBlockFile(chainparams, file);
            RenameOver(pathBootstrap, pathBootstrapOld);
        } else {
            LogPrintf("Warning: Could not open bootstrap file %s\n", pathBootstrap.string());
        }
    }

    // -loadblock=
    for (const fs::path& path : vImportFiles) {
        FILE *file = fsbridge::fopen(path, "rb");
        if (file) {
            LogPrintf("Importing blocks file %s...\n", path.string());
            LoadExternalBlockFile(chainparams, file);
        } else {
            LogPrintf("Warning: Could not open blocks file %s\n", path.string());
        }
    }

    // scan for better chains in the block chain database, that are not yet connected in the active best chain
    CValidationState state;
    if (!ActivateBestChain(state, chainparams)) {
        LogPrintf("Failed to connect best block");
        StartShutdown();
    }

    if (gArgs.GetBoolArg("-stopafterblockimport", DEFAULT_STOPAFTERBLOCKIMPORT)) {
        LogPrintf("Stopping after block import\n");
        StartShutdown();
    }
    } // End scope of CImportingNow
    if (gArgs.GetArg("-persistmempool", DEFAULT_PERSIST_MEMPOOL)) {
        LoadMempool();
        fDumpMempoolLater = !fRequestShutdown;
    }
}

/** Sanity checks
 *  Ensure that Bitcoin is running in a usable environment with all
 *  necessary library support.
 */
bool InitSanityCheck(void)
{
    if(!ECC_InitSanityCheck()) {
        InitError("Elliptic curve cryptography sanity check failure. Aborting.");
        return false;
    }

    if (!glibc_sanity_test() || !glibcxx_sanity_test())
        return false;

    if (!Random_SanityCheck()) {
        InitError("OS cryptographic RNG sanity check failure. Aborting.");
        return false;
    }

    return true;
}

bool AppInitServers()
{
    RPCServer::OnStarted(&OnRPCStarted);
    RPCServer::OnStopped(&OnRPCStopped);
    if (!InitHTTPServer())
        return false;
    if (!StartRPC())
        return false;
    if (!StartHTTPRPC())
        return false;
    if (gArgs.GetBoolArg("-rest", DEFAULT_REST_ENABLE) && !StartREST())
        return false;
    if (!StartHTTPServer())
        return false;
    return true;
}

// Parameter interaction based on rules
void InitParameterInteraction()
{
    // when specifying an explicit binding address, you want to listen on it
    // even when -connect or -proxy is specified
    if (gArgs.IsArgSet("-bind")) {
        if (gArgs.SoftSetBoolArg("-listen", true))
            LogPrintf("%s: parameter interaction: -bind set -> setting -listen=1\n", __func__);
    }
    if (gArgs.IsArgSet("-whitebind")) {
        if (gArgs.SoftSetBoolArg("-listen", true))
            LogPrintf("%s: parameter interaction: -whitebind set -> setting -listen=1\n", __func__);
    }

    if (gArgs.IsArgSet("-connect")) {
        // when only connecting to trusted nodes, do not seed via DNS, or listen by default
        if (gArgs.SoftSetBoolArg("-dnsseed", false))
            LogPrintf("%s: parameter interaction: -connect set -> setting -dnsseed=0\n", __func__);
        if (gArgs.SoftSetBoolArg("-listen", false))
            LogPrintf("%s: parameter interaction: -connect set -> setting -listen=0\n", __func__);
    }

    if (gArgs.IsArgSet("-proxy")) {
        // to protect privacy, do not listen by default if a default proxy server is specified
        if (gArgs.SoftSetBoolArg("-listen", false))
            LogPrintf("%s: parameter interaction: -proxy set -> setting -listen=0\n", __func__);
        // to protect privacy, do not use UPNP when a proxy is set. The user may still specify -listen=1
        // to listen locally, so don't rely on this happening through -listen below.
        if (gArgs.SoftSetBoolArg("-upnp", false))
            LogPrintf("%s: parameter interaction: -proxy set -> setting -upnp=0\n", __func__);
        // to protect privacy, do not discover addresses by default
        if (gArgs.SoftSetBoolArg("-discover", false))
            LogPrintf("%s: parameter interaction: -proxy set -> setting -discover=0\n", __func__);
    }

    if (!gArgs.GetBoolArg("-listen", DEFAULT_LISTEN)) {
        // do not map ports or try to retrieve public IP when not listening (pointless)
        if (gArgs.SoftSetBoolArg("-upnp", false))
            LogPrintf("%s: parameter interaction: -listen=0 -> setting -upnp=0\n", __func__);
        if (gArgs.SoftSetBoolArg("-discover", false))
            LogPrintf("%s: parameter interaction: -listen=0 -> setting -discover=0\n", __func__);
        if (gArgs.SoftSetBoolArg("-listenonion", false))
            LogPrintf("%s: parameter interaction: -listen=0 -> setting -listenonion=0\n", __func__);
    }

    if (gArgs.IsArgSet("-externalip")) {
        // if an explicit public IP is specified, do not try to find others
        if (gArgs.SoftSetBoolArg("-discover", false))
            LogPrintf("%s: parameter interaction: -externalip set -> setting -discover=0\n", __func__);
    }

    // disable whitelistrelay in blocksonly mode
    if (gArgs.GetBoolArg("-blocksonly", DEFAULT_BLOCKSONLY)) {
        if (gArgs.SoftSetBoolArg("-whitelistrelay", false))
            LogPrintf("%s: parameter interaction: -blocksonly=1 -> setting -whitelistrelay=0\n", __func__);
    }

    // Forcing relay from whitelisted hosts implies we will accept relays from them in the first place.
    if (gArgs.GetBoolArg("-whitelistforcerelay", DEFAULT_WHITELISTFORCERELAY)) {
        if (gArgs.SoftSetBoolArg("-whitelistrelay", true))
            LogPrintf("%s: parameter interaction: -whitelistforcerelay=1 -> setting -whitelistrelay=1\n", __func__);
    }

    if (gArgs.IsArgSet("-blockmaxsize")) {
        unsigned int max_size = gArgs.GetArg("-blockmaxsize", 0);
        if (gArgs.SoftSetArg("blockmaxweight", strprintf("%d", max_size * WITNESS_SCALE_FACTOR))) {
            LogPrintf("%s: parameter interaction: -blockmaxsize=%d -> setting -blockmaxweight=%d (-blockmaxsize is deprecated!)\n", __func__, max_size, max_size * WITNESS_SCALE_FACTOR);
        } else {
            LogPrintf("%s: Ignoring blockmaxsize setting which is overridden by blockmaxweight", __func__);
        }
    }
}

static std::string ResolveErrMsg(const char * const optname, const std::string& strBind)
{
    return strprintf(_("Cannot resolve -%s address: '%s'"), optname, strBind);
}

void InitLogging()
{
    fPrintToConsole = gArgs.GetBoolArg("-printtoconsole", false);
    fLogTimestamps = gArgs.GetBoolArg("-logtimestamps", DEFAULT_LOGTIMESTAMPS);
    fLogTimeMicros = gArgs.GetBoolArg("-logtimemicros", DEFAULT_LOGTIMEMICROS);
    fLogIPs = gArgs.GetBoolArg("-logips", DEFAULT_LOGIPS);

    LogPrintf("\n\n\n\n\n\n\n\n\n\n\n\n\n\n\n\n\n\n\n\n");
<<<<<<< HEAD
    LogPrintf("Chimaera version %s\n", FormatFullVersion());
=======
    std::string version_string = FormatFullVersion();
#ifdef DEBUG
    version_string += " (debug build)";
#else
    version_string += " (release build)";
#endif
    LogPrintf(PACKAGE_NAME " version %s\n", version_string);
>>>>>>> 710b056a
}

namespace { // Variables internal to initialization process only

int nMaxConnections;
int nUserMaxConnections;
int nFD;
ServiceFlags nLocalServices = ServiceFlags(NODE_NETWORK | NODE_NETWORK_LIMITED);

} // namespace

[[noreturn]] static void new_handler_terminate()
{
    // Rather than throwing std::bad-alloc if allocation fails, terminate
    // immediately to (try to) avoid chain corruption.
    // Since LogPrintf may itself allocate memory, set the handler directly
    // to terminate first.
    std::set_new_handler(std::terminate);
    LogPrintf("Error: Out of memory. Terminating.\n");

    // The log was successful, terminate now.
    std::terminate();
};

bool AppInitBasicSetup()
{
    // ********************************************************* Step 1: setup
#ifdef _MSC_VER
    // Turn off Microsoft heap dump noise
    _CrtSetReportMode(_CRT_WARN, _CRTDBG_MODE_FILE);
    _CrtSetReportFile(_CRT_WARN, CreateFileA("NUL", GENERIC_WRITE, 0, nullptr, OPEN_EXISTING, 0, 0));
    // Disable confusing "helpful" text message on abort, Ctrl-C
    _set_abort_behavior(0, _WRITE_ABORT_MSG | _CALL_REPORTFAULT);
#endif
#ifdef WIN32
    // Enable Data Execution Prevention (DEP)
    // Minimum supported OS versions: WinXP SP3, WinVista >= SP1, Win Server 2008
    // A failure is non-critical and needs no further attention!
#ifndef PROCESS_DEP_ENABLE
    // We define this here, because GCCs winbase.h limits this to _WIN32_WINNT >= 0x0601 (Windows 7),
    // which is not correct. Can be removed, when GCCs winbase.h is fixed!
#define PROCESS_DEP_ENABLE 0x00000001
#endif
    typedef BOOL (WINAPI *PSETPROCDEPPOL)(DWORD);
    PSETPROCDEPPOL setProcDEPPol = (PSETPROCDEPPOL)GetProcAddress(GetModuleHandleA("Kernel32.dll"), "SetProcessDEPPolicy");
    if (setProcDEPPol != nullptr) setProcDEPPol(PROCESS_DEP_ENABLE);
#endif

    if (!SetupNetworking())
        return InitError("Initializing networking failed");

#ifndef WIN32
    if (!gArgs.GetBoolArg("-sysperms", false)) {
        umask(077);
    }

    // Clean shutdown on SIGTERM
    registerSignalHandler(SIGTERM, HandleSIGTERM);
    registerSignalHandler(SIGINT, HandleSIGTERM);

    // Reopen debug.log on SIGHUP
    registerSignalHandler(SIGHUP, HandleSIGHUP);

    // Ignore SIGPIPE, otherwise it will bring the daemon down if the client closes unexpectedly
    signal(SIGPIPE, SIG_IGN);
#endif

    std::set_new_handler(new_handler_terminate);

    return true;
}

bool AppInitParameterInteraction()
{
    const CChainParams& chainparams = Params();
    // ********************************************************* Step 2: parameter interactions

    // also see: InitParameterInteraction()

    // if using block pruning, then disallow txindex
    if (gArgs.GetArg("-prune", 0)) {
        if (gArgs.GetBoolArg("-txindex", DEFAULT_TXINDEX))
            return InitError(_("Prune mode is incompatible with -txindex."));
    }

    // -bind and -whitebind can't be set when not listening
    size_t nUserBind = gArgs.GetArgs("-bind").size() + gArgs.GetArgs("-whitebind").size();
    if (nUserBind != 0 && !gArgs.GetBoolArg("-listen", DEFAULT_LISTEN)) {
        return InitError("Cannot set -bind or -whitebind together with -listen=0");
    }

    // Make sure enough file descriptors are available
    int nBind = std::max(nUserBind, size_t(1));
    nUserMaxConnections = gArgs.GetArg("-maxconnections", DEFAULT_MAX_PEER_CONNECTIONS);
    nMaxConnections = std::max(nUserMaxConnections, 0);

    // Trim requested connection counts, to fit into system limitations
    nMaxConnections = std::max(std::min(nMaxConnections, (int)(FD_SETSIZE - nBind - MIN_CORE_FILEDESCRIPTORS - MAX_ADDNODE_CONNECTIONS)), 0);
    nFD = RaiseFileDescriptorLimit(nMaxConnections + MIN_CORE_FILEDESCRIPTORS + MAX_ADDNODE_CONNECTIONS);
    if (nFD < MIN_CORE_FILEDESCRIPTORS)
        return InitError(_("Not enough file descriptors available."));
    nMaxConnections = std::min(nFD - MIN_CORE_FILEDESCRIPTORS - MAX_ADDNODE_CONNECTIONS, nMaxConnections);

    if (nMaxConnections < nUserMaxConnections)
        InitWarning(strprintf(_("Reducing -maxconnections from %d to %d, because of system limitations."), nUserMaxConnections, nMaxConnections));

    // ********************************************************* Step 3: parameter-to-internal-flags
    if (gArgs.IsArgSet("-debug")) {
        // Special-case: if -debug=0/-nodebug is set, turn off debugging messages
        const std::vector<std::string> categories = gArgs.GetArgs("-debug");

        if (std::none_of(categories.begin(), categories.end(),
            [](std::string cat){return cat == "0" || cat == "none";})) {
            for (const auto& cat : categories) {
                uint32_t flag = 0;
                if (!GetLogCategory(&flag, &cat)) {
                    InitWarning(strprintf(_("Unsupported logging category %s=%s."), "-debug", cat));
                    continue;
                }
                logCategories |= flag;
            }
        }
    }

    // Now remove the logging categories which were explicitly excluded
    for (const std::string& cat : gArgs.GetArgs("-debugexclude")) {
        uint32_t flag = 0;
        if (!GetLogCategory(&flag, &cat)) {
            InitWarning(strprintf(_("Unsupported logging category %s=%s."), "-debugexclude", cat));
            continue;
        }
        logCategories &= ~flag;
    }

    // Check for -debugnet
    if (gArgs.GetBoolArg("-debugnet", false))
        InitWarning(_("Unsupported argument -debugnet ignored, use -debug=net."));
    // Check for -socks - as this is a privacy risk to continue, exit here
    if (gArgs.IsArgSet("-socks"))
        return InitError(_("Unsupported argument -socks found. Setting SOCKS version isn't possible anymore, only SOCKS5 proxies are supported."));
    // Check for -tor - as this is a privacy risk to continue, exit here
    if (gArgs.GetBoolArg("-tor", false))
        return InitError(_("Unsupported argument -tor found, use -onion."));

    if (gArgs.GetBoolArg("-benchmark", false))
        InitWarning(_("Unsupported argument -benchmark ignored, use -debug=bench."));

    if (gArgs.GetBoolArg("-whitelistalwaysrelay", false))
        InitWarning(_("Unsupported argument -whitelistalwaysrelay ignored, use -whitelistrelay and/or -whitelistforcerelay."));

    if (gArgs.IsArgSet("-blockminsize"))
        InitWarning("Unsupported argument -blockminsize ignored.");

    // Checkmempool and checkblockindex default to true in regtest mode
    int ratio = std::min<int>(std::max<int>(gArgs.GetArg("-checkmempool", chainparams.DefaultConsistencyChecks() ? 1 : 0), 0), 1000000);
    if (ratio != 0) {
        mempool.setSanityCheck(1.0 / ratio);
    }
    fCheckBlockIndex = gArgs.GetBoolArg("-checkblockindex", chainparams.DefaultConsistencyChecks());
    fCheckpointsEnabled = gArgs.GetBoolArg("-checkpoints", DEFAULT_CHECKPOINTS_ENABLED);

    hashAssumeValid = uint256S(gArgs.GetArg("-assumevalid", chainparams.GetConsensus().defaultAssumeValid.GetHex()));
    if (!hashAssumeValid.IsNull())
        LogPrintf("Assuming ancestors of block %s have valid signatures.\n", hashAssumeValid.GetHex());
    else
        LogPrintf("Validating signatures for all blocks.\n");

    if (gArgs.IsArgSet("-minimumchainwork")) {
        const std::string minChainWorkStr = gArgs.GetArg("-minimumchainwork", "");
        if (!IsHexNumber(minChainWorkStr)) {
            return InitError(strprintf("Invalid non-hex (%s) minimum chain work value specified", minChainWorkStr));
        }
        nMinimumChainWork = UintToArith256(uint256S(minChainWorkStr));
    } else {
        nMinimumChainWork = UintToArith256(chainparams.GetConsensus().nMinimumChainWork);
    }
    LogPrintf("Setting nMinimumChainWork=%s\n", nMinimumChainWork.GetHex());
    if (nMinimumChainWork < UintToArith256(chainparams.GetConsensus().nMinimumChainWork)) {
        LogPrintf("Warning: nMinimumChainWork set below default value of %s\n", chainparams.GetConsensus().nMinimumChainWork.GetHex());
    }

    // mempool limits
    int64_t nMempoolSizeMax = gArgs.GetArg("-maxmempool", DEFAULT_MAX_MEMPOOL_SIZE) * 1000000;
    int64_t nMempoolSizeMin = gArgs.GetArg("-limitdescendantsize", DEFAULT_DESCENDANT_SIZE_LIMIT) * 1000 * 40;
    if (nMempoolSizeMax < 0 || nMempoolSizeMax < nMempoolSizeMin)
        return InitError(strprintf(_("-maxmempool must be at least %d MB"), std::ceil(nMempoolSizeMin / 1000000.0)));
    // incremental relay fee sets the minimum feerate increase necessary for BIP 125 replacement in the mempool
    // and the amount the mempool min fee increases above the feerate of txs evicted due to mempool limiting.
    if (gArgs.IsArgSet("-incrementalrelayfee"))
    {
        CAmount n = 0;
        if (!ParseMoney(gArgs.GetArg("-incrementalrelayfee", ""), n))
            return InitError(AmountErrMsg("incrementalrelayfee", gArgs.GetArg("-incrementalrelayfee", "")));
        incrementalRelayFee = CFeeRate(n);
    }

    // -par=0 means autodetect, but nScriptCheckThreads==0 means no concurrency
    nScriptCheckThreads = gArgs.GetArg("-par", DEFAULT_SCRIPTCHECK_THREADS);
    if (nScriptCheckThreads <= 0)
        nScriptCheckThreads += GetNumCores();
    if (nScriptCheckThreads <= 1)
        nScriptCheckThreads = 0;
    else if (nScriptCheckThreads > MAX_SCRIPTCHECK_THREADS)
        nScriptCheckThreads = MAX_SCRIPTCHECK_THREADS;

    // block pruning; get the amount of disk space (in MiB) to allot for block & undo files
    int64_t nPruneArg = gArgs.GetArg("-prune", 0);
    if (nPruneArg < 0) {
        return InitError(_("Prune cannot be configured with a negative value."));
    }
    nPruneTarget = (uint64_t) nPruneArg * 1024 * 1024;
    if (nPruneArg == 1) {  // manual pruning: -prune=1
        LogPrintf("Block pruning enabled.  Use RPC call pruneblockchain(height) to manually prune block and undo files.\n");
        nPruneTarget = std::numeric_limits<uint64_t>::max();
        fPruneMode = true;
    } else if (nPruneTarget) {
        if (nPruneTarget < MIN_DISK_SPACE_FOR_BLOCK_FILES) {
            return InitError(strprintf(_("Prune configured below the minimum of %d MiB.  Please use a higher number."), MIN_DISK_SPACE_FOR_BLOCK_FILES / 1024 / 1024));
        }
        LogPrintf("Prune configured to target %uMiB on disk for block and undo files.\n", nPruneTarget / 1024 / 1024);
        fPruneMode = true;
    }

    nConnectTimeout = gArgs.GetArg("-timeout", DEFAULT_CONNECT_TIMEOUT);
    if (nConnectTimeout <= 0)
        nConnectTimeout = DEFAULT_CONNECT_TIMEOUT;

    if (gArgs.IsArgSet("-minrelaytxfee")) {
        CAmount n = 0;
        if (!ParseMoney(gArgs.GetArg("-minrelaytxfee", ""), n)) {
            return InitError(AmountErrMsg("minrelaytxfee", gArgs.GetArg("-minrelaytxfee", "")));
        }
        // High fee check is done afterward in WalletParameterInteraction()
        ::minRelayTxFee = CFeeRate(n);
    } else if (incrementalRelayFee > ::minRelayTxFee) {
        // Allow only setting incrementalRelayFee to control both
        ::minRelayTxFee = incrementalRelayFee;
        LogPrintf("Increasing minrelaytxfee to %s to match incrementalrelayfee\n",::minRelayTxFee.ToString());
    }

    // Sanity check argument for min fee for including tx in block
    // TODO: Harmonize which arguments need sanity checking and where that happens
    if (gArgs.IsArgSet("-blockmintxfee"))
    {
        CAmount n = 0;
        if (!ParseMoney(gArgs.GetArg("-blockmintxfee", ""), n))
            return InitError(AmountErrMsg("blockmintxfee", gArgs.GetArg("-blockmintxfee", "")));
    }

    // Feerate used to define dust.  Shouldn't be changed lightly as old
    // implementations may inadvertently create non-standard transactions
    if (gArgs.IsArgSet("-dustrelayfee"))
    {
        CAmount n = 0;
        if (!ParseMoney(gArgs.GetArg("-dustrelayfee", ""), n) || 0 == n)
            return InitError(AmountErrMsg("dustrelayfee", gArgs.GetArg("-dustrelayfee", "")));
        dustRelayFee = CFeeRate(n);
    }

    fRequireStandard = !gArgs.GetBoolArg("-acceptnonstdtxn", !chainparams.RequireStandard());
    if (chainparams.RequireStandard() && !fRequireStandard)
        return InitError(strprintf("acceptnonstdtxn is not currently supported for %s chain", chainparams.NetworkIDString()));
    nBytesPerSigOp = gArgs.GetArg("-bytespersigop", nBytesPerSigOp);

#ifdef ENABLE_WALLET
    if (!WalletParameterInteraction())
        return false;
#endif

    fIsBareMultisigStd = gArgs.GetBoolArg("-permitbaremultisig", DEFAULT_PERMIT_BAREMULTISIG);
    fAcceptDatacarrier = gArgs.GetBoolArg("-datacarrier", DEFAULT_ACCEPT_DATACARRIER);
    nMaxDatacarrierBytes = gArgs.GetArg("-datacarriersize", nMaxDatacarrierBytes);

    // Option to startup with mocktime set (used for regression testing):
    SetMockTime(gArgs.GetArg("-mocktime", 0)); // SetMockTime(0) is a no-op

    if (gArgs.GetBoolArg("-peerbloomfilters", DEFAULT_PEERBLOOMFILTERS))
        nLocalServices = ServiceFlags(nLocalServices | NODE_BLOOM);

    if (gArgs.GetArg("-rpcserialversion", DEFAULT_RPC_SERIALIZE_VERSION) < 0)
        return InitError("rpcserialversion must be non-negative.");

    if (gArgs.GetArg("-rpcserialversion", DEFAULT_RPC_SERIALIZE_VERSION) > 1)
        return InitError("unknown rpcserialversion requested.");

    nMaxTipAge = gArgs.GetArg("-maxtipage", DEFAULT_MAX_TIP_AGE);

    fEnableReplacement = gArgs.GetBoolArg("-mempoolreplacement", DEFAULT_ENABLE_REPLACEMENT);
    if ((!fEnableReplacement) && gArgs.IsArgSet("-mempoolreplacement")) {
        // Minimal effort at forwards compatibility
        std::string strReplacementModeList = gArgs.GetArg("-mempoolreplacement", "");  // default is impossible
        std::vector<std::string> vstrReplacementModes;
        boost::split(vstrReplacementModes, strReplacementModeList, boost::is_any_of(","));
        fEnableReplacement = (std::find(vstrReplacementModes.begin(), vstrReplacementModes.end(), "fee") != vstrReplacementModes.end());
    }

    if (gArgs.IsArgSet("-vbparams")) {
        // Allow overriding version bits parameters for testing
        if (!chainparams.MineBlocksOnDemand()) {
            return InitError("Version bits parameters may only be overridden on regtest.");
        }
        for (const std::string& strDeployment : gArgs.GetArgs("-vbparams")) {
            std::vector<std::string> vDeploymentParams;
            boost::split(vDeploymentParams, strDeployment, boost::is_any_of(":"));
            if (vDeploymentParams.size() != 3) {
                return InitError("Version bits parameters malformed, expecting deployment:start:end");
            }
            int64_t nStartTime, nTimeout;
            if (!ParseInt64(vDeploymentParams[1], &nStartTime)) {
                return InitError(strprintf("Invalid nStartTime (%s)", vDeploymentParams[1]));
            }
            if (!ParseInt64(vDeploymentParams[2], &nTimeout)) {
                return InitError(strprintf("Invalid nTimeout (%s)", vDeploymentParams[2]));
            }
            bool found = false;
            for (int j=0; j<(int)Consensus::MAX_VERSION_BITS_DEPLOYMENTS; ++j)
            {
                if (vDeploymentParams[0].compare(VersionBitsDeploymentInfo[j].name) == 0) {
                    UpdateVersionBitsParameters(Consensus::DeploymentPos(j), nStartTime, nTimeout);
                    found = true;
                    LogPrintf("Setting version bits activation parameters for %s to start=%ld, timeout=%ld\n", vDeploymentParams[0], nStartTime, nTimeout);
                    break;
                }
            }
            if (!found) {
                return InitError(strprintf("Invalid deployment (%s)", vDeploymentParams[0]));
            }
        }
    }
    return true;
}

static bool LockDataDirectory(bool probeOnly)
{
    // Make sure only a single Bitcoin process is using the data directory.
    fs::path datadir = GetDataDir();
    if (!LockDirectory(datadir, ".lock", probeOnly)) {
        return InitError(strprintf(_("Cannot obtain a lock on data directory %s. %s is probably already running."), datadir.string(), _(PACKAGE_NAME)));
    }
    return true;
}

bool AppInitSanityChecks()
{
    // ********************************************************* Step 4: sanity checks

    // Initialize elliptic curve code
    std::string sha256_algo = SHA256AutoDetect();
    LogPrintf("Using the '%s' SHA256 implementation\n", sha256_algo);
    RandomInit();
    ECC_Start();
    globalVerifyHandle.reset(new ECCVerifyHandle());

    // Sanity check
    if (!InitSanityCheck())
        return InitError(strprintf(_("Initialization sanity check failed. %s is shutting down."), _(PACKAGE_NAME)));

    // Probe the data directory lock to give an early error message, if possible
    // We cannot hold the data directory lock here, as the forking for daemon() hasn't yet happened,
    // and a fork will cause weird behavior to it.
    return LockDataDirectory(true);
}

bool AppInitLockDataDirectory()
{
    // After daemonization get the data directory lock again and hold on to it until exit
    // This creates a slight window for a race condition to happen, however this condition is harmless: it
    // will at most make us exit without printing a message to console.
    if (!LockDataDirectory(false)) {
        // Detailed error printed inside LockDataDirectory
        return false;
    }
    return true;
}

bool AppInitMain()
{
    const CChainParams& chainparams = Params();
    // ********************************************************* Step 4a: application initialization
#ifndef WIN32
    CreatePidFile(GetPidFile(), getpid());
#endif
    if (gArgs.GetBoolArg("-shrinkdebugfile", logCategories == BCLog::NONE)) {
        // Do this first since it both loads a bunch of debug.log into memory,
        // and because this needs to happen before any other debug.log printing
        ShrinkDebugFile();
    }

    if (fPrintToDebugLog) {
        if (!OpenDebugLog()) {
            return InitError(strprintf("Could not open debug log file %s", GetDebugLogPath().string()));
        }
    }

    if (!fLogTimestamps)
        LogPrintf("Startup time: %s\n", DateTimeStrFormat("%Y-%m-%d %H:%M:%S", GetTime()));
    LogPrintf("Default data directory %s\n", GetDefaultDataDir().string());
    LogPrintf("Using data directory %s\n", GetDataDir().string());
    LogPrintf("Using config file %s\n", GetConfigFile(gArgs.GetArg("-conf", BITCOIN_CONF_FILENAME)).string());
    LogPrintf("Using at most %i automatic connections (%i file descriptors available)\n", nMaxConnections, nFD);

    // Warn about relative -datadir path.
    if (gArgs.IsArgSet("-datadir") && !fs::path(gArgs.GetArg("-datadir", "")).is_absolute()) {
        LogPrintf("Warning: relative datadir option '%s' specified, which will be interpreted relative to the "
                  "current working directory '%s'. This is fragile, because if bitcoin is started in the future "
                  "from a different location, it will be unable to locate the current data files. There could "
                  "also be data loss if bitcoin is started while in a temporary directory.\n",
            gArgs.GetArg("-datadir", ""), fs::current_path().string());
    }

    InitSignatureCache();
    InitScriptExecutionCache();

    LogPrintf("Using %u threads for script verification\n", nScriptCheckThreads);
    if (nScriptCheckThreads) {
        for (int i=0; i<nScriptCheckThreads-1; i++)
            threadGroup.create_thread(&ThreadScriptCheck);
    }

    // Start the lightweight task scheduler thread
    CScheduler::Function serviceLoop = boost::bind(&CScheduler::serviceQueue, &scheduler);
    threadGroup.create_thread(boost::bind(&TraceThread<CScheduler::Function>, "scheduler", serviceLoop));

    GetMainSignals().RegisterBackgroundSignalScheduler(scheduler);
    GetMainSignals().RegisterWithMempoolSignals(mempool);

    /* Register RPC commands regardless of -server setting so they will be
     * available in the GUI RPC console even if external calls are disabled.
     */
    RegisterAllCoreRPCCommands(tableRPC);
#ifdef ENABLE_WALLET
    RegisterWalletRPC(tableRPC);
#endif

    /* Start the RPC server already.  It will be started in "warmup" mode
     * and not really process calls already (but it will signify connections
     * that the server is there and will be ready later).  Warmup mode will
     * be disabled when initialisation is finished.
     */
    if (gArgs.GetBoolArg("-server", false))
    {
        uiInterface.InitMessage.connect(SetRPCWarmupStatus);
        if (!AppInitServers())
            return InitError(_("Unable to start HTTP server. See debug log for details."));
    }

    int64_t nStart;

    // ********************************************************* Step 5: verify wallet database integrity
#ifdef ENABLE_WALLET
    if (!VerifyWallets())
        return false;
#endif
    // ********************************************************* Step 6: network initialization
    // Note that we absolutely cannot open any actual connections
    // until the very end ("start node") as the UTXO/block state
    // is not yet setup and may end up being set up twice if we
    // need to reindex later.

    assert(!g_connman);
    g_connman = std::unique_ptr<CConnman>(new CConnman(GetRand(std::numeric_limits<uint64_t>::max()), GetRand(std::numeric_limits<uint64_t>::max())));
    CConnman& connman = *g_connman;

    peerLogic.reset(new PeerLogicValidation(&connman, scheduler));
    RegisterValidationInterface(peerLogic.get());

    // sanitize comments per BIP-0014, format user agent and check total size
    std::vector<std::string> uacomments;
    for (const std::string& cmt : gArgs.GetArgs("-uacomment")) {
        if (cmt != SanitizeString(cmt, SAFE_CHARS_UA_COMMENT))
            return InitError(strprintf(_("User Agent comment (%s) contains unsafe characters."), cmt));
        uacomments.push_back(cmt);
    }
    strSubVersion = FormatSubVersion(CLIENT_NAME, CLIENT_VERSION, uacomments);
    if (strSubVersion.size() > MAX_SUBVERSION_LENGTH) {
        return InitError(strprintf(_("Total length of network version string (%i) exceeds maximum length (%i). Reduce the number or size of uacomments."),
            strSubVersion.size(), MAX_SUBVERSION_LENGTH));
    }

    if (gArgs.IsArgSet("-onlynet")) {
        std::set<enum Network> nets;
        for (const std::string& snet : gArgs.GetArgs("-onlynet")) {
            enum Network net = ParseNetwork(snet);
            if (net == NET_UNROUTABLE)
                return InitError(strprintf(_("Unknown network specified in -onlynet: '%s'"), snet));
            nets.insert(net);
        }
        for (int n = 0; n < NET_MAX; n++) {
            enum Network net = (enum Network)n;
            if (!nets.count(net))
                SetLimited(net);
        }
    }

    // Check for host lookup allowed before parsing any network related parameters
    fNameLookup = gArgs.GetBoolArg("-dns", DEFAULT_NAME_LOOKUP);

    bool proxyRandomize = gArgs.GetBoolArg("-proxyrandomize", DEFAULT_PROXYRANDOMIZE);
    // -proxy sets a proxy for all outgoing network traffic
    // -noproxy (or -proxy=0) as well as the empty string can be used to not set a proxy, this is the default
    std::string proxyArg = gArgs.GetArg("-proxy", "");
    SetLimited(NET_TOR);
    if (proxyArg != "" && proxyArg != "0") {
        CService proxyAddr;
        if (!Lookup(proxyArg.c_str(), proxyAddr, 9050, fNameLookup)) {
            return InitError(strprintf(_("Invalid -proxy address or hostname: '%s'"), proxyArg));
        }

        proxyType addrProxy = proxyType(proxyAddr, proxyRandomize);
        if (!addrProxy.IsValid())
            return InitError(strprintf(_("Invalid -proxy address or hostname: '%s'"), proxyArg));

        SetProxy(NET_IPV4, addrProxy);
        SetProxy(NET_IPV6, addrProxy);
        SetProxy(NET_TOR, addrProxy);
        SetNameProxy(addrProxy);
        SetLimited(NET_TOR, false); // by default, -proxy sets onion as reachable, unless -noonion later
    }

    // -onion can be used to set only a proxy for .onion, or override normal proxy for .onion addresses
    // -noonion (or -onion=0) disables connecting to .onion entirely
    // An empty string is used to not override the onion proxy (in which case it defaults to -proxy set above, or none)
    std::string onionArg = gArgs.GetArg("-onion", "");
    if (onionArg != "") {
        if (onionArg == "0") { // Handle -noonion/-onion=0
            SetLimited(NET_TOR); // set onions as unreachable
        } else {
            CService onionProxy;
            if (!Lookup(onionArg.c_str(), onionProxy, 9050, fNameLookup)) {
                return InitError(strprintf(_("Invalid -onion address or hostname: '%s'"), onionArg));
            }
            proxyType addrOnion = proxyType(onionProxy, proxyRandomize);
            if (!addrOnion.IsValid())
                return InitError(strprintf(_("Invalid -onion address or hostname: '%s'"), onionArg));
            SetProxy(NET_TOR, addrOnion);
            SetLimited(NET_TOR, false);
        }
    }

    // see Step 2: parameter interactions for more information about these
    fListen = gArgs.GetBoolArg("-listen", DEFAULT_LISTEN);
    fDiscover = gArgs.GetBoolArg("-discover", true);
    fRelayTxes = !gArgs.GetBoolArg("-blocksonly", DEFAULT_BLOCKSONLY);

    for (const std::string& strAddr : gArgs.GetArgs("-externalip")) {
        CService addrLocal;
        if (Lookup(strAddr.c_str(), addrLocal, GetListenPort(), fNameLookup) && addrLocal.IsValid())
            AddLocal(addrLocal, LOCAL_MANUAL);
        else
            return InitError(ResolveErrMsg("externalip", strAddr));
    }

#if ENABLE_ZMQ
    pzmqNotificationInterface = CZMQNotificationInterface::Create();

    if (pzmqNotificationInterface) {
        RegisterValidationInterface(pzmqNotificationInterface);
    }
#endif
    uint64_t nMaxOutboundLimit = 0; //unlimited unless -maxuploadtarget is set
    uint64_t nMaxOutboundTimeframe = MAX_UPLOAD_TIMEFRAME;

    if (gArgs.IsArgSet("-maxuploadtarget")) {
        nMaxOutboundLimit = gArgs.GetArg("-maxuploadtarget", DEFAULT_MAX_UPLOAD_TARGET)*1024*1024;
    }

    // ********************************************************* Step 7: load block chain

    fReindex = gArgs.GetBoolArg("-reindex", false);
    bool fReindexChainState = gArgs.GetBoolArg("-reindex-chainstate", false);

    // cache size calculations
    int64_t nTotalCache = (gArgs.GetArg("-dbcache", nDefaultDbCache) << 20);
    nTotalCache = std::max(nTotalCache, nMinDbCache << 20); // total cache cannot be less than nMinDbCache
    nTotalCache = std::min(nTotalCache, nMaxDbCache << 20); // total cache cannot be greater than nMaxDbcache
    int64_t nBlockTreeDBCache = nTotalCache / 8;
    nBlockTreeDBCache = std::min(nBlockTreeDBCache, (gArgs.GetBoolArg("-txindex", DEFAULT_TXINDEX) ? nMaxBlockDBAndTxIndexCache : nMaxBlockDBCache) << 20);
    nTotalCache -= nBlockTreeDBCache;
    int64_t nCoinDBCache = std::min(nTotalCache / 2, (nTotalCache / 4) + (1 << 23)); // use 25%-50% of the remainder for disk cache
    nCoinDBCache = std::min(nCoinDBCache, nMaxCoinsDBCache << 20); // cap total coins db cache
    nTotalCache -= nCoinDBCache;
    nCoinCacheUsage = nTotalCache; // the rest goes to in-memory cache
    int64_t nMempoolSizeMax = gArgs.GetArg("-maxmempool", DEFAULT_MAX_MEMPOOL_SIZE) * 1000000;
    LogPrintf("Cache configuration:\n");
    LogPrintf("* Using %.1fMiB for block index database\n", nBlockTreeDBCache * (1.0 / 1024 / 1024));
    LogPrintf("* Using %.1fMiB for chain state database\n", nCoinDBCache * (1.0 / 1024 / 1024));
    LogPrintf("* Using %.1fMiB for in-memory UTXO set (plus up to %.1fMiB of unused mempool space)\n", nCoinCacheUsage * (1.0 / 1024 / 1024), nMempoolSizeMax * (1.0 / 1024 / 1024));

    bool fLoaded = false;
    while (!fLoaded && !fRequestShutdown) {
        bool fReset = fReindex;
        std::string strLoadError;

        uiInterface.InitMessage(_("Loading block index..."));

        nStart = GetTimeMillis();
        do {
            try {
                UnloadBlockIndex();
                pcoinsTip.reset();
                pcoinsdbview.reset();
                pcoinscatcher.reset();
                pblocktree.reset(new CBlockTreeDB(nBlockTreeDBCache, false, fReset));

                if (fReset) {
                    pblocktree->WriteReindexing(true);
                    //If we're reindexing in prune mode, wipe away unusable block files and all undo data files
                    if (fPruneMode)
                        CleanupBlockRevFiles();
                }

                if (fRequestShutdown) break;

                // LoadBlockIndex will load fTxIndex from the db, or set it if
                // we're reindexing. It will also load fHavePruned if we've
                // ever removed a block file from disk.
                // Note that it also sets fReindex based on the disk flag!
                // From here on out fReindex and fReset mean something different!
                if (!LoadBlockIndex(chainparams)) {
                    strLoadError = _("Error loading block database");
                    break;
                }

                // If the loaded chain has a wrong genesis, bail out immediately
                // (we're likely using a testnet datadir, or the other way around).
                if (!mapBlockIndex.empty() && mapBlockIndex.count(chainparams.GetConsensus().hashGenesisBlock) == 0)
                    return InitError(_("Incorrect or no genesis block found. Wrong datadir for network?"));

                // Check for changed -txindex state
                if (fTxIndex != gArgs.GetBoolArg("-txindex", DEFAULT_TXINDEX)) {
                    strLoadError = _("You need to rebuild the database using -reindex to change -txindex");
                    break;
                }
                // Check for changed -namehistory state
                if (fNameHistory != gArgs.GetBoolArg("-namehistory", false)) {
                    strLoadError = _("You need to rebuild the database using -reindex to change -namehistory");
                    break;
                }

                // Check for changed -prune state.  What we are concerned about is a user who has pruned blocks
                // in the past, but is now trying to run unpruned.
                if (fHavePruned && !fPruneMode) {
                    strLoadError = _("You need to rebuild the database using -reindex to go back to unpruned mode.  This will redownload the entire blockchain");
                    break;
                }

                // At this point blocktree args are consistent with what's on disk.
                // If we're not mid-reindex (based on disk + args), add a genesis block on disk
                // (otherwise we use the one already on disk).
                // This is called again in ThreadImport after the reindex completes.
                if (!fReindex && !LoadGenesisBlock(chainparams)) {
                    strLoadError = _("Error initializing block database");
                    break;
                }

                // At this point we're either in reindex or we've loaded a useful
                // block tree into mapBlockIndex!

                pcoinsdbview.reset(new CCoinsViewDB(nCoinDBCache, false, fReset || fReindexChainState));
                pcoinscatcher.reset(new CCoinsViewErrorCatcher(pcoinsdbview.get()));

                // If necessary, upgrade from older database format.
                // This is a no-op if we cleared the coinsviewdb with -reindex or -reindex-chainstate
                if (!pcoinsdbview->Upgrade()) {
                    strLoadError = _("Error upgrading chainstate database");
                    break;
                }

                // ReplayBlocks is a no-op if we cleared the coinsviewdb with -reindex or -reindex-chainstate
                if (!ReplayBlocks(chainparams, pcoinsdbview.get())) {
                    strLoadError = _("Unable to replay blocks. You will need to rebuild the database using -reindex-chainstate.");
                    break;
                }

                // The on-disk coinsdb is now in a good state, create the cache
                pcoinsTip.reset(new CCoinsViewCache(pcoinscatcher.get()));

                bool is_coinsview_empty = fReset || fReindexChainState || pcoinsTip->GetBestBlock().IsNull();
                if (!is_coinsview_empty) {
                    // LoadChainTip sets chainActive based on pcoinsTip's best block
                    if (!LoadChainTip(chainparams)) {
                        strLoadError = _("Error initializing block database");
                        break;
                    }
                    assert(chainActive.Tip() != nullptr);
                }

                if (!fReset) {
                    // Note that RewindBlockIndex MUST run even if we're about to -reindex-chainstate.
                    // It both disconnects blocks based on chainActive, and drops block data in
                    // mapBlockIndex based on lack of available witness data.
                    uiInterface.InitMessage(_("Rewinding blocks..."));
                    if (!RewindBlockIndex(chainparams)) {
                        strLoadError = _("Unable to rewind the database to a pre-fork state. You will need to redownload the blockchain");
                        break;
                    }
                }

                if (!is_coinsview_empty) {
                    uiInterface.InitMessage(_("Verifying blocks..."));
                    if (fHavePruned && gArgs.GetArg("-checkblocks", DEFAULT_CHECKBLOCKS) > MIN_BLOCKS_TO_KEEP) {
                        LogPrintf("Prune: pruned datadir may not have more than %d blocks; only checking available blocks",
                            MIN_BLOCKS_TO_KEEP);
                    }

                    {
                        LOCK(cs_main);
                        CBlockIndex* tip = chainActive.Tip();
                        RPCNotifyBlockChange(true, tip);
                        if (tip && tip->nTime > GetAdjustedTime() + 2 * 60 * 60) {
                            strLoadError = _("The block database contains a block which appears to be from the future. "
                                    "This may be due to your computer's date and time being set incorrectly. "
                                    "Only rebuild the block database if you are sure that your computer's date and time are correct");
                            break;
                        }
                    }

                    if (!CVerifyDB().VerifyDB(chainparams, pcoinsdbview.get(), gArgs.GetArg("-checklevel", DEFAULT_CHECKLEVEL),
                                  gArgs.GetArg("-checkblocks", DEFAULT_CHECKBLOCKS))) {
                        strLoadError = _("Corrupted block database detected");
                        break;
                    }
                }
            } catch (const std::exception& e) {
                LogPrintf("%s\n", e.what());
                strLoadError = _("Error opening block database");
                break;
            }

            fLoaded = true;
        } while(false);

        if (!fLoaded && !fRequestShutdown) {
            // first suggest a reindex
            if (!fReset) {
                bool fRet = uiInterface.ThreadSafeQuestion(
                    strLoadError + ".\n\n" + _("Do you want to rebuild the block database now?"),
                    strLoadError + ".\nPlease restart with -reindex or -reindex-chainstate to recover.",
                    "", CClientUIInterface::MSG_ERROR | CClientUIInterface::BTN_ABORT);
                if (fRet) {
                    fReindex = true;
                    fRequestShutdown = false;
                } else {
                    LogPrintf("Aborted block database rebuild. Exiting.\n");
                    return false;
                }
            } else {
                return InitError(strLoadError);
            }
        }
    }

    // As LoadBlockIndex can take several minutes, it's possible the user
    // requested to kill the GUI during the last operation. If so, exit.
    // As the program has not fully started yet, Shutdown() is possibly overkill.
    if (fRequestShutdown)
    {
        LogPrintf("Shutdown requested. Exiting.\n");
        return false;
    }
    if (fLoaded) {
        LogPrintf(" block index %15dms\n", GetTimeMillis() - nStart);
    }

    fs::path est_path = GetDataDir() / FEE_ESTIMATES_FILENAME;
    CAutoFile est_filein(fsbridge::fopen(est_path, "rb"), SER_DISK, CLIENT_VERSION);
    // Allowed to fail as this file IS missing on first startup.
    if (!est_filein.IsNull())
        ::feeEstimator.Read(est_filein);
    fFeeEstimatesInitialized = true;

    // ********************************************************* Step 8: load wallet
#ifdef ENABLE_WALLET
    if (!OpenWallets())
        return false;
#else
    LogPrintf("No wallet support compiled in!\n");
#endif

    // ********************************************************* Step 9: data directory maintenance

    // if pruning, unset the service bit and perform the initial blockstore prune
    // after any wallet rescanning has taken place.
    if (fPruneMode) {
        LogPrintf("Unsetting NODE_NETWORK on prune mode\n");
        nLocalServices = ServiceFlags(nLocalServices & ~NODE_NETWORK);
        if (!fReindex) {
            uiInterface.InitMessage(_("Pruning blockstore..."));
            PruneAndFlush();
        }
    }

    if (chainparams.GetConsensus().vDeployments[Consensus::DEPLOYMENT_SEGWIT].nTimeout != 0) {
        // Only advertise witness capabilities if they have a reasonable start time.
        // This allows us to have the code merged without a defined softfork, by setting its
        // end time to 0.
        // Note that setting NODE_WITNESS is never required: the only downside from not
        // doing so is that after activation, no upgraded nodes will fetch from you.
        nLocalServices = ServiceFlags(nLocalServices | NODE_WITNESS);
    }

    // ********************************************************* Step 10: import blocks

    if (!CheckDiskSpace())
        return false;

    // Either install a handler to notify us when genesis activates, or set fHaveGenesis directly.
    // No locking, as this happens before any background thread is started.
    if (chainActive.Tip() == nullptr) {
        uiInterface.NotifyBlockTip.connect(BlockNotifyGenesisWait);
    } else {
        fHaveGenesis = true;
    }

    if (gArgs.IsArgSet("-blocknotify"))
        uiInterface.NotifyBlockTip.connect(BlockNotifyCallback);

    std::vector<fs::path> vImportFiles;
    for (const std::string& strFile : gArgs.GetArgs("-loadblock")) {
        vImportFiles.push_back(strFile);
    }

    threadGroup.create_thread(boost::bind(&ThreadImport, vImportFiles));

    // Wait for genesis block to be processed
    {
        WaitableLock lock(cs_GenesisWait);
        while (!fHaveGenesis) {
            condvar_GenesisWait.wait(lock);
        }
        uiInterface.NotifyBlockTip.disconnect(BlockNotifyGenesisWait);
    }

    // ********************************************************* Step 11: start node

    int chain_active_height;

    //// debug print
    {
        LOCK(cs_main);
        LogPrintf("mapBlockIndex.size() = %u\n", mapBlockIndex.size());
        chain_active_height = chainActive.Height();
    }
    LogPrintf("nBestHeight = %d\n", chain_active_height);

    if (gArgs.GetBoolArg("-listenonion", DEFAULT_LISTEN_ONION))
        StartTorControl(threadGroup, scheduler);

    Discover(threadGroup);

    // Map ports with UPnP
    MapPort(gArgs.GetBoolArg("-upnp", DEFAULT_UPNP));

    CConnman::Options connOptions;
    connOptions.nLocalServices = nLocalServices;
    connOptions.nMaxConnections = nMaxConnections;
    connOptions.nMaxOutbound = std::min(MAX_OUTBOUND_CONNECTIONS, connOptions.nMaxConnections);
    connOptions.nMaxAddnode = MAX_ADDNODE_CONNECTIONS;
    connOptions.nMaxFeeler = 1;
    connOptions.nBestHeight = chain_active_height;
    connOptions.uiInterface = &uiInterface;
    connOptions.m_msgproc = peerLogic.get();
    connOptions.nSendBufferMaxSize = 1000*gArgs.GetArg("-maxsendbuffer", DEFAULT_MAXSENDBUFFER);
    connOptions.nReceiveFloodSize = 1000*gArgs.GetArg("-maxreceivebuffer", DEFAULT_MAXRECEIVEBUFFER);
    connOptions.m_added_nodes = gArgs.GetArgs("-addnode");

    connOptions.nMaxOutboundTimeframe = nMaxOutboundTimeframe;
    connOptions.nMaxOutboundLimit = nMaxOutboundLimit;

    for (const std::string& strBind : gArgs.GetArgs("-bind")) {
        CService addrBind;
        if (!Lookup(strBind.c_str(), addrBind, GetListenPort(), false)) {
            return InitError(ResolveErrMsg("bind", strBind));
        }
        connOptions.vBinds.push_back(addrBind);
    }
    for (const std::string& strBind : gArgs.GetArgs("-whitebind")) {
        CService addrBind;
        if (!Lookup(strBind.c_str(), addrBind, 0, false)) {
            return InitError(ResolveErrMsg("whitebind", strBind));
        }
        if (addrBind.GetPort() == 0) {
            return InitError(strprintf(_("Need to specify a port with -whitebind: '%s'"), strBind));
        }
        connOptions.vWhiteBinds.push_back(addrBind);
    }

    for (const auto& net : gArgs.GetArgs("-whitelist")) {
        CSubNet subnet;
        LookupSubNet(net.c_str(), subnet);
        if (!subnet.IsValid())
            return InitError(strprintf(_("Invalid netmask specified in -whitelist: '%s'"), net));
        connOptions.vWhitelistedRange.push_back(subnet);
    }

    connOptions.vSeedNodes = gArgs.GetArgs("-seednode");

    // Initiate outbound connections unless connect=0
    connOptions.m_use_addrman_outgoing = !gArgs.IsArgSet("-connect");
    if (!connOptions.m_use_addrman_outgoing) {
        const auto connect = gArgs.GetArgs("-connect");
        if (connect.size() != 1 || connect[0] != "0") {
            connOptions.m_specified_outgoing = connect;
        }
    }
    if (!connman.Start(scheduler, connOptions)) {
        return false;
    }

    // ********************************************************* Step 12: finished

    SetRPCWarmupFinished();
    uiInterface.InitMessage(_("Done loading"));

#ifdef ENABLE_WALLET
    StartWallets(scheduler);
#endif

    return true;
}<|MERGE_RESOLUTION|>--- conflicted
+++ resolved
@@ -817,9 +817,6 @@
     fLogIPs = gArgs.GetBoolArg("-logips", DEFAULT_LOGIPS);
 
     LogPrintf("\n\n\n\n\n\n\n\n\n\n\n\n\n\n\n\n\n\n\n\n");
-<<<<<<< HEAD
-    LogPrintf("Chimaera version %s\n", FormatFullVersion());
-=======
     std::string version_string = FormatFullVersion();
 #ifdef DEBUG
     version_string += " (debug build)";
@@ -827,7 +824,6 @@
     version_string += " (release build)";
 #endif
     LogPrintf(PACKAGE_NAME " version %s\n", version_string);
->>>>>>> 710b056a
 }
 
 namespace { // Variables internal to initialization process only

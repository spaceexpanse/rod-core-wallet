// Copyright (c) 2009-2010 Satoshi Nakamoto
// Copyright (c) 2009-2020 The Bitcoin Core developers
// Distributed under the MIT software license, see the accompanying
// file COPYING or http://www.opensource.org/licenses/mit-license.php.

#if defined(HAVE_CONFIG_H)
#include <config/bitcoin-config.h>
#endif

#include <init.h>

#include <addrman.h>
#include <amount.h>
#include <banman.h>
#include <blockfilter.h>
#include <chain.h>
#include <chainparams.h>
#include <compat/sanity.h>
#include <consensus/validation.h>
#include <fs.h>
#include <httprpc.h>
#include <httpserver.h>
#include <index/blockfilterindex.h>
#include <index/namehash.h>
#include <index/txindex.h>
#include <interfaces/chain.h>
#include <key.h>
#include <miner.h>
#include <names/encoding.h>
#include <names/mempool.h>
#include <net.h>
#include <net_permissions.h>
#include <net_processing.h>
#include <netbase.h>
#include <node/context.h>
#include <policy/feerate.h>
#include <policy/fees.h>
#include <policy/policy.h>
#include <policy/settings.h>
#include <rpc/blockchain.h>
#include <rpc/register.h>
#include <rpc/server.h>
#include <rpc/util.h>
#include <scheduler.h>
#include <script/sigcache.h>
#include <script/standard.h>
#include <shutdown.h>
#include <timedata.h>
#include <torcontrol.h>
#include <txdb.h>
#include <txmempool.h>
#include <ui_interface.h>
#include <util/asmap.h>
#include <util/moneystr.h>
#include <util/system.h>
#include <util/threadnames.h>
#include <util/translation.h>
#include <validation.h>
#include <hash.h>


#include <validationinterface.h>
#include <walletinitinterface.h>

#include <stdint.h>
#include <stdio.h>
#include <set>

#ifndef WIN32
#include <attributes.h>
#include <cerrno>
#include <signal.h>
#include <sys/stat.h>
#endif

#include <boost/algorithm/string/classification.hpp>
#include <boost/algorithm/string/replace.hpp>
#include <boost/algorithm/string/split.hpp>
#include <boost/signals2/signal.hpp>
#include <boost/thread.hpp>

#if ENABLE_ZMQ
#include <zmq/zmqabstractnotifier.h>
#include <zmq/zmqnotificationinterface.h>
#include <zmq/zmqrpc.h>
#endif

static bool fFeeEstimatesInitialized = false;
static const bool DEFAULT_PROXYRANDOMIZE = true;
static const bool DEFAULT_REST_ENABLE = false;
static const bool DEFAULT_STOPAFTERBLOCKIMPORT = false;

#ifdef WIN32
// Win32 LevelDB doesn't use filedescriptors, and the ones used for
// accessing block files don't count towards the fd_set size limit
// anyway.
#define MIN_CORE_FILEDESCRIPTORS 0
#else
#define MIN_CORE_FILEDESCRIPTORS 150
#endif

static const char* FEE_ESTIMATES_FILENAME="fee_estimates.dat";

static const char* DEFAULT_ASMAP_FILENAME="ip_asn.map";

/**
 * The PID file facilities.
 */
static const char* BITCOIN_PID_FILENAME = "namecoind.pid";

static fs::path GetPidFile()
{
    return AbsPathForConfigVal(fs::path(gArgs.GetArg("-pid", BITCOIN_PID_FILENAME)));
}

NODISCARD static bool CreatePidFile()
{
    fsbridge::ofstream file{GetPidFile()};
    if (file) {
#ifdef WIN32
        tfm::format(file, "%d\n", GetCurrentProcessId());
#else
        tfm::format(file, "%d\n", getpid());
#endif
        return true;
    } else {
        return InitError(strprintf(_("Unable to create the PID file '%s': %s"), GetPidFile().string(), std::strerror(errno)));
    }
}

//////////////////////////////////////////////////////////////////////////////
//
// Shutdown
//

//
// Thread management and startup/shutdown:
//
// The network-processing threads are all part of a thread group
// created by AppInit() or the Qt main() function.
//
// A clean exit happens when StartShutdown() or the SIGTERM
// signal handler sets ShutdownRequested(), which makes main thread's
// WaitForShutdown() interrupts the thread group.
// And then, WaitForShutdown() makes all other on-going threads
// in the thread group join the main thread.
// Shutdown() is then called to clean up database connections, and stop other
// threads that should only be stopped after the main network-processing
// threads have exited.
//
// Shutdown for Qt is very similar, only it uses a QTimer to detect
// ShutdownRequested() getting set, and then does the normal Qt
// shutdown thing.
//

static std::unique_ptr<ECCVerifyHandle> globalVerifyHandle;

static boost::thread_group threadGroup;

void Interrupt(NodeContext& node)
{
    InterruptHTTPServer();
    InterruptHTTPRPC();
    InterruptRPC();
    InterruptREST();
    InterruptTorControl();
    InterruptMapPort();
    if (node.connman)
        node.connman->Interrupt();
    if (g_txindex) {
        g_txindex->Interrupt();
    }
    if (g_name_hash_index) {
        g_name_hash_index->Interrupt();
    }
    ForEachBlockFilterIndex([](BlockFilterIndex& index) { index.Interrupt(); });
}

void Shutdown(NodeContext& node)
{
    LogPrintf("%s: In progress...\n", __func__);
    static RecursiveMutex cs_Shutdown;
    TRY_LOCK(cs_Shutdown, lockShutdown);
    if (!lockShutdown)
        return;

    /// Note: Shutdown() must be able to handle cases in which initialization failed part of the way,
    /// for example if the data directory was found to be locked.
    /// Be sure that anything that writes files or flushes caches only does this if the respective
    /// module was initialized.
    util::ThreadRename("shutoff");
    mempool.AddTransactionsUpdated(1);

    StopHTTPRPC();
    StopREST();
    StopRPC();
    StopHTTPServer();
    for (const auto& client : node.chain_clients) {
        client->flush();
    }
    StopMapPort();

    // Because these depend on each-other, we make sure that neither can be
    // using the other before destroying them.
    if (node.peer_logic) UnregisterValidationInterface(node.peer_logic.get());
    // Follow the lock order requirements:
    // * CheckForStaleTipAndEvictPeers locks cs_main before indirectly calling GetExtraOutboundCount
    //   which locks cs_vNodes.
    // * ProcessMessage locks cs_main and g_cs_orphans before indirectly calling ForEachNode which
    //   locks cs_vNodes.
    // * CConnman::Stop calls DeleteNode, which calls FinalizeNode, which locks cs_main and calls
    //   EraseOrphansFor, which locks g_cs_orphans.
    //
    // Thus the implicit locking order requirement is: (1) cs_main, (2) g_cs_orphans, (3) cs_vNodes.
    if (node.connman) {
        node.connman->StopThreads();
        LOCK2(::cs_main, ::g_cs_orphans);
        node.connman->StopNodes();
    }

    StopTorControl();

    // After everything has been shut down, but before things get flushed, stop the
    // CScheduler/checkqueue threadGroup
    if (node.scheduler) node.scheduler->stop();
    threadGroup.interrupt_all();
    threadGroup.join_all();

    // After the threads that potentially access these pointers have been stopped,
    // destruct and reset all to nullptr.
    node.peer_logic.reset();
    node.connman.reset();
    node.banman.reset();

    if (::mempool.IsLoaded() && gArgs.GetArg("-persistmempool", DEFAULT_PERSIST_MEMPOOL)) {
        DumpMempool(::mempool);
    }

    if (fFeeEstimatesInitialized)
    {
        ::feeEstimator.FlushUnconfirmed();
        fs::path est_path = GetDataDir() / FEE_ESTIMATES_FILENAME;
        CAutoFile est_fileout(fsbridge::fopen(est_path, "wb"), SER_DISK, CLIENT_VERSION);
        if (!est_fileout.IsNull())
            ::feeEstimator.Write(est_fileout);
        else
            LogPrintf("%s: Failed to write fee estimates to %s\n", __func__, est_path.string());
        fFeeEstimatesInitialized = false;
    }

    // FlushStateToDisk generates a ChainStateFlushed callback, which we should avoid missing
    {
        LOCK(cs_main);
        for (CChainState* chainstate : g_chainman.GetAll()) {
            if (chainstate->CanFlushToDisk()) {
                chainstate->ForceFlushStateToDisk();
            }
        }
    }

    // After there are no more peers/RPC left to give us new data which may generate
    // CValidationInterface callbacks, flush them...
    GetMainSignals().FlushBackgroundCallbacks();

    // Stop and delete all indexes only after flushing background callbacks.
    if (g_txindex) {
        g_txindex->Stop();
        g_txindex.reset();
    }
    if (g_name_hash_index) {
        g_name_hash_index->Stop();
        g_name_hash_index.reset();
    }
    ForEachBlockFilterIndex([](BlockFilterIndex& index) { index.Stop(); });
    DestroyAllBlockFilterIndexes();

    // Any future callbacks will be dropped. This should absolutely be safe - if
    // missing a callback results in an unrecoverable situation, unclean shutdown
    // would too. The only reason to do the above flushes is to let the wallet catch
    // up with our current chain to avoid any strange pruning edge cases and make
    // next startup faster by avoiding rescan.

    {
        LOCK(cs_main);
        for (CChainState* chainstate : g_chainman.GetAll()) {
            if (chainstate->CanFlushToDisk()) {
                chainstate->ForceFlushStateToDisk();
                chainstate->ResetCoinsViews();
            }
        }
        pblocktree.reset();
    }
    for (const auto& client : node.chain_clients) {
        client->stop();
    }

#if ENABLE_ZMQ
    if (g_zmq_notification_interface) {
        UnregisterValidationInterface(g_zmq_notification_interface);
        delete g_zmq_notification_interface;
        g_zmq_notification_interface = nullptr;
    }
#endif

    node.chain_clients.clear();
    UnregisterAllValidationInterfaces();
    GetMainSignals().UnregisterBackgroundSignalScheduler();
    globalVerifyHandle.reset();
    ECC_Stop();
    node.args = nullptr;
    if (node.mempool) node.mempool = nullptr;
    node.scheduler.reset();

    try {
        if (!fs::remove(GetPidFile())) {
            LogPrintf("%s: Unable to remove PID file: File does not exist\n", __func__);
        }
    } catch (const fs::filesystem_error& e) {
        LogPrintf("%s: Unable to remove PID file: %s\n", __func__, fsbridge::get_filesystem_error_message(e));
    }

    LogPrintf("%s: done\n", __func__);
}

/**
 * Signal handlers are very limited in what they are allowed to do.
 * The execution context the handler is invoked in is not guaranteed,
 * so we restrict handler operations to just touching variables:
 */
#ifndef WIN32
static void HandleSIGTERM(int)
{
    StartShutdown();
}

static void HandleSIGHUP(int)
{
    LogInstance().m_reopen_file = true;
}
#else
static BOOL WINAPI consoleCtrlHandler(DWORD dwCtrlType)
{
    StartShutdown();
    Sleep(INFINITE);
    return true;
}
#endif

#ifndef WIN32
static void registerSignalHandler(int signal, void(*handler)(int))
{
    struct sigaction sa;
    sa.sa_handler = handler;
    sigemptyset(&sa.sa_mask);
    sa.sa_flags = 0;
    sigaction(signal, &sa, nullptr);
}
#endif

static boost::signals2::connection rpc_notify_block_change_connection;
static void OnRPCStarted()
{
    rpc_notify_block_change_connection = uiInterface.NotifyBlockTip_connect(&RPCNotifyBlockChange);
}

static void OnRPCStopped()
{
    rpc_notify_block_change_connection.disconnect();
    RPCNotifyBlockChange(false, nullptr);
    g_best_block_cv.notify_all();
    LogPrint(BCLog::RPC, "RPC stopped.\n");
}

void SetupServerArgs(NodeContext& node)
{
    assert(!node.args);
    node.args = &gArgs;

    SetupHelpOptions(gArgs);
    gArgs.AddArg("-help-debug", "Print help message with debugging options and exit", ArgsManager::ALLOW_ANY, OptionsCategory::DEBUG_TEST); // server-only for now

    const auto defaultBaseParams = CreateBaseChainParams(CBaseChainParams::MAIN);
    const auto testnetBaseParams = CreateBaseChainParams(CBaseChainParams::TESTNET);
    const auto regtestBaseParams = CreateBaseChainParams(CBaseChainParams::REGTEST);
    const auto defaultChainParams = CreateChainParams(CBaseChainParams::MAIN);
    const auto testnetChainParams = CreateChainParams(CBaseChainParams::TESTNET);
    const auto regtestChainParams = CreateChainParams(CBaseChainParams::REGTEST);

    // Hidden Options
    std::vector<std::string> hidden_args = {
        "-dbcrashratio", "-forcecompactdb",
        // GUI args. These will be overwritten by SetupUIArgs for the GUI
        "-choosedatadir", "-lang=<lang>", "-min", "-resetguisettings", "-splash", "-uiplatform"};

    gArgs.AddArg("-version", "Print version and exit", ArgsManager::ALLOW_ANY, OptionsCategory::OPTIONS);
#if HAVE_SYSTEM
    gArgs.AddArg("-alertnotify=<cmd>", "Execute command when a relevant alert is received or we see a really long fork (%s in cmd is replaced by message)", ArgsManager::ALLOW_ANY, OptionsCategory::OPTIONS);
#endif
    gArgs.AddArg("-assumevalid=<hex>", strprintf("If this block is in the chain assume that it and its ancestors are valid and potentially skip their script verification (0 to verify all, default: %s, testnet: %s)", defaultChainParams->GetConsensus().defaultAssumeValid.GetHex(), testnetChainParams->GetConsensus().defaultAssumeValid.GetHex()), ArgsManager::ALLOW_ANY, OptionsCategory::OPTIONS);
    gArgs.AddArg("-blocksdir=<dir>", "Specify directory to hold blocks subdirectory for *.dat files (default: <datadir>)", ArgsManager::ALLOW_ANY, OptionsCategory::OPTIONS);
#if HAVE_SYSTEM
    gArgs.AddArg("-blocknotify=<cmd>", "Execute command when the best block changes (%s in cmd is replaced by block hash)", ArgsManager::ALLOW_ANY, OptionsCategory::OPTIONS);
#endif
    gArgs.AddArg("-blockreconstructionextratxn=<n>", strprintf("Extra transactions to keep in memory for compact block reconstructions (default: %u)", DEFAULT_BLOCK_RECONSTRUCTION_EXTRA_TXN), ArgsManager::ALLOW_ANY, OptionsCategory::OPTIONS);
    gArgs.AddArg("-blocksonly", strprintf("Whether to reject transactions from network peers. Automatic broadcast and rebroadcast of any transactions from inbound peers is disabled, unless '-whitelistforcerelay' is '1', in which case whitelisted peers' transactions will be relayed. RPC transactions are not affected. (default: %u)", DEFAULT_BLOCKSONLY), ArgsManager::ALLOW_ANY, OptionsCategory::OPTIONS);
    gArgs.AddArg("-conf=<file>", strprintf("Specify configuration file. Relative paths will be prefixed by datadir location. (default: %s)", BITCOIN_CONF_FILENAME), ArgsManager::ALLOW_ANY, OptionsCategory::OPTIONS);
    gArgs.AddArg("-datadir=<dir>", "Specify data directory", ArgsManager::ALLOW_ANY, OptionsCategory::OPTIONS);
    gArgs.AddArg("-dbbatchsize", strprintf("Maximum database write batch size in bytes (default: %u)", nDefaultDbBatchSize), ArgsManager::ALLOW_ANY | ArgsManager::DEBUG_ONLY, OptionsCategory::OPTIONS);
    gArgs.AddArg("-dbcache=<n>", strprintf("Maximum database cache size <n> MiB (%d to %d, default: %d). In addition, unused mempool memory is shared for this cache (see -maxmempool).", nMinDbCache, nMaxDbCache, nDefaultDbCache), ArgsManager::ALLOW_ANY, OptionsCategory::OPTIONS);
    gArgs.AddArg("-debuglogfile=<file>", strprintf("Specify location of debug log file. Relative paths will be prefixed by a net-specific datadir location. (-nodebuglogfile to disable; default: %s)", DEFAULT_DEBUGLOGFILE), ArgsManager::ALLOW_ANY, OptionsCategory::OPTIONS);
    gArgs.AddArg("-feefilter", strprintf("Tell other nodes to filter invs to us by our mempool min fee (default: %u)", DEFAULT_FEEFILTER), ArgsManager::ALLOW_ANY | ArgsManager::DEBUG_ONLY, OptionsCategory::OPTIONS);
    gArgs.AddArg("-includeconf=<file>", "Specify additional configuration file, relative to the -datadir path (only useable from configuration file, not command line)", ArgsManager::ALLOW_ANY, OptionsCategory::OPTIONS);
    gArgs.AddArg("-loadblock=<file>", "Imports blocks from external file on startup", ArgsManager::ALLOW_ANY, OptionsCategory::OPTIONS);
    gArgs.AddArg("-maxmempool=<n>", strprintf("Keep the transaction memory pool below <n> megabytes (default: %u)", DEFAULT_MAX_MEMPOOL_SIZE), ArgsManager::ALLOW_ANY, OptionsCategory::OPTIONS);
    gArgs.AddArg("-maxorphantx=<n>", strprintf("Keep at most <n> unconnectable transactions in memory (default: %u)", DEFAULT_MAX_ORPHAN_TRANSACTIONS), ArgsManager::ALLOW_ANY, OptionsCategory::OPTIONS);
    gArgs.AddArg("-mempoolexpiry=<n>", strprintf("Do not keep transactions in the mempool longer than <n> hours (default: %u)", DEFAULT_MEMPOOL_EXPIRY), ArgsManager::ALLOW_ANY, OptionsCategory::OPTIONS);
    gArgs.AddArg("-minimumchainwork=<hex>", strprintf("Minimum work assumed to exist on a valid chain in hex (default: %s, testnet: %s)", defaultChainParams->GetConsensus().nMinimumChainWork.GetHex(), testnetChainParams->GetConsensus().nMinimumChainWork.GetHex()), ArgsManager::ALLOW_ANY | ArgsManager::DEBUG_ONLY, OptionsCategory::OPTIONS);
    gArgs.AddArg("-par=<n>", strprintf("Set the number of script verification threads (%u to %d, 0 = auto, <0 = leave that many cores free, default: %d)",
        -GetNumCores(), MAX_SCRIPTCHECK_THREADS, DEFAULT_SCRIPTCHECK_THREADS), ArgsManager::ALLOW_ANY, OptionsCategory::OPTIONS);
    gArgs.AddArg("-persistmempool", strprintf("Whether to save the mempool on shutdown and load on restart (default: %u)", DEFAULT_PERSIST_MEMPOOL), ArgsManager::ALLOW_ANY, OptionsCategory::OPTIONS);
    gArgs.AddArg("-pid=<file>", strprintf("Specify pid file. Relative paths will be prefixed by a net-specific datadir location. (default: %s)", BITCOIN_PID_FILENAME), ArgsManager::ALLOW_ANY, OptionsCategory::OPTIONS);
    gArgs.AddArg("-prune=<n>", strprintf("Reduce storage requirements by enabling pruning (deleting) of old blocks. This allows the pruneblockchain RPC to be called to delete specific blocks, and enables automatic pruning of old blocks if a target size in MiB is provided. This mode is incompatible with -txindex and -rescan. "
            "Warning: Reverting this setting requires re-downloading the entire blockchain. "
            "(default: 0 = disable pruning blocks, 1 = allow manual pruning via RPC, >=%u = automatically prune block files to stay under the specified target size in MiB)", MIN_DISK_SPACE_FOR_BLOCK_FILES / 1024 / 1024), ArgsManager::ALLOW_ANY, OptionsCategory::OPTIONS);
    gArgs.AddArg("-reindex", "Rebuild chain state and block index from the blk*.dat files on disk", ArgsManager::ALLOW_ANY, OptionsCategory::OPTIONS);
    gArgs.AddArg("-reindex-chainstate", "Rebuild chain state from the currently indexed blocks. When in pruning mode or if blocks on disk might be corrupted, use full -reindex instead.", ArgsManager::ALLOW_ANY, OptionsCategory::OPTIONS);
#ifndef WIN32
    gArgs.AddArg("-sysperms", "Create new files with system default permissions, instead of umask 077 (only effective with disabled wallet functionality)", ArgsManager::ALLOW_ANY, OptionsCategory::OPTIONS);
#else
    hidden_args.emplace_back("-sysperms");
#endif
    gArgs.AddArg("-txindex", strprintf("Maintain a full transaction index, used by the getrawtransaction rpc call (default: %u)", DEFAULT_TXINDEX), ArgsManager::ALLOW_ANY, OptionsCategory::OPTIONS);
    gArgs.AddArg("-blockfilterindex=<type>",
                 strprintf("Maintain an index of compact filters by block (default: %s, values: %s).", DEFAULT_BLOCKFILTERINDEX, ListBlockFilterTypes()) +
                 " If <type> is not supplied or if <type> = 1, indexes for all known types are enabled.",
                 ArgsManager::ALLOW_ANY, OptionsCategory::OPTIONS);
    gArgs.AddArg("-namehistory", strprintf("Keep track of the full name history (default: %u)", 0), ArgsManager::ALLOW_ANY, OptionsCategory::OPTIONS);
    gArgs.AddArg("-namehashindex", strprintf("Maintain an index of name hashes to preimages (default: %u)", DEFAULT_NAMEHASHINDEX), ArgsManager::ALLOW_ANY, OptionsCategory::OPTIONS);

    gArgs.AddArg("-addnode=<ip>", "Add a node to connect to and attempt to keep the connection open (see the `addnode` RPC command help for more info). This option can be specified multiple times to add multiple nodes.", ArgsManager::ALLOW_ANY | ArgsManager::NETWORK_ONLY, OptionsCategory::CONNECTION);
    gArgs.AddArg("-asmap=<file>", strprintf("Specify asn mapping used for bucketing of the peers (default: %s). Relative paths will be prefixed by the net-specific datadir location.", DEFAULT_ASMAP_FILENAME), ArgsManager::ALLOW_ANY, OptionsCategory::CONNECTION);
    gArgs.AddArg("-banscore=<n>", strprintf("Threshold for disconnecting misbehaving peers (default: %u)", DEFAULT_BANSCORE_THRESHOLD), ArgsManager::ALLOW_ANY, OptionsCategory::CONNECTION);
    gArgs.AddArg("-bantime=<n>", strprintf("Number of seconds to keep misbehaving peers from reconnecting (default: %u)", DEFAULT_MISBEHAVING_BANTIME), ArgsManager::ALLOW_ANY, OptionsCategory::CONNECTION);
    gArgs.AddArg("-bind=<addr>", "Bind to given address and always listen on it. Use [host]:port notation for IPv6", ArgsManager::ALLOW_ANY | ArgsManager::NETWORK_ONLY, OptionsCategory::CONNECTION);
    gArgs.AddArg("-connect=<ip>", "Connect only to the specified node; -noconnect disables automatic connections (the rules for this peer are the same as for -addnode). This option can be specified multiple times to connect to multiple nodes.", ArgsManager::ALLOW_ANY | ArgsManager::NETWORK_ONLY, OptionsCategory::CONNECTION);
    gArgs.AddArg("-discover", "Discover own IP addresses (default: 1 when listening and no -externalip or -proxy)", ArgsManager::ALLOW_ANY, OptionsCategory::CONNECTION);
    gArgs.AddArg("-dns", strprintf("Allow DNS lookups for -addnode, -seednode and -connect (default: %u)", DEFAULT_NAME_LOOKUP), ArgsManager::ALLOW_ANY, OptionsCategory::CONNECTION);
    gArgs.AddArg("-dnsseed", "Query for peer addresses via DNS lookup, if low on addresses (default: 1 unless -connect used)", ArgsManager::ALLOW_ANY, OptionsCategory::CONNECTION);
    gArgs.AddArg("-externalip=<ip>", "Specify your own public address", ArgsManager::ALLOW_ANY, OptionsCategory::CONNECTION);
    gArgs.AddArg("-forcednsseed", strprintf("Always query for peer addresses via DNS lookup (default: %u)", DEFAULT_FORCEDNSSEED), ArgsManager::ALLOW_ANY, OptionsCategory::CONNECTION);
    gArgs.AddArg("-listen", "Accept connections from outside (default: 1 if no -proxy or -connect)", ArgsManager::ALLOW_ANY, OptionsCategory::CONNECTION);
    gArgs.AddArg("-listenonion", strprintf("Automatically create Tor hidden service (default: %d)", DEFAULT_LISTEN_ONION), ArgsManager::ALLOW_ANY, OptionsCategory::CONNECTION);
    gArgs.AddArg("-maxconnections=<n>", strprintf("Maintain at most <n> connections to peers (default: %u)", DEFAULT_MAX_PEER_CONNECTIONS), ArgsManager::ALLOW_ANY, OptionsCategory::CONNECTION);
    gArgs.AddArg("-maxreceivebuffer=<n>", strprintf("Maximum per-connection receive buffer, <n>*1000 bytes (default: %u)", DEFAULT_MAXRECEIVEBUFFER), ArgsManager::ALLOW_ANY, OptionsCategory::CONNECTION);
    gArgs.AddArg("-maxsendbuffer=<n>", strprintf("Maximum per-connection send buffer, <n>*1000 bytes (default: %u)", DEFAULT_MAXSENDBUFFER), ArgsManager::ALLOW_ANY, OptionsCategory::CONNECTION);
    gArgs.AddArg("-maxtimeadjustment", strprintf("Maximum allowed median peer time offset adjustment. Local perspective of time may be influenced by peers forward or backward by this amount. (default: %u seconds)", DEFAULT_MAX_TIME_ADJUSTMENT), ArgsManager::ALLOW_ANY, OptionsCategory::CONNECTION);
    gArgs.AddArg("-maxuploadtarget=<n>", strprintf("Tries to keep outbound traffic under the given target (in MiB per 24h), 0 = no limit (default: %d)", DEFAULT_MAX_UPLOAD_TARGET), ArgsManager::ALLOW_ANY, OptionsCategory::CONNECTION);
    gArgs.AddArg("-onion=<ip:port>", "Use separate SOCKS5 proxy to reach peers via Tor hidden services, set -noonion to disable (default: -proxy)", ArgsManager::ALLOW_ANY, OptionsCategory::CONNECTION);
    gArgs.AddArg("-onlynet=<net>", "Make outgoing connections only through network <net> (ipv4, ipv6 or onion). Incoming connections are not affected by this option. This option can be specified multiple times to allow multiple networks.", ArgsManager::ALLOW_ANY, OptionsCategory::CONNECTION);
    gArgs.AddArg("-peerbloomfilters", strprintf("Support filtering of blocks and transaction with bloom filters (default: %u)", DEFAULT_PEERBLOOMFILTERS), ArgsManager::ALLOW_ANY, OptionsCategory::CONNECTION);
    gArgs.AddArg("-permitbaremultisig", strprintf("Relay non-P2SH multisig (default: %u)", DEFAULT_PERMIT_BAREMULTISIG), ArgsManager::ALLOW_ANY, OptionsCategory::CONNECTION);
    gArgs.AddArg("-port=<port>", strprintf("Listen for connections on <port> (default: %u, testnet: %u, regtest: %u)", defaultChainParams->GetDefaultPort(), testnetChainParams->GetDefaultPort(), regtestChainParams->GetDefaultPort()), ArgsManager::ALLOW_ANY | ArgsManager::NETWORK_ONLY, OptionsCategory::CONNECTION);
    gArgs.AddArg("-proxy=<ip:port>", "Connect through SOCKS5 proxy, set -noproxy to disable (default: disabled)", ArgsManager::ALLOW_ANY, OptionsCategory::CONNECTION);
    gArgs.AddArg("-proxyrandomize", strprintf("Randomize credentials for every proxy connection. This enables Tor stream isolation (default: %u)", DEFAULT_PROXYRANDOMIZE), ArgsManager::ALLOW_ANY, OptionsCategory::CONNECTION);
    gArgs.AddArg("-seednode=<ip>", "Connect to a node to retrieve peer addresses, and disconnect. This option can be specified multiple times to connect to multiple nodes.", ArgsManager::ALLOW_ANY, OptionsCategory::CONNECTION);
    gArgs.AddArg("-timeout=<n>", strprintf("Specify connection timeout in milliseconds (minimum: 1, default: %d)", DEFAULT_CONNECT_TIMEOUT), ArgsManager::ALLOW_ANY, OptionsCategory::CONNECTION);
    gArgs.AddArg("-peertimeout=<n>", strprintf("Specify p2p connection timeout in seconds. This option determines the amount of time a peer may be inactive before the connection to it is dropped. (minimum: 1, default: %d)", DEFAULT_PEER_CONNECT_TIMEOUT), ArgsManager::ALLOW_ANY | ArgsManager::DEBUG_ONLY, OptionsCategory::CONNECTION);
    gArgs.AddArg("-torcontrol=<ip>:<port>", strprintf("Tor control port to use if onion listening enabled (default: %s)", DEFAULT_TOR_CONTROL), ArgsManager::ALLOW_ANY, OptionsCategory::CONNECTION);
    gArgs.AddArg("-torpassword=<pass>", "Tor control port password (default: empty)", ArgsManager::ALLOW_ANY | ArgsManager::SENSITIVE, OptionsCategory::CONNECTION);
#ifdef USE_UPNP
#if USE_UPNP
    gArgs.AddArg("-upnp", "Use UPnP to map the listening port (default: 1 when listening and no -proxy)", ArgsManager::ALLOW_ANY, OptionsCategory::CONNECTION);
#else
    gArgs.AddArg("-upnp", strprintf("Use UPnP to map the listening port (default: %u)", 0), ArgsManager::ALLOW_ANY, OptionsCategory::CONNECTION);
#endif
#else
    hidden_args.emplace_back("-upnp");
#endif
    gArgs.AddArg("-whitebind=<[permissions@]addr>", "Bind to given address and whitelist peers connecting to it. "
        "Use [host]:port notation for IPv6. Allowed permissions are bloomfilter (allow requesting BIP37 filtered blocks and transactions), "
        "noban (do not ban for misbehavior), "
        "forcerelay (relay transactions that are already in the mempool; implies relay), "
        "relay (relay even in -blocksonly mode), "
        "and mempool (allow requesting BIP35 mempool contents). "
        "Specify multiple permissions separated by commas (default: noban,mempool,relay). Can be specified multiple times.", ArgsManager::ALLOW_ANY, OptionsCategory::CONNECTION);

    gArgs.AddArg("-whitelist=<[permissions@]IP address or network>", "Whitelist peers connecting from the given IP address (e.g. 1.2.3.4) or "
        "CIDR notated network(e.g. 1.2.3.0/24). Uses same permissions as "
        "-whitebind. Can be specified multiple times." , ArgsManager::ALLOW_ANY, OptionsCategory::CONNECTION);

    g_wallet_init_interface.AddWalletOptions();

#if ENABLE_ZMQ
    gArgs.AddArg("-zmqpubhashblock=<address>", "Enable publish hash block in <address>", ArgsManager::ALLOW_ANY, OptionsCategory::ZMQ);
    gArgs.AddArg("-zmqpubhashtx=<address>", "Enable publish hash transaction in <address>", ArgsManager::ALLOW_ANY, OptionsCategory::ZMQ);
    gArgs.AddArg("-zmqpubrawblock=<address>", "Enable publish raw block in <address>", ArgsManager::ALLOW_ANY, OptionsCategory::ZMQ);
    gArgs.AddArg("-zmqpubrawtx=<address>", "Enable publish raw transaction in <address>", ArgsManager::ALLOW_ANY, OptionsCategory::ZMQ);
    gArgs.AddArg("-zmqpubhashblockhwm=<n>", strprintf("Set publish hash block outbound message high water mark (default: %d)", CZMQAbstractNotifier::DEFAULT_ZMQ_SNDHWM), ArgsManager::ALLOW_ANY, OptionsCategory::ZMQ);
    gArgs.AddArg("-zmqpubhashtxhwm=<n>", strprintf("Set publish hash transaction outbound message high water mark (default: %d)", CZMQAbstractNotifier::DEFAULT_ZMQ_SNDHWM), ArgsManager::ALLOW_ANY, OptionsCategory::ZMQ);
    gArgs.AddArg("-zmqpubrawblockhwm=<n>", strprintf("Set publish raw block outbound message high water mark (default: %d)", CZMQAbstractNotifier::DEFAULT_ZMQ_SNDHWM), ArgsManager::ALLOW_ANY, OptionsCategory::ZMQ);
    gArgs.AddArg("-zmqpubrawtxhwm=<n>", strprintf("Set publish raw transaction outbound message high water mark (default: %d)", CZMQAbstractNotifier::DEFAULT_ZMQ_SNDHWM), ArgsManager::ALLOW_ANY, OptionsCategory::ZMQ);
#else
    hidden_args.emplace_back("-zmqpubhashblock=<address>");
    hidden_args.emplace_back("-zmqpubhashtx=<address>");
    hidden_args.emplace_back("-zmqpubrawblock=<address>");
    hidden_args.emplace_back("-zmqpubrawtx=<address>");
    hidden_args.emplace_back("-zmqpubhashblockhwm=<n>");
    hidden_args.emplace_back("-zmqpubhashtxhwm=<n>");
    hidden_args.emplace_back("-zmqpubrawblockhwm=<n>");
    hidden_args.emplace_back("-zmqpubrawtxhwm=<n>");
#endif

    gArgs.AddArg("-checkblocks=<n>", strprintf("How many blocks to check at startup (default: %u, 0 = all)", DEFAULT_CHECKBLOCKS), ArgsManager::ALLOW_ANY | ArgsManager::DEBUG_ONLY, OptionsCategory::DEBUG_TEST);
    gArgs.AddArg("-checklevel=<n>", strprintf("How thorough the block verification of -checkblocks is: "
        "level 0 reads the blocks from disk, "
        "level 1 verifies block validity, "
        "level 2 verifies undo data, "
        "level 3 checks disconnection of tip blocks, "
        "and level 4 tries to reconnect the blocks, "
        "each level includes the checks of the previous levels "
        "(0-4, default: %u)", DEFAULT_CHECKLEVEL), ArgsManager::ALLOW_ANY | ArgsManager::DEBUG_ONLY, OptionsCategory::DEBUG_TEST);
    gArgs.AddArg("-checkblockindex", strprintf("Do a consistency check for the block tree, chainstate, and other validation data structures occasionally. (default: %u, regtest: %u)", defaultChainParams->DefaultConsistencyChecks(), regtestChainParams->DefaultConsistencyChecks()), ArgsManager::ALLOW_ANY | ArgsManager::DEBUG_ONLY, OptionsCategory::DEBUG_TEST);
    gArgs.AddArg("-checkmempool=<n>", strprintf("Run checks every <n> transactions (default: %u, regtest: %u)", defaultChainParams->DefaultConsistencyChecks(), regtestChainParams->DefaultConsistencyChecks()), ArgsManager::ALLOW_ANY | ArgsManager::DEBUG_ONLY, OptionsCategory::DEBUG_TEST);
    gArgs.AddArg("-checkpoints", strprintf("Enable rejection of any forks from the known historical chain until block 295000 (default: %u)", DEFAULT_CHECKPOINTS_ENABLED), ArgsManager::ALLOW_ANY | ArgsManager::DEBUG_ONLY, OptionsCategory::DEBUG_TEST);
    gArgs.AddArg("-deprecatedrpc=<method>", "Allows deprecated RPC method(s) to be used", ArgsManager::ALLOW_ANY | ArgsManager::DEBUG_ONLY, OptionsCategory::DEBUG_TEST);
    gArgs.AddArg("-dropmessagestest=<n>", "Randomly drop 1 of every <n> network messages", ArgsManager::ALLOW_ANY | ArgsManager::DEBUG_ONLY, OptionsCategory::DEBUG_TEST);
    gArgs.AddArg("-stopafterblockimport", strprintf("Stop running after importing blocks from disk (default: %u)", DEFAULT_STOPAFTERBLOCKIMPORT), ArgsManager::ALLOW_ANY | ArgsManager::DEBUG_ONLY, OptionsCategory::DEBUG_TEST);
    gArgs.AddArg("-stopatheight", strprintf("Stop running after reaching the given height in the main chain (default: %u)", DEFAULT_STOPATHEIGHT), ArgsManager::ALLOW_ANY | ArgsManager::DEBUG_ONLY, OptionsCategory::DEBUG_TEST);
    gArgs.AddArg("-limitancestorcount=<n>", strprintf("Do not accept transactions if number of in-mempool ancestors is <n> or more (default: %u)", DEFAULT_ANCESTOR_LIMIT), ArgsManager::ALLOW_ANY | ArgsManager::DEBUG_ONLY, OptionsCategory::DEBUG_TEST);
    gArgs.AddArg("-limitancestorsize=<n>", strprintf("Do not accept transactions whose size with all in-mempool ancestors exceeds <n> kilobytes (default: %u)", DEFAULT_ANCESTOR_SIZE_LIMIT), ArgsManager::ALLOW_ANY | ArgsManager::DEBUG_ONLY, OptionsCategory::DEBUG_TEST);
    gArgs.AddArg("-limitdescendantcount=<n>", strprintf("Do not accept transactions if any ancestor would have <n> or more in-mempool descendants (default: %u)", DEFAULT_DESCENDANT_LIMIT), ArgsManager::ALLOW_ANY | ArgsManager::DEBUG_ONLY, OptionsCategory::DEBUG_TEST);
    gArgs.AddArg("-limitdescendantsize=<n>", strprintf("Do not accept transactions if any ancestor would have more than <n> kilobytes of in-mempool descendants (default: %u).", DEFAULT_DESCENDANT_SIZE_LIMIT), ArgsManager::ALLOW_ANY | ArgsManager::DEBUG_ONLY, OptionsCategory::DEBUG_TEST);
    gArgs.AddArg("-addrmantest", "Allows to test address relay on localhost", ArgsManager::ALLOW_ANY | ArgsManager::DEBUG_ONLY, OptionsCategory::DEBUG_TEST);
    gArgs.AddArg("-debug=<category>", "Output debugging information (default: -nodebug, supplying <category> is optional). "
        "If <category> is not supplied or if <category> = 1, output all debugging information. <category> can be: " + LogInstance().LogCategoriesString() + ".",
        ArgsManager::ALLOW_ANY, OptionsCategory::DEBUG_TEST);
    gArgs.AddArg("-debugexclude=<category>", strprintf("Exclude debugging information for a category. Can be used in conjunction with -debug=1 to output debug logs for all categories except one or more specified categories."), ArgsManager::ALLOW_ANY, OptionsCategory::DEBUG_TEST);
    gArgs.AddArg("-logips", strprintf("Include IP addresses in debug output (default: %u)", DEFAULT_LOGIPS), ArgsManager::ALLOW_ANY, OptionsCategory::DEBUG_TEST);
    gArgs.AddArg("-logtimestamps", strprintf("Prepend debug output with timestamp (default: %u)", DEFAULT_LOGTIMESTAMPS), ArgsManager::ALLOW_ANY, OptionsCategory::DEBUG_TEST);
#ifdef HAVE_THREAD_LOCAL
    gArgs.AddArg("-logthreadnames", strprintf("Prepend debug output with name of the originating thread (only available on platforms supporting thread_local) (default: %u)", DEFAULT_LOGTHREADNAMES), ArgsManager::ALLOW_ANY, OptionsCategory::DEBUG_TEST);
#else
    hidden_args.emplace_back("-logthreadnames");
#endif
    gArgs.AddArg("-logtimemicros", strprintf("Add microsecond precision to debug timestamps (default: %u)", DEFAULT_LOGTIMEMICROS), ArgsManager::ALLOW_ANY | ArgsManager::DEBUG_ONLY, OptionsCategory::DEBUG_TEST);
    gArgs.AddArg("-mocktime=<n>", "Replace actual time with " + UNIX_EPOCH_TIME + " (default: 0)", ArgsManager::ALLOW_ANY | ArgsManager::DEBUG_ONLY, OptionsCategory::DEBUG_TEST);
    gArgs.AddArg("-maxsigcachesize=<n>", strprintf("Limit sum of signature cache and script execution cache sizes to <n> MiB (default: %u)", DEFAULT_MAX_SIG_CACHE_SIZE), ArgsManager::ALLOW_ANY | ArgsManager::DEBUG_ONLY, OptionsCategory::DEBUG_TEST);
    gArgs.AddArg("-maxtipage=<n>", strprintf("Maximum tip age in seconds to consider node in initial block download (default: %u)", DEFAULT_MAX_TIP_AGE), ArgsManager::ALLOW_ANY | ArgsManager::DEBUG_ONLY, OptionsCategory::DEBUG_TEST);
    gArgs.AddArg("-printpriority", strprintf("Log transaction fee per kB when mining blocks (default: %u)", DEFAULT_PRINTPRIORITY), ArgsManager::ALLOW_ANY | ArgsManager::DEBUG_ONLY, OptionsCategory::DEBUG_TEST);
    gArgs.AddArg("-printtoconsole", "Send trace/debug info to console (default: 1 when no -daemon. To disable logging to file, set -nodebuglogfile)", ArgsManager::ALLOW_ANY, OptionsCategory::DEBUG_TEST);
    gArgs.AddArg("-shrinkdebugfile", "Shrink debug.log file on client startup (default: 1 when no -debug)", ArgsManager::ALLOW_ANY, OptionsCategory::DEBUG_TEST);
    gArgs.AddArg("-uacomment=<cmt>", "Append comment to the user agent string", ArgsManager::ALLOW_ANY, OptionsCategory::DEBUG_TEST);

    SetupChainParamsBaseOptions();

    gArgs.AddArg("-acceptnonstdtxn", strprintf("Relay and mine \"non-standard\" transactions (%sdefault: %u)", "testnet/regtest only; ", !testnetChainParams->RequireStandard()), ArgsManager::ALLOW_ANY | ArgsManager::DEBUG_ONLY, OptionsCategory::NODE_RELAY);
    gArgs.AddArg("-incrementalrelayfee=<amt>", strprintf("Fee rate (in %s/kB) used to define cost of relay, used for mempool limiting and BIP 125 replacement. (default: %s)", CURRENCY_UNIT, FormatMoney(DEFAULT_INCREMENTAL_RELAY_FEE)), ArgsManager::ALLOW_ANY | ArgsManager::DEBUG_ONLY, OptionsCategory::NODE_RELAY);
    gArgs.AddArg("-dustrelayfee=<amt>", strprintf("Fee rate (in %s/kB) used to define dust, the value of an output such that it will cost more than its value in fees at this fee rate to spend it. (default: %s)", CURRENCY_UNIT, FormatMoney(DUST_RELAY_TX_FEE)), ArgsManager::ALLOW_ANY | ArgsManager::DEBUG_ONLY, OptionsCategory::NODE_RELAY);
    gArgs.AddArg("-bytespersigop", strprintf("Equivalent bytes per sigop in transactions for relay and mining (default: %u)", DEFAULT_BYTES_PER_SIGOP), ArgsManager::ALLOW_ANY, OptionsCategory::NODE_RELAY);
    gArgs.AddArg("-datacarrier", strprintf("Relay and mine data carrier transactions (default: %u)", DEFAULT_ACCEPT_DATACARRIER), ArgsManager::ALLOW_ANY, OptionsCategory::NODE_RELAY);
    gArgs.AddArg("-datacarriersize", strprintf("Maximum size of data in data carrier transactions we relay and mine (default: %u)", MAX_OP_RETURN_RELAY), ArgsManager::ALLOW_ANY, OptionsCategory::NODE_RELAY);
    gArgs.AddArg("-minrelaytxfee=<amt>", strprintf("Fees (in %s/kB) smaller than this are considered zero fee for relaying, mining and transaction creation (default: %s)",
        CURRENCY_UNIT, FormatMoney(DEFAULT_MIN_RELAY_TX_FEE)), ArgsManager::ALLOW_ANY, OptionsCategory::NODE_RELAY);
    gArgs.AddArg("-whitelistforcerelay", strprintf("Add 'forcerelay' permission to whitelisted inbound peers with default permissions. This will relay transactions even if the transactions were already in the mempool. (default: %d)", DEFAULT_WHITELISTFORCERELAY), ArgsManager::ALLOW_ANY, OptionsCategory::NODE_RELAY);
    gArgs.AddArg("-whitelistrelay", strprintf("Add 'relay' permission to whitelisted inbound peers with default permissions. This will accept relayed transactions even when not relaying transactions (default: %d)", DEFAULT_WHITELISTRELAY), ArgsManager::ALLOW_ANY, OptionsCategory::NODE_RELAY);


    gArgs.AddArg("-blockmaxweight=<n>", strprintf("Set maximum BIP141 block weight (default: %d)", DEFAULT_BLOCK_MAX_WEIGHT), ArgsManager::ALLOW_ANY, OptionsCategory::BLOCK_CREATION);
    gArgs.AddArg("-blockmintxfee=<amt>", strprintf("Set lowest fee rate (in %s/kB) for transactions to be included in block creation. (default: %s)", CURRENCY_UNIT, FormatMoney(DEFAULT_BLOCK_MIN_TX_FEE)), ArgsManager::ALLOW_ANY, OptionsCategory::BLOCK_CREATION);
    gArgs.AddArg("-blockversion=<n>", "Override block version to test forking scenarios", ArgsManager::ALLOW_ANY | ArgsManager::DEBUG_ONLY, OptionsCategory::BLOCK_CREATION);

    gArgs.AddArg("-rest", strprintf("Accept public REST requests (default: %u)", DEFAULT_REST_ENABLE), ArgsManager::ALLOW_ANY, OptionsCategory::RPC);
    gArgs.AddArg("-rpcallowip=<ip>", "Allow JSON-RPC connections from specified source. Valid for <ip> are a single IP (e.g. 1.2.3.4), a network/netmask (e.g. 1.2.3.4/255.255.255.0) or a network/CIDR (e.g. 1.2.3.4/24). This option can be specified multiple times", ArgsManager::ALLOW_ANY, OptionsCategory::RPC);
    gArgs.AddArg("-rpcauth=<userpw>", "Username and HMAC-SHA-256 hashed password for JSON-RPC connections. The field <userpw> comes in the format: <USERNAME>:<SALT>$<HASH>. A canonical python script is included in share/rpcauth. The client then connects normally using the rpcuser=<USERNAME>/rpcpassword=<PASSWORD> pair of arguments. This option can be specified multiple times", ArgsManager::ALLOW_ANY | ArgsManager::SENSITIVE, OptionsCategory::RPC);
    gArgs.AddArg("-rpcbind=<addr>[:port]", "Bind to given address to listen for JSON-RPC connections. Do not expose the RPC server to untrusted networks such as the public internet! This option is ignored unless -rpcallowip is also passed. Port is optional and overrides -rpcport. Use [host]:port notation for IPv6. This option can be specified multiple times (default: 127.0.0.1 and ::1 i.e., localhost)", ArgsManager::ALLOW_ANY | ArgsManager::NETWORK_ONLY | ArgsManager::SENSITIVE, OptionsCategory::RPC);
    gArgs.AddArg("-rpccookiefile=<loc>", "Location of the auth cookie. Relative paths will be prefixed by a net-specific datadir location. (default: data dir)", ArgsManager::ALLOW_ANY, OptionsCategory::RPC);
    gArgs.AddArg("-rpcpassword=<pw>", "Password for JSON-RPC connections", ArgsManager::ALLOW_ANY | ArgsManager::SENSITIVE, OptionsCategory::RPC);
    gArgs.AddArg("-rpcport=<port>", strprintf("Listen for JSON-RPC connections on <port> (default: %u, testnet: %u, regtest: %u)", defaultBaseParams->RPCPort(), testnetBaseParams->RPCPort(), regtestBaseParams->RPCPort()), ArgsManager::ALLOW_ANY | ArgsManager::NETWORK_ONLY, OptionsCategory::RPC);
    gArgs.AddArg("-rpcserialversion", strprintf("Sets the serialization of raw transaction or block hex returned in non-verbose mode, non-segwit(0) or segwit(1) (default: %d)", DEFAULT_RPC_SERIALIZE_VERSION), ArgsManager::ALLOW_ANY, OptionsCategory::RPC);
    gArgs.AddArg("-rpcservertimeout=<n>", strprintf("Timeout during HTTP requests (default: %d)", DEFAULT_HTTP_SERVER_TIMEOUT), ArgsManager::ALLOW_ANY | ArgsManager::DEBUG_ONLY, OptionsCategory::RPC);
    gArgs.AddArg("-rpcthreads=<n>", strprintf("Set the number of threads to service RPC calls (default: %d)", DEFAULT_HTTP_THREADS), ArgsManager::ALLOW_ANY, OptionsCategory::RPC);
    gArgs.AddArg("-rpcuser=<user>", "Username for JSON-RPC connections", ArgsManager::ALLOW_ANY | ArgsManager::SENSITIVE, OptionsCategory::RPC);
    gArgs.AddArg("-rpcwhitelist=<whitelist>", "Set a whitelist to filter incoming RPC calls for a specific user. The field <whitelist> comes in the format: <USERNAME>:<rpc 1>,<rpc 2>,...,<rpc n>. If multiple whitelists are set for a given user, they are set-intersected. See -rpcwhitelistdefault documentation for information on default whitelist behavior.", ArgsManager::ALLOW_ANY, OptionsCategory::RPC);
    gArgs.AddArg("-rpcwhitelistdefault", "Sets default behavior for rpc whitelisting. Unless rpcwhitelistdefault is set to 0, if any -rpcwhitelist is set, the rpc server acts as if all rpc users are subject to empty-unless-otherwise-specified whitelists. If rpcwhitelistdefault is set to 1 and no -rpcwhitelist is set, rpc server acts as if all rpc users are subject to empty whitelists.", ArgsManager::ALLOW_BOOL, OptionsCategory::RPC);
    gArgs.AddArg("-rpcworkqueue=<n>", strprintf("Set the depth of the work queue to service RPC calls (default: %d)", DEFAULT_HTTP_WORKQUEUE), ArgsManager::ALLOW_ANY | ArgsManager::DEBUG_ONLY, OptionsCategory::RPC);
    gArgs.AddArg("-server", "Accept command line and JSON-RPC commands", ArgsManager::ALLOW_ANY, OptionsCategory::RPC);

    gArgs.AddArg("-nameencoding=<enc>", strprintf("Sets the default encoding used for names in the RPC interface (default: %s)", EncodingToString(DEFAULT_NAME_ENCODING)), ArgsManager::ALLOW_ANY, OptionsCategory::RPC);
    gArgs.AddArg("-valueencoding=<enc>", strprintf("Sets the default encoding used for values in the RPC interface (default: %s)", EncodingToString(DEFAULT_VALUE_ENCODING)), ArgsManager::ALLOW_ANY, OptionsCategory::RPC);
    gArgs.AddArg("-limitnamechains=<n>", strprintf("Limit pending chains of name operations for name_update to <n> (default: %u)", DEFAULT_NAME_CHAIN_LIMIT), ArgsManager::ALLOW_ANY, OptionsCategory::RPC);

#if HAVE_DECL_DAEMON
    gArgs.AddArg("-daemon", "Run in the background as a daemon and accept commands", ArgsManager::ALLOW_ANY, OptionsCategory::OPTIONS);
#else
    hidden_args.emplace_back("-daemon");
#endif

    // Add the hidden options
    gArgs.AddHiddenArgs(hidden_args);
}

std::string LicenseInfo()
{
    const std::string URL_SOURCE_CODE = "<https://github.com/namecoin/namecoin-core>";

    return CopyrightHolders(strprintf(_("Copyright (C) %i-%i").translated, 2009, COPYRIGHT_YEAR) + " ") + "\n" +
           "\n" +
           strprintf(_("Please contribute if you find %s useful. "
                       "Visit %s for further information about the software.").translated,
               PACKAGE_NAME, "<" PACKAGE_URL ">") +
           "\n" +
           strprintf(_("The source code is available from %s.").translated,
               URL_SOURCE_CODE) +
           "\n" +
           "\n" +
           _("This is experimental software.").translated + "\n" +
           strprintf(_("Distributed under the MIT software license, see the accompanying file %s or %s").translated, "COPYING", "<https://opensource.org/licenses/MIT>") +
           "\n";
}

#if HAVE_SYSTEM
static void BlockNotifyCallback(bool initialSync, const CBlockIndex *pBlockIndex)
{
    if (initialSync || !pBlockIndex)
        return;

    std::string strCmd = gArgs.GetArg("-blocknotify", "");
    if (!strCmd.empty()) {
        boost::replace_all(strCmd, "%s", pBlockIndex->GetBlockHash().GetHex());
        std::thread t(runCommand, strCmd);
        t.detach(); // thread runs free
    }
}
#endif

static bool fHaveGenesis = false;
static Mutex g_genesis_wait_mutex;
static std::condition_variable g_genesis_wait_cv;

static void BlockNotifyGenesisWait(bool, const CBlockIndex *pBlockIndex)
{
    if (pBlockIndex != nullptr) {
        {
            LOCK(g_genesis_wait_mutex);
            fHaveGenesis = true;
        }
        g_genesis_wait_cv.notify_all();
    }
}

struct CImportingNow
{
    CImportingNow() {
        assert(fImporting == false);
        fImporting = true;
    }

    ~CImportingNow() {
        assert(fImporting == true);
        fImporting = false;
    }
};


// If we're using -prune with -reindex, then delete block files that will be ignored by the
// reindex.  Since reindexing works by starting at block file 0 and looping until a blockfile
// is missing, do the same here to delete any later block files after a gap.  Also delete all
// rev files since they'll be rewritten by the reindex anyway.  This ensures that vinfoBlockFile
// is in sync with what's actually on disk by the time we start downloading, so that pruning
// works correctly.
static void CleanupBlockRevFiles()
{
    std::map<std::string, fs::path> mapBlockFiles;

    // Glob all blk?????.dat and rev?????.dat files from the blocks directory.
    // Remove the rev files immediately and insert the blk file paths into an
    // ordered map keyed by block file index.
    LogPrintf("Removing unusable blk?????.dat and rev?????.dat files for -reindex with -prune\n");
    fs::path blocksdir = GetBlocksDir();
    for (fs::directory_iterator it(blocksdir); it != fs::directory_iterator(); it++) {
        if (fs::is_regular_file(*it) &&
            it->path().filename().string().length() == 12 &&
            it->path().filename().string().substr(8,4) == ".dat")
        {
            if (it->path().filename().string().substr(0,3) == "blk")
                mapBlockFiles[it->path().filename().string().substr(3,5)] = it->path();
            else if (it->path().filename().string().substr(0,3) == "rev")
                remove(it->path());
        }
    }

    // Remove all block files that aren't part of a contiguous set starting at
    // zero by walking the ordered map (keys are block file indices) by
    // keeping a separate counter.  Once we hit a gap (or if 0 doesn't exist)
    // start removing block files.
    int nContigCounter = 0;
    for (const std::pair<const std::string, fs::path>& item : mapBlockFiles) {
        if (atoi(item.first) == nContigCounter) {
            nContigCounter++;
            continue;
        }
        remove(item.second);
    }
}

static void ThreadImport(std::vector<fs::path> vImportFiles)
{
    const CChainParams& chainparams = Params();
    util::ThreadRename("loadblk");
    ScheduleBatchPriority();

    {
    CImportingNow imp;

    // -reindex
    if (fReindex) {
        int nFile = 0;
        while (true) {
            FlatFilePos pos(nFile, 0);
            if (!fs::exists(GetBlockPosFilename(pos)))
                break; // No block files left to reindex
            FILE *file = OpenBlockFile(pos, true);
            if (!file)
                break; // This error is logged in OpenBlockFile
            LogPrintf("Reindexing block file blk%05u.dat...\n", (unsigned int)nFile);
            LoadExternalBlockFile(chainparams, file, &pos);
            if (ShutdownRequested()) {
                LogPrintf("Shutdown requested. Exit %s\n", __func__);
                return;
            }
            nFile++;
        }
        pblocktree->WriteReindexing(false);
        fReindex = false;
        LogPrintf("Reindexing finished\n");
        // To avoid ending up in a situation without genesis block, re-try initializing (no-op if reindexing worked):
        LoadGenesisBlock(chainparams);
    }

    // -loadblock=
    for (const fs::path& path : vImportFiles) {
        FILE *file = fsbridge::fopen(path, "rb");
        if (file) {
            LogPrintf("Importing blocks file %s...\n", path.string());
            LoadExternalBlockFile(chainparams, file);
            if (ShutdownRequested()) {
                LogPrintf("Shutdown requested. Exit %s\n", __func__);
                return;
            }
        } else {
            LogPrintf("Warning: Could not open blocks file %s\n", path.string());
        }
    }

    // scan for better chains in the block chain database, that are not yet connected in the active best chain

    // We can't hold cs_main during ActivateBestChain even though we're accessing
    // the g_chainman unique_ptrs since ABC requires us not to be holding cs_main, so retrieve
    // the relevant pointers before the ABC call.
    for (CChainState* chainstate : WITH_LOCK(::cs_main, return g_chainman.GetAll())) {
        BlockValidationState state;
        if (!chainstate->ActivateBestChain(state, chainparams, nullptr)) {
            LogPrintf("Failed to connect best block (%s)\n", state.ToString());
            StartShutdown();
            return;
        }
    }

    if (gArgs.GetBoolArg("-stopafterblockimport", DEFAULT_STOPAFTERBLOCKIMPORT)) {
        LogPrintf("Stopping after block import\n");
        StartShutdown();
        return;
    }
    } // End scope of CImportingNow
    if (gArgs.GetArg("-persistmempool", DEFAULT_PERSIST_MEMPOOL)) {
        LoadMempool(::mempool);
    }
    ::mempool.SetIsLoaded(!ShutdownRequested());
}

/** Sanity checks
 *  Ensure that Bitcoin is running in a usable environment with all
 *  necessary library support.
 */
static bool InitSanityCheck()
{
    if (!ECC_InitSanityCheck()) {
        return InitError(Untranslated("Elliptic curve cryptography sanity check failure. Aborting."));
    }

    if (!glibc_sanity_test() || !glibcxx_sanity_test())
        return false;

    if (!Random_SanityCheck()) {
        return InitError(Untranslated("OS cryptographic RNG sanity check failure. Aborting."));
    }

    return true;
}

static bool AppInitServers()
{
    RPCServer::OnStarted(&OnRPCStarted);
    RPCServer::OnStopped(&OnRPCStopped);
    if (!InitHTTPServer())
        return false;
    StartRPC();
    if (!StartHTTPRPC())
        return false;
    if (gArgs.GetBoolArg("-rest", DEFAULT_REST_ENABLE)) StartREST();
    StartHTTPServer();
    return true;
}

// Parameter interaction based on rules
void InitParameterInteraction()
{
    // when specifying an explicit binding address, you want to listen on it
    // even when -connect or -proxy is specified
    if (gArgs.IsArgSet("-bind")) {
        if (gArgs.SoftSetBoolArg("-listen", true))
            LogPrintf("%s: parameter interaction: -bind set -> setting -listen=1\n", __func__);
    }
    if (gArgs.IsArgSet("-whitebind")) {
        if (gArgs.SoftSetBoolArg("-listen", true))
            LogPrintf("%s: parameter interaction: -whitebind set -> setting -listen=1\n", __func__);
    }

    if (gArgs.IsArgSet("-connect")) {
        // when only connecting to trusted nodes, do not seed via DNS, or listen by default
        if (gArgs.SoftSetBoolArg("-dnsseed", false))
            LogPrintf("%s: parameter interaction: -connect set -> setting -dnsseed=0\n", __func__);
        if (gArgs.SoftSetBoolArg("-listen", false))
            LogPrintf("%s: parameter interaction: -connect set -> setting -listen=0\n", __func__);
    }

    if (gArgs.IsArgSet("-proxy")) {
        // to protect privacy, do not listen by default if a default proxy server is specified
        if (gArgs.SoftSetBoolArg("-listen", false))
            LogPrintf("%s: parameter interaction: -proxy set -> setting -listen=0\n", __func__);
        // to protect privacy, do not use UPNP when a proxy is set. The user may still specify -listen=1
        // to listen locally, so don't rely on this happening through -listen below.
        if (gArgs.SoftSetBoolArg("-upnp", false))
            LogPrintf("%s: parameter interaction: -proxy set -> setting -upnp=0\n", __func__);
        // to protect privacy, do not discover addresses by default
        if (gArgs.SoftSetBoolArg("-discover", false))
            LogPrintf("%s: parameter interaction: -proxy set -> setting -discover=0\n", __func__);
    }

    if (!gArgs.GetBoolArg("-listen", DEFAULT_LISTEN)) {
        // do not map ports or try to retrieve public IP when not listening (pointless)
        if (gArgs.SoftSetBoolArg("-upnp", false))
            LogPrintf("%s: parameter interaction: -listen=0 -> setting -upnp=0\n", __func__);
        if (gArgs.SoftSetBoolArg("-discover", false))
            LogPrintf("%s: parameter interaction: -listen=0 -> setting -discover=0\n", __func__);
        if (gArgs.SoftSetBoolArg("-listenonion", false))
            LogPrintf("%s: parameter interaction: -listen=0 -> setting -listenonion=0\n", __func__);
    }

    if (gArgs.IsArgSet("-externalip")) {
        // if an explicit public IP is specified, do not try to find others
        if (gArgs.SoftSetBoolArg("-discover", false))
            LogPrintf("%s: parameter interaction: -externalip set -> setting -discover=0\n", __func__);
    }

    // disable whitelistrelay in blocksonly mode
    if (gArgs.GetBoolArg("-blocksonly", DEFAULT_BLOCKSONLY)) {
        if (gArgs.SoftSetBoolArg("-whitelistrelay", false))
            LogPrintf("%s: parameter interaction: -blocksonly=1 -> setting -whitelistrelay=0\n", __func__);
    }

    // Forcing relay from whitelisted hosts implies we will accept relays from them in the first place.
    if (gArgs.GetBoolArg("-whitelistforcerelay", DEFAULT_WHITELISTFORCERELAY)) {
        if (gArgs.SoftSetBoolArg("-whitelistrelay", true))
            LogPrintf("%s: parameter interaction: -whitelistforcerelay=1 -> setting -whitelistrelay=1\n", __func__);
    }
}

/**
 * Initialize global loggers.
 *
 * Note that this is called very early in the process lifetime, so you should be
 * careful about what global state you rely on here.
 */
void InitLogging()
{
    LogInstance().m_print_to_file = !gArgs.IsArgNegated("-debuglogfile");
    LogInstance().m_file_path = AbsPathForConfigVal(gArgs.GetArg("-debuglogfile", DEFAULT_DEBUGLOGFILE));
    LogInstance().m_print_to_console = gArgs.GetBoolArg("-printtoconsole", !gArgs.GetBoolArg("-daemon", false));
    LogInstance().m_log_timestamps = gArgs.GetBoolArg("-logtimestamps", DEFAULT_LOGTIMESTAMPS);
    LogInstance().m_log_time_micros = gArgs.GetBoolArg("-logtimemicros", DEFAULT_LOGTIMEMICROS);
#ifdef HAVE_THREAD_LOCAL
    LogInstance().m_log_threadnames = gArgs.GetBoolArg("-logthreadnames", DEFAULT_LOGTHREADNAMES);
#endif

    fLogIPs = gArgs.GetBoolArg("-logips", DEFAULT_LOGIPS);

    std::string version_string = FormatFullVersion();
#ifdef DEBUG
    version_string += " (debug build)";
#else
    version_string += " (release build)";
#endif
    LogPrintf(PACKAGE_NAME " version %s\n", version_string);
}

namespace { // Variables internal to initialization process only

int nMaxConnections;
int nUserMaxConnections;
int nFD;
ServiceFlags nLocalServices = ServiceFlags(NODE_NETWORK | NODE_NETWORK_LIMITED);
int64_t peer_connect_timeout;
std::set<BlockFilterType> g_enabled_filter_types;

} // namespace

[[noreturn]] static void new_handler_terminate()
{
    // Rather than throwing std::bad-alloc if allocation fails, terminate
    // immediately to (try to) avoid chain corruption.
    // Since LogPrintf may itself allocate memory, set the handler directly
    // to terminate first.
    std::set_new_handler(std::terminate);
    LogPrintf("Error: Out of memory. Terminating.\n");

    // The log was successful, terminate now.
    std::terminate();
};

bool AppInitBasicSetup()
{
    // ********************************************************* Step 1: setup
#ifdef _MSC_VER
    // Turn off Microsoft heap dump noise
    _CrtSetReportMode(_CRT_WARN, _CRTDBG_MODE_FILE);
    _CrtSetReportFile(_CRT_WARN, CreateFileA("NUL", GENERIC_WRITE, 0, nullptr, OPEN_EXISTING, 0, 0));
    // Disable confusing "helpful" text message on abort, Ctrl-C
    _set_abort_behavior(0, _WRITE_ABORT_MSG | _CALL_REPORTFAULT);
#endif
#ifdef WIN32
    // Enable heap terminate-on-corruption
    HeapSetInformation(nullptr, HeapEnableTerminationOnCorruption, nullptr, 0);
#endif

    if (!SetupNetworking()) {
        return InitError(Untranslated("Initializing networking failed."));
    }

#ifndef WIN32
    if (!gArgs.GetBoolArg("-sysperms", false)) {
        umask(077);
    }

    // Clean shutdown on SIGTERM
    registerSignalHandler(SIGTERM, HandleSIGTERM);
    registerSignalHandler(SIGINT, HandleSIGTERM);

    // Reopen debug.log on SIGHUP
    registerSignalHandler(SIGHUP, HandleSIGHUP);

    // Ignore SIGPIPE, otherwise it will bring the daemon down if the client closes unexpectedly
    signal(SIGPIPE, SIG_IGN);
#else
    SetConsoleCtrlHandler(consoleCtrlHandler, true);
#endif

    std::set_new_handler(new_handler_terminate);

    return true;
}

bool AppInitParameterInteraction()
{
    const CChainParams& chainparams = Params();
    // ********************************************************* Step 2: parameter interactions

    // also see: InitParameterInteraction()

    // Warn if network-specific options (-addnode, -connect, etc) are
    // specified in default section of config file, but not overridden
    // on the command line or in this network's section of the config file.
    std::string network = gArgs.GetChainName();
    for (const auto& arg : gArgs.GetUnsuitableSectionOnlyArgs()) {
        return InitError(strprintf(_("Config setting for %s only applied on %s network when in [%s] section."), arg, network, network));
    }

    // Warn if unrecognized section name are present in the config file.
    for (const auto& section : gArgs.GetUnrecognizedSections()) {
        InitWarning(strprintf("%s:%i " + _("Section [%s] is not recognized.").translated, section.m_file, section.m_line, section.m_name));
    }

    if (!fs::is_directory(GetBlocksDir())) {
        return InitError(strprintf(_("Specified blocks directory \"%s\" does not exist."), gArgs.GetArg("-blocksdir", "")));
    }

    // parse and validate enabled filter types
    std::string blockfilterindex_value = gArgs.GetArg("-blockfilterindex", DEFAULT_BLOCKFILTERINDEX);
    if (blockfilterindex_value == "" || blockfilterindex_value == "1") {
        g_enabled_filter_types = AllBlockFilterTypes();
    } else if (blockfilterindex_value != "0") {
        const std::vector<std::string> names = gArgs.GetArgs("-blockfilterindex");
        for (const auto& name : names) {
            BlockFilterType filter_type;
            if (!BlockFilterTypeByName(name, filter_type)) {
                return InitError(strprintf(_("Unknown -blockfilterindex value %s."), name));
            }
            g_enabled_filter_types.insert(filter_type);
        }
    }

    // if using block pruning, then disallow txindex
    if (gArgs.GetArg("-prune", 0)) {
        if (gArgs.GetBoolArg("-txindex", DEFAULT_TXINDEX))
<<<<<<< HEAD
            return InitError(_("Prune mode is incompatible with -txindex.").translated);
        if (gArgs.GetBoolArg("-namehashindex", DEFAULT_NAMEHASHINDEX))
            return InitError(_("Prune mode is incompatible with -namehashindex.").translated);
=======
            return InitError(_("Prune mode is incompatible with -txindex."));
>>>>>>> 64afad52
        if (!g_enabled_filter_types.empty()) {
            return InitError(_("Prune mode is incompatible with -blockfilterindex."));
        }
    }

    // -bind and -whitebind can't be set when not listening
    size_t nUserBind = gArgs.GetArgs("-bind").size() + gArgs.GetArgs("-whitebind").size();
    if (nUserBind != 0 && !gArgs.GetBoolArg("-listen", DEFAULT_LISTEN)) {
        return InitError(Untranslated("Cannot set -bind or -whitebind together with -listen=0"));
    }

    // Make sure enough file descriptors are available
    int nBind = std::max(nUserBind, size_t(1));
    nUserMaxConnections = gArgs.GetArg("-maxconnections", DEFAULT_MAX_PEER_CONNECTIONS);
    nMaxConnections = std::max(nUserMaxConnections, 0);

    // Trim requested connection counts, to fit into system limitations
    // <int> in std::min<int>(...) to work around FreeBSD compilation issue described in #2695
    nFD = RaiseFileDescriptorLimit(nMaxConnections + MIN_CORE_FILEDESCRIPTORS + MAX_ADDNODE_CONNECTIONS);
#ifdef USE_POLL
    int fd_max = nFD;
#else
    int fd_max = FD_SETSIZE;
#endif
    nMaxConnections = std::max(std::min<int>(nMaxConnections, fd_max - nBind - MIN_CORE_FILEDESCRIPTORS - MAX_ADDNODE_CONNECTIONS), 0);
    if (nFD < MIN_CORE_FILEDESCRIPTORS)
        return InitError(_("Not enough file descriptors available."));
    nMaxConnections = std::min(nFD - MIN_CORE_FILEDESCRIPTORS - MAX_ADDNODE_CONNECTIONS, nMaxConnections);

    if (nMaxConnections < nUserMaxConnections)
        InitWarning(strprintf(_("Reducing -maxconnections from %d to %d, because of system limitations.").translated, nUserMaxConnections, nMaxConnections));

    // ********************************************************* Step 3: parameter-to-internal-flags
    if (gArgs.IsArgSet("-debug")) {
        // Special-case: if -debug=0/-nodebug is set, turn off debugging messages
        const std::vector<std::string> categories = gArgs.GetArgs("-debug");

        if (std::none_of(categories.begin(), categories.end(),
            [](std::string cat){return cat == "0" || cat == "none";})) {
            for (const auto& cat : categories) {
                if (!LogInstance().EnableCategory(cat)) {
                    InitWarning(strprintf(_("Unsupported logging category %s=%s.").translated, "-debug", cat));
                }
            }
        }
    }

    // Now remove the logging categories which were explicitly excluded
    for (const std::string& cat : gArgs.GetArgs("-debugexclude")) {
        if (!LogInstance().DisableCategory(cat)) {
            InitWarning(strprintf(_("Unsupported logging category %s=%s.").translated, "-debugexclude", cat));
        }
    }

    // Checkmempool and checkblockindex default to true in regtest mode
    int ratio = std::min<int>(std::max<int>(gArgs.GetArg("-checkmempool", chainparams.DefaultConsistencyChecks() ? 1 : 0), 0), 1000000);
    if (ratio != 0) {
        mempool.setSanityCheck(1.0 / ratio);
    }
    fCheckBlockIndex = gArgs.GetBoolArg("-checkblockindex", chainparams.DefaultConsistencyChecks());
    fCheckpointsEnabled = gArgs.GetBoolArg("-checkpoints", DEFAULT_CHECKPOINTS_ENABLED);

    hashAssumeValid = uint256S(gArgs.GetArg("-assumevalid", chainparams.GetConsensus().defaultAssumeValid.GetHex()));
    if (!hashAssumeValid.IsNull())
        LogPrintf("Assuming ancestors of block %s have valid signatures.\n", hashAssumeValid.GetHex());
    else
        LogPrintf("Validating signatures for all blocks.\n");

    if (gArgs.IsArgSet("-minimumchainwork")) {
        const std::string minChainWorkStr = gArgs.GetArg("-minimumchainwork", "");
        if (!IsHexNumber(minChainWorkStr)) {
            return InitError(strprintf(Untranslated("Invalid non-hex (%s) minimum chain work value specified"), minChainWorkStr));
        }
        nMinimumChainWork = UintToArith256(uint256S(minChainWorkStr));
    } else {
        nMinimumChainWork = UintToArith256(chainparams.GetConsensus().nMinimumChainWork);
    }
    LogPrintf("Setting nMinimumChainWork=%s\n", nMinimumChainWork.GetHex());
    if (nMinimumChainWork < UintToArith256(chainparams.GetConsensus().nMinimumChainWork)) {
        LogPrintf("Warning: nMinimumChainWork set below default value of %s\n", chainparams.GetConsensus().nMinimumChainWork.GetHex());
    }

    // mempool limits
    int64_t nMempoolSizeMax = gArgs.GetArg("-maxmempool", DEFAULT_MAX_MEMPOOL_SIZE) * 1000000;
    int64_t nMempoolSizeMin = gArgs.GetArg("-limitdescendantsize", DEFAULT_DESCENDANT_SIZE_LIMIT) * 1000 * 40;
    if (nMempoolSizeMax < 0 || nMempoolSizeMax < nMempoolSizeMin)
        return InitError(strprintf(_("-maxmempool must be at least %d MB"), std::ceil(nMempoolSizeMin / 1000000.0)));
    // incremental relay fee sets the minimum feerate increase necessary for BIP 125 replacement in the mempool
    // and the amount the mempool min fee increases above the feerate of txs evicted due to mempool limiting.
    if (gArgs.IsArgSet("-incrementalrelayfee"))
    {
        CAmount n = 0;
        if (!ParseMoney(gArgs.GetArg("-incrementalrelayfee", ""), n))
            return InitError(AmountErrMsg("incrementalrelayfee", gArgs.GetArg("-incrementalrelayfee", "")));
        incrementalRelayFee = CFeeRate(n);
    }

    // block pruning; get the amount of disk space (in MiB) to allot for block & undo files
    int64_t nPruneArg = gArgs.GetArg("-prune", 0);
    if (nPruneArg < 0) {
        return InitError(_("Prune cannot be configured with a negative value."));
    }
    nPruneTarget = (uint64_t) nPruneArg * 1024 * 1024;
    if (nPruneArg == 1) {  // manual pruning: -prune=1
        LogPrintf("Block pruning enabled.  Use RPC call pruneblockchain(height) to manually prune block and undo files.\n");
        nPruneTarget = std::numeric_limits<uint64_t>::max();
        fPruneMode = true;
    } else if (nPruneTarget) {
        if (nPruneTarget < MIN_DISK_SPACE_FOR_BLOCK_FILES) {
            return InitError(strprintf(_("Prune configured below the minimum of %d MiB.  Please use a higher number."), MIN_DISK_SPACE_FOR_BLOCK_FILES / 1024 / 1024));
        }
        LogPrintf("Prune configured to target %u MiB on disk for block and undo files.\n", nPruneTarget / 1024 / 1024);
        fPruneMode = true;
    }

    nConnectTimeout = gArgs.GetArg("-timeout", DEFAULT_CONNECT_TIMEOUT);
    if (nConnectTimeout <= 0) {
        nConnectTimeout = DEFAULT_CONNECT_TIMEOUT;
    }

    peer_connect_timeout = gArgs.GetArg("-peertimeout", DEFAULT_PEER_CONNECT_TIMEOUT);
    if (peer_connect_timeout <= 0) {
        return InitError(Untranslated("peertimeout cannot be configured with a negative value."));
    }

    if (gArgs.IsArgSet("-minrelaytxfee")) {
        CAmount n = 0;
        if (!ParseMoney(gArgs.GetArg("-minrelaytxfee", ""), n)) {
            return InitError(AmountErrMsg("minrelaytxfee", gArgs.GetArg("-minrelaytxfee", "")));
        }
        // High fee check is done afterward in CWallet::CreateWalletFromFile()
        ::minRelayTxFee = CFeeRate(n);
    } else if (incrementalRelayFee > ::minRelayTxFee) {
        // Allow only setting incrementalRelayFee to control both
        ::minRelayTxFee = incrementalRelayFee;
        LogPrintf("Increasing minrelaytxfee to %s to match incrementalrelayfee\n",::minRelayTxFee.ToString());
    }

    // Sanity check argument for min fee for including tx in block
    // TODO: Harmonize which arguments need sanity checking and where that happens
    if (gArgs.IsArgSet("-blockmintxfee"))
    {
        CAmount n = 0;
        if (!ParseMoney(gArgs.GetArg("-blockmintxfee", ""), n))
            return InitError(AmountErrMsg("blockmintxfee", gArgs.GetArg("-blockmintxfee", "")));
    }

    // Feerate used to define dust.  Shouldn't be changed lightly as old
    // implementations may inadvertently create non-standard transactions
    if (gArgs.IsArgSet("-dustrelayfee"))
    {
        CAmount n = 0;
        if (!ParseMoney(gArgs.GetArg("-dustrelayfee", ""), n))
            return InitError(AmountErrMsg("dustrelayfee", gArgs.GetArg("-dustrelayfee", "")));
        dustRelayFee = CFeeRate(n);
    }

    fRequireStandard = !gArgs.GetBoolArg("-acceptnonstdtxn", !chainparams.RequireStandard());
    if (!chainparams.IsTestChain() && !fRequireStandard) {
        return InitError(strprintf(Untranslated("acceptnonstdtxn is not currently supported for %s chain"), chainparams.NetworkIDString()));
    }
    nBytesPerSigOp = gArgs.GetArg("-bytespersigop", nBytesPerSigOp);

    if (!g_wallet_init_interface.ParameterInteraction()) return false;

    fIsBareMultisigStd = gArgs.GetBoolArg("-permitbaremultisig", DEFAULT_PERMIT_BAREMULTISIG);
    fAcceptDatacarrier = gArgs.GetBoolArg("-datacarrier", DEFAULT_ACCEPT_DATACARRIER);
    nMaxDatacarrierBytes = gArgs.GetArg("-datacarriersize", nMaxDatacarrierBytes);

    // Option to startup with mocktime set (used for regression testing):
    SetMockTime(gArgs.GetArg("-mocktime", 0)); // SetMockTime(0) is a no-op

    if (gArgs.GetBoolArg("-peerbloomfilters", DEFAULT_PEERBLOOMFILTERS))
        nLocalServices = ServiceFlags(nLocalServices | NODE_BLOOM);

    if (gArgs.GetArg("-rpcserialversion", DEFAULT_RPC_SERIALIZE_VERSION) < 0)
        return InitError(Untranslated("rpcserialversion must be non-negative."));

    if (gArgs.GetArg("-rpcserialversion", DEFAULT_RPC_SERIALIZE_VERSION) > 1)
        return InitError(Untranslated("Unknown rpcserialversion requested."));

    nMaxTipAge = gArgs.GetArg("-maxtipage", DEFAULT_MAX_TIP_AGE);

    return true;
}

static bool LockDataDirectory(bool probeOnly)
{
    // Make sure only a single Bitcoin process is using the data directory.
    fs::path datadir = GetDataDir();
    if (!DirIsWritable(datadir)) {
        return InitError(strprintf(_("Cannot write to data directory '%s'; check permissions."), datadir.string()));
    }
    if (!LockDirectory(datadir, ".lock", probeOnly)) {
        return InitError(strprintf(_("Cannot obtain a lock on data directory %s. %s is probably already running."), datadir.string(), PACKAGE_NAME));
    }
    return true;
}

bool AppInitSanityChecks()
{
    // ********************************************************* Step 4: sanity checks

    // Initialize elliptic curve code
    std::string sha256_algo = SHA256AutoDetect();
    LogPrintf("Using the '%s' SHA256 implementation\n", sha256_algo);
    RandomInit();
    ECC_Start();
    globalVerifyHandle.reset(new ECCVerifyHandle());

    // Sanity check
    if (!InitSanityCheck())
        return InitError(strprintf(_("Initialization sanity check failed. %s is shutting down."), PACKAGE_NAME));

    // Probe the data directory lock to give an early error message, if possible
    // We cannot hold the data directory lock here, as the forking for daemon() hasn't yet happened,
    // and a fork will cause weird behavior to it.
    return LockDataDirectory(true);
}

bool AppInitLockDataDirectory()
{
    // After daemonization get the data directory lock again and hold on to it until exit
    // This creates a slight window for a race condition to happen, however this condition is harmless: it
    // will at most make us exit without printing a message to console.
    if (!LockDataDirectory(false)) {
        // Detailed error printed inside LockDataDirectory
        return false;
    }
    return true;
}

bool AppInitMain(NodeContext& node)
{
    const CChainParams& chainparams = Params();
    // ********************************************************* Step 4a: application initialization
    if (!CreatePidFile()) {
        // Detailed error printed inside CreatePidFile().
        return false;
    }
    if (LogInstance().m_print_to_file) {
        if (gArgs.GetBoolArg("-shrinkdebugfile", LogInstance().DefaultShrinkDebugFile())) {
            // Do this first since it both loads a bunch of debug.log into memory,
            // and because this needs to happen before any other debug.log printing
            LogInstance().ShrinkDebugFile();
        }
    }
    if (!LogInstance().StartLogging()) {
            return InitError(strprintf(Untranslated("Could not open debug log file %s"),
                LogInstance().m_file_path.string()));
    }

    if (!LogInstance().m_log_timestamps)
        LogPrintf("Startup time: %s\n", FormatISO8601DateTime(GetTime()));
    LogPrintf("Default data directory %s\n", GetDefaultDataDir().string());
    LogPrintf("Using data directory %s\n", GetDataDir().string());

    // Only log conf file usage message if conf file actually exists.
    fs::path config_file_path = GetConfigFile(gArgs.GetArg("-conf", BITCOIN_CONF_FILENAME));
    if (fs::exists(config_file_path)) {
        LogPrintf("Config file: %s\n", config_file_path.string());
    } else if (gArgs.IsArgSet("-conf")) {
        // Warn if no conf file exists at path provided by user
        InitWarning(strprintf(_("The specified config file %s does not exist\n").translated, config_file_path.string()));
    } else {
        // Not categorizing as "Warning" because it's the default behavior
        LogPrintf("Config file: %s (not found, skipping)\n", config_file_path.string());
    }

    // Log the config arguments to debug.log
    gArgs.LogArgs();

    LogPrintf("Using at most %i automatic connections (%i file descriptors available)\n", nMaxConnections, nFD);

    // Warn about relative -datadir path.
    if (gArgs.IsArgSet("-datadir") && !fs::path(gArgs.GetArg("-datadir", "")).is_absolute()) {
        LogPrintf("Warning: relative datadir option '%s' specified, which will be interpreted relative to the " /* Continued */
                  "current working directory '%s'. This is fragile, because if namecoin is started in the future "
                  "from a different location, it will be unable to locate the current data files. There could "
                  "also be data loss if namecoin is started while in a temporary directory.\n",
            gArgs.GetArg("-datadir", ""), fs::current_path().string());
    }

    InitSignatureCache();
    InitScriptExecutionCache();

    int script_threads = gArgs.GetArg("-par", DEFAULT_SCRIPTCHECK_THREADS);
    if (script_threads <= 0) {
        // -par=0 means autodetect (number of cores - 1 script threads)
        // -par=-n means "leave n cores free" (number of cores - n - 1 script threads)
        script_threads += GetNumCores();
    }

    // Subtract 1 because the main thread counts towards the par threads
    script_threads = std::max(script_threads - 1, 0);

    // Number of script-checking threads <= MAX_SCRIPTCHECK_THREADS
    script_threads = std::min(script_threads, MAX_SCRIPTCHECK_THREADS);

    LogPrintf("Script verification uses %d additional threads\n", script_threads);
    if (script_threads >= 1) {
        g_parallel_script_checks = true;
        for (int i = 0; i < script_threads; ++i) {
            threadGroup.create_thread([i]() { return ThreadScriptCheck(i); });
        }
    }

    assert(!node.scheduler);
    node.scheduler = MakeUnique<CScheduler>();

    // Start the lightweight task scheduler thread
    CScheduler::Function serviceLoop = [&node]{ node.scheduler->serviceQueue(); };
    threadGroup.create_thread(std::bind(&TraceThread<CScheduler::Function>, "scheduler", serviceLoop));

    // Gather some entropy once per minute.
    node.scheduler->scheduleEvery([]{
        RandAddPeriodic();
    }, std::chrono::minutes{1});

    GetMainSignals().RegisterBackgroundSignalScheduler(*node.scheduler);

    // Create client interfaces for wallets that are supposed to be loaded
    // according to -wallet and -disablewallet options. This only constructs
    // the interfaces, it doesn't load wallet data. Wallets actually get loaded
    // when load() and start() interface methods are called below.
    g_wallet_init_interface.Construct(node);

    /* Register RPC commands regardless of -server setting so they will be
     * available in the GUI RPC console even if external calls are disabled.
     */
    RegisterAllCoreRPCCommands(tableRPC);
    for (const auto& client : node.chain_clients) {
        client->registerRpcs();
    }
    g_rpc_node = &node;
#if ENABLE_ZMQ
    RegisterZMQRPCCommands(tableRPC);
#endif

    /* Start the RPC server already.  It will be started in "warmup" mode
     * and not really process calls already (but it will signify connections
     * that the server is there and will be ready later).  Warmup mode will
     * be disabled when initialisation is finished.
     */
    if (gArgs.GetBoolArg("-server", false))
    {
        uiInterface.InitMessage_connect(SetRPCWarmupStatus);
        if (!AppInitServers())
            return InitError(_("Unable to start HTTP server. See debug log for details."));
    }

    // ********************************************************* Step 5: verify wallet database integrity
    for (const auto& client : node.chain_clients) {
        if (!client->verify()) {
            return false;
        }
    }

    // ********************************************************* Step 6: network initialization
    // Note that we absolutely cannot open any actual connections
    // until the very end ("start node") as the UTXO/block state
    // is not yet setup and may end up being set up twice if we
    // need to reindex later.

    assert(!node.banman);
    node.banman = MakeUnique<BanMan>(GetDataDir() / "banlist.dat", &uiInterface, gArgs.GetArg("-bantime", DEFAULT_MISBEHAVING_BANTIME));
    assert(!node.connman);
    node.connman = std::unique_ptr<CConnman>(new CConnman(GetRand(std::numeric_limits<uint64_t>::max()), GetRand(std::numeric_limits<uint64_t>::max())));
    // Make mempool generally available in the node context. For example the connection manager, wallet, or RPC threads,
    // which are all started after this, may use it from the node context.
    assert(!node.mempool);
    node.mempool = &::mempool;

    node.peer_logic.reset(new PeerLogicValidation(node.connman.get(), node.banman.get(), *node.scheduler, *node.mempool));
    RegisterValidationInterface(node.peer_logic.get());

    // sanitize comments per BIP-0014, format user agent and check total size
    std::vector<std::string> uacomments;
    for (const std::string& cmt : gArgs.GetArgs("-uacomment")) {
        if (cmt != SanitizeString(cmt, SAFE_CHARS_UA_COMMENT))
            return InitError(strprintf(_("User Agent comment (%s) contains unsafe characters."), cmt));
        uacomments.push_back(cmt);
    }
    strSubVersion = FormatSubVersion(CLIENT_NAME, CLIENT_VERSION, uacomments);
    if (strSubVersion.size() > MAX_SUBVERSION_LENGTH) {
        return InitError(strprintf(_("Total length of network version string (%i) exceeds maximum length (%i). Reduce the number or size of uacomments."),
            strSubVersion.size(), MAX_SUBVERSION_LENGTH));
    }

    if (gArgs.IsArgSet("-onlynet")) {
        std::set<enum Network> nets;
        for (const std::string& snet : gArgs.GetArgs("-onlynet")) {
            enum Network net = ParseNetwork(snet);
            if (net == NET_UNROUTABLE)
                return InitError(strprintf(_("Unknown network specified in -onlynet: '%s'"), snet));
            nets.insert(net);
        }
        for (int n = 0; n < NET_MAX; n++) {
            enum Network net = (enum Network)n;
            if (!nets.count(net))
                SetReachable(net, false);
        }
    }

    // Check for host lookup allowed before parsing any network related parameters
    fNameLookup = gArgs.GetBoolArg("-dns", DEFAULT_NAME_LOOKUP);

    bool proxyRandomize = gArgs.GetBoolArg("-proxyrandomize", DEFAULT_PROXYRANDOMIZE);
    // -proxy sets a proxy for all outgoing network traffic
    // -noproxy (or -proxy=0) as well as the empty string can be used to not set a proxy, this is the default
    std::string proxyArg = gArgs.GetArg("-proxy", "");
    SetReachable(NET_ONION, false);
    if (proxyArg != "" && proxyArg != "0") {
        CService proxyAddr;
        if (!Lookup(proxyArg, proxyAddr, 9050, fNameLookup)) {
            return InitError(strprintf(_("Invalid -proxy address or hostname: '%s'"), proxyArg));
        }

        proxyType addrProxy = proxyType(proxyAddr, proxyRandomize);
        if (!addrProxy.IsValid())
            return InitError(strprintf(_("Invalid -proxy address or hostname: '%s'"), proxyArg));

        SetProxy(NET_IPV4, addrProxy);
        SetProxy(NET_IPV6, addrProxy);
        SetProxy(NET_ONION, addrProxy);
        SetNameProxy(addrProxy);
        SetReachable(NET_ONION, true); // by default, -proxy sets onion as reachable, unless -noonion later
    }

    // -onion can be used to set only a proxy for .onion, or override normal proxy for .onion addresses
    // -noonion (or -onion=0) disables connecting to .onion entirely
    // An empty string is used to not override the onion proxy (in which case it defaults to -proxy set above, or none)
    std::string onionArg = gArgs.GetArg("-onion", "");
    if (onionArg != "") {
        if (onionArg == "0") { // Handle -noonion/-onion=0
            SetReachable(NET_ONION, false);
        } else {
            CService onionProxy;
            if (!Lookup(onionArg, onionProxy, 9050, fNameLookup)) {
                return InitError(strprintf(_("Invalid -onion address or hostname: '%s'"), onionArg));
            }
            proxyType addrOnion = proxyType(onionProxy, proxyRandomize);
            if (!addrOnion.IsValid())
                return InitError(strprintf(_("Invalid -onion address or hostname: '%s'"), onionArg));
            SetProxy(NET_ONION, addrOnion);
            SetReachable(NET_ONION, true);
        }
    }

    // see Step 2: parameter interactions for more information about these
    fListen = gArgs.GetBoolArg("-listen", DEFAULT_LISTEN);
    fDiscover = gArgs.GetBoolArg("-discover", true);
    g_relay_txes = !gArgs.GetBoolArg("-blocksonly", DEFAULT_BLOCKSONLY);

    for (const std::string& strAddr : gArgs.GetArgs("-externalip")) {
        CService addrLocal;
        if (Lookup(strAddr, addrLocal, GetListenPort(), fNameLookup) && addrLocal.IsValid())
            AddLocal(addrLocal, LOCAL_MANUAL);
        else
            return InitError(Untranslated(ResolveErrMsg("externalip", strAddr)));
    }

    // Read asmap file if configured
    if (gArgs.IsArgSet("-asmap")) {
        fs::path asmap_path = fs::path(gArgs.GetArg("-asmap", ""));
        if (asmap_path.empty()) {
            asmap_path = DEFAULT_ASMAP_FILENAME;
        }
        if (!asmap_path.is_absolute()) {
            asmap_path = GetDataDir() / asmap_path;
        }
        if (!fs::exists(asmap_path)) {
            InitError(strprintf(_("Could not find asmap file %s"), asmap_path));
            return false;
        }
        std::vector<bool> asmap = CAddrMan::DecodeAsmap(asmap_path);
        if (asmap.size() == 0) {
            InitError(strprintf(_("Could not parse asmap file %s"), asmap_path));
            return false;
        }
        const uint256 asmap_version = SerializeHash(asmap);
        node.connman->SetAsmap(std::move(asmap));
        LogPrintf("Using asmap version %s for IP bucketing\n", asmap_version.ToString());
    } else {
        LogPrintf("Using /16 prefix for IP bucketing\n");
    }

#if ENABLE_ZMQ
    g_zmq_notification_interface = CZMQNotificationInterface::Create();

    if (g_zmq_notification_interface) {
        RegisterValidationInterface(g_zmq_notification_interface);
    }
#endif
    uint64_t nMaxOutboundLimit = 0; //unlimited unless -maxuploadtarget is set
    uint64_t nMaxOutboundTimeframe = MAX_UPLOAD_TIMEFRAME;

    if (gArgs.IsArgSet("-maxuploadtarget")) {
        nMaxOutboundLimit = gArgs.GetArg("-maxuploadtarget", DEFAULT_MAX_UPLOAD_TARGET)*1024*1024;
    }

    // ********************************************************* Step 7: load block chain

    fReindex = gArgs.GetBoolArg("-reindex", false);
    bool fReindexChainState = gArgs.GetBoolArg("-reindex-chainstate", false);

    // cache size calculations
    int64_t nTotalCache = (gArgs.GetArg("-dbcache", nDefaultDbCache) << 20);
    nTotalCache = std::max(nTotalCache, nMinDbCache << 20); // total cache cannot be less than nMinDbCache
    nTotalCache = std::min(nTotalCache, nMaxDbCache << 20); // total cache cannot be greater than nMaxDbcache
    int64_t nBlockTreeDBCache = std::min(nTotalCache / 8, nMaxBlockDBCache << 20);
    nTotalCache -= nBlockTreeDBCache;
    int64_t nTxIndexCache = std::min(nTotalCache / 8, gArgs.GetBoolArg("-txindex", DEFAULT_TXINDEX) ? nMaxTxIndexCache << 20 : 0);
    nTotalCache -= nTxIndexCache;
    const int64_t nNameHashIndexCache = std::min(nTotalCache / 8, gArgs.GetBoolArg("-namehashindex", DEFAULT_NAMEHASHINDEX) ? MAX_NAMEHASH_CACHE << 20 : 0);
    nTotalCache -= nNameHashIndexCache;
    int64_t filter_index_cache = 0;
    if (!g_enabled_filter_types.empty()) {
        size_t n_indexes = g_enabled_filter_types.size();
        int64_t max_cache = std::min(nTotalCache / 8, max_filter_index_cache << 20);
        filter_index_cache = max_cache / n_indexes;
        nTotalCache -= filter_index_cache * n_indexes;
    }
    int64_t nCoinDBCache = std::min(nTotalCache / 2, (nTotalCache / 4) + (1 << 23)); // use 25%-50% of the remainder for disk cache
    nCoinDBCache = std::min(nCoinDBCache, nMaxCoinsDBCache << 20); // cap total coins db cache
    nTotalCache -= nCoinDBCache;
    nCoinCacheUsage = nTotalCache; // the rest goes to in-memory cache
    int64_t nMempoolSizeMax = gArgs.GetArg("-maxmempool", DEFAULT_MAX_MEMPOOL_SIZE) * 1000000;
    LogPrintf("Cache configuration:\n");
    LogPrintf("* Using %.1f MiB for block index database\n", nBlockTreeDBCache * (1.0 / 1024 / 1024));
    if (gArgs.GetBoolArg("-txindex", DEFAULT_TXINDEX)) {
        LogPrintf("* Using %.1f MiB for transaction index database\n", nTxIndexCache * (1.0 / 1024 / 1024));
    }
    if (gArgs.GetBoolArg("-namehashindex", DEFAULT_NAMEHASHINDEX)) {
        LogPrintf("* Using %.1f MiB for name hash database\n", nNameHashIndexCache * (1.0 / 1024 / 1024));
    }
    for (BlockFilterType filter_type : g_enabled_filter_types) {
        LogPrintf("* Using %.1f MiB for %s block filter index database\n",
                  filter_index_cache * (1.0 / 1024 / 1024), BlockFilterTypeName(filter_type));
    }
    LogPrintf("* Using %.1f MiB for chain state database\n", nCoinDBCache * (1.0 / 1024 / 1024));
    LogPrintf("* Using %.1f MiB for in-memory UTXO set (plus up to %.1f MiB of unused mempool space)\n", nCoinCacheUsage * (1.0 / 1024 / 1024), nMempoolSizeMax * (1.0 / 1024 / 1024));

    bool fLoaded = false;
    while (!fLoaded && !ShutdownRequested()) {
        bool fReset = fReindex;
        auto is_coinsview_empty = [&](CChainState* chainstate) EXCLUSIVE_LOCKS_REQUIRED(::cs_main) {
            return fReset || fReindexChainState || chainstate->CoinsTip().GetBestBlock().IsNull();
        };
        bilingual_str strLoadError;

        uiInterface.InitMessage(_("Loading block index...").translated);

        do {
            const int64_t load_block_index_start_time = GetTimeMillis();
            try {
                LOCK(cs_main);
                g_chainman.InitializeChainstate();
                UnloadBlockIndex();

                // new CBlockTreeDB tries to delete the existing file, which
                // fails if it's still open from the previous loop. Close it first:
                pblocktree.reset();
                pblocktree.reset(new CBlockTreeDB(nBlockTreeDBCache, false, fReset));

                if (fReset) {
                    pblocktree->WriteReindexing(true);
                    //If we're reindexing in prune mode, wipe away unusable block files and all undo data files
                    if (fPruneMode)
                        CleanupBlockRevFiles();
                }

                if (ShutdownRequested()) break;

                // LoadBlockIndex will load fHavePruned if we've ever removed a
                // block file from disk.
                // Note that it also sets fReindex based on the disk flag!
                // From here on out fReindex and fReset mean something different!
                if (!LoadBlockIndex(chainparams)) {
                    if (ShutdownRequested()) break;
                    strLoadError = _("Error loading block database");
                    break;
                }

                // If the loaded chain has a wrong genesis, bail out immediately
                // (we're likely using a testnet datadir, or the other way around).
                if (!::BlockIndex().empty() &&
                        !LookupBlockIndex(chainparams.GetConsensus().hashGenesisBlock)) {
                    return InitError(_("Incorrect or no genesis block found. Wrong datadir for network?"));
                }

                // Check for changed -namehistory state
                if (fNameHistory != gArgs.GetBoolArg("-namehistory", false)) {
                    strLoadError = _("You need to rebuild the database using -reindex to change -namehistory").translated;
                    break;
                }

                // Check for changed -prune state.  What we are concerned about is a user who has pruned blocks
                // in the past, but is now trying to run unpruned.
                if (fHavePruned && !fPruneMode) {
                    strLoadError = _("You need to rebuild the database using -reindex to go back to unpruned mode.  This will redownload the entire blockchain");
                    break;
                }

                // At this point blocktree args are consistent with what's on disk.
                // If we're not mid-reindex (based on disk + args), add a genesis block on disk
                // (otherwise we use the one already on disk).
                // This is called again in ThreadImport after the reindex completes.
                if (!fReindex && !LoadGenesisBlock(chainparams)) {
                    strLoadError = _("Error initializing block database");
                    break;
                }

                // At this point we're either in reindex or we've loaded a useful
                // block tree into BlockIndex()!

                bool failed_chainstate_init = false;

                for (CChainState* chainstate : g_chainman.GetAll()) {
                    LogPrintf("Initializing chainstate %s\n", chainstate->ToString());
                    chainstate->InitCoinsDB(
                        /* cache_size_bytes */ nCoinDBCache,
                        /* in_memory */ false,
                        /* should_wipe */ fReset || fReindexChainState);

                    chainstate->CoinsErrorCatcher().AddReadErrCallback([]() {
                        uiInterface.ThreadSafeMessageBox(
                            _("Error reading from database, shutting down."),
                            "", CClientUIInterface::MSG_ERROR);
                    });

                    // If necessary, upgrade from older database format.
                    // This is a no-op if we cleared the coinsviewdb with -reindex or -reindex-chainstate
                    if (!chainstate->CoinsDB().Upgrade()) {
                        strLoadError = _("Error upgrading chainstate database");
                        failed_chainstate_init = true;
                        break;
                    }

                    // ReplayBlocks is a no-op if we cleared the coinsviewdb with -reindex or -reindex-chainstate
                    if (!chainstate->ReplayBlocks(chainparams)) {
                        strLoadError = _("Unable to replay blocks. You will need to rebuild the database using -reindex-chainstate.");
                        failed_chainstate_init = true;
                        break;
                    }

                    // The on-disk coinsdb is now in a good state, create the cache
                    chainstate->InitCoinsCache();
                    assert(chainstate->CanFlushToDisk());

                    if (!is_coinsview_empty(chainstate)) {
                        // LoadChainTip initializes the chain based on CoinsTip()'s best block
                        if (!chainstate->LoadChainTip(chainparams)) {
                            strLoadError = _("Error initializing block database");
                            failed_chainstate_init = true;
                            break; // out of the per-chainstate loop
                        }
                        assert(chainstate->m_chain.Tip() != nullptr);
                    }
                }

                if (failed_chainstate_init) {
                    break; // out of the chainstate activation do-while
                }
            } catch (const std::exception& e) {
                LogPrintf("%s\n", e.what());
                strLoadError = _("Error opening block database");
                break;
            }

            bool failed_rewind{false};
            // Can't hold cs_main while calling RewindBlockIndex, so retrieve the relevant
            // chainstates beforehand.
            for (CChainState* chainstate : WITH_LOCK(::cs_main, return g_chainman.GetAll())) {
                if (!fReset) {
                    // Note that RewindBlockIndex MUST run even if we're about to -reindex-chainstate.
                    // It both disconnects blocks based on the chainstate, and drops block data in
                    // BlockIndex() based on lack of available witness data.
                    uiInterface.InitMessage(_("Rewinding blocks...").translated);
                    if (!chainstate->RewindBlockIndex(chainparams)) {
                        strLoadError = _(
                            "Unable to rewind the database to a pre-fork state. "
                            "You will need to redownload the blockchain");
                        failed_rewind = true;
                        break; // out of the per-chainstate loop
                    }
                }
            }

            if (failed_rewind) {
                break; // out of the chainstate activation do-while
            }

            bool failed_verification = false;

            try {
                LOCK(cs_main);

                for (CChainState* chainstate : g_chainman.GetAll()) {
                    if (!is_coinsview_empty(chainstate)) {
                        uiInterface.InitMessage(_("Verifying blocks...").translated);
                        if (fHavePruned && gArgs.GetArg("-checkblocks", DEFAULT_CHECKBLOCKS) > MIN_BLOCKS_TO_KEEP) {
                            LogPrintf("Prune: pruned datadir may not have more than %d blocks; only checking available blocks\n",
                                MIN_BLOCKS_TO_KEEP);
                        }

                        const CBlockIndex* tip = chainstate->m_chain.Tip();
                        RPCNotifyBlockChange(true, tip);
                        if (tip && tip->nTime > GetAdjustedTime() + 2 * 60 * 60) {
                            strLoadError = _("The block database contains a block which appears to be from the future. "
                                    "This may be due to your computer's date and time being set incorrectly. "
                                    "Only rebuild the block database if you are sure that your computer's date and time are correct");
                            failed_verification = true;
                            break;
                        }

                        // Only verify the DB of the active chainstate. This is fixed in later
                        // work when we allow VerifyDB to be parameterized by chainstate.
                        if (&::ChainstateActive() == chainstate &&
                                !CVerifyDB().VerifyDB(
                                chainparams, &chainstate->CoinsDB(),
                                gArgs.GetArg("-checklevel", DEFAULT_CHECKLEVEL),
                                gArgs.GetArg("-checkblocks", DEFAULT_CHECKBLOCKS))) {
                            strLoadError = _("Corrupted block database detected");
                            failed_verification = true;
                            break;
                        }
                    }
                }
            } catch (const std::exception& e) {
                LogPrintf("%s\n", e.what());
                strLoadError = _("Error opening block database");
                failed_verification = true;
                break;
            }

            if (!failed_verification) {
                fLoaded = true;
                LogPrintf(" block index %15dms\n", GetTimeMillis() - load_block_index_start_time);
            }
        } while(false);

        if (!fLoaded && !ShutdownRequested()) {
            // first suggest a reindex
            if (!fReset) {
                bool fRet = uiInterface.ThreadSafeQuestion(
                    strLoadError + Untranslated(".\n\n") + _("Do you want to rebuild the block database now?"),
                    strLoadError.original + ".\nPlease restart with -reindex or -reindex-chainstate to recover.",
                    "", CClientUIInterface::MSG_ERROR | CClientUIInterface::BTN_ABORT);
                if (fRet) {
                    fReindex = true;
                    AbortShutdown();
                } else {
                    LogPrintf("Aborted block database rebuild. Exiting.\n");
                    return false;
                }
            } else {
                return InitError(strLoadError);
            }
        }
    }

    // As LoadBlockIndex can take several minutes, it's possible the user
    // requested to kill the GUI during the last operation. If so, exit.
    // As the program has not fully started yet, Shutdown() is possibly overkill.
    if (ShutdownRequested()) {
        LogPrintf("Shutdown requested. Exiting.\n");
        return false;
    }

    fs::path est_path = GetDataDir() / FEE_ESTIMATES_FILENAME;
    CAutoFile est_filein(fsbridge::fopen(est_path, "rb"), SER_DISK, CLIENT_VERSION);
    // Allowed to fail as this file IS missing on first startup.
    if (!est_filein.IsNull())
        ::feeEstimator.Read(est_filein);
    fFeeEstimatesInitialized = true;

    // ********************************************************* Step 8: start indexers
    if (gArgs.GetBoolArg("-txindex", DEFAULT_TXINDEX)) {
        g_txindex = MakeUnique<TxIndex>(nTxIndexCache, false, fReindex);
        g_txindex->Start();
    }

    if (gArgs.GetBoolArg("-namehashindex", DEFAULT_NAMEHASHINDEX)) {
        g_name_hash_index = MakeUnique<NameHashIndex>(nNameHashIndexCache, false, fReindex);
        g_name_hash_index->Start();
    }

    for (const auto& filter_type : g_enabled_filter_types) {
        InitBlockFilterIndex(filter_type, filter_index_cache, false, fReindex);
        GetBlockFilterIndex(filter_type)->Start();
    }

    // ********************************************************* Step 9: load wallet
    for (const auto& client : node.chain_clients) {
        if (!client->load()) {
            return false;
        }
    }

    // ********************************************************* Step 10: data directory maintenance

    // if pruning, unset the service bit and perform the initial blockstore prune
    // after any wallet rescanning has taken place.
    if (fPruneMode) {
        LogPrintf("Unsetting NODE_NETWORK on prune mode\n");
        nLocalServices = ServiceFlags(nLocalServices & ~NODE_NETWORK);
        if (!fReindex) {
            LOCK(cs_main);
            for (CChainState* chainstate : g_chainman.GetAll()) {
                uiInterface.InitMessage(_("Pruning blockstore...").translated);
                chainstate->PruneAndFlush();
            }
        }
    }

    if (chainparams.GetConsensus().SegwitHeight != std::numeric_limits<int>::max()) {
        // Advertise witness capabilities.
        // The option to not set NODE_WITNESS is only used in the tests and should be removed.
        nLocalServices = ServiceFlags(nLocalServices | NODE_WITNESS);
    }

    // ********************************************************* Step 11: import blocks

    if (!CheckDiskSpace(GetDataDir())) {
        InitError(strprintf(_("Error: Disk space is low for %s"), GetDataDir()));
        return false;
    }
    if (!CheckDiskSpace(GetBlocksDir())) {
        InitError(strprintf(_("Error: Disk space is low for %s"), GetBlocksDir()));
        return false;
    }

    // Either install a handler to notify us when genesis activates, or set fHaveGenesis directly.
    // No locking, as this happens before any background thread is started.
    boost::signals2::connection block_notify_genesis_wait_connection;
    if (::ChainActive().Tip() == nullptr) {
        block_notify_genesis_wait_connection = uiInterface.NotifyBlockTip_connect(BlockNotifyGenesisWait);
    } else {
        fHaveGenesis = true;
    }

#if HAVE_SYSTEM
    if (gArgs.IsArgSet("-blocknotify"))
        uiInterface.NotifyBlockTip_connect(BlockNotifyCallback);
#endif

    std::vector<fs::path> vImportFiles;
    for (const std::string& strFile : gArgs.GetArgs("-loadblock")) {
        vImportFiles.push_back(strFile);
    }

    threadGroup.create_thread(std::bind(&ThreadImport, vImportFiles));

    // Wait for genesis block to be processed
    {
        WAIT_LOCK(g_genesis_wait_mutex, lock);
        // We previously could hang here if StartShutdown() is called prior to
        // ThreadImport getting started, so instead we just wait on a timer to
        // check ShutdownRequested() regularly.
        while (!fHaveGenesis && !ShutdownRequested()) {
            g_genesis_wait_cv.wait_for(lock, std::chrono::milliseconds(500));
        }
        block_notify_genesis_wait_connection.disconnect();
    }

    if (ShutdownRequested()) {
        return false;
    }

    // ********************************************************* Step 12: start node

    int chain_active_height;

    //// debug print
    {
        LOCK(cs_main);
        LogPrintf("block tree size = %u\n", ::BlockIndex().size());
        chain_active_height = ::ChainActive().Height();
    }
    LogPrintf("nBestHeight = %d\n", chain_active_height);

    if (gArgs.GetBoolArg("-listenonion", DEFAULT_LISTEN_ONION))
        StartTorControl();

    Discover();

    // Map ports with UPnP
    if (gArgs.GetBoolArg("-upnp", DEFAULT_UPNP)) {
        StartMapPort();
    }

    CConnman::Options connOptions;
    connOptions.nLocalServices = nLocalServices;
    connOptions.nMaxConnections = nMaxConnections;
    connOptions.m_max_outbound_full_relay = std::min(MAX_OUTBOUND_FULL_RELAY_CONNECTIONS, connOptions.nMaxConnections);
    connOptions.m_max_outbound_block_relay = std::min(MAX_BLOCKS_ONLY_CONNECTIONS, connOptions.nMaxConnections-connOptions.m_max_outbound_full_relay);
    connOptions.nMaxAddnode = MAX_ADDNODE_CONNECTIONS;
    connOptions.nMaxFeeler = 1;
    connOptions.nBestHeight = chain_active_height;
    connOptions.uiInterface = &uiInterface;
    connOptions.m_banman = node.banman.get();
    connOptions.m_msgproc = node.peer_logic.get();
    connOptions.nSendBufferMaxSize = 1000*gArgs.GetArg("-maxsendbuffer", DEFAULT_MAXSENDBUFFER);
    connOptions.nReceiveFloodSize = 1000*gArgs.GetArg("-maxreceivebuffer", DEFAULT_MAXRECEIVEBUFFER);
    connOptions.m_added_nodes = gArgs.GetArgs("-addnode");

    connOptions.nMaxOutboundTimeframe = nMaxOutboundTimeframe;
    connOptions.nMaxOutboundLimit = nMaxOutboundLimit;
    connOptions.m_peer_connect_timeout = peer_connect_timeout;

    for (const std::string& strBind : gArgs.GetArgs("-bind")) {
        CService addrBind;
        if (!Lookup(strBind, addrBind, GetListenPort(), false)) {
            return InitError(Untranslated(ResolveErrMsg("bind", strBind)));
        }
        connOptions.vBinds.push_back(addrBind);
    }
    for (const std::string& strBind : gArgs.GetArgs("-whitebind")) {
        NetWhitebindPermissions whitebind;
        std::string error;
        if (!NetWhitebindPermissions::TryParse(strBind, whitebind, error)) return InitError(Untranslated(error));
        connOptions.vWhiteBinds.push_back(whitebind);
    }

    for (const auto& net : gArgs.GetArgs("-whitelist")) {
        NetWhitelistPermissions subnet;
        std::string error;
        if (!NetWhitelistPermissions::TryParse(net, subnet, error)) return InitError(Untranslated(error));
        connOptions.vWhitelistedRange.push_back(subnet);
    }

    connOptions.vSeedNodes = gArgs.GetArgs("-seednode");

    // Initiate outbound connections unless connect=0
    connOptions.m_use_addrman_outgoing = !gArgs.IsArgSet("-connect");
    if (!connOptions.m_use_addrman_outgoing) {
        const auto connect = gArgs.GetArgs("-connect");
        if (connect.size() != 1 || connect[0] != "0") {
            connOptions.m_specified_outgoing = connect;
        }
    }
    if (!node.connman->Start(*node.scheduler, connOptions)) {
        return false;
    }

    // ********************************************************* Step 13: finished

    SetRPCWarmupFinished();
    uiInterface.InitMessage(_("Done loading").translated);

    for (const auto& client : node.chain_clients) {
        client->start(*node.scheduler);
    }

    BanMan* banman = node.banman.get();
    node.scheduler->scheduleEvery([banman]{
        banman->DumpBanlist();
    }, DUMP_BANS_INTERVAL);

    return true;
}<|MERGE_RESOLUTION|>--- conflicted
+++ resolved
@@ -1012,13 +1012,9 @@
     // if using block pruning, then disallow txindex
     if (gArgs.GetArg("-prune", 0)) {
         if (gArgs.GetBoolArg("-txindex", DEFAULT_TXINDEX))
-<<<<<<< HEAD
-            return InitError(_("Prune mode is incompatible with -txindex.").translated);
+            return InitError(_("Prune mode is incompatible with -txindex."));
         if (gArgs.GetBoolArg("-namehashindex", DEFAULT_NAMEHASHINDEX))
-            return InitError(_("Prune mode is incompatible with -namehashindex.").translated);
-=======
-            return InitError(_("Prune mode is incompatible with -txindex."));
->>>>>>> 64afad52
+            return InitError(_("Prune mode is incompatible with -namehashindex."));
         if (!g_enabled_filter_types.empty()) {
             return InitError(_("Prune mode is incompatible with -blockfilterindex."));
         }
@@ -1612,7 +1608,7 @@
 
                 // Check for changed -namehistory state
                 if (fNameHistory != gArgs.GetBoolArg("-namehistory", false)) {
-                    strLoadError = _("You need to rebuild the database using -reindex to change -namehistory").translated;
+                    strLoadError = _("You need to rebuild the database using -reindex to change -namehistory");
                     break;
                 }
 

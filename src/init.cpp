// Copyright (c) 2009-2010 Satoshi Nakamoto
// Copyright (c) 2009-2018 The Bitcoin Core developers
// Distributed under the MIT software license, see the accompanying
// file COPYING or http://www.opensource.org/licenses/mit-license.php.

#if defined(HAVE_CONFIG_H)
#include <config/bitcoin-config.h>
#endif

#include <init.h>

#include <addrman.h>
#include <amount.h>
#include <chain.h>
#include <chainparams.h>
#include <checkpoints.h>
#include <compat/sanity.h>
#include <consensus/validation.h>
#include <fs.h>
#include <httpserver.h>
#include <httprpc.h>
#include <interfaces/chain.h>
#include <index/txindex.h>
#include <key.h>
#include <validation.h>
#include <miner.h>
#include <names/encoding.h>
#include <netbase.h>
#include <net.h>
#include <net_processing.h>
#include <policy/feerate.h>
#include <policy/fees.h>
#include <policy/policy.h>
#include <rpc/auxpow_miner.h>
#include <rpc/game.h>
#include <rpc/mining.h>
#include <rpc/server.h>
#include <rpc/register.h>
#include <rpc/blockchain.h>
#include <rpc/util.h>
#include <script/standard.h>
#include <script/sigcache.h>
#include <scheduler.h>
#include <shutdown.h>
#include <timedata.h>
#include <txdb.h>
#include <txmempool.h>
#include <torcontrol.h>
#include <ui_interface.h>
#include <util/system.h>
#include <util/moneystr.h>
#include <validationinterface.h>
#include <warnings.h>
#include <walletinitinterface.h>
#include <stdint.h>
#include <stdio.h>

#ifndef WIN32
#include <signal.h>
#include <sys/stat.h>
#endif

#include <boost/algorithm/string/classification.hpp>
#include <boost/algorithm/string/replace.hpp>
#include <boost/algorithm/string/split.hpp>
#include <boost/bind.hpp>
#include <boost/thread.hpp>
#include <openssl/crypto.h>

#if ENABLE_ZMQ
#include <zmq/zmqabstractnotifier.h>
#include <zmq/zmqnotificationinterface.h>
#include <zmq/zmqrpc.h>
#endif

bool fFeeEstimatesInitialized = false;
static const bool DEFAULT_PROXYRANDOMIZE = true;
static const bool DEFAULT_REST_ENABLE = false;
static const bool DEFAULT_STOPAFTERBLOCKIMPORT = false;

std::unique_ptr<CConnman> g_connman;
std::unique_ptr<PeerLogicValidation> peerLogic;

#ifdef WIN32
// Win32 LevelDB doesn't use filedescriptors, and the ones used for
// accessing block files don't count towards the fd_set size limit
// anyway.
#define MIN_CORE_FILEDESCRIPTORS 0
#else
#define MIN_CORE_FILEDESCRIPTORS 150
#endif

static const char* FEE_ESTIMATES_FILENAME="fee_estimates.dat";

//////////////////////////////////////////////////////////////////////////////
//
// Shutdown
//

//
// Thread management and startup/shutdown:
//
// The network-processing threads are all part of a thread group
// created by AppInit() or the Qt main() function.
//
// A clean exit happens when StartShutdown() or the SIGTERM
// signal handler sets ShutdownRequested(), which makes main thread's
// WaitForShutdown() interrupts the thread group.
// And then, WaitForShutdown() makes all other on-going threads
// in the thread group join the main thread.
// Shutdown() is then called to clean up database connections, and stop other
// threads that should only be stopped after the main network-processing
// threads have exited.
//
// Shutdown for Qt is very similar, only it uses a QTimer to detect
// ShutdownRequested() getting set, and then does the normal Qt
// shutdown thing.
//

/**
 * This is a minimally invasive approach to shutdown on LevelDB read errors from the
 * chainstate, while keeping user interface out of the common library, which is shared
 * between bitcoind, and bitcoin-qt and non-server tools.
*/
class CCoinsViewErrorCatcher final : public CCoinsViewBacked
{
public:
    explicit CCoinsViewErrorCatcher(CCoinsView* view) : CCoinsViewBacked(view) {}
    bool GetCoin(const COutPoint &outpoint, Coin &coin) const override {
        try {
            return CCoinsViewBacked::GetCoin(outpoint, coin);
        } catch(const std::runtime_error& e) {
            uiInterface.ThreadSafeMessageBox(_("Error reading from database, shutting down."), "", CClientUIInterface::MSG_ERROR);
            LogPrintf("Error reading from database: %s\n", e.what());
            // Starting the shutdown sequence and returning false to the caller would be
            // interpreted as 'entry not found' (as opposed to unable to read data), and
            // could lead to invalid interpretation. Just exit immediately, as we can't
            // continue anyway, and all writes should be atomic.
            abort();
        }
    }
    // Writes do not need similar protection, as failure to write is handled by the caller.
};

static std::unique_ptr<CCoinsViewErrorCatcher> pcoinscatcher;
static std::unique_ptr<ECCVerifyHandle> globalVerifyHandle;

static boost::thread_group threadGroup;
static CScheduler scheduler;

void Interrupt()
{
    InterruptHTTPServer();
    InterruptHTTPRPC();
    InterruptRPC();
    InterruptREST();
    InterruptTorControl();
    InterruptMapPort();
    if (g_connman)
        g_connman->Interrupt();
    if (g_txindex) {
        g_txindex->Interrupt();
    }
    if (g_send_updates_worker != nullptr) {
        g_send_updates_worker->interrupt();
    }
}

void Shutdown(InitInterfaces& interfaces)
{
    LogPrintf("%s: In progress...\n", __func__);
    static CCriticalSection cs_Shutdown;
    TRY_LOCK(cs_Shutdown, lockShutdown);
    if (!lockShutdown)
        return;

    /// Note: Shutdown() must be able to handle cases in which initialization failed part of the way,
    /// for example if the data directory was found to be locked.
    /// Be sure that anything that writes files or flushes caches only does this if the respective
    /// module was initialized.
    RenameThread("xaya-shutoff");
    mempool.AddTransactionsUpdated(1);

    StopHTTPRPC();
    StopREST();
    StopRPC();
    StopHTTPServer();
    for (const auto& client : interfaces.chain_clients) {
        client->flush();
    }
    StopMapPort();
    if (g_send_updates_worker != nullptr) {
        g_send_updates_worker.reset ();
    }

    // Because these depend on each-other, we make sure that neither can be
    // using the other before destroying them.
    if (peerLogic) UnregisterValidationInterface(peerLogic.get());
    if (g_connman) g_connman->Stop();
    if (g_txindex) g_txindex->Stop();

    if (g_auxpow_miner != nullptr) {
        g_auxpow_miner.reset();
    }

    StopTorControl();

    // After everything has been shut down, but before things get flushed, stop the
    // CScheduler/checkqueue threadGroup
    threadGroup.interrupt_all();
    threadGroup.join_all();

    // After the threads that potentially access these pointers have been stopped,
    // destruct and reset all to nullptr.
    peerLogic.reset();
    g_connman.reset();
    g_txindex.reset();

    if (g_is_mempool_loaded && gArgs.GetArg("-persistmempool", DEFAULT_PERSIST_MEMPOOL)) {
        DumpMempool();
    }

    if (fFeeEstimatesInitialized)
    {
        ::feeEstimator.FlushUnconfirmed();
        fs::path est_path = GetDataDir() / FEE_ESTIMATES_FILENAME;
        CAutoFile est_fileout(fsbridge::fopen(est_path, "wb"), SER_DISK, CLIENT_VERSION);
        if (!est_fileout.IsNull())
            ::feeEstimator.Write(est_fileout);
        else
            LogPrintf("%s: Failed to write fee estimates to %s\n", __func__, est_path.string());
        fFeeEstimatesInitialized = false;
    }

    // FlushStateToDisk generates a ChainStateFlushed callback, which we should avoid missing
    if (pcoinsTip != nullptr) {
        FlushStateToDisk();
    }

    // After there are no more peers/RPC left to give us new data which may generate
    // CValidationInterface callbacks, flush them...
    GetMainSignals().FlushBackgroundCallbacks();

    // Any future callbacks will be dropped. This should absolutely be safe - if
    // missing a callback results in an unrecoverable situation, unclean shutdown
    // would too. The only reason to do the above flushes is to let the wallet catch
    // up with our current chain to avoid any strange pruning edge cases and make
    // next startup faster by avoiding rescan.

    {
        LOCK(cs_main);
        if (pcoinsTip != nullptr) {
            FlushStateToDisk();
        }
        pcoinsTip.reset();
        pcoinscatcher.reset();
        pcoinsdbview.reset();
        pblocktree.reset();
    }
    for (const auto& client : interfaces.chain_clients) {
        client->stop();
    }

#if ENABLE_ZMQ
    if (g_zmq_notification_interface) {
        UnregisterValidationInterface(g_zmq_notification_interface);
        delete g_zmq_notification_interface;
        g_zmq_notification_interface = nullptr;
    }
#endif

#ifndef WIN32
    try {
        fs::remove(GetPidFile());
    } catch (const fs::filesystem_error& e) {
        LogPrintf("%s: Unable to remove pidfile: %s\n", __func__, e.what());
    }
#endif
    UnregisterAllValidationInterfaces();
    GetMainSignals().UnregisterBackgroundSignalScheduler();
    GetMainSignals().UnregisterWithMempoolSignals(mempool);
    interfaces.chain_clients.clear();
    globalVerifyHandle.reset();
    ECC_Stop();
    LogPrintf("%s: done\n", __func__);
}

/**
 * Signal handlers are very limited in what they are allowed to do.
 * The execution context the handler is invoked in is not guaranteed,
 * so we restrict handler operations to just touching variables:
 */
#ifndef WIN32
static void HandleSIGTERM(int)
{
    StartShutdown();
}

static void HandleSIGHUP(int)
{
    g_logger->m_reopen_file = true;
}
#else
static BOOL WINAPI consoleCtrlHandler(DWORD dwCtrlType)
{
    StartShutdown();
    Sleep(INFINITE);
    return true;
}
#endif

#ifndef WIN32
static void registerSignalHandler(int signal, void(*handler)(int))
{
    struct sigaction sa;
    sa.sa_handler = handler;
    sigemptyset(&sa.sa_mask);
    sa.sa_flags = 0;
    sigaction(signal, &sa, nullptr);
}
#endif

static void OnRPCStarted()
{
    uiInterface.NotifyBlockTip_connect(&RPCNotifyBlockChange);
}

static void OnRPCStopped()
{
    uiInterface.NotifyBlockTip_disconnect(&RPCNotifyBlockChange);
    RPCNotifyBlockChange(false, nullptr);
    g_best_block_cv.notify_all();
    LogPrint(BCLog::RPC, "RPC stopped.\n");
}

void SetupServerArgs()
{
    const auto defaultBaseParams = CreateBaseChainParams(CBaseChainParams::MAIN);
    const auto testnetBaseParams = CreateBaseChainParams(CBaseChainParams::TESTNET);
    const auto regtestBaseParams = CreateBaseChainParams(CBaseChainParams::REGTEST);
    const auto defaultChainParams = CreateChainParams(CBaseChainParams::MAIN);
    const auto testnetChainParams = CreateChainParams(CBaseChainParams::TESTNET);
    const auto regtestChainParams = CreateChainParams(CBaseChainParams::REGTEST);

    // Hidden Options
    std::vector<std::string> hidden_args = {"-h", "-help",
        "-dbcrashratio", "-forcecompactdb",
        // GUI args. These will be overwritten by SetupUIArgs for the GUI
        "-allowselfsignedrootcertificates", "-choosedatadir", "-lang=<lang>", "-min", "-resetguisettings", "-rootcertificates=<file>", "-splash", "-uiplatform"};

    // Set all of the args and their help
    // When adding new options to the categories, please keep and ensure alphabetical ordering.
    gArgs.AddArg("-?", "Print this help message and exit", false, OptionsCategory::OPTIONS);
    gArgs.AddArg("-version", "Print version and exit", false, OptionsCategory::OPTIONS);
    gArgs.AddArg("-alertnotify=<cmd>", "Execute command when a relevant alert is received or we see a really long fork (%s in cmd is replaced by message)", false, OptionsCategory::OPTIONS);
    gArgs.AddArg("-assumevalid=<hex>", strprintf("If this block is in the chain assume that it and its ancestors are valid and potentially skip their script verification (0 to verify all, default: %s, testnet: %s)", defaultChainParams->GetConsensus().defaultAssumeValid.GetHex(), testnetChainParams->GetConsensus().defaultAssumeValid.GetHex()), false, OptionsCategory::OPTIONS);
    gArgs.AddArg("-blocksdir=<dir>", "Specify blocks directory (default: <datadir>/blocks)", false, OptionsCategory::OPTIONS);
    gArgs.AddArg("-blocknotify=<cmd>", "Execute command when the best block changes (%s in cmd is replaced by block hash)", false, OptionsCategory::OPTIONS);
    gArgs.AddArg("-blockreconstructionextratxn=<n>", strprintf("Extra transactions to keep in memory for compact block reconstructions (default: %u)", DEFAULT_BLOCK_RECONSTRUCTION_EXTRA_TXN), false, OptionsCategory::OPTIONS);
    gArgs.AddArg("-blocksonly", strprintf("Whether to operate in a blocks only mode (default: %u)", DEFAULT_BLOCKSONLY), true, OptionsCategory::OPTIONS);
    gArgs.AddArg("-conf=<file>", strprintf("Specify configuration file. Relative paths will be prefixed by datadir location. (default: %s)", BITCOIN_CONF_FILENAME), false, OptionsCategory::OPTIONS);
    gArgs.AddArg("-datadir=<dir>", "Specify data directory", false, OptionsCategory::OPTIONS);
    gArgs.AddArg("-dbbatchsize", strprintf("Maximum database write batch size in bytes (default: %u)", nDefaultDbBatchSize), true, OptionsCategory::OPTIONS);
    gArgs.AddArg("-dbcache=<n>", strprintf("Set database cache size in megabytes (%d to %d, default: %d)", nMinDbCache, nMaxDbCache, nDefaultDbCache), false, OptionsCategory::OPTIONS);
    gArgs.AddArg("-debuglogfile=<file>", strprintf("Specify location of debug log file. Relative paths will be prefixed by a net-specific datadir location. (-nodebuglogfile to disable; default: %s)", DEFAULT_DEBUGLOGFILE), false, OptionsCategory::OPTIONS);
    gArgs.AddArg("-feefilter", strprintf("Tell other nodes to filter invs to us by our mempool min fee (default: %u)", DEFAULT_FEEFILTER), true, OptionsCategory::OPTIONS);
    gArgs.AddArg("-includeconf=<file>", "Specify additional configuration file, relative to the -datadir path (only useable from configuration file, not command line)", false, OptionsCategory::OPTIONS);
    gArgs.AddArg("-loadblock=<file>", "Imports blocks from external blk000??.dat file on startup", false, OptionsCategory::OPTIONS);
    gArgs.AddArg("-maxmempool=<n>", strprintf("Keep the transaction memory pool below <n> megabytes (default: %u)", DEFAULT_MAX_MEMPOOL_SIZE), false, OptionsCategory::OPTIONS);
    gArgs.AddArg("-maxorphantx=<n>", strprintf("Keep at most <n> unconnectable transactions in memory (default: %u)", DEFAULT_MAX_ORPHAN_TRANSACTIONS), false, OptionsCategory::OPTIONS);
    gArgs.AddArg("-mempoolexpiry=<n>", strprintf("Do not keep transactions in the mempool longer than <n> hours (default: %u)", DEFAULT_MEMPOOL_EXPIRY), false, OptionsCategory::OPTIONS);
    gArgs.AddArg("-minimumchainwork=<hex>", strprintf("Minimum work assumed to exist on a valid chain in hex (default: %s, testnet: %s)", defaultChainParams->GetConsensus().nMinimumChainWork.GetHex(), testnetChainParams->GetConsensus().nMinimumChainWork.GetHex()), true, OptionsCategory::OPTIONS);
    gArgs.AddArg("-par=<n>", strprintf("Set the number of script verification threads (%u to %d, 0 = auto, <0 = leave that many cores free, default: %d)",
        -GetNumCores(), MAX_SCRIPTCHECK_THREADS, DEFAULT_SCRIPTCHECK_THREADS), false, OptionsCategory::OPTIONS);
    gArgs.AddArg("-persistmempool", strprintf("Whether to save the mempool on shutdown and load on restart (default: %u)", DEFAULT_PERSIST_MEMPOOL), false, OptionsCategory::OPTIONS);
#ifndef WIN32
    gArgs.AddArg("-pid=<file>", strprintf("Specify pid file. Relative paths will be prefixed by a net-specific datadir location. (default: %s)", BITCOIN_PID_FILENAME), false, OptionsCategory::OPTIONS);
#else
    hidden_args.emplace_back("-pid");
#endif
    gArgs.AddArg("-prune=<n>", strprintf("Reduce storage requirements by enabling pruning (deleting) of old blocks. This allows the pruneblockchain RPC to be called to delete specific blocks, and enables automatic pruning of old blocks if a target size in MiB is provided. This mode is incompatible with -txindex and -rescan. "
            "Warning: Reverting this setting requires re-downloading the entire blockchain. "
            "(default: 0 = disable pruning blocks, 1 = allow manual pruning via RPC, >=%u = automatically prune block files to stay under the specified target size in MiB)", MIN_DISK_SPACE_FOR_BLOCK_FILES / 1024 / 1024), false, OptionsCategory::OPTIONS);
    gArgs.AddArg("-reindex", "Rebuild chain state and block index from the blk*.dat files on disk", false, OptionsCategory::OPTIONS);
    gArgs.AddArg("-reindex-chainstate", "Rebuild chain state from the currently indexed blocks. When in pruning mode or if blocks on disk might be corrupted, use full -reindex instead.", false, OptionsCategory::OPTIONS);
#ifndef WIN32
    gArgs.AddArg("-sysperms", "Create new files with system default permissions, instead of umask 077 (only effective with disabled wallet functionality)", false, OptionsCategory::OPTIONS);
#else
    hidden_args.emplace_back("-sysperms");
#endif
    gArgs.AddArg("-txindex", strprintf("Maintain a full transaction index, used by the getrawtransaction rpc call (default: %u)", DEFAULT_TXINDEX), false, OptionsCategory::OPTIONS);
    gArgs.AddArg("-namehistory", strprintf("Keep track of the full name history (default: %u)", 0), false, OptionsCategory::OPTIONS);

    gArgs.AddArg("-addnode=<ip>", "Add a node to connect to and attempt to keep the connection open (see the `addnode` RPC command help for more info). This option can be specified multiple times to add multiple nodes.", false, OptionsCategory::CONNECTION);
    gArgs.AddArg("-banscore=<n>", strprintf("Threshold for disconnecting misbehaving peers (default: %u)", DEFAULT_BANSCORE_THRESHOLD), false, OptionsCategory::CONNECTION);
    gArgs.AddArg("-bantime=<n>", strprintf("Number of seconds to keep misbehaving peers from reconnecting (default: %u)", DEFAULT_MISBEHAVING_BANTIME), false, OptionsCategory::CONNECTION);
    gArgs.AddArg("-bind=<addr>", "Bind to given address and always listen on it. Use [host]:port notation for IPv6", false, OptionsCategory::CONNECTION);
    gArgs.AddArg("-connect=<ip>", "Connect only to the specified node; -noconnect disables automatic connections (the rules for this peer are the same as for -addnode). This option can be specified multiple times to connect to multiple nodes.", false, OptionsCategory::CONNECTION);
    gArgs.AddArg("-discover", "Discover own IP addresses (default: 1 when listening and no -externalip or -proxy)", false, OptionsCategory::CONNECTION);
    gArgs.AddArg("-dns", strprintf("Allow DNS lookups for -addnode, -seednode and -connect (default: %u)", DEFAULT_NAME_LOOKUP), false, OptionsCategory::CONNECTION);
    gArgs.AddArg("-dnsseed", "Query for peer addresses via DNS lookup, if low on addresses (default: 1 unless -connect used)", false, OptionsCategory::CONNECTION);
    gArgs.AddArg("-enablebip61", strprintf("Send reject messages per BIP61 (default: %u)", DEFAULT_ENABLE_BIP61), false, OptionsCategory::CONNECTION);
    gArgs.AddArg("-externalip=<ip>", "Specify your own public address", false, OptionsCategory::CONNECTION);
    gArgs.AddArg("-forcednsseed", strprintf("Always query for peer addresses via DNS lookup (default: %u)", DEFAULT_FORCEDNSSEED), false, OptionsCategory::CONNECTION);
    gArgs.AddArg("-listen", "Accept connections from outside (default: 1 if no -proxy or -connect)", false, OptionsCategory::CONNECTION);
    gArgs.AddArg("-listenonion", strprintf("Automatically create Tor hidden service (default: %d)", DEFAULT_LISTEN_ONION), false, OptionsCategory::CONNECTION);
    gArgs.AddArg("-maxconnections=<n>", strprintf("Maintain at most <n> connections to peers (default: %u)", DEFAULT_MAX_PEER_CONNECTIONS), false, OptionsCategory::CONNECTION);
    gArgs.AddArg("-maxreceivebuffer=<n>", strprintf("Maximum per-connection receive buffer, <n>*1000 bytes (default: %u)", DEFAULT_MAXRECEIVEBUFFER), false, OptionsCategory::CONNECTION);
    gArgs.AddArg("-maxsendbuffer=<n>", strprintf("Maximum per-connection send buffer, <n>*1000 bytes (default: %u)", DEFAULT_MAXSENDBUFFER), false, OptionsCategory::CONNECTION);
    gArgs.AddArg("-maxtimeadjustment", strprintf("Maximum allowed median peer time offset adjustment. Local perspective of time may be influenced by peers forward or backward by this amount. (default: %u seconds)", DEFAULT_MAX_TIME_ADJUSTMENT), false, OptionsCategory::CONNECTION);
    gArgs.AddArg("-maxuploadtarget=<n>", strprintf("Tries to keep outbound traffic under the given target (in MiB per 24h), 0 = no limit (default: %d)", DEFAULT_MAX_UPLOAD_TARGET), false, OptionsCategory::CONNECTION);
    gArgs.AddArg("-onion=<ip:port>", "Use separate SOCKS5 proxy to reach peers via Tor hidden services, set -noonion to disable (default: -proxy)", false, OptionsCategory::CONNECTION);
    gArgs.AddArg("-onlynet=<net>", "Make outgoing connections only through network <net> (ipv4, ipv6 or onion). Incoming connections are not affected by this option. This option can be specified multiple times to allow multiple networks.", false, OptionsCategory::CONNECTION);
    gArgs.AddArg("-peerbloomfilters", strprintf("Support filtering of blocks and transaction with bloom filters (default: %u)", DEFAULT_PEERBLOOMFILTERS), false, OptionsCategory::CONNECTION);
    gArgs.AddArg("-permitbaremultisig", strprintf("Relay non-P2SH multisig (default: %u)", DEFAULT_PERMIT_BAREMULTISIG), false, OptionsCategory::CONNECTION);
    gArgs.AddArg("-port=<port>", strprintf("Listen for connections on <port> (default: %u, testnet: %u, regtest: %u)", defaultChainParams->GetDefaultPort(), testnetChainParams->GetDefaultPort(), regtestChainParams->GetDefaultPort()), false, OptionsCategory::CONNECTION);
    gArgs.AddArg("-proxy=<ip:port>", "Connect through SOCKS5 proxy, set -noproxy to disable (default: disabled)", false, OptionsCategory::CONNECTION);
    gArgs.AddArg("-proxyrandomize", strprintf("Randomize credentials for every proxy connection. This enables Tor stream isolation (default: %u)", DEFAULT_PROXYRANDOMIZE), false, OptionsCategory::CONNECTION);
    gArgs.AddArg("-seednode=<ip>", "Connect to a node to retrieve peer addresses, and disconnect. This option can be specified multiple times to connect to multiple nodes.", false, OptionsCategory::CONNECTION);
    gArgs.AddArg("-timeout=<n>", strprintf("Specify connection timeout in milliseconds (minimum: 1, default: %d)", DEFAULT_CONNECT_TIMEOUT), false, OptionsCategory::CONNECTION);
    gArgs.AddArg("-torcontrol=<ip>:<port>", strprintf("Tor control port to use if onion listening enabled (default: %s)", DEFAULT_TOR_CONTROL), false, OptionsCategory::CONNECTION);
    gArgs.AddArg("-torpassword=<pass>", "Tor control port password (default: empty)", false, OptionsCategory::CONNECTION);
#ifdef USE_UPNP
#if USE_UPNP
    gArgs.AddArg("-upnp", "Use UPnP to map the listening port (default: 1 when listening and no -proxy)", false, OptionsCategory::CONNECTION);
#else
    gArgs.AddArg("-upnp", strprintf("Use UPnP to map the listening port (default: %u)", 0), false, OptionsCategory::CONNECTION);
#endif
#else
    hidden_args.emplace_back("-upnp");
#endif
    gArgs.AddArg("-whitebind=<addr>", "Bind to given address and whitelist peers connecting to it. Use [host]:port notation for IPv6", false, OptionsCategory::CONNECTION);
    gArgs.AddArg("-whitelist=<IP address or network>", "Whitelist peers connecting from the given IP address (e.g. 1.2.3.4) or CIDR notated network (e.g. 1.2.3.0/24). Can be specified multiple times."
        " Whitelisted peers cannot be DoS banned and their transactions are always relayed, even if they are already in the mempool, useful e.g. for a gateway", false, OptionsCategory::CONNECTION);

    g_wallet_init_interface.AddWalletOptions();

#if ENABLE_ZMQ
    gArgs.AddArg("-zmqpubhashblock=<address>", "Enable publish hash block in <address>", false, OptionsCategory::ZMQ);
    gArgs.AddArg("-zmqpubhashtx=<address>", "Enable publish hash transaction in <address>", false, OptionsCategory::ZMQ);
    gArgs.AddArg("-zmqpubrawblock=<address>", "Enable publish raw block in <address>", false, OptionsCategory::ZMQ);
    gArgs.AddArg("-zmqpubrawtx=<address>", "Enable publish raw transaction in <address>", false, OptionsCategory::ZMQ);
<<<<<<< HEAD
    gArgs.AddArg("-zmqpubgameblocks=<address>", "Enable publication of game data for block attach/detach events in <address>", false, OptionsCategory::ZMQ);
    gArgs.AddArg("-trackgame=<game>", "Enable tracking of the listed game for the Xaya game interface", false, OptionsCategory::ZMQ);
=======
    gArgs.AddArg("-zmqpubhashblockhwm=<n>", strprintf("Set publish hash block outbound message high water mark (default: %d)", CZMQAbstractNotifier::DEFAULT_ZMQ_SNDHWM), false, OptionsCategory::ZMQ);
    gArgs.AddArg("-zmqpubhashtxhwm=<n>", strprintf("Set publish hash transaction outbound message high water mark (default: %d)", CZMQAbstractNotifier::DEFAULT_ZMQ_SNDHWM), false, OptionsCategory::ZMQ);
    gArgs.AddArg("-zmqpubrawblockhwm=<n>", strprintf("Set publish raw block outbound message high water mark (default: %d)", CZMQAbstractNotifier::DEFAULT_ZMQ_SNDHWM), false, OptionsCategory::ZMQ);
    gArgs.AddArg("-zmqpubrawtxhwm=<n>", strprintf("Set publish raw transaction outbound message high water mark (default: %d)", CZMQAbstractNotifier::DEFAULT_ZMQ_SNDHWM), false, OptionsCategory::ZMQ);
>>>>>>> db0bcba1
#else
    hidden_args.emplace_back("-zmqpubhashblock=<address>");
    hidden_args.emplace_back("-zmqpubhashtx=<address>");
    hidden_args.emplace_back("-zmqpubrawblock=<address>");
    hidden_args.emplace_back("-zmqpubrawtx=<address>");
<<<<<<< HEAD
    hidden_args.emplace_back("-zmqpubgameblocks=<address>");
    hidden_args.emplace_back("-trackgame=<game>");
=======
    hidden_args.emplace_back("-zmqpubhashblockhwm=<n>");
    hidden_args.emplace_back("-zmqpubhashtxhwm=<n>");
    hidden_args.emplace_back("-zmqpubrawblockhwm=<n>");
    hidden_args.emplace_back("-zmqpubrawtxhwm=<n>");
>>>>>>> db0bcba1
#endif

    gArgs.AddArg("-checkblocks=<n>", strprintf("How many blocks to check at startup (default: %u, 0 = all)", DEFAULT_CHECKBLOCKS), true, OptionsCategory::DEBUG_TEST);
    gArgs.AddArg("-checklevel=<n>", strprintf("How thorough the block verification of -checkblocks is: "
        "level 0 reads the blocks from disk, "
        "level 1 verifies block validity, "
        "level 2 verifies undo data, "
        "level 3 checks disconnection of tip blocks, "
        "and level 4 tries to reconnect the blocks, "
        "each level includes the checks of the previous levels "
        "(0-4, default: %u)", DEFAULT_CHECKLEVEL), true, OptionsCategory::DEBUG_TEST);
    gArgs.AddArg("-checkblockindex", strprintf("Do a full consistency check for mapBlockIndex, setBlockIndexCandidates, chainActive and mapBlocksUnlinked occasionally. (default: %u, regtest: %u)", defaultChainParams->DefaultConsistencyChecks(), regtestChainParams->DefaultConsistencyChecks()), true, OptionsCategory::DEBUG_TEST);
    gArgs.AddArg("-checkmempool=<n>", strprintf("Run checks every <n> transactions (default: %u, regtest: %u)", defaultChainParams->DefaultConsistencyChecks(), regtestChainParams->DefaultConsistencyChecks()), true, OptionsCategory::DEBUG_TEST);
    gArgs.AddArg("-checkpoints", strprintf("Disable expensive verification for known chain history (default: %u)", DEFAULT_CHECKPOINTS_ENABLED), true, OptionsCategory::DEBUG_TEST);
    gArgs.AddArg("-deprecatedrpc=<method>", "Allows deprecated RPC method(s) to be used", true, OptionsCategory::DEBUG_TEST);
    gArgs.AddArg("-dropmessagestest=<n>", "Randomly drop 1 of every <n> network messages", true, OptionsCategory::DEBUG_TEST);
    gArgs.AddArg("-stopafterblockimport", strprintf("Stop running after importing blocks from disk (default: %u)", DEFAULT_STOPAFTERBLOCKIMPORT), true, OptionsCategory::DEBUG_TEST);
    gArgs.AddArg("-stopatheight", strprintf("Stop running after reaching the given height in the main chain (default: %u)", DEFAULT_STOPATHEIGHT), true, OptionsCategory::DEBUG_TEST);
    gArgs.AddArg("-limitancestorcount=<n>", strprintf("Do not accept transactions if number of in-mempool ancestors is <n> or more (default: %u)", DEFAULT_ANCESTOR_LIMIT), true, OptionsCategory::DEBUG_TEST);
    gArgs.AddArg("-limitancestorsize=<n>", strprintf("Do not accept transactions whose size with all in-mempool ancestors exceeds <n> kilobytes (default: %u)", DEFAULT_ANCESTOR_SIZE_LIMIT), true, OptionsCategory::DEBUG_TEST);
    gArgs.AddArg("-limitdescendantcount=<n>", strprintf("Do not accept transactions if any ancestor would have <n> or more in-mempool descendants (default: %u)", DEFAULT_DESCENDANT_LIMIT), true, OptionsCategory::DEBUG_TEST);
    gArgs.AddArg("-limitdescendantsize=<n>", strprintf("Do not accept transactions if any ancestor would have more than <n> kilobytes of in-mempool descendants (default: %u).", DEFAULT_DESCENDANT_SIZE_LIMIT), true, OptionsCategory::DEBUG_TEST);
    gArgs.AddArg("-addrmantest", "Allows to test address relay on localhost", true, OptionsCategory::DEBUG_TEST);
    gArgs.AddArg("-debug=<category>", "Output debugging information (default: -nodebug, supplying <category> is optional). "
        "If <category> is not supplied or if <category> = 1, output all debugging information. <category> can be: " + ListLogCategories() + ".", false, OptionsCategory::DEBUG_TEST);
    gArgs.AddArg("-debugexclude=<category>", strprintf("Exclude debugging information for a category. Can be used in conjunction with -debug=1 to output debug logs for all categories except one or more specified categories."), false, OptionsCategory::DEBUG_TEST);
    gArgs.AddArg("-help-debug", "Print help message with debugging options and exit", false, OptionsCategory::DEBUG_TEST);
    gArgs.AddArg("-logips", strprintf("Include IP addresses in debug output (default: %u)", DEFAULT_LOGIPS), false, OptionsCategory::DEBUG_TEST);
    gArgs.AddArg("-logtimestamps", strprintf("Prepend debug output with timestamp (default: %u)", DEFAULT_LOGTIMESTAMPS), false, OptionsCategory::DEBUG_TEST);
    gArgs.AddArg("-logtimemicros", strprintf("Add microsecond precision to debug timestamps (default: %u)", DEFAULT_LOGTIMEMICROS), true, OptionsCategory::DEBUG_TEST);
    gArgs.AddArg("-mocktime=<n>", "Replace actual time with <n> seconds since epoch (default: 0)", true, OptionsCategory::DEBUG_TEST);
    gArgs.AddArg("-maxsigcachesize=<n>", strprintf("Limit sum of signature cache and script execution cache sizes to <n> MiB (default: %u)", DEFAULT_MAX_SIG_CACHE_SIZE), true, OptionsCategory::DEBUG_TEST);
    gArgs.AddArg("-maxtipage=<n>", strprintf("Maximum tip age in seconds to consider node in initial block download (default: %u)", DEFAULT_MAX_TIP_AGE), true, OptionsCategory::DEBUG_TEST);
    gArgs.AddArg("-maxtxfee=<amt>", strprintf("Maximum total fees (in %s) to use in a single wallet transaction or raw transaction; setting this too low may abort large transactions (default: %s)",
        CURRENCY_UNIT, FormatMoney(DEFAULT_TRANSACTION_MAXFEE)), false, OptionsCategory::DEBUG_TEST);
    gArgs.AddArg("-printpriority", strprintf("Log transaction fee per kB when mining blocks (default: %u)", DEFAULT_PRINTPRIORITY), true, OptionsCategory::DEBUG_TEST);
    gArgs.AddArg("-printtoconsole", "Send trace/debug info to console (default: 1 when no -daemon. To disable logging to file, set -nodebuglogfile)", false, OptionsCategory::DEBUG_TEST);
    gArgs.AddArg("-shrinkdebugfile", "Shrink debug.log file on client startup (default: 1 when no -debug)", false, OptionsCategory::DEBUG_TEST);
    gArgs.AddArg("-uacomment=<cmt>", "Append comment to the user agent string", false, OptionsCategory::DEBUG_TEST);

    SetupChainParamsBaseOptions();

    gArgs.AddArg("-acceptnonstdtxn", strprintf("Relay and mine \"non-standard\" transactions (%sdefault: %u)", "testnet/regtest only; ", !testnetChainParams->RequireStandard()), true, OptionsCategory::NODE_RELAY);
    gArgs.AddArg("-incrementalrelayfee=<amt>", strprintf("Fee rate (in %s/kB) used to define cost of relay, used for mempool limiting and BIP 125 replacement. (default: %s)", CURRENCY_UNIT, FormatMoney(DEFAULT_INCREMENTAL_RELAY_FEE)), true, OptionsCategory::NODE_RELAY);
    gArgs.AddArg("-dustrelayfee=<amt>", strprintf("Fee rate (in %s/kB) used to defined dust, the value of an output such that it will cost more than its value in fees at this fee rate to spend it. (default: %s)", CURRENCY_UNIT, FormatMoney(DUST_RELAY_TX_FEE)), true, OptionsCategory::NODE_RELAY);
    gArgs.AddArg("-bytespersigop", strprintf("Equivalent bytes per sigop in transactions for relay and mining (default: %u)", DEFAULT_BYTES_PER_SIGOP), false, OptionsCategory::NODE_RELAY);
    gArgs.AddArg("-datacarrier", strprintf("Relay and mine data carrier transactions (default: %u)", DEFAULT_ACCEPT_DATACARRIER), false, OptionsCategory::NODE_RELAY);
    gArgs.AddArg("-datacarriersize", strprintf("Maximum size of data in data carrier transactions we relay and mine (default: %u)", MAX_OP_RETURN_RELAY), false, OptionsCategory::NODE_RELAY);
    gArgs.AddArg("-mempoolreplacement", strprintf("Enable transaction replacement in the memory pool (default: %u)", DEFAULT_ENABLE_REPLACEMENT), false, OptionsCategory::NODE_RELAY);
    gArgs.AddArg("-minrelaytxfee=<amt>", strprintf("Fees (in %s/kB) smaller than this are considered zero fee for relaying, mining and transaction creation (default: %s)",
        CURRENCY_UNIT, FormatMoney(DEFAULT_MIN_RELAY_TX_FEE)), false, OptionsCategory::NODE_RELAY);
    gArgs.AddArg("-whitelistforcerelay", strprintf("Force relay of transactions from whitelisted peers even if they violate local relay policy (default: %d)", DEFAULT_WHITELISTFORCERELAY), false, OptionsCategory::NODE_RELAY);
    gArgs.AddArg("-whitelistrelay", strprintf("Accept relayed transactions received from whitelisted peers even when not relaying transactions (default: %d)", DEFAULT_WHITELISTRELAY), false, OptionsCategory::NODE_RELAY);


    gArgs.AddArg("-blockmaxweight=<n>", strprintf("Set maximum BIP141 block weight (default: %d)", DEFAULT_BLOCK_MAX_WEIGHT), false, OptionsCategory::BLOCK_CREATION);
    gArgs.AddArg("-blockmintxfee=<amt>", strprintf("Set lowest fee rate (in %s/kB) for transactions to be included in block creation. (default: %s)", CURRENCY_UNIT, FormatMoney(DEFAULT_BLOCK_MIN_TX_FEE)), false, OptionsCategory::BLOCK_CREATION);
    gArgs.AddArg("-blockversion=<n>", "Override block version to test forking scenarios", true, OptionsCategory::BLOCK_CREATION);

    gArgs.AddArg("-rest", strprintf("Accept public REST requests (default: %u)", DEFAULT_REST_ENABLE), false, OptionsCategory::RPC);
    gArgs.AddArg("-rpcallowip=<ip>", "Allow JSON-RPC connections from specified source. Valid for <ip> are a single IP (e.g. 1.2.3.4), a network/netmask (e.g. 1.2.3.4/255.255.255.0) or a network/CIDR (e.g. 1.2.3.4/24). This option can be specified multiple times", false, OptionsCategory::RPC);
    gArgs.AddArg("-rpcauth=<userpw>", "Username and hashed password for JSON-RPC connections. The field <userpw> comes in the format: <USERNAME>:<SALT>$<HASH>. A canonical python script is included in share/rpcauth. The client then connects normally using the rpcuser=<USERNAME>/rpcpassword=<PASSWORD> pair of arguments. This option can be specified multiple times", false, OptionsCategory::RPC);
    gArgs.AddArg("-rpcbind=<addr>[:port]", "Bind to given address to listen for JSON-RPC connections. This option is ignored unless -rpcallowip is also passed. Port is optional and overrides -rpcport. Use [host]:port notation for IPv6. This option can be specified multiple times (default: 127.0.0.1 and ::1 i.e., localhost, or if -rpcallowip has been specified, 0.0.0.0 and :: i.e., all addresses)", false, OptionsCategory::RPC);
    gArgs.AddArg("-rpccookiefile=<loc>", "Location of the auth cookie. Relative paths will be prefixed by a net-specific datadir location. (default: data dir)", false, OptionsCategory::RPC);
    gArgs.AddArg("-rpcpassword=<pw>", "Password for JSON-RPC connections", false, OptionsCategory::RPC);
    gArgs.AddArg("-rpcport=<port>", strprintf("Listen for JSON-RPC connections on <port> (default: %u, testnet: %u, regtest: %u)", defaultBaseParams->RPCPort(), testnetBaseParams->RPCPort(), regtestBaseParams->RPCPort()), false, OptionsCategory::RPC);
    gArgs.AddArg("-rpcserialversion", strprintf("Sets the serialization of raw transaction or block hex returned in non-verbose mode, non-segwit(0) or segwit(1) (default: %d)", DEFAULT_RPC_SERIALIZE_VERSION), false, OptionsCategory::RPC);
    gArgs.AddArg("-rpcservertimeout=<n>", strprintf("Timeout during HTTP requests (default: %d)", DEFAULT_HTTP_SERVER_TIMEOUT), true, OptionsCategory::RPC);
    gArgs.AddArg("-rpcthreads=<n>", strprintf("Set the number of threads to service RPC calls (default: %d)", DEFAULT_HTTP_THREADS), false, OptionsCategory::RPC);
    gArgs.AddArg("-rpcuser=<user>", "Username for JSON-RPC connections", false, OptionsCategory::RPC);
    gArgs.AddArg("-rpcworkqueue=<n>", strprintf("Set the depth of the work queue to service RPC calls (default: %d)", DEFAULT_HTTP_WORKQUEUE), true, OptionsCategory::RPC);
    gArgs.AddArg("-server", "Accept command line and JSON-RPC commands", false, OptionsCategory::RPC);

    gArgs.AddArg("-nameencoding=<enc>", strprintf("Sets the default encoding used for names in the RPC interface (default: %s)", EncodingToString(DEFAULT_NAME_ENCODING)), false, OptionsCategory::RPC);
    gArgs.AddArg("-valueencoding=<enc>", strprintf("Sets the default encoding used for values in the RPC interface (default: %s)", EncodingToString(DEFAULT_VALUE_ENCODING)), false, OptionsCategory::RPC);

    gArgs.AddArg("-maxgameblockattaches=<n>", strprintf("Sets the maximum number of attach steps sent for a single game_sendupdates request (default: %d)", DEFAULT_MAX_GAME_BLOCK_ATTACHES), false, OptionsCategory::RPC);

#if HAVE_DECL_DAEMON
    gArgs.AddArg("-daemon", "Run in the background as a daemon and accept commands", false, OptionsCategory::OPTIONS);
#else
    hidden_args.emplace_back("-daemon");
#endif

    // Add the hidden options
    gArgs.AddHiddenArgs(hidden_args);
}

std::string LicenseInfo()
{
    const std::string URL_SOURCE_CODE = "<https://github.com/xaya/xaya>";
    const std::string URL_WEBSITE = "<https://xaya.io/>";
    // todo: remove urls from translations on next change
    return CopyrightHolders(strprintf(_("Copyright (C) %i-%i"), 2009, COPYRIGHT_YEAR) + " ") + "\n" +
           "\n" +
           strprintf(_("Please contribute if you find %s useful. "
                       "Visit %s for further information about the software."),
               PACKAGE_NAME, URL_WEBSITE) +
           "\n" +
           strprintf(_("The source code is available from %s."),
               URL_SOURCE_CODE) +
           "\n" +
           "\n" +
           _("This is experimental software.") + "\n" +
           strprintf(_("Distributed under the MIT software license, see the accompanying file %s or %s"), "COPYING", "<https://opensource.org/licenses/MIT>") + "\n" +
           "\n" +
           strprintf(_("This product includes software developed by the OpenSSL Project for use in the OpenSSL Toolkit %s and cryptographic software written by Eric Young and UPnP software written by Thomas Bernard."), "<https://www.openssl.org>") +
           "\n";
}

static void BlockNotifyCallback(bool initialSync, const CBlockIndex *pBlockIndex)
{
    if (initialSync || !pBlockIndex)
        return;

    std::string strCmd = gArgs.GetArg("-blocknotify", "");
    if (!strCmd.empty()) {
        boost::replace_all(strCmd, "%s", pBlockIndex->GetBlockHash().GetHex());
        std::thread t(runCommand, strCmd);
        t.detach(); // thread runs free
    }
}

static bool fHaveGenesis = false;
static Mutex g_genesis_wait_mutex;
static std::condition_variable g_genesis_wait_cv;

static void BlockNotifyGenesisWait(bool, const CBlockIndex *pBlockIndex)
{
    if (pBlockIndex != nullptr) {
        {
            LOCK(g_genesis_wait_mutex);
            fHaveGenesis = true;
        }
        g_genesis_wait_cv.notify_all();
    }
}

struct CImportingNow
{
    CImportingNow() {
        assert(fImporting == false);
        fImporting = true;
    }

    ~CImportingNow() {
        assert(fImporting == true);
        fImporting = false;
    }
};


// If we're using -prune with -reindex, then delete block files that will be ignored by the
// reindex.  Since reindexing works by starting at block file 0 and looping until a blockfile
// is missing, do the same here to delete any later block files after a gap.  Also delete all
// rev files since they'll be rewritten by the reindex anyway.  This ensures that vinfoBlockFile
// is in sync with what's actually on disk by the time we start downloading, so that pruning
// works correctly.
static void CleanupBlockRevFiles()
{
    std::map<std::string, fs::path> mapBlockFiles;

    // Glob all blk?????.dat and rev?????.dat files from the blocks directory.
    // Remove the rev files immediately and insert the blk file paths into an
    // ordered map keyed by block file index.
    LogPrintf("Removing unusable blk?????.dat and rev?????.dat files for -reindex with -prune\n");
    fs::path blocksdir = GetBlocksDir();
    for (fs::directory_iterator it(blocksdir); it != fs::directory_iterator(); it++) {
        if (fs::is_regular_file(*it) &&
            it->path().filename().string().length() == 12 &&
            it->path().filename().string().substr(8,4) == ".dat")
        {
            if (it->path().filename().string().substr(0,3) == "blk")
                mapBlockFiles[it->path().filename().string().substr(3,5)] = it->path();
            else if (it->path().filename().string().substr(0,3) == "rev")
                remove(it->path());
        }
    }

    // Remove all block files that aren't part of a contiguous set starting at
    // zero by walking the ordered map (keys are block file indices) by
    // keeping a separate counter.  Once we hit a gap (or if 0 doesn't exist)
    // start removing block files.
    int nContigCounter = 0;
    for (const std::pair<const std::string, fs::path>& item : mapBlockFiles) {
        if (atoi(item.first) == nContigCounter) {
            nContigCounter++;
            continue;
        }
        remove(item.second);
    }
}

static void ThreadImport(std::vector<fs::path> vImportFiles)
{
    const CChainParams& chainparams = Params();
    RenameThread("xaya-loadblk");
    ScheduleBatchPriority();

    {
    CImportingNow imp;

    // -reindex
    if (fReindex) {
        int nFile = 0;
        while (true) {
            CDiskBlockPos pos(nFile, 0);
            if (!fs::exists(GetBlockPosFilename(pos, "blk")))
                break; // No block files left to reindex
            FILE *file = OpenBlockFile(pos, true);
            if (!file)
                break; // This error is logged in OpenBlockFile
            LogPrintf("Reindexing block file blk%05u.dat...\n", (unsigned int)nFile);
            LoadExternalBlockFile(chainparams, file, &pos);
            nFile++;
        }
        pblocktree->WriteReindexing(false);
        fReindex = false;
        LogPrintf("Reindexing finished\n");
        // To avoid ending up in a situation without genesis block, re-try initializing (no-op if reindexing worked):
        LoadGenesisBlock(chainparams);
    }

    // hardcoded $DATADIR/bootstrap.dat
    fs::path pathBootstrap = GetDataDir() / "bootstrap.dat";
    if (fs::exists(pathBootstrap)) {
        FILE *file = fsbridge::fopen(pathBootstrap, "rb");
        if (file) {
            fs::path pathBootstrapOld = GetDataDir() / "bootstrap.dat.old";
            LogPrintf("Importing bootstrap.dat...\n");
            LoadExternalBlockFile(chainparams, file);
            RenameOver(pathBootstrap, pathBootstrapOld);
        } else {
            LogPrintf("Warning: Could not open bootstrap file %s\n", pathBootstrap.string());
        }
    }

    // -loadblock=
    for (const fs::path& path : vImportFiles) {
        FILE *file = fsbridge::fopen(path, "rb");
        if (file) {
            LogPrintf("Importing blocks file %s...\n", path.string());
            LoadExternalBlockFile(chainparams, file);
        } else {
            LogPrintf("Warning: Could not open blocks file %s\n", path.string());
        }
    }

    // scan for better chains in the block chain database, that are not yet connected in the active best chain
    CValidationState state;
    if (!ActivateBestChain(state, chainparams)) {
        LogPrintf("Failed to connect best block (%s)\n", FormatStateMessage(state));
        StartShutdown();
        return;
    }

    if (gArgs.GetBoolArg("-stopafterblockimport", DEFAULT_STOPAFTERBLOCKIMPORT)) {
        LogPrintf("Stopping after block import\n");
        StartShutdown();
        return;
    }
    } // End scope of CImportingNow
    if (gArgs.GetArg("-persistmempool", DEFAULT_PERSIST_MEMPOOL)) {
        LoadMempool();
    }
    g_is_mempool_loaded = !ShutdownRequested();
}

/** Sanity checks
 *  Ensure that Bitcoin is running in a usable environment with all
 *  necessary library support.
 */
static bool InitSanityCheck()
{
    if(!ECC_InitSanityCheck()) {
        InitError("Elliptic curve cryptography sanity check failure. Aborting.");
        return false;
    }

    if (!glibc_sanity_test() || !glibcxx_sanity_test())
        return false;

    if (!Random_SanityCheck()) {
        InitError("OS cryptographic RNG sanity check failure. Aborting.");
        return false;
    }

    return true;
}

static bool AppInitServers()
{
    RPCServer::OnStarted(&OnRPCStarted);
    RPCServer::OnStopped(&OnRPCStopped);
    if (!InitHTTPServer())
        return false;
    StartRPC();
    if (!StartHTTPRPC())
        return false;
    if (gArgs.GetBoolArg("-rest", DEFAULT_REST_ENABLE)) StartREST();
    StartHTTPServer();
    return true;
}

// Parameter interaction based on rules
void InitParameterInteraction()
{
    // when specifying an explicit binding address, you want to listen on it
    // even when -connect or -proxy is specified
    if (gArgs.IsArgSet("-bind")) {
        if (gArgs.SoftSetBoolArg("-listen", true))
            LogPrintf("%s: parameter interaction: -bind set -> setting -listen=1\n", __func__);
    }
    if (gArgs.IsArgSet("-whitebind")) {
        if (gArgs.SoftSetBoolArg("-listen", true))
            LogPrintf("%s: parameter interaction: -whitebind set -> setting -listen=1\n", __func__);
    }

    if (gArgs.IsArgSet("-connect")) {
        // when only connecting to trusted nodes, do not seed via DNS, or listen by default
        if (gArgs.SoftSetBoolArg("-dnsseed", false))
            LogPrintf("%s: parameter interaction: -connect set -> setting -dnsseed=0\n", __func__);
        if (gArgs.SoftSetBoolArg("-listen", false))
            LogPrintf("%s: parameter interaction: -connect set -> setting -listen=0\n", __func__);
    }

    if (gArgs.IsArgSet("-proxy")) {
        // to protect privacy, do not listen by default if a default proxy server is specified
        if (gArgs.SoftSetBoolArg("-listen", false))
            LogPrintf("%s: parameter interaction: -proxy set -> setting -listen=0\n", __func__);
        // to protect privacy, do not use UPNP when a proxy is set. The user may still specify -listen=1
        // to listen locally, so don't rely on this happening through -listen below.
        if (gArgs.SoftSetBoolArg("-upnp", false))
            LogPrintf("%s: parameter interaction: -proxy set -> setting -upnp=0\n", __func__);
        // to protect privacy, do not discover addresses by default
        if (gArgs.SoftSetBoolArg("-discover", false))
            LogPrintf("%s: parameter interaction: -proxy set -> setting -discover=0\n", __func__);
    }

    if (!gArgs.GetBoolArg("-listen", DEFAULT_LISTEN)) {
        // do not map ports or try to retrieve public IP when not listening (pointless)
        if (gArgs.SoftSetBoolArg("-upnp", false))
            LogPrintf("%s: parameter interaction: -listen=0 -> setting -upnp=0\n", __func__);
        if (gArgs.SoftSetBoolArg("-discover", false))
            LogPrintf("%s: parameter interaction: -listen=0 -> setting -discover=0\n", __func__);
        if (gArgs.SoftSetBoolArg("-listenonion", false))
            LogPrintf("%s: parameter interaction: -listen=0 -> setting -listenonion=0\n", __func__);
    }

    if (gArgs.IsArgSet("-externalip")) {
        // if an explicit public IP is specified, do not try to find others
        if (gArgs.SoftSetBoolArg("-discover", false))
            LogPrintf("%s: parameter interaction: -externalip set -> setting -discover=0\n", __func__);
    }

    // disable whitelistrelay in blocksonly mode
    if (gArgs.GetBoolArg("-blocksonly", DEFAULT_BLOCKSONLY)) {
        if (gArgs.SoftSetBoolArg("-whitelistrelay", false))
            LogPrintf("%s: parameter interaction: -blocksonly=1 -> setting -whitelistrelay=0\n", __func__);
    }

    // Forcing relay from whitelisted hosts implies we will accept relays from them in the first place.
    if (gArgs.GetBoolArg("-whitelistforcerelay", DEFAULT_WHITELISTFORCERELAY)) {
        if (gArgs.SoftSetBoolArg("-whitelistrelay", true))
            LogPrintf("%s: parameter interaction: -whitelistforcerelay=1 -> setting -whitelistrelay=1\n", __func__);
    }

    // Warn if network-specific options (-addnode, -connect, etc) are
    // specified in default section of config file, but not overridden
    // on the command line or in this network's section of the config file.
    gArgs.WarnForSectionOnlyArgs();
}

static std::string ResolveErrMsg(const char * const optname, const std::string& strBind)
{
    return strprintf(_("Cannot resolve -%s address: '%s'"), optname, strBind);
}

/**
 * Initialize global loggers.
 *
 * Note that this is called very early in the process lifetime, so you should be
 * careful about what global state you rely on here.
 */
void InitLogging()
{
    g_logger->m_print_to_file = !gArgs.IsArgNegated("-debuglogfile");
    g_logger->m_file_path = AbsPathForConfigVal(gArgs.GetArg("-debuglogfile", DEFAULT_DEBUGLOGFILE));

    // Add newlines to the logfile to distinguish this execution from the last
    // one; called before console logging is set up, so this is only sent to
    // debug.log.
    LogPrintf("\n\n\n\n\n");

    g_logger->m_print_to_console = gArgs.GetBoolArg("-printtoconsole", !gArgs.GetBoolArg("-daemon", false));
    g_logger->m_log_timestamps = gArgs.GetBoolArg("-logtimestamps", DEFAULT_LOGTIMESTAMPS);
    g_logger->m_log_time_micros = gArgs.GetBoolArg("-logtimemicros", DEFAULT_LOGTIMEMICROS);

    fLogIPs = gArgs.GetBoolArg("-logips", DEFAULT_LOGIPS);

    std::string version_string = FormatFullVersion();
#ifdef DEBUG
    version_string += " (debug build)";
#else
    version_string += " (release build)";
#endif
    LogPrintf(PACKAGE_NAME " version %s\n", version_string);
}

namespace { // Variables internal to initialization process only

int nMaxConnections;
int nUserMaxConnections;
int nFD;
ServiceFlags nLocalServices = ServiceFlags(NODE_NETWORK | NODE_NETWORK_LIMITED | NODE_WITNESS);

} // namespace

[[noreturn]] static void new_handler_terminate()
{
    // Rather than throwing std::bad-alloc if allocation fails, terminate
    // immediately to (try to) avoid chain corruption.
    // Since LogPrintf may itself allocate memory, set the handler directly
    // to terminate first.
    std::set_new_handler(std::terminate);
    LogPrintf("Error: Out of memory. Terminating.\n");

    // The log was successful, terminate now.
    std::terminate();
};

bool AppInitBasicSetup()
{
    // ********************************************************* Step 1: setup
#ifdef _MSC_VER
    // Turn off Microsoft heap dump noise
    _CrtSetReportMode(_CRT_WARN, _CRTDBG_MODE_FILE);
    _CrtSetReportFile(_CRT_WARN, CreateFileA("NUL", GENERIC_WRITE, 0, nullptr, OPEN_EXISTING, 0, 0));
    // Disable confusing "helpful" text message on abort, Ctrl-C
    _set_abort_behavior(0, _WRITE_ABORT_MSG | _CALL_REPORTFAULT);
#endif
#ifdef WIN32
    // Enable Data Execution Prevention (DEP)
    // Minimum supported OS versions: WinXP SP3, WinVista >= SP1, Win Server 2008
    // A failure is non-critical and needs no further attention!
#ifndef PROCESS_DEP_ENABLE
    // We define this here, because GCCs winbase.h limits this to _WIN32_WINNT >= 0x0601 (Windows 7),
    // which is not correct. Can be removed, when GCCs winbase.h is fixed!
#define PROCESS_DEP_ENABLE 0x00000001
#endif
    typedef BOOL (WINAPI *PSETPROCDEPPOL)(DWORD);
    PSETPROCDEPPOL setProcDEPPol = (PSETPROCDEPPOL)GetProcAddress(GetModuleHandleA("Kernel32.dll"), "SetProcessDEPPolicy");
    if (setProcDEPPol != nullptr) setProcDEPPol(PROCESS_DEP_ENABLE);
#endif

    if (!SetupNetworking())
        return InitError("Initializing networking failed");

#ifndef WIN32
    if (!gArgs.GetBoolArg("-sysperms", false)) {
        umask(077);
    }

    // Clean shutdown on SIGTERM
    registerSignalHandler(SIGTERM, HandleSIGTERM);
    registerSignalHandler(SIGINT, HandleSIGTERM);

    // Reopen debug.log on SIGHUP
    registerSignalHandler(SIGHUP, HandleSIGHUP);

    // Ignore SIGPIPE, otherwise it will bring the daemon down if the client closes unexpectedly
    signal(SIGPIPE, SIG_IGN);
#else
    SetConsoleCtrlHandler(consoleCtrlHandler, true);
#endif

    std::set_new_handler(new_handler_terminate);

    return true;
}

bool AppInitParameterInteraction()
{
    const CChainParams& chainparams = Params();
    // ********************************************************* Step 2: parameter interactions

    // also see: InitParameterInteraction()

    if (!fs::is_directory(GetBlocksDir(false))) {
        return InitError(strprintf(_("Specified blocks directory \"%s\" does not exist."), gArgs.GetArg("-blocksdir", "").c_str()));
    }

    // if using block pruning, then disallow txindex
    if (gArgs.GetArg("-prune", 0)) {
        if (gArgs.GetBoolArg("-txindex", DEFAULT_TXINDEX))
            return InitError(_("Prune mode is incompatible with -txindex."));
    }

    // -bind and -whitebind can't be set when not listening
    size_t nUserBind = gArgs.GetArgs("-bind").size() + gArgs.GetArgs("-whitebind").size();
    if (nUserBind != 0 && !gArgs.GetBoolArg("-listen", DEFAULT_LISTEN)) {
        return InitError("Cannot set -bind or -whitebind together with -listen=0");
    }

    // Make sure enough file descriptors are available
    int nBind = std::max(nUserBind, size_t(1));
    nUserMaxConnections = gArgs.GetArg("-maxconnections", DEFAULT_MAX_PEER_CONNECTIONS);
    nMaxConnections = std::max(nUserMaxConnections, 0);

    // Trim requested connection counts, to fit into system limitations
    // <int> in std::min<int>(...) to work around FreeBSD compilation issue described in #2695
    nMaxConnections = std::max(std::min<int>(nMaxConnections, FD_SETSIZE - nBind - MIN_CORE_FILEDESCRIPTORS - MAX_ADDNODE_CONNECTIONS), 0);
    nFD = RaiseFileDescriptorLimit(nMaxConnections + MIN_CORE_FILEDESCRIPTORS + MAX_ADDNODE_CONNECTIONS);
    if (nFD < MIN_CORE_FILEDESCRIPTORS)
        return InitError(_("Not enough file descriptors available."));
    nMaxConnections = std::min(nFD - MIN_CORE_FILEDESCRIPTORS - MAX_ADDNODE_CONNECTIONS, nMaxConnections);

    if (nMaxConnections < nUserMaxConnections)
        InitWarning(strprintf(_("Reducing -maxconnections from %d to %d, because of system limitations."), nUserMaxConnections, nMaxConnections));

    // ********************************************************* Step 3: parameter-to-internal-flags
    if (gArgs.IsArgSet("-debug")) {
        // Special-case: if -debug=0/-nodebug is set, turn off debugging messages
        const std::vector<std::string> categories = gArgs.GetArgs("-debug");

        if (std::none_of(categories.begin(), categories.end(),
            [](std::string cat){return cat == "0" || cat == "none";})) {
            for (const auto& cat : categories) {
                if (!g_logger->EnableCategory(cat)) {
                    InitWarning(strprintf(_("Unsupported logging category %s=%s."), "-debug", cat));
                }
            }
        }
    }

    // Now remove the logging categories which were explicitly excluded
    for (const std::string& cat : gArgs.GetArgs("-debugexclude")) {
        if (!g_logger->DisableCategory(cat)) {
            InitWarning(strprintf(_("Unsupported logging category %s=%s."), "-debugexclude", cat));
        }
    }

    // Checkmempool and checkblockindex default to true in regtest mode
    int ratio = std::min<int>(std::max<int>(gArgs.GetArg("-checkmempool", chainparams.DefaultConsistencyChecks() ? 1 : 0), 0), 1000000);
    if (ratio != 0) {
        mempool.setSanityCheck(1.0 / ratio);
    }
    fCheckBlockIndex = gArgs.GetBoolArg("-checkblockindex", chainparams.DefaultConsistencyChecks());
    fCheckpointsEnabled = gArgs.GetBoolArg("-checkpoints", DEFAULT_CHECKPOINTS_ENABLED);

    hashAssumeValid = uint256S(gArgs.GetArg("-assumevalid", chainparams.GetConsensus().defaultAssumeValid.GetHex()));
    if (!hashAssumeValid.IsNull())
        LogPrintf("Assuming ancestors of block %s have valid signatures.\n", hashAssumeValid.GetHex());
    else
        LogPrintf("Validating signatures for all blocks.\n");

    if (gArgs.IsArgSet("-minimumchainwork")) {
        const std::string minChainWorkStr = gArgs.GetArg("-minimumchainwork", "");
        if (!IsHexNumber(minChainWorkStr)) {
            return InitError(strprintf("Invalid non-hex (%s) minimum chain work value specified", minChainWorkStr));
        }
        nMinimumChainWork = UintToArith256(uint256S(minChainWorkStr));
    } else {
        nMinimumChainWork = UintToArith256(chainparams.GetConsensus().nMinimumChainWork);
    }
    LogPrintf("Setting nMinimumChainWork=%s\n", nMinimumChainWork.GetHex());
    if (nMinimumChainWork < UintToArith256(chainparams.GetConsensus().nMinimumChainWork)) {
        LogPrintf("Warning: nMinimumChainWork set below default value of %s\n", chainparams.GetConsensus().nMinimumChainWork.GetHex());
    }

    // mempool limits
    int64_t nMempoolSizeMax = gArgs.GetArg("-maxmempool", DEFAULT_MAX_MEMPOOL_SIZE) * 1000000;
    int64_t nMempoolSizeMin = gArgs.GetArg("-limitdescendantsize", DEFAULT_DESCENDANT_SIZE_LIMIT) * 1000 * 40;
    if (nMempoolSizeMax < 0 || nMempoolSizeMax < nMempoolSizeMin)
        return InitError(strprintf(_("-maxmempool must be at least %d MB"), std::ceil(nMempoolSizeMin / 1000000.0)));
    // incremental relay fee sets the minimum feerate increase necessary for BIP 125 replacement in the mempool
    // and the amount the mempool min fee increases above the feerate of txs evicted due to mempool limiting.
    if (gArgs.IsArgSet("-incrementalrelayfee"))
    {
        CAmount n = 0;
        if (!ParseMoney(gArgs.GetArg("-incrementalrelayfee", ""), n))
            return InitError(AmountErrMsg("incrementalrelayfee", gArgs.GetArg("-incrementalrelayfee", "")));
        incrementalRelayFee = CFeeRate(n);
    }

    // -par=0 means autodetect, but nScriptCheckThreads==0 means no concurrency
    nScriptCheckThreads = gArgs.GetArg("-par", DEFAULT_SCRIPTCHECK_THREADS);
    if (nScriptCheckThreads <= 0)
        nScriptCheckThreads += GetNumCores();
    if (nScriptCheckThreads <= 1)
        nScriptCheckThreads = 0;
    else if (nScriptCheckThreads > MAX_SCRIPTCHECK_THREADS)
        nScriptCheckThreads = MAX_SCRIPTCHECK_THREADS;

    // block pruning; get the amount of disk space (in MiB) to allot for block & undo files
    int64_t nPruneArg = gArgs.GetArg("-prune", 0);
    if (nPruneArg < 0) {
        return InitError(_("Prune cannot be configured with a negative value."));
    }
    nPruneTarget = (uint64_t) nPruneArg * 1024 * 1024;
    if (nPruneArg == 1) {  // manual pruning: -prune=1
        LogPrintf("Block pruning enabled.  Use RPC call pruneblockchain(height) to manually prune block and undo files.\n");
        nPruneTarget = std::numeric_limits<uint64_t>::max();
        fPruneMode = true;
    } else if (nPruneTarget) {
        if (nPruneTarget < MIN_DISK_SPACE_FOR_BLOCK_FILES) {
            return InitError(strprintf(_("Prune configured below the minimum of %d MiB.  Please use a higher number."), MIN_DISK_SPACE_FOR_BLOCK_FILES / 1024 / 1024));
        }
        LogPrintf("Prune configured to target %uMiB on disk for block and undo files.\n", nPruneTarget / 1024 / 1024);
        fPruneMode = true;
    }

    nConnectTimeout = gArgs.GetArg("-timeout", DEFAULT_CONNECT_TIMEOUT);
    if (nConnectTimeout <= 0)
        nConnectTimeout = DEFAULT_CONNECT_TIMEOUT;

    if (gArgs.IsArgSet("-minrelaytxfee")) {
        CAmount n = 0;
        if (!ParseMoney(gArgs.GetArg("-minrelaytxfee", ""), n)) {
            return InitError(AmountErrMsg("minrelaytxfee", gArgs.GetArg("-minrelaytxfee", "")));
        }
        // High fee check is done afterward in WalletParameterInteraction()
        ::minRelayTxFee = CFeeRate(n);
    } else if (incrementalRelayFee > ::minRelayTxFee) {
        // Allow only setting incrementalRelayFee to control both
        ::minRelayTxFee = incrementalRelayFee;
        LogPrintf("Increasing minrelaytxfee to %s to match incrementalrelayfee\n",::minRelayTxFee.ToString());
    }

    // Sanity check argument for min fee for including tx in block
    // TODO: Harmonize which arguments need sanity checking and where that happens
    if (gArgs.IsArgSet("-blockmintxfee"))
    {
        CAmount n = 0;
        if (!ParseMoney(gArgs.GetArg("-blockmintxfee", ""), n))
            return InitError(AmountErrMsg("blockmintxfee", gArgs.GetArg("-blockmintxfee", "")));
    }

    // Feerate used to define dust.  Shouldn't be changed lightly as old
    // implementations may inadvertently create non-standard transactions
    if (gArgs.IsArgSet("-dustrelayfee"))
    {
        CAmount n = 0;
        if (!ParseMoney(gArgs.GetArg("-dustrelayfee", ""), n))
            return InitError(AmountErrMsg("dustrelayfee", gArgs.GetArg("-dustrelayfee", "")));
        dustRelayFee = CFeeRate(n);
    }

    fRequireStandard = !gArgs.GetBoolArg("-acceptnonstdtxn", !chainparams.RequireStandard());
    if (chainparams.RequireStandard() && !fRequireStandard)
        return InitError(strprintf("acceptnonstdtxn is not currently supported for %s chain", chainparams.NetworkIDString()));
    nBytesPerSigOp = gArgs.GetArg("-bytespersigop", nBytesPerSigOp);

    if (!g_wallet_init_interface.ParameterInteraction()) return false;

    fIsBareMultisigStd = gArgs.GetBoolArg("-permitbaremultisig", DEFAULT_PERMIT_BAREMULTISIG);
    fAcceptDatacarrier = gArgs.GetBoolArg("-datacarrier", DEFAULT_ACCEPT_DATACARRIER);
    nMaxDatacarrierBytes = gArgs.GetArg("-datacarriersize", nMaxDatacarrierBytes);

    // Option to startup with mocktime set (used for regression testing):
    SetMockTime(gArgs.GetArg("-mocktime", 0)); // SetMockTime(0) is a no-op

    if (gArgs.GetBoolArg("-peerbloomfilters", DEFAULT_PEERBLOOMFILTERS))
        nLocalServices = ServiceFlags(nLocalServices | NODE_BLOOM);

    if (gArgs.GetArg("-rpcserialversion", DEFAULT_RPC_SERIALIZE_VERSION) < 0)
        return InitError("rpcserialversion must be non-negative.");

    if (gArgs.GetArg("-rpcserialversion", DEFAULT_RPC_SERIALIZE_VERSION) > 1)
        return InitError("unknown rpcserialversion requested.");

    nMaxTipAge = gArgs.GetArg("-maxtipage", DEFAULT_MAX_TIP_AGE);

    fEnableReplacement = gArgs.GetBoolArg("-mempoolreplacement", DEFAULT_ENABLE_REPLACEMENT);
    if ((!fEnableReplacement) && gArgs.IsArgSet("-mempoolreplacement")) {
        // Minimal effort at forwards compatibility
        std::string strReplacementModeList = gArgs.GetArg("-mempoolreplacement", "");  // default is impossible
        std::vector<std::string> vstrReplacementModes;
        boost::split(vstrReplacementModes, strReplacementModeList, boost::is_any_of(","));
        fEnableReplacement = (std::find(vstrReplacementModes.begin(), vstrReplacementModes.end(), "fee") != vstrReplacementModes.end());
    }

    return true;
}

static bool LockDataDirectory(bool probeOnly)
{
    // Make sure only a single Bitcoin process is using the data directory.
    fs::path datadir = GetDataDir();
    if (!DirIsWritable(datadir)) {
        return InitError(strprintf(_("Cannot write to data directory '%s'; check permissions."), datadir.string()));
    }
    if (!LockDirectory(datadir, ".lock", probeOnly)) {
        return InitError(strprintf(_("Cannot obtain a lock on data directory %s. %s is probably already running."), datadir.string(), _(PACKAGE_NAME)));
    }
    return true;
}

bool AppInitSanityChecks()
{
    // ********************************************************* Step 4: sanity checks

    // Initialize elliptic curve code
    std::string sha256_algo = SHA256AutoDetect();
    LogPrintf("Using the '%s' SHA256 implementation\n", sha256_algo);
    RandomInit();
    ECC_Start();
    globalVerifyHandle.reset(new ECCVerifyHandle());

    // Sanity check
    if (!InitSanityCheck())
        return InitError(strprintf(_("Initialization sanity check failed. %s is shutting down."), _(PACKAGE_NAME)));

    // Probe the data directory lock to give an early error message, if possible
    // We cannot hold the data directory lock here, as the forking for daemon() hasn't yet happened,
    // and a fork will cause weird behavior to it.
    return LockDataDirectory(true);
}

bool AppInitLockDataDirectory()
{
    // After daemonization get the data directory lock again and hold on to it until exit
    // This creates a slight window for a race condition to happen, however this condition is harmless: it
    // will at most make us exit without printing a message to console.
    if (!LockDataDirectory(false)) {
        // Detailed error printed inside LockDataDirectory
        return false;
    }
    return true;
}

bool AppInitMain(InitInterfaces& interfaces)
{
    const CChainParams& chainparams = Params();
    // ********************************************************* Step 4a: application initialization
#ifndef WIN32
    CreatePidFile(GetPidFile(), getpid());
#endif
    if (g_logger->m_print_to_file) {
        if (gArgs.GetBoolArg("-shrinkdebugfile", g_logger->DefaultShrinkDebugFile())) {
            // Do this first since it both loads a bunch of debug.log into memory,
            // and because this needs to happen before any other debug.log printing
            g_logger->ShrinkDebugFile();
        }
        if (!g_logger->OpenDebugLog()) {
            return InitError(strprintf("Could not open debug log file %s",
                                       g_logger->m_file_path.string()));
        }
    }

    if (!g_logger->m_log_timestamps)
        LogPrintf("Startup time: %s\n", FormatISO8601DateTime(GetTime()));
    LogPrintf("Default data directory %s\n", GetDefaultDataDir().string());
    LogPrintf("Using data directory %s\n", GetDataDir().string());

    // Only log conf file usage message if conf file actually exists.
    fs::path config_file_path = GetConfigFile(gArgs.GetArg("-conf", BITCOIN_CONF_FILENAME));
    if (fs::exists(config_file_path)) {
        LogPrintf("Config file: %s\n", config_file_path.string());
    } else if (gArgs.IsArgSet("-conf")) {
        // Warn if no conf file exists at path provided by user
        InitWarning(strprintf(_("The specified config file %s does not exist\n"), config_file_path.string()));
    } else {
        // Not categorizing as "Warning" because it's the default behavior
        LogPrintf("Config file: %s (not found, skipping)\n", config_file_path.string());
    }

    LogPrintf("Using at most %i automatic connections (%i file descriptors available)\n", nMaxConnections, nFD);

    // Warn about relative -datadir path.
    if (gArgs.IsArgSet("-datadir") && !fs::path(gArgs.GetArg("-datadir", "")).is_absolute()) {
        LogPrintf("Warning: relative datadir option '%s' specified, which will be interpreted relative to the " /* Continued */
                  "current working directory '%s'. This is fragile, because if namecoin is started in the future "
                  "from a different location, it will be unable to locate the current data files. There could "
                  "also be data loss if namecoin is started while in a temporary directory.\n",
            gArgs.GetArg("-datadir", ""), fs::current_path().string());
    }

    InitSignatureCache();
    InitScriptExecutionCache();

    LogPrintf("Using %u threads for script verification\n", nScriptCheckThreads);
    if (nScriptCheckThreads) {
        for (int i=0; i<nScriptCheckThreads-1; i++)
            threadGroup.create_thread(&ThreadScriptCheck);
    }

    // Start the lightweight task scheduler thread
    CScheduler::Function serviceLoop = boost::bind(&CScheduler::serviceQueue, &scheduler);
    threadGroup.create_thread(boost::bind(&TraceThread<CScheduler::Function>, "scheduler", serviceLoop));

    GetMainSignals().RegisterBackgroundSignalScheduler(scheduler);
    GetMainSignals().RegisterWithMempoolSignals(mempool);

    // Create client interfaces for wallets that are supposed to be loaded
    // according to -wallet and -disablewallet options. This only constructs
    // the interfaces, it doesn't load wallet data. Wallets actually get loaded
    // when load() and start() interface methods are called below.
    g_wallet_init_interface.Construct(interfaces);

    /* Register RPC commands regardless of -server setting so they will be
     * available in the GUI RPC console even if external calls are disabled.
     */
    RegisterAllCoreRPCCommands(tableRPC);
    for (const auto& client : interfaces.chain_clients) {
        client->registerRpcs();
    }
    g_rpc_interfaces = &interfaces;
#if ENABLE_ZMQ
    RegisterZMQRPCCommands(tableRPC);
#endif

    g_auxpow_miner.reset(new AuxpowMiner());

    /* Start the RPC server already.  It will be started in "warmup" mode
     * and not really process calls already (but it will signify connections
     * that the server is there and will be ready later).  Warmup mode will
     * be disabled when initialisation is finished.
     */
    if (gArgs.GetBoolArg("-server", false))
    {
        uiInterface.InitMessage_connect(SetRPCWarmupStatus);
        if (!AppInitServers())
            return InitError(_("Unable to start HTTP server. See debug log for details."));
    }

    // ********************************************************* Step 5: verify wallet database integrity
    for (const auto& client : interfaces.chain_clients) {
        if (!client->verify()) {
            return false;
        }
    }

    // ********************************************************* Step 6: network initialization
    // Note that we absolutely cannot open any actual connections
    // until the very end ("start node") as the UTXO/block state
    // is not yet setup and may end up being set up twice if we
    // need to reindex later.

    assert(!g_connman);
    g_connman = std::unique_ptr<CConnman>(new CConnman(GetRand(std::numeric_limits<uint64_t>::max()), GetRand(std::numeric_limits<uint64_t>::max())));
    CConnman& connman = *g_connman;

    peerLogic.reset(new PeerLogicValidation(&connman, scheduler, gArgs.GetBoolArg("-enablebip61", DEFAULT_ENABLE_BIP61)));
    RegisterValidationInterface(peerLogic.get());

    // sanitize comments per BIP-0014, format user agent and check total size
    std::vector<std::string> uacomments;
    for (const std::string& cmt : gArgs.GetArgs("-uacomment")) {
        if (cmt != SanitizeString(cmt, SAFE_CHARS_UA_COMMENT))
            return InitError(strprintf(_("User Agent comment (%s) contains unsafe characters."), cmt));
        uacomments.push_back(cmt);
    }
    strSubVersion = FormatSubVersion(CLIENT_NAME, CLIENT_VERSION, uacomments);
    if (strSubVersion.size() > MAX_SUBVERSION_LENGTH) {
        return InitError(strprintf(_("Total length of network version string (%i) exceeds maximum length (%i). Reduce the number or size of uacomments."),
            strSubVersion.size(), MAX_SUBVERSION_LENGTH));
    }

    if (gArgs.IsArgSet("-onlynet")) {
        std::set<enum Network> nets;
        for (const std::string& snet : gArgs.GetArgs("-onlynet")) {
            enum Network net = ParseNetwork(snet);
            if (net == NET_UNROUTABLE)
                return InitError(strprintf(_("Unknown network specified in -onlynet: '%s'"), snet));
            nets.insert(net);
        }
        for (int n = 0; n < NET_MAX; n++) {
            enum Network net = (enum Network)n;
            if (!nets.count(net))
                SetLimited(net);
        }
    }

    // Check for host lookup allowed before parsing any network related parameters
    fNameLookup = gArgs.GetBoolArg("-dns", DEFAULT_NAME_LOOKUP);

    bool proxyRandomize = gArgs.GetBoolArg("-proxyrandomize", DEFAULT_PROXYRANDOMIZE);
    // -proxy sets a proxy for all outgoing network traffic
    // -noproxy (or -proxy=0) as well as the empty string can be used to not set a proxy, this is the default
    std::string proxyArg = gArgs.GetArg("-proxy", "");
    SetLimited(NET_ONION);
    if (proxyArg != "" && proxyArg != "0") {
        CService proxyAddr;
        if (!Lookup(proxyArg.c_str(), proxyAddr, 9050, fNameLookup)) {
            return InitError(strprintf(_("Invalid -proxy address or hostname: '%s'"), proxyArg));
        }

        proxyType addrProxy = proxyType(proxyAddr, proxyRandomize);
        if (!addrProxy.IsValid())
            return InitError(strprintf(_("Invalid -proxy address or hostname: '%s'"), proxyArg));

        SetProxy(NET_IPV4, addrProxy);
        SetProxy(NET_IPV6, addrProxy);
        SetProxy(NET_ONION, addrProxy);
        SetNameProxy(addrProxy);
        SetLimited(NET_ONION, false); // by default, -proxy sets onion as reachable, unless -noonion later
    }

    // -onion can be used to set only a proxy for .onion, or override normal proxy for .onion addresses
    // -noonion (or -onion=0) disables connecting to .onion entirely
    // An empty string is used to not override the onion proxy (in which case it defaults to -proxy set above, or none)
    std::string onionArg = gArgs.GetArg("-onion", "");
    if (onionArg != "") {
        if (onionArg == "0") { // Handle -noonion/-onion=0
            SetLimited(NET_ONION); // set onions as unreachable
        } else {
            CService onionProxy;
            if (!Lookup(onionArg.c_str(), onionProxy, 9050, fNameLookup)) {
                return InitError(strprintf(_("Invalid -onion address or hostname: '%s'"), onionArg));
            }
            proxyType addrOnion = proxyType(onionProxy, proxyRandomize);
            if (!addrOnion.IsValid())
                return InitError(strprintf(_("Invalid -onion address or hostname: '%s'"), onionArg));
            SetProxy(NET_ONION, addrOnion);
            SetLimited(NET_ONION, false);
        }
    }

    // see Step 2: parameter interactions for more information about these
    fListen = gArgs.GetBoolArg("-listen", DEFAULT_LISTEN);
    fDiscover = gArgs.GetBoolArg("-discover", true);
    fRelayTxes = !gArgs.GetBoolArg("-blocksonly", DEFAULT_BLOCKSONLY);

    for (const std::string& strAddr : gArgs.GetArgs("-externalip")) {
        CService addrLocal;
        if (Lookup(strAddr.c_str(), addrLocal, GetListenPort(), fNameLookup) && addrLocal.IsValid())
            AddLocal(addrLocal, LOCAL_MANUAL);
        else
            return InitError(ResolveErrMsg("externalip", strAddr));
    }

#if ENABLE_ZMQ
    g_zmq_notification_interface = CZMQNotificationInterface::Create();

    if (g_zmq_notification_interface) {
        RegisterValidationInterface(g_zmq_notification_interface);
    }
#endif
    uint64_t nMaxOutboundLimit = 0; //unlimited unless -maxuploadtarget is set
    uint64_t nMaxOutboundTimeframe = MAX_UPLOAD_TIMEFRAME;

    if (gArgs.IsArgSet("-maxuploadtarget")) {
        nMaxOutboundLimit = gArgs.GetArg("-maxuploadtarget", DEFAULT_MAX_UPLOAD_TARGET)*1024*1024;
    }

    // ********************************************************* Step 7: load block chain

    fReindex = gArgs.GetBoolArg("-reindex", false);
    bool fReindexChainState = gArgs.GetBoolArg("-reindex-chainstate", false);

    // cache size calculations
    int64_t nTotalCache = (gArgs.GetArg("-dbcache", nDefaultDbCache) << 20);
    nTotalCache = std::max(nTotalCache, nMinDbCache << 20); // total cache cannot be less than nMinDbCache
    nTotalCache = std::min(nTotalCache, nMaxDbCache << 20); // total cache cannot be greater than nMaxDbcache
    int64_t nBlockTreeDBCache = std::min(nTotalCache / 8, nMaxBlockDBCache << 20);
    nTotalCache -= nBlockTreeDBCache;
    int64_t nTxIndexCache = std::min(nTotalCache / 8, gArgs.GetBoolArg("-txindex", DEFAULT_TXINDEX) ? nMaxTxIndexCache << 20 : 0);
    nTotalCache -= nTxIndexCache;
    int64_t nCoinDBCache = std::min(nTotalCache / 2, (nTotalCache / 4) + (1 << 23)); // use 25%-50% of the remainder for disk cache
    nCoinDBCache = std::min(nCoinDBCache, nMaxCoinsDBCache << 20); // cap total coins db cache
    nTotalCache -= nCoinDBCache;
    nCoinCacheUsage = nTotalCache; // the rest goes to in-memory cache
    int64_t nMempoolSizeMax = gArgs.GetArg("-maxmempool", DEFAULT_MAX_MEMPOOL_SIZE) * 1000000;
    LogPrintf("Cache configuration:\n");
    LogPrintf("* Using %.1fMiB for block index database\n", nBlockTreeDBCache * (1.0 / 1024 / 1024));
    if (gArgs.GetBoolArg("-txindex", DEFAULT_TXINDEX)) {
        LogPrintf("* Using %.1fMiB for transaction index database\n", nTxIndexCache * (1.0 / 1024 / 1024));
    }
    LogPrintf("* Using %.1fMiB for chain state database\n", nCoinDBCache * (1.0 / 1024 / 1024));
    LogPrintf("* Using %.1fMiB for in-memory UTXO set (plus up to %.1fMiB of unused mempool space)\n", nCoinCacheUsage * (1.0 / 1024 / 1024), nMempoolSizeMax * (1.0 / 1024 / 1024));

    bool fLoaded = false;
    while (!fLoaded && !ShutdownRequested()) {
        bool fReset = fReindex;
        std::string strLoadError;

        uiInterface.InitMessage(_("Loading block index..."));

        LOCK(cs_main);

        do {
            const int64_t load_block_index_start_time = GetTimeMillis();
            try {
                UnloadBlockIndex();
                pcoinsTip.reset();
                pcoinsdbview.reset();
                pcoinscatcher.reset();
                // new CBlockTreeDB tries to delete the existing file, which
                // fails if it's still open from the previous loop. Close it first:
                pblocktree.reset();
                pblocktree.reset(new CBlockTreeDB(nBlockTreeDBCache, false, fReset));

                if (fReset) {
                    pblocktree->WriteReindexing(true);
                    //If we're reindexing in prune mode, wipe away unusable block files and all undo data files
                    if (fPruneMode)
                        CleanupBlockRevFiles();
                }

                if (ShutdownRequested()) break;

                // LoadBlockIndex will load fHavePruned if we've ever removed a
                // block file from disk.
                // Note that it also sets fReindex based on the disk flag!
                // From here on out fReindex and fReset mean something different!
                if (!LoadBlockIndex(chainparams)) {
                    strLoadError = _("Error loading block database");
                    break;
                }

                // If the loaded chain has a wrong genesis, bail out immediately
                // (we're likely using a testnet datadir, or the other way around).
                if (!mapBlockIndex.empty() && !LookupBlockIndex(chainparams.GetConsensus().hashGenesisBlock)) {
                    return InitError(_("Incorrect or no genesis block found. Wrong datadir for network?"));
                }

                // Check for changed -namehistory state
                if (fNameHistory != gArgs.GetBoolArg("-namehistory", false)) {
                    strLoadError = _("You need to rebuild the database using -reindex to change -namehistory");
                    break;
                }

                // Check for changed -prune state.  What we are concerned about is a user who has pruned blocks
                // in the past, but is now trying to run unpruned.
                if (fHavePruned && !fPruneMode) {
                    strLoadError = _("You need to rebuild the database using -reindex to go back to unpruned mode.  This will redownload the entire blockchain");
                    break;
                }

                // At this point blocktree args are consistent with what's on disk.
                // If we're not mid-reindex (based on disk + args), add a genesis block on disk
                // (otherwise we use the one already on disk).
                // This is called again in ThreadImport after the reindex completes.
                if (!fReindex && !LoadGenesisBlock(chainparams)) {
                    strLoadError = _("Error initializing block database");
                    break;
                }

                // At this point we're either in reindex or we've loaded a useful
                // block tree into mapBlockIndex!

                pcoinsdbview.reset(new CCoinsViewDB(nCoinDBCache, false, fReset || fReindexChainState));
                pcoinscatcher.reset(new CCoinsViewErrorCatcher(pcoinsdbview.get()));

                // If necessary, upgrade from older database format.
                // This is a no-op if we cleared the coinsviewdb with -reindex or -reindex-chainstate
                if (!pcoinsdbview->Upgrade()) {
                    strLoadError = _("Error upgrading chainstate database");
                    break;
                }

                // ReplayBlocks is a no-op if we cleared the coinsviewdb with -reindex or -reindex-chainstate
                if (!ReplayBlocks(chainparams, pcoinsdbview.get())) {
                    strLoadError = _("Unable to replay blocks. You will need to rebuild the database using -reindex-chainstate.");
                    break;
                }

                // The on-disk coinsdb is now in a good state, create the cache
                pcoinsTip.reset(new CCoinsViewCache(pcoinscatcher.get()));

                bool is_coinsview_empty = fReset || fReindexChainState || pcoinsTip->GetBestBlock().IsNull();
                if (!is_coinsview_empty) {
                    // LoadChainTip sets chainActive based on pcoinsTip's best block
                    if (!LoadChainTip(chainparams)) {
                        strLoadError = _("Error initializing block database");
                        break;
                    }
                    assert(chainActive.Tip() != nullptr);
                }

                if (!fReset) {
                    // Note that RewindBlockIndex MUST run even if we're about to -reindex-chainstate.
                    // It both disconnects blocks based on chainActive, and drops block data in
                    // mapBlockIndex based on lack of available witness data.
                    uiInterface.InitMessage(_("Rewinding blocks..."));
                    if (!RewindBlockIndex(chainparams)) {
                        strLoadError = _("Unable to rewind the database to a pre-fork state. You will need to redownload the blockchain");
                        break;
                    }
                }

                if (!is_coinsview_empty) {
                    uiInterface.InitMessage(_("Verifying blocks..."));
                    if (fHavePruned && gArgs.GetArg("-checkblocks", DEFAULT_CHECKBLOCKS) > MIN_BLOCKS_TO_KEEP) {
                        LogPrintf("Prune: pruned datadir may not have more than %d blocks; only checking available blocks\n",
                            MIN_BLOCKS_TO_KEEP);
                    }

                    CBlockIndex* tip = chainActive.Tip();
                    RPCNotifyBlockChange(true, tip);
                    if (tip && tip->nTime > GetAdjustedTime() + 2 * 60 * 60) {
                        strLoadError = _("The block database contains a block which appears to be from the future. "
                                "This may be due to your computer's date and time being set incorrectly. "
                                "Only rebuild the block database if you are sure that your computer's date and time are correct");
                        break;
                    }

                    if (!CVerifyDB().VerifyDB(chainparams, pcoinsdbview.get(), gArgs.GetArg("-checklevel", DEFAULT_CHECKLEVEL),
                                  gArgs.GetArg("-checkblocks", DEFAULT_CHECKBLOCKS))) {
                        strLoadError = _("Corrupted block database detected");
                        break;
                    }
                }
            } catch (const std::exception& e) {
                LogPrintf("%s\n", e.what());
                strLoadError = _("Error opening block database");
                break;
            }

            fLoaded = true;
            LogPrintf(" block index %15dms\n", GetTimeMillis() - load_block_index_start_time);
        } while(false);

        if (!fLoaded && !ShutdownRequested()) {
            // first suggest a reindex
            if (!fReset) {
                bool fRet = uiInterface.ThreadSafeQuestion(
                    strLoadError + ".\n\n" + _("Do you want to rebuild the block database now?"),
                    strLoadError + ".\nPlease restart with -reindex or -reindex-chainstate to recover.",
                    "", CClientUIInterface::MSG_ERROR | CClientUIInterface::BTN_ABORT);
                if (fRet) {
                    fReindex = true;
                    AbortShutdown();
                } else {
                    LogPrintf("Aborted block database rebuild. Exiting.\n");
                    return false;
                }
            } else {
                return InitError(strLoadError);
            }
        }
    }

    // As LoadBlockIndex can take several minutes, it's possible the user
    // requested to kill the GUI during the last operation. If so, exit.
    // As the program has not fully started yet, Shutdown() is possibly overkill.
    if (ShutdownRequested()) {
        LogPrintf("Shutdown requested. Exiting.\n");
        return false;
    }

    fs::path est_path = GetDataDir() / FEE_ESTIMATES_FILENAME;
    CAutoFile est_filein(fsbridge::fopen(est_path, "rb"), SER_DISK, CLIENT_VERSION);
    // Allowed to fail as this file IS missing on first startup.
    if (!est_filein.IsNull())
        ::feeEstimator.Read(est_filein);
    fFeeEstimatesInitialized = true;

    // ********************************************************* Step 8: start indexers
    if (gArgs.GetBoolArg("-txindex", DEFAULT_TXINDEX)) {
        g_txindex = MakeUnique<TxIndex>(nTxIndexCache, false, fReindex);
        g_txindex->Start();
    }

    // ********************************************************* Step 9: load wallet
    for (const auto& client : interfaces.chain_clients) {
        if (!client->load()) {
            return false;
        }
    }

    // ********************************************************* Step 10: data directory maintenance

    // if pruning, unset the service bit and perform the initial blockstore prune
    // after any wallet rescanning has taken place.
    if (fPruneMode) {
        LogPrintf("Unsetting NODE_NETWORK on prune mode\n");
        nLocalServices = ServiceFlags(nLocalServices & ~NODE_NETWORK);
        if (!fReindex) {
            uiInterface.InitMessage(_("Pruning blockstore..."));
            PruneAndFlush();
        }
    }

    // ********************************************************* Step 11: import blocks

    if (!CheckDiskSpace() && !CheckDiskSpace(0, true))
        return false;

    // Either install a handler to notify us when genesis activates, or set fHaveGenesis directly.
    // No locking, as this happens before any background thread is started.
    if (chainActive.Tip() == nullptr) {
        uiInterface.NotifyBlockTip_connect(BlockNotifyGenesisWait);
    } else {
        fHaveGenesis = true;
    }

    if (gArgs.IsArgSet("-blocknotify"))
        uiInterface.NotifyBlockTip_connect(BlockNotifyCallback);

    std::vector<fs::path> vImportFiles;
    for (const std::string& strFile : gArgs.GetArgs("-loadblock")) {
        vImportFiles.push_back(strFile);
    }

    threadGroup.create_thread(boost::bind(&ThreadImport, vImportFiles));

    // Wait for genesis block to be processed
    {
        WAIT_LOCK(g_genesis_wait_mutex, lock);
        // We previously could hang here if StartShutdown() is called prior to
        // ThreadImport getting started, so instead we just wait on a timer to
        // check ShutdownRequested() regularly.
        while (!fHaveGenesis && !ShutdownRequested()) {
            g_genesis_wait_cv.wait_for(lock, std::chrono::milliseconds(500));
        }
        uiInterface.NotifyBlockTip_disconnect(BlockNotifyGenesisWait);
    }

    if (ShutdownRequested()) {
        return false;
    }

    // ********************************************************* Step 12: start node

    int chain_active_height;

    //// debug print
    {
        LOCK(cs_main);
        LogPrintf("mapBlockIndex.size() = %u\n", mapBlockIndex.size());
        chain_active_height = chainActive.Height();
    }
    LogPrintf("nBestHeight = %d\n", chain_active_height);

    if (gArgs.GetBoolArg("-listenonion", DEFAULT_LISTEN_ONION))
        StartTorControl();

    Discover();

    // Map ports with UPnP
    if (gArgs.GetBoolArg("-upnp", DEFAULT_UPNP)) {
        StartMapPort();
    }

    CConnman::Options connOptions;
    connOptions.nLocalServices = nLocalServices;
    connOptions.nMaxConnections = nMaxConnections;
    connOptions.nMaxOutbound = std::min(MAX_OUTBOUND_CONNECTIONS, connOptions.nMaxConnections);
    connOptions.nMaxAddnode = MAX_ADDNODE_CONNECTIONS;
    connOptions.nMaxFeeler = 1;
    connOptions.nBestHeight = chain_active_height;
    connOptions.uiInterface = &uiInterface;
    connOptions.m_msgproc = peerLogic.get();
    connOptions.nSendBufferMaxSize = 1000*gArgs.GetArg("-maxsendbuffer", DEFAULT_MAXSENDBUFFER);
    connOptions.nReceiveFloodSize = 1000*gArgs.GetArg("-maxreceivebuffer", DEFAULT_MAXRECEIVEBUFFER);
    connOptions.m_added_nodes = gArgs.GetArgs("-addnode");

    connOptions.nMaxOutboundTimeframe = nMaxOutboundTimeframe;
    connOptions.nMaxOutboundLimit = nMaxOutboundLimit;

    for (const std::string& strBind : gArgs.GetArgs("-bind")) {
        CService addrBind;
        if (!Lookup(strBind.c_str(), addrBind, GetListenPort(), false)) {
            return InitError(ResolveErrMsg("bind", strBind));
        }
        connOptions.vBinds.push_back(addrBind);
    }
    for (const std::string& strBind : gArgs.GetArgs("-whitebind")) {
        CService addrBind;
        if (!Lookup(strBind.c_str(), addrBind, 0, false)) {
            return InitError(ResolveErrMsg("whitebind", strBind));
        }
        if (addrBind.GetPort() == 0) {
            return InitError(strprintf(_("Need to specify a port with -whitebind: '%s'"), strBind));
        }
        connOptions.vWhiteBinds.push_back(addrBind);
    }

    for (const auto& net : gArgs.GetArgs("-whitelist")) {
        CSubNet subnet;
        LookupSubNet(net.c_str(), subnet);
        if (!subnet.IsValid())
            return InitError(strprintf(_("Invalid netmask specified in -whitelist: '%s'"), net));
        connOptions.vWhitelistedRange.push_back(subnet);
    }

    connOptions.vSeedNodes = gArgs.GetArgs("-seednode");

    // Initiate outbound connections unless connect=0
    connOptions.m_use_addrman_outgoing = !gArgs.IsArgSet("-connect");
    if (!connOptions.m_use_addrman_outgoing) {
        const auto connect = gArgs.GetArgs("-connect");
        if (connect.size() != 1 || connect[0] != "0") {
            connOptions.m_specified_outgoing = connect;
        }
    }
    if (!connman.Start(scheduler, connOptions)) {
        return false;
    }

    assert (g_send_updates_worker == nullptr);
    g_send_updates_worker.reset(new SendUpdatesWorker ());

    // ********************************************************* Step 13: finished

    SetRPCWarmupFinished();
    uiInterface.InitMessage(_("Done loading"));

    for (const auto& client : interfaces.chain_clients) {
        client->start(scheduler);
    }

    return true;
}<|MERGE_RESOLUTION|>--- conflicted
+++ resolved
@@ -440,29 +440,23 @@
     gArgs.AddArg("-zmqpubhashtx=<address>", "Enable publish hash transaction in <address>", false, OptionsCategory::ZMQ);
     gArgs.AddArg("-zmqpubrawblock=<address>", "Enable publish raw block in <address>", false, OptionsCategory::ZMQ);
     gArgs.AddArg("-zmqpubrawtx=<address>", "Enable publish raw transaction in <address>", false, OptionsCategory::ZMQ);
-<<<<<<< HEAD
-    gArgs.AddArg("-zmqpubgameblocks=<address>", "Enable publication of game data for block attach/detach events in <address>", false, OptionsCategory::ZMQ);
-    gArgs.AddArg("-trackgame=<game>", "Enable tracking of the listed game for the Xaya game interface", false, OptionsCategory::ZMQ);
-=======
     gArgs.AddArg("-zmqpubhashblockhwm=<n>", strprintf("Set publish hash block outbound message high water mark (default: %d)", CZMQAbstractNotifier::DEFAULT_ZMQ_SNDHWM), false, OptionsCategory::ZMQ);
     gArgs.AddArg("-zmqpubhashtxhwm=<n>", strprintf("Set publish hash transaction outbound message high water mark (default: %d)", CZMQAbstractNotifier::DEFAULT_ZMQ_SNDHWM), false, OptionsCategory::ZMQ);
     gArgs.AddArg("-zmqpubrawblockhwm=<n>", strprintf("Set publish raw block outbound message high water mark (default: %d)", CZMQAbstractNotifier::DEFAULT_ZMQ_SNDHWM), false, OptionsCategory::ZMQ);
     gArgs.AddArg("-zmqpubrawtxhwm=<n>", strprintf("Set publish raw transaction outbound message high water mark (default: %d)", CZMQAbstractNotifier::DEFAULT_ZMQ_SNDHWM), false, OptionsCategory::ZMQ);
->>>>>>> db0bcba1
+    gArgs.AddArg("-zmqpubgameblocks=<address>", "Enable publication of game data for block attach/detach events in <address>", false, OptionsCategory::ZMQ);
+    gArgs.AddArg("-trackgame=<game>", "Enable tracking of the listed game for the Xaya game interface", false, OptionsCategory::ZMQ);
 #else
     hidden_args.emplace_back("-zmqpubhashblock=<address>");
     hidden_args.emplace_back("-zmqpubhashtx=<address>");
     hidden_args.emplace_back("-zmqpubrawblock=<address>");
     hidden_args.emplace_back("-zmqpubrawtx=<address>");
-<<<<<<< HEAD
-    hidden_args.emplace_back("-zmqpubgameblocks=<address>");
-    hidden_args.emplace_back("-trackgame=<game>");
-=======
     hidden_args.emplace_back("-zmqpubhashblockhwm=<n>");
     hidden_args.emplace_back("-zmqpubhashtxhwm=<n>");
     hidden_args.emplace_back("-zmqpubrawblockhwm=<n>");
     hidden_args.emplace_back("-zmqpubrawtxhwm=<n>");
->>>>>>> db0bcba1
+    hidden_args.emplace_back("-zmqpubgameblocks=<address>");
+    hidden_args.emplace_back("-trackgame=<game>");
 #endif
 
     gArgs.AddArg("-checkblocks=<n>", strprintf("How many blocks to check at startup (default: %u, 0 = all)", DEFAULT_CHECKBLOCKS), true, OptionsCategory::DEBUG_TEST);

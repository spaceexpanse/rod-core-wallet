--- conflicted
+++ resolved
@@ -56,10 +56,7 @@
  * outputs below the new threshold */
 static constexpr unsigned int DUST_RELAY_TX_FEE{3000};
 /** Default for -minrelaytxfee, minimum relay fee for transactions */
-<<<<<<< HEAD
 static const unsigned int DEFAULT_MIN_RELAY_TX_FEE = COIN / 1'000;
-=======
-static constexpr unsigned int DEFAULT_MIN_RELAY_TX_FEE{1000};
 /** Default for -limitancestorcount, max number of in-mempool ancestors */
 static constexpr unsigned int DEFAULT_ANCESTOR_LIMIT{25};
 /** Default for -limitancestorsize, maximum kilobytes of tx + all in-mempool ancestors */
@@ -74,7 +71,6 @@
  * configurable as it doesn't materially change DoS parameters.
  */
 static constexpr unsigned int EXTRA_DESCENDANT_TX_SIZE_LIMIT{10000};
->>>>>>> 3e3d0aa9
 /**
  * Standard script verification flags that standard transactions will comply
  * with. However scripts violating these flags may still be present in valid
@@ -99,12 +95,8 @@
                                                              SCRIPT_VERIFY_TAPROOT |
                                                              SCRIPT_VERIFY_DISCOURAGE_UPGRADABLE_TAPROOT_VERSION |
                                                              SCRIPT_VERIFY_DISCOURAGE_OP_SUCCESS |
-<<<<<<< HEAD
                                                              SCRIPT_VERIFY_DISCOURAGE_UPGRADABLE_PUBKEYTYPE |
-                                                             SCRIPT_VERIFY_NAMES_LONG_SALT;
-=======
-                                                             SCRIPT_VERIFY_DISCOURAGE_UPGRADABLE_PUBKEYTYPE};
->>>>>>> 3e3d0aa9
+                                                             SCRIPT_VERIFY_NAMES_LONG_SALT};
 
 /** For convenience, standard but not mandatory verify flags. */
 static constexpr unsigned int STANDARD_NOT_MANDATORY_VERIFY_FLAGS{STANDARD_SCRIPT_VERIFY_FLAGS & ~MANDATORY_SCRIPT_VERIFY_FLAGS};

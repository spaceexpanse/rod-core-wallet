--- conflicted
+++ resolved
@@ -21,13 +21,9 @@
 /** Default for -blockmintxfee, which sets the minimum feerate for a transaction in blocks created by mining code **/
 static const unsigned int DEFAULT_BLOCK_MIN_TX_FEE = 1000;
 /** The maximum weight for transactions we're willing to relay/mine */
-<<<<<<< HEAD
 static const unsigned int MAX_STANDARD_TX_WEIGHT = 40000;
-=======
-static const unsigned int MAX_STANDARD_TX_WEIGHT = 400000;
 /** The minimum non-witness size for transactions we're willing to relay/mine (1 segwit input + 1 P2WPKH output = 82 bytes) */
 static const unsigned int MIN_STANDARD_TX_NONWITNESS_SIZE = 82;
->>>>>>> 94d9f5a8
 /** Maximum number of signature check operations in an IsStandard() P2SH script */
 static const unsigned int MAX_P2SH_SIGOPS = 15;
 /** The maximum number of sigops we're willing to relay/mine in a single tx */

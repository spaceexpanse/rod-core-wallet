--- conflicted
+++ resolved
@@ -24,15 +24,9 @@
 /** Default for -blockmintxfee, which sets the minimum feerate for a transaction in blocks created by mining code **/
 static constexpr unsigned int DEFAULT_BLOCK_MIN_TX_FEE{1000};
 /** The maximum weight for transactions we're willing to relay/mine */
-<<<<<<< HEAD
 static constexpr unsigned int MAX_STANDARD_TX_WEIGHT{40000};
-/** The minimum non-witness size for transactions we're willing to relay/mine (1 segwit input + 1 P2WPKH output = 82 bytes) */
-static constexpr unsigned int MIN_STANDARD_TX_NONWITNESS_SIZE{82};
-=======
-static constexpr unsigned int MAX_STANDARD_TX_WEIGHT{400000};
 /** The minimum non-witness size for transactions we're willing to relay/mine: one larger than 64  */
 static constexpr unsigned int MIN_STANDARD_TX_NONWITNESS_SIZE{65};
->>>>>>> c71118e3
 /** Maximum number of signature check operations in an IsStandard() P2SH script */
 static constexpr unsigned int MAX_P2SH_SIGOPS{15};
 /** The maximum number of sigops we're willing to relay/mine in a single tx */

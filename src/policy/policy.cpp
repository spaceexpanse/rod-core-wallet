// Copyright (c) 2009-2010 Satoshi Nakamoto
// Copyright (c) 2009-2019 The Bitcoin Core developers
// Distributed under the MIT software license, see the accompanying
// file COPYING or http://www.opensource.org/licenses/mit-license.php.

// NOTE: This file is intended to be customised by the end user, and includes only local node policy logic

#include <policy/policy.h>

#include <consensus/validation.h>
#include <coins.h>
#include <span.h>

CAmount GetDustThreshold(const CTxOut& txout, const CFeeRate& dustRelayFeeIn)
{
    // "Dust" is defined in terms of dustRelayFee,
    // which has units satoshis-per-kilobyte.
    // If you'd pay more in fees than the value of the output
    // to spend something, then we consider it dust.
    // A typical spendable non-segwit txout is 34 bytes big, and will
    // need a CTxIn of at least 148 bytes to spend:
    // so dust is a spendable txout less than
    // 182*dustRelayFee/1000 (in satoshis).
    // 546 satoshis at the default rate of 3000 sat/kB.
    // A typical spendable segwit txout is 31 bytes big, and will
    // need a CTxIn of at least 67 bytes to spend:
    // so dust is a spendable txout less than
    // 98*dustRelayFee/1000 (in satoshis).
    // 294 satoshis at the default rate of 3000 sat/kB.
    if (txout.scriptPubKey.IsUnspendable())
        return 0;

    size_t nSize = GetSerializeSize(txout);
    int witnessversion = 0;
    std::vector<unsigned char> witnessprogram;

    if (txout.scriptPubKey.IsWitnessProgram(true, witnessversion, witnessprogram)) {
        // sum the sizes of the parts of a transaction input
        // with 75% segwit discount applied to the script size.
        nSize += (32 + 4 + 1 + (107 / WITNESS_SCALE_FACTOR) + 4);
    } else {
        nSize += (32 + 4 + 1 + 107 + 4); // the 148 mentioned above
    }

    return dustRelayFeeIn.GetFee(nSize);
}

bool IsDust(const CTxOut& txout, const CFeeRate& dustRelayFeeIn)
{
    return (txout.nValue < GetDustThreshold(txout, dustRelayFeeIn));
}

bool IsStandard(const CScript& scriptPubKey, TxoutType& whichType)
{
    std::vector<std::vector<unsigned char> > vSolutions;
    whichType = Solver(scriptPubKey, vSolutions);

    if (whichType == TxoutType::NONSTANDARD) {
        return false;
    } else if (whichType == TxoutType::MULTISIG) {
        unsigned char m = vSolutions.front()[0];
        unsigned char n = vSolutions.back()[0];
        // Support up to x-of-3 multisig txns as standard
        if (n < 1 || n > 3)
            return false;
        if (m < 1 || m > n)
            return false;
    } else if (whichType == TxoutType::NULL_DATA &&
               (!fAcceptDatacarrier || scriptPubKey.size() > nMaxDatacarrierBytes)) {
          return false;
    }

    return true;
}

bool IsStandardTx(const CTransaction& tx, bool permit_bare_multisig, const CFeeRate& dust_relay_fee, std::string& reason)
{
<<<<<<< HEAD
    if (tx.nVersion > CTransaction::MAX_STANDARD_VERSION || tx.nVersion < 1) {
=======
    if (!tx.IsNamecoin()
        && (tx.nVersion > TX_MAX_STANDARD_VERSION || tx.nVersion < 1)) {
>>>>>>> 4de2ec4a
        reason = "version";
        return false;
    }

    // Extremely large transactions with lots of inputs can cost the network
    // almost as much to process as they cost the sender in fees, because
    // computing signature hashes is O(ninputs*txsize). Limiting transactions
    // to MAX_STANDARD_TX_WEIGHT mitigates CPU exhaustion attacks.
    unsigned int sz = GetTransactionWeight(tx);
    if (sz > MAX_STANDARD_TX_WEIGHT) {
        reason = "tx-size";
        return false;
    }

    for (const CTxIn& txin : tx.vin)
    {
        // Biggest 'standard' txin involving only keys is a 15-of-15 P2SH
        // multisig with compressed keys (remember the 520 byte limit on
        // redeemScript size). That works out to a (15*(33+1))+3=513 byte
        // redeemScript, 513+1+15*(73+1)+3=1627 bytes of scriptSig, which
        // we round off to 1650(MAX_STANDARD_SCRIPTSIG_SIZE) bytes for
        // some minor future-proofing. That's also enough to spend a
        // 20-of-20 CHECKMULTISIG scriptPubKey, though such a scriptPubKey
        // is not considered standard.
        if (txin.scriptSig.size() > MAX_STANDARD_SCRIPTSIG_SIZE) {
            reason = "scriptsig-size";
            return false;
        }
        if (!txin.scriptSig.IsPushOnly()) {
            reason = "scriptsig-not-pushonly";
            return false;
        }
    }

    unsigned int nDataOut = 0;
    TxoutType whichType;
    for (const CTxOut& txout : tx.vout) {
        if (!::IsStandard(txout.scriptPubKey, whichType)) {
            reason = "scriptpubkey";
            return false;
        }

        if (whichType == TxoutType::NULL_DATA)
            nDataOut++;
        else if ((whichType == TxoutType::MULTISIG) && (!permit_bare_multisig)) {
            reason = "bare-multisig";
            return false;
        } else if (IsDust(txout, dust_relay_fee)) {
            reason = "dust";
            return false;
        }
    }

    /* Upstream disallows more than one OP_RETURN output in a single
       transaction, but Xaya allows this to enable combined moves with burns
       for multiple games.  */

    return true;
}

/**
 * Check transaction inputs to mitigate two
 * potential denial-of-service attacks:
 *
 * 1. scriptSigs with extra data stuffed into them,
 *    not consumed by scriptPubKey (or P2SH script)
 * 2. P2SH scripts with a crazy number of expensive
 *    CHECKSIG/CHECKMULTISIG operations
 *
 * Why bother? To avoid denial-of-service attacks; an attacker
 * can submit a standard HASH... OP_EQUAL transaction,
 * which will get accepted into blocks. The redemption
 * script can be anything; an attacker could use a very
 * expensive-to-check-upon-redemption script like:
 *   DUP CHECKSIG DROP ... repeated 100 times... OP_1
 *
 * Note that only the non-witness portion of the transaction is checked here.
 */
bool AreInputsStandard(const CTransaction& tx, const CCoinsViewCache& mapInputs, bool taproot_active)
{
    if (tx.IsCoinBase())
        return true; // Coinbases don't use vin normally

    for (unsigned int i = 0; i < tx.vin.size(); i++)
    {
        const CTxOut& prev = mapInputs.AccessCoin(tx.vin[i].prevout).out;

        std::vector<std::vector<unsigned char> > vSolutions;
        TxoutType whichType = Solver(prev.scriptPubKey, vSolutions);
        if (whichType == TxoutType::NONSTANDARD || whichType == TxoutType::WITNESS_UNKNOWN) {
            // WITNESS_UNKNOWN failures are typically also caught with a policy
            // flag in the script interpreter, but it can be helpful to catch
            // this type of NONSTANDARD transaction earlier in transaction
            // validation.
            return false;
        } else if (whichType == TxoutType::SCRIPTHASH) {
            std::vector<std::vector<unsigned char> > stack;
            // convert the scriptSig into a stack, so we can inspect the redeemScript
            if (!EvalScript(stack, tx.vin[i].scriptSig, SCRIPT_VERIFY_NONE, BaseSignatureChecker(), SigVersion::BASE))
                return false;
            if (stack.empty())
                return false;
            CScript subscript(stack.back().begin(), stack.back().end());
            if (subscript.GetSigOpCount(true) > MAX_P2SH_SIGOPS) {
                return false;
            }
        } else if (whichType == TxoutType::WITNESS_V1_TAPROOT) {
            // Don't allow Taproot spends unless Taproot is active.
            if (!taproot_active) return false;
        }
    }

    return true;
}

bool IsWitnessStandard(const CTransaction& tx, const CCoinsViewCache& mapInputs)
{
    if (tx.IsCoinBase())
        return true; // Coinbases are skipped

    for (unsigned int i = 0; i < tx.vin.size(); i++)
    {
        // We don't care if witness for this input is empty, since it must not be bloated.
        // If the script is invalid without witness, it would be caught sooner or later during validation.
        if (tx.vin[i].scriptWitness.IsNull())
            continue;

        const CTxOut &prev = mapInputs.AccessCoin(tx.vin[i].prevout).out;

        // get the scriptPubKey corresponding to this input:
        CScript prevScript = prev.scriptPubKey;

        bool p2sh = false;
        if (prevScript.IsPayToScriptHash(true)) {
            std::vector <std::vector<unsigned char> > stack;
            // If the scriptPubKey is P2SH, we try to extract the redeemScript casually by converting the scriptSig
            // into a stack. We do not check IsPushOnly nor compare the hash as these will be done later anyway.
            // If the check fails at this stage, we know that this txid must be a bad one.
            if (!EvalScript(stack, tx.vin[i].scriptSig, SCRIPT_VERIFY_NONE, BaseSignatureChecker(), SigVersion::BASE))
                return false;
            if (stack.empty())
                return false;
            prevScript = CScript(stack.back().begin(), stack.back().end());
            p2sh = true;
        }

        int witnessversion = 0;
        std::vector<unsigned char> witnessprogram;

        // Non-witness program must not be associated with any witness
        if (!prevScript.IsWitnessProgram(true, witnessversion, witnessprogram))
            return false;

        // Check P2WSH standard limits
        if (witnessversion == 0 && witnessprogram.size() == WITNESS_V0_SCRIPTHASH_SIZE) {
            if (tx.vin[i].scriptWitness.stack.back().size() > MAX_STANDARD_P2WSH_SCRIPT_SIZE)
                return false;
            size_t sizeWitnessStack = tx.vin[i].scriptWitness.stack.size() - 1;
            if (sizeWitnessStack > MAX_STANDARD_P2WSH_STACK_ITEMS)
                return false;
            for (unsigned int j = 0; j < sizeWitnessStack; j++) {
                if (tx.vin[i].scriptWitness.stack[j].size() > MAX_STANDARD_P2WSH_STACK_ITEM_SIZE)
                    return false;
            }
        }

        // Check policy limits for Taproot spends:
        // - MAX_STANDARD_TAPSCRIPT_STACK_ITEM_SIZE limit for stack item size
        // - No annexes
        if (witnessversion == 1 && witnessprogram.size() == WITNESS_V1_TAPROOT_SIZE && !p2sh) {
            // Taproot spend (non-P2SH-wrapped, version 1, witness program size 32; see BIP 341)
            auto stack = MakeSpan(tx.vin[i].scriptWitness.stack);
            if (stack.size() >= 2 && !stack.back().empty() && stack.back()[0] == ANNEX_TAG) {
                // Annexes are nonstandard as long as no semantics are defined for them.
                return false;
            }
            if (stack.size() >= 2) {
                // Script path spend (2 or more stack elements after removing optional annex)
                const auto& control_block = SpanPopBack(stack);
                SpanPopBack(stack); // Ignore script
                if (control_block.empty()) return false; // Empty control block is invalid
                if ((control_block[0] & TAPROOT_LEAF_MASK) == TAPROOT_LEAF_TAPSCRIPT) {
                    // Leaf version 0xc0 (aka Tapscript, see BIP 342)
                    for (const auto& item : stack) {
                        if (item.size() > MAX_STANDARD_TAPSCRIPT_STACK_ITEM_SIZE) return false;
                    }
                }
            } else if (stack.size() == 1) {
                // Key path spend (1 stack element after removing optional annex)
                // (no policy rules apply)
            } else {
                // 0 stack elements; this is already invalid by consensus rules
                return false;
            }
        }
    }
    return true;
}

int64_t GetVirtualTransactionSize(int64_t nWeight, int64_t nSigOpCost, unsigned int bytes_per_sigop)
{
    return (std::max(nWeight, nSigOpCost * bytes_per_sigop) + WITNESS_SCALE_FACTOR - 1) / WITNESS_SCALE_FACTOR;
}

int64_t GetVirtualTransactionSize(const CTransaction& tx, int64_t nSigOpCost, unsigned int bytes_per_sigop)
{
    return GetVirtualTransactionSize(GetTransactionWeight(tx), nSigOpCost, bytes_per_sigop);
}

int64_t GetVirtualTransactionInputSize(const CTxIn& txin, int64_t nSigOpCost, unsigned int bytes_per_sigop)
{
    return GetVirtualTransactionSize(GetTransactionInputWeight(txin), nSigOpCost, bytes_per_sigop);
}<|MERGE_RESOLUTION|>--- conflicted
+++ resolved
@@ -75,12 +75,7 @@
 
 bool IsStandardTx(const CTransaction& tx, bool permit_bare_multisig, const CFeeRate& dust_relay_fee, std::string& reason)
 {
-<<<<<<< HEAD
-    if (tx.nVersion > CTransaction::MAX_STANDARD_VERSION || tx.nVersion < 1) {
-=======
-    if (!tx.IsNamecoin()
-        && (tx.nVersion > TX_MAX_STANDARD_VERSION || tx.nVersion < 1)) {
->>>>>>> 4de2ec4a
+    if (tx.nVersion > TX_MAX_STANDARD_VERSION || tx.nVersion < 1) {
         reason = "version";
         return false;
     }

--- conflicted
+++ resolved
@@ -34,16 +34,12 @@
     int witnessversion = 0;
     std::vector<unsigned char> witnessprogram;
 
-<<<<<<< HEAD
-    if (txout.scriptPubKey.IsWitnessProgram(true, witnessversion, witnessprogram)) {
-=======
     // Note this computation is for spending a Segwit v0 P2WPKH output (a 33 bytes
     // public key + an ECDSA signature). For Segwit v1 Taproot outputs the minimum
     // satisfaction is lower (a single BIP340 signature) but this computation was
     // kept to not further reduce the dust level.
     // See discussion in https://github.com/bitcoin/bitcoin/pull/22779 for details.
-    if (txout.scriptPubKey.IsWitnessProgram(witnessversion, witnessprogram)) {
->>>>>>> a68ab46c
+    if (txout.scriptPubKey.IsWitnessProgram(true, witnessversion, witnessprogram)) {
         // sum the sizes of the parts of a transaction input
         // with 75% segwit discount applied to the script size.
         nSize += (32 + 4 + 1 + (107 / WITNESS_SCALE_FACTOR) + 4);

// Copyright (c) 2009-2010 Satoshi Nakamoto
// Copyright (c) 2009-2018 The Bitcoin Core developers
// Distributed under the MIT software license, see the accompanying
// file COPYING or http://www.opensource.org/licenses/mit-license.php.

#include <pow.h>

#include <arith_uint256.h>
#include <chain.h>
#include <powdata.h>
#include <uint256.h>

unsigned int
GetNextWorkRequired (const PowAlgo algo, const CBlockIndex* pindexLast,
                     const Consensus::Params& params)
{
  const arith_uint256 bnPowLimit
      = UintToArith256 (powLimitForAlgo (algo, params));

  if (pindexLast == nullptr || params.fPowNoRetargeting)
      return bnPowLimit.GetCompact ();

  /* The actual difficulty update below is DGW taken from Dash, except that
     we have to look at blocks of only one algo explicitly.  */

  constexpr int64_t nPastBlocks = 24;

  pindexLast = pindexLast->GetLastAncestorWithAlgo (algo);
  if (pindexLast == nullptr)
    return bnPowLimit.GetCompact ();

  const CBlockIndex* pindex = pindexLast;
  const CBlockIndex* pindexFirst = nullptr;
  arith_uint256 bnResult;
  for (size_t nCountBlocks = 1; nCountBlocks <= nPastBlocks; ++nCountBlocks)
    {
      assert (pindex != nullptr && pindex->algo == algo);

      arith_uint256 bnTarget;
      bnTarget.SetCompact (pindex->nBits);

      if (nCountBlocks == 1)
        bnResult = bnTarget;
      else
        bnResult = (bnResult * nCountBlocks + bnTarget) / (nCountBlocks + 1);

      if (nCountBlocks == nPastBlocks)
        pindexFirst = pindex;

<<<<<<< HEAD
      /* We need to step back to the last block with the given algo, but at
         least one block.  Note that GetLastAncestorWithAlgo returns the
         block itself if it matches.  */
      pindex = pindex->pprev;
      if (pindex != nullptr)
        pindex = pindex->GetLastAncestorWithAlgo (algo);

      if (pindex == nullptr)
        return bnPowLimit.GetCompact ();
    }

  int64_t nActualTimespan = pindexLast->GetBlockTime ()
                              - pindexFirst->GetBlockTime ();
  const int nextHeight = pindexLast->nHeight + 1;
  int64_t nTargetTimespan
      = nPastBlocks * Ticks<std::chrono::seconds>(params.rules->GetTargetSpacing(algo, nextHeight));
=======
unsigned int CalculateNextWorkRequired(const CBlockIndex* pindexLast, int64_t nFirstBlockTime, const Consensus::Params& params)
{
    if (params.fPowNoRetargeting)
        return pindexLast->nBits;

    // Limit adjustment step
    int64_t nActualTimespan = pindexLast->GetBlockTime() - nFirstBlockTime;
    if (nActualTimespan < params.nPowTargetTimespan/4)
        nActualTimespan = params.nPowTargetTimespan/4;
    if (nActualTimespan > params.nPowTargetTimespan*4)
        nActualTimespan = params.nPowTargetTimespan*4;

    // Retarget
    const arith_uint256 bnPowLimit = UintToArith256(params.powLimit);
    arith_uint256 bnNew;
    bnNew.SetCompact(pindexLast->nBits);
    bnNew *= nActualTimespan;
    bnNew /= params.nPowTargetTimespan;

    if (bnNew > bnPowLimit)
        bnNew = bnPowLimit;

    return bnNew.GetCompact();
}

// Check that on difficulty adjustments, the new difficulty does not increase
// or decrease beyond the permitted limits.
bool PermittedDifficultyTransition(const Consensus::Params& params, int64_t height, uint32_t old_nbits, uint32_t new_nbits)
{
    if (params.fPowAllowMinDifficultyBlocks) return true;

    if (height % params.DifficultyAdjustmentInterval() == 0) {
        int64_t smallest_timespan = params.nPowTargetTimespan/4;
        int64_t largest_timespan = params.nPowTargetTimespan*4;

        const arith_uint256 pow_limit = UintToArith256(params.powLimit);
        arith_uint256 observed_new_target;
        observed_new_target.SetCompact(new_nbits);

        // Calculate the largest difficulty value possible:
        arith_uint256 largest_difficulty_target;
        largest_difficulty_target.SetCompact(old_nbits);
        largest_difficulty_target *= largest_timespan;
        largest_difficulty_target /= params.nPowTargetTimespan;

        if (largest_difficulty_target > pow_limit) {
            largest_difficulty_target = pow_limit;
        }

        // Round and then compare this new calculated value to what is
        // observed.
        arith_uint256 maximum_new_target;
        maximum_new_target.SetCompact(largest_difficulty_target.GetCompact());
        if (maximum_new_target < observed_new_target) return false;

        // Calculate the smallest difficulty value possible:
        arith_uint256 smallest_difficulty_target;
        smallest_difficulty_target.SetCompact(old_nbits);
        smallest_difficulty_target *= smallest_timespan;
        smallest_difficulty_target /= params.nPowTargetTimespan;

        if (smallest_difficulty_target > pow_limit) {
            smallest_difficulty_target = pow_limit;
        }

        // Round and then compare this new calculated value to what is
        // observed.
        arith_uint256 minimum_new_target;
        minimum_new_target.SetCompact(smallest_difficulty_target.GetCompact());
        if (minimum_new_target > observed_new_target) return false;
    } else if (old_nbits != new_nbits) {
        return false;
    }
    return true;
}

bool CheckProofOfWork(uint256 hash, unsigned int nBits, const Consensus::Params& params)
{
    bool fNegative;
    bool fOverflow;
    arith_uint256 bnTarget;
>>>>>>> c1cf6622

  if (nActualTimespan < nTargetTimespan / 3)
    nActualTimespan = nTargetTimespan / 3;
  if (nActualTimespan > nTargetTimespan * 3)
    nActualTimespan = nTargetTimespan * 3;

  bnResult *= nActualTimespan;
  bnResult /= nTargetTimespan;

  if (bnResult > bnPowLimit)
    bnResult = bnPowLimit;

  return bnResult.GetCompact ();
}<|MERGE_RESOLUTION|>--- conflicted
+++ resolved
@@ -47,7 +47,6 @@
       if (nCountBlocks == nPastBlocks)
         pindexFirst = pindex;
 
-<<<<<<< HEAD
       /* We need to step back to the last block with the given algo, but at
          least one block.  Note that GetLastAncestorWithAlgo returns the
          block itself if it matches.  */
@@ -64,89 +63,6 @@
   const int nextHeight = pindexLast->nHeight + 1;
   int64_t nTargetTimespan
       = nPastBlocks * Ticks<std::chrono::seconds>(params.rules->GetTargetSpacing(algo, nextHeight));
-=======
-unsigned int CalculateNextWorkRequired(const CBlockIndex* pindexLast, int64_t nFirstBlockTime, const Consensus::Params& params)
-{
-    if (params.fPowNoRetargeting)
-        return pindexLast->nBits;
-
-    // Limit adjustment step
-    int64_t nActualTimespan = pindexLast->GetBlockTime() - nFirstBlockTime;
-    if (nActualTimespan < params.nPowTargetTimespan/4)
-        nActualTimespan = params.nPowTargetTimespan/4;
-    if (nActualTimespan > params.nPowTargetTimespan*4)
-        nActualTimespan = params.nPowTargetTimespan*4;
-
-    // Retarget
-    const arith_uint256 bnPowLimit = UintToArith256(params.powLimit);
-    arith_uint256 bnNew;
-    bnNew.SetCompact(pindexLast->nBits);
-    bnNew *= nActualTimespan;
-    bnNew /= params.nPowTargetTimespan;
-
-    if (bnNew > bnPowLimit)
-        bnNew = bnPowLimit;
-
-    return bnNew.GetCompact();
-}
-
-// Check that on difficulty adjustments, the new difficulty does not increase
-// or decrease beyond the permitted limits.
-bool PermittedDifficultyTransition(const Consensus::Params& params, int64_t height, uint32_t old_nbits, uint32_t new_nbits)
-{
-    if (params.fPowAllowMinDifficultyBlocks) return true;
-
-    if (height % params.DifficultyAdjustmentInterval() == 0) {
-        int64_t smallest_timespan = params.nPowTargetTimespan/4;
-        int64_t largest_timespan = params.nPowTargetTimespan*4;
-
-        const arith_uint256 pow_limit = UintToArith256(params.powLimit);
-        arith_uint256 observed_new_target;
-        observed_new_target.SetCompact(new_nbits);
-
-        // Calculate the largest difficulty value possible:
-        arith_uint256 largest_difficulty_target;
-        largest_difficulty_target.SetCompact(old_nbits);
-        largest_difficulty_target *= largest_timespan;
-        largest_difficulty_target /= params.nPowTargetTimespan;
-
-        if (largest_difficulty_target > pow_limit) {
-            largest_difficulty_target = pow_limit;
-        }
-
-        // Round and then compare this new calculated value to what is
-        // observed.
-        arith_uint256 maximum_new_target;
-        maximum_new_target.SetCompact(largest_difficulty_target.GetCompact());
-        if (maximum_new_target < observed_new_target) return false;
-
-        // Calculate the smallest difficulty value possible:
-        arith_uint256 smallest_difficulty_target;
-        smallest_difficulty_target.SetCompact(old_nbits);
-        smallest_difficulty_target *= smallest_timespan;
-        smallest_difficulty_target /= params.nPowTargetTimespan;
-
-        if (smallest_difficulty_target > pow_limit) {
-            smallest_difficulty_target = pow_limit;
-        }
-
-        // Round and then compare this new calculated value to what is
-        // observed.
-        arith_uint256 minimum_new_target;
-        minimum_new_target.SetCompact(smallest_difficulty_target.GetCompact());
-        if (minimum_new_target > observed_new_target) return false;
-    } else if (old_nbits != new_nbits) {
-        return false;
-    }
-    return true;
-}
-
-bool CheckProofOfWork(uint256 hash, unsigned int nBits, const Consensus::Params& params)
-{
-    bool fNegative;
-    bool fOverflow;
-    arith_uint256 bnTarget;
->>>>>>> c1cf6622
 
   if (nActualTimespan < nTargetTimespan / 3)
     nActualTimespan = nTargetTimespan / 3;
@@ -160,4 +76,12 @@
     bnResult = bnPowLimit;
 
   return bnResult.GetCompact ();
+}
+
+// Check that on difficulty adjustments, the new difficulty does not increase
+// or decrease beyond the permitted limits.
+bool PermittedDifficultyTransition(const Consensus::Params& params, int64_t height, uint32_t old_nbits, uint32_t new_nbits)
+{
+    /* TODO: Implement something proper for Xaya.  */
+    return true;
 }
--- conflicted
+++ resolved
@@ -88,11 +88,7 @@
   test/cuckoocache_tests.cpp \
   test/dbwrapper_tests.cpp \
   test/denialofservice_tests.cpp \
-<<<<<<< HEAD
-  test/descriptor_tests.cpp \
   test/dualalgo_tests.cpp \
-=======
->>>>>>> 9a446da8
   test/flatfile_tests.cpp \
   test/fs_tests.cpp \
   test/getarg_tests.cpp \

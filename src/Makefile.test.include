# Copyright (c) 2013-2016 The Bitcoin Core developers
# Distributed under the MIT software license, see the accompanying
# file COPYING or http://www.opensource.org/licenses/mit-license.php.

if ENABLE_FUZZ_BINARY
noinst_PROGRAMS += test/fuzz/fuzz
endif

if ENABLE_TESTS
bin_PROGRAMS += test/test_namecoin
endif

TEST_SRCDIR = test
TEST_BINARY=test/test_namecoin$(EXEEXT)
FUZZ_BINARY=test/fuzz/fuzz$(EXEEXT)

JSON_TEST_FILES = \
  test/data/script_tests.json \
  test/data/bip341_wallet_vectors.json \
  test/data/base58_encode_decode.json \
  test/data/blockfilters.json \
  test/data/key_io_valid.json \
  test/data/key_io_invalid.json \
  test/data/script_tests.json \
  test/data/sighash.json \
  test/data/tx_invalid.json \
  test/data/tx_valid.json

RAW_TEST_FILES = \
  test/data/asmap.raw

GENERATED_TEST_FILES = $(JSON_TEST_FILES:.json=.json.h) $(RAW_TEST_FILES:.raw=.raw.h)

BITCOIN_TEST_SUITE = \
  test/main.cpp \
  $(TEST_UTIL_H)

FUZZ_SUITE_LD_COMMON = \
 $(LIBTEST_UTIL) \
 $(LIBTEST_FUZZ) \
 $(LIBBITCOIN_NODE) \
 $(LIBBITCOIN_WALLET) \
 $(LIBBITCOIN_COMMON) \
 $(LIBBITCOIN_UTIL) \
 $(LIBBITCOIN_CONSENSUS) \
 $(LIBBITCOIN_CRYPTO) \
 $(LIBBITCOIN_CLI) \
 $(LIBUNIVALUE) \
 $(LIBLEVELDB) \
 $(LIBMEMENV) \
 $(LIBSECP256K1) \
 $(MINISKETCH_LIBS) \
 $(EVENT_LIBS) \
 $(EVENT_PTHREADS_LIBS)

if USE_UPNP
FUZZ_SUITE_LD_COMMON += $(MINIUPNPC_LIBS)
endif

if USE_NATPMP
FUZZ_SUITE_LD_COMMON += $(NATPMP_LIBS)
endif

# test_bitcoin binary #
BITCOIN_TESTS =\
  test/addrman_tests.cpp \
  test/allocator_tests.cpp \
  test/amount_tests.cpp \
  test/arith_uint256_tests.cpp \
  test/auxpow_tests.cpp \
  test/banman_tests.cpp \
  test/base32_tests.cpp \
  test/base64_tests.cpp \
  test/bech32_tests.cpp \
  test/bip32_tests.cpp \
  test/blockchain_tests.cpp \
  test/blockencodings_tests.cpp \
  test/blockfilter_index_tests.cpp \
  test/blockfilter_tests.cpp \
  test/bloom_tests.cpp \
  test/bswap_tests.cpp \
  test/checkqueue_tests.cpp \
  test/coins_tests.cpp \
  test/coinstatsindex_tests.cpp \
  test/compilerbug_tests.cpp \
  test/compress_tests.cpp \
  test/crypto_tests.cpp \
  test/cuckoocache_tests.cpp \
  test/dbwrapper_tests.cpp \
  test/denialofservice_tests.cpp \
  test/flatfile_tests.cpp \
  test/fs_tests.cpp \
  test/getarg_tests.cpp \
  test/hash_tests.cpp \
  test/headers_sync_chainwork_tests.cpp \
  test/httpserver_tests.cpp \
  test/i2p_tests.cpp \
  test/interfaces_tests.cpp \
  test/logging_tests.cpp \
  test/mempool_tests.cpp \
  test/merkle_tests.cpp \
  test/merkleblock_tests.cpp \
  test/miniscript_tests.cpp \
  test/minisketch_tests.cpp \
  test/multisig_tests.cpp \
  test/name_tests.cpp \
  test/name_applications_tests.cpp \
  test/name_mempool_tests.cpp \
  test/net_peer_eviction_tests.cpp \
  test/net_tests.cpp \
  test/netbase_tests.cpp \
  test/orphanage_tests.cpp \
  test/pmt_tests.cpp \
  test/policy_fee_tests.cpp \
  test/policyestimator_tests.cpp \
  test/pow_tests.cpp \
  test/prevector_tests.cpp \
  test/raii_event_tests.cpp \
  test/random_tests.cpp \
  test/rbf_tests.cpp \
  test/rest_tests.cpp \
  test/result_tests.cpp \
  test/reverselock_tests.cpp \
  test/rpc_tests.cpp \
  test/sanity_tests.cpp \
  test/scheduler_tests.cpp \
  test/script_p2sh_tests.cpp \
  test/script_parse_tests.cpp \
  test/script_segwit_tests.cpp \
  test/script_standard_tests.cpp \
  test/script_tests.cpp \
  test/scriptnum10.h \
  test/scriptnum_tests.cpp \
  test/serfloat_tests.cpp \
  test/serialize_tests.cpp \
  test/settings_tests.cpp \
  test/sighash_tests.cpp \
  test/sigopcount_tests.cpp \
  test/skiplist_tests.cpp \
  test/sock_tests.cpp \
  test/streams_tests.cpp \
  test/sync_tests.cpp \
  test/system_tests.cpp \
  test/timedata_tests.cpp \
  test/torcontrol_tests.cpp \
  test/transaction_tests.cpp \
  test/txindex_tests.cpp \
  test/txpackage_tests.cpp \
  test/txrequest_tests.cpp \
  test/txvalidation_tests.cpp \
  test/txvalidationcache_tests.cpp \
  test/uint256_tests.cpp \
  test/util_tests.cpp \
  test/util_threadnames_tests.cpp \
  test/validation_block_tests.cpp \
  test/validation_chainstate_tests.cpp \
  test/validation_chainstatemanager_tests.cpp \
  test/validation_flush_tests.cpp \
  test/validation_tests.cpp \
  test/validationinterface_tests.cpp \
  test/versionbits_tests.cpp
# FIXME: Update and re-enable these tests:
#   base58_tests
#   descriptor_tests.cpp: needs privkey rebranding
#   key_io_tests: update the version in data/key_io_valid.json
#   key_tests
#   miner_tests

if ENABLE_WALLET
BITCOIN_TESTS += \
  wallet/test/feebumper_tests.cpp \
  wallet/test/psbt_wallet_tests.cpp \
  wallet/test/spend_tests.cpp \
  wallet/test/wallet_tests.cpp \
  wallet/test/walletdb_tests.cpp \
  wallet/test/wallet_crypto_tests.cpp \
  wallet/test/wallet_transaction_tests.cpp \
  wallet/test/coinselector_tests.cpp \
  wallet/test/availablecoins_tests.cpp \
  wallet/test/init_tests.cpp \
  wallet/test/ismine_tests.cpp \
<<<<<<< HEAD
  wallet/test/rpcnames_tests.cpp \
=======
  wallet/test/rpc_util_tests.cpp \
>>>>>>> 1580bbb9
  wallet/test/scriptpubkeyman_tests.cpp \
  wallet/test/walletload_tests.cpp

FUZZ_SUITE_LD_COMMON +=\
 $(SQLITE_LIBS) \
 $(BDB_LIBS)

if USE_BDB
BITCOIN_TESTS += wallet/test/db_tests.cpp
endif

FUZZ_WALLET_SRC = \
 wallet/test/fuzz/coinselection.cpp \
 wallet/test/fuzz/parse_iso8601.cpp

if USE_SQLITE
FUZZ_WALLET_SRC += \
 wallet/test/fuzz/notifications.cpp
endif # USE_SQLITE

BITCOIN_TEST_SUITE += \
  wallet/test/util.cpp \
  wallet/test/util.h \
  wallet/test/wallet_test_fixture.cpp \
  wallet/test/wallet_test_fixture.h \
  wallet/test/init_test_fixture.cpp \
  wallet/test/init_test_fixture.h
endif # ENABLE_WALLET

test_test_namecoin_SOURCES = $(BITCOIN_TEST_SUITE) $(BITCOIN_TESTS) $(JSON_TEST_FILES) $(RAW_TEST_FILES)
test_test_namecoin_CPPFLAGS = $(AM_CPPFLAGS) $(BITCOIN_INCLUDES) $(TESTDEFS) $(BOOST_CPPFLAGS) $(EVENT_CFLAGS)
test_test_namecoin_LDADD = $(LIBTEST_UTIL)
if ENABLE_WALLET
test_test_namecoin_LDADD += $(LIBBITCOIN_WALLET)
test_test_namecoin_CPPFLAGS += $(BDB_CPPFLAGS)
endif

test_test_namecoin_LDADD += $(LIBBITCOIN_NODE) $(LIBBITCOIN_CLI) $(LIBBITCOIN_COMMON) $(LIBBITCOIN_UTIL) $(LIBBITCOIN_CONSENSUS) $(LIBBITCOIN_CRYPTO) $(LIBUNIVALUE) \
  $(LIBLEVELDB) $(LIBMEMENV) $(LIBSECP256K1) $(EVENT_LIBS) $(EVENT_PTHREADS_LIBS) $(MINISKETCH_LIBS)
test_test_namecoin_CXXFLAGS = $(AM_CXXFLAGS) $(PIE_FLAGS)

test_test_namecoin_LDADD += $(BDB_LIBS) $(MINIUPNPC_LIBS) $(NATPMP_LIBS) $(SQLITE_LIBS)
test_test_namecoin_LDFLAGS = $(RELDFLAGS) $(AM_LDFLAGS) $(LIBTOOL_APP_LDFLAGS) $(PTHREAD_FLAGS) -static

if ENABLE_ZMQ
test_test_namecoin_LDADD += $(LIBBITCOIN_ZMQ) $(ZMQ_LIBS)
FUZZ_SUITE_LD_COMMON += $(LIBBITCOIN_ZMQ) $(ZMQ_LIBS)
endif

if ENABLE_FUZZ_BINARY
test_fuzz_fuzz_CPPFLAGS = $(AM_CPPFLAGS) $(BITCOIN_INCLUDES) $(BOOST_CPPFLAGS)
test_fuzz_fuzz_CXXFLAGS = $(AM_CXXFLAGS) $(PIE_FLAGS)
test_fuzz_fuzz_LDADD = $(FUZZ_SUITE_LD_COMMON)
test_fuzz_fuzz_LDFLAGS = $(RELDFLAGS) $(AM_LDFLAGS) $(LIBTOOL_APP_LDFLAGS) $(PTHREAD_FLAGS) $(RUNTIME_LDFLAGS)
test_fuzz_fuzz_SOURCES = \
 $(FUZZ_WALLET_SRC) \
 test/fuzz/addition_overflow.cpp \
 test/fuzz/addrman.cpp \
 test/fuzz/asmap.cpp \
 test/fuzz/asmap_direct.cpp \
 test/fuzz/autofile.cpp \
 test/fuzz/banman.cpp \
 test/fuzz/base_encode_decode.cpp \
 test/fuzz/bech32.cpp \
 test/fuzz/bitdeque.cpp \
 test/fuzz/block.cpp \
 test/fuzz/block_header.cpp \
 test/fuzz/blockfilter.cpp \
 test/fuzz/bloom_filter.cpp \
 test/fuzz/buffered_file.cpp \
 test/fuzz/chain.cpp \
 test/fuzz/checkqueue.cpp \
 test/fuzz/coins_view.cpp \
 test/fuzz/connman.cpp \
 test/fuzz/crypto.cpp \
 test/fuzz/crypto_aes256.cpp \
 test/fuzz/crypto_aes256cbc.cpp \
 test/fuzz/crypto_chacha20.cpp \
 test/fuzz/crypto_chacha20_poly1305_aead.cpp \
 test/fuzz/crypto_common.cpp \
 test/fuzz/crypto_diff_fuzz_chacha20.cpp \
 test/fuzz/crypto_hkdf_hmac_sha256_l32.cpp \
 test/fuzz/crypto_poly1305.cpp \
 test/fuzz/cuckoocache.cpp \
 test/fuzz/decode_tx.cpp \
 test/fuzz/descriptor_parse.cpp \
 test/fuzz/deserialize.cpp \
 test/fuzz/eval_script.cpp \
 test/fuzz/fee_rate.cpp \
 test/fuzz/fees.cpp \
 test/fuzz/flatfile.cpp \
 test/fuzz/float.cpp \
 test/fuzz/golomb_rice.cpp \
 test/fuzz/hex.cpp \
 test/fuzz/http_request.cpp \
 test/fuzz/i2p.cpp \
 test/fuzz/integer.cpp \
 test/fuzz/key.cpp \
 test/fuzz/key_io.cpp \
 test/fuzz/kitchen_sink.cpp \
 test/fuzz/load_external_block_file.cpp \
 test/fuzz/locale.cpp \
 test/fuzz/merkleblock.cpp \
 test/fuzz/message.cpp \
 test/fuzz/miniscript.cpp \
 test/fuzz/minisketch.cpp \
 test/fuzz/muhash.cpp \
 test/fuzz/multiplication_overflow.cpp \
 test/fuzz/net.cpp \
 test/fuzz/net_permissions.cpp \
 test/fuzz/netaddress.cpp \
 test/fuzz/netbase_dns_lookup.cpp \
 test/fuzz/node_eviction.cpp \
 test/fuzz/p2p_transport_serialization.cpp \
 test/fuzz/parse_hd_keypath.cpp \
 test/fuzz/parse_numbers.cpp \
 test/fuzz/parse_script.cpp \
 test/fuzz/parse_univalue.cpp \
 test/fuzz/policy_estimator.cpp \
 test/fuzz/policy_estimator_io.cpp \
 test/fuzz/pow.cpp \
 test/fuzz/prevector.cpp \
 test/fuzz/primitives_transaction.cpp \
 test/fuzz/process_message.cpp \
 test/fuzz/process_messages.cpp \
 test/fuzz/protocol.cpp \
 test/fuzz/psbt.cpp \
 test/fuzz/random.cpp \
 test/fuzz/rbf.cpp \
 test/fuzz/rolling_bloom_filter.cpp \
 test/fuzz/rpc.cpp \
 test/fuzz/script.cpp \
 test/fuzz/script_assets_test_minimizer.cpp \
 test/fuzz/script_bitcoin_consensus.cpp \
 test/fuzz/script_descriptor_cache.cpp \
 test/fuzz/script_flags.cpp \
 test/fuzz/script_format.cpp \
 test/fuzz/script_interpreter.cpp \
 test/fuzz/script_ops.cpp \
 test/fuzz/script_sigcache.cpp \
 test/fuzz/script_sign.cpp \
 test/fuzz/scriptnum_ops.cpp \
 test/fuzz/secp256k1_ec_seckey_import_export_der.cpp \
 test/fuzz/secp256k1_ecdsa_signature_parse_der_lax.cpp \
 test/fuzz/signature_checker.cpp \
 test/fuzz/signet.cpp \
 test/fuzz/socks5.cpp \
 test/fuzz/span.cpp \
 test/fuzz/spanparsing.cpp \
 test/fuzz/string.cpp \
 test/fuzz/strprintf.cpp \
 test/fuzz/system.cpp \
 test/fuzz/timedata.cpp \
 test/fuzz/torcontrol.cpp \
 test/fuzz/transaction.cpp \
 test/fuzz/tx_in.cpp \
 test/fuzz/tx_out.cpp \
 test/fuzz/tx_pool.cpp \
 test/fuzz/txorphan.cpp \
 test/fuzz/txrequest.cpp \
 test/fuzz/utxo_snapshot.cpp \
 test/fuzz/validation_load_mempool.cpp \
 test/fuzz/versionbits.cpp
endif # ENABLE_FUZZ_BINARY

nodist_test_test_namecoin_SOURCES = $(GENERATED_TEST_FILES)

$(BITCOIN_TESTS): $(GENERATED_TEST_FILES)

CLEAN_BITCOIN_TEST = test/*.gcda test/*.gcno test/fuzz/*.gcda test/fuzz/*.gcno test/util/*.gcda test/util/*.gcno $(GENERATED_TEST_FILES) $(addsuffix .log,$(basename $(BITCOIN_TESTS)))

CLEANFILES += $(CLEAN_BITCOIN_TEST)

if TARGET_WINDOWS
namecoin_test: $(TEST_BINARY)
else
if ENABLE_BENCH
namecoin_test: $(TEST_BINARY) $(BENCH_BINARY)
else
namecoin_test: $(TEST_BINARY)
endif
endif

namecoin_test_check: $(TEST_BINARY) FORCE
	$(MAKE) check-TESTS TESTS=$^

namecoin_test_clean : FORCE
	rm -f $(CLEAN_BITCOIN_TEST) $(test_test_namecoin_OBJECTS) $(TEST_BINARY)

check-local: $(BITCOIN_TESTS:.cpp=.cpp.test)
if BUILD_BITCOIN_TX
	@echo "Running test/util/test_runner.py..."
	$(PYTHON) $(top_builddir)/test/util/test_runner.py
endif
	@echo "Running test/util/rpcauth-test.py..."
	$(PYTHON) $(top_builddir)/test/util/rpcauth-test.py
if TARGET_WINDOWS
else
if ENABLE_BENCH
	@echo "Running bench/bench_bitcoin (one iteration sanity check)..."
	$(BENCH_BINARY) --sanity-check > /dev/null
endif
endif
	$(AM_V_at)$(MAKE) $(AM_MAKEFLAGS) -C secp256k1 check

if ENABLE_TESTS
UNIVALUE_TESTS = univalue/test/object univalue/test/unitester
noinst_PROGRAMS += $(UNIVALUE_TESTS)
TESTS += $(UNIVALUE_TESTS)

univalue_test_unitester_SOURCES = $(UNIVALUE_TEST_UNITESTER_INT)
univalue_test_unitester_LDADD = $(LIBUNIVALUE)
univalue_test_unitester_CPPFLAGS = -I$(srcdir)/$(UNIVALUE_INCLUDE_DIR_INT) -DJSON_TEST_SRC=\"$(srcdir)/$(UNIVALUE_TEST_DATA_DIR_INT)\"
univalue_test_unitester_LDFLAGS = -static $(LIBTOOL_APP_LDFLAGS)

univalue_test_object_SOURCES = $(UNIVALUE_TEST_OBJECT_INT)
univalue_test_object_LDADD = $(LIBUNIVALUE)
univalue_test_object_CPPFLAGS = -I$(srcdir)/$(UNIVALUE_INCLUDE_DIR_INT)
univalue_test_object_LDFLAGS = -static $(LIBTOOL_APP_LDFLAGS)
endif

%.cpp.test: %.cpp
	@echo Running tests: $$(\
	  cat $< | \
	  grep -E "(BOOST_FIXTURE_TEST_SUITE\\(|BOOST_AUTO_TEST_SUITE\\()" | \
	  cut -d '(' -f 2 | cut -d ',' -f 1 | cut -d ')' -f 1\
	) from $<
	$(AM_V_at)export TEST_LOGFILE=$(abs_builddir)/$$(\
	  echo $< | grep -E -o "(wallet/test/.*\.cpp|test/.*\.cpp)" | $(SED) -e s/\.cpp/.log/ \
	) && \
	$(TEST_BINARY) --catch_system_errors=no -l test_suite -t "$$(\
	  cat $< | \
	  grep -E "(BOOST_FIXTURE_TEST_SUITE\\(|BOOST_AUTO_TEST_SUITE\\()" | \
	  cut -d '(' -f 2 | cut -d ',' -f 1 | cut -d ')' -f 1\
	)" -- DEBUG_LOG_OUT > "$$TEST_LOGFILE" 2>&1 || (cat "$$TEST_LOGFILE" && false)

%.json.h: %.json
	@$(MKDIR_P) $(@D)
	@{ \
	 echo "namespace json_tests{" && \
	 echo "static unsigned const char $(*F)[] = {" && \
	 $(HEXDUMP) -v -e '8/1 "0x%02x, "' -e '"\n"' $< | $(SED) -e 's/0x  ,//g' && \
	 echo "};};"; \
	} > "$@.new" && mv -f "$@.new" "$@"
	@echo "Generated $@"<|MERGE_RESOLUTION|>--- conflicted
+++ resolved
@@ -179,11 +179,8 @@
   wallet/test/availablecoins_tests.cpp \
   wallet/test/init_tests.cpp \
   wallet/test/ismine_tests.cpp \
-<<<<<<< HEAD
+  wallet/test/rpc_util_tests.cpp \
   wallet/test/rpcnames_tests.cpp \
-=======
-  wallet/test/rpc_util_tests.cpp \
->>>>>>> 1580bbb9
   wallet/test/scriptpubkeyman_tests.cpp \
   wallet/test/walletload_tests.cpp
 

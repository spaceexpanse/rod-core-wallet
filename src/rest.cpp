--- conflicted
+++ resolved
@@ -134,7 +134,6 @@
     return true;
 }
 
-<<<<<<< HEAD
 static bool DecodeName(valtype& decoded, const std::string& encoded)
 {
     decoded.clear();
@@ -183,11 +182,8 @@
     return true;
 }
 
-static bool rest_headers(HTTPRequest* req,
-=======
 static bool rest_headers(const util::Ref& context,
                          HTTPRequest* req,
->>>>>>> 0b8acee3
                          const std::string& strURIPart)
 {
     if (!CheckWarmup(req))
@@ -699,7 +695,7 @@
     }
 }
 
-static bool rest_name(HTTPRequest* req, const std::string& strURIPart)
+static bool rest_name(const util::Ref& context, HTTPRequest* req, const std::string& strURIPart)
 {
     if (!CheckWarmup(req))
         return false;

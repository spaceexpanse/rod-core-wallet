# Copyright (c) 2024-present The Bitcoin Core developers
# Distributed under the MIT software license, see the accompanying
# file COPYING or https://opensource.org/license/mit/.

include(GNUInstallDirs)

# TODO: libbitcoinkernel is a work in progress consensus engine
#       library, as more and more modules are decoupled from the
#       consensus engine, this list will shrink to only those
#       which are absolutely necessary.
add_library(xayaernel
  bitcoinkernel.cpp
  chain.cpp
  checks.cpp
  chainparams.cpp
  coinstats.cpp
  context.cpp
  cs_main.cpp
  disconnected_transactions.cpp
  mempool_removal_reason.cpp
  ../arith_uint256.cpp
  ../chain.cpp
  ../coins.cpp
  ../compressor.cpp
  ../consensus/merkle.cpp
  ../consensus/tx_check.cpp
  ../consensus/tx_verify.cpp
  ../core_read.cpp
  ../dbwrapper.cpp
  ../deploymentinfo.cpp
  ../deploymentstatus.cpp
  ../flatfile.cpp
  ../hash.cpp
  ../logging.cpp
  ../names/common.cpp
  ../names/encoding.cpp
  ../names/main.cpp
  ../names/mempool.cpp
  ../node/blockstorage.cpp
  ../node/chainstate.cpp
  ../node/utxo_snapshot.cpp
  ../policy/ephemeral_policy.cpp
  ../policy/feerate.cpp
  ../policy/packages.cpp
  ../policy/policy.cpp
  ../policy/rbf.cpp
  ../policy/settings.cpp
  ../policy/truc_policy.cpp
  ../pow.cpp
  ../powdata.cpp
  ../primitives/block.cpp
  ../primitives/transaction.cpp
  ../pubkey.cpp
  ../random.cpp
  ../randomenv.cpp
  ../script/interpreter.cpp
  ../script/names.cpp
  ../script/script.cpp
  ../script/script_error.cpp
  ../script/sigcache.cpp
  ../script/solver.cpp
  ../signet.cpp
  ../streams.cpp
  ../support/lockedpool.cpp
  ../sync.cpp
  ../txdb.cpp
  ../txmempool.cpp
  ../uint256.cpp
  ../util/chaintype.cpp
  ../util/check.cpp
  ../util/feefrac.cpp
  ../util/fs.cpp
  ../util/fs_helpers.cpp
  ../util/hasher.cpp
  ../util/moneystr.cpp
  ../util/rbf.cpp
  ../util/serfloat.cpp
  ../util/signalinterrupt.cpp
  ../util/strencodings.cpp
  ../util/string.cpp
  ../util/syserror.cpp
  ../util/threadnames.cpp
  ../util/time.cpp
  ../util/tokenpipe.cpp
  ../validation.cpp
  ../validationinterface.cpp
  ../versionbits.cpp
)
target_link_libraries(xayakernel
  PRIVATE
    core_interface
    bitcoin_clientversion
    bitcoin_crypto
    leveldb
    secp256k1
    $<TARGET_NAME_IF_EXISTS:USDT::headers>
  PUBLIC
    Boost::headers
)

# libbitcoinkernel requires default symbol visibility, explicitly
# specify that here so that things still work even when user
# configures with -DREDUCE_EXPORTS=ON
#
# Note this is a quick hack that will be removed as we
# incrementally define what to export from the library.
set_target_properties(xayakernel PROPERTIES
  CXX_VISIBILITY_PRESET default
)

# Add a convenience libbitcoinkernel target as a synonym for bitcoinkernel.
add_custom_target(libbitcoinkernel)
add_dependencies(libbitcoinkernel bitcoinkernel)

# When building the static library, install all static libraries the
# bitcoinkernel depends on.
if(NOT BUILD_SHARED_LIBS)
  # Recursively get all the static libraries a target depends on and put them in libs_out
  function(get_target_static_link_libs target libs_out)
    get_target_property(linked_libraries ${target} LINK_LIBRARIES)
    foreach(dep ${linked_libraries})
      if(TARGET ${dep})
        add_dependencies(libbitcoinkernel ${dep})
        get_target_property(dep_type ${dep} TYPE)
        if(dep_type STREQUAL "STATIC_LIBRARY")
          list(APPEND ${libs_out} ${dep})
          get_target_static_link_libs(${dep} ${libs_out})
        endif()
      endif()
    endforeach()
    set(${libs_out} ${${libs_out}} PARENT_SCOPE)
  endfunction()

  set(all_kernel_static_link_libs "")
  get_target_static_link_libs(xayakernel all_kernel_static_link_libs)

<<<<<<< HEAD
  install(TARGETS ${all_kernel_static_link_libs} ARCHIVE DESTINATION ${CMAKE_INSTALL_LIBDIR} COMPONENT xayakernel)
=======
  install(TARGETS ${all_kernel_static_link_libs} ARCHIVE DESTINATION ${CMAKE_INSTALL_LIBDIR} COMPONENT libnamecoinkernel)
>>>>>>> 46d6a19f
  list(TRANSFORM all_kernel_static_link_libs PREPEND "-l")
  # LIBS_PRIVATE is substituted in the pkg-config file.
  list(JOIN all_kernel_static_link_libs " " LIBS_PRIVATE)
endif()

configure_file(${PROJECT_SOURCE_DIR}/libbitcoinkernel.pc.in ${PROJECT_BINARY_DIR}/libbitcoinkernel.pc @ONLY)
<<<<<<< HEAD
install(FILES ${PROJECT_BINARY_DIR}/libbitcoinkernel.pc DESTINATION "${CMAKE_INSTALL_LIBDIR}/pkgconfig" COMPONENT xayakernel)
=======
install(FILES ${PROJECT_BINARY_DIR}/libbitcoinkernel.pc DESTINATION "${CMAKE_INSTALL_LIBDIR}/pkgconfig" COMPONENT libnamecoinkernel)
>>>>>>> 46d6a19f

install(TARGETS xayakernel
  RUNTIME
    DESTINATION ${CMAKE_INSTALL_BINDIR}
<<<<<<< HEAD
    COMPONENT xayakernel
  LIBRARY
    DESTINATION ${CMAKE_INSTALL_LIBDIR}
    COMPONENT xayakernel
  ARCHIVE
    DESTINATION ${CMAKE_INSTALL_LIBDIR}
    COMPONENT xayakernel
=======
    COMPONENT libnamecoinkernel
  LIBRARY
    DESTINATION ${CMAKE_INSTALL_LIBDIR}
    COMPONENT libnamecoinkernel
  ARCHIVE
    DESTINATION ${CMAKE_INSTALL_LIBDIR}
    COMPONENT libnamecoinkernel
>>>>>>> 46d6a19f
)<|MERGE_RESOLUTION|>--- conflicted
+++ resolved
@@ -134,41 +134,23 @@
   set(all_kernel_static_link_libs "")
   get_target_static_link_libs(xayakernel all_kernel_static_link_libs)
 
-<<<<<<< HEAD
-  install(TARGETS ${all_kernel_static_link_libs} ARCHIVE DESTINATION ${CMAKE_INSTALL_LIBDIR} COMPONENT xayakernel)
-=======
-  install(TARGETS ${all_kernel_static_link_libs} ARCHIVE DESTINATION ${CMAKE_INSTALL_LIBDIR} COMPONENT libnamecoinkernel)
->>>>>>> 46d6a19f
+  install(TARGETS ${all_kernel_static_link_libs} ARCHIVE DESTINATION ${CMAKE_INSTALL_LIBDIR} COMPONENT libxayakernel)
   list(TRANSFORM all_kernel_static_link_libs PREPEND "-l")
   # LIBS_PRIVATE is substituted in the pkg-config file.
   list(JOIN all_kernel_static_link_libs " " LIBS_PRIVATE)
 endif()
 
 configure_file(${PROJECT_SOURCE_DIR}/libbitcoinkernel.pc.in ${PROJECT_BINARY_DIR}/libbitcoinkernel.pc @ONLY)
-<<<<<<< HEAD
-install(FILES ${PROJECT_BINARY_DIR}/libbitcoinkernel.pc DESTINATION "${CMAKE_INSTALL_LIBDIR}/pkgconfig" COMPONENT xayakernel)
-=======
-install(FILES ${PROJECT_BINARY_DIR}/libbitcoinkernel.pc DESTINATION "${CMAKE_INSTALL_LIBDIR}/pkgconfig" COMPONENT libnamecoinkernel)
->>>>>>> 46d6a19f
+install(FILES ${PROJECT_BINARY_DIR}/libbitcoinkernel.pc DESTINATION "${CMAKE_INSTALL_LIBDIR}/pkgconfig" COMPONENT libxayakernel)
 
 install(TARGETS xayakernel
   RUNTIME
     DESTINATION ${CMAKE_INSTALL_BINDIR}
-<<<<<<< HEAD
-    COMPONENT xayakernel
+    COMPONENT libxayakernel
   LIBRARY
     DESTINATION ${CMAKE_INSTALL_LIBDIR}
-    COMPONENT xayakernel
+    COMPONENT libxayakernel
   ARCHIVE
     DESTINATION ${CMAKE_INSTALL_LIBDIR}
-    COMPONENT xayakernel
-=======
-    COMPONENT libnamecoinkernel
-  LIBRARY
-    DESTINATION ${CMAKE_INSTALL_LIBDIR}
-    COMPONENT libnamecoinkernel
-  ARCHIVE
-    DESTINATION ${CMAKE_INSTALL_LIBDIR}
-    COMPONENT libnamecoinkernel
->>>>>>> 46d6a19f
+    COMPONENT libxayakernel
 )
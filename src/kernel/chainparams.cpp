--- conflicted
+++ resolved
@@ -126,17 +126,12 @@
         consensus.vDeployments[Consensus::DEPLOYMENT_TAPROOT].nTimeout = Consensus::BIP9Deployment::NO_TIMEOUT;
         consensus.vDeployments[Consensus::DEPLOYMENT_TAPROOT].min_activation_height = 0; // No activation delay
 
-<<<<<<< HEAD
         // The best chain should have at least this much work.
         // The value is the chain work of the Namecoin mainnet chain at height
-        // 688'000, with best block hash:
-        // a4113ca544b171ff853f178f96a4873752a11d6bb372200b0f519cd988bf05df
-        consensus.nMinimumChainWork = uint256S("0x00000000000000000000000000000000000000003cc476e899e12c68e2c4eeec");
-        consensus.defaultAssumeValid = uint256S("0xa4113ca544b171ff853f178f96a4873752a11d6bb372200b0f519cd988bf05df"); // 688'000
-=======
-        consensus.nMinimumChainWork = uint256S("0x000000000000000000000000000000000000000063c4ebd298db40af57541800");
-        consensus.defaultAssumeValid = uint256S("0x000000000000000000026811d149d4d261995ec5b3f64f439a0a10e1a464af9a"); // 824000
->>>>>>> 3c022b7d
+        // 705'000, with best block hash:
+        // 3367fd440ecbdd76e5d852f3f96d7d74a28fb7795e6fb0ac0fe9d1551c1299b2
+        consensus.nMinimumChainWork = uint256S("0x000000000000000000000000000000000000000046d80250c23dc3262365e60c");
+        consensus.defaultAssumeValid = uint256S("0x3367fd440ecbdd76e5d852f3f96d7d74a28fb7795e6fb0ac0fe9d1551c1299b2"); // 705'000
 
         consensus.nAuxpowChainId = 0x0001;
         consensus.nAuxpowStartHeight = 19200;
@@ -156,13 +151,8 @@
         pchMessageStart[3] = 0xfe;
         nDefaultPort = 8334;
         nPruneAfterHeight = 100000;
-<<<<<<< HEAD
         m_assumed_blockchain_size = 8;
         m_assumed_chain_state_size = 1;
-=======
-        m_assumed_blockchain_size = 600;
-        m_assumed_chain_state_size = 10;
->>>>>>> 3c022b7d
 
         genesis = CreateGenesisBlock(1303000001, 0xa21ea192u, 0x1c007fff, 1, 50 * COIN);
         consensus.hashGenesisBlock = genesis.GetHash();
@@ -222,17 +212,10 @@
         };
 
         chainTxData = ChainTxData{
-<<<<<<< HEAD
-            // Data from RPC: getchaintxstats 4096 a4113ca544b171ff853f178f96a4873752a11d6bb372200b0f519cd988bf05df
-            .nTime    = 1697420129,
-            .nTxCount = 7281825,
-            .dTxRate  = 0.009706777921706509,
-=======
-            // Data from RPC: getchaintxstats 4096 000000000000000000026811d149d4d261995ec5b3f64f439a0a10e1a464af9a
-            .nTime    = 1704194835,
-            .nTxCount = 946728933,
-            .dTxRate  = 6.569290261471664,
->>>>>>> 3c022b7d
+            // Data from RPC: getchaintxstats 4096 3367fd440ecbdd76e5d852f3f96d7d74a28fb7795e6fb0ac0fe9d1551c1299b2
+            .nTime    = 1707347008,
+            .nTxCount = 7531675,
+            .dTxRate  = 0.01388518868242674,
         };
 
         /* See also doc/NamecoinBugs.txt for more explanation on the
@@ -322,17 +305,12 @@
         consensus.vDeployments[Consensus::DEPLOYMENT_TAPROOT].nTimeout = Consensus::BIP9Deployment::NO_TIMEOUT;
         consensus.vDeployments[Consensus::DEPLOYMENT_TAPROOT].min_activation_height = 0; // No activation delay
 
-<<<<<<< HEAD
         // The best chain should have at least this much work.
         // The value is the chain work of the Namecoin testnet chain at height
         // 233,000, with best block hash:
         // bc66fc22b8a2988bdc519c4c6aa431bb57201e5102ad8b8272fcde2937b4d2f7
         consensus.nMinimumChainWork = uint256S("0x000000000000000000000000000000000000000000000000ed17e3004a583c4f");
         consensus.defaultAssumeValid = uint256S("0xbc66fc22b8a2988bdc519c4c6aa431bb57201e5102ad8b8272fcde2937b4d2f7"); // 233,100
-=======
-        consensus.nMinimumChainWork = uint256S("0x000000000000000000000000000000000000000000000c59b14e264ba6c15db9");
-        consensus.defaultAssumeValid = uint256S("0x000000000001323071f38f21ea5aae529ece491eadaccce506a59bcc2d968917"); // 2550000
->>>>>>> 3c022b7d
 
         consensus.nAuxpowStartHeight = 0;
         consensus.nAuxpowChainId = 0x0001;
@@ -406,17 +384,10 @@
         };
 
         chainTxData = ChainTxData{
-<<<<<<< HEAD
             // Data from RPC: getchaintxstats 4096 bc66fc22b8a2988bdc519c4c6aa431bb57201e5102ad8b8272fcde2937b4d2f7
             .nTime    = 1573859059,
             .nTxCount = 276907,
             .dTxRate  = 0.0002269357829851853,
-=======
-            // Data from RPC: getchaintxstats 4096 000000000001323071f38f21ea5aae529ece491eadaccce506a59bcc2d968917
-            .nTime    = 1703579240,
-            .nTxCount = 67845391,
-            .dTxRate  = 1.464436832560951,
->>>>>>> 3c022b7d
         };
 
         assert(mapHistoricBugs.empty());

// Copyright (c) 2010 Satoshi Nakamoto
// Copyright (c) 2009-2021 The Bitcoin Core developers
// Distributed under the MIT software license, see the accompanying
// file COPYING or http://www.opensource.org/licenses/mit-license.php.

#include <kernel/chainparams.h>

#include <chainparamsseeds.h>
#include <consensus/amount.h>
#include <consensus/merkle.h>
#include <consensus/params.h>
#include <hash.h>
#include <kernel/messagestartchars.h>
#include <logging.h>
#include <powdata.h>
#include <primitives/block.h>
#include <primitives/transaction.h>
#include <script/interpreter.h>
#include <script/script.h>
#include <uint256.h>
#include <util/chaintype.h>
#include <util/strencodings.h>

#include <algorithm>
#include <cassert>
#include <cstdint>
#include <cstring>
#include <type_traits>

namespace
{

constexpr const char pszTimestampTestnet[] = "Decentralised Autonomous Worlds";
constexpr const char pszTimestampMainnet[]
    = "HUC #2,351,800: "
      "8730ea650d24cd01692a5adb943e7b8720b0ba8a4c64ffcdf5a95d9b3fb57b7f";

/* Premined amount is 222,222,222 CHI.  This is the maximum possible number of
   coins needed in case everything is sold in the ICO.  If this is not the case
   and we need to reduce the coin supply, excessive coins will be burnt by
   sending to an unspendable OP_RETURN output.  */
constexpr CAmount premineAmount = 222222222 * COIN;

/*
The premine on regtest is sent to a 1-of-2 multisig address.

The two addresses and corresponding privkeys are:
  cRH94YMZVk4MnRwPqRVebkLWerCPJDrXGN:
    b69iyynFSWcU54LqXisbbqZ8uTJ7Dawk3V3yhht6ykxgttqMQFjb
  ceREF8QnXPsJ2iVQ1M4emggoXiXEynm59D:
    b3fgAKVQpMj24gbuh6DiXVwCCjCbo1cWiZC2fXgWEU9nXy6sdxD5

This results in the multisig address: dHNvNaqcD7XPDnoRjAoyfcMpHRi5upJD7p
Redeem script:
  512103c278d06b977e67b8ea45ef24e3c96a9258c47bc4cce3d0b497b690d672497b6e21
  0221ac9dc97fe12a98374344d08b458a9c2c1df9afb29dd6089b94a3b4dc9ad57052ae

The constant below is the HASH160 of the redeem script.  In other words, the
final premine script will be:
  OP_HASH160 hexPremineAddress OP_EQUAL
*/
constexpr const char hexPremineAddressRegtest[]
    = "2b6defe41aa3aa47795b702c893c73e716d485ab";

/*
The premine on testnet and mainnet is sent to a 2-of-4 multisig address.  The
keys are held by the founding members of the Xaya team.

The address is:
  DHy2615XKevE23LVRVZVxGeqxadRGyiFW4

The hash of the redeem script is the constant below.  With it, the final
premine script is:
  OP_HASH160 hexPremineAddress OP_EQUAL
*/
constexpr const char hexPremineAddressMainnet[]
    = "8cb1c236d34c74221fe4163bbba739b52e95f484";

CBlock CreateGenesisBlock(const CScript& genesisInputScript, const CScript& genesisOutputScript, uint32_t nTime, uint32_t nNonce, uint32_t nBits, int32_t nVersion, const CAmount& genesisReward)
{
    CMutableTransaction txNew;
    txNew.nVersion = 1;
    txNew.vin.resize(1);
    txNew.vout.resize(1);
    txNew.vin[0].scriptSig = genesisInputScript;
    txNew.vout[0].nValue = genesisReward;
    txNew.vout[0].scriptPubKey = genesisOutputScript;

    CBlock genesis;
    genesis.nTime    = nTime;
    genesis.nBits    = 0;
    genesis.nNonce   = 0;
    genesis.nVersion = nVersion;
    genesis.vtx.push_back(MakeTransactionRef(std::move(txNew)));
    genesis.hashPrevBlock.SetNull();
    genesis.hashMerkleRoot = BlockMerkleRoot(genesis);

    std::unique_ptr<CPureBlockHeader> fakeHeader(new CPureBlockHeader ());
    fakeHeader->nNonce = nNonce;
    fakeHeader->hashMerkleRoot = genesis.GetHash ();
    genesis.pow.setCoreAlgo (PowAlgo::NEOSCRYPT);
    genesis.pow.setBits (nBits);
    genesis.pow.setFakeHeader (std::move (fakeHeader));

    return genesis;
}

/**
 * Build the genesis block. Note that the output of its generation
 * transaction cannot be spent since it did not originally exist in the
 * database.
 */
CBlock
CreateGenesisBlock (const uint32_t nTime, const uint32_t nNonce,
                    const uint32_t nBits,
                    const std::string& timestamp,
                    const uint160& premineP2sh)
{
  const std::vector<unsigned char> timestampData(timestamp.begin (),
                                                 timestamp.end ());
  const CScript genesisInput = CScript () << timestampData;

  std::vector<unsigned char>
    scriptHash (premineP2sh.begin (), premineP2sh.end ());
  std::reverse (scriptHash.begin (), scriptHash.end ());
  const CScript genesisOutput = CScript ()
    << OP_HASH160 << scriptHash << OP_EQUAL;

  const int32_t nVersion = 1;
  return CreateGenesisBlock (genesisInput, genesisOutput, nTime, nNonce, nBits,
                             nVersion, premineAmount);
}

/**
 * Mines the genesis block (by finding a suitable nonce only).  When done, it
 * prints the found nonce and block hash and exits.
 */
void MineGenesisBlock (CBlock& block, const Consensus::Params& consensus)
{
  std::cout << "Mining genesis block..." << std::endl;

  block.nTime = GetTime ();

  auto& fakeHeader = block.pow.initFakeHeader (block);
  while (!block.pow.checkProofOfWork (fakeHeader, consensus))
    {
      assert (fakeHeader.nNonce < std::numeric_limits<uint32_t>::max ());
      ++fakeHeader.nNonce;
      if (fakeHeader.nNonce % 1000 == 0)
        std::cout << "  nNonce = " << fakeHeader.nNonce << "..." << std::endl;
    }

  std::cout << "Found nonce: " << fakeHeader.nNonce << std::endl;
  std::cout << "nTime: " << block.nTime << std::endl;
  std::cout << "Block hash: " << block.GetHash ().GetHex () << std::endl;
  std::cout << "Merkle root: " << block.hashMerkleRoot.GetHex () << std::endl;
  exit (EXIT_SUCCESS);
}

} // anonymous namespace

/**
 * Main network on which people trade goods and services.
 */
class CMainParams : public CChainParams {
public:
    CMainParams() {
        m_chain_type = ChainType::MAIN;
        consensus.signet_blocks = false;
        consensus.signet_challenge.clear();
        consensus.nSubsidyHalvingInterval = 4200000;
        /* The value of ~3.8 CHI is calculated to yield the desired total
           PoW coin supply.  For the calculation, see here:

           https://github.com/xaya/xaya/issues/70#issuecomment-441292533
        */
        consensus.initialSubsidy = 382934346;
        consensus.BIP16Height = 0;
        consensus.BIP34Height = 1;
        consensus.BIP65Height = 0;
        consensus.BIP66Height = 0;
        consensus.CSVHeight = 1;
        consensus.SegwitHeight = 0;
        consensus.MinBIP9WarningHeight = 2016; // segwit activation height + miner confirmation window
        consensus.powLimitNeoscrypt = uint256S("00000fffffffffffffffffffffffffffffffffffffffffffffffffffffffffff");
        consensus.fPowNoRetargeting = false;
        consensus.nRuleChangeActivationThreshold = 1815; // 90% of 2016
        consensus.nMinerConfirmationWindow = 2016; // nPowTargetTimespan / nPowTargetSpacing
        consensus.vDeployments[Consensus::DEPLOYMENT_TESTDUMMY].bit = 28;
        consensus.vDeployments[Consensus::DEPLOYMENT_TESTDUMMY].nStartTime = Consensus::BIP9Deployment::NEVER_ACTIVE;
        consensus.vDeployments[Consensus::DEPLOYMENT_TESTDUMMY].nTimeout = Consensus::BIP9Deployment::NO_TIMEOUT;
        consensus.vDeployments[Consensus::DEPLOYMENT_TESTDUMMY].min_activation_height = 0; // No activation delay

        // Deployment of Taproot (BIPs 340-342)
        consensus.vDeployments[Consensus::DEPLOYMENT_TAPROOT].bit = 2;
        consensus.vDeployments[Consensus::DEPLOYMENT_TAPROOT].nStartTime = Consensus::BIP9Deployment::NEVER_ACTIVE;
        consensus.vDeployments[Consensus::DEPLOYMENT_TAPROOT].nTimeout = Consensus::BIP9Deployment::NO_TIMEOUT;
        consensus.vDeployments[Consensus::DEPLOYMENT_TAPROOT].min_activation_height = 0; // No activation delay

        // The best chain should have at least this much work.
        // The value is the chain work of the Xaya mainnet chain at height
        // 5'265'000, with best block hash:
        // e22a7079a0276d2ee318a2e2955a78abb772c3b653f9e17ee4dad6e52c25bd52
        consensus.nMinimumChainWork = uint256S("0x000000000000000000000000000000000000000005a913e707beaf46ba947a5f");
        consensus.defaultAssumeValid = uint256S("0xe22a7079a0276d2ee318a2e2955a78abb772c3b653f9e17ee4dad6e52c25bd52"); // 5'265'000

        consensus.nAuxpowChainId = 1829;

        consensus.rules.reset(new Consensus::MainNetConsensus());

        /**
         * The message start string is designed to be unlikely to occur in normal data.
         * The characters are rarely used upper ASCII, not valid as UTF-8, and produce
         * a large 32-bit integer with any alignment.
         */
        pchMessageStart[0] = 0xcc;
        pchMessageStart[1] = 0xbe;
        pchMessageStart[2] = 0xb4;
        pchMessageStart[3] = 0xfe;
        nDefaultPort = 8394;
        nPruneAfterHeight = 100000;
        m_assumed_blockchain_size = 6;
        m_assumed_chain_state_size = 1;

        genesis = CreateGenesisBlock (1531470713, 482087, 0x1e0ffff0,
                                      pszTimestampMainnet,
                                      uint160S (hexPremineAddressMainnet));
        consensus.hashGenesisBlock = genesis.GetHash();
        assert(consensus.hashGenesisBlock == uint256S("e5062d76e5f50c42f493826ac9920b63a8def2626fd70a5cec707ec47a4c4651"));
        assert(genesis.hashMerkleRoot == uint256S("0827901b75ab43978c3cf20a78baf040faeb0e2eeff3a2c58ab6521a6d46f8fd"));

        vSeeds.emplace_back("seed.xaya.io.");
        vSeeds.emplace_back("seed.xaya.domob.eu.");

        base58Prefixes[PUBKEY_ADDRESS] = std::vector<unsigned char>(1,28);
        base58Prefixes[SCRIPT_ADDRESS] = std::vector<unsigned char>(1,30);
        base58Prefixes[SECRET_KEY] =     std::vector<unsigned char>(1,130);
        /* FIXME: Update these below.  */
        base58Prefixes[EXT_PUBLIC_KEY] = {0x04, 0x88, 0xB2, 0x1E};
        base58Prefixes[EXT_SECRET_KEY] = {0x04, 0x88, 0xAD, 0xE4};

        bech32_hrp = "chi";

        vFixedSeeds = std::vector<uint8_t>(std::begin(chainparams_seed_main), std::end(chainparams_seed_main));

        fDefaultConsistencyChecks = false;
        m_is_mockable_chain = false;

        checkpointData = {
            {
                {      0, uint256S("ce46f5f898b38e9c8c5e9ae4047ef5bccc42ec8eca0142202813a625e6dc2656")},
                { 340000, uint256S("e685ccaa62025c5c5075cfee80e498589bd4788614dcbe397e12bf2b8e887e47")},
                {1234000, uint256S("a853c0581c3637726a769b77cadf185e09666742757ef2df00058e876cf25897")},
            }
        };

        m_assumeutxo_data = {
            // TODO to be specified in a future patch.
        };

        chainTxData = ChainTxData{
            // Data from RPC: getchaintxstats 4096 e22a7079a0276d2ee318a2e2955a78abb772c3b653f9e17ee4dad6e52c25bd52
            .nTime    = 1697461582,
            .nTxCount = 7059366,
            .dTxRate  = 0.03263361735089079,
        };
    }

    int DefaultCheckNameDB () const override
    {
        return -1;
    }
};

/**
 * Testnet (v3): public test network which is reset from time to time.
 */
class CTestNetParams : public CChainParams {
public:
    CTestNetParams() {
        m_chain_type = ChainType::TESTNET;
        consensus.signet_blocks = false;
        consensus.signet_challenge.clear();
        consensus.nSubsidyHalvingInterval = 4200000;
        consensus.initialSubsidy = 10 * COIN;
        consensus.BIP16Height = 0;
        consensus.BIP34Height = 1;
        consensus.BIP65Height = 0;
        consensus.BIP66Height = 0;
        consensus.CSVHeight = 1;
        consensus.SegwitHeight = 0;
        consensus.MinBIP9WarningHeight = 2016; // segwit activation height + miner confirmation window
        consensus.MinBIP9WarningHeight = consensus.SegwitHeight + consensus.nMinerConfirmationWindow;
        consensus.powLimitNeoscrypt = uint256S("00000fffffffffffffffffffffffffffffffffffffffffffffffffffffffffff");
        consensus.fPowNoRetargeting = false;
        consensus.nRuleChangeActivationThreshold = 1512; // 75% for testchains
        consensus.nMinerConfirmationWindow = 2016;
        consensus.vDeployments[Consensus::DEPLOYMENT_TESTDUMMY].bit = 28;
        consensus.vDeployments[Consensus::DEPLOYMENT_TESTDUMMY].nStartTime = Consensus::BIP9Deployment::NEVER_ACTIVE;
        consensus.vDeployments[Consensus::DEPLOYMENT_TESTDUMMY].nTimeout = Consensus::BIP9Deployment::NO_TIMEOUT;
        consensus.vDeployments[Consensus::DEPLOYMENT_TESTDUMMY].min_activation_height = 0; // No activation delay

        // Deployment of Taproot (BIPs 340-342)
        consensus.vDeployments[Consensus::DEPLOYMENT_TAPROOT].bit = 2;
        consensus.vDeployments[Consensus::DEPLOYMENT_TAPROOT].nStartTime = Consensus::BIP9Deployment::NEVER_ACTIVE;
        consensus.vDeployments[Consensus::DEPLOYMENT_TAPROOT].nTimeout = Consensus::BIP9Deployment::NO_TIMEOUT;
        consensus.vDeployments[Consensus::DEPLOYMENT_TAPROOT].min_activation_height = 0; // No activation delay

        // The best chain should have at least this much work.
        // 110'000 with best block hash:
        // 01547d538737e01d81d207e7d2f4c8f2510c6b82f0ee5dd8cd6c26bed5a03d0f
        consensus.nMinimumChainWork = uint256S("0x0000000000000000000000000000000000000000000000000000e59eda1191b9");
        consensus.defaultAssumeValid = uint256S("0x01547d538737e01d81d207e7d2f4c8f2510c6b82f0ee5dd8cd6c26bed5a03d0f"); // 110'000

        consensus.nAuxpowChainId = 1829;

        consensus.rules.reset(new Consensus::TestNetConsensus());

        pchMessageStart[0] = 0xcc;
        pchMessageStart[1] = 0xbf;
        pchMessageStart[2] = 0xb5;
        pchMessageStart[3] = 0xfe;
        nDefaultPort = 18394;
        nPruneAfterHeight = 1000;
        m_assumed_blockchain_size = 1;
        m_assumed_chain_state_size = 1;

        genesis = CreateGenesisBlock (1530623291, 343829, 0x1e0ffff0,
                                      pszTimestampTestnet,
                                      uint160S (hexPremineAddressMainnet));
        consensus.hashGenesisBlock = genesis.GetHash();
        assert(consensus.hashGenesisBlock == uint256S("5195fc01d0e23d70d1f929f21ec55f47e1c6ea1e66fae98ee44cbbc994509bba"));
        assert(genesis.hashMerkleRoot == uint256S("59d1a23342282179e810dff9238a97d07bd8602e3a1ba0efb5f519008541f257"));

        vFixedSeeds.clear();
        vSeeds.clear();
        vSeeds.emplace_back("seed.testnet.xaya.io.");
        vSeeds.emplace_back("seed.testnet.xaya.domob.eu.");

        base58Prefixes[PUBKEY_ADDRESS] = std::vector<unsigned char>(1,88);
        base58Prefixes[SCRIPT_ADDRESS] = std::vector<unsigned char>(1,90);
        base58Prefixes[SECRET_KEY] =     std::vector<unsigned char>(1,230);
        /* FIXME: Update these below.  */
        base58Prefixes[EXT_PUBLIC_KEY] = {0x04, 0x35, 0x87, 0xCF};
        base58Prefixes[EXT_SECRET_KEY] = {0x04, 0x35, 0x83, 0x94};

        bech32_hrp = "chitn";

        // FIXME: Namecoin has no fixed seeds for testnet, so that the line
        // below errors out.  Use it once we have testnet seeds.
        //vFixedSeeds = std::vector<uint8_t>(std::begin(chainparams_seed_test), std::end(chainparams_seed_test));
        vFixedSeeds.clear();

        fDefaultConsistencyChecks = false;
        m_is_mockable_chain = false;

        checkpointData = {
            {
                {     0, uint256S("3bcc29e821e7fbd374c7460306eb893725d69dbee87c4774cdcd618059b6a578")},
                { 11000, uint256S("57670b799b6645c7776e9fdbd6abff510aaed9790625dd28072d0e87a7fafcf4")},
                { 70000, uint256S("e2c154dc8e223cef271b54174c9d66eaf718378b30977c3df115ded629f3edb1")},
            }
        };

        m_assumeutxo_data = {
            {
                .height = 2'500'000,
                .hash_serialized = AssumeutxoHash{uint256S("0xf841584909f68e47897952345234e37fcd9128cd818f41ee6c3ca68db8071be7")},
                .nChainTx = 66484552,
                .blockhash = uint256S("0x0000000000000093bcb68c03a9a168ae252572d348a2eaeba2cdf9231d73206f")
            }
        };

        chainTxData = ChainTxData{
            // Data from rpc: getchaintxstats 4096 01547d538737e01d81d207e7d2f4c8f2510c6b82f0ee5dd8cd6c26bed5a03d0f
            .nTime    = 1586091497,
            .nTxCount = 113579,
            .dTxRate  = 0.002815363095612851,
        };
    }

    int DefaultCheckNameDB () const override
    {
        return -1;
    }
};

/**
 * Signet: test network with an additional consensus parameter (see BIP325).
 */
class SigNetParams : public CChainParams {
public:
    explicit SigNetParams(const SigNetOptions& options)
    {
        std::vector<uint8_t> bin;
        vSeeds.clear();

        if (!options.challenge) {
            /* FIXME: Adjust the default signet challenge to something else if
               we want to use signet for Namecoin.  */
            bin = ParseHex("512103ad5e0edad18cb1f0fc0d28a3d4f1f3e445640337489abb10404f2d1e086be430210359ef5021964fe22d6f8e05b2463c9540ce96883fe3b278760f048f5189f2e6c452ae");
            //vSeeds.emplace_back("178.128.221.177");

            consensus.nMinimumChainWork = uint256S("0x000000000000000000000000000000000000000000000000000001ad46be4862");
            consensus.defaultAssumeValid = uint256S("0x0000013d778ba3f914530f11f6b69869c9fab54acff85acd7b8201d111f19b7f"); // 150000
            m_assumed_blockchain_size = 1;
            m_assumed_chain_state_size = 0;
            chainTxData = ChainTxData{
                // Data from RPC: getchaintxstats 4096 0000013d778ba3f914530f11f6b69869c9fab54acff85acd7b8201d111f19b7f
                .nTime    = 1688366339,
                .nTxCount = 2262750,
                .dTxRate  = 0.003414084572046456,
            };
        } else {
            bin = *options.challenge;
            consensus.nMinimumChainWork = uint256{};
            consensus.defaultAssumeValid = uint256{};
            m_assumed_blockchain_size = 0;
            m_assumed_chain_state_size = 0;
            chainTxData = ChainTxData{
                0,
                0,
                0,
            };
            LogPrintf("Signet with challenge %s\n", HexStr(bin));
        }

        if (options.seeds) {
            vSeeds = *options.seeds;
        }

        m_chain_type = ChainType::SIGNET;
        consensus.signet_blocks = true;
        consensus.signet_challenge.assign(bin.begin(), bin.end());
        consensus.nSubsidyHalvingInterval = 210000;
        consensus.BIP16Height = 1;
        consensus.BIP34Height = 1;
        consensus.BIP65Height = 1;
        consensus.BIP66Height = 1;
        consensus.CSVHeight = 1;
        consensus.SegwitHeight = 1;
        consensus.fPowNoRetargeting = false;
        consensus.nRuleChangeActivationThreshold = 1815; // 90% of 2016
        consensus.nMinerConfirmationWindow = 2016; // nPowTargetTimespan / nPowTargetSpacing
        consensus.MinBIP9WarningHeight = 0;
        consensus.powLimitNeoscrypt = uint256S("00000fffffffffffffffffffffffffffffffffffffffffffffffffffffffffff");
        consensus.vDeployments[Consensus::DEPLOYMENT_TESTDUMMY].bit = 28;
        consensus.vDeployments[Consensus::DEPLOYMENT_TESTDUMMY].nStartTime = Consensus::BIP9Deployment::NEVER_ACTIVE;
        consensus.vDeployments[Consensus::DEPLOYMENT_TESTDUMMY].nTimeout = Consensus::BIP9Deployment::NO_TIMEOUT;
        consensus.vDeployments[Consensus::DEPLOYMENT_TESTDUMMY].min_activation_height = 0; // No activation delay

        // Activation of Taproot (BIPs 340-342)
        consensus.vDeployments[Consensus::DEPLOYMENT_TAPROOT].bit = 2;
        consensus.vDeployments[Consensus::DEPLOYMENT_TAPROOT].nStartTime = Consensus::BIP9Deployment::ALWAYS_ACTIVE;
        consensus.vDeployments[Consensus::DEPLOYMENT_TAPROOT].nTimeout = Consensus::BIP9Deployment::NO_TIMEOUT;
        consensus.vDeployments[Consensus::DEPLOYMENT_TAPROOT].min_activation_height = 0; // No activation delay

        consensus.nAuxpowChainId = 1829;

        consensus.rules.reset(new Consensus::TestNetConsensus());

        // message start is defined as the first 4 bytes of the sha256d of the block script
        HashWriter h{};
        h << consensus.signet_challenge;
        uint256 hash = h.GetHash();
        std::copy_n(hash.begin(), 4, pchMessageStart.begin());

        nDefaultPort = 38394;
        nPruneAfterHeight = 1000;

        genesis = CreateGenesisBlock (1601286749, 534547, 0x1e0ffff0,
                                      pszTimestampTestnet,
                                      uint160S (hexPremineAddressMainnet));
        consensus.hashGenesisBlock = genesis.GetHash();
        assert(consensus.hashGenesisBlock == uint256S("0x8d5223e215a03970bb3d3bc511a0d9a003e03cbc973289611ca6e0e617f57ccf"));
        assert(genesis.hashMerkleRoot == uint256S("0x59d1a23342282179e810dff9238a97d07bd8602e3a1ba0efb5f519008541f257"));

        vFixedSeeds.clear();

        m_assumeutxo_data = {
            {
                .height = 160'000,
                .hash_serialized = AssumeutxoHash{uint256S("0xfe0a44309b74d6b5883d246cb419c6221bcccf0b308c9b59b7d70783dbdf928a")},
                .nChainTx = 2289496,
                .blockhash = uint256S("0x0000003ca3c99aff040f2563c2ad8f8ec88bd0fd6b8f0895cfaf1ef90353a62c")
            }
        };

        base58Prefixes[PUBKEY_ADDRESS] = std::vector<unsigned char>(1,88);
        base58Prefixes[SCRIPT_ADDRESS] = std::vector<unsigned char>(1,90);
        base58Prefixes[SECRET_KEY] =     std::vector<unsigned char>(1,230);
        base58Prefixes[EXT_PUBLIC_KEY] = {0x04, 0x35, 0x87, 0xCF};
        base58Prefixes[EXT_SECRET_KEY] = {0x04, 0x35, 0x83, 0x94};

        bech32_hrp = "tb";

        fDefaultConsistencyChecks = false;
        m_is_mockable_chain = false;
    }

    int DefaultCheckNameDB () const override
    {
        return -1;
    }
};

/**
 * Regression test: intended for private networks only. Has minimal difficulty to ensure that
 * blocks can be found instantly.
 */
class CRegTestParams : public CChainParams
{
public:
    explicit CRegTestParams(const RegTestOptions& opts)
    {
        m_chain_type = ChainType::REGTEST;
        consensus.signet_blocks = false;
        consensus.signet_challenge.clear();
        consensus.nSubsidyHalvingInterval = 150;
        // The subsidy for regtest net is kept same as upstream Bitcoin, so
        // that we don't have to update many of the tests unnecessarily.
        consensus.initialSubsidy = 50 * COIN;
        consensus.BIP16Height = 0;
        consensus.BIP34Height = 1; // Always active unless overridden
        consensus.BIP65Height = 1;  // Always active unless overridden
        consensus.BIP66Height = 1;  // Always active unless overridden
        consensus.CSVHeight = 1;    // Always active unless overridden
        consensus.SegwitHeight = 0; // Always active unless overridden
        consensus.MinBIP9WarningHeight = 0;
        consensus.powLimitNeoscrypt = uint256S("7fffffffffffffffffffffffffffffffffffffffffffffffffffffffffffffff");
        consensus.fPowNoRetargeting = true;
        consensus.nRuleChangeActivationThreshold = 108; // 75% for testchains
        consensus.nMinerConfirmationWindow = 144; // Faster than normal for regtest (144 instead of 2016)

        consensus.vDeployments[Consensus::DEPLOYMENT_TESTDUMMY].bit = 28;
        consensus.vDeployments[Consensus::DEPLOYMENT_TESTDUMMY].nStartTime = 0;
        consensus.vDeployments[Consensus::DEPLOYMENT_TESTDUMMY].nTimeout = Consensus::BIP9Deployment::NO_TIMEOUT;
        consensus.vDeployments[Consensus::DEPLOYMENT_TESTDUMMY].min_activation_height = 0; // No activation delay

        consensus.vDeployments[Consensus::DEPLOYMENT_TAPROOT].bit = 2;
        consensus.vDeployments[Consensus::DEPLOYMENT_TAPROOT].nStartTime = Consensus::BIP9Deployment::ALWAYS_ACTIVE;
        consensus.vDeployments[Consensus::DEPLOYMENT_TAPROOT].nTimeout = Consensus::BIP9Deployment::NO_TIMEOUT;
        consensus.vDeployments[Consensus::DEPLOYMENT_TAPROOT].min_activation_height = 0; // No activation delay

        consensus.nMinimumChainWork = uint256{};
        consensus.defaultAssumeValid = uint256{};

        consensus.nAuxpowChainId = 1829;

        consensus.rules.reset(new Consensus::RegTestConsensus());

        pchMessageStart[0] = 0xcc;
        pchMessageStart[1] = 0xbf;
        pchMessageStart[2] = 0xb5;
        pchMessageStart[3] = 0xda;
        nDefaultPort = 18495;
        nPruneAfterHeight = opts.fastprune ? 100 : 1000;
        m_assumed_blockchain_size = 0;
        m_assumed_chain_state_size = 0;

        for (const auto& [dep, height] : opts.activation_heights) {
            switch (dep) {
            case Consensus::BuriedDeployment::DEPLOYMENT_P2SH:
                consensus.BIP16Height = int{height};
                break;
            case Consensus::BuriedDeployment::DEPLOYMENT_SEGWIT:
                consensus.SegwitHeight = int{height};
                break;
            case Consensus::BuriedDeployment::DEPLOYMENT_HEIGHTINCB:
                consensus.BIP34Height = int{height};
                break;
            case Consensus::BuriedDeployment::DEPLOYMENT_DERSIG:
                consensus.BIP66Height = int{height};
                break;
            case Consensus::BuriedDeployment::DEPLOYMENT_CLTV:
                consensus.BIP65Height = int{height};
                break;
            case Consensus::BuriedDeployment::DEPLOYMENT_CSV:
                consensus.CSVHeight = int{height};
                break;
            }
        }

        for (const auto& [deployment_pos, version_bits_params] : opts.version_bits_parameters) {
            consensus.vDeployments[deployment_pos].nStartTime = version_bits_params.start_time;
            consensus.vDeployments[deployment_pos].nTimeout = version_bits_params.timeout;
            consensus.vDeployments[deployment_pos].min_activation_height = version_bits_params.min_activation_height;
        }

        genesis = CreateGenesisBlock (1300000000, 0, 0x207fffff,
                                      pszTimestampTestnet,
                                      uint160S (hexPremineAddressRegtest));
        consensus.hashGenesisBlock = genesis.GetHash();
        assert(consensus.hashGenesisBlock == uint256S("6f750b36d22f1dc3d0a6e483af45301022646dfc3b3ba2187865f5a7d6d83ab1"));
        assert(genesis.hashMerkleRoot == uint256S("9f96a4c275320aaf6386652444be5baade11e2f9f40221a98b968ae5c32dd55a"));

        vFixedSeeds.clear(); //!< Regtest mode doesn't have any fixed seeds.
        vSeeds.clear();
        vSeeds.emplace_back("dummySeed.invalid.");

        fDefaultConsistencyChecks = true;
        m_is_mockable_chain = true;

        checkpointData = {
            {
                {0, uint256S("18042820e8a9f538e77e93c500768e5be76720383cd17e9b419916d8f356c619")},
            }
        };

        m_assumeutxo_data = {
            {
                .height = 110,
                .hash_serialized = AssumeutxoHash{uint256S("0xc7b1cf5103d6dd47a4feddb01f0fc951d109ed88f9b406f720a8a7f9942689e4")},
                .nChainTx = 111,
                .blockhash = uint256S("0xb5b31111b3ee8c91956ffb9b248950dd26a878eb72ab7d9e9286bb27603c1ba2")
            },
            {
                // For use by test/functional/feature_assumeutxo.py
                .height = 299,
<<<<<<< HEAD
                .hash_serialized = AssumeutxoHash{uint256S("0x42004ccf755c7e298da566190a9d4708660135f44ff257f2df3d24d696eaca6f")},
                .nChainTx = 300,
                .blockhash = uint256S("0xf147e851dea1b7a3af413bedf8e26045f1160c1139ee3473fb1d1e3295006095")
=======
                .hash_serialized = AssumeutxoHash{uint256S("0xf39133c5f4af2fb9211a25a997eef28126b4a5d0e4c00bf81c7c323788473280")},
                .nChainTx = 334,
                .blockhash = uint256S("0xc3c15dda786337b86b7fa7079d6f83d0d0625b78bf5b697595b1aa448536c2ea")
>>>>>>> 7497370c
            },
        };

        chainTxData = ChainTxData{
            0,
            0,
            0
        };

        base58Prefixes[PUBKEY_ADDRESS] = std::vector<unsigned char>(1,88);
        base58Prefixes[SCRIPT_ADDRESS] = std::vector<unsigned char>(1,90);
        base58Prefixes[SECRET_KEY] =     std::vector<unsigned char>(1,230);
        base58Prefixes[EXT_PUBLIC_KEY] = {0x04, 0x35, 0x87, 0xCF};
        base58Prefixes[EXT_SECRET_KEY] = {0x04, 0x35, 0x83, 0x94};

        bech32_hrp = "chirt";
    }

    int DefaultCheckNameDB () const override
    {
        return 0;
    }
};

std::unique_ptr<const CChainParams> CChainParams::SigNet(const SigNetOptions& options)
{
    return std::make_unique<const SigNetParams>(options);
}

std::unique_ptr<const CChainParams> CChainParams::RegTest(const RegTestOptions& options)
{
    return std::make_unique<const CRegTestParams>(options);
}

std::unique_ptr<const CChainParams> CChainParams::Main()
{
    return std::make_unique<const CMainParams>();
}

std::unique_ptr<const CChainParams> CChainParams::TestNet()
{
    return std::make_unique<const CTestNetParams>();
}<|MERGE_RESOLUTION|>--- conflicted
+++ resolved
@@ -617,15 +617,9 @@
             {
                 // For use by test/functional/feature_assumeutxo.py
                 .height = 299,
-<<<<<<< HEAD
-                .hash_serialized = AssumeutxoHash{uint256S("0x42004ccf755c7e298da566190a9d4708660135f44ff257f2df3d24d696eaca6f")},
-                .nChainTx = 300,
-                .blockhash = uint256S("0xf147e851dea1b7a3af413bedf8e26045f1160c1139ee3473fb1d1e3295006095")
-=======
-                .hash_serialized = AssumeutxoHash{uint256S("0xf39133c5f4af2fb9211a25a997eef28126b4a5d0e4c00bf81c7c323788473280")},
+                .hash_serialized = AssumeutxoHash{uint256S("0xbc222dd2a08a561ff47d77c06af1fe35127bf4840392a83475332f45ea5efa3e")},
                 .nChainTx = 334,
-                .blockhash = uint256S("0xc3c15dda786337b86b7fa7079d6f83d0d0625b78bf5b697595b1aa448536c2ea")
->>>>>>> 7497370c
+                .blockhash = uint256S("0xcb3e6696a6e1713994cf6daf8c0c874e51d04a9f7ef5a19595639f0293002f70")
             },
         };
 

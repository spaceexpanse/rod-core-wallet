// Copyright (c) 2010 Satoshi Nakamoto
// Copyright (c) 2009-2021 The Bitcoin Core developers
// Distributed under the MIT software license, see the accompanying
// file COPYING or http://www.opensource.org/licenses/mit-license.php.

#include <kernel/chainparams.h>

#include <chainparamsseeds.h>
#include <consensus/amount.h>
#include <consensus/merkle.h>
#include <consensus/params.h>
#include <hash.h>
#include <kernel/messagestartchars.h>
#include <logging.h>
#include <powdata.h>
#include <primitives/block.h>
#include <primitives/transaction.h>
#include <script/interpreter.h>
#include <script/script.h>
#include <uint256.h>
#include <util/chaintype.h>
#include <util/strencodings.h>

#include <algorithm>
#include <cassert>
#include <cstdint>
#include <cstring>
#include <type_traits>

namespace
{

constexpr const char pszTimestampTestnet[] = "Decentralised Autonomous Worlds";
constexpr const char pszTimestampMainnet[]
    = "HUC #2,351,800: "
      "8730ea650d24cd01692a5adb943e7b8720b0ba8a4c64ffcdf5a95d9b3fb57b7f";

/* Premined amount is 222,222,222 CHI.  This is the maximum possible number of
   coins needed in case everything is sold in the ICO.  If this is not the case
   and we need to reduce the coin supply, excessive coins will be burnt by
   sending to an unspendable OP_RETURN output.  */
constexpr CAmount premineAmount = 222222222 * COIN;

/*
The premine on regtest is sent to a 1-of-2 multisig address.

The two addresses and corresponding privkeys are:
  cRH94YMZVk4MnRwPqRVebkLWerCPJDrXGN:
    b69iyynFSWcU54LqXisbbqZ8uTJ7Dawk3V3yhht6ykxgttqMQFjb
  ceREF8QnXPsJ2iVQ1M4emggoXiXEynm59D:
    b3fgAKVQpMj24gbuh6DiXVwCCjCbo1cWiZC2fXgWEU9nXy6sdxD5

This results in the multisig address: dHNvNaqcD7XPDnoRjAoyfcMpHRi5upJD7p
Redeem script:
  512103c278d06b977e67b8ea45ef24e3c96a9258c47bc4cce3d0b497b690d672497b6e21
  0221ac9dc97fe12a98374344d08b458a9c2c1df9afb29dd6089b94a3b4dc9ad57052ae

The constant below is the HASH160 of the redeem script.  In other words, the
final premine script will be:
  OP_HASH160 hexPremineAddress OP_EQUAL
*/
constexpr const char hexPremineAddressRegtest[]
    = "2b6defe41aa3aa47795b702c893c73e716d485ab";

/*
The premine on testnet and mainnet is sent to a 2-of-4 multisig address.  The
keys are held by the founding members of the Xaya team.

The address is:
  DHy2615XKevE23LVRVZVxGeqxadRGyiFW4

The hash of the redeem script is the constant below.  With it, the final
premine script is:
  OP_HASH160 hexPremineAddress OP_EQUAL
*/
constexpr const char hexPremineAddressMainnet[]
    = "8cb1c236d34c74221fe4163bbba739b52e95f484";

CBlock CreateGenesisBlock(const CScript& genesisInputScript, const CScript& genesisOutputScript, uint32_t nTime, uint32_t nNonce, uint32_t nBits, int32_t nVersion, const CAmount& genesisReward)
{
    CMutableTransaction txNew;
    txNew.nVersion = 1;
    txNew.vin.resize(1);
    txNew.vout.resize(1);
    txNew.vin[0].scriptSig = genesisInputScript;
    txNew.vout[0].nValue = genesisReward;
    txNew.vout[0].scriptPubKey = genesisOutputScript;

    CBlock genesis;
    genesis.nTime    = nTime;
    genesis.nBits    = 0;
    genesis.nNonce   = 0;
    genesis.nVersion = nVersion;
    genesis.vtx.push_back(MakeTransactionRef(std::move(txNew)));
    genesis.hashPrevBlock.SetNull();
    genesis.hashMerkleRoot = BlockMerkleRoot(genesis);

    std::unique_ptr<CPureBlockHeader> fakeHeader(new CPureBlockHeader ());
    fakeHeader->nNonce = nNonce;
    fakeHeader->hashMerkleRoot = genesis.GetHash ();
    genesis.pow.setCoreAlgo (PowAlgo::NEOSCRYPT);
    genesis.pow.setBits (nBits);
    genesis.pow.setFakeHeader (std::move (fakeHeader));

    return genesis;
}

/**
 * Build the genesis block. Note that the output of its generation
 * transaction cannot be spent since it did not originally exist in the
 * database.
 */
CBlock
CreateGenesisBlock (const uint32_t nTime, const uint32_t nNonce,
                    const uint32_t nBits,
                    const std::string& timestamp,
                    const uint160& premineP2sh)
{
  const std::vector<unsigned char> timestampData(timestamp.begin (),
                                                 timestamp.end ());
  const CScript genesisInput = CScript () << timestampData;

  std::vector<unsigned char>
    scriptHash (premineP2sh.begin (), premineP2sh.end ());
  std::reverse (scriptHash.begin (), scriptHash.end ());
  const CScript genesisOutput = CScript ()
    << OP_HASH160 << scriptHash << OP_EQUAL;

  const int32_t nVersion = 1;
  return CreateGenesisBlock (genesisInput, genesisOutput, nTime, nNonce, nBits,
                             nVersion, premineAmount);
}

/**
 * Mines the genesis block (by finding a suitable nonce only).  When done, it
 * prints the found nonce and block hash and exits.
 */
void MineGenesisBlock (CBlock& block, const Consensus::Params& consensus)
{
  std::cout << "Mining genesis block..." << std::endl;

  block.nTime = GetTime ();

  auto& fakeHeader = block.pow.initFakeHeader (block);
  while (!block.pow.checkProofOfWork (fakeHeader, consensus))
    {
      assert (fakeHeader.nNonce < std::numeric_limits<uint32_t>::max ());
      ++fakeHeader.nNonce;
      if (fakeHeader.nNonce % 1000 == 0)
        std::cout << "  nNonce = " << fakeHeader.nNonce << "..." << std::endl;
    }

  std::cout << "Found nonce: " << fakeHeader.nNonce << std::endl;
  std::cout << "nTime: " << block.nTime << std::endl;
  std::cout << "Block hash: " << block.GetHash ().GetHex () << std::endl;
  std::cout << "Merkle root: " << block.hashMerkleRoot.GetHex () << std::endl;
  exit (EXIT_SUCCESS);
}

} // anonymous namespace

/**
 * Main network on which people trade goods and services.
 */
class CMainParams : public CChainParams {
public:
    CMainParams() {
        m_chain_type = ChainType::MAIN;
        consensus.signet_blocks = false;
        consensus.signet_challenge.clear();
        consensus.nSubsidyHalvingInterval = 4200000;
        /* The value of ~3.8 CHI is calculated to yield the desired total
           PoW coin supply.  For the calculation, see here:

           https://github.com/xaya/xaya/issues/70#issuecomment-441292533
        */
        consensus.initialSubsidy = 382934346;
        consensus.BIP16Height = 0;
        consensus.BIP34Height = 1;
        consensus.BIP65Height = 0;
        consensus.BIP66Height = 0;
        consensus.CSVHeight = 1;
        consensus.SegwitHeight = 0;
        consensus.MinBIP9WarningHeight = 2016; // segwit activation height + miner confirmation window
        consensus.powLimitNeoscrypt = uint256S("00000fffffffffffffffffffffffffffffffffffffffffffffffffffffffffff");
        consensus.fPowNoRetargeting = false;
        consensus.nRuleChangeActivationThreshold = 1815; // 90% of 2016
        consensus.nMinerConfirmationWindow = 2016; // nPowTargetTimespan / nPowTargetSpacing
        consensus.vDeployments[Consensus::DEPLOYMENT_TESTDUMMY].bit = 28;
        consensus.vDeployments[Consensus::DEPLOYMENT_TESTDUMMY].nStartTime = Consensus::BIP9Deployment::NEVER_ACTIVE;
        consensus.vDeployments[Consensus::DEPLOYMENT_TESTDUMMY].nTimeout = Consensus::BIP9Deployment::NO_TIMEOUT;
        consensus.vDeployments[Consensus::DEPLOYMENT_TESTDUMMY].min_activation_height = 0; // No activation delay

        // Deployment of Taproot (BIPs 340-342)
        consensus.vDeployments[Consensus::DEPLOYMENT_TAPROOT].bit = 2;
        consensus.vDeployments[Consensus::DEPLOYMENT_TAPROOT].nStartTime = Consensus::BIP9Deployment::NEVER_ACTIVE;
        consensus.vDeployments[Consensus::DEPLOYMENT_TAPROOT].nTimeout = Consensus::BIP9Deployment::NO_TIMEOUT;
        consensus.vDeployments[Consensus::DEPLOYMENT_TAPROOT].min_activation_height = 0; // No activation delay

        // The best chain should have at least this much work.
<<<<<<< HEAD
        // The value is the chain work of the Xaya mainnet chain at height
        // 4'780'000, with best block hash:
        // a2731d52dca1f9979d441739d9b4efbe37eeccf4b9859ca21d3a63b986ad9382
        consensus.nMinimumChainWork = uint256S("0x000000000000000000000000000000000000000004816d2fd728ae9e985c25c6");
        consensus.defaultAssumeValid = uint256S("0xa2731d52dca1f9979d441739d9b4efbe37eeccf4b9859ca21d3a63b986ad9382"); // 4'780'000
=======
        // The value is the chain work of the Namecoin mainnet chain at height
        // 688'000, with best block hash:
        // a4113ca544b171ff853f178f96a4873752a11d6bb372200b0f519cd988bf05df
        consensus.nMinimumChainWork = uint256S("0x00000000000000000000000000000000000000003cc476e899e12c68e2c4eeec");
        consensus.defaultAssumeValid = uint256S("0xa4113ca544b171ff853f178f96a4873752a11d6bb372200b0f519cd988bf05df"); // 688'000
>>>>>>> 06449d5d

        consensus.nAuxpowChainId = 1829;

        consensus.rules.reset(new Consensus::MainNetConsensus());

        /**
         * The message start string is designed to be unlikely to occur in normal data.
         * The characters are rarely used upper ASCII, not valid as UTF-8, and produce
         * a large 32-bit integer with any alignment.
         */
        pchMessageStart[0] = 0xcc;
        pchMessageStart[1] = 0xbe;
        pchMessageStart[2] = 0xb4;
        pchMessageStart[3] = 0xfe;
        nDefaultPort = 8394;
        nPruneAfterHeight = 100000;
        m_assumed_blockchain_size = 6;
        m_assumed_chain_state_size = 1;

        genesis = CreateGenesisBlock (1531470713, 482087, 0x1e0ffff0,
                                      pszTimestampMainnet,
                                      uint160S (hexPremineAddressMainnet));
        consensus.hashGenesisBlock = genesis.GetHash();
        assert(consensus.hashGenesisBlock == uint256S("e5062d76e5f50c42f493826ac9920b63a8def2626fd70a5cec707ec47a4c4651"));
        assert(genesis.hashMerkleRoot == uint256S("0827901b75ab43978c3cf20a78baf040faeb0e2eeff3a2c58ab6521a6d46f8fd"));

        vSeeds.emplace_back("seed.xaya.io.");
        vSeeds.emplace_back("seed.xaya.domob.eu.");

        base58Prefixes[PUBKEY_ADDRESS] = std::vector<unsigned char>(1,28);
        base58Prefixes[SCRIPT_ADDRESS] = std::vector<unsigned char>(1,30);
        base58Prefixes[SECRET_KEY] =     std::vector<unsigned char>(1,130);
        /* FIXME: Update these below.  */
        base58Prefixes[EXT_PUBLIC_KEY] = {0x04, 0x88, 0xB2, 0x1E};
        base58Prefixes[EXT_SECRET_KEY] = {0x04, 0x88, 0xAD, 0xE4};

        bech32_hrp = "chi";

        vFixedSeeds = std::vector<uint8_t>(std::begin(chainparams_seed_main), std::end(chainparams_seed_main));

        fDefaultConsistencyChecks = false;
        m_is_mockable_chain = false;

        checkpointData = {
            {
                {      0, uint256S("ce46f5f898b38e9c8c5e9ae4047ef5bccc42ec8eca0142202813a625e6dc2656")},
                { 340000, uint256S("e685ccaa62025c5c5075cfee80e498589bd4788614dcbe397e12bf2b8e887e47")},
                {1234000, uint256S("a853c0581c3637726a769b77cadf185e09666742757ef2df00058e876cf25897")},
            }
        };

        m_assumeutxo_data = {
            // TODO to be specified in a future patch.
        };

        chainTxData = ChainTxData{
<<<<<<< HEAD
            // Data from RPC: getchaintxstats 4096 a2731d52dca1f9979d441739d9b4efbe37eeccf4b9859ca21d3a63b986ad9382
            .nTime    = 1682193511,
            .nTxCount = 6391904,
            .dTxRate  = 0.03264260768335273,
=======
            // Data from RPC: getchaintxstats 4096 a4113ca544b171ff853f178f96a4873752a11d6bb372200b0f519cd988bf05df
            .nTime    = 1697420129,
            .nTxCount = 7281825,
            .dTxRate  = 0.009706777921706509,
>>>>>>> 06449d5d
        };
    }

    int DefaultCheckNameDB () const override
    {
        return -1;
    }
};

/**
 * Testnet (v3): public test network which is reset from time to time.
 */
class CTestNetParams : public CChainParams {
public:
    CTestNetParams() {
        m_chain_type = ChainType::TESTNET;
        consensus.signet_blocks = false;
        consensus.signet_challenge.clear();
        consensus.nSubsidyHalvingInterval = 4200000;
        consensus.initialSubsidy = 10 * COIN;
        consensus.BIP16Height = 0;
        consensus.BIP34Height = 1;
        consensus.BIP65Height = 0;
        consensus.BIP66Height = 0;
        consensus.CSVHeight = 1;
        consensus.SegwitHeight = 0;
        consensus.MinBIP9WarningHeight = 2016; // segwit activation height + miner confirmation window
        consensus.MinBIP9WarningHeight = consensus.SegwitHeight + consensus.nMinerConfirmationWindow;
        consensus.powLimitNeoscrypt = uint256S("00000fffffffffffffffffffffffffffffffffffffffffffffffffffffffffff");
        consensus.fPowNoRetargeting = false;
        consensus.nRuleChangeActivationThreshold = 1512; // 75% for testchains
        consensus.nMinerConfirmationWindow = 2016;
        consensus.vDeployments[Consensus::DEPLOYMENT_TESTDUMMY].bit = 28;
        consensus.vDeployments[Consensus::DEPLOYMENT_TESTDUMMY].nStartTime = Consensus::BIP9Deployment::NEVER_ACTIVE;
        consensus.vDeployments[Consensus::DEPLOYMENT_TESTDUMMY].nTimeout = Consensus::BIP9Deployment::NO_TIMEOUT;
        consensus.vDeployments[Consensus::DEPLOYMENT_TESTDUMMY].min_activation_height = 0; // No activation delay

        // Deployment of Taproot (BIPs 340-342)
        consensus.vDeployments[Consensus::DEPLOYMENT_TAPROOT].bit = 2;
        consensus.vDeployments[Consensus::DEPLOYMENT_TAPROOT].nStartTime = Consensus::BIP9Deployment::NEVER_ACTIVE;
        consensus.vDeployments[Consensus::DEPLOYMENT_TAPROOT].nTimeout = Consensus::BIP9Deployment::NO_TIMEOUT;
        consensus.vDeployments[Consensus::DEPLOYMENT_TAPROOT].min_activation_height = 0; // No activation delay

        // The best chain should have at least this much work.
        // 110'000 with best block hash:
        // 01547d538737e01d81d207e7d2f4c8f2510c6b82f0ee5dd8cd6c26bed5a03d0f
        consensus.nMinimumChainWork = uint256S("0x0000000000000000000000000000000000000000000000000000e59eda1191b9");
        consensus.defaultAssumeValid = uint256S("0x01547d538737e01d81d207e7d2f4c8f2510c6b82f0ee5dd8cd6c26bed5a03d0f"); // 110'000

        consensus.nAuxpowChainId = 1829;

        consensus.rules.reset(new Consensus::TestNetConsensus());

        pchMessageStart[0] = 0xcc;
        pchMessageStart[1] = 0xbf;
        pchMessageStart[2] = 0xb5;
        pchMessageStart[3] = 0xfe;
        nDefaultPort = 18394;
        nPruneAfterHeight = 1000;
        m_assumed_blockchain_size = 1;
        m_assumed_chain_state_size = 1;

        genesis = CreateGenesisBlock (1530623291, 343829, 0x1e0ffff0,
                                      pszTimestampTestnet,
                                      uint160S (hexPremineAddressMainnet));
        consensus.hashGenesisBlock = genesis.GetHash();
        assert(consensus.hashGenesisBlock == uint256S("5195fc01d0e23d70d1f929f21ec55f47e1c6ea1e66fae98ee44cbbc994509bba"));
        assert(genesis.hashMerkleRoot == uint256S("59d1a23342282179e810dff9238a97d07bd8602e3a1ba0efb5f519008541f257"));

        vFixedSeeds.clear();
        vSeeds.clear();
        vSeeds.emplace_back("seed.testnet.xaya.io.");
        vSeeds.emplace_back("seed.testnet.xaya.domob.eu.");

        base58Prefixes[PUBKEY_ADDRESS] = std::vector<unsigned char>(1,88);
        base58Prefixes[SCRIPT_ADDRESS] = std::vector<unsigned char>(1,90);
        base58Prefixes[SECRET_KEY] =     std::vector<unsigned char>(1,230);
        /* FIXME: Update these below.  */
        base58Prefixes[EXT_PUBLIC_KEY] = {0x04, 0x35, 0x87, 0xCF};
        base58Prefixes[EXT_SECRET_KEY] = {0x04, 0x35, 0x83, 0x94};

        bech32_hrp = "chitn";

        // FIXME: Namecoin has no fixed seeds for testnet, so that the line
        // below errors out.  Use it once we have testnet seeds.
        //vFixedSeeds = std::vector<uint8_t>(std::begin(chainparams_seed_test), std::end(chainparams_seed_test));
        vFixedSeeds.clear();

        fDefaultConsistencyChecks = false;
        m_is_mockable_chain = false;

        checkpointData = {
            {
                {     0, uint256S("3bcc29e821e7fbd374c7460306eb893725d69dbee87c4774cdcd618059b6a578")},
                { 11000, uint256S("57670b799b6645c7776e9fdbd6abff510aaed9790625dd28072d0e87a7fafcf4")},
                { 70000, uint256S("e2c154dc8e223cef271b54174c9d66eaf718378b30977c3df115ded629f3edb1")},
            }
        };

        m_assumeutxo_data = {
            {
                .height = 2'500'000,
                .hash_serialized = AssumeutxoHash{uint256S("0x2a8fdefef3bf75fa00540ccaaaba4b5281bea94229327bdb0f7416ef1e7a645c")},
                .nChainTx = 66484552,
                .blockhash = uint256S("0x0000000000000093bcb68c03a9a168ae252572d348a2eaeba2cdf9231d73206f")
            }
        };

        chainTxData = ChainTxData{
            // Data from rpc: getchaintxstats 4096 01547d538737e01d81d207e7d2f4c8f2510c6b82f0ee5dd8cd6c26bed5a03d0f
            .nTime    = 1586091497,
            .nTxCount = 113579,
            .dTxRate  = 0.002815363095612851,
        };
    }

    int DefaultCheckNameDB () const override
    {
        return -1;
    }
};

/**
 * Signet: test network with an additional consensus parameter (see BIP325).
 */
class SigNetParams : public CChainParams {
public:
    explicit SigNetParams(const SigNetOptions& options)
    {
        std::vector<uint8_t> bin;
        vSeeds.clear();

        if (!options.challenge) {
            /* FIXME: Adjust the default signet challenge to something else if
               we want to use signet for Namecoin.  */
            bin = ParseHex("512103ad5e0edad18cb1f0fc0d28a3d4f1f3e445640337489abb10404f2d1e086be430210359ef5021964fe22d6f8e05b2463c9540ce96883fe3b278760f048f5189f2e6c452ae");
            //vSeeds.emplace_back("178.128.221.177");

            consensus.nMinimumChainWork = uint256S("0x000000000000000000000000000000000000000000000000000001ad46be4862");
            consensus.defaultAssumeValid = uint256S("0x0000013d778ba3f914530f11f6b69869c9fab54acff85acd7b8201d111f19b7f"); // 150000
            m_assumed_blockchain_size = 1;
            m_assumed_chain_state_size = 0;
            chainTxData = ChainTxData{
                // Data from RPC: getchaintxstats 4096 0000013d778ba3f914530f11f6b69869c9fab54acff85acd7b8201d111f19b7f
                .nTime    = 1688366339,
                .nTxCount = 2262750,
                .dTxRate  = 0.003414084572046456,
            };
        } else {
            bin = *options.challenge;
            consensus.nMinimumChainWork = uint256{};
            consensus.defaultAssumeValid = uint256{};
            m_assumed_blockchain_size = 0;
            m_assumed_chain_state_size = 0;
            chainTxData = ChainTxData{
                0,
                0,
                0,
            };
            LogPrintf("Signet with challenge %s\n", HexStr(bin));
        }

        if (options.seeds) {
            vSeeds = *options.seeds;
        }

        m_chain_type = ChainType::SIGNET;
        consensus.signet_blocks = true;
        consensus.signet_challenge.assign(bin.begin(), bin.end());
        consensus.nSubsidyHalvingInterval = 210000;
        consensus.BIP16Height = 1;
        consensus.BIP34Height = 1;
        consensus.BIP65Height = 1;
        consensus.BIP66Height = 1;
        consensus.CSVHeight = 1;
        consensus.SegwitHeight = 1;
        consensus.fPowNoRetargeting = false;
        consensus.nRuleChangeActivationThreshold = 1815; // 90% of 2016
        consensus.nMinerConfirmationWindow = 2016; // nPowTargetTimespan / nPowTargetSpacing
        consensus.MinBIP9WarningHeight = 0;
        consensus.powLimitNeoscrypt = uint256S("00000fffffffffffffffffffffffffffffffffffffffffffffffffffffffffff");
        consensus.vDeployments[Consensus::DEPLOYMENT_TESTDUMMY].bit = 28;
        consensus.vDeployments[Consensus::DEPLOYMENT_TESTDUMMY].nStartTime = Consensus::BIP9Deployment::NEVER_ACTIVE;
        consensus.vDeployments[Consensus::DEPLOYMENT_TESTDUMMY].nTimeout = Consensus::BIP9Deployment::NO_TIMEOUT;
        consensus.vDeployments[Consensus::DEPLOYMENT_TESTDUMMY].min_activation_height = 0; // No activation delay

        // Activation of Taproot (BIPs 340-342)
        consensus.vDeployments[Consensus::DEPLOYMENT_TAPROOT].bit = 2;
        consensus.vDeployments[Consensus::DEPLOYMENT_TAPROOT].nStartTime = Consensus::BIP9Deployment::ALWAYS_ACTIVE;
        consensus.vDeployments[Consensus::DEPLOYMENT_TAPROOT].nTimeout = Consensus::BIP9Deployment::NO_TIMEOUT;
        consensus.vDeployments[Consensus::DEPLOYMENT_TAPROOT].min_activation_height = 0; // No activation delay

        consensus.nAuxpowChainId = 1829;

        consensus.rules.reset(new Consensus::TestNetConsensus());

        // message start is defined as the first 4 bytes of the sha256d of the block script
        HashWriter h{};
        h << consensus.signet_challenge;
        uint256 hash = h.GetHash();
        std::copy_n(hash.begin(), 4, pchMessageStart.begin());

        nDefaultPort = 38394;
        nPruneAfterHeight = 1000;

        genesis = CreateGenesisBlock (1601286749, 534547, 0x1e0ffff0,
                                      pszTimestampTestnet,
                                      uint160S (hexPremineAddressMainnet));
        consensus.hashGenesisBlock = genesis.GetHash();
        assert(consensus.hashGenesisBlock == uint256S("0x8d5223e215a03970bb3d3bc511a0d9a003e03cbc973289611ca6e0e617f57ccf"));
        assert(genesis.hashMerkleRoot == uint256S("0x59d1a23342282179e810dff9238a97d07bd8602e3a1ba0efb5f519008541f257"));

        vFixedSeeds.clear();

        m_assumeutxo_data = {
            {
                .height = 160'000,
                .hash_serialized = AssumeutxoHash{uint256S("0x5225141cb62dee63ab3be95f9b03d60801f264010b1816d4bd00618b2736e7be")},
                .nChainTx = 2289496,
                .blockhash = uint256S("0x0000003ca3c99aff040f2563c2ad8f8ec88bd0fd6b8f0895cfaf1ef90353a62c")
            }
        };

        base58Prefixes[PUBKEY_ADDRESS] = std::vector<unsigned char>(1,88);
        base58Prefixes[SCRIPT_ADDRESS] = std::vector<unsigned char>(1,90);
        base58Prefixes[SECRET_KEY] =     std::vector<unsigned char>(1,230);
        base58Prefixes[EXT_PUBLIC_KEY] = {0x04, 0x35, 0x87, 0xCF};
        base58Prefixes[EXT_SECRET_KEY] = {0x04, 0x35, 0x83, 0x94};

        bech32_hrp = "tb";

        fDefaultConsistencyChecks = false;
        m_is_mockable_chain = false;
    }

    int DefaultCheckNameDB () const override
    {
        return -1;
    }
};

/**
 * Regression test: intended for private networks only. Has minimal difficulty to ensure that
 * blocks can be found instantly.
 */
class CRegTestParams : public CChainParams
{
public:
    explicit CRegTestParams(const RegTestOptions& opts)
    {
        m_chain_type = ChainType::REGTEST;
        consensus.signet_blocks = false;
        consensus.signet_challenge.clear();
        consensus.nSubsidyHalvingInterval = 150;
        // The subsidy for regtest net is kept same as upstream Bitcoin, so
        // that we don't have to update many of the tests unnecessarily.
        consensus.initialSubsidy = 50 * COIN;
        consensus.BIP16Height = 0;
        consensus.BIP34Height = 1; // Always active unless overridden
        consensus.BIP65Height = 1;  // Always active unless overridden
        consensus.BIP66Height = 1;  // Always active unless overridden
        consensus.CSVHeight = 1;    // Always active unless overridden
        consensus.SegwitHeight = 0; // Always active unless overridden
        consensus.MinBIP9WarningHeight = 0;
        consensus.powLimitNeoscrypt = uint256S("7fffffffffffffffffffffffffffffffffffffffffffffffffffffffffffffff");
        consensus.fPowNoRetargeting = true;
        consensus.nRuleChangeActivationThreshold = 108; // 75% for testchains
        consensus.nMinerConfirmationWindow = 144; // Faster than normal for regtest (144 instead of 2016)

        consensus.vDeployments[Consensus::DEPLOYMENT_TESTDUMMY].bit = 28;
        consensus.vDeployments[Consensus::DEPLOYMENT_TESTDUMMY].nStartTime = 0;
        consensus.vDeployments[Consensus::DEPLOYMENT_TESTDUMMY].nTimeout = Consensus::BIP9Deployment::NO_TIMEOUT;
        consensus.vDeployments[Consensus::DEPLOYMENT_TESTDUMMY].min_activation_height = 0; // No activation delay

        consensus.vDeployments[Consensus::DEPLOYMENT_TAPROOT].bit = 2;
        consensus.vDeployments[Consensus::DEPLOYMENT_TAPROOT].nStartTime = Consensus::BIP9Deployment::ALWAYS_ACTIVE;
        consensus.vDeployments[Consensus::DEPLOYMENT_TAPROOT].nTimeout = Consensus::BIP9Deployment::NO_TIMEOUT;
        consensus.vDeployments[Consensus::DEPLOYMENT_TAPROOT].min_activation_height = 0; // No activation delay

        consensus.nMinimumChainWork = uint256{};
        consensus.defaultAssumeValid = uint256{};

        consensus.nAuxpowChainId = 1829;

        consensus.rules.reset(new Consensus::RegTestConsensus());

        pchMessageStart[0] = 0xcc;
        pchMessageStart[1] = 0xbf;
        pchMessageStart[2] = 0xb5;
        pchMessageStart[3] = 0xda;
        nDefaultPort = 18495;
        nPruneAfterHeight = opts.fastprune ? 100 : 1000;
        m_assumed_blockchain_size = 0;
        m_assumed_chain_state_size = 0;

        for (const auto& [dep, height] : opts.activation_heights) {
            switch (dep) {
            case Consensus::BuriedDeployment::DEPLOYMENT_P2SH:
                consensus.BIP16Height = int{height};
                break;
            case Consensus::BuriedDeployment::DEPLOYMENT_SEGWIT:
                consensus.SegwitHeight = int{height};
                break;
            case Consensus::BuriedDeployment::DEPLOYMENT_HEIGHTINCB:
                consensus.BIP34Height = int{height};
                break;
            case Consensus::BuriedDeployment::DEPLOYMENT_DERSIG:
                consensus.BIP66Height = int{height};
                break;
            case Consensus::BuriedDeployment::DEPLOYMENT_CLTV:
                consensus.BIP65Height = int{height};
                break;
            case Consensus::BuriedDeployment::DEPLOYMENT_CSV:
                consensus.CSVHeight = int{height};
                break;
            }
        }

        for (const auto& [deployment_pos, version_bits_params] : opts.version_bits_parameters) {
            consensus.vDeployments[deployment_pos].nStartTime = version_bits_params.start_time;
            consensus.vDeployments[deployment_pos].nTimeout = version_bits_params.timeout;
            consensus.vDeployments[deployment_pos].min_activation_height = version_bits_params.min_activation_height;
        }

        genesis = CreateGenesisBlock (1300000000, 0, 0x207fffff,
                                      pszTimestampTestnet,
                                      uint160S (hexPremineAddressRegtest));
        consensus.hashGenesisBlock = genesis.GetHash();
        assert(consensus.hashGenesisBlock == uint256S("6f750b36d22f1dc3d0a6e483af45301022646dfc3b3ba2187865f5a7d6d83ab1"));
        assert(genesis.hashMerkleRoot == uint256S("9f96a4c275320aaf6386652444be5baade11e2f9f40221a98b968ae5c32dd55a"));

        vFixedSeeds.clear(); //!< Regtest mode doesn't have any fixed seeds.
        vSeeds.clear();
        vSeeds.emplace_back("dummySeed.invalid.");

        fDefaultConsistencyChecks = true;
        m_is_mockable_chain = true;

        checkpointData = {
            {
                {0, uint256S("18042820e8a9f538e77e93c500768e5be76720383cd17e9b419916d8f356c619")},
            }
        };

        m_assumeutxo_data = {
            {
                .height = 110,
                .hash_serialized = AssumeutxoHash{uint256S("0xdc81af66a58085fe977c6aab56b49630d87b84521fc5a8a5c53f2f4b23c8d6d5")},
                .nChainTx = 111,
                .blockhash = uint256S("0xb5b31111b3ee8c91956ffb9b248950dd26a878eb72ab7d9e9286bb27603c1ba2")
            },
            {
                // For use by test/functional/feature_assumeutxo.py
                .height = 299,
                .hash_serialized = AssumeutxoHash{uint256S("0x285c658325083a72799acfbb52df11185a9dc2939d1b22f8aec875039a66a772")},
                .nChainTx = 300,
                .blockhash = uint256S("0xf147e851dea1b7a3af413bedf8e26045f1160c1139ee3473fb1d1e3295006095")
            },
        };

        chainTxData = ChainTxData{
            0,
            0,
            0
        };

        base58Prefixes[PUBKEY_ADDRESS] = std::vector<unsigned char>(1,88);
        base58Prefixes[SCRIPT_ADDRESS] = std::vector<unsigned char>(1,90);
        base58Prefixes[SECRET_KEY] =     std::vector<unsigned char>(1,230);
        base58Prefixes[EXT_PUBLIC_KEY] = {0x04, 0x35, 0x87, 0xCF};
        base58Prefixes[EXT_SECRET_KEY] = {0x04, 0x35, 0x83, 0x94};

        bech32_hrp = "chirt";
    }

    int DefaultCheckNameDB () const override
    {
        return 0;
    }
};

std::unique_ptr<const CChainParams> CChainParams::SigNet(const SigNetOptions& options)
{
    return std::make_unique<const SigNetParams>(options);
}

std::unique_ptr<const CChainParams> CChainParams::RegTest(const RegTestOptions& options)
{
    return std::make_unique<const CRegTestParams>(options);
}

std::unique_ptr<const CChainParams> CChainParams::Main()
{
    return std::make_unique<const CMainParams>();
}

std::unique_ptr<const CChainParams> CChainParams::TestNet()
{
    return std::make_unique<const CTestNetParams>();
}<|MERGE_RESOLUTION|>--- conflicted
+++ resolved
@@ -198,19 +198,11 @@
         consensus.vDeployments[Consensus::DEPLOYMENT_TAPROOT].min_activation_height = 0; // No activation delay
 
         // The best chain should have at least this much work.
-<<<<<<< HEAD
         // The value is the chain work of the Xaya mainnet chain at height
-        // 4'780'000, with best block hash:
-        // a2731d52dca1f9979d441739d9b4efbe37eeccf4b9859ca21d3a63b986ad9382
-        consensus.nMinimumChainWork = uint256S("0x000000000000000000000000000000000000000004816d2fd728ae9e985c25c6");
-        consensus.defaultAssumeValid = uint256S("0xa2731d52dca1f9979d441739d9b4efbe37eeccf4b9859ca21d3a63b986ad9382"); // 4'780'000
-=======
-        // The value is the chain work of the Namecoin mainnet chain at height
-        // 688'000, with best block hash:
-        // a4113ca544b171ff853f178f96a4873752a11d6bb372200b0f519cd988bf05df
-        consensus.nMinimumChainWork = uint256S("0x00000000000000000000000000000000000000003cc476e899e12c68e2c4eeec");
-        consensus.defaultAssumeValid = uint256S("0xa4113ca544b171ff853f178f96a4873752a11d6bb372200b0f519cd988bf05df"); // 688'000
->>>>>>> 06449d5d
+        // 5'265'000, with best block hash:
+        // e22a7079a0276d2ee318a2e2955a78abb772c3b653f9e17ee4dad6e52c25bd52
+        consensus.nMinimumChainWork = uint256S("0x000000000000000000000000000000000000000005a913e707beaf46ba947a5f");
+        consensus.defaultAssumeValid = uint256S("0xe22a7079a0276d2ee318a2e2955a78abb772c3b653f9e17ee4dad6e52c25bd52"); // 5'265'000
 
         consensus.nAuxpowChainId = 1829;
 
@@ -267,17 +259,10 @@
         };
 
         chainTxData = ChainTxData{
-<<<<<<< HEAD
-            // Data from RPC: getchaintxstats 4096 a2731d52dca1f9979d441739d9b4efbe37eeccf4b9859ca21d3a63b986ad9382
-            .nTime    = 1682193511,
-            .nTxCount = 6391904,
-            .dTxRate  = 0.03264260768335273,
-=======
-            // Data from RPC: getchaintxstats 4096 a4113ca544b171ff853f178f96a4873752a11d6bb372200b0f519cd988bf05df
-            .nTime    = 1697420129,
-            .nTxCount = 7281825,
-            .dTxRate  = 0.009706777921706509,
->>>>>>> 06449d5d
+            // Data from RPC: getchaintxstats 4096 e22a7079a0276d2ee318a2e2955a78abb772c3b653f9e17ee4dad6e52c25bd52
+            .nTime    = 1697461582,
+            .nTxCount = 7059366,
+            .dTxRate  = 0.03263361735089079,
         };
     }
 

// Copyright (c) 2010 Satoshi Nakamoto
// Copyright (c) 2009-2021 The Bitcoin Core developers
// Distributed under the MIT software license, see the accompanying
// file COPYING or http://www.opensource.org/licenses/mit-license.php.

#include <kernel/chainparams.h>

#include <chainparamsseeds.h>
#include <consensus/amount.h>
#include <consensus/merkle.h>
#include <consensus/params.h>
#include <hash.h>
#include <kernel/messagestartchars.h>
#include <logging.h>
#include <powdata.h>
#include <primitives/block.h>
#include <primitives/transaction.h>
#include <script/interpreter.h>
#include <script/script.h>
#include <uint256.h>
#include <util/chaintype.h>
#include <util/strencodings.h>

#include <algorithm>
#include <cassert>
#include <cstdint>
#include <cstring>
#include <type_traits>

using namespace util::hex_literals;

// Workaround MSVC bug triggering C7595 when calling consteval constructors in
// initializer lists.
// A fix may be on the way:
// https://developercommunity.visualstudio.com/t/consteval-conversion-function-fails/1579014
#if defined(_MSC_VER)
auto consteval_ctor(auto&& input) { return input; }
#else
#define consteval_ctor(input) (input)
#endif

namespace
{

constexpr const char pszTimestampTestnet[] = "Decentralised Autonomous Worlds";
constexpr const char pszTimestampMainnet[]
    = "HUC #2,351,800: "
      "8730ea650d24cd01692a5adb943e7b8720b0ba8a4c64ffcdf5a95d9b3fb57b7f";

/* Premined amount is 222,222,222 CHI.  This is the maximum possible number of
   coins needed in case everything is sold in the ICO.  If this is not the case
   and we need to reduce the coin supply, excessive coins will be burnt by
   sending to an unspendable OP_RETURN output.  */
constexpr CAmount premineAmount = 222222222 * COIN;

/*
The premine on regtest is sent to a 1-of-2 multisig address.

The two addresses and corresponding privkeys are:
  cRH94YMZVk4MnRwPqRVebkLWerCPJDrXGN:
    b69iyynFSWcU54LqXisbbqZ8uTJ7Dawk3V3yhht6ykxgttqMQFjb
  ceREF8QnXPsJ2iVQ1M4emggoXiXEynm59D:
    b3fgAKVQpMj24gbuh6DiXVwCCjCbo1cWiZC2fXgWEU9nXy6sdxD5

This results in the multisig address: dHNvNaqcD7XPDnoRjAoyfcMpHRi5upJD7p
Redeem script:
  512103c278d06b977e67b8ea45ef24e3c96a9258c47bc4cce3d0b497b690d672497b6e21
  0221ac9dc97fe12a98374344d08b458a9c2c1df9afb29dd6089b94a3b4dc9ad57052ae

The constant below is the HASH160 of the redeem script.  In other words, the
final premine script will be:
  OP_HASH160 hexPremineAddress OP_EQUAL
*/
constexpr uint160 premineAddressRegtest{"2b6defe41aa3aa47795b702c893c73e716d485ab"};

/*
The premine on testnet and mainnet is sent to a 2-of-4 multisig address.  The
keys are held by the founding members of the Xaya team.

The address is:
  DHy2615XKevE23LVRVZVxGeqxadRGyiFW4

The hash of the redeem script is the constant below.  With it, the final
premine script is:
  OP_HASH160 hexPremineAddress OP_EQUAL
*/
constexpr uint160 premineAddressMainnet{"8cb1c236d34c74221fe4163bbba739b52e95f484"};

CBlock CreateGenesisBlock(const CScript& genesisInputScript, const CScript& genesisOutputScript, uint32_t nTime, uint32_t nNonce, uint32_t nBits, int32_t nVersion, const CAmount& genesisReward)
{
    CMutableTransaction txNew;
    txNew.version = 1;
    txNew.vin.resize(1);
    txNew.vout.resize(1);
    txNew.vin[0].scriptSig = genesisInputScript;
    txNew.vout[0].nValue = genesisReward;
    txNew.vout[0].scriptPubKey = genesisOutputScript;

    CBlock genesis;
    genesis.nTime    = nTime;
    genesis.nBits    = 0;
    genesis.nNonce   = 0;
    genesis.nVersion = nVersion;
    genesis.vtx.push_back(MakeTransactionRef(std::move(txNew)));
    genesis.hashPrevBlock.SetNull();
    genesis.hashMerkleRoot = BlockMerkleRoot(genesis);

    std::unique_ptr<CPureBlockHeader> fakeHeader(new CPureBlockHeader ());
    fakeHeader->nNonce = nNonce;
    fakeHeader->hashMerkleRoot = genesis.GetHash ();
    genesis.pow.setCoreAlgo (PowAlgo::NEOSCRYPT);
    genesis.pow.setBits (nBits);
    genesis.pow.setFakeHeader (std::move (fakeHeader));

    return genesis;
}

/**
 * Build the genesis block. Note that the output of its generation
 * transaction cannot be spent since it did not originally exist in the
 * database.
 */
CBlock
CreateGenesisBlock (const uint32_t nTime, const uint32_t nNonce,
                    const uint32_t nBits,
                    const std::string& timestamp,
                    const uint160& premineP2sh)
{
  const std::vector<unsigned char> timestampData(timestamp.begin (),
                                                 timestamp.end ());
  const CScript genesisInput = CScript () << timestampData;

  std::vector<unsigned char>
    scriptHash (premineP2sh.begin (), premineP2sh.end ());
  std::reverse (scriptHash.begin (), scriptHash.end ());
  const CScript genesisOutput = CScript ()
    << OP_HASH160 << scriptHash << OP_EQUAL;

  const int32_t nVersion = 1;
  return CreateGenesisBlock (genesisInput, genesisOutput, nTime, nNonce, nBits,
                             nVersion, premineAmount);
}

/**
 * Mines the genesis block (by finding a suitable nonce only).  When done, it
 * prints the found nonce and block hash and exits.
 */
void MineGenesisBlock (CBlock& block, const Consensus::Params& consensus)
{
  std::cout << "Mining genesis block..." << std::endl;

  block.nTime = GetTime ();

  auto& fakeHeader = block.pow.initFakeHeader (block);
  while (!block.pow.checkProofOfWork (fakeHeader, consensus))
    {
      assert (fakeHeader.nNonce < std::numeric_limits<uint32_t>::max ());
      ++fakeHeader.nNonce;
      if (fakeHeader.nNonce % 1000 == 0)
        std::cout << "  nNonce = " << fakeHeader.nNonce << "..." << std::endl;
    }

  std::cout << "Found nonce: " << fakeHeader.nNonce << std::endl;
  std::cout << "nTime: " << block.nTime << std::endl;
  std::cout << "Block hash: " << block.GetHash ().GetHex () << std::endl;
  std::cout << "Merkle root: " << block.hashMerkleRoot.GetHex () << std::endl;
  exit (EXIT_SUCCESS);
}

} // anonymous namespace

/**
 * Main network on which people trade goods and services.
 */
class CMainParams : public CChainParams {
public:
    CMainParams() {
        m_chain_type = ChainType::MAIN;
        consensus.signet_blocks = false;
        consensus.signet_challenge.clear();
        consensus.nSubsidyHalvingInterval = 4200000;
        /* The value of ~3.8 CHI is calculated to yield the desired total
           PoW coin supply.  For the calculation, see here:

           https://github.com/xaya/xaya/issues/70#issuecomment-441292533
        */
        consensus.initialSubsidy = 382934346;
        consensus.BIP16Height = 0;
        consensus.BIP34Height = 1;
        consensus.BIP65Height = 0;
        consensus.BIP66Height = 0;
        consensus.CSVHeight = 1;
        consensus.SegwitHeight = 0;
        consensus.MinBIP9WarningHeight = 2016; // segwit activation height + miner confirmation window
        consensus.powLimitNeoscrypt = uint256{"00000fffffffffffffffffffffffffffffffffffffffffffffffffffffffffff"};
        consensus.enforce_BIP94 = false;
        consensus.fPowNoRetargeting = false;
        consensus.nRuleChangeActivationThreshold = 1815; // 90% of 2016
        consensus.nMinerConfirmationWindow = 2016; // nPowTargetTimespan / nPowTargetSpacing
        consensus.vDeployments[Consensus::DEPLOYMENT_TESTDUMMY].bit = 28;
        consensus.vDeployments[Consensus::DEPLOYMENT_TESTDUMMY].nStartTime = Consensus::BIP9Deployment::NEVER_ACTIVE;
        consensus.vDeployments[Consensus::DEPLOYMENT_TESTDUMMY].nTimeout = Consensus::BIP9Deployment::NO_TIMEOUT;
        consensus.vDeployments[Consensus::DEPLOYMENT_TESTDUMMY].min_activation_height = 0; // No activation delay

        // Deployment of Taproot (BIPs 340-342)
        consensus.vDeployments[Consensus::DEPLOYMENT_TAPROOT].bit = 2;
        consensus.vDeployments[Consensus::DEPLOYMENT_TAPROOT].nStartTime = Consensus::BIP9Deployment::NEVER_ACTIVE;
        consensus.vDeployments[Consensus::DEPLOYMENT_TAPROOT].nTimeout = Consensus::BIP9Deployment::NO_TIMEOUT;
        consensus.vDeployments[Consensus::DEPLOYMENT_TAPROOT].min_activation_height = 0; // No activation delay

        // The best chain should have at least this much work.
<<<<<<< HEAD
        // The value is the chain work of the Xaya mainnet chain at height
        // 6'140'000, with best block hash:
        // e7e2e42a07146e80bc64279daefbba6580f1fc40945cdb8defaafde349e9b8d8
        consensus.nMinimumChainWork = uint256{"0000000000000000000000000000000000000000087d01af5f5d07ac7504ad09"};
        consensus.defaultAssumeValid = uint256{"e7e2e42a07146e80bc64279daefbba6580f1fc40945cdb8defaafde349e9b8d8"}; // 6'140'000
=======
        // The value is the chain work of the Namecoin mainnet chain at height
        // 762'000, with best block hash:
        // 94c093af984579ccd885eab4e4a2914dd7619970f87d1fdaaf122dc91c215769
        consensus.nMinimumChainWork = uint256{"0000000000000000000000000000000000000000720852f45db06485eac283a8"};
        consensus.defaultAssumeValid = uint256{"94c093af984579ccd885eab4e4a2914dd7619970f87d1fdaaf122dc91c215769"}; // 762'000
>>>>>>> 6610d748

        consensus.nAuxpowChainId = 1829;

        consensus.rules.reset(new Consensus::MainNetConsensus());

        /**
         * The message start string is designed to be unlikely to occur in normal data.
         * The characters are rarely used upper ASCII, not valid as UTF-8, and produce
         * a large 32-bit integer with any alignment.
         */
        pchMessageStart[0] = 0xcc;
        pchMessageStart[1] = 0xbe;
        pchMessageStart[2] = 0xb4;
        pchMessageStart[3] = 0xfe;
        nDefaultPort = 8394;
        nPruneAfterHeight = 100000;
        m_assumed_blockchain_size = 6;
        m_assumed_chain_state_size = 1;

        genesis = CreateGenesisBlock (1531470713, 482087, 0x1e0ffff0,
                                      pszTimestampMainnet,
                                      premineAddressMainnet);
        consensus.hashGenesisBlock = genesis.GetHash();
        assert(consensus.hashGenesisBlock == uint256{"e5062d76e5f50c42f493826ac9920b63a8def2626fd70a5cec707ec47a4c4651"});
        assert(genesis.hashMerkleRoot == uint256{"0827901b75ab43978c3cf20a78baf040faeb0e2eeff3a2c58ab6521a6d46f8fd"});

        vSeeds.emplace_back("seed.xaya.io.");
        vSeeds.emplace_back("seed.xaya.domob.eu.");

        base58Prefixes[PUBKEY_ADDRESS] = std::vector<unsigned char>(1,28);
        base58Prefixes[SCRIPT_ADDRESS] = std::vector<unsigned char>(1,30);
        base58Prefixes[SECRET_KEY] =     std::vector<unsigned char>(1,130);
        /* FIXME: Update these below.  */
        base58Prefixes[EXT_PUBLIC_KEY] = {0x04, 0x88, 0xB2, 0x1E};
        base58Prefixes[EXT_SECRET_KEY] = {0x04, 0x88, 0xAD, 0xE4};

        bech32_hrp = "chi";

        vFixedSeeds = std::vector<uint8_t>(std::begin(chainparams_seed_main), std::end(chainparams_seed_main));

        fDefaultConsistencyChecks = false;
        m_is_mockable_chain = false;

        checkpointData = {
            {
                {      0, uint256{"ce46f5f898b38e9c8c5e9ae4047ef5bccc42ec8eca0142202813a625e6dc2656"}},
                { 340000, uint256{"e685ccaa62025c5c5075cfee80e498589bd4788614dcbe397e12bf2b8e887e47"}},
                {1234000, uint256{"a853c0581c3637726a769b77cadf185e09666742757ef2df00058e876cf25897"}},
            }
        };

        m_assumeutxo_data = {};

        chainTxData = ChainTxData{
<<<<<<< HEAD
            // Data from RPC: getchaintxstats 4096 e7e2e42a07146e80bc64279daefbba6580f1fc40945cdb8defaafde349e9b8d8
            .nTime    = 1725025292,
            .tx_count = 8594116,
            .dTxRate  = 0.03238473620992331,
=======
            // Data from RPC: getchaintxstats 4096 94c093af984579ccd885eab4e4a2914dd7619970f87d1fdaaf122dc91c215769
            .nTime    = 1741273217,
            .tx_count = 8379714,
            .dTxRate  = 0.01284092389901117,
>>>>>>> 6610d748
        };
    }

    int DefaultCheckNameDB () const override
    {
        return -1;
    }
};

/**
 * Testnet (v3): public test network which is reset from time to time.
 */
class CTestNetParams : public CChainParams {
public:
    CTestNetParams() {
        m_chain_type = ChainType::TESTNET;
        consensus.signet_blocks = false;
        consensus.signet_challenge.clear();
        consensus.nSubsidyHalvingInterval = 4200000;
        consensus.initialSubsidy = 10 * COIN;
        consensus.BIP16Height = 0;
        consensus.BIP34Height = 1;
        consensus.BIP65Height = 0;
        consensus.BIP66Height = 0;
        consensus.CSVHeight = 1;
        consensus.SegwitHeight = 0;
        consensus.MinBIP9WarningHeight = 2016; // segwit activation height + miner confirmation window
        consensus.MinBIP9WarningHeight = consensus.SegwitHeight + consensus.nMinerConfirmationWindow;
        consensus.powLimitNeoscrypt = uint256{"00000fffffffffffffffffffffffffffffffffffffffffffffffffffffffffff"};
        consensus.fPowNoRetargeting = false;
        consensus.nRuleChangeActivationThreshold = 1512; // 75% for testchains
        consensus.nMinerConfirmationWindow = 2016;
        consensus.vDeployments[Consensus::DEPLOYMENT_TESTDUMMY].bit = 28;
        consensus.vDeployments[Consensus::DEPLOYMENT_TESTDUMMY].nStartTime = Consensus::BIP9Deployment::NEVER_ACTIVE;
        consensus.vDeployments[Consensus::DEPLOYMENT_TESTDUMMY].nTimeout = Consensus::BIP9Deployment::NO_TIMEOUT;
        consensus.vDeployments[Consensus::DEPLOYMENT_TESTDUMMY].min_activation_height = 0; // No activation delay

        // Deployment of Taproot (BIPs 340-342)
        consensus.vDeployments[Consensus::DEPLOYMENT_TAPROOT].bit = 2;
        consensus.vDeployments[Consensus::DEPLOYMENT_TAPROOT].nStartTime = Consensus::BIP9Deployment::NEVER_ACTIVE;
        consensus.vDeployments[Consensus::DEPLOYMENT_TAPROOT].nTimeout = Consensus::BIP9Deployment::NO_TIMEOUT;
        consensus.vDeployments[Consensus::DEPLOYMENT_TAPROOT].min_activation_height = 0; // No activation delay

        // The best chain should have at least this much work.
        // 110'000 with best block hash:
        // 01547d538737e01d81d207e7d2f4c8f2510c6b82f0ee5dd8cd6c26bed5a03d0f
        consensus.nMinimumChainWork = uint256{"0000000000000000000000000000000000000000000000000000e59eda1191b9"};
        consensus.defaultAssumeValid = uint256{"01547d538737e01d81d207e7d2f4c8f2510c6b82f0ee5dd8cd6c26bed5a03d0f"}; // 110'000

        consensus.nAuxpowChainId = 1829;

        consensus.rules.reset(new Consensus::TestNetConsensus());

        pchMessageStart[0] = 0xcc;
        pchMessageStart[1] = 0xbf;
        pchMessageStart[2] = 0xb5;
        pchMessageStart[3] = 0xfe;
        nDefaultPort = 18394;
        nPruneAfterHeight = 1000;
        m_assumed_blockchain_size = 1;
        m_assumed_chain_state_size = 1;

        genesis = CreateGenesisBlock (1530623291, 343829, 0x1e0ffff0,
                                      pszTimestampTestnet,
                                      premineAddressMainnet);
        consensus.hashGenesisBlock = genesis.GetHash();
        assert(consensus.hashGenesisBlock == uint256{"5195fc01d0e23d70d1f929f21ec55f47e1c6ea1e66fae98ee44cbbc994509bba"});
        assert(genesis.hashMerkleRoot == uint256{"59d1a23342282179e810dff9238a97d07bd8602e3a1ba0efb5f519008541f257"});

        vFixedSeeds.clear();
        vSeeds.clear();
        vSeeds.emplace_back("seed.testnet.xaya.io.");
        vSeeds.emplace_back("seed.testnet.xaya.domob.eu.");

        base58Prefixes[PUBKEY_ADDRESS] = std::vector<unsigned char>(1,88);
        base58Prefixes[SCRIPT_ADDRESS] = std::vector<unsigned char>(1,90);
        base58Prefixes[SECRET_KEY] =     std::vector<unsigned char>(1,230);
        /* FIXME: Update these below.  */
        base58Prefixes[EXT_PUBLIC_KEY] = {0x04, 0x35, 0x87, 0xCF};
        base58Prefixes[EXT_SECRET_KEY] = {0x04, 0x35, 0x83, 0x94};

        bech32_hrp = "chitn";

        // FIXME: Namecoin has no fixed seeds for testnet, so that the line
        // below errors out.  Use it once we have testnet seeds.
        //vFixedSeeds = std::vector<uint8_t>(std::begin(chainparams_seed_test), std::end(chainparams_seed_test));
        vFixedSeeds.clear();

        fDefaultConsistencyChecks = false;
        m_is_mockable_chain = false;

        checkpointData = {
            {
                {     0, uint256{"3bcc29e821e7fbd374c7460306eb893725d69dbee87c4774cdcd618059b6a578"}},
                { 11000, uint256{"57670b799b6645c7776e9fdbd6abff510aaed9790625dd28072d0e87a7fafcf4"}},
                { 70000, uint256{"e2c154dc8e223cef271b54174c9d66eaf718378b30977c3df115ded629f3edb1"}},
            }
        };

        m_assumeutxo_data = {
            {
                .height = 2'500'000,
                .hash_serialized = AssumeutxoHash{uint256{"f841584909f68e47897952345234e37fcd9128cd818f41ee6c3ca68db8071be7"}},
                .m_chain_tx_count = 66484552,
                .blockhash = consteval_ctor(uint256{"0000000000000093bcb68c03a9a168ae252572d348a2eaeba2cdf9231d73206f"}),
            }
        };

        chainTxData = ChainTxData{
            // Data from rpc: getchaintxstats 4096 01547d538737e01d81d207e7d2f4c8f2510c6b82f0ee5dd8cd6c26bed5a03d0f
            .nTime    = 1586091497,
            .tx_count = 113579,
            .dTxRate  = 0.002815363095612851,
        };
    }

    int DefaultCheckNameDB () const override
    {
        return -1;
    }
};

/**
 * Testnet (v4): public test network which is reset from time to time.
 */
class CTestNet4Params : public CChainParams {
public:
    CTestNet4Params() {
        m_chain_type = ChainType::TESTNET4;
        consensus.signet_blocks = false;
        consensus.signet_challenge.clear();
        consensus.nSubsidyHalvingInterval = 210000;
        consensus.BIP34Height = 1;
        consensus.BIP65Height = 1;
        consensus.BIP66Height = 1;
        consensus.CSVHeight = 1;
        consensus.SegwitHeight = 1;
        consensus.MinBIP9WarningHeight = 0;
        consensus.powLimitNeoscrypt = uint256{"00000fffffffffffffffffffffffffffffffffffffffffffffffffffffffffff"};
        consensus.enforce_BIP94 = true;
        consensus.fPowNoRetargeting = false;
        consensus.nRuleChangeActivationThreshold = 1512; // 75% for testchains
        consensus.nMinerConfirmationWindow = 2016; // nPowTargetTimespan / nPowTargetSpacing
        consensus.vDeployments[Consensus::DEPLOYMENT_TESTDUMMY].bit = 28;
        consensus.vDeployments[Consensus::DEPLOYMENT_TESTDUMMY].nStartTime = Consensus::BIP9Deployment::NEVER_ACTIVE;
        consensus.vDeployments[Consensus::DEPLOYMENT_TESTDUMMY].nTimeout = Consensus::BIP9Deployment::NO_TIMEOUT;
        consensus.vDeployments[Consensus::DEPLOYMENT_TESTDUMMY].min_activation_height = 0; // No activation delay

        // Deployment of Taproot (BIPs 340-342)
        consensus.vDeployments[Consensus::DEPLOYMENT_TAPROOT].bit = 2;
        consensus.vDeployments[Consensus::DEPLOYMENT_TAPROOT].nStartTime = Consensus::BIP9Deployment::ALWAYS_ACTIVE;
        consensus.vDeployments[Consensus::DEPLOYMENT_TAPROOT].nTimeout = Consensus::BIP9Deployment::NO_TIMEOUT;
        consensus.vDeployments[Consensus::DEPLOYMENT_TAPROOT].min_activation_height = 0; // No activation delay

        consensus.nMinimumChainWork = uint256{"0000000000000000000000000000000000000000000001d6dce8651b6094e4c1"};
        consensus.defaultAssumeValid = uint256{"0000000000003ed4f08dbdf6f7d6b271a6bcffce25675cb40aa9fa43179a89f3"}; // 72600

        pchMessageStart[0] = 0x1c;
        pchMessageStart[1] = 0x16;
        pchMessageStart[2] = 0x3f;
        pchMessageStart[3] = 0x28;
        nDefaultPort = 48333;
        nPruneAfterHeight = 1000;
        m_assumed_blockchain_size = 11;
        m_assumed_chain_state_size = 1;

        /* FIXME: Update below and in general testnet4 */
        genesis = CreateGenesisBlock (1530623291, 343829, 0x1e0ffff0,
                                      pszTimestampTestnet,
                                      premineAddressMainnet);
        consensus.hashGenesisBlock = genesis.GetHash();
        assert(consensus.hashGenesisBlock == uint256{"5195fc01d0e23d70d1f929f21ec55f47e1c6ea1e66fae98ee44cbbc994509bba"});
        assert(genesis.hashMerkleRoot == uint256{"59d1a23342282179e810dff9238a97d07bd8602e3a1ba0efb5f519008541f257"});

        vFixedSeeds.clear();
        vSeeds.clear();
        // nodes with support for servicebits filtering should be at the top
        vSeeds.emplace_back("seed.testnet4.bitcoin.sprovoost.nl."); // Sjors Provoost
        vSeeds.emplace_back("seed.testnet4.wiz.biz."); // Jason Maurice

        base58Prefixes[PUBKEY_ADDRESS] = std::vector<unsigned char>(1,111);
        base58Prefixes[SCRIPT_ADDRESS] = std::vector<unsigned char>(1,196);
        base58Prefixes[SECRET_KEY] =     std::vector<unsigned char>(1,239);
        base58Prefixes[EXT_PUBLIC_KEY] = {0x04, 0x35, 0x87, 0xCF};
        base58Prefixes[EXT_SECRET_KEY] = {0x04, 0x35, 0x83, 0x94};

        bech32_hrp = "tb";

        vFixedSeeds = std::vector<uint8_t>(std::begin(chainparams_seed_testnet4), std::end(chainparams_seed_testnet4));

        fDefaultConsistencyChecks = false;
        m_is_mockable_chain = false;

        checkpointData = {
            {
                {},
            }
        };

        m_assumeutxo_data = {
            {}
        };

        chainTxData = ChainTxData{
            // Data from RPC: getchaintxstats 4096 0000000000003ed4f08dbdf6f7d6b271a6bcffce25675cb40aa9fa43179a89f3
            .nTime    = 1741070246,
            .tx_count = 7653966,
            .dTxRate  = 1.239174414591965,
        };
    }

    int DefaultCheckNameDB () const override
    {
        return -1;
    }
};

/**
 * Signet: test network with an additional consensus parameter (see BIP325).
 */
class SigNetParams : public CChainParams {
public:
    explicit SigNetParams(const SigNetOptions& options)
    {
        std::vector<uint8_t> bin;
        vSeeds.clear();

        if (!options.challenge) {
            /* FIXME: Adjust the default signet challenge to something else if
               we want to use signet for Namecoin.  */
            bin = "512103ad5e0edad18cb1f0fc0d28a3d4f1f3e445640337489abb10404f2d1e086be430210359ef5021964fe22d6f8e05b2463c9540ce96883fe3b278760f048f5189f2e6c452ae"_hex_v_u8;
            //vSeeds.emplace_back("178.128.221.177");

            consensus.nMinimumChainWork = uint256{"000000000000000000000000000000000000000000000000000002b517f3d1a1"};
            consensus.defaultAssumeValid = uint256{"000000895a110f46e59eb82bbc5bfb67fa314656009c295509c21b4999f5180a"}; // 237722
            m_assumed_blockchain_size = 9;
            m_assumed_chain_state_size = 1;
            chainTxData = ChainTxData{
                // Data from RPC: getchaintxstats 4096 000000895a110f46e59eb82bbc5bfb67fa314656009c295509c21b4999f5180a
                .nTime    = 1741019645,
                .tx_count = 16540736,
                .dTxRate  = 1.064918879911595,
            };
        } else {
            bin = *options.challenge;
            consensus.nMinimumChainWork = uint256{};
            consensus.defaultAssumeValid = uint256{};
            m_assumed_blockchain_size = 0;
            m_assumed_chain_state_size = 0;
            chainTxData = ChainTxData{
                0,
                0,
                0,
            };
            LogPrintf("Signet with challenge %s\n", HexStr(bin));
        }

        if (options.seeds) {
            vSeeds = *options.seeds;
        }

        m_chain_type = ChainType::SIGNET;
        consensus.signet_blocks = true;
        consensus.signet_challenge.assign(bin.begin(), bin.end());
        consensus.nSubsidyHalvingInterval = 210000;
        consensus.BIP16Height = 1;
        consensus.BIP34Height = 1;
        consensus.BIP65Height = 1;
        consensus.BIP66Height = 1;
        consensus.CSVHeight = 1;
        consensus.SegwitHeight = 1;
        consensus.enforce_BIP94 = false;
        consensus.fPowNoRetargeting = false;
        consensus.nRuleChangeActivationThreshold = 1815; // 90% of 2016
        consensus.nMinerConfirmationWindow = 2016; // nPowTargetTimespan / nPowTargetSpacing
        consensus.MinBIP9WarningHeight = 0;
        consensus.powLimitNeoscrypt = uint256{"00000fffffffffffffffffffffffffffffffffffffffffffffffffffffffffff"};
        consensus.vDeployments[Consensus::DEPLOYMENT_TESTDUMMY].bit = 28;
        consensus.vDeployments[Consensus::DEPLOYMENT_TESTDUMMY].nStartTime = Consensus::BIP9Deployment::NEVER_ACTIVE;
        consensus.vDeployments[Consensus::DEPLOYMENT_TESTDUMMY].nTimeout = Consensus::BIP9Deployment::NO_TIMEOUT;
        consensus.vDeployments[Consensus::DEPLOYMENT_TESTDUMMY].min_activation_height = 0; // No activation delay

        // Activation of Taproot (BIPs 340-342)
        consensus.vDeployments[Consensus::DEPLOYMENT_TAPROOT].bit = 2;
        consensus.vDeployments[Consensus::DEPLOYMENT_TAPROOT].nStartTime = Consensus::BIP9Deployment::ALWAYS_ACTIVE;
        consensus.vDeployments[Consensus::DEPLOYMENT_TAPROOT].nTimeout = Consensus::BIP9Deployment::NO_TIMEOUT;
        consensus.vDeployments[Consensus::DEPLOYMENT_TAPROOT].min_activation_height = 0; // No activation delay

        consensus.nAuxpowChainId = 1829;

        consensus.rules.reset(new Consensus::TestNetConsensus());

        // message start is defined as the first 4 bytes of the sha256d of the block script
        HashWriter h{};
        h << consensus.signet_challenge;
        uint256 hash = h.GetHash();
        std::copy_n(hash.begin(), 4, pchMessageStart.begin());

        nDefaultPort = 38394;
        nPruneAfterHeight = 1000;

        genesis = CreateGenesisBlock (1601286749, 534547, 0x1e0ffff0,
                                      pszTimestampTestnet,
                                      premineAddressMainnet);
        consensus.hashGenesisBlock = genesis.GetHash();
        assert(consensus.hashGenesisBlock == uint256{"8d5223e215a03970bb3d3bc511a0d9a003e03cbc973289611ca6e0e617f57ccf"});
        assert(genesis.hashMerkleRoot == uint256{"59d1a23342282179e810dff9238a97d07bd8602e3a1ba0efb5f519008541f257"});

        vFixedSeeds.clear();

        m_assumeutxo_data = {
            {
                .height = 160'000,
                .hash_serialized = AssumeutxoHash{uint256{"fe0a44309b74d6b5883d246cb419c6221bcccf0b308c9b59b7d70783dbdf928a"}},
                .m_chain_tx_count = 2289496,
                .blockhash = consteval_ctor(uint256{"0000003ca3c99aff040f2563c2ad8f8ec88bd0fd6b8f0895cfaf1ef90353a62c"}),
            }
        };

        base58Prefixes[PUBKEY_ADDRESS] = std::vector<unsigned char>(1,88);
        base58Prefixes[SCRIPT_ADDRESS] = std::vector<unsigned char>(1,90);
        base58Prefixes[SECRET_KEY] =     std::vector<unsigned char>(1,230);
        base58Prefixes[EXT_PUBLIC_KEY] = {0x04, 0x35, 0x87, 0xCF};
        base58Prefixes[EXT_SECRET_KEY] = {0x04, 0x35, 0x83, 0x94};

        bech32_hrp = "tb";

        fDefaultConsistencyChecks = false;
        m_is_mockable_chain = false;
    }

    int DefaultCheckNameDB () const override
    {
        return -1;
    }
};

/**
 * Regression test: intended for private networks only. Has minimal difficulty to ensure that
 * blocks can be found instantly.
 */
class CRegTestParams : public CChainParams
{
public:
    explicit CRegTestParams(const RegTestOptions& opts)
    {
        m_chain_type = ChainType::REGTEST;
        consensus.signet_blocks = false;
        consensus.signet_challenge.clear();
        consensus.nSubsidyHalvingInterval = 150;
        // The subsidy for regtest net is kept same as upstream Bitcoin, so
        // that we don't have to update many of the tests unnecessarily.
        consensus.initialSubsidy = 50 * COIN;
        consensus.BIP16Height = 0;
        consensus.BIP34Height = 1; // Always active unless overridden
        consensus.BIP65Height = 1;  // Always active unless overridden
        consensus.BIP66Height = 1;  // Always active unless overridden
        consensus.CSVHeight = 1;    // Always active unless overridden
        consensus.SegwitHeight = 0; // Always active unless overridden
        consensus.MinBIP9WarningHeight = 0;
        consensus.powLimitNeoscrypt = uint256{"7fffffffffffffffffffffffffffffffffffffffffffffffffffffffffffffff"};
        consensus.enforce_BIP94 = opts.enforce_bip94;
        consensus.fPowNoRetargeting = true;
        consensus.nRuleChangeActivationThreshold = 108; // 75% for testchains
        consensus.nMinerConfirmationWindow = 144; // Faster than normal for regtest (144 instead of 2016)

        consensus.vDeployments[Consensus::DEPLOYMENT_TESTDUMMY].bit = 28;
        consensus.vDeployments[Consensus::DEPLOYMENT_TESTDUMMY].nStartTime = 0;
        consensus.vDeployments[Consensus::DEPLOYMENT_TESTDUMMY].nTimeout = Consensus::BIP9Deployment::NO_TIMEOUT;
        consensus.vDeployments[Consensus::DEPLOYMENT_TESTDUMMY].min_activation_height = 0; // No activation delay

        consensus.vDeployments[Consensus::DEPLOYMENT_TAPROOT].bit = 2;
        consensus.vDeployments[Consensus::DEPLOYMENT_TAPROOT].nStartTime = Consensus::BIP9Deployment::ALWAYS_ACTIVE;
        consensus.vDeployments[Consensus::DEPLOYMENT_TAPROOT].nTimeout = Consensus::BIP9Deployment::NO_TIMEOUT;
        consensus.vDeployments[Consensus::DEPLOYMENT_TAPROOT].min_activation_height = 0; // No activation delay

        consensus.nMinimumChainWork = uint256{};
        consensus.defaultAssumeValid = uint256{};

        consensus.nAuxpowChainId = 1829;

        consensus.rules.reset(new Consensus::RegTestConsensus());

        pchMessageStart[0] = 0xcc;
        pchMessageStart[1] = 0xbf;
        pchMessageStart[2] = 0xb5;
        pchMessageStart[3] = 0xda;
        nDefaultPort = 18495;
        nPruneAfterHeight = opts.fastprune ? 100 : 1000;
        m_assumed_blockchain_size = 0;
        m_assumed_chain_state_size = 0;

        for (const auto& [dep, height] : opts.activation_heights) {
            switch (dep) {
            case Consensus::BuriedDeployment::DEPLOYMENT_P2SH:
                consensus.BIP16Height = int{height};
                break;
            case Consensus::BuriedDeployment::DEPLOYMENT_SEGWIT:
                consensus.SegwitHeight = int{height};
                break;
            case Consensus::BuriedDeployment::DEPLOYMENT_HEIGHTINCB:
                consensus.BIP34Height = int{height};
                break;
            case Consensus::BuriedDeployment::DEPLOYMENT_DERSIG:
                consensus.BIP66Height = int{height};
                break;
            case Consensus::BuriedDeployment::DEPLOYMENT_CLTV:
                consensus.BIP65Height = int{height};
                break;
            case Consensus::BuriedDeployment::DEPLOYMENT_CSV:
                consensus.CSVHeight = int{height};
                break;
            }
        }

        for (const auto& [deployment_pos, version_bits_params] : opts.version_bits_parameters) {
            consensus.vDeployments[deployment_pos].nStartTime = version_bits_params.start_time;
            consensus.vDeployments[deployment_pos].nTimeout = version_bits_params.timeout;
            consensus.vDeployments[deployment_pos].min_activation_height = version_bits_params.min_activation_height;
        }

        genesis = CreateGenesisBlock (1300000000, 0, 0x207fffff,
                                      pszTimestampTestnet,
                                      premineAddressRegtest);
        consensus.hashGenesisBlock = genesis.GetHash();
        assert(consensus.hashGenesisBlock == uint256{"6f750b36d22f1dc3d0a6e483af45301022646dfc3b3ba2187865f5a7d6d83ab1"});
        assert(genesis.hashMerkleRoot == uint256{"9f96a4c275320aaf6386652444be5baade11e2f9f40221a98b968ae5c32dd55a"});

        vFixedSeeds.clear(); //!< Regtest mode doesn't have any fixed seeds.
        vSeeds.clear();
        vSeeds.emplace_back("dummySeed.invalid.");

        fDefaultConsistencyChecks = true;
        m_is_mockable_chain = true;

        checkpointData = {
            {
                {0, uint256{"18042820e8a9f538e77e93c500768e5be76720383cd17e9b419916d8f356c619"}},
            }
        };

        m_assumeutxo_data = {
            {   // For use by unit tests
                .height = 110,
                .hash_serialized = AssumeutxoHash{uint256{"c7b1cf5103d6dd47a4feddb01f0fc951d109ed88f9b406f720a8a7f9942689e4"}},
                .m_chain_tx_count = 111,
                .blockhash = consteval_ctor(uint256{"b5b31111b3ee8c91956ffb9b248950dd26a878eb72ab7d9e9286bb27603c1ba2"}),
            },
            {
                // For use by fuzz target src/test/fuzz/utxo_snapshot.cpp
                .height = 200,
                .hash_serialized = AssumeutxoHash{uint256{"4f34d431c3e482f6b0d67b64609ece3964dc8d7976d02ac68dd7c9c1421738f2"}},
                .m_chain_tx_count = 201,
                .blockhash = consteval_ctor(uint256{"5e93653318f294fb5aa339d00bbf8cf1c3515488ad99412c37608b139ea63b27"}),
            },
            {
                // For use by test/functional/feature_assumeutxo.py
                .height = 299,
                .hash_serialized = AssumeutxoHash{uint256{"bc222dd2a08a561ff47d77c06af1fe35127bf4840392a83475332f45ea5efa3e"}},
                .m_chain_tx_count = 334,
                .blockhash = consteval_ctor(uint256{"cb3e6696a6e1713994cf6daf8c0c874e51d04a9f7ef5a19595639f0293002f70"}),
            },
        };

        chainTxData = ChainTxData{
            0,
            0,
            0
        };

        base58Prefixes[PUBKEY_ADDRESS] = std::vector<unsigned char>(1,88);
        base58Prefixes[SCRIPT_ADDRESS] = std::vector<unsigned char>(1,90);
        base58Prefixes[SECRET_KEY] =     std::vector<unsigned char>(1,230);
        base58Prefixes[EXT_PUBLIC_KEY] = {0x04, 0x35, 0x87, 0xCF};
        base58Prefixes[EXT_SECRET_KEY] = {0x04, 0x35, 0x83, 0x94};

        bech32_hrp = "chirt";
    }

    int DefaultCheckNameDB () const override
    {
        return 0;
    }
};

std::unique_ptr<const CChainParams> CChainParams::SigNet(const SigNetOptions& options)
{
    return std::make_unique<const SigNetParams>(options);
}

std::unique_ptr<const CChainParams> CChainParams::RegTest(const RegTestOptions& options)
{
    return std::make_unique<const CRegTestParams>(options);
}

std::unique_ptr<const CChainParams> CChainParams::Main()
{
    return std::make_unique<const CMainParams>();
}

std::unique_ptr<const CChainParams> CChainParams::TestNet()
{
    return std::make_unique<const CTestNetParams>();
}

std::unique_ptr<const CChainParams> CChainParams::TestNet4()
{
    return std::make_unique<const CTestNet4Params>();
}

std::vector<int> CChainParams::GetAvailableSnapshotHeights() const
{
    std::vector<int> heights;
    heights.reserve(m_assumeutxo_data.size());

    for (const auto& data : m_assumeutxo_data) {
        heights.emplace_back(data.height);
    }
    return heights;
}

std::optional<ChainType> GetNetworkForMagic(const MessageStartChars& message)
{
    const auto mainnet_msg = CChainParams::Main()->MessageStart();
    const auto testnet_msg = CChainParams::TestNet()->MessageStart();
    const auto testnet4_msg = CChainParams::TestNet4()->MessageStart();
    const auto regtest_msg = CChainParams::RegTest({})->MessageStart();
    const auto signet_msg = CChainParams::SigNet({})->MessageStart();

    if (std::ranges::equal(message, mainnet_msg)) {
        return ChainType::MAIN;
    } else if (std::ranges::equal(message, testnet_msg)) {
        return ChainType::TESTNET;
    } else if (std::ranges::equal(message, testnet4_msg)) {
        return ChainType::TESTNET4;
    } else if (std::ranges::equal(message, regtest_msg)) {
        return ChainType::REGTEST;
    } else if (std::ranges::equal(message, signet_msg)) {
        return ChainType::SIGNET;
    }
    return std::nullopt;
}<|MERGE_RESOLUTION|>--- conflicted
+++ resolved
@@ -209,19 +209,11 @@
         consensus.vDeployments[Consensus::DEPLOYMENT_TAPROOT].min_activation_height = 0; // No activation delay
 
         // The best chain should have at least this much work.
-<<<<<<< HEAD
         // The value is the chain work of the Xaya mainnet chain at height
-        // 6'140'000, with best block hash:
-        // e7e2e42a07146e80bc64279daefbba6580f1fc40945cdb8defaafde349e9b8d8
-        consensus.nMinimumChainWork = uint256{"0000000000000000000000000000000000000000087d01af5f5d07ac7504ad09"};
-        consensus.defaultAssumeValid = uint256{"e7e2e42a07146e80bc64279daefbba6580f1fc40945cdb8defaafde349e9b8d8"}; // 6'140'000
-=======
-        // The value is the chain work of the Namecoin mainnet chain at height
-        // 762'000, with best block hash:
-        // 94c093af984579ccd885eab4e4a2914dd7619970f87d1fdaaf122dc91c215769
-        consensus.nMinimumChainWork = uint256{"0000000000000000000000000000000000000000720852f45db06485eac283a8"};
-        consensus.defaultAssumeValid = uint256{"94c093af984579ccd885eab4e4a2914dd7619970f87d1fdaaf122dc91c215769"}; // 762'000
->>>>>>> 6610d748
+        // 6'666'000, with best block hash:
+        // cacc1f3a218aec8038ce53073f9aecd275e3f4a958545cd06a4288217befa3ac
+        consensus.nMinimumChainWork = uint256{"00000000000000000000000000000000000000000a96f50d7c5607dfbb9c809a"};
+        consensus.defaultAssumeValid = uint256{"cacc1f3a218aec8038ce53073f9aecd275e3f4a958545cd06a4288217befa3ac"}; // 6'666'000
 
         consensus.nAuxpowChainId = 1829;
 
@@ -276,17 +268,10 @@
         m_assumeutxo_data = {};
 
         chainTxData = ChainTxData{
-<<<<<<< HEAD
-            // Data from RPC: getchaintxstats 4096 e7e2e42a07146e80bc64279daefbba6580f1fc40945cdb8defaafde349e9b8d8
-            .nTime    = 1725025292,
-            .tx_count = 8594116,
-            .dTxRate  = 0.03238473620992331,
-=======
-            // Data from RPC: getchaintxstats 4096 94c093af984579ccd885eab4e4a2914dd7619970f87d1fdaaf122dc91c215769
-            .nTime    = 1741273217,
-            .tx_count = 8379714,
-            .dTxRate  = 0.01284092389901117,
->>>>>>> 6610d748
+            // Data from RPC: getchaintxstats 4096 cacc1f3a218aec8038ce53073f9aecd275e3f4a958545cd06a4288217befa3ac
+            .nTime    = 1741606683,
+            .tx_count = 9146756,
+            .dTxRate  = 0.03981315349873167,
         };
     }
 

// Copyright (c) 2010 Satoshi Nakamoto
// Copyright (c) 2009-2021 The Bitcoin Core developers
// Distributed under the MIT software license, see the accompanying
// file COPYING or http://www.opensource.org/licenses/mit-license.php.

#include <kernel/chainparams.h>

#include <chainparamsseeds.h>
#include <consensus/amount.h>
#include <consensus/merkle.h>
#include <consensus/params.h>
#include <hash.h>
#include <kernel/messagestartchars.h>
#include <logging.h>
#include <powdata.h>
#include <primitives/block.h>
#include <primitives/transaction.h>
#include <script/interpreter.h>
#include <script/script.h>
#include <uint256.h>
#include <util/chaintype.h>
#include <util/strencodings.h>

#include <algorithm>
#include <cassert>
#include <cstdint>
#include <cstring>
#include <type_traits>

using namespace util::hex_literals;

// Workaround MSVC bug triggering C7595 when calling consteval constructors in
// initializer lists.
// A fix may be on the way:
// https://developercommunity.visualstudio.com/t/consteval-conversion-function-fails/1579014
#if defined(_MSC_VER)
auto consteval_ctor(auto&& input) { return input; }
#else
#define consteval_ctor(input) (input)
#endif

namespace
{

constexpr const char pszTimestampTestnet[] = "Decentralised Autonomous Worlds";
constexpr const char pszTimestampMainnet[]
    = "HUC #2,351,800: "
      "8730ea650d24cd01692a5adb943e7b8720b0ba8a4c64ffcdf5a95d9b3fb57b7f";

/* Premined amount is 222,222,222 CHI.  This is the maximum possible number of
   coins needed in case everything is sold in the ICO.  If this is not the case
   and we need to reduce the coin supply, excessive coins will be burnt by
   sending to an unspendable OP_RETURN output.  */
constexpr CAmount premineAmount = 222222222 * COIN;

/*
The premine on regtest is sent to a 1-of-2 multisig address.

The two addresses and corresponding privkeys are:
  cRH94YMZVk4MnRwPqRVebkLWerCPJDrXGN:
    b69iyynFSWcU54LqXisbbqZ8uTJ7Dawk3V3yhht6ykxgttqMQFjb
  ceREF8QnXPsJ2iVQ1M4emggoXiXEynm59D:
    b3fgAKVQpMj24gbuh6DiXVwCCjCbo1cWiZC2fXgWEU9nXy6sdxD5

This results in the multisig address: dHNvNaqcD7XPDnoRjAoyfcMpHRi5upJD7p
Redeem script:
  512103c278d06b977e67b8ea45ef24e3c96a9258c47bc4cce3d0b497b690d672497b6e21
  0221ac9dc97fe12a98374344d08b458a9c2c1df9afb29dd6089b94a3b4dc9ad57052ae

The constant below is the HASH160 of the redeem script.  In other words, the
final premine script will be:
  OP_HASH160 hexPremineAddress OP_EQUAL
*/
constexpr uint160 premineAddressRegtest{"2b6defe41aa3aa47795b702c893c73e716d485ab"};

/*
The premine on testnet and mainnet is sent to a 2-of-4 multisig address.  The
keys are held by the founding members of the Xaya team.

The address is:
  DHy2615XKevE23LVRVZVxGeqxadRGyiFW4

The hash of the redeem script is the constant below.  With it, the final
premine script is:
  OP_HASH160 hexPremineAddress OP_EQUAL
*/
constexpr uint160 premineAddressMainnet{"8cb1c236d34c74221fe4163bbba739b52e95f484"};

CBlock CreateGenesisBlock(const CScript& genesisInputScript, const CScript& genesisOutputScript, uint32_t nTime, uint32_t nNonce, uint32_t nBits, int32_t nVersion, const CAmount& genesisReward)
{
    CMutableTransaction txNew;
    txNew.version = 1;
    txNew.vin.resize(1);
    txNew.vout.resize(1);
    txNew.vin[0].scriptSig = genesisInputScript;
    txNew.vout[0].nValue = genesisReward;
    txNew.vout[0].scriptPubKey = genesisOutputScript;

    CBlock genesis;
    genesis.nTime    = nTime;
    genesis.nBits    = 0;
    genesis.nNonce   = 0;
    genesis.nVersion = nVersion;
    genesis.vtx.push_back(MakeTransactionRef(std::move(txNew)));
    genesis.hashPrevBlock.SetNull();
    genesis.hashMerkleRoot = BlockMerkleRoot(genesis);

    std::unique_ptr<CPureBlockHeader> fakeHeader(new CPureBlockHeader ());
    fakeHeader->nNonce = nNonce;
    fakeHeader->hashMerkleRoot = genesis.GetHash ();
    genesis.pow.setCoreAlgo (PowAlgo::NEOSCRYPT);
    genesis.pow.setBits (nBits);
    genesis.pow.setFakeHeader (std::move (fakeHeader));

    return genesis;
}

/**
 * Build the genesis block. Note that the output of its generation
 * transaction cannot be spent since it did not originally exist in the
 * database.
 */
CBlock
CreateGenesisBlock (const uint32_t nTime, const uint32_t nNonce,
                    const uint32_t nBits,
                    const std::string& timestamp,
                    const uint160& premineP2sh)
{
  const std::vector<unsigned char> timestampData(timestamp.begin (),
                                                 timestamp.end ());
  const CScript genesisInput = CScript () << timestampData;

  std::vector<unsigned char>
    scriptHash (premineP2sh.begin (), premineP2sh.end ());
  std::reverse (scriptHash.begin (), scriptHash.end ());
  const CScript genesisOutput = CScript ()
    << OP_HASH160 << scriptHash << OP_EQUAL;

  const int32_t nVersion = 1;
  return CreateGenesisBlock (genesisInput, genesisOutput, nTime, nNonce, nBits,
                             nVersion, premineAmount);
}

/**
 * Mines the genesis block (by finding a suitable nonce only).  When done, it
 * prints the found nonce and block hash and exits.
 */
void MineGenesisBlock (CBlock& block, const Consensus::Params& consensus)
{
  std::cout << "Mining genesis block..." << std::endl;

  block.nTime = GetTime ();

  auto& fakeHeader = block.pow.initFakeHeader (block);
  while (!block.pow.checkProofOfWork (fakeHeader, consensus))
    {
      assert (fakeHeader.nNonce < std::numeric_limits<uint32_t>::max ());
      ++fakeHeader.nNonce;
      if (fakeHeader.nNonce % 1000 == 0)
        std::cout << "  nNonce = " << fakeHeader.nNonce << "..." << std::endl;
    }

  std::cout << "Found nonce: " << fakeHeader.nNonce << std::endl;
  std::cout << "nTime: " << block.nTime << std::endl;
  std::cout << "Block hash: " << block.GetHash ().GetHex () << std::endl;
  std::cout << "Merkle root: " << block.hashMerkleRoot.GetHex () << std::endl;
  exit (EXIT_SUCCESS);
}

} // anonymous namespace

/**
 * Main network on which people trade goods and services.
 */
class CMainParams : public CChainParams {
public:
    CMainParams() {
        m_chain_type = ChainType::MAIN;
        consensus.signet_blocks = false;
        consensus.signet_challenge.clear();
        consensus.nSubsidyHalvingInterval = 4200000;
        /* The value of ~3.8 CHI is calculated to yield the desired total
           PoW coin supply.  For the calculation, see here:

           https://github.com/xaya/xaya/issues/70#issuecomment-441292533
        */
        consensus.initialSubsidy = 382934346;
        consensus.BIP16Height = 0;
        consensus.BIP34Height = 1;
        consensus.BIP65Height = 0;
        consensus.BIP66Height = 0;
        consensus.CSVHeight = 1;
        consensus.SegwitHeight = 0;
        consensus.MinBIP9WarningHeight = 2016; // segwit activation height + miner confirmation window
        consensus.powLimitNeoscrypt = uint256{"00000fffffffffffffffffffffffffffffffffffffffffffffffffffffffffff"};
        consensus.enforce_BIP94 = false;
        consensus.fPowNoRetargeting = false;
        consensus.nRuleChangeActivationThreshold = 1815; // 90% of 2016
        consensus.nMinerConfirmationWindow = 2016; // nPowTargetTimespan / nPowTargetSpacing
        consensus.vDeployments[Consensus::DEPLOYMENT_TESTDUMMY].bit = 28;
        consensus.vDeployments[Consensus::DEPLOYMENT_TESTDUMMY].nStartTime = Consensus::BIP9Deployment::NEVER_ACTIVE;
        consensus.vDeployments[Consensus::DEPLOYMENT_TESTDUMMY].nTimeout = Consensus::BIP9Deployment::NO_TIMEOUT;
        consensus.vDeployments[Consensus::DEPLOYMENT_TESTDUMMY].min_activation_height = 0; // No activation delay

        // Deployment of Taproot (BIPs 340-342)
        consensus.vDeployments[Consensus::DEPLOYMENT_TAPROOT].bit = 2;
        consensus.vDeployments[Consensus::DEPLOYMENT_TAPROOT].nStartTime = Consensus::BIP9Deployment::NEVER_ACTIVE;
        consensus.vDeployments[Consensus::DEPLOYMENT_TAPROOT].nTimeout = Consensus::BIP9Deployment::NO_TIMEOUT;
        consensus.vDeployments[Consensus::DEPLOYMENT_TAPROOT].min_activation_height = 0; // No activation delay

        // The best chain should have at least this much work.
        // The value is the chain work of the Xaya mainnet chain at height
        // 6'140'000, with best block hash:
        // e7e2e42a07146e80bc64279daefbba6580f1fc40945cdb8defaafde349e9b8d8
        consensus.nMinimumChainWork = uint256{"0000000000000000000000000000000000000000087d01af5f5d07ac7504ad09"};
        consensus.defaultAssumeValid = uint256{"e7e2e42a07146e80bc64279daefbba6580f1fc40945cdb8defaafde349e9b8d8"}; // 6'140'000

        consensus.nAuxpowChainId = 1829;

        consensus.rules.reset(new Consensus::MainNetConsensus());

        /**
         * The message start string is designed to be unlikely to occur in normal data.
         * The characters are rarely used upper ASCII, not valid as UTF-8, and produce
         * a large 32-bit integer with any alignment.
         */
        pchMessageStart[0] = 0xcc;
        pchMessageStart[1] = 0xbe;
        pchMessageStart[2] = 0xb4;
        pchMessageStart[3] = 0xfe;
        nDefaultPort = 8394;
        nPruneAfterHeight = 100000;
        m_assumed_blockchain_size = 6;
        m_assumed_chain_state_size = 1;

        genesis = CreateGenesisBlock (1531470713, 482087, 0x1e0ffff0,
                                      pszTimestampMainnet,
                                      premineAddressMainnet);
        consensus.hashGenesisBlock = genesis.GetHash();
        assert(consensus.hashGenesisBlock == uint256{"e5062d76e5f50c42f493826ac9920b63a8def2626fd70a5cec707ec47a4c4651"});
        assert(genesis.hashMerkleRoot == uint256{"0827901b75ab43978c3cf20a78baf040faeb0e2eeff3a2c58ab6521a6d46f8fd"});

        vSeeds.emplace_back("seed.xaya.io.");
        vSeeds.emplace_back("seed.xaya.domob.eu.");

        base58Prefixes[PUBKEY_ADDRESS] = std::vector<unsigned char>(1,28);
        base58Prefixes[SCRIPT_ADDRESS] = std::vector<unsigned char>(1,30);
        base58Prefixes[SECRET_KEY] =     std::vector<unsigned char>(1,130);
        /* FIXME: Update these below.  */
        base58Prefixes[EXT_PUBLIC_KEY] = {0x04, 0x88, 0xB2, 0x1E};
        base58Prefixes[EXT_SECRET_KEY] = {0x04, 0x88, 0xAD, 0xE4};

        bech32_hrp = "chi";

        vFixedSeeds = std::vector<uint8_t>(std::begin(chainparams_seed_main), std::end(chainparams_seed_main));

        fDefaultConsistencyChecks = false;
        m_is_mockable_chain = false;

        checkpointData = {
            {
                {      0, uint256{"ce46f5f898b38e9c8c5e9ae4047ef5bccc42ec8eca0142202813a625e6dc2656"}},
                { 340000, uint256{"e685ccaa62025c5c5075cfee80e498589bd4788614dcbe397e12bf2b8e887e47"}},
                {1234000, uint256{"a853c0581c3637726a769b77cadf185e09666742757ef2df00058e876cf25897"}},
            }
        };

        m_assumeutxo_data = {
            {
                .height = 840'000,
                .hash_serialized = AssumeutxoHash{uint256{"a2a5521b1b5ab65f67818e5e8eccabb7171a517f9e2382208f77687310768f96"}},
                .m_chain_tx_count = 991032194,
                .blockhash = consteval_ctor(uint256{"0000000000000000000320283a032748cef8227873ff4872689bf23f1cda83a5"}),
            }
        };

        chainTxData = ChainTxData{
            // Data from RPC: getchaintxstats 4096 e7e2e42a07146e80bc64279daefbba6580f1fc40945cdb8defaafde349e9b8d8
            .nTime    = 1725025292,
            .tx_count = 8594116,
            .dTxRate  = 0.03238473620992331,
        };
    }

    int DefaultCheckNameDB () const override
    {
        return -1;
    }
};

/**
 * Testnet (v3): public test network which is reset from time to time.
 */
class CTestNetParams : public CChainParams {
public:
    CTestNetParams() {
        m_chain_type = ChainType::TESTNET;
        consensus.signet_blocks = false;
        consensus.signet_challenge.clear();
        consensus.nSubsidyHalvingInterval = 4200000;
        consensus.initialSubsidy = 10 * COIN;
        consensus.BIP16Height = 0;
        consensus.BIP34Height = 1;
        consensus.BIP65Height = 0;
        consensus.BIP66Height = 0;
        consensus.CSVHeight = 1;
        consensus.SegwitHeight = 0;
        consensus.MinBIP9WarningHeight = 2016; // segwit activation height + miner confirmation window
        consensus.MinBIP9WarningHeight = consensus.SegwitHeight + consensus.nMinerConfirmationWindow;
        consensus.powLimitNeoscrypt = uint256{"00000fffffffffffffffffffffffffffffffffffffffffffffffffffffffffff"};
        consensus.fPowNoRetargeting = false;
        consensus.nRuleChangeActivationThreshold = 1512; // 75% for testchains
        consensus.nMinerConfirmationWindow = 2016;
        consensus.vDeployments[Consensus::DEPLOYMENT_TESTDUMMY].bit = 28;
        consensus.vDeployments[Consensus::DEPLOYMENT_TESTDUMMY].nStartTime = Consensus::BIP9Deployment::NEVER_ACTIVE;
        consensus.vDeployments[Consensus::DEPLOYMENT_TESTDUMMY].nTimeout = Consensus::BIP9Deployment::NO_TIMEOUT;
        consensus.vDeployments[Consensus::DEPLOYMENT_TESTDUMMY].min_activation_height = 0; // No activation delay

        // Deployment of Taproot (BIPs 340-342)
        consensus.vDeployments[Consensus::DEPLOYMENT_TAPROOT].bit = 2;
        consensus.vDeployments[Consensus::DEPLOYMENT_TAPROOT].nStartTime = Consensus::BIP9Deployment::NEVER_ACTIVE;
        consensus.vDeployments[Consensus::DEPLOYMENT_TAPROOT].nTimeout = Consensus::BIP9Deployment::NO_TIMEOUT;
        consensus.vDeployments[Consensus::DEPLOYMENT_TAPROOT].min_activation_height = 0; // No activation delay

        // The best chain should have at least this much work.
        // 110'000 with best block hash:
        // 01547d538737e01d81d207e7d2f4c8f2510c6b82f0ee5dd8cd6c26bed5a03d0f
        consensus.nMinimumChainWork = uint256{"0000000000000000000000000000000000000000000000000000e59eda1191b9"};
        consensus.defaultAssumeValid = uint256{"01547d538737e01d81d207e7d2f4c8f2510c6b82f0ee5dd8cd6c26bed5a03d0f"}; // 110'000

        consensus.nAuxpowChainId = 1829;

        consensus.rules.reset(new Consensus::TestNetConsensus());

        pchMessageStart[0] = 0xcc;
        pchMessageStart[1] = 0xbf;
        pchMessageStart[2] = 0xb5;
        pchMessageStart[3] = 0xfe;
        nDefaultPort = 18394;
        nPruneAfterHeight = 1000;
        m_assumed_blockchain_size = 1;
        m_assumed_chain_state_size = 1;

        genesis = CreateGenesisBlock (1530623291, 343829, 0x1e0ffff0,
                                      pszTimestampTestnet,
                                      premineAddressMainnet);
        consensus.hashGenesisBlock = genesis.GetHash();
        assert(consensus.hashGenesisBlock == uint256{"5195fc01d0e23d70d1f929f21ec55f47e1c6ea1e66fae98ee44cbbc994509bba"});
        assert(genesis.hashMerkleRoot == uint256{"59d1a23342282179e810dff9238a97d07bd8602e3a1ba0efb5f519008541f257"});

        vFixedSeeds.clear();
        vSeeds.clear();
<<<<<<< HEAD
        vSeeds.emplace_back("seed.testnet.xaya.io.");
        vSeeds.emplace_back("seed.testnet.xaya.domob.eu.");
=======
        // nodes with support for servicebits filtering should be at the top
        vSeeds.emplace_back("dnsseed.test.namecoin.webbtc.com."); // Marius Hanne
>>>>>>> d2019358

        base58Prefixes[PUBKEY_ADDRESS] = std::vector<unsigned char>(1,88);
        base58Prefixes[SCRIPT_ADDRESS] = std::vector<unsigned char>(1,90);
        base58Prefixes[SECRET_KEY] =     std::vector<unsigned char>(1,230);
        /* FIXME: Update these below.  */
        base58Prefixes[EXT_PUBLIC_KEY] = {0x04, 0x35, 0x87, 0xCF};
        base58Prefixes[EXT_SECRET_KEY] = {0x04, 0x35, 0x83, 0x94};

        bech32_hrp = "chitn";

        // FIXME: Namecoin has no fixed seeds for testnet, so that the line
        // below errors out.  Use it once we have testnet seeds.
        //vFixedSeeds = std::vector<uint8_t>(std::begin(chainparams_seed_test), std::end(chainparams_seed_test));
        vFixedSeeds.clear();

        fDefaultConsistencyChecks = false;
        m_is_mockable_chain = false;

        checkpointData = {
            {
                {     0, uint256{"3bcc29e821e7fbd374c7460306eb893725d69dbee87c4774cdcd618059b6a578"}},
                { 11000, uint256{"57670b799b6645c7776e9fdbd6abff510aaed9790625dd28072d0e87a7fafcf4"}},
                { 70000, uint256{"e2c154dc8e223cef271b54174c9d66eaf718378b30977c3df115ded629f3edb1"}},
            }
        };

        m_assumeutxo_data = {
            {
                .height = 2'500'000,
                .hash_serialized = AssumeutxoHash{uint256{"f841584909f68e47897952345234e37fcd9128cd818f41ee6c3ca68db8071be7"}},
                .m_chain_tx_count = 66484552,
                .blockhash = consteval_ctor(uint256{"0000000000000093bcb68c03a9a168ae252572d348a2eaeba2cdf9231d73206f"}),
            }
        };

        chainTxData = ChainTxData{
            // Data from rpc: getchaintxstats 4096 01547d538737e01d81d207e7d2f4c8f2510c6b82f0ee5dd8cd6c26bed5a03d0f
            .nTime    = 1586091497,
            .tx_count = 113579,
            .dTxRate  = 0.002815363095612851,
        };
    }

    int DefaultCheckNameDB () const override
    {
        return -1;
    }
};

/**
 * Testnet (v4): public test network which is reset from time to time.
 */
class CTestNet4Params : public CChainParams {
public:
    CTestNet4Params() {
        m_chain_type = ChainType::TESTNET4;
        consensus.signet_blocks = false;
        consensus.signet_challenge.clear();
        consensus.nSubsidyHalvingInterval = 210000;
        consensus.BIP34Height = 1;
        consensus.BIP65Height = 1;
        consensus.BIP66Height = 1;
        consensus.CSVHeight = 1;
        consensus.SegwitHeight = 1;
        consensus.MinBIP9WarningHeight = 0;
        consensus.powLimitNeoscrypt = uint256{"00000fffffffffffffffffffffffffffffffffffffffffffffffffffffffffff"};
        consensus.enforce_BIP94 = true;
        consensus.fPowNoRetargeting = false;
        consensus.nRuleChangeActivationThreshold = 1512; // 75% for testchains
        consensus.nMinerConfirmationWindow = 2016; // nPowTargetTimespan / nPowTargetSpacing
        consensus.vDeployments[Consensus::DEPLOYMENT_TESTDUMMY].bit = 28;
        consensus.vDeployments[Consensus::DEPLOYMENT_TESTDUMMY].nStartTime = Consensus::BIP9Deployment::NEVER_ACTIVE;
        consensus.vDeployments[Consensus::DEPLOYMENT_TESTDUMMY].nTimeout = Consensus::BIP9Deployment::NO_TIMEOUT;
        consensus.vDeployments[Consensus::DEPLOYMENT_TESTDUMMY].min_activation_height = 0; // No activation delay

        // Deployment of Taproot (BIPs 340-342)
        consensus.vDeployments[Consensus::DEPLOYMENT_TAPROOT].bit = 2;
        consensus.vDeployments[Consensus::DEPLOYMENT_TAPROOT].nStartTime = Consensus::BIP9Deployment::ALWAYS_ACTIVE;
        consensus.vDeployments[Consensus::DEPLOYMENT_TAPROOT].nTimeout = Consensus::BIP9Deployment::NO_TIMEOUT;
        consensus.vDeployments[Consensus::DEPLOYMENT_TAPROOT].min_activation_height = 0; // No activation delay

        consensus.nMinimumChainWork = uint256{"00000000000000000000000000000000000000000000005faa15d02e6202f3ba"};
        consensus.defaultAssumeValid = uint256{"000000005be348057db991fa5d89fe7c4695b667cfb311391a8db374b6f681fd"}; // 39550

        pchMessageStart[0] = 0x1c;
        pchMessageStart[1] = 0x16;
        pchMessageStart[2] = 0x3f;
        pchMessageStart[3] = 0x28;
        nDefaultPort = 48333;
        nPruneAfterHeight = 1000;
        m_assumed_blockchain_size = 1;
        m_assumed_chain_state_size = 0;

        /* FIXME: Update below and in general testnet4 */
        genesis = CreateGenesisBlock (1530623291, 343829, 0x1e0ffff0,
                                      pszTimestampTestnet,
                                      premineAddressMainnet);
        consensus.hashGenesisBlock = genesis.GetHash();
        assert(consensus.hashGenesisBlock == uint256{"5195fc01d0e23d70d1f929f21ec55f47e1c6ea1e66fae98ee44cbbc994509bba"});
        assert(genesis.hashMerkleRoot == uint256{"59d1a23342282179e810dff9238a97d07bd8602e3a1ba0efb5f519008541f257"});

        vFixedSeeds.clear();
        vSeeds.clear();
        // nodes with support for servicebits filtering should be at the top
        vSeeds.emplace_back("seed.testnet4.bitcoin.sprovoost.nl."); // Sjors Provoost
        vSeeds.emplace_back("seed.testnet4.wiz.biz."); // Jason Maurice

        base58Prefixes[PUBKEY_ADDRESS] = std::vector<unsigned char>(1,111);
        base58Prefixes[SCRIPT_ADDRESS] = std::vector<unsigned char>(1,196);
        base58Prefixes[SECRET_KEY] =     std::vector<unsigned char>(1,239);
        base58Prefixes[EXT_PUBLIC_KEY] = {0x04, 0x35, 0x87, 0xCF};
        base58Prefixes[EXT_SECRET_KEY] = {0x04, 0x35, 0x83, 0x94};

        bech32_hrp = "tb";

        vFixedSeeds = std::vector<uint8_t>(std::begin(chainparams_seed_testnet4), std::end(chainparams_seed_testnet4));

        fDefaultConsistencyChecks = false;
        m_is_mockable_chain = false;

        checkpointData = {
            {
                {},
            }
        };

        m_assumeutxo_data = {
            {}
        };

        chainTxData = ChainTxData{
            // Data from RPC: getchaintxstats 4096 000000005be348057db991fa5d89fe7c4695b667cfb311391a8db374b6f681fd
            .nTime    = 1723651702,
            .tx_count = 757229,
            .dTxRate  = 0.01570402633472492,
        };
    }

    int DefaultCheckNameDB () const override
    {
        return -1;
    }
};

/**
 * Signet: test network with an additional consensus parameter (see BIP325).
 */
class SigNetParams : public CChainParams {
public:
    explicit SigNetParams(const SigNetOptions& options)
    {
        std::vector<uint8_t> bin;
        vSeeds.clear();

        if (!options.challenge) {
            /* FIXME: Adjust the default signet challenge to something else if
               we want to use signet for Namecoin.  */
            bin = "512103ad5e0edad18cb1f0fc0d28a3d4f1f3e445640337489abb10404f2d1e086be430210359ef5021964fe22d6f8e05b2463c9540ce96883fe3b278760f048f5189f2e6c452ae"_hex_v_u8;
            //vSeeds.emplace_back("178.128.221.177");

            consensus.nMinimumChainWork = uint256{"0000000000000000000000000000000000000000000000000000025dbd66e58f"};
            consensus.defaultAssumeValid = uint256{"0000014aad1d58dddcb964dd749b073374c6306e716b22f573a2efe68d414539"}; // 208800
            m_assumed_blockchain_size = 2;
            m_assumed_chain_state_size = 0;
            chainTxData = ChainTxData{
                // Data from RPC: getchaintxstats 4096 0000014aad1d58dddcb964dd749b073374c6306e716b22f573a2efe68d414539
                .nTime    = 1723655233,
                .tx_count = 5507045,
                .dTxRate  = 0.06271073277261494,
            };
        } else {
            bin = *options.challenge;
            consensus.nMinimumChainWork = uint256{};
            consensus.defaultAssumeValid = uint256{};
            m_assumed_blockchain_size = 0;
            m_assumed_chain_state_size = 0;
            chainTxData = ChainTxData{
                0,
                0,
                0,
            };
            LogPrintf("Signet with challenge %s\n", HexStr(bin));
        }

        if (options.seeds) {
            vSeeds = *options.seeds;
        }

        m_chain_type = ChainType::SIGNET;
        consensus.signet_blocks = true;
        consensus.signet_challenge.assign(bin.begin(), bin.end());
        consensus.nSubsidyHalvingInterval = 210000;
        consensus.BIP16Height = 1;
        consensus.BIP34Height = 1;
        consensus.BIP65Height = 1;
        consensus.BIP66Height = 1;
        consensus.CSVHeight = 1;
        consensus.SegwitHeight = 1;
        consensus.enforce_BIP94 = false;
        consensus.fPowNoRetargeting = false;
        consensus.nRuleChangeActivationThreshold = 1815; // 90% of 2016
        consensus.nMinerConfirmationWindow = 2016; // nPowTargetTimespan / nPowTargetSpacing
        consensus.MinBIP9WarningHeight = 0;
        consensus.powLimitNeoscrypt = uint256{"00000fffffffffffffffffffffffffffffffffffffffffffffffffffffffffff"};
        consensus.vDeployments[Consensus::DEPLOYMENT_TESTDUMMY].bit = 28;
        consensus.vDeployments[Consensus::DEPLOYMENT_TESTDUMMY].nStartTime = Consensus::BIP9Deployment::NEVER_ACTIVE;
        consensus.vDeployments[Consensus::DEPLOYMENT_TESTDUMMY].nTimeout = Consensus::BIP9Deployment::NO_TIMEOUT;
        consensus.vDeployments[Consensus::DEPLOYMENT_TESTDUMMY].min_activation_height = 0; // No activation delay

        // Activation of Taproot (BIPs 340-342)
        consensus.vDeployments[Consensus::DEPLOYMENT_TAPROOT].bit = 2;
        consensus.vDeployments[Consensus::DEPLOYMENT_TAPROOT].nStartTime = Consensus::BIP9Deployment::ALWAYS_ACTIVE;
        consensus.vDeployments[Consensus::DEPLOYMENT_TAPROOT].nTimeout = Consensus::BIP9Deployment::NO_TIMEOUT;
        consensus.vDeployments[Consensus::DEPLOYMENT_TAPROOT].min_activation_height = 0; // No activation delay

        consensus.nAuxpowChainId = 1829;

        consensus.rules.reset(new Consensus::TestNetConsensus());

        // message start is defined as the first 4 bytes of the sha256d of the block script
        HashWriter h{};
        h << consensus.signet_challenge;
        uint256 hash = h.GetHash();
        std::copy_n(hash.begin(), 4, pchMessageStart.begin());

        nDefaultPort = 38394;
        nPruneAfterHeight = 1000;

        genesis = CreateGenesisBlock (1601286749, 534547, 0x1e0ffff0,
                                      pszTimestampTestnet,
                                      premineAddressMainnet);
        consensus.hashGenesisBlock = genesis.GetHash();
        assert(consensus.hashGenesisBlock == uint256{"8d5223e215a03970bb3d3bc511a0d9a003e03cbc973289611ca6e0e617f57ccf"});
        assert(genesis.hashMerkleRoot == uint256{"59d1a23342282179e810dff9238a97d07bd8602e3a1ba0efb5f519008541f257"});

        vFixedSeeds.clear();

        m_assumeutxo_data = {
            {
                .height = 160'000,
                .hash_serialized = AssumeutxoHash{uint256{"fe0a44309b74d6b5883d246cb419c6221bcccf0b308c9b59b7d70783dbdf928a"}},
                .m_chain_tx_count = 2289496,
                .blockhash = consteval_ctor(uint256{"0000003ca3c99aff040f2563c2ad8f8ec88bd0fd6b8f0895cfaf1ef90353a62c"}),
            }
        };

        base58Prefixes[PUBKEY_ADDRESS] = std::vector<unsigned char>(1,88);
        base58Prefixes[SCRIPT_ADDRESS] = std::vector<unsigned char>(1,90);
        base58Prefixes[SECRET_KEY] =     std::vector<unsigned char>(1,230);
        base58Prefixes[EXT_PUBLIC_KEY] = {0x04, 0x35, 0x87, 0xCF};
        base58Prefixes[EXT_SECRET_KEY] = {0x04, 0x35, 0x83, 0x94};

        bech32_hrp = "tb";

        fDefaultConsistencyChecks = false;
        m_is_mockable_chain = false;
    }

    int DefaultCheckNameDB () const override
    {
        return -1;
    }
};

/**
 * Regression test: intended for private networks only. Has minimal difficulty to ensure that
 * blocks can be found instantly.
 */
class CRegTestParams : public CChainParams
{
public:
    explicit CRegTestParams(const RegTestOptions& opts)
    {
        m_chain_type = ChainType::REGTEST;
        consensus.signet_blocks = false;
        consensus.signet_challenge.clear();
        consensus.nSubsidyHalvingInterval = 150;
        // The subsidy for regtest net is kept same as upstream Bitcoin, so
        // that we don't have to update many of the tests unnecessarily.
        consensus.initialSubsidy = 50 * COIN;
        consensus.BIP16Height = 0;
        consensus.BIP34Height = 1; // Always active unless overridden
        consensus.BIP65Height = 1;  // Always active unless overridden
        consensus.BIP66Height = 1;  // Always active unless overridden
        consensus.CSVHeight = 1;    // Always active unless overridden
        consensus.SegwitHeight = 0; // Always active unless overridden
        consensus.MinBIP9WarningHeight = 0;
<<<<<<< HEAD
        consensus.powLimitNeoscrypt = uint256{"7fffffffffffffffffffffffffffffffffffffffffffffffffffffffffffffff"};
        consensus.enforce_BIP94 = true;
=======
        consensus.powLimit = uint256{"7fffffffffffffffffffffffffffffffffffffffffffffffffffffffffffffff"};
        consensus.nPowTargetTimespan = 24 * 60 * 60; // one day
        consensus.nPowTargetSpacing = 10 * 60;
        consensus.fPowAllowMinDifficultyBlocks = true;
        consensus.nMinDifficultySince = 0;
        consensus.enforce_BIP94 = opts.enforce_bip94;
>>>>>>> d2019358
        consensus.fPowNoRetargeting = true;
        consensus.nRuleChangeActivationThreshold = 108; // 75% for testchains
        consensus.nMinerConfirmationWindow = 144; // Faster than normal for regtest (144 instead of 2016)

        consensus.vDeployments[Consensus::DEPLOYMENT_TESTDUMMY].bit = 28;
        consensus.vDeployments[Consensus::DEPLOYMENT_TESTDUMMY].nStartTime = 0;
        consensus.vDeployments[Consensus::DEPLOYMENT_TESTDUMMY].nTimeout = Consensus::BIP9Deployment::NO_TIMEOUT;
        consensus.vDeployments[Consensus::DEPLOYMENT_TESTDUMMY].min_activation_height = 0; // No activation delay

        consensus.vDeployments[Consensus::DEPLOYMENT_TAPROOT].bit = 2;
        consensus.vDeployments[Consensus::DEPLOYMENT_TAPROOT].nStartTime = Consensus::BIP9Deployment::ALWAYS_ACTIVE;
        consensus.vDeployments[Consensus::DEPLOYMENT_TAPROOT].nTimeout = Consensus::BIP9Deployment::NO_TIMEOUT;
        consensus.vDeployments[Consensus::DEPLOYMENT_TAPROOT].min_activation_height = 0; // No activation delay

        consensus.nMinimumChainWork = uint256{};
        consensus.defaultAssumeValid = uint256{};

        consensus.nAuxpowChainId = 1829;

        consensus.rules.reset(new Consensus::RegTestConsensus());

        pchMessageStart[0] = 0xcc;
        pchMessageStart[1] = 0xbf;
        pchMessageStart[2] = 0xb5;
        pchMessageStart[3] = 0xda;
        nDefaultPort = 18495;
        nPruneAfterHeight = opts.fastprune ? 100 : 1000;
        m_assumed_blockchain_size = 0;
        m_assumed_chain_state_size = 0;

        for (const auto& [dep, height] : opts.activation_heights) {
            switch (dep) {
            case Consensus::BuriedDeployment::DEPLOYMENT_P2SH:
                consensus.BIP16Height = int{height};
                break;
            case Consensus::BuriedDeployment::DEPLOYMENT_SEGWIT:
                consensus.SegwitHeight = int{height};
                break;
            case Consensus::BuriedDeployment::DEPLOYMENT_HEIGHTINCB:
                consensus.BIP34Height = int{height};
                break;
            case Consensus::BuriedDeployment::DEPLOYMENT_DERSIG:
                consensus.BIP66Height = int{height};
                break;
            case Consensus::BuriedDeployment::DEPLOYMENT_CLTV:
                consensus.BIP65Height = int{height};
                break;
            case Consensus::BuriedDeployment::DEPLOYMENT_CSV:
                consensus.CSVHeight = int{height};
                break;
            }
        }

        for (const auto& [deployment_pos, version_bits_params] : opts.version_bits_parameters) {
            consensus.vDeployments[deployment_pos].nStartTime = version_bits_params.start_time;
            consensus.vDeployments[deployment_pos].nTimeout = version_bits_params.timeout;
            consensus.vDeployments[deployment_pos].min_activation_height = version_bits_params.min_activation_height;
        }

        genesis = CreateGenesisBlock (1300000000, 0, 0x207fffff,
                                      pszTimestampTestnet,
                                      premineAddressRegtest);
        consensus.hashGenesisBlock = genesis.GetHash();
        assert(consensus.hashGenesisBlock == uint256{"6f750b36d22f1dc3d0a6e483af45301022646dfc3b3ba2187865f5a7d6d83ab1"});
        assert(genesis.hashMerkleRoot == uint256{"9f96a4c275320aaf6386652444be5baade11e2f9f40221a98b968ae5c32dd55a"});

        vFixedSeeds.clear(); //!< Regtest mode doesn't have any fixed seeds.
        vSeeds.clear();
        vSeeds.emplace_back("dummySeed.invalid.");

        fDefaultConsistencyChecks = true;
        m_is_mockable_chain = true;

        checkpointData = {
            {
                {0, uint256{"18042820e8a9f538e77e93c500768e5be76720383cd17e9b419916d8f356c619"}},
            }
        };

        m_assumeutxo_data = {
            {   // For use by unit tests
                .height = 110,
                .hash_serialized = AssumeutxoHash{uint256{"c7b1cf5103d6dd47a4feddb01f0fc951d109ed88f9b406f720a8a7f9942689e4"}},
                .m_chain_tx_count = 111,
                .blockhash = consteval_ctor(uint256{"b5b31111b3ee8c91956ffb9b248950dd26a878eb72ab7d9e9286bb27603c1ba2"}),
            },
            {
                // For use by fuzz target src/test/fuzz/utxo_snapshot.cpp
                .height = 200,
                .hash_serialized = AssumeutxoHash{uint256{"4f34d431c3e482f6b0d67b64609ece3964dc8d7976d02ac68dd7c9c1421738f2"}},
                .m_chain_tx_count = 201,
                .blockhash = consteval_ctor(uint256{"5e93653318f294fb5aa339d00bbf8cf1c3515488ad99412c37608b139ea63b27"}),
            },
            {
                // For use by test/functional/feature_assumeutxo.py
                .height = 299,
                .hash_serialized = AssumeutxoHash{uint256{"bc222dd2a08a561ff47d77c06af1fe35127bf4840392a83475332f45ea5efa3e"}},
                .m_chain_tx_count = 334,
                .blockhash = consteval_ctor(uint256{"cb3e6696a6e1713994cf6daf8c0c874e51d04a9f7ef5a19595639f0293002f70"}),
            },
        };

        chainTxData = ChainTxData{
            0,
            0,
            0
        };

        base58Prefixes[PUBKEY_ADDRESS] = std::vector<unsigned char>(1,88);
        base58Prefixes[SCRIPT_ADDRESS] = std::vector<unsigned char>(1,90);
        base58Prefixes[SECRET_KEY] =     std::vector<unsigned char>(1,230);
        base58Prefixes[EXT_PUBLIC_KEY] = {0x04, 0x35, 0x87, 0xCF};
        base58Prefixes[EXT_SECRET_KEY] = {0x04, 0x35, 0x83, 0x94};

        bech32_hrp = "chirt";
    }

    int DefaultCheckNameDB () const override
    {
        return 0;
    }
};

std::unique_ptr<const CChainParams> CChainParams::SigNet(const SigNetOptions& options)
{
    return std::make_unique<const SigNetParams>(options);
}

std::unique_ptr<const CChainParams> CChainParams::RegTest(const RegTestOptions& options)
{
    return std::make_unique<const CRegTestParams>(options);
}

std::unique_ptr<const CChainParams> CChainParams::Main()
{
    return std::make_unique<const CMainParams>();
}

std::unique_ptr<const CChainParams> CChainParams::TestNet()
{
    return std::make_unique<const CTestNetParams>();
}

std::unique_ptr<const CChainParams> CChainParams::TestNet4()
{
    return std::make_unique<const CTestNet4Params>();
}

std::vector<int> CChainParams::GetAvailableSnapshotHeights() const
{
    std::vector<int> heights;
    heights.reserve(m_assumeutxo_data.size());

    for (const auto& data : m_assumeutxo_data) {
        heights.emplace_back(data.height);
    }
    return heights;
}

std::optional<ChainType> GetNetworkForMagic(const MessageStartChars& message)
{
    const auto mainnet_msg = CChainParams::Main()->MessageStart();
    const auto testnet_msg = CChainParams::TestNet()->MessageStart();
    const auto testnet4_msg = CChainParams::TestNet4()->MessageStart();
    const auto regtest_msg = CChainParams::RegTest({})->MessageStart();
    const auto signet_msg = CChainParams::SigNet({})->MessageStart();

    if (std::ranges::equal(message, mainnet_msg)) {
        return ChainType::MAIN;
    } else if (std::ranges::equal(message, testnet_msg)) {
        return ChainType::TESTNET;
    } else if (std::ranges::equal(message, testnet4_msg)) {
        return ChainType::TESTNET4;
    } else if (std::ranges::equal(message, regtest_msg)) {
        return ChainType::REGTEST;
    } else if (std::ranges::equal(message, signet_msg)) {
        return ChainType::SIGNET;
    }
    return std::nullopt;
}<|MERGE_RESOLUTION|>--- conflicted
+++ resolved
@@ -350,13 +350,8 @@
 
         vFixedSeeds.clear();
         vSeeds.clear();
-<<<<<<< HEAD
         vSeeds.emplace_back("seed.testnet.xaya.io.");
         vSeeds.emplace_back("seed.testnet.xaya.domob.eu.");
-=======
-        // nodes with support for servicebits filtering should be at the top
-        vSeeds.emplace_back("dnsseed.test.namecoin.webbtc.com."); // Marius Hanne
->>>>>>> d2019358
 
         base58Prefixes[PUBKEY_ADDRESS] = std::vector<unsigned char>(1,88);
         base58Prefixes[SCRIPT_ADDRESS] = std::vector<unsigned char>(1,90);
@@ -644,17 +639,8 @@
         consensus.CSVHeight = 1;    // Always active unless overridden
         consensus.SegwitHeight = 0; // Always active unless overridden
         consensus.MinBIP9WarningHeight = 0;
-<<<<<<< HEAD
         consensus.powLimitNeoscrypt = uint256{"7fffffffffffffffffffffffffffffffffffffffffffffffffffffffffffffff"};
-        consensus.enforce_BIP94 = true;
-=======
-        consensus.powLimit = uint256{"7fffffffffffffffffffffffffffffffffffffffffffffffffffffffffffffff"};
-        consensus.nPowTargetTimespan = 24 * 60 * 60; // one day
-        consensus.nPowTargetSpacing = 10 * 60;
-        consensus.fPowAllowMinDifficultyBlocks = true;
-        consensus.nMinDifficultySince = 0;
         consensus.enforce_BIP94 = opts.enforce_bip94;
->>>>>>> d2019358
         consensus.fPowNoRetargeting = true;
         consensus.nRuleChangeActivationThreshold = 108; // 75% for testchains
         consensus.nMinerConfirmationWindow = 144; // Faster than normal for regtest (144 instead of 2016)

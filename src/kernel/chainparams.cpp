--- conflicted
+++ resolved
@@ -135,17 +135,9 @@
 
         // Deployment of Taproot (BIPs 340-342)
         consensus.vDeployments[Consensus::DEPLOYMENT_TAPROOT].bit = 2;
-<<<<<<< HEAD
         consensus.vDeployments[Consensus::DEPLOYMENT_TAPROOT].nStartTime = Consensus::BIP9Deployment::NEVER_ACTIVE;
         consensus.vDeployments[Consensus::DEPLOYMENT_TAPROOT].nTimeout = Consensus::BIP9Deployment::NO_TIMEOUT;
         consensus.vDeployments[Consensus::DEPLOYMENT_TAPROOT].min_activation_height = 0; // No activation delay
-=======
-        consensus.vDeployments[Consensus::DEPLOYMENT_TAPROOT].nStartTime = 1619222400; // April 24th, 2021
-        consensus.vDeployments[Consensus::DEPLOYMENT_TAPROOT].nTimeout = 1628640000; // August 11th, 2021
-        consensus.vDeployments[Consensus::DEPLOYMENT_TAPROOT].min_activation_height = 709632; // Approximately November 12th, 2021
-        consensus.vDeployments[Consensus::DEPLOYMENT_TAPROOT].threshold = 1815; // 90%
-        consensus.vDeployments[Consensus::DEPLOYMENT_TAPROOT].period = 2016;
->>>>>>> de6625b4
 
         // The best chain should have at least this much work.
         // The value is the chain work of the Namecoin mainnet chain at height

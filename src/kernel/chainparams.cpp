--- conflicted
+++ resolved
@@ -257,17 +257,6 @@
         fDefaultConsistencyChecks = false;
         m_is_mockable_chain = false;
 
-<<<<<<< HEAD
-        checkpointData = {
-            {
-                {      0, uint256{"ce46f5f898b38e9c8c5e9ae4047ef5bccc42ec8eca0142202813a625e6dc2656"}},
-                { 340000, uint256{"e685ccaa62025c5c5075cfee80e498589bd4788614dcbe397e12bf2b8e887e47"}},
-                {1234000, uint256{"a853c0581c3637726a769b77cadf185e09666742757ef2df00058e876cf25897"}},
-            }
-        };
-
-=======
->>>>>>> 409d6848
         m_assumeutxo_data = {};
 
         chainTxData = ChainTxData{
@@ -366,17 +355,6 @@
         fDefaultConsistencyChecks = false;
         m_is_mockable_chain = false;
 
-<<<<<<< HEAD
-        checkpointData = {
-            {
-                {     0, uint256{"3bcc29e821e7fbd374c7460306eb893725d69dbee87c4774cdcd618059b6a578"}},
-                { 11000, uint256{"57670b799b6645c7776e9fdbd6abff510aaed9790625dd28072d0e87a7fafcf4"}},
-                { 70000, uint256{"e2c154dc8e223cef271b54174c9d66eaf718378b30977c3df115ded629f3edb1"}},
-            }
-        };
-
-=======
->>>>>>> 409d6848
         m_assumeutxo_data = {
             {
                 .height = 2'500'000,
@@ -708,15 +686,6 @@
         fDefaultConsistencyChecks = true;
         m_is_mockable_chain = true;
 
-<<<<<<< HEAD
-        checkpointData = {
-            {
-                {0, uint256{"18042820e8a9f538e77e93c500768e5be76720383cd17e9b419916d8f356c619"}},
-            }
-        };
-
-=======
->>>>>>> 409d6848
         m_assumeutxo_data = {
             {   // For use by unit tests
                 .height = 110,

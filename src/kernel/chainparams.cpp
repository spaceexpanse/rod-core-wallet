--- conflicted
+++ resolved
@@ -610,11 +610,7 @@
                 .height = 110,
                 .hash_serialized = AssumeutxoHash{uint256{"b952555c8ab81fec46f3d4253b7af256d766ceb39fb7752b9d18cdf4a0141327"}},
                 .m_chain_tx_count = 111,
-<<<<<<< HEAD
-                .blockhash = consteval_ctor(uint256{"5dd7b94b2c61d979459c9de55113f3edfc7796a70f7a1e301dcb8dd86ceaa654"}),
-=======
-                .blockhash = consteval_ctor(uint256{"6affe030b7965ab538f820a56ef56c8149b7dc1d1c144af57113be080db7c397"}),
->>>>>>> 59e09e0f
+                .blockhash = consteval_ctor(uint256{"5a106e913a3526ddaa7083773dccde1d76804aec0084e977684731967b858616"}),
             },
             {
                 // For use by fuzz target src/test/fuzz/utxo_snapshot.cpp
@@ -628,11 +624,7 @@
                 .height = 299,
                 .hash_serialized = AssumeutxoHash{uint256{"d2b051ff5e8eef46520350776f4100dd710a63447a8e01d917e92e79751a63e2"}},
                 .m_chain_tx_count = 334,
-<<<<<<< HEAD
-                .blockhash = consteval_ctor(uint256{"110c7a29b73ac879de667bee1bb52c1855f585354254937f02f83770df6dda6a"}),
-=======
-                .blockhash = consteval_ctor(uint256{"7cc695046fec709f8c9394b6f928f81e81fd3ac20977bb68760fa1faa7916ea2"}),
->>>>>>> 59e09e0f
+                .blockhash = consteval_ctor(uint256{"3050c08a3d609243a5fc3bd4ab4e0f3d1ec1bc18ecb1a2a004b04e93d8db7bd2"}),
             },
         };
 

// Copyright (c) 2010 Satoshi Nakamoto
// Copyright (c) 2009-2021 The Bitcoin Core developers
// Distributed under the MIT software license, see the accompanying
// file COPYING or http://www.opensource.org/licenses/mit-license.php.

#include <kernel/chainparams.h>

#include <chainparamsseeds.h>
#include <consensus/amount.h>
#include <consensus/merkle.h>
#include <consensus/params.h>
#include <hash.h>
#include <chainparamsbase.h>
#include <logging.h>
#include <primitives/block.h>
#include <primitives/transaction.h>
#include <script/interpreter.h>
#include <script/script.h>
#include <uint256.h>
#include <util/strencodings.h>

#include <algorithm>
#include <cassert>
#include <cstdint>
#include <cstring>
#include <type_traits>

bool CChainParams::IsHistoricBug(const uint256& txid, unsigned nHeight, BugType& type) const
{
    const std::pair<unsigned, uint256> key(nHeight, txid);
    std::map<std::pair<unsigned, uint256>, BugType>::const_iterator mi;

    mi = mapHistoricBugs.find (key);
    if (mi != mapHistoricBugs.end ())
    {
        type = mi->second;
        return true;
    }

    return false;
}

static CBlock CreateGenesisBlock(const CScript& genesisInputScript, const CScript& genesisOutputScript, uint32_t nTime, uint32_t nNonce, uint32_t nBits, int32_t nVersion, const CAmount& genesisReward)
{
    CMutableTransaction txNew;
    txNew.nVersion = 1;
    txNew.vin.resize(1);
    txNew.vout.resize(1);
    txNew.vin[0].scriptSig = genesisInputScript;
    txNew.vout[0].nValue = genesisReward;
    txNew.vout[0].scriptPubKey = genesisOutputScript;

    CBlock genesis;
    genesis.nTime    = nTime;
    genesis.nBits    = nBits;
    genesis.nNonce   = nNonce;
    genesis.nVersion = nVersion;
    genesis.vtx.push_back(MakeTransactionRef(std::move(txNew)));
    genesis.hashPrevBlock.SetNull();
    genesis.hashMerkleRoot = BlockMerkleRoot(genesis);
    return genesis;
}

/**
 * Build the genesis block. Note that the output of its generation
 * transaction cannot be spent since it did not originally exist in the
 * database.
 */
static CBlock CreateGenesisBlock(uint32_t nTime, uint32_t nNonce, uint32_t nBits, int32_t nVersion, const CAmount& genesisReward)
{
    const char* pszTimestamp = "... choose what comes next.  Lives of your own, or a return to chains. -- V";
    const CScript genesisInputScript = CScript() << 0x1c007fff << CScriptNum(522) << std::vector<unsigned char>((const unsigned char*)pszTimestamp, (const unsigned char*)pszTimestamp + strlen(pszTimestamp));
    const CScript genesisOutputScript = CScript() << ParseHex("04b620369050cd899ffbbc4e8ee51e8c4534a855bb463439d63d235d4779685d8b6f4870a238cf365ac94fa13ef9a2a22cd99d0d5ee86dcabcafce36c7acf43ce5") << OP_CHECKSIG;
    return CreateGenesisBlock(genesisInputScript, genesisOutputScript, nTime, nNonce, nBits, nVersion, genesisReward);
}

/**
 * Build genesis block for testnet.  In Namecoin, it has a changed timestamp
 * and output script (it uses Bitcoin's).
 */
static CBlock CreateTestnetGenesisBlock(uint32_t nTime, uint32_t nNonce, uint32_t nBits, int32_t nVersion, const CAmount& genesisReward)
{
    const char* pszTimestamp = "The Times 03/Jan/2009 Chancellor on brink of second bailout for banks";
    const CScript genesisInputScript = CScript() << 0x1d00ffff << CScriptNum(4) << std::vector<unsigned char>((const unsigned char*)pszTimestamp, (const unsigned char*)pszTimestamp + strlen(pszTimestamp));
    const CScript genesisOutputScript = CScript() << ParseHex("04678afdb0fe5548271967f1a67130b7105cd6a828e03909a67962e0ea1f61deb649f6bc3f4cef38c4f35504e51ec112de5c384df7ba0b8d578a4c702b6bf11d5f") << OP_CHECKSIG;
    return CreateGenesisBlock(genesisInputScript, genesisOutputScript, nTime, nNonce, nBits, nVersion, genesisReward);
}

/**
 * Main network on which people trade goods and services.
 */
class CMainParams : public CChainParams {
public:
    CMainParams() {
        strNetworkID = CBaseChainParams::MAIN;
        consensus.signet_blocks = false;
        consensus.signet_challenge.clear();
        consensus.nSubsidyHalvingInterval = 210000;
        consensus.BIP16Height = 475000;
        /* Note that these are not the actual activation heights, but blocks
           after them.  They are too deep in the chain to be ever reorged,
           and thus this is also fine.  */
        consensus.BIP34Height = 250000;
        consensus.BIP65Height = 335000;
        consensus.BIP66Height = 250000;
        /* Namecoin activates CSV/Segwit with BIP16.  */
        consensus.CSVHeight = 475000;
        consensus.SegwitHeight = 475000;
        consensus.MinBIP9WarningHeight = 477016; // segwit activation height + miner confirmation window
        consensus.powLimit = uint256S("00000000ffffffffffffffffffffffffffffffffffffffffffffffffffffffff");
        consensus.nPowTargetTimespan = 14 * 24 * 60 * 60; // two weeks
        consensus.nPowTargetSpacing = 10 * 60;
        consensus.fPowAllowMinDifficultyBlocks = false;
        consensus.fPowNoRetargeting = false;
        consensus.nRuleChangeActivationThreshold = 1815; // 90% of 2016
        consensus.nMinerConfirmationWindow = 2016; // nPowTargetTimespan / nPowTargetSpacing
        consensus.vDeployments[Consensus::DEPLOYMENT_TESTDUMMY].bit = 28;
        consensus.vDeployments[Consensus::DEPLOYMENT_TESTDUMMY].nStartTime = Consensus::BIP9Deployment::NEVER_ACTIVE;
        consensus.vDeployments[Consensus::DEPLOYMENT_TESTDUMMY].nTimeout = Consensus::BIP9Deployment::NO_TIMEOUT;
        consensus.vDeployments[Consensus::DEPLOYMENT_TESTDUMMY].min_activation_height = 0; // No activation delay

        // Deployment of Taproot (BIPs 340-342)
        consensus.vDeployments[Consensus::DEPLOYMENT_TAPROOT].bit = 2;
        consensus.vDeployments[Consensus::DEPLOYMENT_TAPROOT].nStartTime = Consensus::BIP9Deployment::NEVER_ACTIVE;
        consensus.vDeployments[Consensus::DEPLOYMENT_TAPROOT].nTimeout = Consensus::BIP9Deployment::NO_TIMEOUT;
        consensus.vDeployments[Consensus::DEPLOYMENT_TAPROOT].min_activation_height = 0; // No activation delay

<<<<<<< HEAD
        // The best chain should have at least this much work.
        // The value is the chain work of the Namecoin mainnet chain at height
        // 625'000, with best block hash:
        // fe5a2bfbdbb33b59d6e96271791c9fd130dc3d1f6c08a4e3f0457a2287498b9e
        consensus.nMinimumChainWork = uint256S("0x00000000000000000000000000000000000000002623ca68ee9a9b2b0bbb3aaa");
        consensus.defaultAssumeValid = uint256S("0xfe5a2bfbdbb33b59d6e96271791c9fd130dc3d1f6c08a4e3f0457a2287498b9e"); // 625'000
=======
        consensus.nMinimumChainWork = uint256S("0x000000000000000000000000000000000000000044a50fe819c39ad624021859");
        consensus.defaultAssumeValid = uint256S("0x000000000000000000035c3f0d31e71a5ee24c5aaf3354689f65bd7b07dee632"); // 784000
>>>>>>> 436b8d62

        consensus.nAuxpowChainId = 0x0001;
        consensus.nAuxpowStartHeight = 19200;
        consensus.fStrictChainId = true;
        consensus.nLegacyBlocksBefore = 19200;

        consensus.rules.reset(new Consensus::MainNetConsensus());

        /**
         * The message start string is designed to be unlikely to occur in normal data.
         * The characters are rarely used upper ASCII, not valid as UTF-8, and produce
         * a large 32-bit integer with any alignment.
         */
        pchMessageStart[0] = 0xf9;
        pchMessageStart[1] = 0xbe;
        pchMessageStart[2] = 0xb4;
        pchMessageStart[3] = 0xfe;
        nDefaultPort = 8334;
        nPruneAfterHeight = 100000;
<<<<<<< HEAD
        m_assumed_blockchain_size = 8;
        m_assumed_chain_state_size = 1;
=======
        m_assumed_blockchain_size = 540;
        m_assumed_chain_state_size = 7;
>>>>>>> 436b8d62

        genesis = CreateGenesisBlock(1303000001, 0xa21ea192u, 0x1c007fff, 1, 50 * COIN);
        consensus.hashGenesisBlock = genesis.GetHash();
        assert(consensus.hashGenesisBlock == uint256S("0x000000000062b72c5e2ceb45fbc8587e807c155b0da735e6483dfba2f0a9c770"));
        assert(genesis.hashMerkleRoot == uint256S("0x41c62dbd9068c89a449525e3cd5ac61b20ece28c3c38b3f35b2161f0e6d3cb0d"));

        // Note that of those which support the service bits prefix, most only support a subset of
        // possible options.
        // This is fine at runtime as we'll fall back to using them as an addrfetch if they don't support the
        // service bits we want, but we should get them updated to support all service bits wanted by any
        // release ASAP to avoid it where possible.
        vSeeds.emplace_back("seed.namecoin.libreisp.se."); // Jonas Ostman
        vSeeds.emplace_back("nmc.seed.quisquis.de."); // Peter Conrad
        vSeeds.emplace_back("seed.nmc.markasoftware.com."); // Mark Polyakov
        vSeeds.emplace_back("dnsseed1.nmc.dotbit.zone."); // Stefan Stere
        vSeeds.emplace_back("dnsseed2.nmc.dotbit.zone."); // Stefan Stere
        vSeeds.emplace_back("dnsseed.nmc.testls.space."); // mjgill89

        base58Prefixes[PUBKEY_ADDRESS] = std::vector<unsigned char>(1,52);
        base58Prefixes[SCRIPT_ADDRESS] = std::vector<unsigned char>(1,13);
        base58Prefixes[SECRET_KEY] =     std::vector<unsigned char>(1,180);
        /* FIXME: Update these below.  */
        base58Prefixes[EXT_PUBLIC_KEY] = {0x04, 0x88, 0xB2, 0x1E};
        base58Prefixes[EXT_SECRET_KEY] = {0x04, 0x88, 0xAD, 0xE4};

        bech32_hrp = "nc";

        vFixedSeeds = std::vector<uint8_t>(std::begin(chainparams_seed_main), std::end(chainparams_seed_main));

        fDefaultConsistencyChecks = false;
        fRequireStandard = true;
        m_is_test_chain = false;
        m_is_mockable_chain = false;

        checkpointData = {
            {
                {  2016, uint256S("0000000000660bad0d9fbde55ba7ee14ddf766ed5f527e3fbca523ac11460b92")},
                {  4032, uint256S("0000000000493b5696ad482deb79da835fe2385304b841beef1938655ddbc411")},
                {  6048, uint256S("000000000027939a2e1d8bb63f36c47da858e56d570f143e67e85068943470c9")},
                {  8064, uint256S("000000000003a01f708da7396e54d081701ea406ed163e519589717d8b7c95a5")},
                { 10080, uint256S("00000000000fed3899f818b2228b4f01b9a0a7eeee907abd172852df71c64b06")},
                { 12096, uint256S("0000000000006c06988ff361f124314f9f4bb45b6997d90a7ee4cedf434c670f")},
                { 14112, uint256S("00000000000045d95e0588c47c17d593c7b5cb4fb1e56213d1b3843c1773df2b")},
                { 16128, uint256S("000000000001d9964f9483f9096cf9d6c6c2886ed1e5dec95ad2aeec3ce72fa9")},
                { 18940, uint256S("00000000000087f7fc0c8085217503ba86f796fa4984f7e5a08b6c4c12906c05")},
                { 30240, uint256S("e1c8c862ff342358384d4c22fa6ea5f669f3e1cdcf34111f8017371c3c0be1da")},
                { 57000, uint256S("aa3ec60168a0200799e362e2b572ee01f3c3852030d07d036e0aa884ec61f203")},
                {112896, uint256S("73f880e78a04dd6a31efc8abf7ca5db4e262c4ae130d559730d6ccb8808095bf")},
                {182000, uint256S("d47b4a8fd282f635d66ce34ebbeb26ffd64c35b41f286646598abfd813cba6d9")},
                {193000, uint256S("3b85e70ba7f5433049cfbcf0ae35ed869496dbedcd1c0fafadb0284ec81d7b58")},
                {250000, uint256S("514ec75480df318ffa7eb4eff82e1c583c961aa64cce71b5922662f01ed1686a")},
                {400000, uint256S("9d90cb7a56827c70b13192f1b2c6d6b2e6188abc13c5112d47cfd2f8efba8cce")},
                {474000, uint256S("83a3251ce38bf08481c3b6ab9128e5d0cbeedd0907dae64029d8669f35a64ad2")},
            }
        };

        m_assumeutxo_data = MapAssumeutxo{
         // TODO to be specified in a future patch.
        };

        chainTxData = ChainTxData{
<<<<<<< HEAD
            // Data from RPC: getchaintxstats 4096 fe5a2bfbdbb33b59d6e96271791c9fd130dc3d1f6c08a4e3f0457a2287498b9e
            .nTime    = 1660391035,
            .nTxCount = 6482131,
            .dTxRate  = 0.01497457125189064,
=======
            // Data from RPC: getchaintxstats 4096 000000000000000000035c3f0d31e71a5ee24c5aaf3354689f65bd7b07dee632
            .nTime    = 1680665245,
            .nTxCount = 820876044,
            .dTxRate  = 3.672283614033389,
>>>>>>> 436b8d62
        };

        /* See also doc/NamecoinBugs.txt for more explanation on the
           historical bugs added below.  */

        /* These transactions have name outputs but a non-Namecoin tx version.
           They contain NAME_NEWs, which are fine, and also NAME_FIRSTUPDATE.
           The latter are not interpreted by namecoind, thus also ignore
           them for us here.  */
        addBug(98423, "bff3ed6873e5698b97bf0c28c29302b59588590b747787c7d1ef32decdabe0d1", BUG_FULLY_IGNORE);
        addBug(98424, "e9b211007e5cac471769212ca0f47bb066b81966a8e541d44acf0f8a1bd24976", BUG_FULLY_IGNORE);
        addBug(98425, "8aa2b0fc7d1033de28e0192526765a72e9df0c635f7305bdc57cb451ed01a4ca", BUG_FULLY_IGNORE);

        /* These are non-Namecoin tx that contain just NAME_NEWs.  Those were
           handled with a special rule previously, but now they are fully
           disallowed and we handle the few exceptions here.  It is fine to
           "ignore" them, as their outputs need no special Namecoin handling
           before they are reused in a NAME_FIRSTUPDATE.  */
        addBug(98318, "0ae5e958ff05ad8e273222656d98d076097def6d36f781a627c584b859f4727b", BUG_FULLY_IGNORE);
        addBug(98321, "aca8ce46da1bbb9bb8e563880efcd9d6dd18342c446d6f0e3d4b964a990d1c27", BUG_FULLY_IGNORE);
        addBug(98424, "c29b0d9d478411462a8ac29946bf6fdeca358a77b4be15cd921567eb66852180", BUG_FULLY_IGNORE);
        addBug(98425, "221719b360f0c83fa5b1c26fb6b67c5e74e4e7c6aa3dce55025da6759f5f7060", BUG_FULLY_IGNORE);
        addBug(193518, "597370b632efb35d5ed554c634c7af44affa6066f2a87a88046532d4057b46f8", BUG_FULLY_IGNORE);
        addBug(195605, "0bb8c7807a9756aefe62c271770b313b31dee73151f515b1ac2066c50eaeeb91", BUG_FULLY_IGNORE);
        addBug(195639, "3181930765b970fc43cd31d53fc6fc1da9439a28257d9067c3b5912d23eab01c", BUG_FULLY_IGNORE);
        addBug(195639, "e815e7d774937d96a4b265ed4866b7e3dc8d9f2acb8563402e216aba6edd1e9e", BUG_FULLY_IGNORE);
        addBug(195639, "cdfe6eda068e09fe760a70bec201feb041b8c660d0e98cbc05c8aa4106eae6ab", BUG_FULLY_IGNORE);
        addBug(195641, "1e29e937b2a9e1f18af500371b8714157cf5ac7c95461913e08ce402de64ae75", BUG_FULLY_IGNORE);
        addBug(195648, "d44ed6c0fac251931465f9123ada8459ec954cc6c7b648a56c9326ff7b13f552", BUG_FULLY_IGNORE);
        addBug(197711, "dd77aea50a189935d0ef36a04856805cd74600a53193c539eb90c1e1c0f9ecac", BUG_FULLY_IGNORE);
        addBug(204151, "f31875dfaf94bd3a93cfbed0e22d405d1f2e49b4d0750cb13812adc5e57f1e47", BUG_FULLY_IGNORE);

        /* This transaction has both a NAME_NEW and a NAME_FIRSTUPDATE as
           inputs.  This was accepted due to the "argument concatenation" bug.
           It is fine to accept it as valid and just process the NAME_UPDATE
           output that builds on the NAME_FIRSTUPDATE input.  (NAME_NEW has no
           special side-effect in applying anyway.)  */
        addBug(99381, "774d4c446cecfc40b1c02fdc5a13be6d2007233f9d91daefab6b3c2e70042f05", BUG_FULLY_APPLY);

        /* These were libcoin's name stealing bugs.  */
        addBug(139872, "2f034f2499c136a2c5a922ca4be65c1292815c753bbb100a2a26d5ad532c3919", BUG_IN_UTXO);
        addBug(139936, "c3e76d5384139228221cce60250397d1b87adf7366086bc8d6b5e6eee03c55c7", BUG_FULLY_IGNORE);
    }

    int DefaultCheckNameDB () const override
    {
        return -1;
    }
};

/**
 * Testnet (v3): public test network which is reset from time to time.
 */
class CTestNetParams : public CChainParams {
public:
    CTestNetParams() {
        strNetworkID = CBaseChainParams::TESTNET;
        consensus.signet_blocks = false;
        consensus.signet_challenge.clear();
        consensus.nSubsidyHalvingInterval = 210000;
        consensus.BIP16Height = 232000;
        /* As before, these are not the actual activation heights but some
           blocks after them.  */
        consensus.BIP34Height = 130000;
        consensus.BIP65Height = 130000;
        consensus.BIP66Height = 130000;
        /* Namecoin activates CSV/Segwit with BIP16.  */
        consensus.CSVHeight = 232000;
        consensus.SegwitHeight = 232000;
        consensus.MinBIP9WarningHeight = 234016; // segwit activation height + miner confirmation window
        consensus.powLimit = uint256S("0000000fffffffffffffffffffffffffffffffffffffffffffffffffffffffff");
        consensus.nPowTargetTimespan = 14 * 24 * 60 * 60; // two weeks
        consensus.nPowTargetSpacing = 10 * 60;
        consensus.fPowAllowMinDifficultyBlocks = true;
        consensus.nMinDifficultySince = 1394838000; // 15 Mar 2014
        consensus.fPowNoRetargeting = false;
        consensus.nRuleChangeActivationThreshold = 1512; // 75% for testchains
        consensus.nMinerConfirmationWindow = 2016; // nPowTargetTimespan / nPowTargetSpacing
        consensus.vDeployments[Consensus::DEPLOYMENT_TESTDUMMY].bit = 28;
        consensus.vDeployments[Consensus::DEPLOYMENT_TESTDUMMY].nStartTime = Consensus::BIP9Deployment::NEVER_ACTIVE;
        consensus.vDeployments[Consensus::DEPLOYMENT_TESTDUMMY].nTimeout = Consensus::BIP9Deployment::NO_TIMEOUT;
        consensus.vDeployments[Consensus::DEPLOYMENT_TESTDUMMY].min_activation_height = 0; // No activation delay

        // Deployment of Taproot (BIPs 340-342)
        consensus.vDeployments[Consensus::DEPLOYMENT_TAPROOT].bit = 2;
        consensus.vDeployments[Consensus::DEPLOYMENT_TAPROOT].nStartTime = Consensus::BIP9Deployment::NEVER_ACTIVE;
        consensus.vDeployments[Consensus::DEPLOYMENT_TAPROOT].nTimeout = Consensus::BIP9Deployment::NO_TIMEOUT;
        consensus.vDeployments[Consensus::DEPLOYMENT_TAPROOT].min_activation_height = 0; // No activation delay

<<<<<<< HEAD
        // The best chain should have at least this much work.
        // The value is the chain work of the Namecoin testnet chain at height
        // 233,000, with best block hash:
        // bc66fc22b8a2988bdc519c4c6aa431bb57201e5102ad8b8272fcde2937b4d2f7
        consensus.nMinimumChainWork = uint256S("0x000000000000000000000000000000000000000000000000ed17e3004a583c4f");
        consensus.defaultAssumeValid = uint256S("0xbc66fc22b8a2988bdc519c4c6aa431bb57201e5102ad8b8272fcde2937b4d2f7"); // 233,100
=======
        consensus.nMinimumChainWork = uint256S("0x000000000000000000000000000000000000000000000977edb0244170858d07");
        consensus.defaultAssumeValid = uint256S("0x0000000000000021bc50a89cde4870d4a81ffe0153b3c8de77b435a2fd3f6761"); // 2429000
>>>>>>> 436b8d62

        consensus.nAuxpowStartHeight = 0;
        consensus.nAuxpowChainId = 0x0001;
        consensus.fStrictChainId = false;
        consensus.nLegacyBlocksBefore = -1;

        consensus.rules.reset(new Consensus::TestNetConsensus());

        pchMessageStart[0] = 0xfa;
        pchMessageStart[1] = 0xbf;
        pchMessageStart[2] = 0xb5;
        pchMessageStart[3] = 0xfe;
        nDefaultPort = 18334;
        nPruneAfterHeight = 1000;
<<<<<<< HEAD
        m_assumed_blockchain_size = 1;
        m_assumed_chain_state_size = 1;
=======
        m_assumed_blockchain_size = 42;
        m_assumed_chain_state_size = 3;
>>>>>>> 436b8d62

        genesis = CreateTestnetGenesisBlock(1296688602, 0x16ec0bff, 0x1d07fff8, 1, 50 * COIN);
        consensus.hashGenesisBlock = genesis.GetHash();
        assert(consensus.hashGenesisBlock == uint256S("00000007199508e34a9ff81e6ec0c477a4cccff2a4767a8eee39c11db367b008"));
        assert(genesis.hashMerkleRoot == uint256S("4a5e1e4baab89f3a32518a88c31bc87f618f76673e2cc77ab2127b7afdeda33b"));

        vFixedSeeds.clear();
        vSeeds.clear();
        // nodes with support for servicebits filtering should be at the top
        vSeeds.emplace_back("dnsseed.test.namecoin.webbtc.com."); // Marius Hanne
        vSeeds.emplace_back("ncts.roanapur.info."); // Yanmaani

        base58Prefixes[PUBKEY_ADDRESS] = std::vector<unsigned char>(1,111);
        base58Prefixes[SCRIPT_ADDRESS] = std::vector<unsigned char>(1,196);
        base58Prefixes[SECRET_KEY] =     std::vector<unsigned char>(1,239);
        /* FIXME: Update these below.  */
        base58Prefixes[EXT_PUBLIC_KEY] = {0x04, 0x35, 0x87, 0xCF};
        base58Prefixes[EXT_SECRET_KEY] = {0x04, 0x35, 0x83, 0x94};

        bech32_hrp = "tn";

        // FIXME: Namecoin has no fixed seeds for testnet, so that the line
        // below errors out.  Use it once we have testnet seeds.
        //vFixedSeeds = std::vector<uint8_t>(std::begin(chainparams_seed_test), std::end(chainparams_seed_test));
        vFixedSeeds.clear();

        fDefaultConsistencyChecks = false;
        fRequireStandard = false;
        m_is_test_chain = true;
        m_is_mockable_chain = false;

        checkpointData = {
            {
                {  2016, uint256S("00000000b9e4132e1a803114bc88df3e49184a3c794c01a6eac334f12f4ccadb")},
                {  4032, uint256S("00000003fbc13a48b8de5c8742044c84b800edeabff8b39f7f23ac572c6d80ce")},
                {  8064, uint256S("f594a75db40244bc7baa808a695f796ba81cae5bb48fa920e367cdd31dbfb0e3")},
                { 10080, uint256S("398d44a1a6e58dce3f7463217f677c2532e42a83696dcc5d4d97329c00a10891")},
                { 12096, uint256S("22c9278493cda563565fc2a4250eff48bd68ed40cb5fb30029ca08ea6120ddab")},
                { 14112, uint256S("83bade3e3d88845eb52de90311a8017b1cdf725b15d19bc89c47a568f7b4e08c")},
                { 16128, uint256S("f456354835623f733bb928ed77d97ae06b96ad6c40aba63f51f94f06e905effc")},
                { 18144, uint256S("c0ec570117822ca3c76abd1d10449b283d8ad39c64290d6abafe2bed23917886")},
                { 34715, uint256S("0000000580cf4342f869e278d94d7e67d2ac8cae4a411082e0fd518a8091ebf2")},
                { 48384, uint256S("00000001d528af69dce584f882e3bdb36127104988607b726591cc5e62287922")},
                { 60480, uint256S("d3af823c32e890ca589dd4277aa4d27b8cd290396b7e0eeeee5121481fd43ca5")},
                {130000, uint256S("e0a05455d89a54bb7c1b5bb785d6b1b7c5bda42ed4ce8dc19d68652ba8835954")},
                {231000, uint256S("4964042a9c9ca5f1e104246f4d70ecb4f7217e02a2656379560e4ee4590f9870")},
            }
        };

        m_assumeutxo_data = MapAssumeutxo{
            // TODO to be specified in a future patch.
        };

        chainTxData = ChainTxData{
<<<<<<< HEAD
            // Data from RPC: getchaintxstats 4096 bc66fc22b8a2988bdc519c4c6aa431bb57201e5102ad8b8272fcde2937b4d2f7
            .nTime    = 1573859059,
            .nTxCount = 276907,
            .dTxRate  = 0.0002269357829851853,
=======
            // Data from RPC: getchaintxstats 4096 0000000000000021bc50a89cde4870d4a81ffe0153b3c8de77b435a2fd3f6761
            .nTime    = 1681542696,
            .nTxCount = 65345929,
            .dTxRate  = 0.09855282814711661,
>>>>>>> 436b8d62
        };

        assert(mapHistoricBugs.empty());
    }

    int DefaultCheckNameDB () const override
    {
        return -1;
    }
};

/**
 * Signet: test network with an additional consensus parameter (see BIP325).
 */
class SigNetParams : public CChainParams {
public:
    explicit SigNetParams(const SigNetOptions& options)
    {
        std::vector<uint8_t> bin;
        vSeeds.clear();

        if (!options.challenge) {
            /* FIXME: Adjust the default signet challenge to something else if
               we want to use signet for Namecoin.  */
            bin = ParseHex("512103ad5e0edad18cb1f0fc0d28a3d4f1f3e445640337489abb10404f2d1e086be430210359ef5021964fe22d6f8e05b2463c9540ce96883fe3b278760f048f5189f2e6c452ae");
            //vSeeds.emplace_back("178.128.221.177");

            consensus.nMinimumChainWork = uint256S("0x000000000000000000000000000000000000000000000000000001899d8142b0");
            consensus.defaultAssumeValid = uint256S("0x0000004429ef154f7e00b4f6b46bfbe2d2678ecd351d95bbfca437ab9a5b84ec"); // 138000
            m_assumed_blockchain_size = 1;
            m_assumed_chain_state_size = 0;
            chainTxData = ChainTxData{
                // Data from RPC: getchaintxstats 4096 0000004429ef154f7e00b4f6b46bfbe2d2678ecd351d95bbfca437ab9a5b84ec
                .nTime    = 1681127428,
                .nTxCount = 2226359,
                .dTxRate  = 0.006424463050600656,
            };
        } else {
            bin = *options.challenge;
            consensus.nMinimumChainWork = uint256{};
            consensus.defaultAssumeValid = uint256{};
            m_assumed_blockchain_size = 0;
            m_assumed_chain_state_size = 0;
            chainTxData = ChainTxData{
                0,
                0,
                0,
            };
            LogPrintf("Signet with challenge %s\n", HexStr(bin));
        }

        if (options.seeds) {
            vSeeds = *options.seeds;
        }

        strNetworkID = CBaseChainParams::SIGNET;
        consensus.signet_blocks = true;
        consensus.signet_challenge.assign(bin.begin(), bin.end());
        consensus.nSubsidyHalvingInterval = 210000;
        consensus.BIP16Height = 1;
        consensus.BIP34Height = 1;
        consensus.BIP34Hash = uint256{};
        consensus.BIP65Height = 1;
        consensus.BIP66Height = 1;
        consensus.CSVHeight = 1;
        consensus.SegwitHeight = 1;
        consensus.nPowTargetTimespan = 14 * 24 * 60 * 60; // two weeks
        consensus.nPowTargetSpacing = 10 * 60;
        consensus.fPowAllowMinDifficultyBlocks = false;
        consensus.fPowNoRetargeting = false;
        consensus.nRuleChangeActivationThreshold = 1815; // 90% of 2016
        consensus.nMinerConfirmationWindow = 2016; // nPowTargetTimespan / nPowTargetSpacing
        consensus.MinBIP9WarningHeight = 0;
        consensus.powLimit = uint256S("00000377ae000000000000000000000000000000000000000000000000000000");
        consensus.vDeployments[Consensus::DEPLOYMENT_TESTDUMMY].bit = 28;
        consensus.vDeployments[Consensus::DEPLOYMENT_TESTDUMMY].nStartTime = Consensus::BIP9Deployment::NEVER_ACTIVE;
        consensus.vDeployments[Consensus::DEPLOYMENT_TESTDUMMY].nTimeout = Consensus::BIP9Deployment::NO_TIMEOUT;
        consensus.vDeployments[Consensus::DEPLOYMENT_TESTDUMMY].min_activation_height = 0; // No activation delay

        // Activation of Taproot (BIPs 340-342)
        consensus.vDeployments[Consensus::DEPLOYMENT_TAPROOT].bit = 2;
        consensus.vDeployments[Consensus::DEPLOYMENT_TAPROOT].nStartTime = Consensus::BIP9Deployment::ALWAYS_ACTIVE;
        consensus.vDeployments[Consensus::DEPLOYMENT_TAPROOT].nTimeout = Consensus::BIP9Deployment::NO_TIMEOUT;
        consensus.vDeployments[Consensus::DEPLOYMENT_TAPROOT].min_activation_height = 0; // No activation delay

        consensus.nAuxpowStartHeight = 0;
        consensus.nAuxpowChainId = 0x0001;
        consensus.fStrictChainId = true;
        consensus.nLegacyBlocksBefore = 0;

        consensus.rules.reset(new Consensus::TestNetConsensus());

        // message start is defined as the first 4 bytes of the sha256d of the block script
        HashWriter h{};
        h << consensus.signet_challenge;
        uint256 hash = h.GetHash();
        memcpy(pchMessageStart, hash.begin(), 4);

        nDefaultPort = 38334;
        nPruneAfterHeight = 1000;

        genesis = CreateTestnetGenesisBlock(1598918400, 52613770, 0x1e0377ae, 1, 50 * COIN);
        consensus.hashGenesisBlock = genesis.GetHash();
        assert(consensus.hashGenesisBlock == uint256S("0x00000008819873e925422c1ff0f99f7cc9bbb232af63a077a480a3633bee1ef6"));
        assert(genesis.hashMerkleRoot == uint256S("0x4a5e1e4baab89f3a32518a88c31bc87f618f76673e2cc77ab2127b7afdeda33b"));

        vFixedSeeds.clear();

        base58Prefixes[PUBKEY_ADDRESS] = std::vector<unsigned char>(1,111);
        base58Prefixes[SCRIPT_ADDRESS] = std::vector<unsigned char>(1,196);
        base58Prefixes[SECRET_KEY] =     std::vector<unsigned char>(1,239);
        base58Prefixes[EXT_PUBLIC_KEY] = {0x04, 0x35, 0x87, 0xCF};
        base58Prefixes[EXT_SECRET_KEY] = {0x04, 0x35, 0x83, 0x94};

        bech32_hrp = "tb";

        fDefaultConsistencyChecks = false;
        fRequireStandard = true;
        m_is_test_chain = true;
        m_is_mockable_chain = false;
    }

    int DefaultCheckNameDB () const override
    {
        return -1;
    }
};

/**
 * Regression test: intended for private networks only. Has minimal difficulty to ensure that
 * blocks can be found instantly.
 */
class CRegTestParams : public CChainParams
{
public:
    explicit CRegTestParams(const RegTestOptions& opts)
    {
        strNetworkID =  CBaseChainParams::REGTEST;
        consensus.signet_blocks = false;
        consensus.signet_challenge.clear();
        consensus.nSubsidyHalvingInterval = 150;
        consensus.BIP16Height = 0;
        consensus.BIP34Height = 1; // Always active unless overridden
        consensus.BIP65Height = 1;  // Always active unless overridden
        consensus.BIP66Height = 1;  // Always active unless overridden
        consensus.CSVHeight = 1;    // Always active unless overridden
        consensus.SegwitHeight = 0; // Always active unless overridden
        consensus.MinBIP9WarningHeight = 0;
        consensus.powLimit = uint256S("7fffffffffffffffffffffffffffffffffffffffffffffffffffffffffffffff");
        consensus.nPowTargetTimespan = 14 * 24 * 60 * 60; // two weeks
        consensus.nPowTargetSpacing = 10 * 60;
        consensus.fPowAllowMinDifficultyBlocks = true;
        consensus.nMinDifficultySince = 0;
        consensus.fPowNoRetargeting = true;
        consensus.nRuleChangeActivationThreshold = 108; // 75% for testchains
        consensus.nMinerConfirmationWindow = 144; // Faster than normal for regtest (144 instead of 2016)

        consensus.vDeployments[Consensus::DEPLOYMENT_TESTDUMMY].bit = 28;
        consensus.vDeployments[Consensus::DEPLOYMENT_TESTDUMMY].nStartTime = 0;
        consensus.vDeployments[Consensus::DEPLOYMENT_TESTDUMMY].nTimeout = Consensus::BIP9Deployment::NO_TIMEOUT;
        consensus.vDeployments[Consensus::DEPLOYMENT_TESTDUMMY].min_activation_height = 0; // No activation delay

        consensus.vDeployments[Consensus::DEPLOYMENT_TAPROOT].bit = 2;
        consensus.vDeployments[Consensus::DEPLOYMENT_TAPROOT].nStartTime = Consensus::BIP9Deployment::ALWAYS_ACTIVE;
        consensus.vDeployments[Consensus::DEPLOYMENT_TAPROOT].nTimeout = Consensus::BIP9Deployment::NO_TIMEOUT;
        consensus.vDeployments[Consensus::DEPLOYMENT_TAPROOT].min_activation_height = 0; // No activation delay

        consensus.nMinimumChainWork = uint256{};
        consensus.defaultAssumeValid = uint256{};

        consensus.nAuxpowStartHeight = 0;
        consensus.nAuxpowChainId = 0x0001;
        consensus.fStrictChainId = true;
        consensus.nLegacyBlocksBefore = 0;

        consensus.rules.reset(new Consensus::RegTestConsensus());

        pchMessageStart[0] = 0xfa;
        pchMessageStart[1] = 0xbf;
        pchMessageStart[2] = 0xb5;
        pchMessageStart[3] = 0xda;
        nDefaultPort = 18444;
        nPruneAfterHeight = opts.fastprune ? 100 : 1000;
        m_assumed_blockchain_size = 0;
        m_assumed_chain_state_size = 0;

        for (const auto& [dep, height] : opts.activation_heights) {
            switch (dep) {
            case Consensus::BuriedDeployment::DEPLOYMENT_P2SH:
                consensus.BIP16Height = int{height};
                break;
            case Consensus::BuriedDeployment::DEPLOYMENT_SEGWIT:
                consensus.SegwitHeight = int{height};
                break;
            case Consensus::BuriedDeployment::DEPLOYMENT_HEIGHTINCB:
                consensus.BIP34Height = int{height};
                break;
            case Consensus::BuriedDeployment::DEPLOYMENT_DERSIG:
                consensus.BIP66Height = int{height};
                break;
            case Consensus::BuriedDeployment::DEPLOYMENT_CLTV:
                consensus.BIP65Height = int{height};
                break;
            case Consensus::BuriedDeployment::DEPLOYMENT_CSV:
                consensus.CSVHeight = int{height};
                break;
            }
        }

        for (const auto& [deployment_pos, version_bits_params] : opts.version_bits_parameters) {
            consensus.vDeployments[deployment_pos].nStartTime = version_bits_params.start_time;
            consensus.vDeployments[deployment_pos].nTimeout = version_bits_params.timeout;
            consensus.vDeployments[deployment_pos].min_activation_height = version_bits_params.min_activation_height;
        }

        genesis = CreateTestnetGenesisBlock(1296688602, 2, 0x207fffff, 1, 50 * COIN);
        consensus.hashGenesisBlock = genesis.GetHash();
        assert(consensus.hashGenesisBlock == uint256S("0x0f9188f13cb7b2c71f2a335e3a4fc328bf5beb436012afca590b1a11466e2206"));
        assert(genesis.hashMerkleRoot == uint256S("0x4a5e1e4baab89f3a32518a88c31bc87f618f76673e2cc77ab2127b7afdeda33b"));

        vFixedSeeds.clear(); //!< Regtest mode doesn't have any fixed seeds.
        vSeeds.clear();
        vSeeds.emplace_back("dummySeed.invalid.");

        fDefaultConsistencyChecks = true;
        fRequireStandard = true;
        m_is_test_chain = true;
        m_is_mockable_chain = true;

        checkpointData = {
            {
                {0, uint256S("5287b3809b71433729402429b7d909a853cfac5ed40f09117b242c275e6b2d63")},
            }
        };

        m_assumeutxo_data = MapAssumeutxo{
            {
                110,
                {AssumeutxoHash{uint256S("0xa6692e681f4819b0e21ca3b28d01fdc16045769359d14a9c4f558ca1b30736b7")}, 110},
            },
            {
                200,
                {AssumeutxoHash{uint256S("0x51c8d11d8b5c1de51543c579736e786aa2736206d1e11e627568029ce092cf62")}, 200},
            },
        };

        chainTxData = ChainTxData{
            0,
            0,
            0
        };

        base58Prefixes[PUBKEY_ADDRESS] = std::vector<unsigned char>(1,111);
        base58Prefixes[SCRIPT_ADDRESS] = std::vector<unsigned char>(1,196);
        base58Prefixes[SECRET_KEY] =     std::vector<unsigned char>(1,239);
        base58Prefixes[EXT_PUBLIC_KEY] = {0x04, 0x35, 0x87, 0xCF};
        base58Prefixes[EXT_SECRET_KEY] = {0x04, 0x35, 0x83, 0x94};

        bech32_hrp = "ncrt";

        assert(mapHistoricBugs.empty());
    }

    int DefaultCheckNameDB () const override
    {
        return 0;
    }
};

std::unique_ptr<const CChainParams> CChainParams::SigNet(const SigNetOptions& options)
{
    return std::make_unique<const SigNetParams>(options);
}

std::unique_ptr<const CChainParams> CChainParams::RegTest(const RegTestOptions& options)
{
    return std::make_unique<const CRegTestParams>(options);
}

std::unique_ptr<const CChainParams> CChainParams::Main()
{
    return std::make_unique<const CMainParams>();
}

std::unique_ptr<const CChainParams> CChainParams::TestNet()
{
    return std::make_unique<const CTestNetParams>();
}<|MERGE_RESOLUTION|>--- conflicted
+++ resolved
@@ -125,17 +125,12 @@
         consensus.vDeployments[Consensus::DEPLOYMENT_TAPROOT].nTimeout = Consensus::BIP9Deployment::NO_TIMEOUT;
         consensus.vDeployments[Consensus::DEPLOYMENT_TAPROOT].min_activation_height = 0; // No activation delay
 
-<<<<<<< HEAD
         // The best chain should have at least this much work.
         // The value is the chain work of the Namecoin mainnet chain at height
-        // 625'000, with best block hash:
-        // fe5a2bfbdbb33b59d6e96271791c9fd130dc3d1f6c08a4e3f0457a2287498b9e
+        // 660'000, with best block hash:
+        // 092b0979c8004b1051c84e10e3b42f54ed58c4990f06bf330174a5a32a36cf7d
         consensus.nMinimumChainWork = uint256S("0x00000000000000000000000000000000000000002623ca68ee9a9b2b0bbb3aaa");
-        consensus.defaultAssumeValid = uint256S("0xfe5a2bfbdbb33b59d6e96271791c9fd130dc3d1f6c08a4e3f0457a2287498b9e"); // 625'000
-=======
-        consensus.nMinimumChainWork = uint256S("0x000000000000000000000000000000000000000044a50fe819c39ad624021859");
-        consensus.defaultAssumeValid = uint256S("0x000000000000000000035c3f0d31e71a5ee24c5aaf3354689f65bd7b07dee632"); // 784000
->>>>>>> 436b8d62
+        consensus.defaultAssumeValid = uint256S("0x092b0979c8004b1051c84e10e3b42f54ed58c4990f06bf330174a5a32a36cf7d"); // 660'000
 
         consensus.nAuxpowChainId = 0x0001;
         consensus.nAuxpowStartHeight = 19200;
@@ -155,13 +150,8 @@
         pchMessageStart[3] = 0xfe;
         nDefaultPort = 8334;
         nPruneAfterHeight = 100000;
-<<<<<<< HEAD
         m_assumed_blockchain_size = 8;
         m_assumed_chain_state_size = 1;
-=======
-        m_assumed_blockchain_size = 540;
-        m_assumed_chain_state_size = 7;
->>>>>>> 436b8d62
 
         genesis = CreateGenesisBlock(1303000001, 0xa21ea192u, 0x1c007fff, 1, 50 * COIN);
         consensus.hashGenesisBlock = genesis.GetHash();
@@ -223,17 +213,10 @@
         };
 
         chainTxData = ChainTxData{
-<<<<<<< HEAD
-            // Data from RPC: getchaintxstats 4096 fe5a2bfbdbb33b59d6e96271791c9fd130dc3d1f6c08a4e3f0457a2287498b9e
-            .nTime    = 1660391035,
-            .nTxCount = 6482131,
-            .dTxRate  = 0.01497457125189064,
-=======
-            // Data from RPC: getchaintxstats 4096 000000000000000000035c3f0d31e71a5ee24c5aaf3354689f65bd7b07dee632
-            .nTime    = 1680665245,
-            .nTxCount = 820876044,
-            .dTxRate  = 3.672283614033389,
->>>>>>> 436b8d62
+            // Data from RPC: getchaintxstats 4096 092b0979c8004b1051c84e10e3b42f54ed58c4990f06bf330174a5a32a36cf7d
+            .nTime    = 1680959410,
+            .nTxCount = 6921862,
+            .dTxRate  = 0.01243156461341465,
         };
 
         /* See also doc/NamecoinBugs.txt for more explanation on the
@@ -323,17 +306,12 @@
         consensus.vDeployments[Consensus::DEPLOYMENT_TAPROOT].nTimeout = Consensus::BIP9Deployment::NO_TIMEOUT;
         consensus.vDeployments[Consensus::DEPLOYMENT_TAPROOT].min_activation_height = 0; // No activation delay
 
-<<<<<<< HEAD
         // The best chain should have at least this much work.
         // The value is the chain work of the Namecoin testnet chain at height
         // 233,000, with best block hash:
         // bc66fc22b8a2988bdc519c4c6aa431bb57201e5102ad8b8272fcde2937b4d2f7
         consensus.nMinimumChainWork = uint256S("0x000000000000000000000000000000000000000000000000ed17e3004a583c4f");
         consensus.defaultAssumeValid = uint256S("0xbc66fc22b8a2988bdc519c4c6aa431bb57201e5102ad8b8272fcde2937b4d2f7"); // 233,100
-=======
-        consensus.nMinimumChainWork = uint256S("0x000000000000000000000000000000000000000000000977edb0244170858d07");
-        consensus.defaultAssumeValid = uint256S("0x0000000000000021bc50a89cde4870d4a81ffe0153b3c8de77b435a2fd3f6761"); // 2429000
->>>>>>> 436b8d62
 
         consensus.nAuxpowStartHeight = 0;
         consensus.nAuxpowChainId = 0x0001;
@@ -348,13 +326,8 @@
         pchMessageStart[3] = 0xfe;
         nDefaultPort = 18334;
         nPruneAfterHeight = 1000;
-<<<<<<< HEAD
         m_assumed_blockchain_size = 1;
         m_assumed_chain_state_size = 1;
-=======
-        m_assumed_blockchain_size = 42;
-        m_assumed_chain_state_size = 3;
->>>>>>> 436b8d62
 
         genesis = CreateTestnetGenesisBlock(1296688602, 0x16ec0bff, 0x1d07fff8, 1, 50 * COIN);
         consensus.hashGenesisBlock = genesis.GetHash();
@@ -409,17 +382,10 @@
         };
 
         chainTxData = ChainTxData{
-<<<<<<< HEAD
             // Data from RPC: getchaintxstats 4096 bc66fc22b8a2988bdc519c4c6aa431bb57201e5102ad8b8272fcde2937b4d2f7
             .nTime    = 1573859059,
             .nTxCount = 276907,
             .dTxRate  = 0.0002269357829851853,
-=======
-            // Data from RPC: getchaintxstats 4096 0000000000000021bc50a89cde4870d4a81ffe0153b3c8de77b435a2fd3f6761
-            .nTime    = 1681542696,
-            .nTxCount = 65345929,
-            .dTxRate  = 0.09855282814711661,
->>>>>>> 436b8d62
         };
 
         assert(mapHistoricBugs.empty());

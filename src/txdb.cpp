// Copyright (c) 2009-2010 Satoshi Nakamoto
// Copyright (c) 2009-2022 The Bitcoin Core developers
// Distributed under the MIT software license, see the accompanying
// file COPYING or http://www.opensource.org/licenses/mit-license.php.

#include <txdb.h>

#include <chain.h>
#include <names/encoding.h>
#include <pow.h>
#include <random.h>
#include <script/names.h>
#include <shutdown.h>
#include <uint256.h>
#include <util/system.h>
#include <util/translation.h>
#include <util/vector.h>
#include <validation.h>

#include <stdint.h>

static constexpr uint8_t DB_COIN{'C'};
static constexpr uint8_t DB_BLOCK_FILES{'f'};
static constexpr uint8_t DB_BLOCK_INDEX{'b'};

static constexpr uint8_t DB_NAME{'n'};
static constexpr uint8_t DB_NAME_HISTORY{'h'};
static constexpr uint8_t DB_NAME_EXPIRY{'x'};

static constexpr uint8_t DB_BEST_BLOCK{'B'};
static constexpr uint8_t DB_HEAD_BLOCKS{'H'};
static constexpr uint8_t DB_FLAG{'F'};
static constexpr uint8_t DB_REINDEX_FLAG{'R'};
static constexpr uint8_t DB_LAST_BLOCK{'l'};

// Keys used in previous version that might still be found in the DB:
static constexpr uint8_t DB_COINS{'c'};
static constexpr uint8_t DB_TXINDEX_BLOCK{'T'};
//               uint8_t DB_TXINDEX{'t'}

std::optional<bilingual_str> CheckLegacyTxindex(CBlockTreeDB& block_tree_db)
{
    CBlockLocator ignored{};
    if (block_tree_db.Read(DB_TXINDEX_BLOCK, ignored)) {
        return _("The -txindex upgrade started by a previous version cannot be completed. Restart with the previous version or run a full -reindex.");
    }
    bool txindex_legacy_flag{false};
    block_tree_db.ReadFlag("txindex", txindex_legacy_flag);
    if (txindex_legacy_flag) {
        // Disable legacy txindex and warn once about occupied disk space
        if (!block_tree_db.WriteFlag("txindex", false)) {
            return Untranslated("Failed to write block index db flag 'txindex'='0'");
        }
        return _("The block index db contains a legacy 'txindex'. To clear the occupied disk space, run a full -reindex, otherwise ignore this error. This error message will not be displayed again.");
    }
    return std::nullopt;
}

bool CCoinsViewDB::NeedsUpgrade()
{
    std::unique_ptr<CDBIterator> cursor{m_db->NewIterator()};
    // DB_COINS was deprecated in v0.15.0, commit
    // 1088b02f0ccd7358d2b7076bb9e122d59d502d02
    cursor->Seek(std::make_pair(DB_COINS, uint256{}));
    std::pair<uint8_t, uint256> key;
    return cursor->Valid() && cursor->GetKey(key) && key.first == DB_COINS;
}

namespace {

struct CoinEntry {
    COutPoint* outpoint;
    uint8_t key;
    explicit CoinEntry(const COutPoint* ptr) : outpoint(const_cast<COutPoint*>(ptr)), key(DB_COIN)  {}

    SERIALIZE_METHODS(CoinEntry, obj) { READWRITE(obj.key, obj.outpoint->hash, VARINT(obj.outpoint->n)); }
};

} // namespace

CCoinsViewDB::CCoinsViewDB(fs::path ldb_path, size_t nCacheSize, bool fMemory, bool fWipe) :
    m_db(std::make_unique<CDBWrapper>(ldb_path, nCacheSize, fMemory, fWipe, true)),
    m_ldb_path(ldb_path),
    m_is_memory(fMemory) { }

void CCoinsViewDB::ResizeCache(size_t new_cache_size)
{
    // We can't do this operation with an in-memory DB since we'll lose all the coins upon
    // reset.
    if (!m_is_memory) {
        // Have to do a reset first to get the original `m_db` state to release its
        // filesystem lock.
        m_db.reset();
        m_db = std::make_unique<CDBWrapper>(
            m_ldb_path, new_cache_size, m_is_memory, /*fWipe=*/false, /*obfuscate=*/true);
    }
}

bool CCoinsViewDB::GetCoin(const COutPoint &outpoint, Coin &coin) const {
    return m_db->Read(CoinEntry(&outpoint), coin);
}

bool CCoinsViewDB::HaveCoin(const COutPoint &outpoint) const {
    return m_db->Exists(CoinEntry(&outpoint));
}

uint256 CCoinsViewDB::GetBestBlock() const {
    uint256 hashBestChain;
    if (!m_db->Read(DB_BEST_BLOCK, hashBestChain))
        return uint256();
    return hashBestChain;
}

std::vector<uint256> CCoinsViewDB::GetHeadBlocks() const {
    std::vector<uint256> vhashHeadBlocks;
    if (!m_db->Read(DB_HEAD_BLOCKS, vhashHeadBlocks)) {
        return std::vector<uint256>();
    }
    return vhashHeadBlocks;
}

<<<<<<< HEAD
bool CCoinsViewDB::GetName(const valtype &name, CNameData& data) const {
    return m_db->Read(std::make_pair(DB_NAME, name), data);
}

bool CCoinsViewDB::GetNameHistory(const valtype &name, CNameHistory& data) const {
    assert (fNameHistory);
    return m_db->Read(std::make_pair(DB_NAME_HISTORY, name), data);
}

bool CCoinsViewDB::GetNamesForHeight(unsigned nHeight, std::set<valtype>& names) const {
    names.clear();

    /* It seems that there are no "const iterators" for LevelDB.  Since we
       only need read operations on it, use a const-cast to get around
       that restriction.  */
    std::unique_ptr<CDBIterator> pcursor(const_cast<CDBWrapper*>(m_db.get())->NewIterator());

    const CNameCache::ExpireEntry seekEntry(nHeight, valtype ());
    pcursor->Seek(std::make_pair(DB_NAME_EXPIRY, seekEntry));

    for (; pcursor->Valid(); pcursor->Next())
    {
        std::pair<uint8_t, CNameCache::ExpireEntry> key;
        if (!pcursor->GetKey(key) || key.first != DB_NAME_EXPIRY)
            break;
        const CNameCache::ExpireEntry& entry = key.second;

        assert (entry.nHeight >= nHeight);
        if (entry.nHeight > nHeight)
          break;

        const valtype& name = entry.name;
        if (names.count(name) > 0)
            return error("%s : duplicate name %s in expire index",
                         __func__, EncodeNameForMessage(name));
        names.insert(name);
    }

    return true;
}

class CDbNameIterator : public CNameIterator
{

private:

    /** The backing LevelDB iterator.  */
    std::unique_ptr<CDBIterator> iter;

public:

    /**
     * Construct a new name iterator for the database.
     * @param db The database to create the iterator for.
     */
    CDbNameIterator(const CDBWrapper& db);

    /* Implement iterator methods.  */
    void seek (const valtype& start);
    bool next (valtype& name, CNameData& data);

};

CDbNameIterator::CDbNameIterator(const CDBWrapper& db)
    : iter(const_cast<CDBWrapper*>(&db)->NewIterator())
{
    seek(valtype());
}

void CDbNameIterator::seek(const valtype& start) {
    iter->Seek(std::make_pair(DB_NAME, start));
}

bool CDbNameIterator::next(valtype& name, CNameData& data) {
    if (!iter->Valid())
        return false;

    std::pair<uint8_t, valtype> key;
    if (!iter->GetKey(key) || key.first != DB_NAME)
        return false;
    name = key.second;

    if (!iter->GetValue(data))
        return error("%s : failed to read data from iterator", __func__);

    iter->Next ();
    return true;
}

CNameIterator* CCoinsViewDB::IterateNames() const {
    return new CDbNameIterator(*m_db);
}

bool CCoinsViewDB::BatchWrite(CCoinsMap &mapCoins, const uint256 &hashBlock, const CNameCache &names) {
=======
bool CCoinsViewDB::BatchWrite(CCoinsMap &mapCoins, const uint256 &hashBlock, bool erase) {
>>>>>>> 3ac66536
    CDBBatch batch(*m_db);
    size_t count = 0;
    size_t changed = 0;
    size_t batch_size = (size_t)gArgs.GetIntArg("-dbbatchsize", nDefaultDbBatchSize);
    int crash_simulate = gArgs.GetIntArg("-dbcrashratio", 0);
    assert(!hashBlock.IsNull());

    uint256 old_tip = GetBestBlock();
    if (old_tip.IsNull()) {
        // We may be in the middle of replaying.
        std::vector<uint256> old_heads = GetHeadBlocks();
        if (old_heads.size() == 2) {
            assert(old_heads[0] == hashBlock);
            old_tip = old_heads[1];
        }
    }

    // In the first batch, mark the database as being in the middle of a
    // transition from old_tip to hashBlock.
    // A vector is used for future extensibility, as we may want to support
    // interrupting after partial writes from multiple independent reorgs.
    batch.Erase(DB_BEST_BLOCK);
    batch.Write(DB_HEAD_BLOCKS, Vector(hashBlock, old_tip));

    for (CCoinsMap::iterator it = mapCoins.begin(); it != mapCoins.end();) {
        if (it->second.flags & CCoinsCacheEntry::DIRTY) {
            CoinEntry entry(&it->first);
            if (it->second.coin.IsSpent())
                batch.Erase(entry);
            else
                batch.Write(entry, it->second.coin);
            changed++;
        }
        count++;
        it = erase ? mapCoins.erase(it) : std::next(it);
        if (batch.SizeEstimate() > batch_size) {
            LogPrint(BCLog::COINDB, "Writing partial batch of %.2f MiB\n", batch.SizeEstimate() * (1.0 / 1048576.0));
            m_db->WriteBatch(batch);
            batch.Clear();
            if (crash_simulate) {
                static FastRandomContext rng;
                if (rng.randrange(crash_simulate) == 0) {
                    LogPrintf("Simulating a crash. Goodbye.\n");
                    _Exit(0);
                }
            }
        }
    }

    names.writeBatch(batch);

    // In the last batch, mark the database as consistent with hashBlock again.
    batch.Erase(DB_HEAD_BLOCKS);
    batch.Write(DB_BEST_BLOCK, hashBlock);

    LogPrint(BCLog::COINDB, "Writing final batch of %.2f MiB\n", batch.SizeEstimate() * (1.0 / 1048576.0));
    bool ret = m_db->WriteBatch(batch);
    LogPrint(BCLog::COINDB, "Committed %u changed transaction outputs (out of %u) to coin database...\n", (unsigned int)changed, (unsigned int)count);
    return ret;
}

size_t CCoinsViewDB::EstimateSize() const
{
    return m_db->EstimateSize(DB_COIN, uint8_t(DB_COIN + 1));
}

CBlockTreeDB::CBlockTreeDB(size_t nCacheSize, bool fMemory, bool fWipe) : CDBWrapper(gArgs.GetDataDirNet() / "blocks" / "index", nCacheSize, fMemory, fWipe) {
}

bool CBlockTreeDB::ReadBlockFileInfo(int nFile, CBlockFileInfo &info) {
    return Read(std::make_pair(DB_BLOCK_FILES, nFile), info);
}

bool CBlockTreeDB::WriteReindexing(bool fReindexing) {
    if (fReindexing)
        return Write(DB_REINDEX_FLAG, uint8_t{'1'});
    else
        return Erase(DB_REINDEX_FLAG);
}

void CBlockTreeDB::ReadReindexing(bool &fReindexing) {
    fReindexing = Exists(DB_REINDEX_FLAG);
}

bool CBlockTreeDB::ReadLastBlockFile(int &nFile) {
    return Read(DB_LAST_BLOCK, nFile);
}

/** Specialization of CCoinsViewCursor to iterate over a CCoinsViewDB */
class CCoinsViewDBCursor: public CCoinsViewCursor
{
public:
    // Prefer using CCoinsViewDB::Cursor() since we want to perform some
    // cache warmup on instantiation.
    CCoinsViewDBCursor(CDBIterator* pcursorIn, const uint256&hashBlockIn):
        CCoinsViewCursor(hashBlockIn), pcursor(pcursorIn) {}
    ~CCoinsViewDBCursor() = default;

    bool GetKey(COutPoint &key) const override;
    bool GetValue(Coin &coin) const override;

    bool Valid() const override;
    void Next() override;

private:
    std::unique_ptr<CDBIterator> pcursor;
    std::pair<char, COutPoint> keyTmp;

    friend class CCoinsViewDB;
};

std::unique_ptr<CCoinsViewCursor> CCoinsViewDB::Cursor() const
{
    auto i = std::make_unique<CCoinsViewDBCursor>(
        const_cast<CDBWrapper&>(*m_db).NewIterator(), GetBestBlock());
    /* It seems that there are no "const iterators" for LevelDB.  Since we
       only need read operations on it, use a const-cast to get around
       that restriction.  */
    i->pcursor->Seek(DB_COIN);
    // Cache key of first record
    if (i->pcursor->Valid()) {
        CoinEntry entry(&i->keyTmp.second);
        i->pcursor->GetKey(entry);
        i->keyTmp.first = entry.key;
    } else {
        i->keyTmp.first = 0; // Make sure Valid() and GetKey() return false
    }
    return i;
}

bool CCoinsViewDBCursor::GetKey(COutPoint &key) const
{
    // Return cached key
    if (keyTmp.first == DB_COIN) {
        key = keyTmp.second;
        return true;
    }
    return false;
}

bool CCoinsViewDBCursor::GetValue(Coin &coin) const
{
    return pcursor->GetValue(coin);
}

bool CCoinsViewDBCursor::Valid() const
{
    return keyTmp.first == DB_COIN;
}

void CCoinsViewDBCursor::Next()
{
    pcursor->Next();
    CoinEntry entry(&keyTmp.second);
    if (!pcursor->Valid() || !pcursor->GetKey(entry)) {
        keyTmp.first = 0; // Invalidate cached key after last record so that Valid() and GetKey() return false
    } else {
        keyTmp.first = entry.key;
    }
}

bool CBlockTreeDB::WriteBatchSync(const std::vector<std::pair<int, const CBlockFileInfo*> >& fileInfo, int nLastFile, const std::vector<const CBlockIndex*>& blockinfo) {
    CDBBatch batch(*this);
    for (std::vector<std::pair<int, const CBlockFileInfo*> >::const_iterator it=fileInfo.begin(); it != fileInfo.end(); it++) {
        batch.Write(std::make_pair(DB_BLOCK_FILES, it->first), *it->second);
    }
    batch.Write(DB_LAST_BLOCK, nLastFile);
    for (std::vector<const CBlockIndex*>::const_iterator it=blockinfo.begin(); it != blockinfo.end(); it++) {
        batch.Write(std::make_pair(DB_BLOCK_INDEX, (*it)->GetBlockHash()), CDiskBlockIndex(*it));
    }
    return WriteBatch(batch, true);
}

bool CCoinsViewDB::ValidateNameDB(const Chainstate& chainState, const std::function<void()>& interruption_point) const
{
    const uint256 blockHash = GetBestBlock();
    int nHeight;
    if (blockHash.IsNull())
        nHeight = 0;
    else
        nHeight = chainState.m_blockman.m_block_index.find(blockHash)->second.nHeight;

    /* It seems that there are no "const iterators" for LevelDB.  Since we
       only need read operations on it, use a const-cast to get around
       that restriction.  */
    std::unique_ptr<CDBIterator> pcursor(const_cast<CDBWrapper*>(m_db.get())->NewIterator());
    pcursor->SeekToFirst();

    /* Loop over the total database and read interesting
       things to memory.  We later use that to check
       everything against each other.  */

    std::map<valtype, unsigned> nameHeightsIndex;
    std::map<valtype, unsigned> nameHeightsData;
    std::set<valtype> namesInDB;
    std::set<valtype> namesInUTXO;
    std::set<valtype> namesWithHistory;

    for (; pcursor->Valid(); pcursor->Next())
    {
        interruption_point();
        uint8_t chType;
        if (!pcursor->GetKey(chType))
            continue;

        switch (chType)
        {
        case DB_COIN:
        {
            Coin coin;
            if (!pcursor->GetValue(coin))
                return error("%s : failed to read coin", __func__);

            if (!coin.out.IsNull())
            {
                const CNameScript nameOp(coin.out.scriptPubKey);
                if (nameOp.isNameOp() && nameOp.isAnyUpdate())
                {
                    const valtype& name = nameOp.getOpName();
                    if (namesInUTXO.count(name) > 0)
                        return error("%s : name %s duplicated in UTXO set",
                                     __func__, EncodeNameForMessage(name));
                    namesInUTXO.insert(nameOp.getOpName());
                }
            }
            break;
        }

        case DB_NAME:
        {
            std::pair<uint8_t, valtype> key;
            if (!pcursor->GetKey(key) || key.first != DB_NAME)
                return error("%s : failed to read DB_NAME key", __func__);
            const valtype& name = key.second;

            CNameData data;
            if (!pcursor->GetValue(data))
                return error("%s : failed to read name value", __func__);

            if (nameHeightsData.count(name) > 0)
                return error("%s : name %s duplicated in name index",
                             __func__, EncodeNameForMessage(name));
            nameHeightsData.insert(std::make_pair(name, data.getHeight()));
            
            /* Expiration is checked at height+1, because that matches
               how the UTXO set is cleared in ExpireNames.  */
            assert(namesInDB.count(name) == 0);
            if (!data.isExpired(nHeight + 1))
                namesInDB.insert(name);
            break;
        }

        case DB_NAME_HISTORY:
        {
            std::pair<uint8_t, valtype> key;
            if (!pcursor->GetKey(key) || key.first != DB_NAME_HISTORY)
                return error("%s : failed to read DB_NAME_HISTORY key",
                             __func__);
            const valtype& name = key.second;

            if (namesWithHistory.count(name) > 0)
                return error("%s : name %s has duplicate history",
                             __func__, EncodeNameForMessage(name));
            namesWithHistory.insert(name);
            break;
        }

        case DB_NAME_EXPIRY:
        {
            std::pair<uint8_t, CNameCache::ExpireEntry> key;
            if (!pcursor->GetKey(key) || key.first != DB_NAME_EXPIRY)
                return error("%s : failed to read DB_NAME_EXPIRY key",
                             __func__);
            const CNameCache::ExpireEntry& entry = key.second;
            const valtype& name = entry.name;

            if (nameHeightsIndex.count(name) > 0)
                return error("%s : name %s duplicated in expire idnex",
                             __func__, EncodeNameForMessage(name));

            nameHeightsIndex.insert(std::make_pair(name, entry.nHeight));
            break;
        }

        default:
            break;
        }
    }

    /* Now verify the collected data.  */

    assert (nameHeightsData.size() >= namesInDB.size());

    if (nameHeightsIndex != nameHeightsData)
        return error("%s : name height data mismatch", __func__);

    for (const auto& name : namesInDB)
        if (namesInUTXO.count(name) == 0)
            return error("%s : name '%s' in DB but not UTXO set",
                         __func__, EncodeNameForMessage(name));
    for (const auto& name : namesInUTXO)
        if (namesInDB.count(name) == 0)
            return error("%s : name '%s' in UTXO set but not DB",
                         __func__, EncodeNameForMessage(name));

    if (fNameHistory)
    {
        for (const auto& name : namesWithHistory)
            if (nameHeightsData.count(name) == 0)
                return error("%s : history entry for name '%s' not in main DB",
                             __func__, EncodeNameForMessage(name));
    } else if (!namesWithHistory.empty ())
        return error("%s : name_history entries in DB, but"
                     " -namehistory not set", __func__);

    LogPrintf("Checked name database, %u unexpired names, %u total.\n",
              namesInDB.size(), nameHeightsData.size());
    LogPrintf("Names with history: %u\n", namesWithHistory.size());

    return true;
}

void
CNameCache::writeBatch (CDBBatch& batch) const
{
  for (EntryMap::const_iterator i = entries.begin ();
       i != entries.end (); ++i)
    batch.Write (std::make_pair (DB_NAME, i->first), i->second);

  for (std::set<valtype>::const_iterator i = deleted.begin ();
       i != deleted.end (); ++i)
    batch.Erase (std::make_pair (DB_NAME, *i));

  assert (fNameHistory || history.empty ());
  for (std::map<valtype, CNameHistory>::const_iterator i = history.begin ();
       i != history.end (); ++i)
    if (i->second.empty ())
      batch.Erase (std::make_pair (DB_NAME_HISTORY, i->first));
    else
      batch.Write (std::make_pair (DB_NAME_HISTORY, i->first), i->second);

  for (std::map<ExpireEntry, bool>::const_iterator i = expireIndex.begin ();
       i != expireIndex.end (); ++i)
    if (i->second)
      batch.Write (std::make_pair (DB_NAME_EXPIRY, i->first));
    else
      batch.Erase (std::make_pair (DB_NAME_EXPIRY, i->first));
}

bool CBlockTreeDB::WriteFlag(const std::string &name, bool fValue) {
    return Write(std::make_pair(DB_FLAG, name), fValue ? uint8_t{'1'} : uint8_t{'0'});
}

bool CBlockTreeDB::ReadFlag(const std::string &name, bool &fValue) {
    uint8_t ch;
    if (!Read(std::make_pair(DB_FLAG, name), ch))
        return false;
    fValue = ch == uint8_t{'1'};
    return true;
}

bool CBlockTreeDB::LoadBlockIndexGuts(const Consensus::Params& consensusParams, std::function<CBlockIndex*(const uint256&)> insertBlockIndex)
{
    AssertLockHeld(::cs_main);
    std::unique_ptr<CDBIterator> pcursor(NewIterator());
    pcursor->Seek(std::make_pair(DB_BLOCK_INDEX, uint256()));

    // Load m_block_index
    while (pcursor->Valid()) {
        if (ShutdownRequested()) return false;
        std::pair<uint8_t, uint256> key;
        if (pcursor->GetKey(key) && key.first == DB_BLOCK_INDEX) {
            CDiskBlockIndex diskindex;
            if (pcursor->GetValue(diskindex)) {
                // Construct block index object
                CBlockIndex* pindexNew = insertBlockIndex(diskindex.ConstructBlockHash());
                pindexNew->pprev          = insertBlockIndex(diskindex.hashPrev);
                pindexNew->nHeight        = diskindex.nHeight;
                pindexNew->nFile          = diskindex.nFile;
                pindexNew->nDataPos       = diskindex.nDataPos;
                pindexNew->nUndoPos       = diskindex.nUndoPos;
                pindexNew->nVersion       = diskindex.nVersion;
                pindexNew->hashMerkleRoot = diskindex.hashMerkleRoot;
                pindexNew->nTime          = diskindex.nTime;
                pindexNew->nBits          = diskindex.nBits;
                pindexNew->nNonce         = diskindex.nNonce;
                pindexNew->nStatus        = diskindex.nStatus;
                pindexNew->nTx            = diskindex.nTx;

                /* Bitcoin checks the PoW here.  We don't do this because
                   the CDiskBlockIndex does not contain the auxpow.
                   This check isn't important, since the data on disk should
                   already be valid and can be trusted.  */

                pcursor->Next();
            } else {
                return error("%s: failed to read value", __func__);
            }
        } else {
            break;
        }
    }

    return true;
}<|MERGE_RESOLUTION|>--- conflicted
+++ resolved
@@ -119,7 +119,6 @@
     return vhashHeadBlocks;
 }
 
-<<<<<<< HEAD
 bool CCoinsViewDB::GetName(const valtype &name, CNameData& data) const {
     return m_db->Read(std::make_pair(DB_NAME, name), data);
 }
@@ -213,10 +212,7 @@
     return new CDbNameIterator(*m_db);
 }
 
-bool CCoinsViewDB::BatchWrite(CCoinsMap &mapCoins, const uint256 &hashBlock, const CNameCache &names) {
-=======
-bool CCoinsViewDB::BatchWrite(CCoinsMap &mapCoins, const uint256 &hashBlock, bool erase) {
->>>>>>> 3ac66536
+bool CCoinsViewDB::BatchWrite(CCoinsMap &mapCoins, const uint256 &hashBlock, const CNameCache &names, bool erase) {
     CDBBatch batch(*m_db);
     size_t count = 0;
     size_t changed = 0;

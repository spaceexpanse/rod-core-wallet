// Copyright (c) 2009-2010 Satoshi Nakamoto
// Copyright (c) 2009-2017 The Bitcoin Core developers
// Distributed under the MIT software license, see the accompanying
// file COPYING or http://www.opensource.org/licenses/mit-license.php.

#include <txdb.h>

#include <chainparams.h>
#include <hash.h>
#include <random.h>
#include <pow.h>
#include <uint256.h>
#include <util.h>
#include <ui_interface.h>
#include <validation.h>
#include <init.h>

#include "script/names.h"

#include <stdint.h>

#include <boost/thread.hpp>

static const char DB_COIN = 'C';
static const char DB_COINS = 'c';
static const char DB_BLOCK_FILES = 'f';
static const char DB_BLOCK_INDEX = 'b';

static const char DB_NAME = 'n';
static const char DB_NAME_HISTORY = 'h';
static const char DB_NAME_EXPIRY = 'x';

static const char DB_BEST_BLOCK = 'B';
static const char DB_HEAD_BLOCKS = 'H';
static const char DB_FLAG = 'F';
static const char DB_REINDEX_FLAG = 'R';
static const char DB_LAST_BLOCK = 'l';

namespace {

struct CoinEntry {
    COutPoint* outpoint;
    char key;
    explicit CoinEntry(const COutPoint* ptr) : outpoint(const_cast<COutPoint*>(ptr)), key(DB_COIN)  {}

    template<typename Stream>
    void Serialize(Stream &s) const {
        s << key;
        s << outpoint->hash;
        s << VARINT(outpoint->n);
    }

    template<typename Stream>
    void Unserialize(Stream& s) {
        s >> key;
        s >> outpoint->hash;
        s >> VARINT(outpoint->n);
    }
};

}

CCoinsViewDB::CCoinsViewDB(size_t nCacheSize, bool fMemory, bool fWipe) : db(GetDataDir() / "chainstate", nCacheSize, fMemory, fWipe, true) 
{
}

bool CCoinsViewDB::GetCoin(const COutPoint &outpoint, Coin &coin) const {
    return db.Read(CoinEntry(&outpoint), coin);
}

bool CCoinsViewDB::HaveCoin(const COutPoint &outpoint) const {
    return db.Exists(CoinEntry(&outpoint));
}

uint256 CCoinsViewDB::GetBestBlock() const {
    uint256 hashBestChain;
    if (!db.Read(DB_BEST_BLOCK, hashBestChain))
        return uint256();
    return hashBestChain;
}

std::vector<uint256> CCoinsViewDB::GetHeadBlocks() const {
    std::vector<uint256> vhashHeadBlocks;
    if (!db.Read(DB_HEAD_BLOCKS, vhashHeadBlocks)) {
        return std::vector<uint256>();
    }
    return vhashHeadBlocks;
}

bool CCoinsViewDB::GetName(const valtype &name, CNameData& data) const {
    return db.Read(std::make_pair(DB_NAME, name), data);
}

bool CCoinsViewDB::GetNameHistory(const valtype &name, CNameHistory& data) const {
    assert (fNameHistory);
    return db.Read(std::make_pair(DB_NAME_HISTORY, name), data);
}

bool CCoinsViewDB::GetNamesForHeight(unsigned nHeight, std::set<valtype>& names) const {
    names.clear();

    /* It seems that there are no "const iterators" for LevelDB.  Since we
       only need read operations on it, use a const-cast to get around
       that restriction.  */
    boost::scoped_ptr<CDBIterator> pcursor(const_cast<CDBWrapper*>(&db)->NewIterator());

    const CNameCache::ExpireEntry seekEntry(nHeight, valtype ());
    pcursor->Seek(std::make_pair(DB_NAME_EXPIRY, seekEntry));

    for (; pcursor->Valid(); pcursor->Next())
    {
        std::pair<char, CNameCache::ExpireEntry> key;
        if (!pcursor->GetKey(key) || key.first != DB_NAME_EXPIRY)
            break;
        const CNameCache::ExpireEntry& entry = key.second;

        assert (entry.nHeight >= nHeight);
        if (entry.nHeight > nHeight)
          break;

        const valtype& name = entry.name;
        if (names.count(name) > 0)
            return error("%s : duplicate name '%s' in expire index",
                         __func__, ValtypeToString(name).c_str());
        names.insert(name);
    }

    return true;
}

class CDbNameIterator : public CNameIterator
{

private:

    /* The backing LevelDB iterator.  */
    CDBIterator* iter;

public:

    ~CDbNameIterator();

    /**
     * Construct a new name iterator for the database.
     * @param db The database to create the iterator for.
     */
    CDbNameIterator(const CDBWrapper& db);

    /* Implement iterator methods.  */
    void seek (const valtype& start);
    bool next (valtype& name, CNameData& data);

};

CDbNameIterator::~CDbNameIterator() {
    delete iter;
}

CDbNameIterator::CDbNameIterator(const CDBWrapper& db)
    : iter(const_cast<CDBWrapper*>(&db)->NewIterator())
{
    seek(valtype());
}

void CDbNameIterator::seek(const valtype& start) {
    iter->Seek(std::make_pair(DB_NAME, start));
}

bool CDbNameIterator::next(valtype& name, CNameData& data) {
    if (!iter->Valid())
        return false;

    std::pair<char, valtype> key;
    if (!iter->GetKey(key) || key.first != DB_NAME)
        return false;
    name = key.second;

    if (!iter->GetValue(data))
        return error("%s : failed to read data from iterator", __func__);

    iter->Next ();
    return true;
}

CNameIterator* CCoinsViewDB::IterateNames() const {
    return new CDbNameIterator(db);
}

bool CCoinsViewDB::BatchWrite(CCoinsMap &mapCoins, const uint256 &hashBlock, const CNameCache &names) {
    CDBBatch batch(db);
    size_t count = 0;
    size_t changed = 0;
    size_t batch_size = (size_t)gArgs.GetArg("-dbbatchsize", nDefaultDbBatchSize);
    int crash_simulate = gArgs.GetArg("-dbcrashratio", 0);
    assert(!hashBlock.IsNull());

    uint256 old_tip = GetBestBlock();
    if (old_tip.IsNull()) {
        // We may be in the middle of replaying.
        std::vector<uint256> old_heads = GetHeadBlocks();
        if (old_heads.size() == 2) {
            assert(old_heads[0] == hashBlock);
            old_tip = old_heads[1];
        }
    }

    // In the first batch, mark the database as being in the middle of a
    // transition from old_tip to hashBlock.
    // A vector is used for future extensibility, as we may want to support
    // interrupting after partial writes from multiple independent reorgs.
    batch.Erase(DB_BEST_BLOCK);
    batch.Write(DB_HEAD_BLOCKS, std::vector<uint256>{hashBlock, old_tip});

    for (CCoinsMap::iterator it = mapCoins.begin(); it != mapCoins.end();) {
        if (it->second.flags & CCoinsCacheEntry::DIRTY) {
            CoinEntry entry(&it->first);
            if (it->second.coin.IsSpent())
                batch.Erase(entry);
            else
                batch.Write(entry, it->second.coin);
            changed++;
        }
        count++;
        CCoinsMap::iterator itOld = it++;
        mapCoins.erase(itOld);
        if (batch.SizeEstimate() > batch_size) {
            LogPrint(BCLog::COINDB, "Writing partial batch of %.2f MiB\n", batch.SizeEstimate() * (1.0 / 1048576.0));
            db.WriteBatch(batch);
            batch.Clear();
            if (crash_simulate) {
                static FastRandomContext rng;
                if (rng.randrange(crash_simulate) == 0) {
                    LogPrintf("Simulating a crash. Goodbye.\n");
                    _Exit(0);
                }
            }
        }
    }

    names.writeBatch(batch);

    // In the last batch, mark the database as consistent with hashBlock again.
    batch.Erase(DB_HEAD_BLOCKS);
    batch.Write(DB_BEST_BLOCK, hashBlock);

    LogPrint(BCLog::COINDB, "Writing final batch of %.2f MiB\n", batch.SizeEstimate() * (1.0 / 1048576.0));
    bool ret = db.WriteBatch(batch);
    LogPrint(BCLog::COINDB, "Committed %u changed transaction outputs (out of %u) to coin database...\n", (unsigned int)changed, (unsigned int)count);
    return ret;
}

size_t CCoinsViewDB::EstimateSize() const
{
    return db.EstimateSize(DB_COIN, (char)(DB_COIN+1));
}

CBlockTreeDB::CBlockTreeDB(size_t nCacheSize, bool fMemory, bool fWipe) : CDBWrapper(gArgs.IsArgSet("-blocksdir") ? GetDataDir() / "blocks" / "index" : GetBlocksDir() / "index", nCacheSize, fMemory, fWipe) {
}

bool CBlockTreeDB::ReadBlockFileInfo(int nFile, CBlockFileInfo &info) {
    return Read(std::make_pair(DB_BLOCK_FILES, nFile), info);
}

bool CBlockTreeDB::WriteReindexing(bool fReindexing) {
    if (fReindexing)
        return Write(DB_REINDEX_FLAG, '1');
    else
        return Erase(DB_REINDEX_FLAG);
}

bool CBlockTreeDB::ReadReindexing(bool &fReindexing) {
    fReindexing = Exists(DB_REINDEX_FLAG);
    return true;
}

bool CBlockTreeDB::ReadLastBlockFile(int &nFile) {
    return Read(DB_LAST_BLOCK, nFile);
}

CCoinsViewCursor *CCoinsViewDB::Cursor() const
{
    CCoinsViewDBCursor *i = new CCoinsViewDBCursor(const_cast<CDBWrapper&>(db).NewIterator(), GetBestBlock());
    /* It seems that there are no "const iterators" for LevelDB.  Since we
       only need read operations on it, use a const-cast to get around
       that restriction.  */
    i->pcursor->Seek(DB_COIN);
    // Cache key of first record
    if (i->pcursor->Valid()) {
        CoinEntry entry(&i->keyTmp.second);
        i->pcursor->GetKey(entry);
        i->keyTmp.first = entry.key;
    } else {
        i->keyTmp.first = 0; // Make sure Valid() and GetKey() return false
    }
    return i;
}

bool CCoinsViewDBCursor::GetKey(COutPoint &key) const
{
    // Return cached key
    if (keyTmp.first == DB_COIN) {
        key = keyTmp.second;
        return true;
    }
    return false;
}

bool CCoinsViewDBCursor::GetValue(Coin &coin) const
{
    return pcursor->GetValue(coin);
}

unsigned int CCoinsViewDBCursor::GetValueSize() const
{
    return pcursor->GetValueSize();
}

bool CCoinsViewDBCursor::Valid() const
{
    return keyTmp.first == DB_COIN;
}

void CCoinsViewDBCursor::Next()
{
    pcursor->Next();
    CoinEntry entry(&keyTmp.second);
    if (!pcursor->Valid() || !pcursor->GetKey(entry)) {
        keyTmp.first = 0; // Invalidate cached key after last record so that Valid() and GetKey() return false
    } else {
        keyTmp.first = entry.key;
    }
}

bool CBlockTreeDB::WriteBatchSync(const std::vector<std::pair<int, const CBlockFileInfo*> >& fileInfo, int nLastFile, const std::vector<const CBlockIndex*>& blockinfo) {
    CDBBatch batch(*this);
    for (std::vector<std::pair<int, const CBlockFileInfo*> >::const_iterator it=fileInfo.begin(); it != fileInfo.end(); it++) {
        batch.Write(std::make_pair(DB_BLOCK_FILES, it->first), *it->second);
    }
    batch.Write(DB_LAST_BLOCK, nLastFile);
    for (std::vector<const CBlockIndex*>::const_iterator it=blockinfo.begin(); it != blockinfo.end(); it++) {
        batch.Write(std::make_pair(DB_BLOCK_INDEX, (*it)->GetBlockHash()), CDiskBlockIndex(*it));
    }
    return WriteBatch(batch, true);
}

<<<<<<< HEAD
bool CCoinsViewDB::ValidateNameDB() const
{
    const uint256 blockHash = GetBestBlock();
    int nHeight;
    if (blockHash.IsNull())
        nHeight = 0;
    else
        nHeight = mapBlockIndex.find(blockHash)->second->nHeight;

    /* It seems that there are no "const iterators" for LevelDB.  Since we
       only need read operations on it, use a const-cast to get around
       that restriction.  */
    boost::scoped_ptr<CDBIterator> pcursor(const_cast<CDBWrapper*>(&db)->NewIterator());
    pcursor->SeekToFirst();

    /* Loop over the total database and read interesting
       things to memory.  We later use that to check
       everything against each other.  */

    std::map<valtype, unsigned> nameHeightsIndex;
    std::map<valtype, unsigned> nameHeightsData;
    std::set<valtype> namesInDB;
    std::set<valtype> namesInUTXO;
    std::set<valtype> namesWithHistory;

    for (; pcursor->Valid(); pcursor->Next())
    {
        boost::this_thread::interruption_point();
        char chType;
        if (!pcursor->GetKey(chType))
            continue;

        switch (chType)
        {
        case DB_COIN:
        {
            Coin coin;
            if (!pcursor->GetValue(coin))
                return error("%s : failed to read coin", __func__);

            if (!coin.out.IsNull())
            {
                const CNameScript nameOp(coin.out.scriptPubKey);
                if (nameOp.isNameOp() && nameOp.isAnyUpdate())
                {
                    const valtype& name = nameOp.getOpName();
                    if (namesInUTXO.count(name) > 0)
                        return error("%s : name %s duplicated in UTXO set",
                                     __func__, ValtypeToString(name).c_str());
                    namesInUTXO.insert(nameOp.getOpName());
                }
            }
            break;
        }

        case DB_NAME:
        {
            std::pair<char, valtype> key;
            if (!pcursor->GetKey(key) || key.first != DB_NAME)
                return error("%s : failed to read DB_NAME key", __func__);
            const valtype& name = key.second;

            CNameData data;
            if (!pcursor->GetValue(data))
                return error("%s : failed to read name value", __func__);

            if (nameHeightsData.count(name) > 0)
                return error("%s : name %s duplicated in name index",
                             __func__, ValtypeToString(name).c_str());
            nameHeightsData.insert(std::make_pair(name, data.getHeight()));
            
            /* Expiration is checked at height+1, because that matches
               how the UTXO set is cleared in ExpireNames.  */
            assert(namesInDB.count(name) == 0);
            if (!data.isExpired(nHeight + 1))
                namesInDB.insert(name);
            break;
        }

        case DB_NAME_HISTORY:
        {
            std::pair<char, valtype> key;
            if (!pcursor->GetKey(key) || key.first != DB_NAME_HISTORY)
                return error("%s : failed to read DB_NAME_HISTORY key",
                             __func__);
            const valtype& name = key.second;

            if (namesWithHistory.count(name) > 0)
                return error("%s : name %s has duplicate history",
                             __func__, ValtypeToString(name).c_str());
            namesWithHistory.insert(name);
            break;
        }

        case DB_NAME_EXPIRY:
        {
            std::pair<char, CNameCache::ExpireEntry> key;
            if (!pcursor->GetKey(key) || key.first != DB_NAME_EXPIRY)
                return error("%s : failed to read DB_NAME_EXPIRY key",
                             __func__);
            const CNameCache::ExpireEntry& entry = key.second;
            const valtype& name = entry.name;

            if (nameHeightsIndex.count(name) > 0)
                return error("%s : name %s duplicated in expire idnex",
                             __func__, ValtypeToString(name).c_str());

            nameHeightsIndex.insert(std::make_pair(name, entry.nHeight));
            break;
        }

        default:
            break;
        }
    }

    /* Now verify the collected data.  */

    assert (nameHeightsData.size() >= namesInDB.size());

    if (nameHeightsIndex != nameHeightsData)
        return error("%s : name height data mismatch", __func__);

    for (const auto& name : namesInDB)
        if (namesInUTXO.count(name) == 0)
            return error("%s : name '%s' in DB but not UTXO set",
                         __func__, ValtypeToString(name).c_str());
    for (const auto& name : namesInUTXO)
        if (namesInDB.count(name) == 0)
            return error("%s : name '%s' in UTXO set but not DB",
                         __func__, ValtypeToString(name).c_str());

    if (fNameHistory)
    {
        for (const auto& name : namesWithHistory)
            if (nameHeightsData.count(name) == 0)
                return error("%s : history entry for name '%s' not in main DB",
                             __func__, ValtypeToString(name).c_str());
    } else if (!namesWithHistory.empty ())
        return error("%s : name_history entries in DB, but"
                     " -namehistory not set", __func__);

    LogPrintf("Checked name database, %u unexpired names, %u total.\n",
              namesInDB.size(), nameHeightsData.size());
    LogPrintf("Names with history: %u\n", namesWithHistory.size());

    return true;
}

void
CNameCache::writeBatch (CDBBatch& batch) const
{
  for (EntryMap::const_iterator i = entries.begin ();
       i != entries.end (); ++i)
    batch.Write (std::make_pair (DB_NAME, i->first), i->second);

  for (std::set<valtype>::const_iterator i = deleted.begin ();
       i != deleted.end (); ++i)
    batch.Erase (std::make_pair (DB_NAME, *i));

  assert (fNameHistory || history.empty ());
  for (std::map<valtype, CNameHistory>::const_iterator i = history.begin ();
       i != history.end (); ++i)
    if (i->second.empty ())
      batch.Erase (std::make_pair (DB_NAME_HISTORY, i->first));
    else
      batch.Write (std::make_pair (DB_NAME_HISTORY, i->first), i->second);

  for (std::map<ExpireEntry, bool>::const_iterator i = expireIndex.begin ();
       i != expireIndex.end (); ++i)
    if (i->second)
      batch.Write (std::make_pair (DB_NAME_EXPIRY, i->first));
    else
      batch.Erase (std::make_pair (DB_NAME_EXPIRY, i->first));
}

bool CBlockTreeDB::ReadTxIndex(const uint256 &txid, CDiskTxPos &pos) {
    return Read(std::make_pair(DB_TXINDEX, txid), pos);
}

bool CBlockTreeDB::WriteTxIndex(const std::vector<std::pair<uint256, CDiskTxPos> >&vect) {
    CDBBatch batch(*this);
    for (std::vector<std::pair<uint256,CDiskTxPos> >::const_iterator it=vect.begin(); it!=vect.end(); it++)
        batch.Write(std::make_pair(DB_TXINDEX, it->first), it->second);
    return WriteBatch(batch);
}

=======
>>>>>>> 1f5b6ebd
bool CBlockTreeDB::WriteFlag(const std::string &name, bool fValue) {
    return Write(std::make_pair(DB_FLAG, name), fValue ? '1' : '0');
}

bool CBlockTreeDB::ReadFlag(const std::string &name, bool &fValue) {
    char ch;
    if (!Read(std::make_pair(DB_FLAG, name), ch))
        return false;
    fValue = ch == '1';
    return true;
}

bool CBlockTreeDB::LoadBlockIndexGuts(const Consensus::Params& consensusParams, std::function<CBlockIndex*(const uint256&)> insertBlockIndex)
{
    std::unique_ptr<CDBIterator> pcursor(NewIterator());

    pcursor->Seek(std::make_pair(DB_BLOCK_INDEX, uint256()));

    // Load mapBlockIndex
    while (pcursor->Valid()) {
        boost::this_thread::interruption_point();
        std::pair<char, uint256> key;
        if (pcursor->GetKey(key) && key.first == DB_BLOCK_INDEX) {
            CDiskBlockIndex diskindex;
            if (pcursor->GetValue(diskindex)) {
                // Construct block index object
                CBlockIndex* pindexNew = insertBlockIndex(diskindex.GetBlockHash());
                pindexNew->pprev          = insertBlockIndex(diskindex.hashPrev);
                pindexNew->nHeight        = diskindex.nHeight;
                pindexNew->nFile          = diskindex.nFile;
                pindexNew->nDataPos       = diskindex.nDataPos;
                pindexNew->nUndoPos       = diskindex.nUndoPos;
                pindexNew->nVersion       = diskindex.nVersion;
                pindexNew->hashMerkleRoot = diskindex.hashMerkleRoot;
                pindexNew->nTime          = diskindex.nTime;
                pindexNew->nBits          = diskindex.nBits;
                pindexNew->nNonce         = diskindex.nNonce;
                pindexNew->nStatus        = diskindex.nStatus;
                pindexNew->nTx            = diskindex.nTx;

                /* Bitcoin checks the PoW here.  We don't do this because
                   the CDiskBlockIndex does not contain the auxpow.
                   This check isn't important, since the data on disk should
                   already be valid and can be trusted.  */

                pcursor->Next();
            } else {
                return error("%s: failed to read value", __func__);
            }
        } else {
            break;
        }
    }

    return true;
}

namespace {

//! Legacy class to deserialize pre-pertxout database entries without reindex.
class CCoins
{
public:
    //! whether transaction is a coinbase
    bool fCoinBase;

    //! unspent transaction outputs; spent outputs are .IsNull(); spent outputs at the end of the array are dropped
    std::vector<CTxOut> vout;

    //! at which height this transaction was included in the active block chain
    int nHeight;

    //! empty constructor
    CCoins() : fCoinBase(false), vout(0), nHeight(0) { }

    template<typename Stream>
    void Unserialize(Stream &s) {
        unsigned int nCode = 0;
        // version
        unsigned int nVersionDummy;
        ::Unserialize(s, VARINT(nVersionDummy));
        // header code
        ::Unserialize(s, VARINT(nCode));
        fCoinBase = nCode & 1;
        std::vector<bool> vAvail(2, false);
        vAvail[0] = (nCode & 2) != 0;
        vAvail[1] = (nCode & 4) != 0;
        unsigned int nMaskCode = (nCode / 8) + ((nCode & 6) != 0 ? 0 : 1);
        // spentness bitmask
        while (nMaskCode > 0) {
            unsigned char chAvail = 0;
            ::Unserialize(s, chAvail);
            for (unsigned int p = 0; p < 8; p++) {
                bool f = (chAvail & (1 << p)) != 0;
                vAvail.push_back(f);
            }
            if (chAvail != 0)
                nMaskCode--;
        }
        // txouts themself
        vout.assign(vAvail.size(), CTxOut());
        for (unsigned int i = 0; i < vAvail.size(); i++) {
            if (vAvail[i])
                ::Unserialize(s, CTxOutCompressor(vout[i]));
        }
        // coinbase height
        ::Unserialize(s, VARINT(nHeight, VarIntMode::NONNEGATIVE_SIGNED));
    }
};

}

/** Upgrade the database from older formats.
 *
 * Currently implemented: from the per-tx utxo model (0.8..0.14.x) to per-txout.
 */
bool CCoinsViewDB::Upgrade() {
    std::unique_ptr<CDBIterator> pcursor(db.NewIterator());
    pcursor->Seek(std::make_pair(DB_COINS, uint256()));
    if (!pcursor->Valid()) {
        return true;
    }

    int64_t count = 0;
    LogPrintf("Upgrading utxo-set database...\n");
    LogPrintf("[0%%]..."); /* Continued */
    uiInterface.ShowProgress(_("Upgrading UTXO database"), 0, true);
    size_t batch_size = 1 << 24;
    CDBBatch batch(db);
    int reportDone = 0;
    std::pair<unsigned char, uint256> key;
    std::pair<unsigned char, uint256> prev_key = {DB_COINS, uint256()};
    while (pcursor->Valid()) {
        boost::this_thread::interruption_point();
        if (ShutdownRequested()) {
            break;
        }
        if (pcursor->GetKey(key) && key.first == DB_COINS) {
            if (count++ % 256 == 0) {
                uint32_t high = 0x100 * *key.second.begin() + *(key.second.begin() + 1);
                int percentageDone = (int)(high * 100.0 / 65536.0 + 0.5);
                uiInterface.ShowProgress(_("Upgrading UTXO database"), percentageDone, true);
                if (reportDone < percentageDone/10) {
                    // report max. every 10% step
                    LogPrintf("[%d%%]...", percentageDone); /* Continued */
                    reportDone = percentageDone/10;
                }
            }
            CCoins old_coins;
            if (!pcursor->GetValue(old_coins)) {
                return error("%s: cannot parse CCoins record", __func__);
            }
            COutPoint outpoint(key.second, 0);
            for (size_t i = 0; i < old_coins.vout.size(); ++i) {
                if (!old_coins.vout[i].IsNull() && !old_coins.vout[i].scriptPubKey.IsUnspendable()) {
                    Coin newcoin(std::move(old_coins.vout[i]), old_coins.nHeight, old_coins.fCoinBase);
                    outpoint.n = i;
                    CoinEntry entry(&outpoint);
                    batch.Write(entry, newcoin);
                }
            }
            batch.Erase(key);
            if (batch.SizeEstimate() > batch_size) {
                db.WriteBatch(batch);
                batch.Clear();
                db.CompactRange(prev_key, key);
                prev_key = key;
            }
            pcursor->Next();
        } else {
            break;
        }
    }
    db.WriteBatch(batch);
    db.CompactRange({DB_COINS, uint256()}, key);
    uiInterface.ShowProgress("", 100, false);
    LogPrintf("[%s].\n", ShutdownRequested() ? "CANCELLED" : "DONE");
    return !ShutdownRequested();
}<|MERGE_RESOLUTION|>--- conflicted
+++ resolved
@@ -343,7 +343,6 @@
     return WriteBatch(batch, true);
 }
 
-<<<<<<< HEAD
 bool CCoinsViewDB::ValidateNameDB() const
 {
     const uint256 blockHash = GetBestBlock();
@@ -520,19 +519,6 @@
       batch.Erase (std::make_pair (DB_NAME_EXPIRY, i->first));
 }
 
-bool CBlockTreeDB::ReadTxIndex(const uint256 &txid, CDiskTxPos &pos) {
-    return Read(std::make_pair(DB_TXINDEX, txid), pos);
-}
-
-bool CBlockTreeDB::WriteTxIndex(const std::vector<std::pair<uint256, CDiskTxPos> >&vect) {
-    CDBBatch batch(*this);
-    for (std::vector<std::pair<uint256,CDiskTxPos> >::const_iterator it=vect.begin(); it!=vect.end(); it++)
-        batch.Write(std::make_pair(DB_TXINDEX, it->first), it->second);
-    return WriteBatch(batch);
-}
-
-=======
->>>>>>> 1f5b6ebd
 bool CBlockTreeDB::WriteFlag(const std::string &name, bool fValue) {
     return Write(std::make_pair(DB_FLAG, name), fValue ? '1' : '0');
 }

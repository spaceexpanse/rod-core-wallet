--- conflicted
+++ resolved
@@ -24,23 +24,15 @@
 static constexpr uint8_t DB_BLOCK_FILES{'f'};
 static constexpr uint8_t DB_BLOCK_INDEX{'b'};
 
-<<<<<<< HEAD
-static const char DB_NAME = 'n';
-static const char DB_NAME_HISTORY = 'h';
-static const char DB_NAME_EXPIRY = 'x';
-
-static const char DB_BEST_BLOCK = 'B';
-static const char DB_HEAD_BLOCKS = 'H';
-static const char DB_FLAG = 'F';
-static const char DB_REINDEX_FLAG = 'R';
-static const char DB_LAST_BLOCK = 'l';
-=======
+static constexpr uint8_t DB_NAME{'n'};
+static constexpr uint8_t DB_NAME_HISTORY{'h'};
+static constexpr uint8_t DB_NAME_EXPIRY{'x'};
+
 static constexpr uint8_t DB_BEST_BLOCK{'B'};
 static constexpr uint8_t DB_HEAD_BLOCKS{'H'};
 static constexpr uint8_t DB_FLAG{'F'};
 static constexpr uint8_t DB_REINDEX_FLAG{'R'};
 static constexpr uint8_t DB_LAST_BLOCK{'l'};
->>>>>>> 3d5e5641
 
 namespace {
 

--- conflicted
+++ resolved
@@ -24,14 +24,8 @@
 static constexpr uint8_t DB_BLOCK_FILES{'f'};
 static constexpr uint8_t DB_BLOCK_INDEX{'b'};
 
-<<<<<<< HEAD
-static const char DB_NAME = 'n';
-static const char DB_NAME_HISTORY = 'h';
-=======
 static constexpr uint8_t DB_NAME{'n'};
 static constexpr uint8_t DB_NAME_HISTORY{'h'};
-static constexpr uint8_t DB_NAME_EXPIRY{'x'};
->>>>>>> d42521bf
 
 static constexpr uint8_t DB_BEST_BLOCK{'B'};
 static constexpr uint8_t DB_HEAD_BLOCKS{'H'};

--- conflicted
+++ resolved
@@ -72,18 +72,17 @@
     return Txid::FromUint256((HashWriter{} << TX_NO_WITNESS(*this)).GetHash());
 }
 
-<<<<<<< HEAD
-void CMutableTransaction::SetNamecoin()
-{
-    assert (nVersion == CTransaction::CURRENT_VERSION);
-    nVersion = CTransaction::NAMECOIN_VERSION;
-=======
 bool CTransaction::ComputeHasWitness() const
 {
     return std::any_of(vin.begin(), vin.end(), [](const auto& input) {
         return !input.scriptWitness.IsNull();
     });
->>>>>>> c17ddb73
+}
+
+void CMutableTransaction::SetNamecoin()
+{
+    assert (nVersion == CTransaction::CURRENT_VERSION);
+    nVersion = CTransaction::NAMECOIN_VERSION;
 }
 
 Txid CTransaction::ComputeHash() const

--- conflicted
+++ resolved
@@ -72,17 +72,7 @@
     return Txid::FromUint256((CHashWriter{SERIALIZE_TRANSACTION_NO_WITNESS} << *this).GetHash());
 }
 
-<<<<<<< HEAD
-uint256 CTransaction::ComputeHash() const
-=======
-void CMutableTransaction::SetNamecoin()
-{
-    assert (nVersion == CTransaction::CURRENT_VERSION);
-    nVersion = CTransaction::NAMECOIN_VERSION;
-}
-
 Txid CTransaction::ComputeHash() const
->>>>>>> 4534b2da
 {
     return Txid::FromUint256((CHashWriter{SERIALIZE_TRANSACTION_NO_WITNESS} << *this).GetHash());
 }

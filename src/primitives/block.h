--- conflicted
+++ resolved
@@ -33,25 +33,20 @@
         SetNull();
     }
 
-<<<<<<< HEAD
-    ADD_SERIALIZE_METHODS;
+    SERIALIZE_METHODS(CBlockHeader, obj)
+    {
+        READWRITEAS(CPureBlockHeader, obj);
 
-    template <typename Stream, typename Operation>
-    inline void SerializationOp(Stream& s, Operation ser_action) {
-        READWRITE(*(CPureBlockHeader*)this);
-
-        if (this->IsAuxpow())
+        if (obj.IsAuxpow())
         {
-            if (ser_action.ForRead())
-                auxpow = std::make_shared<CAuxPow>();
-            assert(auxpow != nullptr);
-            READWRITE(*auxpow);
-        } else if (ser_action.ForRead())
-            auxpow.reset();
+            SER_READ(obj, obj.auxpow = std::make_shared<CAuxPow>());
+            assert(obj.auxpow != nullptr);
+            READWRITE(*obj.auxpow);
+        } else
+        {
+            SER_READ(obj, obj.auxpow.reset());
+        }
     }
-=======
-    SERIALIZE_METHODS(CBlockHeader, obj) { READWRITE(obj.nVersion, obj.hashPrevBlock, obj.hashMerkleRoot, obj.nTime, obj.nBits, obj.nNonce); }
->>>>>>> 24f70290
 
     void SetNull()
     {

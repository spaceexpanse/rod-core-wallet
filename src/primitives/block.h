// Copyright (c) 2009-2010 Satoshi Nakamoto
// Copyright (c) 2009-2018 The Bitcoin Core developers
// Distributed under the MIT software license, see the accompanying
// file COPYING or http://www.opensource.org/licenses/mit-license.php.

#ifndef BITCOIN_PRIMITIVES_BLOCK_H
#define BITCOIN_PRIMITIVES_BLOCK_H

#include <powdata.h>
#include <primitives/transaction.h>
#include <primitives/pureheader.h>
#include <serialize.h>
#include <uint256.h>

#include <memory>

/** Nodes collect new transactions into a block, hash them into a hash tree,
 * and scan through nonce values to make the block's hash satisfy proof-of-work
 * requirements.  When they solve the proof-of-work, they broadcast the block
 * to everyone and the block is added to the block chain.  The first transaction
 * in the block is a special one that creates a new coin owned by the creator
 * of the block.
 */
class CBlockHeader : public CPureBlockHeader
{
public:

  /** The PoW data for this block.  */
  PowData pow;

  ADD_SERIALIZE_METHODS;

  template <typename Stream, typename Operation>
    inline void
    SerializationOp (Stream& s, Operation ser_action)
  {
    READWRITEAS (CPureBlockHeader, *this);
    READWRITE (pow);
  }

  /**
   * Returns a hash based on the PoW of this block, which can be used for
   * the generation of random numbers in games.  Note that there is some
   * potential for miners to manipulate this:  Namely, they can withhold
   * a block if they do not like the resulting effect in some game they
   * are involved in; this costs them the CHI block reward, but may be
   * worth it for high stakes in a game.
   */
  uint256 GetRngSeed() const;

<<<<<<< HEAD
=======
    CBlockHeader()
    {
        SetNull();
    }

    SERIALIZE_METHODS(CBlockHeader, obj)
    {
        READWRITEAS(CPureBlockHeader, obj);

        if (obj.IsAuxpow())
        {
            SER_READ(obj, obj.auxpow = std::make_shared<CAuxPow>());
            assert(obj.auxpow != nullptr);
            READWRITE(*obj.auxpow);
        } else
        {
            SER_READ(obj, obj.auxpow.reset());
        }
    }

    void SetNull()
    {
        CPureBlockHeader::SetNull();
        auxpow.reset();
    }

    /**
     * Set the block's auxpow (or unset it).  This takes care of updating
     * the version accordingly.
     */
    void SetAuxpow (std::unique_ptr<CAuxPow> apow);
>>>>>>> ebfe1d46
};

class CBlock : public CBlockHeader
{
public:
    // network and disk
    std::vector<CTransactionRef> vtx;

    // memory only
    mutable bool fChecked;

    CBlock()
    {
        SetNull();
    }

    CBlock(const CBlockHeader &header)
    {
        SetNull();
        *(static_cast<CBlockHeader*>(this)) = header;
    }

    SERIALIZE_METHODS(CBlock, obj)
    {
        READWRITEAS(CBlockHeader, obj);
        READWRITE(obj.vtx);
    }

    void SetNull()
    {
        CBlockHeader::SetNull();
        vtx.clear();
        fChecked = false;
    }

    CBlockHeader GetBlockHeader() const
    {
        CBlockHeader block;
        block.nVersion       = nVersion;
        block.hashPrevBlock  = hashPrevBlock;
        block.hashMerkleRoot = hashMerkleRoot;
        block.nTime          = nTime;
        block.nBits          = nBits;
        block.nNonce         = nNonce;
        block.pow            = pow;
        return block;
    }

    std::string ToString() const;
};

/** Describes a place in the block chain to another node such that if the
 * other node doesn't have the same branch, it can find a recent common trunk.
 * The further back it is, the further before the fork it may be.
 */
struct CBlockLocator
{
    std::vector<uint256> vHave;

    CBlockLocator() {}

    explicit CBlockLocator(const std::vector<uint256>& vHaveIn) : vHave(vHaveIn) {}

    SERIALIZE_METHODS(CBlockLocator, obj)
    {
        int nVersion = s.GetVersion();
        if (!(s.GetType() & SER_GETHASH))
            READWRITE(nVersion);
        READWRITE(obj.vHave);
    }

    void SetNull()
    {
        vHave.clear();
    }

    bool IsNull() const
    {
        return vHave.empty();
    }
};

#endif // BITCOIN_PRIMITIVES_BLOCK_H<|MERGE_RESOLUTION|>--- conflicted
+++ resolved
@@ -28,14 +28,10 @@
   /** The PoW data for this block.  */
   PowData pow;
 
-  ADD_SERIALIZE_METHODS;
-
-  template <typename Stream, typename Operation>
-    inline void
-    SerializationOp (Stream& s, Operation ser_action)
+  SERIALIZE_METHODS(CBlockHeader, obj)
   {
-    READWRITEAS (CPureBlockHeader, *this);
-    READWRITE (pow);
+      READWRITEAS(CPureBlockHeader, obj);
+      READWRITE (obj.pow);
   }
 
   /**
@@ -48,40 +44,6 @@
    */
   uint256 GetRngSeed() const;
 
-<<<<<<< HEAD
-=======
-    CBlockHeader()
-    {
-        SetNull();
-    }
-
-    SERIALIZE_METHODS(CBlockHeader, obj)
-    {
-        READWRITEAS(CPureBlockHeader, obj);
-
-        if (obj.IsAuxpow())
-        {
-            SER_READ(obj, obj.auxpow = std::make_shared<CAuxPow>());
-            assert(obj.auxpow != nullptr);
-            READWRITE(*obj.auxpow);
-        } else
-        {
-            SER_READ(obj, obj.auxpow.reset());
-        }
-    }
-
-    void SetNull()
-    {
-        CPureBlockHeader::SetNull();
-        auxpow.reset();
-    }
-
-    /**
-     * Set the block's auxpow (or unset it).  This takes care of updating
-     * the version accordingly.
-     */
-    void SetAuxpow (std::unique_ptr<CAuxPow> apow);
->>>>>>> ebfe1d46
 };
 
 class CBlock : public CBlockHeader

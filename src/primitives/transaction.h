--- conflicted
+++ resolved
@@ -215,14 +215,9 @@
  * - uint32_t nLockTime
  */
 template<typename Stream, typename TxType>
-<<<<<<< HEAD
-inline void UnserializeTransaction(TxType& tx, Stream& s) {
-    const bool fAllowWitness = !(GetVersionOrProtocol(s) & SERIALIZE_TRANSACTION_NO_WITNESS);
-=======
 void UnserializeTransaction(TxType& tx, Stream& s, const TransactionSerParams& params)
 {
     const bool fAllowWitness = params.allow_witness;
->>>>>>> d7523490
 
     s >> tx.nVersion;
     unsigned char flags = 0;
@@ -260,14 +255,9 @@
 }
 
 template<typename Stream, typename TxType>
-<<<<<<< HEAD
-inline void SerializeTransaction(const TxType& tx, Stream& s) {
-    const bool fAllowWitness = !(GetVersionOrProtocol(s) & SERIALIZE_TRANSACTION_NO_WITNESS);
-=======
 void SerializeTransaction(const TxType& tx, Stream& s, const TransactionSerParams& params)
 {
     const bool fAllowWitness = params.allow_witness;
->>>>>>> d7523490
 
     s << tx.nVersion;
     unsigned char flags = 0;

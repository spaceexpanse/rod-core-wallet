// Copyright (c) 2009-2010 Satoshi Nakamoto
// Copyright (c) 2009-2020 The Bitcoin Core developers
// Distributed under the MIT software license, see the accompanying
// file COPYING or http://www.opensource.org/licenses/mit-license.php.

#include <miner.h>

#include <amount.h>
#include <chain.h>
#include <chainparams.h>
#include <coins.h>
#include <consensus/consensus.h>
#include <consensus/merkle.h>
#include <consensus/tx_verify.h>
#include <consensus/validation.h>
#include <names/main.h>
#include <policy/feerate.h>
#include <policy/policy.h>
#include <pow.h>
#include <primitives/transaction.h>
#include <timedata.h>
#include <util/moneystr.h>
#include <util/system.h>

#include <algorithm>
#include <utility>

int64_t UpdateTime(CBlockHeader* pblock, const Consensus::Params& consensusParams, const CBlockIndex* pindexPrev)
{
    int64_t nOldTime = pblock->nTime;
    int64_t nNewTime = std::max(pindexPrev->GetMedianTimePast()+1, GetAdjustedTime());

    if (nOldTime < nNewTime)
        pblock->nTime = nNewTime;

    return nNewTime - nOldTime;
}

void RegenerateCommitments(CBlock& block)
{
    CMutableTransaction tx{*block.vtx.at(0)};
    tx.vout.erase(tx.vout.begin() + GetWitnessCommitmentIndex(block));
    block.vtx.at(0) = MakeTransactionRef(tx);

    GenerateCoinbaseCommitment(block, WITH_LOCK(cs_main, return g_chainman.m_blockman.LookupBlockIndex(block.hashPrevBlock)), Params().GetConsensus());

    block.hashMerkleRoot = BlockMerkleRoot(block);
}

BlockAssembler::Options::Options() {
    blockMinFeeRate = CFeeRate(DEFAULT_BLOCK_MIN_TX_FEE);
    nBlockMaxWeight = DEFAULT_BLOCK_MAX_WEIGHT;
}

BlockAssembler::BlockAssembler(const CTxMemPool& mempool, const CChainParams& params, const Options& options)
    : chainparams(params),
      m_mempool(mempool)
{
    blockMinFeeRate = options.blockMinFeeRate;
    // Limit weight to between 4K and MAX_BLOCK_WEIGHT-4K for sanity:
    nBlockMaxWeight = std::max<size_t>(4000, std::min<size_t>(MAX_BLOCK_WEIGHT - 4000, options.nBlockMaxWeight));
}

static BlockAssembler::Options DefaultOptions()
{
    // Block resource limits
    // If -blockmaxweight is not given, limit to DEFAULT_BLOCK_MAX_WEIGHT
    BlockAssembler::Options options;
    options.nBlockMaxWeight = gArgs.GetArg("-blockmaxweight", DEFAULT_BLOCK_MAX_WEIGHT);
    CAmount n = 0;
    if (gArgs.IsArgSet("-blockmintxfee") && ParseMoney(gArgs.GetArg("-blockmintxfee", ""), n)) {
        options.blockMinFeeRate = CFeeRate(n);
    } else {
        options.blockMinFeeRate = CFeeRate(DEFAULT_BLOCK_MIN_TX_FEE);
    }
    return options;
}

BlockAssembler::BlockAssembler(const CTxMemPool& mempool, const CChainParams& params)
    : BlockAssembler(mempool, params, DefaultOptions()) {}

void BlockAssembler::resetBlock()
{
    inBlock.clear();

    // Reserve space for coinbase tx
    nBlockWeight = 4000;
    nBlockSigOpsCost = 400;
    fIncludeWitness = false;

    // These counters do not include coinbase tx
    nBlockTx = 0;
    nFees = 0;
}

Optional<int64_t> BlockAssembler::m_last_block_num_txs{nullopt};
Optional<int64_t> BlockAssembler::m_last_block_weight{nullopt};

std::unique_ptr<CBlockTemplate> BlockAssembler::CreateNewBlock(const PowAlgo algo, const CScript& scriptPubKeyIn)
{
    int64_t nTimeStart = GetTimeMicros();

    resetBlock();

    pblocktemplate.reset(new CBlockTemplate());

    if(!pblocktemplate.get())
        return nullptr;
    CBlock* const pblock = &pblocktemplate->block; // pointer for convenience

    // Add dummy coinbase tx as first transaction
    pblock->vtx.emplace_back();
    pblocktemplate->vTxFees.push_back(-1); // updated at end
    pblocktemplate->vTxSigOpsCost.push_back(-1); // updated at end

    LOCK2(cs_main, m_mempool.cs);
    CBlockIndex* pindexPrev = ::ChainActive().Tip();
    assert(pindexPrev != nullptr);
    nHeight = pindexPrev->nHeight + 1;

    pblock->nVersion = ComputeBlockVersion(pindexPrev, chainparams.GetConsensus());
    // -regtest only: allow overriding block.nVersion with
    // -blockversion=N to test forking scenarios
    if (chainparams.MineBlocksOnDemand())
        pblock->nVersion = gArgs.GetArg("-blockversion", pblock->nVersion);

    pblock->nTime = GetAdjustedTime();
    const int64_t nMedianTimePast = pindexPrev->GetMedianTimePast();

    nLockTimeCutoff = (STANDARD_LOCKTIME_VERIFY_FLAGS & LOCKTIME_MEDIAN_TIME_PAST)
                       ? nMedianTimePast
                       : pblock->GetBlockTime();

    // Decide whether to include witness transactions
    // This is only needed in case the witness softfork activation is reverted
    // (which would require a very deep reorganization).
    // Note that the mempool would accept transactions with witness data before
    // IsWitnessEnabled, but we would only ever mine blocks after IsWitnessEnabled
    // unless there is a massive block reorganization with the witness softfork
    // not activated.
    // TODO: replace this with a call to main to assess validity of a mempool
    // transaction (which in most cases can be a no-op).
    fIncludeWitness = IsWitnessEnabled(pindexPrev, chainparams.GetConsensus());

    int nPackagesSelected = 0;
    int nDescendantsUpdated = 0;
    addPackageTxs(nPackagesSelected, nDescendantsUpdated);

    int64_t nTime1 = GetTimeMicros();

    m_last_block_num_txs = nBlockTx;
    m_last_block_weight = nBlockWeight;

    // Create coinbase transaction.
    CMutableTransaction coinbaseTx;
    coinbaseTx.vin.resize(1);
    coinbaseTx.vin[0].prevout.SetNull();
    coinbaseTx.vout.resize(1);
    coinbaseTx.vout[0].scriptPubKey = scriptPubKeyIn;
    coinbaseTx.vout[0].nValue = nFees + GetBlockSubsidy(nHeight, chainparams.GetConsensus());
    coinbaseTx.vin[0].scriptSig = CScript() << nHeight << OP_0;
    pblock->vtx[0] = MakeTransactionRef(std::move(coinbaseTx));
    pblocktemplate->vchCoinbaseCommitment = GenerateCoinbaseCommitment(*pblock, pindexPrev, chainparams.GetConsensus());
    pblocktemplate->vTxFees[0] = -nFees;

    /* Set an empty fake header in the PoW data, because that is expected when
       serialising the block for the size computation.  If auxpow is used
       instead of a fake header later on, this means that the resulting size
       might be off.  But for now, we do not care about this.  */
    pblock->pow.initFakeHeader (*pblock);

    LogPrintf("CreateNewBlock(): block weight: %u txs: %u fees: %ld sigops %d\n", GetBlockWeight(*pblock), nBlockTx, nFees, nBlockSigOpsCost);

    // Fill in header
    pblock->hashPrevBlock  = pindexPrev->GetBlockHash();
    UpdateTime(pblock, chainparams.GetConsensus(), pindexPrev);
    pblock->nBits          = 0;
    pblock->nNonce         = 0;
    pblock->pow.setCoreAlgo(algo);
    pblock->pow.setBits(GetNextWorkRequired(algo, pindexPrev, chainparams.GetConsensus()));
    pblocktemplate->vTxSigOpsCost[0] = WITNESS_SCALE_FACTOR * GetLegacySigOpCount(*pblock->vtx[0]);

    BlockValidationState state;
<<<<<<< HEAD
    if (!TestBlockValidity(state, chainparams, *pblock, pindexPrev, false, false, false)) {
=======
    if (!TestBlockValidity(state, chainparams, ::ChainstateActive(), *pblock, pindexPrev, false, false)) {
>>>>>>> 6270844d
        throw std::runtime_error(strprintf("%s: TestBlockValidity failed: %s", __func__, state.ToString()));
    }
    int64_t nTime2 = GetTimeMicros();

    LogPrint(BCLog::BENCH, "CreateNewBlock() packages: %.2fms (%d packages, %d updated descendants), validity: %.2fms (total %.2fms)\n", 0.001 * (nTime1 - nTimeStart), nPackagesSelected, nDescendantsUpdated, 0.001 * (nTime2 - nTime1), 0.001 * (nTime2 - nTimeStart));

    return std::move(pblocktemplate);
}

void BlockAssembler::onlyUnconfirmed(CTxMemPool::setEntries& testSet)
{
    for (CTxMemPool::setEntries::iterator iit = testSet.begin(); iit != testSet.end(); ) {
        // Only test txs not already in the block
        if (inBlock.count(*iit)) {
            testSet.erase(iit++);
        }
        else {
            iit++;
        }
    }
}

bool BlockAssembler::TestPackage(uint64_t packageSize, int64_t packageSigOpsCost) const
{
    // TODO: switch to weight-based accounting for packages instead of vsize-based accounting.
    if (nBlockWeight + WITNESS_SCALE_FACTOR * packageSize >= nBlockMaxWeight)
        return false;
    if (nBlockSigOpsCost + packageSigOpsCost >= MAX_BLOCK_SIGOPS_COST)
        return false;
    return true;
}

// Perform transaction-level checks before adding to block:
// - transaction finality (locktime)
// - premature witness (in case segwit transactions are added to mempool before
//   segwit activation)
bool BlockAssembler::TestPackageTransactions(const CTxMemPool::setEntries& package) const
{
    for (CTxMemPool::txiter it : package) {
        if (!IsFinalTx(it->GetTx(), nHeight, nLockTimeCutoff))
            return false;
        if (!fIncludeWitness && it->GetTx().HasWitness())
            return false;
    }
    return true;
}

void BlockAssembler::AddToBlock(CTxMemPool::txiter iter)
{
    pblocktemplate->block.vtx.emplace_back(iter->GetSharedTx());
    pblocktemplate->vTxFees.push_back(iter->GetFee());
    pblocktemplate->vTxSigOpsCost.push_back(iter->GetSigOpCost());
    nBlockWeight += iter->GetTxWeight();
    ++nBlockTx;
    nBlockSigOpsCost += iter->GetSigOpCost();
    nFees += iter->GetFee();
    inBlock.insert(iter);

    bool fPrintPriority = gArgs.GetBoolArg("-printpriority", DEFAULT_PRINTPRIORITY);
    if (fPrintPriority) {
        LogPrintf("fee %s txid %s\n",
                  CFeeRate(iter->GetModifiedFee(), iter->GetTxSize()).ToString(),
                  iter->GetTx().GetHash().ToString());
    }
}

int BlockAssembler::UpdatePackagesForAdded(const CTxMemPool::setEntries& alreadyAdded,
        indexed_modified_transaction_set &mapModifiedTx)
{
    int nDescendantsUpdated = 0;
    for (CTxMemPool::txiter it : alreadyAdded) {
        CTxMemPool::setEntries descendants;
        m_mempool.CalculateDescendants(it, descendants);
        // Insert all descendants (not yet in block) into the modified set
        for (CTxMemPool::txiter desc : descendants) {
            if (alreadyAdded.count(desc))
                continue;
            ++nDescendantsUpdated;
            modtxiter mit = mapModifiedTx.find(desc);
            if (mit == mapModifiedTx.end()) {
                CTxMemPoolModifiedEntry modEntry(desc);
                modEntry.nSizeWithAncestors -= it->GetTxSize();
                modEntry.nModFeesWithAncestors -= it->GetModifiedFee();
                modEntry.nSigOpCostWithAncestors -= it->GetSigOpCost();
                mapModifiedTx.insert(modEntry);
            } else {
                mapModifiedTx.modify(mit, update_for_parent_inclusion(it));
            }
        }
    }
    return nDescendantsUpdated;
}

// Skip entries in mapTx that are already in a block or are present
// in mapModifiedTx (which implies that the mapTx ancestor state is
// stale due to ancestor inclusion in the block)
// Also skip transactions that we've already failed to add. This can happen if
// we consider a transaction in mapModifiedTx and it fails: we can then
// potentially consider it again while walking mapTx.  It's currently
// guaranteed to fail again, but as a belt-and-suspenders check we put it in
// failedTx and avoid re-evaluation, since the re-evaluation would be using
// cached size/sigops/fee values that are not actually correct.
bool BlockAssembler::SkipMapTxEntry(CTxMemPool::txiter it, indexed_modified_transaction_set &mapModifiedTx, CTxMemPool::setEntries &failedTx)
{
    assert(it != m_mempool.mapTx.end());
    return mapModifiedTx.count(it) || inBlock.count(it) || failedTx.count(it);
}

void BlockAssembler::SortForBlock(const CTxMemPool::setEntries& package, std::vector<CTxMemPool::txiter>& sortedEntries)
{
    // Sort package by ancestor count
    // If a transaction A depends on transaction B, then A's ancestor count
    // must be greater than B's.  So this is sufficient to validly order the
    // transactions for block inclusion.
    sortedEntries.clear();
    sortedEntries.insert(sortedEntries.begin(), package.begin(), package.end());
    std::sort(sortedEntries.begin(), sortedEntries.end(), CompareTxIterByAncestorCount());
}

// This transaction selection algorithm orders the mempool based
// on feerate of a transaction including all unconfirmed ancestors.
// Since we don't remove transactions from the mempool as we select them
// for block inclusion, we need an alternate method of updating the feerate
// of a transaction with its not-yet-selected ancestors as we go.
// This is accomplished by walking the in-mempool descendants of selected
// transactions and storing a temporary modified state in mapModifiedTxs.
// Each time through the loop, we compare the best transaction in
// mapModifiedTxs with the next transaction in the mempool to decide what
// transaction package to work on next.
void BlockAssembler::addPackageTxs(int &nPackagesSelected, int &nDescendantsUpdated)
{
    // mapModifiedTx will store sorted packages after they are modified
    // because some of their txs are already in the block
    indexed_modified_transaction_set mapModifiedTx;
    // Keep track of entries that failed inclusion, to avoid duplicate work
    CTxMemPool::setEntries failedTx;

    // Start by adding all descendants of previously added txs to mapModifiedTx
    // and modifying them for their already included ancestors
    UpdatePackagesForAdded(inBlock, mapModifiedTx);

    CTxMemPool::indexed_transaction_set::index<ancestor_score>::type::iterator mi = m_mempool.mapTx.get<ancestor_score>().begin();
    CTxMemPool::txiter iter;

    // Limit the number of attempts to add transactions to the block when it is
    // close to full; this is just a simple heuristic to finish quickly if the
    // mempool has a lot of entries.
    const int64_t MAX_CONSECUTIVE_FAILURES = 1000;
    int64_t nConsecutiveFailed = 0;

    while (mi != m_mempool.mapTx.get<ancestor_score>().end() || !mapModifiedTx.empty()) {
        // First try to find a new transaction in mapTx to evaluate.
        if (mi != m_mempool.mapTx.get<ancestor_score>().end() &&
            SkipMapTxEntry(m_mempool.mapTx.project<0>(mi), mapModifiedTx, failedTx)) {
            ++mi;
            continue;
        }

        // Now that mi is not stale, determine which transaction to evaluate:
        // the next entry from mapTx, or the best from mapModifiedTx?
        bool fUsingModified = false;

        modtxscoreiter modit = mapModifiedTx.get<ancestor_score>().begin();
        if (mi == m_mempool.mapTx.get<ancestor_score>().end()) {
            // We're out of entries in mapTx; use the entry from mapModifiedTx
            iter = modit->iter;
            fUsingModified = true;
        } else {
            // Try to compare the mapTx entry to the mapModifiedTx entry
            iter = m_mempool.mapTx.project<0>(mi);
            if (modit != mapModifiedTx.get<ancestor_score>().end() &&
                    CompareTxMemPoolEntryByAncestorFee()(*modit, CTxMemPoolModifiedEntry(iter))) {
                // The best entry in mapModifiedTx has higher score
                // than the one from mapTx.
                // Switch which transaction (package) to consider
                iter = modit->iter;
                fUsingModified = true;
            } else {
                // Either no entry in mapModifiedTx, or it's worse than mapTx.
                // Increment mi for the next loop iteration.
                ++mi;
            }
        }

        // We skip mapTx entries that are inBlock, and mapModifiedTx shouldn't
        // contain anything that is inBlock.
        assert(!inBlock.count(iter));

        uint64_t packageSize = iter->GetSizeWithAncestors();
        CAmount packageFees = iter->GetModFeesWithAncestors();
        int64_t packageSigOpsCost = iter->GetSigOpCostWithAncestors();
        if (fUsingModified) {
            packageSize = modit->nSizeWithAncestors;
            packageFees = modit->nModFeesWithAncestors;
            packageSigOpsCost = modit->nSigOpCostWithAncestors;
        }

        if (packageFees < blockMinFeeRate.GetFee(packageSize)) {
            // Everything else we might consider has a lower fee rate
            return;
        }

        if (!TestPackage(packageSize, packageSigOpsCost)) {
            if (fUsingModified) {
                // Since we always look at the best entry in mapModifiedTx,
                // we must erase failed entries so that we can consider the
                // next best entry on the next loop iteration
                mapModifiedTx.get<ancestor_score>().erase(modit);
                failedTx.insert(iter);
            }

            ++nConsecutiveFailed;

            if (nConsecutiveFailed > MAX_CONSECUTIVE_FAILURES && nBlockWeight >
                    nBlockMaxWeight - 4000) {
                // Give up if we're close to full and haven't succeeded in a while
                break;
            }
            continue;
        }

        CTxMemPool::setEntries ancestors;
        uint64_t nNoLimit = std::numeric_limits<uint64_t>::max();
        std::string dummy;
        m_mempool.CalculateMemPoolAncestors(*iter, ancestors, nNoLimit, nNoLimit, nNoLimit, nNoLimit, dummy, false);

        onlyUnconfirmed(ancestors);
        ancestors.insert(iter);

        // Test if all tx's are Final
        if (!TestPackageTransactions(ancestors)) {
            if (fUsingModified) {
                mapModifiedTx.get<ancestor_score>().erase(modit);
                failedTx.insert(iter);
            }
            continue;
        }

        // This transaction will make it in; reset the failed counter.
        nConsecutiveFailed = 0;

        // Package can be added. Sort the entries in a valid order.
        std::vector<CTxMemPool::txiter> sortedEntries;
        SortForBlock(ancestors, sortedEntries);

        for (size_t i=0; i<sortedEntries.size(); ++i) {
            AddToBlock(sortedEntries[i]);
            // Erase from the modified set, if present
            mapModifiedTx.erase(sortedEntries[i]);
        }

        ++nPackagesSelected;

        // Update transactions that depend on each of these
        nDescendantsUpdated += UpdatePackagesForAdded(ancestors, mapModifiedTx);
    }
}

void IncrementExtraNonce(CBlock* pblock, const CBlockIndex* pindexPrev, unsigned int& nExtraNonce)
{
    // Update nExtraNonce
    static uint256 hashPrevBlock;
    if (hashPrevBlock != pblock->hashPrevBlock)
    {
        nExtraNonce = 0;
        hashPrevBlock = pblock->hashPrevBlock;
    }
    ++nExtraNonce;
    unsigned int nHeight = pindexPrev->nHeight+1; // Height first in coinbase required for block.version=2
    CMutableTransaction txCoinbase(*pblock->vtx[0]);
    txCoinbase.vin[0].scriptSig = (CScript() << nHeight << CScriptNum(nExtraNonce));
    assert(txCoinbase.vin[0].scriptSig.size() <= 100);

    pblock->vtx[0] = MakeTransactionRef(std::move(txCoinbase));
    pblock->hashMerkleRoot = BlockMerkleRoot(*pblock);
}<|MERGE_RESOLUTION|>--- conflicted
+++ resolved
@@ -181,11 +181,7 @@
     pblocktemplate->vTxSigOpsCost[0] = WITNESS_SCALE_FACTOR * GetLegacySigOpCount(*pblock->vtx[0]);
 
     BlockValidationState state;
-<<<<<<< HEAD
-    if (!TestBlockValidity(state, chainparams, *pblock, pindexPrev, false, false, false)) {
-=======
-    if (!TestBlockValidity(state, chainparams, ::ChainstateActive(), *pblock, pindexPrev, false, false)) {
->>>>>>> 6270844d
+    if (!TestBlockValidity(state, chainparams, ::ChainstateActive(), *pblock, pindexPrev, false, false, false)) {
         throw std::runtime_error(strprintf("%s: TestBlockValidity failed: %s", __func__, state.ToString()));
     }
     int64_t nTime2 = GetTimeMicros();

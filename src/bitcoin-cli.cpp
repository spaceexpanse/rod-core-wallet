// Copyright (c) 2009-2010 Satoshi Nakamoto
// Copyright (c) 2009-2017 The Bitcoin Core developers
// Distributed under the MIT software license, see the accompanying
// file COPYING or http://www.opensource.org/licenses/mit-license.php.

#if defined(HAVE_CONFIG_H)
#include <config/bitcoin-config.h>
#endif

#include <chainparamsbase.h>
#include <clientversion.h>
#include <fs.h>
#include <rpc/client.h>
#include <rpc/protocol.h>
#include <util.h>
#include <utilstrencodings.h>

#include <memory>
#include <stdio.h>

#include <event2/buffer.h>
#include <event2/keyvalq_struct.h>
#include <support/events.h>

#include <univalue.h>

static const char DEFAULT_RPCCONNECT[] = "127.0.0.1";
static const int DEFAULT_HTTP_CLIENT_TIMEOUT=900;
static const bool DEFAULT_NAMED=false;
static const int CONTINUE_EXECUTION=-1;

static void SetupCliArgs()
{
    const auto defaultBaseParams = CreateBaseChainParams(CBaseChainParams::MAIN);
    const auto testnetBaseParams = CreateBaseChainParams(CBaseChainParams::TESTNET);

    gArgs.AddArg("-?", "This help message", false, OptionsCategory::OPTIONS);
    gArgs.AddArg("-conf=<file>", strprintf("Specify configuration file. Relative paths will be prefixed by datadir location. (default: %s)", BITCOIN_CONF_FILENAME), false, OptionsCategory::OPTIONS);
    gArgs.AddArg("-datadir=<dir>", "Specify data directory", false, OptionsCategory::OPTIONS);
    gArgs.AddArg("-getinfo", "Get general information from the remote server. Note that unlike server-side RPC calls, the results of -getinfo is the result of multiple non-atomic requests. Some entries in the result may represent results from different states (e.g. wallet balance may be as of a different block from the chain state reported)", false, OptionsCategory::OPTIONS);
    SetupChainParamsBaseOptions();
    gArgs.AddArg("-named", strprintf("Pass named instead of positional arguments (default: %s)", DEFAULT_NAMED), false, OptionsCategory::OPTIONS);
    gArgs.AddArg("-rpcclienttimeout=<n>", strprintf("Timeout in seconds during HTTP requests, or 0 for no timeout. (default: %d)", DEFAULT_HTTP_CLIENT_TIMEOUT), false, OptionsCategory::OPTIONS);
    gArgs.AddArg("-rpcconnect=<ip>", strprintf("Send commands to node running on <ip> (default: %s)", DEFAULT_RPCCONNECT), false, OptionsCategory::OPTIONS);
    gArgs.AddArg("-rpcpassword=<pw>", "Password for JSON-RPC connections", false, OptionsCategory::OPTIONS);
    gArgs.AddArg("-rpcport=<port>", strprintf("Connect to JSON-RPC on <port> (default: %u or testnet: %u)", defaultBaseParams->RPCPort(), testnetBaseParams->RPCPort()), false, OptionsCategory::OPTIONS);
    gArgs.AddArg("-rpcuser=<user>", "Username for JSON-RPC connections", false, OptionsCategory::OPTIONS);
    gArgs.AddArg("-rpcwait", "Wait for RPC server to start", false, OptionsCategory::OPTIONS);
    gArgs.AddArg("-rpcwallet=<walletname>", "Send RPC for non-default wallet on RPC server (needs to exactly match corresponding -wallet option passed to bitcoind)", false, OptionsCategory::OPTIONS);
    gArgs.AddArg("-stdin", "Read extra arguments from standard input, one per line until EOF/Ctrl-D (recommended for sensitive information such as passphrases).  When combined with -stdinrpcpass, the first line from standard input is used for the RPC password.", false, OptionsCategory::OPTIONS);
    gArgs.AddArg("-stdinrpcpass", strprintf("Read RPC password from standard input as a single line.  When combined with -stdin, the first line from standard input is used for the RPC password."), false, OptionsCategory::OPTIONS);
}

//////////////////////////////////////////////////////////////////////////////
//
// Start
//

//
// Exception thrown on connection error.  This error is used to determine
// when to wait if -rpcwait is given.
//
class CConnectionFailed : public std::runtime_error
{
public:

    explicit inline CConnectionFailed(const std::string& msg) :
        std::runtime_error(msg)
    {}

};

//
// This function returns either one of EXIT_ codes when it's expected to stop the process or
// CONTINUE_EXECUTION when it's expected to continue further.
//
static int AppInitRPC(int argc, char* argv[])
{
    //
    // Parameters
    //
    SetupCliArgs();
    gArgs.ParseParameters(argc, argv);
    if (argc < 2 || HelpRequested(gArgs) || gArgs.IsArgSet("-version")) {
        std::string strUsage = strprintf("%s RPC client version", PACKAGE_NAME) + " " + FormatFullVersion() + "\n";
        if (!gArgs.IsArgSet("-version")) {
<<<<<<< HEAD
            strUsage += "\n" + _("Usage:") + "\n" +
                  "  namecoin-cli [options] <command> [params]  " + strprintf(_("Send command to %s"), _(PACKAGE_NAME)) + "\n" +
                  "  namecoin-cli [options] -named <command> [name=value] ... " + strprintf(_("Send command to %s (with named arguments)"), _(PACKAGE_NAME)) + "\n" +
                  "  namecoin-cli [options] help                " + _("List commands") + "\n" +
                  "  namecoin-cli [options] help <command>      " + _("Get help for a command") + "\n";
=======
            strUsage += "\nUsage:\n"
                  "  bitcoin-cli [options] <command> [params]  " + strprintf("Send command to %s", PACKAGE_NAME) + "\n" +
                  "  bitcoin-cli [options] -named <command> [name=value] ... " + strprintf("Send command to %s (with named arguments)", PACKAGE_NAME) + "\n" +
                  "  bitcoin-cli [options] help                List commands\n" +
                  "  bitcoin-cli [options] help <command>      Get help for a command\n";
>>>>>>> fd79cdda

            strUsage += "\n" + gArgs.GetHelpMessage();
        }

        fprintf(stdout, "%s", strUsage.c_str());
        if (argc < 2) {
            fprintf(stderr, "Error: too few parameters\n");
            return EXIT_FAILURE;
        }
        return EXIT_SUCCESS;
    }
    if (!fs::is_directory(GetDataDir(false))) {
        fprintf(stderr, "Error: Specified data directory \"%s\" does not exist.\n", gArgs.GetArg("-datadir", "").c_str());
        return EXIT_FAILURE;
    }
    try {
        gArgs.ReadConfigFiles();
    } catch (const std::exception& e) {
        fprintf(stderr,"Error reading configuration file: %s\n", e.what());
        return EXIT_FAILURE;
    }
    // Check for -testnet or -regtest parameter (BaseParams() calls are only valid after this clause)
    try {
        SelectBaseParams(gArgs.GetChainName());
    } catch (const std::exception& e) {
        fprintf(stderr, "Error: %s\n", e.what());
        return EXIT_FAILURE;
    }
    if (gArgs.GetBoolArg("-rpcssl", false))
    {
        fprintf(stderr, "Error: SSL mode for RPC (-rpcssl) is no longer supported.\n");
        return EXIT_FAILURE;
    }
    return CONTINUE_EXECUTION;
}


/** Reply structure for request_done to fill in */
struct HTTPReply
{
    HTTPReply(): status(0), error(-1) {}

    int status;
    int error;
    std::string body;
};

static const char *http_errorstring(int code)
{
    switch(code) {
#if LIBEVENT_VERSION_NUMBER >= 0x02010300
    case EVREQ_HTTP_TIMEOUT:
        return "timeout reached";
    case EVREQ_HTTP_EOF:
        return "EOF reached";
    case EVREQ_HTTP_INVALID_HEADER:
        return "error while reading header, or invalid header";
    case EVREQ_HTTP_BUFFER_ERROR:
        return "error encountered while reading or writing";
    case EVREQ_HTTP_REQUEST_CANCEL:
        return "request was canceled";
    case EVREQ_HTTP_DATA_TOO_LONG:
        return "response body is larger than allowed";
#endif
    default:
        return "unknown";
    }
}

static void http_request_done(struct evhttp_request *req, void *ctx)
{
    HTTPReply *reply = static_cast<HTTPReply*>(ctx);

    if (req == nullptr) {
        /* If req is nullptr, it means an error occurred while connecting: the
         * error code will have been passed to http_error_cb.
         */
        reply->status = 0;
        return;
    }

    reply->status = evhttp_request_get_response_code(req);

    struct evbuffer *buf = evhttp_request_get_input_buffer(req);
    if (buf)
    {
        size_t size = evbuffer_get_length(buf);
        const char *data = (const char*)evbuffer_pullup(buf, size);
        if (data)
            reply->body = std::string(data, size);
        evbuffer_drain(buf, size);
    }
}

#if LIBEVENT_VERSION_NUMBER >= 0x02010300
static void http_error_cb(enum evhttp_request_error err, void *ctx)
{
    HTTPReply *reply = static_cast<HTTPReply*>(ctx);
    reply->error = err;
}
#endif

/** Class that handles the conversion from a command-line to a JSON-RPC request,
 * as well as converting back to a JSON object that can be shown as result.
 */
class BaseRequestHandler
{
public:
    virtual ~BaseRequestHandler() {}
    virtual UniValue PrepareRequest(const std::string& method, const std::vector<std::string>& args) = 0;
    virtual UniValue ProcessReply(const UniValue &batch_in) = 0;
};

/** Process getinfo requests */
class GetinfoRequestHandler: public BaseRequestHandler
{
public:
    const int ID_NETWORKINFO = 0;
    const int ID_BLOCKCHAININFO = 1;
    const int ID_WALLETINFO = 2;

    /** Create a simulated `getinfo` request. */
    UniValue PrepareRequest(const std::string& method, const std::vector<std::string>& args) override
    {
        if (!args.empty()) {
            throw std::runtime_error("-getinfo takes no arguments");
        }
        UniValue result(UniValue::VARR);
        result.push_back(JSONRPCRequestObj("getnetworkinfo", NullUniValue, ID_NETWORKINFO));
        result.push_back(JSONRPCRequestObj("getblockchaininfo", NullUniValue, ID_BLOCKCHAININFO));
        result.push_back(JSONRPCRequestObj("getwalletinfo", NullUniValue, ID_WALLETINFO));
        return result;
    }

    /** Collect values from the batch and form a simulated `getinfo` reply. */
    UniValue ProcessReply(const UniValue &batch_in) override
    {
        UniValue result(UniValue::VOBJ);
        std::vector<UniValue> batch = JSONRPCProcessBatchReply(batch_in, 3);
        // Errors in getnetworkinfo() and getblockchaininfo() are fatal, pass them on
        // getwalletinfo() is allowed to fail in case there is no wallet.
        if (!batch[ID_NETWORKINFO]["error"].isNull()) {
            return batch[ID_NETWORKINFO];
        }
        if (!batch[ID_BLOCKCHAININFO]["error"].isNull()) {
            return batch[ID_BLOCKCHAININFO];
        }
        result.pushKV("version", batch[ID_NETWORKINFO]["result"]["version"]);
        result.pushKV("protocolversion", batch[ID_NETWORKINFO]["result"]["protocolversion"]);
        if (!batch[ID_WALLETINFO].isNull()) {
            result.pushKV("walletversion", batch[ID_WALLETINFO]["result"]["walletversion"]);
            result.pushKV("balance", batch[ID_WALLETINFO]["result"]["balance"]);
        }
        result.pushKV("blocks", batch[ID_BLOCKCHAININFO]["result"]["blocks"]);
        result.pushKV("timeoffset", batch[ID_NETWORKINFO]["result"]["timeoffset"]);
        result.pushKV("connections", batch[ID_NETWORKINFO]["result"]["connections"]);
        result.pushKV("proxy", batch[ID_NETWORKINFO]["result"]["networks"][0]["proxy"]);
        result.pushKV("difficulty", batch[ID_BLOCKCHAININFO]["result"]["difficulty"]);
        result.pushKV("testnet", UniValue(batch[ID_BLOCKCHAININFO]["result"]["chain"].get_str() == "test"));
        if (!batch[ID_WALLETINFO].isNull()) {
            result.pushKV("walletversion", batch[ID_WALLETINFO]["result"]["walletversion"]);
            result.pushKV("balance", batch[ID_WALLETINFO]["result"]["balance"]);
            result.pushKV("keypoololdest", batch[ID_WALLETINFO]["result"]["keypoololdest"]);
            result.pushKV("keypoolsize", batch[ID_WALLETINFO]["result"]["keypoolsize"]);
            if (!batch[ID_WALLETINFO]["result"]["unlocked_until"].isNull()) {
                result.pushKV("unlocked_until", batch[ID_WALLETINFO]["result"]["unlocked_until"]);
            }
            result.pushKV("paytxfee", batch[ID_WALLETINFO]["result"]["paytxfee"]);
        }
        result.pushKV("relayfee", batch[ID_NETWORKINFO]["result"]["relayfee"]);
        result.pushKV("warnings", batch[ID_NETWORKINFO]["result"]["warnings"]);
        return JSONRPCReplyObj(result, NullUniValue, 1);
    }
};

/** Process default single requests */
class DefaultRequestHandler: public BaseRequestHandler {
public:
    UniValue PrepareRequest(const std::string& method, const std::vector<std::string>& args) override
    {
        UniValue params;
        if(gArgs.GetBoolArg("-named", DEFAULT_NAMED)) {
            params = RPCConvertNamedValues(method, args);
        } else {
            params = RPCConvertValues(method, args);
        }
        return JSONRPCRequestObj(method, params, 1);
    }

    UniValue ProcessReply(const UniValue &reply) override
    {
        return reply.get_obj();
    }
};

static UniValue CallRPC(BaseRequestHandler *rh, const std::string& strMethod, const std::vector<std::string>& args)
{
    std::string host;
    // In preference order, we choose the following for the port:
    //     1. -rpcport
    //     2. port in -rpcconnect (ie following : in ipv4 or ]: in ipv6)
    //     3. default port for chain
    int port = BaseParams().RPCPort();
    SplitHostPort(gArgs.GetArg("-rpcconnect", DEFAULT_RPCCONNECT), port, host);
    port = gArgs.GetArg("-rpcport", port);

    // Obtain event base
    raii_event_base base = obtain_event_base();

    // Synchronously look up hostname
    raii_evhttp_connection evcon = obtain_evhttp_connection_base(base.get(), host, port);
    evhttp_connection_set_timeout(evcon.get(), gArgs.GetArg("-rpcclienttimeout", DEFAULT_HTTP_CLIENT_TIMEOUT));

    HTTPReply response;
    raii_evhttp_request req = obtain_evhttp_request(http_request_done, (void*)&response);
    if (req == nullptr)
        throw std::runtime_error("create http request failed");
#if LIBEVENT_VERSION_NUMBER >= 0x02010300
    evhttp_request_set_error_cb(req.get(), http_error_cb);
#endif

    // Get credentials
    std::string strRPCUserColonPass;
    bool failedToGetAuthCookie = false;
    if (gArgs.GetArg("-rpcpassword", "") == "") {
        // Try fall back to cookie-based authentication if no password is provided
        if (!GetAuthCookie(&strRPCUserColonPass)) {
            failedToGetAuthCookie = true;
        }
    } else {
        strRPCUserColonPass = gArgs.GetArg("-rpcuser", "") + ":" + gArgs.GetArg("-rpcpassword", "");
    }

    struct evkeyvalq* output_headers = evhttp_request_get_output_headers(req.get());
    assert(output_headers);
    evhttp_add_header(output_headers, "Host", host.c_str());
    evhttp_add_header(output_headers, "Connection", "close");
    evhttp_add_header(output_headers, "Authorization", (std::string("Basic ") + EncodeBase64(strRPCUserColonPass)).c_str());

    // Attach request data
    std::string strRequest = rh->PrepareRequest(strMethod, args).write() + "\n";
    struct evbuffer* output_buffer = evhttp_request_get_output_buffer(req.get());
    assert(output_buffer);
    evbuffer_add(output_buffer, strRequest.data(), strRequest.size());

    // check if we should use a special wallet endpoint
    std::string endpoint = "/";
    if (!gArgs.GetArgs("-rpcwallet").empty()) {
        std::string walletName = gArgs.GetArg("-rpcwallet", "");
        char *encodedURI = evhttp_uriencode(walletName.c_str(), walletName.size(), false);
        if (encodedURI) {
            endpoint = "/wallet/"+ std::string(encodedURI);
            free(encodedURI);
        }
        else {
            throw CConnectionFailed("uri-encode failed");
        }
    }
    int r = evhttp_make_request(evcon.get(), req.get(), EVHTTP_REQ_POST, endpoint.c_str());
    req.release(); // ownership moved to evcon in above call
    if (r != 0) {
        throw CConnectionFailed("send http request failed");
    }

    event_base_dispatch(base.get());

    if (response.status == 0) {
        std::string responseErrorMessage;
        if (response.error != -1) {
            responseErrorMessage = strprintf(" (error code %d - \"%s\")", response.error, http_errorstring(response.error));
        }
        throw CConnectionFailed(strprintf("Could not connect to the server %s:%d%s\n\nMake sure the bitcoind server is running and that you are connecting to the correct RPC port.", host, port, responseErrorMessage));
    } else if (response.status == HTTP_UNAUTHORIZED) {
        if (failedToGetAuthCookie) {
            throw std::runtime_error(strprintf(
                "Could not locate RPC credentials. No authentication cookie could be found, and RPC password is not set.  See -rpcpassword and -stdinrpcpass.  Configuration file: (%s)",
                GetConfigFile(gArgs.GetArg("-conf", BITCOIN_CONF_FILENAME)).string().c_str()));
        } else {
            throw std::runtime_error("Authorization failed: Incorrect rpcuser or rpcpassword");
        }
    } else if (response.status >= 400 && response.status != HTTP_BAD_REQUEST && response.status != HTTP_NOT_FOUND && response.status != HTTP_INTERNAL_SERVER_ERROR)
        throw std::runtime_error(strprintf("server returned HTTP error %d", response.status));
    else if (response.body.empty())
        throw std::runtime_error("no response from server");

    // Parse reply
    UniValue valReply(UniValue::VSTR);
    if (!valReply.read(response.body))
        throw std::runtime_error("couldn't parse reply from server");
    const UniValue reply = rh->ProcessReply(valReply);
    if (reply.empty())
        throw std::runtime_error("expected reply to have result, error and id properties");

    return reply;
}

static int CommandLineRPC(int argc, char *argv[])
{
    std::string strPrint;
    int nRet = 0;
    try {
        // Skip switches
        while (argc > 1 && IsSwitchChar(argv[1][0])) {
            argc--;
            argv++;
        }
        std::string rpcPass;
        if (gArgs.GetBoolArg("-stdinrpcpass", false)) {
            if (!std::getline(std::cin, rpcPass)) {
                throw std::runtime_error("-stdinrpcpass specified but failed to read from standard input");
            }
            gArgs.ForceSetArg("-rpcpassword", rpcPass);
        }
        std::vector<std::string> args = std::vector<std::string>(&argv[1], &argv[argc]);
        if (gArgs.GetBoolArg("-stdin", false)) {
            // Read one arg per line from stdin and append
            std::string line;
            while (std::getline(std::cin, line)) {
                args.push_back(line);
            }
        }
        std::unique_ptr<BaseRequestHandler> rh;
        std::string method;
        if (gArgs.GetBoolArg("-getinfo", false)) {
            rh.reset(new GetinfoRequestHandler());
            method = "";
        } else {
            rh.reset(new DefaultRequestHandler());
            if (args.size() < 1) {
                throw std::runtime_error("too few parameters (need at least command)");
            }
            method = args[0];
            args.erase(args.begin()); // Remove trailing method name from arguments vector
        }

        // Execute and handle connection failures with -rpcwait
        const bool fWait = gArgs.GetBoolArg("-rpcwait", false);
        do {
            try {
                const UniValue reply = CallRPC(rh.get(), method, args);

                // Parse reply
                const UniValue& result = find_value(reply, "result");
                const UniValue& error  = find_value(reply, "error");

                if (!error.isNull()) {
                    // Error
                    int code = error["code"].get_int();
                    if (fWait && code == RPC_IN_WARMUP)
                        throw CConnectionFailed("server in warmup");
                    strPrint = "error: " + error.write();
                    nRet = abs(code);
                    if (error.isObject())
                    {
                        UniValue errCode = find_value(error, "code");
                        UniValue errMsg  = find_value(error, "message");
                        strPrint = errCode.isNull() ? "" : "error code: "+errCode.getValStr()+"\n";

                        if (errMsg.isStr())
                            strPrint += "error message:\n"+errMsg.get_str();

                        if (errCode.isNum() && errCode.get_int() == RPC_WALLET_NOT_SPECIFIED) {
                            strPrint += "\nTry adding \"-rpcwallet=<filename>\" option to bitcoin-cli command line.";
                        }
                    }
                } else {
                    // Result
                    if (result.isNull())
                        strPrint = "";
                    else if (result.isStr())
                        strPrint = result.get_str();
                    else
                        strPrint = result.write(2);
                }
                // Connection succeeded, no need to retry.
                break;
            }
            catch (const CConnectionFailed&) {
                if (fWait)
                    MilliSleep(1000);
                else
                    throw;
            }
        } while (fWait);
    }
    catch (const boost::thread_interrupted&) {
        throw;
    }
    catch (const std::exception& e) {
        strPrint = std::string("error: ") + e.what();
        nRet = EXIT_FAILURE;
    }
    catch (...) {
        PrintExceptionContinue(nullptr, "CommandLineRPC()");
        throw;
    }

    if (strPrint != "") {
        fprintf((nRet == 0 ? stdout : stderr), "%s\n", strPrint.c_str());
    }
    return nRet;
}

int main(int argc, char* argv[])
{
    SetupEnvironment();
    if (!SetupNetworking()) {
        fprintf(stderr, "Error: Initializing networking failed\n");
        return EXIT_FAILURE;
    }

    try {
        int ret = AppInitRPC(argc, argv);
        if (ret != CONTINUE_EXECUTION)
            return ret;
    }
    catch (const std::exception& e) {
        PrintExceptionContinue(&e, "AppInitRPC()");
        return EXIT_FAILURE;
    } catch (...) {
        PrintExceptionContinue(nullptr, "AppInitRPC()");
        return EXIT_FAILURE;
    }

    int ret = EXIT_FAILURE;
    try {
        ret = CommandLineRPC(argc, argv);
    }
    catch (const std::exception& e) {
        PrintExceptionContinue(&e, "CommandLineRPC()");
    } catch (...) {
        PrintExceptionContinue(nullptr, "CommandLineRPC()");
    }
    return ret;
}<|MERGE_RESOLUTION|>--- conflicted
+++ resolved
@@ -46,7 +46,7 @@
     gArgs.AddArg("-rpcport=<port>", strprintf("Connect to JSON-RPC on <port> (default: %u or testnet: %u)", defaultBaseParams->RPCPort(), testnetBaseParams->RPCPort()), false, OptionsCategory::OPTIONS);
     gArgs.AddArg("-rpcuser=<user>", "Username for JSON-RPC connections", false, OptionsCategory::OPTIONS);
     gArgs.AddArg("-rpcwait", "Wait for RPC server to start", false, OptionsCategory::OPTIONS);
-    gArgs.AddArg("-rpcwallet=<walletname>", "Send RPC for non-default wallet on RPC server (needs to exactly match corresponding -wallet option passed to bitcoind)", false, OptionsCategory::OPTIONS);
+    gArgs.AddArg("-rpcwallet=<walletname>", "Send RPC for non-default wallet on RPC server (needs to exactly match corresponding -wallet option passed to namecoind)", false, OptionsCategory::OPTIONS);
     gArgs.AddArg("-stdin", "Read extra arguments from standard input, one per line until EOF/Ctrl-D (recommended for sensitive information such as passphrases).  When combined with -stdinrpcpass, the first line from standard input is used for the RPC password.", false, OptionsCategory::OPTIONS);
     gArgs.AddArg("-stdinrpcpass", strprintf("Read RPC password from standard input as a single line.  When combined with -stdin, the first line from standard input is used for the RPC password."), false, OptionsCategory::OPTIONS);
 }
@@ -84,19 +84,11 @@
     if (argc < 2 || HelpRequested(gArgs) || gArgs.IsArgSet("-version")) {
         std::string strUsage = strprintf("%s RPC client version", PACKAGE_NAME) + " " + FormatFullVersion() + "\n";
         if (!gArgs.IsArgSet("-version")) {
-<<<<<<< HEAD
-            strUsage += "\n" + _("Usage:") + "\n" +
-                  "  namecoin-cli [options] <command> [params]  " + strprintf(_("Send command to %s"), _(PACKAGE_NAME)) + "\n" +
-                  "  namecoin-cli [options] -named <command> [name=value] ... " + strprintf(_("Send command to %s (with named arguments)"), _(PACKAGE_NAME)) + "\n" +
-                  "  namecoin-cli [options] help                " + _("List commands") + "\n" +
-                  "  namecoin-cli [options] help <command>      " + _("Get help for a command") + "\n";
-=======
             strUsage += "\nUsage:\n"
-                  "  bitcoin-cli [options] <command> [params]  " + strprintf("Send command to %s", PACKAGE_NAME) + "\n" +
-                  "  bitcoin-cli [options] -named <command> [name=value] ... " + strprintf("Send command to %s (with named arguments)", PACKAGE_NAME) + "\n" +
-                  "  bitcoin-cli [options] help                List commands\n" +
-                  "  bitcoin-cli [options] help <command>      Get help for a command\n";
->>>>>>> fd79cdda
+                  "  namecoin-cli [options] <command> [params]  " + strprintf("Send command to %s", PACKAGE_NAME) + "\n" +
+                  "  namecoin-cli [options] -named <command> [name=value] ... " + strprintf("Send command to %s (with named arguments)", PACKAGE_NAME) + "\n" +
+                  "  namecoin-cli [options] help                List commands\n" +
+                  "  namecoin-cli [options] help <command>      Get help for a command\n";
 
             strUsage += "\n" + gArgs.GetHelpMessage();
         }
@@ -368,7 +360,7 @@
         if (response.error != -1) {
             responseErrorMessage = strprintf(" (error code %d - \"%s\")", response.error, http_errorstring(response.error));
         }
-        throw CConnectionFailed(strprintf("Could not connect to the server %s:%d%s\n\nMake sure the bitcoind server is running and that you are connecting to the correct RPC port.", host, port, responseErrorMessage));
+        throw CConnectionFailed(strprintf("Could not connect to the server %s:%d%s\n\nMake sure the namecoind server is running and that you are connecting to the correct RPC port.", host, port, responseErrorMessage));
     } else if (response.status == HTTP_UNAUTHORIZED) {
         if (failedToGetAuthCookie) {
             throw std::runtime_error(strprintf(
@@ -459,7 +451,7 @@
                             strPrint += "error message:\n"+errMsg.get_str();
 
                         if (errCode.isNum() && errCode.get_int() == RPC_WALLET_NOT_SPECIFIED) {
-                            strPrint += "\nTry adding \"-rpcwallet=<filename>\" option to bitcoin-cli command line.";
+                            strPrint += "\nTry adding \"-rpcwallet=<filename>\" option to namecoin-cli command line.";
                         }
                     }
                 } else {

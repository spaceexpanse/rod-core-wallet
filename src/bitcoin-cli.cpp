--- conflicted
+++ resolved
@@ -151,17 +151,10 @@
             strUsage += FormatParagraph(LicenseInfo());
         } else {
             strUsage += "\n"
-<<<<<<< HEAD
-                "Usage:  xaya-cli [options] <command> [params]  Send command to " PACKAGE_NAME "\n"
-                "or:     xaya-cli [options] -named <command> [name=value]...  Send command to " PACKAGE_NAME " (with named arguments)\n"
+                "Usage:  xaya-cli [options] <command> [params]  Send command to " CLIENT_NAME "\n"
+                "or:     xaya-cli [options] -named <command> [name=value]...  Send command to " CLIENT_NAME " (with named arguments)\n"
                 "or:     xaya-cli [options] help                List commands\n"
                 "or:     xaya-cli [options] help <command>      Get help for a command\n";
-=======
-                "Usage:  namecoin-cli [options] <command> [params]  Send command to " CLIENT_NAME "\n"
-                "or:     namecoin-cli [options] -named <command> [name=value]...  Send command to " CLIENT_NAME " (with named arguments)\n"
-                "or:     namecoin-cli [options] help                List commands\n"
-                "or:     namecoin-cli [options] help <command>      Get help for a command\n";
->>>>>>> d2019358
             strUsage += "\n" + gArgs.GetHelpMessage();
         }
 

--- conflicted
+++ resolved
@@ -194,7 +194,6 @@
 
 const UniValue& find_value( const UniValue& obj, const std::string& name);
 
-<<<<<<< HEAD
 /**
  * Verifies whether a given string consists only of valid UTF-8 code points
  * as per the JSONUTF8StringFilter.
@@ -203,7 +202,4 @@
  */
 bool IsValidUtf8String(const std::string& str);
 
-#endif // __UNIVALUE_H__
-=======
-#endif // BITCOIN_UNIVALUE_INCLUDE_UNIVALUE_H
->>>>>>> be807666
+#endif // BITCOIN_UNIVALUE_INCLUDE_UNIVALUE_H
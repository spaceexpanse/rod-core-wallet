--- conflicted
+++ resolved
@@ -897,14 +897,10 @@
   init/common.cpp \
   key.cpp \
   logging.cpp \
-<<<<<<< HEAD
   names/common.cpp \
   names/encoding.cpp \
   names/main.cpp \
   names/mempool.cpp \
-  netaddress.cpp \
-=======
->>>>>>> f3965c55
   node/blockstorage.cpp \
   node/chainstate.cpp \
   node/coinstats.cpp \

# Copyright (c) 2013-2016 The Bitcoin Core developers
# Distributed under the MIT software license, see the accompanying
# file COPYING or http://www.opensource.org/licenses/mit-license.php.

# Pattern rule to print variables, e.g. make print-top_srcdir
print-%: FORCE
	@echo '$*'='$($*)'

DIST_SUBDIRS = secp256k1

AM_LDFLAGS = $(LIBTOOL_LDFLAGS) $(HARDENED_LDFLAGS) $(GPROF_LDFLAGS) $(SANITIZER_LDFLAGS) $(LTO_LDFLAGS)
AM_CXXFLAGS = $(DEBUG_CXXFLAGS) $(HARDENED_CXXFLAGS) $(WARN_CXXFLAGS) $(NOWARN_CXXFLAGS) $(ERROR_CXXFLAGS) $(GPROF_CXXFLAGS) $(SANITIZER_CXXFLAGS) $(LTO_CXXFLAGS)
AM_CPPFLAGS = $(DEBUG_CPPFLAGS) $(HARDENED_CPPFLAGS)
AM_LIBTOOLFLAGS = --preserve-dup-deps
PTHREAD_FLAGS = $(PTHREAD_CFLAGS) $(PTHREAD_LIBS)
EXTRA_LIBRARIES =

BITCOIN_INCLUDES=-I$(builddir) -I$(srcdir)/$(MINISKETCH_INCLUDE_DIR_INT) -I$(srcdir)/secp256k1/include -I$(srcdir)/$(UNIVALUE_INCLUDE_DIR_INT) $(BDB_CPPFLAGS) $(BOOST_CPPFLAGS) $(LEVELDB_CPPFLAGS)

LIBBITCOIN_NODE=libbitcoin_node.a
LIBBITCOIN_COMMON=libbitcoin_common.a
LIBBITCOIN_CONSENSUS=libbitcoin_consensus.a
LIBBITCOIN_CLI=libbitcoin_cli.a
LIBBITCOIN_UTIL=libbitcoin_util.a
LIBBITCOIN_CRYPTO_BASE=crypto/libbitcoin_crypto_base.a
LIBBITCOINQT=qt/libbitcoinqt.a
LIBSECP256K1=secp256k1/libsecp256k1.la

if ENABLE_ZMQ
LIBBITCOIN_ZMQ=libbitcoin_zmq.a
endif
if BUILD_BITCOIN_LIBS
LIBBITCOINCONSENSUS=libnamecoinconsensus.la
endif
if ENABLE_WALLET
LIBBITCOIN_WALLET=libbitcoin_wallet.a
LIBBITCOIN_WALLET_TOOL=libbitcoin_wallet_tool.a
endif

LIBBITCOIN_CRYPTO= $(LIBBITCOIN_CRYPTO_BASE)
if ENABLE_SSE41
LIBBITCOIN_CRYPTO_SSE41 = crypto/libbitcoin_crypto_sse41.a
LIBBITCOIN_CRYPTO += $(LIBBITCOIN_CRYPTO_SSE41)
endif
if ENABLE_AVX2
LIBBITCOIN_CRYPTO_AVX2 = crypto/libbitcoin_crypto_avx2.a
LIBBITCOIN_CRYPTO += $(LIBBITCOIN_CRYPTO_AVX2)
endif
if ENABLE_X86_SHANI
LIBBITCOIN_CRYPTO_X86_SHANI = crypto/libbitcoin_crypto_x86_shani.a
LIBBITCOIN_CRYPTO += $(LIBBITCOIN_CRYPTO_X86_SHANI)
endif
if ENABLE_ARM_SHANI
LIBBITCOIN_CRYPTO_ARM_SHANI = crypto/libbitcoin_crypto_arm_shani.a
LIBBITCOIN_CRYPTO += $(LIBBITCOIN_CRYPTO_ARM_SHANI)
endif

$(LIBSECP256K1): $(wildcard secp256k1/src/*.h) $(wildcard secp256k1/src/*.c) $(wildcard secp256k1/include/*)
	$(AM_V_at)$(MAKE) $(AM_MAKEFLAGS) -C $(@D) $(@F)

# Make is not made aware of per-object dependencies to avoid limiting building parallelization
# But to build the less dependent modules first, we manually select their order here:
EXTRA_LIBRARIES += \
  $(LIBBITCOIN_CRYPTO) \
  $(LIBBITCOIN_UTIL) \
  $(LIBBITCOIN_COMMON) \
  $(LIBBITCOIN_CONSENSUS) \
  $(LIBBITCOIN_NODE) \
  $(LIBBITCOIN_CLI) \
  $(LIBBITCOIN_IPC) \
  $(LIBBITCOIN_WALLET) \
  $(LIBBITCOIN_WALLET_TOOL) \
  $(LIBBITCOIN_ZMQ)

noinst_LTLIBRARIES = $(LIBBITCOINCONSENSUS)

bin_PROGRAMS =
noinst_PROGRAMS = xaya-hash
TESTS =
BENCHMARKS =

if BUILD_BITCOIND
  bin_PROGRAMS += xayad
endif

if BUILD_BITCOIN_NODE
  bin_PROGRAMS += xaya-node
endif

if BUILD_BITCOIN_CLI
  bin_PROGRAMS += xaya-cli
endif

if BUILD_BITCOIN_TX
  bin_PROGRAMS += xaya-tx
endif

if ENABLE_WALLET
if BUILD_BITCOIN_WALLET
  bin_PROGRAMS += xaya-wallet
endif
endif

if BUILD_BITCOIN_UTIL
  bin_PROGRAMS += xaya-util
endif

if BUILD_BITCOIN_CHAINSTATE
  bin_PROGRAMS += xaya-chainstate
endif

.PHONY: FORCE check-symbols check-security
# bitcoin core #
BITCOIN_CORE_H = \
  addrdb.h \
  addrman.h \
  addrman_impl.h \
  attributes.h \
  auxpow.h \
  banman.h \
  base58.h \
  bech32.h \
  blockencodings.h \
  blockfilter.h \
  chain.h \
  chainparams.h \
  chainparamsbase.h \
  chainparamsseeds.h \
  checkqueue.h \
  clientversion.h \
  coins.h \
  common/bloom.h \
  compat.h \
  compat/assumptions.h \
  compat/byteswap.h \
  compat/cpuid.h \
  compat/endian.h \
  compat/sanity.h \
  compressor.h \
  consensus/consensus.h \
  consensus/tx_check.h \
  consensus/tx_verify.h \
  core_io.h \
  core_memusage.h \
  cuckoocache.h \
  dbwrapper.h \
  deploymentinfo.h \
  deploymentstatus.h \
  external_signer.h \
  flatfile.h \
  fs.h \
  httprpc.h \
  httpserver.h \
  i2p.h \
  index/base.h \
  index/blockfilterindex.h \
  index/coinstatsindex.h \
  index/disktxpos.h \
  index/namehash.h \
  index/txindex.h \
  indirectmap.h \
  init.h \
  init/common.h \
  interfaces/chain.h \
  interfaces/echo.h \
  interfaces/handler.h \
  interfaces/init.h \
  interfaces/ipc.h \
  interfaces/node.h \
  interfaces/wallet.h \
  key.h \
  key_io.h \
  logging.h \
  logging/timer.h \
  mapport.h \
  memusage.h \
  merkleblock.h \
  names/common.h \
  names/encoding.h \
  names/main.h \
  names/mempool.h \
  net.h \
  net_permissions.h \
  net_processing.h \
  net_types.h \
  netaddress.h \
  netbase.h \
  netmessagemaker.h \
  node/blockstorage.h \
  node/caches.h \
  node/chainstate.h \
  node/coin.h \
  node/coinstats.h \
  node/context.h \
  node/miner.h \
  node/minisketchwrapper.h \
  node/psbt.h \
  node/transaction.h \
  node/ui_interface.h \
  node/utxo_snapshot.h \
  noui.h \
  outputtype.h \
  policy/feerate.h \
  policy/fees.h \
  policy/packages.h \
  policy/policy.h \
  policy/rbf.h \
  policy/settings.h \
  pow.h \
  powdata.h \
  protocol.h \
  psbt.h \
  random.h \
  randomenv.h \
  reverse_iterator.h \
  rpc/auxpow_miner.h \
  rpc/blockchain.h \
  rpc/client.h \
<<<<<<< HEAD
  rpc/game.h \
=======
  rpc/mempool.h \
>>>>>>> 1736bf76
  rpc/mining.h \
  rpc/names.h \
  rpc/protocol.h \
  rpc/rawtransaction.h \
  rpc/rawtransaction_util.h \
  rpc/register.h \
  rpc/request.h \
  rpc/server.h \
  rpc/server_util.h \
  rpc/util.h \
  scheduler.h \
  script/descriptor.h \
  script/keyorigin.h \
  script/sigcache.h \
  script/sign.h \
  script/signingprovider.h \
  script/standard.h \
  shutdown.h \
  signet.h \
  streams.h \
  support/allocators/secure.h \
  support/allocators/zeroafterfree.h \
  support/cleanse.h \
  support/events.h \
  support/lockedpool.h \
  sync.h \
  threadinterrupt.h \
  threadsafety.h \
  timedata.h \
  torcontrol.h \
  txdb.h \
  txmempool.h \
  txorphanage.h \
  txrequest.h \
  undo.h \
  util/asmap.h \
  util/bip32.h \
  util/bytevectorhash.h \
  util/check.h \
  util/epochguard.h \
  util/error.h \
  util/fastrange.h \
  util/fees.h \
  util/getuniquepath.h \
  util/golombrice.h \
  util/hash_type.h \
  util/hasher.h \
  util/macros.h \
  util/message.h \
  util/moneystr.h \
  util/overflow.h \
  util/overloaded.h \
  util/rbf.h \
  util/readwritefile.h \
  util/serfloat.h \
  util/settings.h \
  util/sock.h \
  util/spanparsing.h \
  util/string.h \
  util/syscall_sandbox.h \
  util/system.h \
  util/thread.h \
  util/threadnames.h \
  util/time.h \
  util/tokenpipe.h \
  util/trace.h \
  util/translation.h \
  util/types.h \
  util/ui_change_type.h \
  util/url.h \
  util/vector.h \
  validation.h \
  validationinterface.h \
  versionbits.h \
  wallet/bdb.h \
  wallet/coincontrol.h \
  wallet/coinselection.h \
  wallet/context.h \
  wallet/crypter.h \
  wallet/db.h \
  wallet/dump.h \
  wallet/external_signer_scriptpubkeyman.h \
  wallet/feebumper.h \
  wallet/fees.h \
  wallet/ismine.h \
  wallet/load.h \
  wallet/receive.h \
  wallet/rpc/names.h \
  wallet/rpc/util.h \
  wallet/rpc/wallet.h \
  wallet/salvage.h \
  wallet/scriptpubkeyman.h \
  wallet/spend.h \
  wallet/sqlite.h \
  wallet/transaction.h \
  wallet/wallet.h \
  wallet/walletdb.h \
  wallet/wallettool.h \
  wallet/walletutil.h \
  walletinitinterface.h \
  warnings.h \
  zmq/zmqabstractnotifier.h \
  zmq/zmqgames.h \
  zmq/zmqnotificationinterface.h \
  zmq/zmqpublishnotifier.h \
  zmq/zmqrpc.h \
  zmq/zmqutil.h


obj/build.h: FORCE
	@$(MKDIR_P) $(builddir)/obj
	@$(top_srcdir)/share/genbuild.sh "$(abs_top_builddir)/src/obj/build.h" \
	  "$(abs_top_srcdir)"
libbitcoin_util_a-clientversion.$(OBJEXT): obj/build.h

ipc/capnp/libbitcoin_ipc_a-ipc.$(OBJEXT): $(libbitcoin_ipc_mpgen_input:=.h)

# server: shared between bitcoind and bitcoin-qt
# Contains code accessing mempool and chain state that is meant to be separated
# from wallet and gui code (see node/README.md). Shared code should go in
# libbitcoin_common or libbitcoin_util libraries, instead.
libbitcoin_node_a_CPPFLAGS = $(AM_CPPFLAGS) $(BITCOIN_INCLUDES) $(MINIUPNPC_CPPFLAGS) $(NATPMP_CPPFLAGS) $(EVENT_CFLAGS) $(EVENT_PTHREADS_CFLAGS)
libbitcoin_node_a_CXXFLAGS = $(AM_CXXFLAGS) $(PIE_FLAGS)
libbitcoin_node_a_SOURCES = \
  addrdb.cpp \
  addrman.cpp \
  banman.cpp \
  blockencodings.cpp \
  blockfilter.cpp \
  chain.cpp \
  consensus/tx_verify.cpp \
  dbwrapper.cpp \
  deploymentstatus.cpp \
  flatfile.cpp \
  httprpc.cpp \
  httpserver.cpp \
  i2p.cpp \
  index/base.cpp \
  index/blockfilterindex.cpp \
  index/coinstatsindex.cpp \
  index/namehash.cpp \
  index/txindex.cpp \
  init.cpp \
  mapport.cpp \
  names/main.cpp \
  names/mempool.cpp \
  net.cpp \
  net_processing.cpp \
  node/blockstorage.cpp \
  node/caches.cpp \
  node/chainstate.cpp \
  node/coin.cpp \
  node/coinstats.cpp \
  node/context.cpp \
  node/interfaces.cpp \
  node/miner.cpp \
  node/minisketchwrapper.cpp \
  node/psbt.cpp \
  node/transaction.cpp \
  node/ui_interface.cpp \
  noui.cpp \
  policy/fees.cpp \
  policy/packages.cpp \
  policy/rbf.cpp \
  policy/settings.cpp \
  pow.cpp \
  rest.cpp \
  rpc/auxpow_miner.cpp \
  rpc/blockchain.cpp \
<<<<<<< HEAD
  rpc/game.cpp \
=======
  rpc/mempool.cpp \
>>>>>>> 1736bf76
  rpc/mining.cpp \
  rpc/misc.cpp \
  rpc/names.cpp \
  rpc/net.cpp \
  rpc/rawtransaction.cpp \
  rpc/server.cpp \
  rpc/server_util.cpp \
  script/sigcache.cpp \
  shutdown.cpp \
  signet.cpp \
  timedata.cpp \
  torcontrol.cpp \
  txdb.cpp \
  txmempool.cpp \
  txorphanage.cpp \
  txrequest.cpp \
  validation.cpp \
  validationinterface.cpp \
  versionbits.cpp \
  $(BITCOIN_CORE_H)

if ENABLE_WALLET
libbitcoin_node_a_SOURCES += wallet/init.cpp
endif
if !ENABLE_WALLET
libbitcoin_node_a_SOURCES += dummywallet.cpp
endif

if ENABLE_ZMQ
libbitcoin_zmq_a_CPPFLAGS = $(AM_CPPFLAGS) $(BITCOIN_INCLUDES) $(ZMQ_CFLAGS)
libbitcoin_zmq_a_CXXFLAGS = $(AM_CXXFLAGS) $(PIE_FLAGS)
libbitcoin_zmq_a_SOURCES = \
  zmq/zmqabstractnotifier.cpp \
  zmq/zmqgames.cpp \
  zmq/zmqnotificationinterface.cpp \
  zmq/zmqpublishnotifier.cpp \
  zmq/zmqrpc.cpp \
  zmq/zmqutil.cpp
endif


# wallet: shared between bitcoind and bitcoin-qt, but only linked
# when wallet enabled
libbitcoin_wallet_a_CPPFLAGS = $(AM_CPPFLAGS) $(BITCOIN_INCLUDES) $(SQLITE_CFLAGS)
libbitcoin_wallet_a_CXXFLAGS = $(AM_CXXFLAGS) $(PIE_FLAGS)
libbitcoin_wallet_a_SOURCES = \
  wallet/coincontrol.cpp \
  wallet/context.cpp \
  wallet/crypter.cpp \
  wallet/db.cpp \
  wallet/dump.cpp \
  wallet/external_signer_scriptpubkeyman.cpp \
  wallet/feebumper.cpp \
  wallet/fees.cpp \
  wallet/interfaces.cpp \
  wallet/load.cpp \
  wallet/receive.cpp \
  wallet/rpc/addresses.cpp \
  wallet/rpc/auxpow.cpp \
  wallet/rpc/backup.cpp \
  wallet/rpc/coins.cpp \
  wallet/rpc/encrypt.cpp \
  wallet/rpc/names.cpp \
  wallet/rpc/spend.cpp \
  wallet/rpc/signmessage.cpp \
  wallet/rpc/transactions.cpp \
  wallet/rpc/util.cpp \
  wallet/rpc/wallet.cpp \
  wallet/scriptpubkeyman.cpp \
  wallet/spend.cpp \
  wallet/transaction.cpp \
  wallet/wallet.cpp \
  wallet/walletdb.cpp \
  wallet/walletutil.cpp \
  wallet/coinselection.cpp \
  $(BITCOIN_CORE_H)

if USE_SQLITE
libbitcoin_wallet_a_SOURCES += wallet/sqlite.cpp
endif
if USE_BDB
libbitcoin_wallet_a_SOURCES += wallet/bdb.cpp wallet/salvage.cpp
endif

libbitcoin_wallet_tool_a_CPPFLAGS = $(AM_CPPFLAGS) $(BITCOIN_INCLUDES)
libbitcoin_wallet_tool_a_CXXFLAGS = $(AM_CXXFLAGS) $(PIE_FLAGS)
libbitcoin_wallet_tool_a_SOURCES = \
  wallet/wallettool.cpp \
  $(BITCOIN_CORE_H)

# crypto primitives library
crypto_libbitcoin_crypto_base_a_CPPFLAGS = $(AM_CPPFLAGS)
crypto_libbitcoin_crypto_base_a_CXXFLAGS = $(AM_CXXFLAGS) $(PIE_FLAGS)
crypto_libbitcoin_crypto_base_a_CFLAGS = $(AM_CFLAGS) $(PIE_FLAGS)
crypto_libbitcoin_crypto_base_a_SOURCES = \
  crypto/aes.cpp \
  crypto/aes.h \
  crypto/chacha_poly_aead.h \
  crypto/chacha_poly_aead.cpp \
  crypto/chacha20.h \
  crypto/chacha20.cpp \
  crypto/common.h \
  crypto/hkdf_sha256_32.cpp \
  crypto/hkdf_sha256_32.h \
  crypto/hmac_sha256.cpp \
  crypto/hmac_sha256.h \
  crypto/hmac_sha512.cpp \
  crypto/hmac_sha512.h \
  crypto/neoscrypt.h \
  crypto/neoscrypt.c \
  crypto/poly1305.h \
  crypto/poly1305.cpp \
  crypto/muhash.h \
  crypto/muhash.cpp \
  crypto/ripemd160.cpp \
  crypto/ripemd160.h \
  crypto/sha1.cpp \
  crypto/sha1.h \
  crypto/sha256.cpp \
  crypto/sha256.h \
  crypto/sha3.cpp \
  crypto/sha3.h \
  crypto/sha512.cpp \
  crypto/sha512.h \
  crypto/siphash.cpp \
  crypto/siphash.h

if USE_ASM
crypto_libbitcoin_crypto_base_a_SOURCES += \
  crypto/sha256_sse4.cpp \
  crypto/neoscrypt_asm.S
endif

crypto_libbitcoin_crypto_sse41_a_CXXFLAGS = $(AM_CXXFLAGS) $(PIE_FLAGS)
crypto_libbitcoin_crypto_sse41_a_CPPFLAGS = $(AM_CPPFLAGS)
crypto_libbitcoin_crypto_sse41_a_CXXFLAGS += $(SSE41_CXXFLAGS)
crypto_libbitcoin_crypto_sse41_a_CPPFLAGS += -DENABLE_SSE41
crypto_libbitcoin_crypto_sse41_a_SOURCES = crypto/sha256_sse41.cpp

crypto_libbitcoin_crypto_avx2_a_CXXFLAGS = $(AM_CXXFLAGS) $(PIE_FLAGS)
crypto_libbitcoin_crypto_avx2_a_CPPFLAGS = $(AM_CPPFLAGS)
crypto_libbitcoin_crypto_avx2_a_CXXFLAGS += $(AVX2_CXXFLAGS)
crypto_libbitcoin_crypto_avx2_a_CPPFLAGS += -DENABLE_AVX2
crypto_libbitcoin_crypto_avx2_a_SOURCES = crypto/sha256_avx2.cpp

crypto_libbitcoin_crypto_x86_shani_a_CXXFLAGS = $(AM_CXXFLAGS) $(PIE_FLAGS)
crypto_libbitcoin_crypto_x86_shani_a_CPPFLAGS = $(AM_CPPFLAGS)
crypto_libbitcoin_crypto_x86_shani_a_CXXFLAGS += $(X86_SHANI_CXXFLAGS)
crypto_libbitcoin_crypto_x86_shani_a_CPPFLAGS += -DENABLE_X86_SHANI
crypto_libbitcoin_crypto_x86_shani_a_SOURCES = crypto/sha256_x86_shani.cpp

crypto_libbitcoin_crypto_arm_shani_a_CXXFLAGS = $(AM_CXXFLAGS) $(PIE_FLAGS)
crypto_libbitcoin_crypto_arm_shani_a_CPPFLAGS = $(AM_CPPFLAGS)
crypto_libbitcoin_crypto_arm_shani_a_CXXFLAGS += $(ARM_SHANI_CXXFLAGS)
crypto_libbitcoin_crypto_arm_shani_a_CPPFLAGS += -DENABLE_ARM_SHANI
crypto_libbitcoin_crypto_arm_shani_a_SOURCES = crypto/sha256_arm_shani.cpp

# consensus: shared between all executables that validate any consensus rules.
libbitcoin_consensus_a_CPPFLAGS = $(AM_CPPFLAGS) $(BITCOIN_INCLUDES)
libbitcoin_consensus_a_CXXFLAGS = $(AM_CXXFLAGS) $(PIE_FLAGS)
libbitcoin_consensus_a_SOURCES = \
  arith_uint256.cpp \
  arith_uint256.h \
  consensus/amount.h \
  consensus/merkle.cpp \
  consensus/merkle.h \
  consensus/params.h \
  consensus/tx_check.cpp \
  consensus/validation.h \
  hash.cpp \
  hash.h \
  prevector.h \
  primitives/block.cpp \
  primitives/block.h \
  primitives/pureheader.cpp \
  primitives/pureheader.h \
  primitives/transaction.cpp \
  primitives/transaction.h \
  pubkey.cpp \
  pubkey.h \
  script/namecoinconsensus.cpp \
  script/interpreter.cpp \
  script/interpreter.h \
  script/names.cpp \
  script/names.h \
  script/script.cpp \
  script/script.h \
  script/script_error.cpp \
  script/script_error.h \
  serialize.h \
  span.h \
  tinyformat.h \
  uint256.cpp \
  uint256.h \
  util/strencodings.cpp \
  util/strencodings.h \
  version.h

# common: shared between bitcoind, and bitcoin-qt and non-server tools
libbitcoin_common_a_CPPFLAGS = $(AM_CPPFLAGS) $(BITCOIN_INCLUDES)
libbitcoin_common_a_CXXFLAGS = $(AM_CXXFLAGS) $(PIE_FLAGS)
libbitcoin_common_a_SOURCES = \
  auxpow.cpp \
  base58.cpp \
  bech32.cpp \
  chainparams.cpp \
  coins.cpp \
  common/bloom.cpp \
  compressor.cpp \
  core_read.cpp \
  core_write.cpp \
  deploymentinfo.cpp \
  external_signer.cpp \
  init/common.cpp \
  key.cpp \
  key_io.cpp \
  merkleblock.cpp \
  names/common.cpp \
  names/encoding.cpp \
  net_types.cpp \
  netaddress.cpp \
  netbase.cpp \
  net_permissions.cpp \
  outputtype.cpp \
  policy/feerate.cpp \
  policy/policy.cpp \
  powdata.cpp \
  protocol.cpp \
  psbt.cpp \
  rpc/rawtransaction_util.cpp \
  rpc/external_signer.cpp \
  rpc/util.cpp \
  scheduler.cpp \
  script/descriptor.cpp \
  script/sign.cpp \
  script/signingprovider.cpp \
  script/standard.cpp \
  warnings.cpp \
  $(BITCOIN_CORE_H)

# util: shared between all executables.
# This library *must* be included to make sure that the glibc
# sanity checks are linked.
libbitcoin_util_a_CPPFLAGS = $(AM_CPPFLAGS) $(BITCOIN_INCLUDES)
libbitcoin_util_a_CXXFLAGS = $(AM_CXXFLAGS) $(PIE_FLAGS)
libbitcoin_util_a_SOURCES = \
  support/lockedpool.cpp \
  chainparamsbase.cpp \
  clientversion.cpp \
  compat/glibcxx_sanity.cpp \
  compat/strnlen.cpp \
  fs.cpp \
  interfaces/echo.cpp \
  interfaces/handler.cpp \
  interfaces/init.cpp \
  logging.cpp \
  random.cpp \
  randomenv.cpp \
  rpc/request.cpp \
  support/cleanse.cpp \
  sync.cpp \
  threadinterrupt.cpp \
  util/asmap.cpp \
  util/bip32.cpp \
  util/bytevectorhash.cpp \
  util/error.cpp \
  util/fees.cpp \
  util/getuniquepath.cpp \
  util/hasher.cpp \
  util/sock.cpp \
  util/system.cpp \
  util/message.cpp \
  util/moneystr.cpp \
  util/rbf.cpp \
  util/readwritefile.cpp \
  util/settings.cpp \
  util/thread.cpp \
  util/threadnames.cpp \
  util/serfloat.cpp \
  util/spanparsing.cpp \
  util/strencodings.cpp \
  util/string.cpp \
  util/syscall_sandbox.cpp \
  util/time.cpp \
  util/tokenpipe.cpp \
  $(BITCOIN_CORE_H)

if USE_LIBEVENT
libbitcoin_util_a_SOURCES += util/url.cpp
endif

# cli: shared between bitcoin-cli and bitcoin-qt
libbitcoin_cli_a_CPPFLAGS = $(AM_CPPFLAGS) $(BITCOIN_INCLUDES)
libbitcoin_cli_a_CXXFLAGS = $(AM_CXXFLAGS) $(PIE_FLAGS)
libbitcoin_cli_a_SOURCES = \
  compat/stdin.h \
  compat/stdin.cpp \
  rpc/client.cpp \
  $(BITCOIN_CORE_H)

nodist_libbitcoin_util_a_SOURCES = $(srcdir)/obj/build.h
#

# bitcoind & bitcoin-node binaries #
bitcoin_daemon_sources = bitcoind.cpp
bitcoin_bin_cppflags = $(AM_CPPFLAGS) $(BITCOIN_INCLUDES)
bitcoin_bin_cxxflags = $(AM_CXXFLAGS) $(PIE_FLAGS)
bitcoin_bin_ldflags = $(RELDFLAGS) $(AM_LDFLAGS) $(LIBTOOL_APP_LDFLAGS) $(PTHREAD_FLAGS)

if TARGET_WINDOWS
bitcoin_daemon_sources += bitcoind-res.rc
endif

# FIXME: Remove NODE once we have cleaned up getauxblock.
bitcoin_bin_ldadd = \
  $(LIBBITCOIN_NODE) \
  $(LIBBITCOIN_WALLET) \
  $(LIBBITCOIN_NODE) \
  $(LIBBITCOIN_COMMON) \
  $(LIBBITCOIN_UTIL) \
  $(LIBUNIVALUE) \
  $(LIBBITCOIN_ZMQ) \
  $(LIBBITCOIN_CONSENSUS) \
  $(LIBBITCOIN_CRYPTO) \
  $(LIBLEVELDB) \
  $(LIBLEVELDB_SSE42) \
  $(LIBMEMENV) \
  $(LIBSECP256K1)

bitcoin_bin_ldadd += $(BDB_LIBS) $(MINIUPNPC_LIBS) $(NATPMP_LIBS) $(EVENT_PTHREADS_LIBS) $(EVENT_LIBS) $(ZMQ_LIBS) $(SQLITE_LIBS)

xayad_SOURCES = $(bitcoin_daemon_sources) init/bitcoind.cpp
xayad_CPPFLAGS = $(bitcoin_bin_cppflags)
xayad_CXXFLAGS = $(bitcoin_bin_cxxflags)
xayad_LDFLAGS = $(bitcoin_bin_ldflags)
xayad_LDADD = $(LIBBITCOIN_NODE) $(bitcoin_bin_ldadd)

xaya_node_SOURCES = $(bitcoin_daemon_sources) init/bitcoin-node.cpp
xaya_node_CPPFLAGS = $(bitcoin_bin_cppflags)
xaya_node_CXXFLAGS = $(bitcoin_bin_cxxflags)
xaya_node_LDFLAGS = $(bitcoin_bin_ldflags)
xaya_node_LDADD = $(LIBBITCOIN_NODE) $(bitcoin_bin_ldadd) $(LIBBITCOIN_IPC) $(LIBMULTIPROCESS_LIBS)

# bitcoin-cli binary #
xaya_cli_SOURCES = bitcoin-cli.cpp
xaya_cli_CPPFLAGS = $(AM_CPPFLAGS) $(BITCOIN_INCLUDES) $(EVENT_CFLAGS)
xaya_cli_CXXFLAGS = $(AM_CXXFLAGS) $(PIE_FLAGS)
xaya_cli_LDFLAGS = $(RELDFLAGS) $(AM_LDFLAGS) $(LIBTOOL_APP_LDFLAGS) $(PTHREAD_FLAGS)

if TARGET_WINDOWS
xaya_cli_SOURCES += bitcoin-cli-res.rc
endif

xaya_cli_LDADD = \
  $(LIBBITCOIN_CLI) \
  $(LIBUNIVALUE) \
  $(LIBBITCOIN_UTIL) \
  $(LIBBITCOIN_CRYPTO)

xaya_cli_LDADD += $(EVENT_LIBS)
#

# bitcoin-tx binary #
xaya_tx_SOURCES = bitcoin-tx.cpp
xaya_tx_CPPFLAGS = $(AM_CPPFLAGS) $(BITCOIN_INCLUDES)
xaya_tx_CXXFLAGS = $(AM_CXXFLAGS) $(PIE_FLAGS)
xaya_tx_LDFLAGS = $(RELDFLAGS) $(AM_LDFLAGS) $(LIBTOOL_APP_LDFLAGS) $(PTHREAD_FLAGS)

if TARGET_WINDOWS
xaya_tx_SOURCES += bitcoin-tx-res.rc
endif

xaya_tx_LDADD = \
  $(LIBUNIVALUE) \
  $(LIBBITCOIN_COMMON) \
  $(LIBBITCOIN_UTIL) \
  $(LIBBITCOIN_CONSENSUS) \
  $(LIBBITCOIN_CRYPTO) \
  $(LIBSECP256K1)

xaya_tx_LDADD += $(BOOST_LIBS)
#

# xaya-hash binary #
xaya_hash_SOURCES = xaya-hash.cpp
xaya_hash_CPPFLAGS = $(AM_CPPFLAGS) $(BITCOIN_INCLUDES)
xaya_hash_CXXFLAGS = $(AM_CXXFLAGS) $(PIE_FLAGS)
xaya_hash_LDFLAGS = $(RELDFLAGS) $(AM_LDFLAGS) $(LIBTOOL_APP_LDFLAGS)

xaya_hash_LDADD = \
  $(LIBBITCOIN_COMMON) \
  $(LIBBITCOIN_UTIL) \
  $(LIBBITCOIN_CONSENSUS) \
  $(LIBBITCOIN_CRYPTO) \
  $(LIBUNIVALUE) \
  $(LIBSECP256K1)
#

# bitcoin-wallet binary #
xaya_wallet_SOURCES = bitcoin-wallet.cpp
xaya_wallet_SOURCES += init/bitcoin-wallet.cpp
xaya_wallet_CPPFLAGS = $(bitcoin_bin_cppflags)
xaya_wallet_CXXFLAGS = $(bitcoin_bin_cxxflags)
xaya_wallet_LDFLAGS = $(bitcoin_bin_ldflags)
xaya_wallet_LDADD = \
  $(LIBBITCOIN_WALLET_TOOL) \
  $(bitcoin_bin_ldadd)

if TARGET_WINDOWS
xaya_wallet_SOURCES += bitcoin-wallet-res.rc
endif
#

# bitcoin-util binary #
xaya_util_SOURCES = bitcoin-util.cpp
xaya_util_CPPFLAGS = $(AM_CPPFLAGS) $(BITCOIN_INCLUDES)
xaya_util_CXXFLAGS = $(AM_CXXFLAGS) $(PIE_FLAGS)
xaya_util_LDFLAGS = $(RELDFLAGS) $(AM_LDFLAGS) $(LIBTOOL_APP_LDFLAGS) $(PTHREAD_FLAGS)

if TARGET_WINDOWS
xaya_util_SOURCES += bitcoin-util-res.rc
endif

xaya_util_LDADD = \
  $(LIBBITCOIN_COMMON) \
  $(LIBBITCOIN_UTIL) \
  $(LIBUNIVALUE) \
  $(LIBBITCOIN_CONSENSUS) \
  $(LIBBITCOIN_CRYPTO) \
  $(LIBSECP256K1)
#

# bitcoin-chainstate binary #
xaya_chainstate_SOURCES = \
  bitcoin-chainstate.cpp \
  arith_uint256.cpp \
  auxpow.cpp \
  blockfilter.cpp \
  chain.cpp \
  chainparamsbase.cpp \
  chainparams.cpp \
  clientversion.cpp \
  coins.cpp \
  compat/glibcxx_sanity.cpp \
  compressor.cpp \
  consensus/merkle.cpp \
  consensus/tx_check.cpp \
  consensus/tx_verify.cpp \
  core_read.cpp \
  dbwrapper.cpp \
  deploymentinfo.cpp \
  deploymentstatus.cpp \
  flatfile.cpp \
  fs.cpp \
  hash.cpp \
  index/base.cpp \
  index/blockfilterindex.cpp \
  index/coinstatsindex.cpp \
  init/common.cpp \
  key.cpp \
  logging.cpp \
  names/common.cpp \
  names/encoding.cpp \
  names/main.cpp \
  names/mempool.cpp \
  netaddress.cpp \
  node/blockstorage.cpp \
  node/chainstate.cpp \
  node/coinstats.cpp \
  node/ui_interface.cpp \
  policy/feerate.cpp \
  policy/fees.cpp \
  policy/packages.cpp \
  policy/policy.cpp \
  policy/rbf.cpp \
  policy/settings.cpp \
  pow.cpp \
  powdata.cpp \
  primitives/block.cpp \
  primitives/pureheader.cpp \
  primitives/transaction.cpp \
  pubkey.cpp \
  random.cpp \
  randomenv.cpp \
  scheduler.cpp \
  script/interpreter.cpp \
  script/names.cpp \
  script/script.cpp \
  script/script_error.cpp \
  script/sigcache.cpp \
  script/standard.cpp \
  shutdown.cpp \
  signet.cpp \
  support/cleanse.cpp \
  support/lockedpool.cpp \
  sync.cpp \
  threadinterrupt.cpp \
  timedata.cpp \
  txdb.cpp \
  txmempool.cpp \
  uint256.cpp \
  util/asmap.cpp \
  util/bytevectorhash.cpp \
  util/getuniquepath.cpp \
  util/hasher.cpp \
  util/moneystr.cpp \
  util/rbf.cpp \
  util/serfloat.cpp \
  util/settings.cpp \
  util/strencodings.cpp \
  util/syscall_sandbox.cpp \
  util/system.cpp \
  util/thread.cpp \
  util/threadnames.cpp \
  util/time.cpp \
  util/tokenpipe.cpp \
  validation.cpp \
  validationinterface.cpp \
  versionbits.cpp \
  warnings.cpp
xaya_chainstate_CPPFLAGS = $(AM_CPPFLAGS) $(BITCOIN_INCLUDES)
xaya_chainstate_CXXFLAGS = $(AM_CXXFLAGS) $(PIE_FLAGS)
xaya_chainstate_LDFLAGS = $(RELDFLAGS) $(AM_LDFLAGS) $(LIBTOOL_APP_LDFLAGS) $(PTHREAD_FLAGS)
xaya_chainstate_LDADD = \
  $(LIBBITCOIN_CRYPTO) \
  $(LIBUNIVALUE) \
  $(LIBSECP256K1) \
  $(LIBLEVELDB) \
  $(LIBLEVELDB_SSE42) \
  $(LIBMEMENV)

# Required for obj/build.h to be generated first.
# More details: https://www.gnu.org/software/automake/manual/html_node/Built-Sources-Example.html
xaya_chainstate-clientversion.$(OBJEXT): obj/build.h
#

# bitcoinconsensus library #
if BUILD_BITCOIN_LIBS
include_HEADERS = script/namecoinconsensus.h
libnamecoinconsensus_la_SOURCES = support/cleanse.cpp $(crypto_libbitcoin_crypto_base_a_SOURCES) $(libnamecoin_consensus_a_SOURCES)

libnamecoinconsensus_la_LDFLAGS = $(AM_LDFLAGS) -no-undefined $(RELDFLAGS)
libnamecoinconsensus_la_LIBADD = $(LIBSECP256K1)
libnamecoinconsensus_la_CPPFLAGS = $(AM_CPPFLAGS) -I$(builddir)/obj -I$(srcdir)/secp256k1/include -DBUILD_BITCOIN_INTERNAL
libnamecoinconsensus_la_CXXFLAGS = $(AM_CXXFLAGS) $(PIE_FLAGS)

endif
#

CTAES_DIST =  crypto/ctaes/bench.c
CTAES_DIST += crypto/ctaes/ctaes.c
CTAES_DIST += crypto/ctaes/ctaes.h
CTAES_DIST += crypto/ctaes/README.md
CTAES_DIST += crypto/ctaes/test.c

CLEANFILES = $(EXTRA_LIBRARIES)

CLEANFILES += *.gcda *.gcno
CLEANFILES += compat/*.gcda compat/*.gcno
CLEANFILES += consensus/*.gcda consensus/*.gcno
CLEANFILES += crc32c/src/*.gcda crc32c/src/*.gcno
CLEANFILES += crypto/*.gcda crypto/*.gcno
CLEANFILES += index/*.gcda index/*.gcno
CLEANFILES += interfaces/*.gcda interfaces/*.gcno
CLEANFILES += node/*.gcda node/*.gcno
CLEANFILES += policy/*.gcda policy/*.gcno
CLEANFILES += primitives/*.gcda primitives/*.gcno
CLEANFILES += rpc/*.gcda rpc/*.gcno
CLEANFILES += script/*.gcda script/*.gcno
CLEANFILES += support/*.gcda support/*.gcno
CLEANFILES += univalue/*.gcda univalue/*.gcno
CLEANFILES += util/*.gcda util/*.gcno
CLEANFILES += wallet/*.gcda wallet/*.gcno
CLEANFILES += wallet/test/*.gcda wallet/test/*.gcno
CLEANFILES += zmq/*.gcda zmq/*.gcno
CLEANFILES += obj/build.h

EXTRA_DIST = $(CTAES_DIST)


config/bitcoin-config.h: config/stamp-h1
	@$(MAKE) -C $(top_builddir) $(subdir)/$(@)
config/stamp-h1: $(top_srcdir)/$(subdir)/config/bitcoin-config.h.in $(top_builddir)/config.status
	$(AM_V_at)$(MAKE) -C $(top_builddir) $(subdir)/$(@)
$(top_srcdir)/$(subdir)/config/bitcoin-config.h.in:  $(am__configure_deps)
	$(AM_V_at)$(MAKE) -C $(top_srcdir) $(subdir)/config/bitcoin-config.h.in

clean-local:
	-$(MAKE) -C secp256k1 clean
	-rm -f leveldb/*/*.gcda leveldb/*/*.gcno leveldb/helpers/memenv/*.gcda leveldb/helpers/memenv/*.gcno
	-rm -f config.h
	-rm -rf test/__pycache__

.rc.o:
	@test -f $(WINDRES)
	## FIXME: How to get the appropriate modulename_CPPFLAGS in here?
	$(AM_V_GEN) $(WINDRES) $(DEFS) $(DEFAULT_INCLUDES) $(INCLUDES) $(CPPFLAGS) -DWINDRES_PREPROC -i $< -o $@

check-symbols: $(bin_PROGRAMS)
	@echo "Running symbol and dynamic library checks..."
	$(AM_V_at) $(PYTHON) $(top_srcdir)/contrib/devtools/symbol-check.py $(bin_PROGRAMS)

check-security: $(bin_PROGRAMS)
if HARDEN
	@echo "Checking binary security..."
	$(AM_V_at) $(PYTHON) $(top_srcdir)/contrib/devtools/security-check.py $(bin_PROGRAMS)
endif

libbitcoin_ipc_mpgen_input = \
  ipc/capnp/echo.capnp \
  ipc/capnp/init.capnp
EXTRA_DIST += $(libbitcoin_ipc_mpgen_input)
%.capnp:

if BUILD_MULTIPROCESS
LIBBITCOIN_IPC=libbitcoin_ipc.a
libbitcoin_ipc_a_SOURCES = \
  ipc/capnp/context.h \
  ipc/capnp/init-types.h \
  ipc/capnp/protocol.cpp \
  ipc/capnp/protocol.h \
  ipc/context.h \
  ipc/exception.h \
  ipc/interfaces.cpp \
  ipc/process.cpp \
  ipc/process.h \
  ipc/protocol.h
libbitcoin_ipc_a_CPPFLAGS = $(AM_CPPFLAGS) $(BITCOIN_INCLUDES)
libbitcoin_ipc_a_CXXFLAGS = $(AM_CXXFLAGS) $(PIE_FLAGS) $(LIBMULTIPROCESS_CFLAGS)

include $(MPGEN_PREFIX)/include/mpgen.mk
libbitcoin_ipc_mpgen_output = \
  $(libbitcoin_ipc_mpgen_input:=.c++) \
  $(libbitcoin_ipc_mpgen_input:=.h) \
  $(libbitcoin_ipc_mpgen_input:=.proxy-client.c++) \
  $(libbitcoin_ipc_mpgen_input:=.proxy-server.c++) \
  $(libbitcoin_ipc_mpgen_input:=.proxy-types.c++) \
  $(libbitcoin_ipc_mpgen_input:=.proxy-types.h) \
  $(libbitcoin_ipc_mpgen_input:=.proxy.h)
nodist_libbitcoin_ipc_a_SOURCES = $(libbitcoin_ipc_mpgen_output)
CLEANFILES += $(libbitcoin_ipc_mpgen_output)
endif

include Makefile.minisketch.include

include Makefile.crc32c.include
include Makefile.leveldb.include

include Makefile.test_util.include
include Makefile.test_fuzz.include

if ENABLE_TESTS
include Makefile.test.include
endif

if ENABLE_BENCH
include Makefile.bench.include
endif

if ENABLE_QT
include Makefile.qt.include
endif

if ENABLE_QT_TESTS
include Makefile.qttest.include
endif

include Makefile.univalue.include<|MERGE_RESOLUTION|>--- conflicted
+++ resolved
@@ -216,11 +216,8 @@
   rpc/auxpow_miner.h \
   rpc/blockchain.h \
   rpc/client.h \
-<<<<<<< HEAD
   rpc/game.h \
-=======
   rpc/mempool.h \
->>>>>>> 1736bf76
   rpc/mining.h \
   rpc/names.h \
   rpc/protocol.h \
@@ -390,11 +387,8 @@
   rest.cpp \
   rpc/auxpow_miner.cpp \
   rpc/blockchain.cpp \
-<<<<<<< HEAD
   rpc/game.cpp \
-=======
   rpc/mempool.cpp \
->>>>>>> 1736bf76
   rpc/mining.cpp \
   rpc/misc.cpp \
   rpc/names.cpp \

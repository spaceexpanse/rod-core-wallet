--- conflicted
+++ resolved
@@ -180,11 +180,7 @@
   rpc/auxpow_miner.h \
   rpc/blockchain.h \
   rpc/client.h \
-<<<<<<< HEAD
   rpc/game.h \
-  rpc/mining.h \
-=======
->>>>>>> b8496e8f
   rpc/names.h \
   rpc/protocol.h \
   rpc/server.h \
@@ -480,11 +476,8 @@
   netbase.cpp \
   outputtype.cpp \
   policy/feerate.cpp \
-<<<<<<< HEAD
+  policy/policy.cpp \
   powdata.cpp \
-=======
-  policy/policy.cpp \
->>>>>>> b8496e8f
   protocol.cpp \
   psbt.cpp \
   rpc/rawtransaction_util.cpp \
@@ -641,13 +634,9 @@
 xaya_wallet_SOURCES += bitcoin-wallet-res.rc
 endif
 
-<<<<<<< HEAD
+# FIXME: Remove SERVER once we have cleaned up getauxblock!
 xaya_wallet_LDADD = \
-=======
-# FIXME: Remove SERVER once we have cleaned up getauxblock!
-namecoin_wallet_LDADD = \
   $(LIBBITCOIN_SERVER) \
->>>>>>> b8496e8f
   $(LIBBITCOIN_WALLET_TOOL) \
   $(LIBBITCOIN_WALLET) \
   $(LIBBITCOIN_SERVER) \

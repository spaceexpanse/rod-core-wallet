# Copyright (c) 2013-2016 The Bitcoin Core developers
# Distributed under the MIT software license, see the accompanying
# file COPYING or http://www.opensource.org/licenses/mit-license.php.

DIST_SUBDIRS = secp256k1 univalue

AM_LDFLAGS = $(PTHREAD_CFLAGS) $(LIBTOOL_LDFLAGS) $(HARDENED_LDFLAGS) $(GPROF_LDFLAGS) $(SANITIZER_LDFLAGS)
AM_CXXFLAGS = $(DEBUG_CXXFLAGS) $(HARDENED_CXXFLAGS) $(WARN_CXXFLAGS) $(NOWARN_CXXFLAGS) $(ERROR_CXXFLAGS) $(GPROF_CXXFLAGS) $(SANITIZER_CXXFLAGS)
AM_CPPFLAGS = $(DEBUG_CPPFLAGS) $(HARDENED_CPPFLAGS)
AM_LIBTOOLFLAGS = --preserve-dup-deps
EXTRA_LIBRARIES =

if EMBEDDED_UNIVALUE
LIBUNIVALUE = univalue/libunivalue.la

$(LIBUNIVALUE): $(wildcard univalue/lib/*) $(wildcard univalue/include/*)
	$(AM_V_at)$(MAKE) $(AM_MAKEFLAGS) -C $(@D) $(@F)
else
LIBUNIVALUE = $(UNIVALUE_LIBS)
endif

BITCOIN_INCLUDES=-I$(builddir) $(BDB_CPPFLAGS) $(BOOST_CPPFLAGS) $(LEVELDB_CPPFLAGS) $(CRYPTO_CFLAGS) $(SSL_CFLAGS)

BITCOIN_INCLUDES += -I$(srcdir)/secp256k1/include
BITCOIN_INCLUDES += $(UNIVALUE_CFLAGS)

LIBBITCOIN_SERVER=libbitcoin_server.a
LIBBITCOIN_COMMON=libbitcoin_common.a
LIBBITCOIN_CONSENSUS=libbitcoin_consensus.a
LIBBITCOIN_CLI=libbitcoin_cli.a
LIBBITCOIN_UTIL=libbitcoin_util.a
LIBBITCOIN_CRYPTO_BASE=crypto/libbitcoin_crypto_base.a
LIBBITCOINQT=qt/libbitcoinqt.a
LIBSECP256K1=secp256k1/libsecp256k1.la

if ENABLE_ZMQ
LIBBITCOIN_ZMQ=libbitcoin_zmq.a
endif
if BUILD_BITCOIN_LIBS
LIBBITCOINCONSENSUS=libnamecoinconsensus.la
endif
if ENABLE_WALLET
LIBBITCOIN_WALLET=libbitcoin_wallet.a
endif

LIBBITCOIN_CRYPTO= $(LIBBITCOIN_CRYPTO_BASE)
if ENABLE_SSE41
LIBBITCOIN_CRYPTO_SSE41 = crypto/libbitcoin_crypto_sse41.a
LIBBITCOIN_CRYPTO += $(LIBBITCOIN_CRYPTO_SSE41)
endif
if ENABLE_AVX2
LIBBITCOIN_CRYPTO_AVX2 = crypto/libbitcoin_crypto_avx2.a
LIBBITCOIN_CRYPTO += $(LIBBITCOIN_CRYPTO_AVX2)
endif
if ENABLE_SHANI
LIBBITCOIN_CRYPTO_SHANI = crypto/libbitcoin_crypto_shani.a
LIBBITCOIN_CRYPTO += $(LIBBITCOIN_CRYPTO_SHANI)
endif

$(LIBSECP256K1): $(wildcard secp256k1/src/*.h) $(wildcard secp256k1/src/*.c) $(wildcard secp256k1/include/*)
	$(AM_V_at)$(MAKE) $(AM_MAKEFLAGS) -C $(@D) $(@F)

# Make is not made aware of per-object dependencies to avoid limiting building parallelization
# But to build the less dependent modules first, we manually select their order here:
EXTRA_LIBRARIES += \
  $(LIBBITCOIN_CRYPTO) \
  $(LIBBITCOIN_UTIL) \
  $(LIBBITCOIN_COMMON) \
  $(LIBBITCOIN_CONSENSUS) \
  $(LIBBITCOIN_SERVER) \
  $(LIBBITCOIN_CLI) \
  $(LIBBITCOIN_WALLET) \
  $(LIBBITCOIN_ZMQ)

lib_LTLIBRARIES = $(LIBBITCOINCONSENSUS)

bin_PROGRAMS =
noinst_PROGRAMS =
TESTS =
BENCHMARKS =

if BUILD_BITCOIND
  bin_PROGRAMS += namecoind
endif

<<<<<<< HEAD
if BUILD_BITCOIN_UTILS
  bin_PROGRAMS += namecoin-cli namecoin-tx
=======
if BUILD_BITCOIN_CLI
  bin_PROGRAMS += bitcoin-cli
endif
if BUILD_BITCOIN_TX
  bin_PROGRAMS += bitcoin-tx
>>>>>>> d75dac68
endif

.PHONY: FORCE check-symbols check-security
# bitcoin core #
BITCOIN_CORE_H = \
  addrdb.h \
  addrman.h \
  auxpow.h \
  base58.h \
  bech32.h \
  bloom.h \
  blockencodings.h \
  blockfilter.h \
  chain.h \
  chainparams.h \
  chainparamsbase.h \
  chainparamsseeds.h \
  checkpoints.h \
  checkqueue.h \
  clientversion.h \
  coins.h \
  compat.h \
  compat/byteswap.h \
  compat/endian.h \
  compat/sanity.h \
  compressor.h \
  consensus/consensus.h \
  consensus/tx_verify.h \
  core_io.h \
  core_memusage.h \
  cuckoocache.h \
  fs.h \
  httprpc.h \
  httpserver.h \
  index/base.h \
  index/txindex.h \
  indirectmap.h \
  init.h \
  interfaces/handler.h \
  interfaces/node.h \
  interfaces/wallet.h \
  key.h \
  key_io.h \
  keystore.h \
  dbwrapper.h \
  limitedmap.h \
  logging.h \
  memusage.h \
  merkleblock.h \
  miner.h \
  names/common.h \
  names/encoding.h \
  names/main.h \
  net.h \
  net_processing.h \
  netaddress.h \
  netbase.h \
  netmessagemaker.h \
  noui.h \
  outputtype.h \
  policy/feerate.h \
  policy/fees.h \
  policy/policy.h \
  policy/rbf.h \
  pow.h \
  protocol.h \
  random.h \
  reverse_iterator.h \
  reverselock.h \
  rpc/auxpow_miner.h \
  rpc/blockchain.h \
  rpc/client.h \
  rpc/mining.h \
  rpc/names.h \
  rpc/protocol.h \
  rpc/server.h \
  rpc/rawtransaction.h \
  rpc/register.h \
  rpc/util.h \
  scheduler.h \
  script/descriptor.h \
  script/ismine.h \
  script/sigcache.h \
  script/sign.h \
  script/standard.h \
  shutdown.h \
  streams.h \
  support/allocators/secure.h \
  support/allocators/zeroafterfree.h \
  support/cleanse.h \
  support/events.h \
  support/lockedpool.h \
  sync.h \
  threadsafety.h \
  threadinterrupt.h \
  timedata.h \
  torcontrol.h \
  txdb.h \
  txmempool.h \
  ui_interface.h \
  undo.h \
  util.h \
  utilmemory.h \
  utilmoneystr.h \
  utiltime.h \
  validation.h \
  validationinterface.h \
  versionbits.h \
  versionbitsinfo.h \
  walletinitinterface.h \
  wallet/coincontrol.h \
  wallet/crypter.h \
  wallet/db.h \
  wallet/feebumper.h \
  wallet/fees.h \
  wallet/rpcwallet.h \
  wallet/wallet.h \
  wallet/walletdb.h \
  wallet/walletutil.h \
  wallet/coinselection.h \
  warnings.h \
  zmq/zmqabstractnotifier.h \
  zmq/zmqconfig.h\
  zmq/zmqnotificationinterface.h \
  zmq/zmqpublishnotifier.h \
  zmq/zmqrpc.h


obj/build.h: FORCE
	@$(MKDIR_P) $(builddir)/obj
	@$(top_srcdir)/share/genbuild.sh "$(abs_top_builddir)/src/obj/build.h" \
	  "$(abs_top_srcdir)"
libbitcoin_util_a-clientversion.$(OBJEXT): obj/build.h

# server: shared between bitcoind and bitcoin-qt
libbitcoin_server_a_CPPFLAGS = $(AM_CPPFLAGS) $(BITCOIN_INCLUDES) $(MINIUPNPC_CPPFLAGS) $(EVENT_CFLAGS) $(EVENT_PTHREADS_CFLAGS)
libbitcoin_server_a_CXXFLAGS = $(AM_CXXFLAGS) $(PIE_FLAGS)
libbitcoin_server_a_SOURCES = \
  addrdb.cpp \
  addrman.cpp \
  bloom.cpp \
  blockencodings.cpp \
  blockfilter.cpp \
  chain.cpp \
  checkpoints.cpp \
  consensus/tx_verify.cpp \
  httprpc.cpp \
  httpserver.cpp \
  index/base.cpp \
  index/txindex.cpp \
  interfaces/handler.cpp \
  interfaces/node.cpp \
  init.cpp \
  dbwrapper.cpp \
  merkleblock.cpp \
  miner.cpp \
  names/main.cpp \
  net.cpp \
  net_processing.cpp \
  noui.cpp \
  outputtype.cpp \
  policy/fees.cpp \
  policy/policy.cpp \
  policy/rbf.cpp \
  pow.cpp \
  rest.cpp \
  rpc/auxpow_miner.cpp \
  rpc/blockchain.cpp \
  rpc/mining.cpp \
  rpc/misc.cpp \
  rpc/names.cpp \
  rpc/net.cpp \
  rpc/rawtransaction.cpp \
  rpc/server.cpp \
  rpc/util.cpp \
  script/sigcache.cpp \
  shutdown.cpp \
  timedata.cpp \
  torcontrol.cpp \
  txdb.cpp \
  txmempool.cpp \
  ui_interface.cpp \
  validation.cpp \
  validationinterface.cpp \
  versionbits.cpp \
  $(BITCOIN_CORE_H)

if !ENABLE_WALLET
libbitcoin_server_a_SOURCES += dummywallet.cpp
endif

if ENABLE_ZMQ
libbitcoin_zmq_a_CPPFLAGS = $(BITCOIN_INCLUDES) $(ZMQ_CFLAGS)
libbitcoin_zmq_a_CXXFLAGS = $(AM_CXXFLAGS) $(PIE_FLAGS)
libbitcoin_zmq_a_SOURCES = \
  zmq/zmqabstractnotifier.cpp \
  zmq/zmqnotificationinterface.cpp \
  zmq/zmqpublishnotifier.cpp \
  zmq/zmqrpc.cpp
endif


# wallet: shared between bitcoind and bitcoin-qt, but only linked
# when wallet enabled
libbitcoin_wallet_a_CPPFLAGS = $(AM_CPPFLAGS) $(BITCOIN_INCLUDES)
libbitcoin_wallet_a_CXXFLAGS = $(AM_CXXFLAGS) $(PIE_FLAGS)
libbitcoin_wallet_a_SOURCES = \
  interfaces/wallet.cpp \
  wallet/coincontrol.cpp \
  wallet/crypter.cpp \
  wallet/db.cpp \
  wallet/feebumper.cpp \
  wallet/fees.cpp \
  wallet/init.cpp \
  wallet/rpcdump.cpp \
  wallet/rpcnames.cpp \
  wallet/rpcwallet.cpp \
  wallet/wallet.cpp \
  wallet/walletdb.cpp \
  wallet/walletutil.cpp \
  wallet/coinselection.cpp \
  $(BITCOIN_CORE_H)

# crypto primitives library
crypto_libbitcoin_crypto_base_a_CPPFLAGS = $(AM_CPPFLAGS)
crypto_libbitcoin_crypto_base_a_CXXFLAGS = $(AM_CXXFLAGS) $(PIE_FLAGS)
crypto_libbitcoin_crypto_base_a_SOURCES = \
  crypto/aes.cpp \
  crypto/aes.h \
  crypto/chacha20.h \
  crypto/chacha20.cpp \
  crypto/common.h \
  crypto/hmac_sha256.cpp \
  crypto/hmac_sha256.h \
  crypto/hmac_sha512.cpp \
  crypto/hmac_sha512.h \
  crypto/ripemd160.cpp \
  crypto/ripemd160.h \
  crypto/sha1.cpp \
  crypto/sha1.h \
  crypto/sha256.cpp \
  crypto/sha256.h \
  crypto/sha512.cpp \
  crypto/sha512.h

if USE_ASM
crypto_libbitcoin_crypto_base_a_SOURCES += crypto/sha256_sse4.cpp
endif

crypto_libbitcoin_crypto_sse41_a_CXXFLAGS = $(AM_CXXFLAGS) $(PIE_FLAGS)
crypto_libbitcoin_crypto_sse41_a_CPPFLAGS = $(AM_CPPFLAGS)
crypto_libbitcoin_crypto_sse41_a_CXXFLAGS += $(SSE41_CXXFLAGS)
crypto_libbitcoin_crypto_sse41_a_CPPFLAGS += -DENABLE_SSE41
crypto_libbitcoin_crypto_sse41_a_SOURCES = crypto/sha256_sse41.cpp

crypto_libbitcoin_crypto_avx2_a_CXXFLAGS = $(AM_CXXFLAGS) $(PIE_FLAGS)
crypto_libbitcoin_crypto_avx2_a_CPPFLAGS = $(AM_CPPFLAGS)
crypto_libbitcoin_crypto_avx2_a_CXXFLAGS += $(AVX2_CXXFLAGS)
crypto_libbitcoin_crypto_avx2_a_CPPFLAGS += -DENABLE_AVX2
crypto_libbitcoin_crypto_avx2_a_SOURCES = crypto/sha256_avx2.cpp

crypto_libbitcoin_crypto_shani_a_CXXFLAGS = $(AM_CXXFLAGS) $(PIE_FLAGS)
crypto_libbitcoin_crypto_shani_a_CPPFLAGS = $(AM_CPPFLAGS)
crypto_libbitcoin_crypto_shani_a_CXXFLAGS += $(SHANI_CXXFLAGS)
crypto_libbitcoin_crypto_shani_a_CPPFLAGS += -DENABLE_SHANI
crypto_libbitcoin_crypto_shani_a_SOURCES = crypto/sha256_shani.cpp

# consensus: shared between all executables that validate any consensus rules.
libbitcoin_consensus_a_CPPFLAGS = $(AM_CPPFLAGS) $(BITCOIN_INCLUDES)
libbitcoin_consensus_a_CXXFLAGS = $(AM_CXXFLAGS) $(PIE_FLAGS)
libbitcoin_consensus_a_SOURCES = \
  amount.h \
  arith_uint256.cpp \
  arith_uint256.h \
  consensus/merkle.cpp \
  consensus/merkle.h \
  consensus/params.h \
  consensus/validation.h \
  hash.cpp \
  hash.h \
  prevector.h \
  primitives/block.cpp \
  primitives/block.h \
  primitives/pureheader.cpp \
  primitives/pureheader.h \
  primitives/transaction.cpp \
  primitives/transaction.h \
  pubkey.cpp \
  pubkey.h \
  script/namecoinconsensus.cpp \
  script/interpreter.cpp \
  script/interpreter.h \
  script/names.cpp \
  script/names.h \
  script/script.cpp \
  script/script.h \
  script/script_error.cpp \
  script/script_error.h \
  serialize.h \
  span.h \
  tinyformat.h \
  uint256.cpp \
  uint256.h \
  utilstrencodings.cpp \
  utilstrencodings.h \
  version.h

# common: shared between bitcoind, and bitcoin-qt and non-server tools
libbitcoin_common_a_CPPFLAGS = $(AM_CPPFLAGS) $(BITCOIN_INCLUDES)
libbitcoin_common_a_CXXFLAGS = $(AM_CXXFLAGS) $(PIE_FLAGS)
libbitcoin_common_a_SOURCES = \
  auxpow.cpp \
  base58.cpp \
  bech32.cpp \
  chainparams.cpp \
  coins.cpp \
  compressor.cpp \
  core_read.cpp \
  core_write.cpp \
  key.cpp \
  key_io.cpp \
  keystore.cpp \
  names/common.cpp \
  names/encoding.cpp \
  netaddress.cpp \
  netbase.cpp \
  policy/feerate.cpp \
  protocol.cpp \
  scheduler.cpp \
  script/descriptor.cpp \
  script/ismine.cpp \
  script/sign.cpp \
  script/standard.cpp \
  versionbitsinfo.cpp \
  warnings.cpp \
  $(BITCOIN_CORE_H)

# util: shared between all executables.
# This library *must* be included to make sure that the glibc
# backward-compatibility objects and their sanity checks are linked.
libbitcoin_util_a_CPPFLAGS = $(AM_CPPFLAGS) $(BITCOIN_INCLUDES)
libbitcoin_util_a_CXXFLAGS = $(AM_CXXFLAGS) $(PIE_FLAGS)
libbitcoin_util_a_SOURCES = \
  support/lockedpool.cpp \
  chainparamsbase.cpp \
  clientversion.cpp \
  compat/glibc_sanity.cpp \
  compat/glibcxx_sanity.cpp \
  compat/strnlen.cpp \
  fs.cpp \
  logging.cpp \
  random.cpp \
  rpc/protocol.cpp \
  support/cleanse.cpp \
  sync.cpp \
  threadinterrupt.cpp \
  util.cpp \
  utilmoneystr.cpp \
  utilstrencodings.cpp \
  utiltime.cpp \
  $(BITCOIN_CORE_H)

if GLIBC_BACK_COMPAT
libbitcoin_util_a_SOURCES += compat/glibc_compat.cpp
AM_LDFLAGS += $(COMPAT_LDFLAGS)
endif

# cli: shared between bitcoin-cli and bitcoin-qt
libbitcoin_cli_a_CPPFLAGS = $(AM_CPPFLAGS) $(BITCOIN_INCLUDES)
libbitcoin_cli_a_CXXFLAGS = $(AM_CXXFLAGS) $(PIE_FLAGS)
libbitcoin_cli_a_SOURCES = \
  rpc/client.cpp \
  $(BITCOIN_CORE_H)

nodist_libbitcoin_util_a_SOURCES = $(srcdir)/obj/build.h
#

# bitcoind binary #
namecoind_SOURCES = bitcoind.cpp
namecoind_CPPFLAGS = $(AM_CPPFLAGS) $(BITCOIN_INCLUDES)
namecoind_CXXFLAGS = $(AM_CXXFLAGS) $(PIE_FLAGS)
namecoind_LDFLAGS = $(RELDFLAGS) $(AM_LDFLAGS) $(LIBTOOL_APP_LDFLAGS)

if TARGET_WINDOWS
namecoind_SOURCES += bitcoind-res.rc
endif

namecoind_LDADD = \
  $(LIBBITCOIN_SERVER) \
  $(LIBBITCOIN_WALLET) \
  $(LIBBITCOIN_COMMON) \
  $(LIBUNIVALUE) \
  $(LIBBITCOIN_UTIL) \
  $(LIBBITCOIN_ZMQ) \
  $(LIBBITCOIN_CONSENSUS) \
  $(LIBBITCOIN_CRYPTO) \
  $(LIBLEVELDB) \
  $(LIBLEVELDB_SSE42) \
  $(LIBMEMENV) \
  $(LIBSECP256K1)

namecoind_LDADD += $(BOOST_LIBS) $(BDB_LIBS) $(CRYPTO_LIBS) $(MINIUPNPC_LIBS) $(EVENT_PTHREADS_LIBS) $(EVENT_LIBS) $(ZMQ_LIBS)

# bitcoin-cli binary #
namecoin_cli_SOURCES = bitcoin-cli.cpp
namecoin_cli_CPPFLAGS = $(AM_CPPFLAGS) $(BITCOIN_INCLUDES) $(EVENT_CFLAGS)
namecoin_cli_CXXFLAGS = $(AM_CXXFLAGS) $(PIE_FLAGS)
namecoin_cli_LDFLAGS = $(RELDFLAGS) $(AM_LDFLAGS) $(LIBTOOL_APP_LDFLAGS)

if TARGET_WINDOWS
namecoin_cli_SOURCES += bitcoin-cli-res.rc
endif

namecoin_cli_LDADD = \
  $(LIBBITCOIN_CLI) \
  $(LIBUNIVALUE) \
  $(LIBBITCOIN_UTIL) \
  $(LIBBITCOIN_CRYPTO)

namecoin_cli_LDADD += $(BOOST_LIBS) $(CRYPTO_LIBS) $(EVENT_LIBS)
#

# bitcoin-tx binary #
namecoin_tx_SOURCES = bitcoin-tx.cpp
namecoin_tx_CPPFLAGS = $(AM_CPPFLAGS) $(BITCOIN_INCLUDES)
namecoin_tx_CXXFLAGS = $(AM_CXXFLAGS) $(PIE_FLAGS)
namecoin_tx_LDFLAGS = $(RELDFLAGS) $(AM_LDFLAGS) $(LIBTOOL_APP_LDFLAGS)

if TARGET_WINDOWS
namecoin_tx_SOURCES += bitcoin-tx-res.rc
endif

namecoin_tx_LDADD = \
  $(LIBUNIVALUE) \
  $(LIBBITCOIN_COMMON) \
  $(LIBBITCOIN_UTIL) \
  $(LIBBITCOIN_CONSENSUS) \
  $(LIBBITCOIN_CRYPTO) \
  $(LIBSECP256K1)

namecoin_tx_LDADD += $(BOOST_LIBS) $(CRYPTO_LIBS)
#

# namecoinconsensus library #
if BUILD_BITCOIN_LIBS
include_HEADERS = script/namecoinconsensus.h
libnamecoinconsensus_la_SOURCES = $(crypto_libbitcoin_crypto_base_a_SOURCES) $(libbitcoin_consensus_a_SOURCES)

if GLIBC_BACK_COMPAT
  libnamecoinconsensus_la_SOURCES += compat/glibc_compat.cpp
endif

libnamecoinconsensus_la_LDFLAGS = $(AM_LDFLAGS) -no-undefined $(RELDFLAGS)
libnamecoinconsensus_la_LIBADD = $(LIBSECP256K1)
libnamecoinconsensus_la_CPPFLAGS = $(AM_CPPFLAGS) -I$(builddir)/obj -I$(srcdir)/secp256k1/include -DBUILD_BITCOIN_INTERNAL
libnamecoinconsensus_la_CXXFLAGS = $(AM_CXXFLAGS) $(PIE_FLAGS)

endif
#

CTAES_DIST =  crypto/ctaes/bench.c
CTAES_DIST += crypto/ctaes/ctaes.c
CTAES_DIST += crypto/ctaes/ctaes.h
CTAES_DIST += crypto/ctaes/README.md
CTAES_DIST += crypto/ctaes/test.c

CLEANFILES = $(EXTRA_LIBRARIES)

CLEANFILES += *.gcda *.gcno
CLEANFILES += compat/*.gcda compat/*.gcno
CLEANFILES += consensus/*.gcda consensus/*.gcno
CLEANFILES += crypto/*.gcda crypto/*.gcno
CLEANFILES += policy/*.gcda policy/*.gcno
CLEANFILES += primitives/*.gcda primitives/*.gcno
CLEANFILES += script/*.gcda script/*.gcno
CLEANFILES += support/*.gcda support/*.gcno
CLEANFILES += univalue/*.gcda univalue/*.gcno
CLEANFILES += wallet/*.gcda wallet/*.gcno
CLEANFILES += wallet/test/*.gcda wallet/test/*.gcno
CLEANFILES += zmq/*.gcda zmq/*.gcno
CLEANFILES += obj/build.h

EXTRA_DIST = $(CTAES_DIST)


config/bitcoin-config.h: config/stamp-h1
	@$(MAKE) -C $(top_builddir) $(subdir)/$(@)
config/stamp-h1: $(top_srcdir)/$(subdir)/config/bitcoin-config.h.in $(top_builddir)/config.status
	$(AM_V_at)$(MAKE) -C $(top_builddir) $(subdir)/$(@)
$(top_srcdir)/$(subdir)/config/bitcoin-config.h.in:  $(am__configure_deps)
	$(AM_V_at)$(MAKE) -C $(top_srcdir) $(subdir)/config/bitcoin-config.h.in

clean-local:
	-$(MAKE) -C secp256k1 clean
	-$(MAKE) -C univalue clean
	-rm -f leveldb/*/*.gcda leveldb/*/*.gcno leveldb/helpers/memenv/*.gcda leveldb/helpers/memenv/*.gcno
	-rm -f config.h
	-rm -rf test/__pycache__

.rc.o:
	@test -f $(WINDRES)
	## FIXME: How to get the appropriate modulename_CPPFLAGS in here?
	$(AM_V_GEN) $(WINDRES) $(DEFS) $(DEFAULT_INCLUDES) $(INCLUDES) $(CPPFLAGS) -DWINDRES_PREPROC -i $< -o $@

check-symbols: $(bin_PROGRAMS)
if GLIBC_BACK_COMPAT
	@echo "Checking glibc back compat..."
	$(AM_V_at) READELF=$(READELF) CPPFILT=$(CPPFILT) $(top_srcdir)/contrib/devtools/symbol-check.py < $(bin_PROGRAMS)
endif

check-security: $(bin_PROGRAMS)
if HARDEN
	@echo "Checking binary security..."
	$(AM_V_at) READELF=$(READELF) OBJDUMP=$(OBJDUMP) $(top_srcdir)/contrib/devtools/security-check.py < $(bin_PROGRAMS)
endif

%.pb.cc %.pb.h: %.proto
	@test -f $(PROTOC)
	$(AM_V_GEN) $(PROTOC) --cpp_out=$(@D) --proto_path=$(<D) $<

if EMBEDDED_LEVELDB
include Makefile.leveldb.include
endif

if ENABLE_TESTS
include Makefile.test.include
endif

if ENABLE_BENCH
include Makefile.bench.include
endif

if ENABLE_QT
include Makefile.qt.include
endif

if ENABLE_QT_TESTS
include Makefile.qttest.include
endif<|MERGE_RESOLUTION|>--- conflicted
+++ resolved
@@ -83,16 +83,11 @@
   bin_PROGRAMS += namecoind
 endif
 
-<<<<<<< HEAD
-if BUILD_BITCOIN_UTILS
-  bin_PROGRAMS += namecoin-cli namecoin-tx
-=======
 if BUILD_BITCOIN_CLI
-  bin_PROGRAMS += bitcoin-cli
+  bin_PROGRAMS += namecoin-cli
 endif
 if BUILD_BITCOIN_TX
-  bin_PROGRAMS += bitcoin-tx
->>>>>>> d75dac68
+  bin_PROGRAMS += namecoin-tx
 endif
 
 .PHONY: FORCE check-symbols check-security

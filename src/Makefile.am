--- conflicted
+++ resolved
@@ -258,11 +258,7 @@
   random.h \
   randomenv.h \
   rest.h \
-<<<<<<< HEAD
-  reverse_iterator.h \
   rpc/auxpow_miner.h \
-=======
->>>>>>> c2d15d99
   rpc/blockchain.h \
   rpc/client.h \
   rpc/mempool.h \

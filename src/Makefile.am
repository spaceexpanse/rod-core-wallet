--- conflicted
+++ resolved
@@ -743,11 +743,8 @@
   outputtype.cpp \
   policy/feerate.cpp \
   policy/policy.cpp \
-<<<<<<< HEAD
+  policy/truc_policy.cpp \
   powdata.cpp \
-=======
-  policy/truc_policy.cpp \
->>>>>>> 819c7785
   protocol.cpp \
   psbt.cpp \
   rpc/external_signer.cpp \

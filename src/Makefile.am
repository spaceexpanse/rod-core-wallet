# Copyright (c) 2013-2016 The Bitcoin Core developers
# Distributed under the MIT software license, see the accompanying
# file COPYING or http://www.opensource.org/licenses/mit-license.php.

# Pattern rule to print variables, e.g. make print-top_srcdir
print-%: FORCE
	@echo '$*'='$($*)'

DIST_SUBDIRS = secp256k1

AM_LDFLAGS = $(LIBTOOL_LDFLAGS) $(HARDENED_LDFLAGS) $(GPROF_LDFLAGS) $(SANITIZER_LDFLAGS) $(LTO_LDFLAGS)
AM_CXXFLAGS = $(DEBUG_CXXFLAGS) $(HARDENED_CXXFLAGS) $(WARN_CXXFLAGS) $(NOWARN_CXXFLAGS) $(ERROR_CXXFLAGS) $(GPROF_CXXFLAGS) $(SANITIZER_CXXFLAGS) $(LTO_CXXFLAGS)
AM_CPPFLAGS = $(DEBUG_CPPFLAGS) $(HARDENED_CPPFLAGS)
AM_LIBTOOLFLAGS = --preserve-dup-deps
PTHREAD_FLAGS = $(PTHREAD_CFLAGS) $(PTHREAD_LIBS)
EXTRA_LIBRARIES =

BITCOIN_INCLUDES=-I$(builddir) -I$(srcdir)/$(MINISKETCH_INCLUDE_DIR_INT) -I$(srcdir)/secp256k1/include -I$(srcdir)/$(UNIVALUE_INCLUDE_DIR_INT) $(BDB_CPPFLAGS) $(BOOST_CPPFLAGS) $(LEVELDB_CPPFLAGS)

LIBBITCOIN_NODE=libbitcoin_node.a
LIBBITCOIN_COMMON=libbitcoin_common.a
LIBBITCOIN_CONSENSUS=libbitcoin_consensus.a
LIBBITCOIN_CLI=libbitcoin_cli.a
LIBBITCOIN_UTIL=libbitcoin_util.a
LIBBITCOIN_CRYPTO_BASE=crypto/libbitcoin_crypto_base.a
LIBBITCOINQT=qt/libbitcoinqt.a
LIBSECP256K1=secp256k1/libsecp256k1.la

if ENABLE_ZMQ
LIBBITCOIN_ZMQ=libbitcoin_zmq.a
endif
if BUILD_BITCOIN_LIBS
LIBBITCOINCONSENSUS=libnamecoinconsensus.la
endif
if ENABLE_WALLET
LIBBITCOIN_WALLET=libbitcoin_wallet.a
LIBBITCOIN_WALLET_TOOL=libbitcoin_wallet_tool.a
endif

LIBBITCOIN_CRYPTO= $(LIBBITCOIN_CRYPTO_BASE)
if ENABLE_SSE41
LIBBITCOIN_CRYPTO_SSE41 = crypto/libbitcoin_crypto_sse41.a
LIBBITCOIN_CRYPTO += $(LIBBITCOIN_CRYPTO_SSE41)
endif
if ENABLE_AVX2
LIBBITCOIN_CRYPTO_AVX2 = crypto/libbitcoin_crypto_avx2.a
LIBBITCOIN_CRYPTO += $(LIBBITCOIN_CRYPTO_AVX2)
endif
if ENABLE_X86_SHANI
LIBBITCOIN_CRYPTO_X86_SHANI = crypto/libbitcoin_crypto_x86_shani.a
LIBBITCOIN_CRYPTO += $(LIBBITCOIN_CRYPTO_X86_SHANI)
endif
if ENABLE_ARM_SHANI
LIBBITCOIN_CRYPTO_ARM_SHANI = crypto/libbitcoin_crypto_arm_shani.a
LIBBITCOIN_CRYPTO += $(LIBBITCOIN_CRYPTO_ARM_SHANI)
endif

$(LIBSECP256K1): $(wildcard secp256k1/src/*.h) $(wildcard secp256k1/src/*.c) $(wildcard secp256k1/include/*)
	$(AM_V_at)$(MAKE) $(AM_MAKEFLAGS) -C $(@D) $(@F)

# Make is not made aware of per-object dependencies to avoid limiting building parallelization
# But to build the less dependent modules first, we manually select their order here:
EXTRA_LIBRARIES += \
  $(LIBBITCOIN_CRYPTO) \
  $(LIBBITCOIN_UTIL) \
  $(LIBBITCOIN_COMMON) \
  $(LIBBITCOIN_CONSENSUS) \
  $(LIBBITCOIN_NODE) \
  $(LIBBITCOIN_CLI) \
  $(LIBBITCOIN_IPC) \
  $(LIBBITCOIN_WALLET) \
  $(LIBBITCOIN_WALLET_TOOL) \
  $(LIBBITCOIN_ZMQ)

lib_LTLIBRARIES = $(LIBBITCOINCONSENSUS)
noinst_LTLIBRARIES =

bin_PROGRAMS =
noinst_PROGRAMS =
TESTS =
BENCHMARKS =

if BUILD_BITCOIND
  bin_PROGRAMS += namecoind
endif

if BUILD_BITCOIN_NODE
  bin_PROGRAMS += namecoin-node
endif

if BUILD_BITCOIN_CLI
  bin_PROGRAMS += namecoin-cli
endif

if BUILD_BITCOIN_TX
  bin_PROGRAMS += namecoin-tx
endif

if ENABLE_WALLET
if BUILD_BITCOIN_WALLET
  bin_PROGRAMS += namecoin-wallet
endif
endif

if BUILD_BITCOIN_UTIL
  bin_PROGRAMS += namecoin-util
endif

.PHONY: FORCE check-symbols check-security
# bitcoin core #
BITCOIN_CORE_H = \
  addrdb.h \
  addrman.h \
  addrman_impl.h \
  attributes.h \
  auxpow.h \
  banman.h \
  base58.h \
  bech32.h \
  blockencodings.h \
  blockfilter.h \
  chain.h \
  chainparams.h \
  chainparamsbase.h \
  chainparamsseeds.h \
  checkqueue.h \
  clientversion.h \
  coins.h \
  common/bloom.h \
  compat.h \
  compat/assumptions.h \
  compat/byteswap.h \
  compat/cpuid.h \
  compat/endian.h \
  compat/sanity.h \
  compressor.h \
  consensus/consensus.h \
  consensus/tx_check.h \
  consensus/tx_verify.h \
  core_io.h \
  core_memusage.h \
  cuckoocache.h \
  dbwrapper.h \
  deploymentinfo.h \
  deploymentstatus.h \
  external_signer.h \
  flatfile.h \
  fs.h \
  httprpc.h \
  httpserver.h \
  i2p.h \
  index/base.h \
  index/blockfilterindex.h \
  index/coinstatsindex.h \
  index/disktxpos.h \
  index/namehash.h \
  index/txindex.h \
  indirectmap.h \
  init.h \
  init/common.h \
  interfaces/chain.h \
  interfaces/echo.h \
  interfaces/handler.h \
  interfaces/init.h \
  interfaces/ipc.h \
  interfaces/node.h \
  interfaces/wallet.h \
  key.h \
  key_io.h \
  logging.h \
  logging/timer.h \
  mapport.h \
  memusage.h \
  merkleblock.h \
  names/common.h \
  names/encoding.h \
  names/main.h \
  names/mempool.h \
  net.h \
  net_permissions.h \
  net_processing.h \
  net_types.h \
  netaddress.h \
  netbase.h \
  netmessagemaker.h \
  node/blockstorage.h \
  node/caches.h \
  node/chainstate.h \
  node/coin.h \
  node/coinstats.h \
  node/context.h \
  node/miner.h \
  node/minisketchwrapper.h \
  node/psbt.h \
  node/transaction.h \
  node/ui_interface.h \
  node/utxo_snapshot.h \
  noui.h \
  outputtype.h \
  policy/feerate.h \
  policy/fees.h \
  policy/packages.h \
  policy/policy.h \
  policy/rbf.h \
  policy/settings.h \
  pow.h \
  protocol.h \
  psbt.h \
  random.h \
  randomenv.h \
  reverse_iterator.h \
  rpc/auxpow_miner.h \
  rpc/blockchain.h \
  rpc/client.h \
  rpc/mining.h \
  rpc/names.h \
  rpc/protocol.h \
  rpc/rawtransaction.h \
  rpc/rawtransaction_util.h \
  rpc/register.h \
  rpc/request.h \
  rpc/server.h \
  rpc/server_util.h \
  rpc/util.h \
  scheduler.h \
  script/descriptor.h \
  script/keyorigin.h \
  script/sigcache.h \
  script/sign.h \
  script/signingprovider.h \
  script/standard.h \
  shutdown.h \
  signet.h \
  streams.h \
  support/allocators/secure.h \
  support/allocators/zeroafterfree.h \
  support/cleanse.h \
  support/events.h \
  support/lockedpool.h \
  sync.h \
  threadinterrupt.h \
  threadsafety.h \
  timedata.h \
  torcontrol.h \
  txdb.h \
  txmempool.h \
  txorphanage.h \
  txrequest.h \
  undo.h \
  util/asmap.h \
  util/bip32.h \
  util/bytevectorhash.h \
  util/check.h \
  util/epochguard.h \
  util/error.h \
  util/fastrange.h \
  util/fees.h \
  util/getuniquepath.h \
  util/golombrice.h \
  util/hash_type.h \
  util/hasher.h \
  util/macros.h \
  util/message.h \
  util/moneystr.h \
  util/overflow.h \
  util/overloaded.h \
  util/rbf.h \
  util/readwritefile.h \
  util/serfloat.h \
  util/settings.h \
  util/sock.h \
  util/spanparsing.h \
  util/string.h \
  util/syscall_sandbox.h \
  util/system.h \
  util/thread.h \
  util/threadnames.h \
  util/time.h \
  util/tokenpipe.h \
  util/trace.h \
  util/translation.h \
  util/types.h \
  util/ui_change_type.h \
  util/url.h \
  util/vector.h \
  validation.h \
  validationinterface.h \
  versionbits.h \
  wallet/bdb.h \
  wallet/coincontrol.h \
  wallet/coinselection.h \
  wallet/context.h \
  wallet/crypter.h \
  wallet/db.h \
  wallet/dump.h \
  wallet/external_signer_scriptpubkeyman.h \
  wallet/feebumper.h \
  wallet/fees.h \
  wallet/ismine.h \
  wallet/load.h \
  wallet/receive.h \
  wallet/rpc/names.h \
  wallet/rpc/util.h \
  wallet/rpc/wallet.h \
  wallet/salvage.h \
  wallet/scriptpubkeyman.h \
  wallet/spend.h \
  wallet/sqlite.h \
  wallet/transaction.h \
  wallet/wallet.h \
  wallet/walletdb.h \
  wallet/wallettool.h \
  wallet/walletutil.h \
  walletinitinterface.h \
  warnings.h \
  zmq/zmqabstractnotifier.h \
  zmq/zmqnotificationinterface.h \
  zmq/zmqpublishnotifier.h \
  zmq/zmqrpc.h \
  zmq/zmqutil.h


obj/build.h: FORCE
	@$(MKDIR_P) $(builddir)/obj
	@$(top_srcdir)/share/genbuild.sh "$(abs_top_builddir)/src/obj/build.h" \
	  "$(abs_top_srcdir)"
libbitcoin_util_a-clientversion.$(OBJEXT): obj/build.h

ipc/capnp/libbitcoin_ipc_a-ipc.$(OBJEXT): $(libbitcoin_ipc_mpgen_input:=.h)

# server: shared between bitcoind and bitcoin-qt
# Contains code accessing mempool and chain state that is meant to be separated
# from wallet and gui code (see node/README.md). Shared code should go in
# libbitcoin_common or libbitcoin_util libraries, instead.
libbitcoin_node_a_CPPFLAGS = $(AM_CPPFLAGS) $(BITCOIN_INCLUDES) $(MINIUPNPC_CPPFLAGS) $(NATPMP_CPPFLAGS) $(EVENT_CFLAGS) $(EVENT_PTHREADS_CFLAGS)
libbitcoin_node_a_CXXFLAGS = $(AM_CXXFLAGS) $(PIE_FLAGS)
libbitcoin_node_a_SOURCES = \
  addrdb.cpp \
  addrman.cpp \
  banman.cpp \
  blockencodings.cpp \
  blockfilter.cpp \
  chain.cpp \
  consensus/tx_verify.cpp \
  dbwrapper.cpp \
  deploymentstatus.cpp \
  flatfile.cpp \
  httprpc.cpp \
  httpserver.cpp \
  i2p.cpp \
  index/base.cpp \
  index/blockfilterindex.cpp \
  index/coinstatsindex.cpp \
  index/namehash.cpp \
  index/txindex.cpp \
  init.cpp \
  mapport.cpp \
  names/main.cpp \
  names/mempool.cpp \
  net.cpp \
  net_processing.cpp \
  node/blockstorage.cpp \
  node/caches.cpp \
  node/chainstate.cpp \
  node/coin.cpp \
  node/coinstats.cpp \
  node/context.cpp \
  node/interfaces.cpp \
  node/miner.cpp \
  node/minisketchwrapper.cpp \
  node/psbt.cpp \
  node/transaction.cpp \
  node/ui_interface.cpp \
  noui.cpp \
  policy/fees.cpp \
  policy/packages.cpp \
  policy/rbf.cpp \
  policy/settings.cpp \
  pow.cpp \
  rest.cpp \
  rpc/auxpow_miner.cpp \
  rpc/blockchain.cpp \
  rpc/mining.cpp \
  rpc/misc.cpp \
  rpc/names.cpp \
  rpc/net.cpp \
  rpc/rawtransaction.cpp \
  rpc/server.cpp \
  rpc/server_util.cpp \
  script/sigcache.cpp \
  shutdown.cpp \
  signet.cpp \
  timedata.cpp \
  torcontrol.cpp \
  txdb.cpp \
  txmempool.cpp \
  txorphanage.cpp \
  txrequest.cpp \
  validation.cpp \
  validationinterface.cpp \
  versionbits.cpp \
  $(BITCOIN_CORE_H)

if ENABLE_WALLET
libbitcoin_node_a_SOURCES += wallet/init.cpp
endif
if !ENABLE_WALLET
libbitcoin_node_a_SOURCES += dummywallet.cpp
endif

if ENABLE_ZMQ
libbitcoin_zmq_a_CPPFLAGS = $(AM_CPPFLAGS) $(BITCOIN_INCLUDES) $(ZMQ_CFLAGS)
libbitcoin_zmq_a_CXXFLAGS = $(AM_CXXFLAGS) $(PIE_FLAGS)
libbitcoin_zmq_a_SOURCES = \
  zmq/zmqabstractnotifier.cpp \
  zmq/zmqnotificationinterface.cpp \
  zmq/zmqpublishnotifier.cpp \
  zmq/zmqrpc.cpp \
  zmq/zmqutil.cpp
endif


# wallet: shared between bitcoind and bitcoin-qt, but only linked
# when wallet enabled
libbitcoin_wallet_a_CPPFLAGS = $(AM_CPPFLAGS) $(BITCOIN_INCLUDES) $(SQLITE_CFLAGS)
libbitcoin_wallet_a_CXXFLAGS = $(AM_CXXFLAGS) $(PIE_FLAGS)
libbitcoin_wallet_a_SOURCES = \
  wallet/coincontrol.cpp \
  wallet/context.cpp \
  wallet/crypter.cpp \
  wallet/db.cpp \
  wallet/dump.cpp \
  wallet/external_signer_scriptpubkeyman.cpp \
  wallet/feebumper.cpp \
  wallet/fees.cpp \
  wallet/interfaces.cpp \
  wallet/load.cpp \
  wallet/receive.cpp \
  wallet/rpc/addresses.cpp \
  wallet/rpc/auxpow.cpp \
  wallet/rpc/backup.cpp \
  wallet/rpc/coins.cpp \
  wallet/rpc/encrypt.cpp \
  wallet/rpc/names.cpp \
  wallet/rpc/spend.cpp \
  wallet/rpc/signmessage.cpp \
  wallet/rpc/transactions.cpp \
  wallet/rpc/util.cpp \
  wallet/rpc/wallet.cpp \
  wallet/scriptpubkeyman.cpp \
  wallet/spend.cpp \
  wallet/transaction.cpp \
  wallet/wallet.cpp \
  wallet/walletdb.cpp \
  wallet/walletutil.cpp \
  wallet/coinselection.cpp \
  $(BITCOIN_CORE_H)

if USE_SQLITE
libbitcoin_wallet_a_SOURCES += wallet/sqlite.cpp
endif
if USE_BDB
libbitcoin_wallet_a_SOURCES += wallet/bdb.cpp wallet/salvage.cpp
endif

libbitcoin_wallet_tool_a_CPPFLAGS = $(AM_CPPFLAGS) $(BITCOIN_INCLUDES)
libbitcoin_wallet_tool_a_CXXFLAGS = $(AM_CXXFLAGS) $(PIE_FLAGS)
libbitcoin_wallet_tool_a_SOURCES = \
  wallet/wallettool.cpp \
  $(BITCOIN_CORE_H)

# crypto primitives library
crypto_libbitcoin_crypto_base_a_CPPFLAGS = $(AM_CPPFLAGS)
crypto_libbitcoin_crypto_base_a_CXXFLAGS = $(AM_CXXFLAGS) $(PIE_FLAGS)
crypto_libbitcoin_crypto_base_a_SOURCES = \
  crypto/aes.cpp \
  crypto/aes.h \
  crypto/chacha_poly_aead.h \
  crypto/chacha_poly_aead.cpp \
  crypto/chacha20.h \
  crypto/chacha20.cpp \
  crypto/common.h \
  crypto/hkdf_sha256_32.cpp \
  crypto/hkdf_sha256_32.h \
  crypto/hmac_sha256.cpp \
  crypto/hmac_sha256.h \
  crypto/hmac_sha512.cpp \
  crypto/hmac_sha512.h \
  crypto/poly1305.h \
  crypto/poly1305.cpp \
  crypto/muhash.h \
  crypto/muhash.cpp \
  crypto/ripemd160.cpp \
  crypto/ripemd160.h \
  crypto/sha1.cpp \
  crypto/sha1.h \
  crypto/sha256.cpp \
  crypto/sha256.h \
  crypto/sha3.cpp \
  crypto/sha3.h \
  crypto/sha512.cpp \
  crypto/sha512.h \
  crypto/siphash.cpp \
  crypto/siphash.h

if USE_ASM
crypto_libbitcoin_crypto_base_a_SOURCES += crypto/sha256_sse4.cpp
endif

crypto_libbitcoin_crypto_sse41_a_CXXFLAGS = $(AM_CXXFLAGS) $(PIE_FLAGS)
crypto_libbitcoin_crypto_sse41_a_CPPFLAGS = $(AM_CPPFLAGS)
crypto_libbitcoin_crypto_sse41_a_CXXFLAGS += $(SSE41_CXXFLAGS)
crypto_libbitcoin_crypto_sse41_a_CPPFLAGS += -DENABLE_SSE41
crypto_libbitcoin_crypto_sse41_a_SOURCES = crypto/sha256_sse41.cpp

crypto_libbitcoin_crypto_avx2_a_CXXFLAGS = $(AM_CXXFLAGS) $(PIE_FLAGS)
crypto_libbitcoin_crypto_avx2_a_CPPFLAGS = $(AM_CPPFLAGS)
crypto_libbitcoin_crypto_avx2_a_CXXFLAGS += $(AVX2_CXXFLAGS)
crypto_libbitcoin_crypto_avx2_a_CPPFLAGS += -DENABLE_AVX2
crypto_libbitcoin_crypto_avx2_a_SOURCES = crypto/sha256_avx2.cpp

crypto_libbitcoin_crypto_x86_shani_a_CXXFLAGS = $(AM_CXXFLAGS) $(PIE_FLAGS)
crypto_libbitcoin_crypto_x86_shani_a_CPPFLAGS = $(AM_CPPFLAGS)
crypto_libbitcoin_crypto_x86_shani_a_CXXFLAGS += $(X86_SHANI_CXXFLAGS)
crypto_libbitcoin_crypto_x86_shani_a_CPPFLAGS += -DENABLE_X86_SHANI
crypto_libbitcoin_crypto_x86_shani_a_SOURCES = crypto/sha256_x86_shani.cpp

crypto_libbitcoin_crypto_arm_shani_a_CXXFLAGS = $(AM_CXXFLAGS) $(PIE_FLAGS)
crypto_libbitcoin_crypto_arm_shani_a_CPPFLAGS = $(AM_CPPFLAGS)
crypto_libbitcoin_crypto_arm_shani_a_CXXFLAGS += $(ARM_SHANI_CXXFLAGS)
crypto_libbitcoin_crypto_arm_shani_a_CPPFLAGS += -DENABLE_ARM_SHANI
crypto_libbitcoin_crypto_arm_shani_a_SOURCES = crypto/sha256_arm_shani.cpp

# consensus: shared between all executables that validate any consensus rules.
libbitcoin_consensus_a_CPPFLAGS = $(AM_CPPFLAGS) $(BITCOIN_INCLUDES)
libbitcoin_consensus_a_CXXFLAGS = $(AM_CXXFLAGS) $(PIE_FLAGS)
libbitcoin_consensus_a_SOURCES = \
  arith_uint256.cpp \
  arith_uint256.h \
  consensus/amount.h \
  consensus/merkle.cpp \
  consensus/merkle.h \
  consensus/params.h \
  consensus/tx_check.cpp \
  consensus/validation.h \
  hash.cpp \
  hash.h \
  prevector.h \
  primitives/block.cpp \
  primitives/block.h \
  primitives/pureheader.cpp \
  primitives/pureheader.h \
  primitives/transaction.cpp \
  primitives/transaction.h \
  pubkey.cpp \
  pubkey.h \
  script/namecoinconsensus.cpp \
  script/interpreter.cpp \
  script/interpreter.h \
  script/names.cpp \
  script/names.h \
  script/script.cpp \
  script/script.h \
  script/script_error.cpp \
  script/script_error.h \
  serialize.h \
  span.h \
  tinyformat.h \
  uint256.cpp \
  uint256.h \
  util/strencodings.cpp \
  util/strencodings.h \
  version.h

# common: shared between bitcoind, and bitcoin-qt and non-server tools
libbitcoin_common_a_CPPFLAGS = $(AM_CPPFLAGS) $(BITCOIN_INCLUDES)
libbitcoin_common_a_CXXFLAGS = $(AM_CXXFLAGS) $(PIE_FLAGS)
libbitcoin_common_a_SOURCES = \
  auxpow.cpp \
  base58.cpp \
  bech32.cpp \
  chainparams.cpp \
  coins.cpp \
  common/bloom.cpp \
  compressor.cpp \
  core_read.cpp \
  core_write.cpp \
  deploymentinfo.cpp \
  external_signer.cpp \
  init/common.cpp \
  key.cpp \
  key_io.cpp \
  merkleblock.cpp \
  names/common.cpp \
  names/encoding.cpp \
  net_types.cpp \
  netaddress.cpp \
  netbase.cpp \
  net_permissions.cpp \
  outputtype.cpp \
  policy/feerate.cpp \
  policy/policy.cpp \
  protocol.cpp \
  psbt.cpp \
  rpc/rawtransaction_util.cpp \
  rpc/external_signer.cpp \
  rpc/util.cpp \
  scheduler.cpp \
  script/descriptor.cpp \
  script/sign.cpp \
  script/signingprovider.cpp \
  script/standard.cpp \
  warnings.cpp \
  $(BITCOIN_CORE_H)

# util: shared between all executables.
# This library *must* be included to make sure that the glibc
# sanity checks are linked.
libbitcoin_util_a_CPPFLAGS = $(AM_CPPFLAGS) $(BITCOIN_INCLUDES)
libbitcoin_util_a_CXXFLAGS = $(AM_CXXFLAGS) $(PIE_FLAGS)
libbitcoin_util_a_SOURCES = \
  support/lockedpool.cpp \
  chainparamsbase.cpp \
  clientversion.cpp \
  compat/glibcxx_sanity.cpp \
  compat/strnlen.cpp \
  fs.cpp \
  interfaces/echo.cpp \
  interfaces/handler.cpp \
  interfaces/init.cpp \
  logging.cpp \
  random.cpp \
  randomenv.cpp \
  rpc/request.cpp \
  support/cleanse.cpp \
  sync.cpp \
  threadinterrupt.cpp \
  util/asmap.cpp \
  util/bip32.cpp \
  util/bytevectorhash.cpp \
  util/error.cpp \
  util/fees.cpp \
  util/getuniquepath.cpp \
  util/hasher.cpp \
  util/sock.cpp \
  util/system.cpp \
  util/message.cpp \
  util/moneystr.cpp \
  util/rbf.cpp \
  util/readwritefile.cpp \
  util/settings.cpp \
  util/thread.cpp \
  util/threadnames.cpp \
  util/serfloat.cpp \
  util/spanparsing.cpp \
  util/strencodings.cpp \
  util/string.cpp \
  util/syscall_sandbox.cpp \
  util/time.cpp \
  util/tokenpipe.cpp \
  $(BITCOIN_CORE_H)

if USE_LIBEVENT
libbitcoin_util_a_SOURCES += util/url.cpp
endif

# cli: shared between bitcoin-cli and bitcoin-qt
libbitcoin_cli_a_CPPFLAGS = $(AM_CPPFLAGS) $(BITCOIN_INCLUDES)
libbitcoin_cli_a_CXXFLAGS = $(AM_CXXFLAGS) $(PIE_FLAGS)
libbitcoin_cli_a_SOURCES = \
  compat/stdin.h \
  compat/stdin.cpp \
  rpc/client.cpp \
  $(BITCOIN_CORE_H)

nodist_libbitcoin_util_a_SOURCES = $(srcdir)/obj/build.h
#

# bitcoind & bitcoin-node binaries #
bitcoin_daemon_sources = bitcoind.cpp
bitcoin_bin_cppflags = $(AM_CPPFLAGS) $(BITCOIN_INCLUDES)
bitcoin_bin_cxxflags = $(AM_CXXFLAGS) $(PIE_FLAGS)
bitcoin_bin_ldflags = $(RELDFLAGS) $(AM_LDFLAGS) $(LIBTOOL_APP_LDFLAGS) $(PTHREAD_FLAGS)

if TARGET_WINDOWS
bitcoin_daemon_sources += bitcoind-res.rc
endif

# FIXME: Remove NODE once we have cleaned up getauxblock.
bitcoin_bin_ldadd = \
  $(LIBBITCOIN_NODE) \
  $(LIBBITCOIN_WALLET) \
  $(LIBBITCOIN_NODE) \
  $(LIBBITCOIN_COMMON) \
  $(LIBBITCOIN_UTIL) \
  $(LIBUNIVALUE) \
  $(LIBBITCOIN_ZMQ) \
  $(LIBBITCOIN_CONSENSUS) \
  $(LIBBITCOIN_CRYPTO) \
  $(LIBLEVELDB) \
  $(LIBLEVELDB_SSE42) \
  $(LIBMEMENV) \
  $(LIBSECP256K1)

bitcoin_bin_ldadd += $(BDB_LIBS) $(MINIUPNPC_LIBS) $(NATPMP_LIBS) $(EVENT_PTHREADS_LIBS) $(EVENT_LIBS) $(ZMQ_LIBS) $(SQLITE_LIBS)

namecoind_SOURCES = $(bitcoin_daemon_sources) init/bitcoind.cpp
namecoind_CPPFLAGS = $(bitcoin_bin_cppflags)
namecoind_CXXFLAGS = $(bitcoin_bin_cxxflags)
namecoind_LDFLAGS = $(bitcoin_bin_ldflags)
namecoind_LDADD = $(LIBBITCOIN_NODE) $(bitcoin_bin_ldadd)

namecoin_node_SOURCES = $(bitcoin_daemon_sources) init/bitcoin-node.cpp
namecoin_node_CPPFLAGS = $(bitcoin_bin_cppflags)
namecoin_node_CXXFLAGS = $(bitcoin_bin_cxxflags)
namecoin_node_LDFLAGS = $(bitcoin_bin_ldflags)
namecoin_node_LDADD = $(LIBBITCOIN_NODE) $(bitcoin_bin_ldadd) $(LIBBITCOIN_IPC) $(LIBMULTIPROCESS_LIBS)

# bitcoin-cli binary #
namecoin_cli_SOURCES = bitcoin-cli.cpp
namecoin_cli_CPPFLAGS = $(AM_CPPFLAGS) $(BITCOIN_INCLUDES) $(EVENT_CFLAGS)
namecoin_cli_CXXFLAGS = $(AM_CXXFLAGS) $(PIE_FLAGS)
namecoin_cli_LDFLAGS = $(RELDFLAGS) $(AM_LDFLAGS) $(LIBTOOL_APP_LDFLAGS) $(PTHREAD_FLAGS)

if TARGET_WINDOWS
namecoin_cli_SOURCES += bitcoin-cli-res.rc
endif

namecoin_cli_LDADD = \
  $(LIBBITCOIN_CLI) \
  $(LIBUNIVALUE) \
  $(LIBBITCOIN_UTIL) \
  $(LIBBITCOIN_CRYPTO)

<<<<<<< HEAD
namecoin_cli_LDADD += $(BOOST_LIBS) $(EVENT_LIBS)
=======
bitcoin_cli_LDADD += $(EVENT_LIBS)
>>>>>>> 506b1da2
#

# bitcoin-tx binary #
namecoin_tx_SOURCES = bitcoin-tx.cpp
namecoin_tx_CPPFLAGS = $(AM_CPPFLAGS) $(BITCOIN_INCLUDES)
namecoin_tx_CXXFLAGS = $(AM_CXXFLAGS) $(PIE_FLAGS)
namecoin_tx_LDFLAGS = $(RELDFLAGS) $(AM_LDFLAGS) $(LIBTOOL_APP_LDFLAGS) $(PTHREAD_FLAGS)

if TARGET_WINDOWS
namecoin_tx_SOURCES += bitcoin-tx-res.rc
endif

namecoin_tx_LDADD = \
  $(LIBUNIVALUE) \
  $(LIBBITCOIN_COMMON) \
  $(LIBBITCOIN_UTIL) \
  $(LIBBITCOIN_CONSENSUS) \
  $(LIBBITCOIN_CRYPTO) \
  $(LIBSECP256K1)
<<<<<<< HEAD

namecoin_tx_LDADD += $(BOOST_LIBS)
=======
>>>>>>> 506b1da2
#

# bitcoin-wallet binary #
namecoin_wallet_SOURCES = bitcoin-wallet.cpp
namecoin_wallet_SOURCES += init/bitcoin-wallet.cpp
namecoin_wallet_CPPFLAGS = $(bitcoin_bin_cppflags)
namecoin_wallet_CXXFLAGS = $(bitcoin_bin_cxxflags)
namecoin_wallet_LDFLAGS = $(bitcoin_bin_ldflags)
namecoin_wallet_LDADD = \
  $(LIBBITCOIN_WALLET_TOOL) \
  $(bitcoin_bin_ldadd)

if TARGET_WINDOWS
namecoin_wallet_SOURCES += bitcoin-wallet-res.rc
endif
#

# bitcoin-util binary #
namecoin_util_SOURCES = bitcoin-util.cpp
namecoin_util_CPPFLAGS = $(AM_CPPFLAGS) $(BITCOIN_INCLUDES)
namecoin_util_CXXFLAGS = $(AM_CXXFLAGS) $(PIE_FLAGS)
namecoin_util_LDFLAGS = $(RELDFLAGS) $(AM_LDFLAGS) $(LIBTOOL_APP_LDFLAGS) $(PTHREAD_FLAGS)

if TARGET_WINDOWS
namecoin_util_SOURCES += bitcoin-util-res.rc
endif

namecoin_util_LDADD = \
  $(LIBBITCOIN_COMMON) \
  $(LIBBITCOIN_UTIL) \
  $(LIBUNIVALUE) \
  $(LIBBITCOIN_CONSENSUS) \
  $(LIBBITCOIN_CRYPTO) \
  $(LIBSECP256K1)
<<<<<<< HEAD

namecoin_util_LDADD += $(BOOST_LIBS)
=======
>>>>>>> 506b1da2
#

# bitcoinconsensus library #
if BUILD_BITCOIN_LIBS
include_HEADERS = script/namecoinconsensus.h
libnamecoinconsensus_la_SOURCES = support/cleanse.cpp $(crypto_libbitcoin_crypto_base_a_SOURCES) $(libnamecoin_consensus_a_SOURCES)

libnamecoinconsensus_la_LDFLAGS = $(AM_LDFLAGS) -no-undefined $(RELDFLAGS)
libnamecoinconsensus_la_LIBADD = $(LIBSECP256K1)
libnamecoinconsensus_la_CPPFLAGS = $(AM_CPPFLAGS) -I$(builddir)/obj -I$(srcdir)/secp256k1/include -DBUILD_BITCOIN_INTERNAL
libnamecoinconsensus_la_CXXFLAGS = $(AM_CXXFLAGS) $(PIE_FLAGS)

endif
#

CTAES_DIST =  crypto/ctaes/bench.c
CTAES_DIST += crypto/ctaes/ctaes.c
CTAES_DIST += crypto/ctaes/ctaes.h
CTAES_DIST += crypto/ctaes/README.md
CTAES_DIST += crypto/ctaes/test.c

CLEANFILES = $(EXTRA_LIBRARIES)

CLEANFILES += *.gcda *.gcno
CLEANFILES += compat/*.gcda compat/*.gcno
CLEANFILES += consensus/*.gcda consensus/*.gcno
CLEANFILES += crc32c/src/*.gcda crc32c/src/*.gcno
CLEANFILES += crypto/*.gcda crypto/*.gcno
CLEANFILES += index/*.gcda index/*.gcno
CLEANFILES += interfaces/*.gcda interfaces/*.gcno
CLEANFILES += node/*.gcda node/*.gcno
CLEANFILES += policy/*.gcda policy/*.gcno
CLEANFILES += primitives/*.gcda primitives/*.gcno
CLEANFILES += rpc/*.gcda rpc/*.gcno
CLEANFILES += script/*.gcda script/*.gcno
CLEANFILES += support/*.gcda support/*.gcno
CLEANFILES += univalue/*.gcda univalue/*.gcno
CLEANFILES += util/*.gcda util/*.gcno
CLEANFILES += wallet/*.gcda wallet/*.gcno
CLEANFILES += wallet/test/*.gcda wallet/test/*.gcno
CLEANFILES += zmq/*.gcda zmq/*.gcno
CLEANFILES += obj/build.h

EXTRA_DIST = $(CTAES_DIST)


config/bitcoin-config.h: config/stamp-h1
	@$(MAKE) -C $(top_builddir) $(subdir)/$(@)
config/stamp-h1: $(top_srcdir)/$(subdir)/config/bitcoin-config.h.in $(top_builddir)/config.status
	$(AM_V_at)$(MAKE) -C $(top_builddir) $(subdir)/$(@)
$(top_srcdir)/$(subdir)/config/bitcoin-config.h.in:  $(am__configure_deps)
	$(AM_V_at)$(MAKE) -C $(top_srcdir) $(subdir)/config/bitcoin-config.h.in

clean-local:
	-$(MAKE) -C secp256k1 clean
	-rm -f leveldb/*/*.gcda leveldb/*/*.gcno leveldb/helpers/memenv/*.gcda leveldb/helpers/memenv/*.gcno
	-rm -f config.h
	-rm -rf test/__pycache__

.rc.o:
	@test -f $(WINDRES)
	## FIXME: How to get the appropriate modulename_CPPFLAGS in here?
	$(AM_V_GEN) $(WINDRES) $(DEFS) $(DEFAULT_INCLUDES) $(INCLUDES) $(CPPFLAGS) -DWINDRES_PREPROC -i $< -o $@

check-symbols: $(bin_PROGRAMS)
	@echo "Running symbol and dynamic library checks..."
	$(AM_V_at) $(PYTHON) $(top_srcdir)/contrib/devtools/symbol-check.py $(bin_PROGRAMS)

check-security: $(bin_PROGRAMS)
if HARDEN
	@echo "Checking binary security..."
	$(AM_V_at) $(PYTHON) $(top_srcdir)/contrib/devtools/security-check.py $(bin_PROGRAMS)
endif

libbitcoin_ipc_mpgen_input = \
  ipc/capnp/echo.capnp \
  ipc/capnp/init.capnp
EXTRA_DIST += $(libbitcoin_ipc_mpgen_input)
%.capnp:

if BUILD_MULTIPROCESS
LIBBITCOIN_IPC=libbitcoin_ipc.a
libbitcoin_ipc_a_SOURCES = \
  ipc/capnp/context.h \
  ipc/capnp/init-types.h \
  ipc/capnp/protocol.cpp \
  ipc/capnp/protocol.h \
  ipc/context.h \
  ipc/exception.h \
  ipc/interfaces.cpp \
  ipc/process.cpp \
  ipc/process.h \
  ipc/protocol.h
libbitcoin_ipc_a_CPPFLAGS = $(AM_CPPFLAGS) $(BITCOIN_INCLUDES)
libbitcoin_ipc_a_CXXFLAGS = $(AM_CXXFLAGS) $(PIE_FLAGS) $(LIBMULTIPROCESS_CFLAGS)

include $(MPGEN_PREFIX)/include/mpgen.mk
libbitcoin_ipc_mpgen_output = \
  $(libbitcoin_ipc_mpgen_input:=.c++) \
  $(libbitcoin_ipc_mpgen_input:=.h) \
  $(libbitcoin_ipc_mpgen_input:=.proxy-client.c++) \
  $(libbitcoin_ipc_mpgen_input:=.proxy-server.c++) \
  $(libbitcoin_ipc_mpgen_input:=.proxy-types.c++) \
  $(libbitcoin_ipc_mpgen_input:=.proxy-types.h) \
  $(libbitcoin_ipc_mpgen_input:=.proxy.h)
nodist_libbitcoin_ipc_a_SOURCES = $(libbitcoin_ipc_mpgen_output)
CLEANFILES += $(libbitcoin_ipc_mpgen_output)
endif

include Makefile.minisketch.include

include Makefile.crc32c.include
include Makefile.leveldb.include

include Makefile.test_util.include
include Makefile.test_fuzz.include

if ENABLE_TESTS
include Makefile.test.include
endif

if ENABLE_BENCH
include Makefile.bench.include
endif

if ENABLE_QT
include Makefile.qt.include
endif

if ENABLE_QT_TESTS
include Makefile.qttest.include
endif

include Makefile.univalue.include<|MERGE_RESOLUTION|>--- conflicted
+++ resolved
@@ -732,11 +732,7 @@
   $(LIBBITCOIN_UTIL) \
   $(LIBBITCOIN_CRYPTO)
 
-<<<<<<< HEAD
-namecoin_cli_LDADD += $(BOOST_LIBS) $(EVENT_LIBS)
-=======
-bitcoin_cli_LDADD += $(EVENT_LIBS)
->>>>>>> 506b1da2
+namecoin_cli_LDADD += $(EVENT_LIBS)
 #
 
 # bitcoin-tx binary #
@@ -756,11 +752,6 @@
   $(LIBBITCOIN_CONSENSUS) \
   $(LIBBITCOIN_CRYPTO) \
   $(LIBSECP256K1)
-<<<<<<< HEAD
-
-namecoin_tx_LDADD += $(BOOST_LIBS)
-=======
->>>>>>> 506b1da2
 #
 
 # bitcoin-wallet binary #
@@ -795,11 +786,6 @@
   $(LIBBITCOIN_CONSENSUS) \
   $(LIBBITCOIN_CRYPTO) \
   $(LIBSECP256K1)
-<<<<<<< HEAD
-
-namecoin_util_LDADD += $(BOOST_LIBS)
-=======
->>>>>>> 506b1da2
 #
 
 # bitcoinconsensus library #

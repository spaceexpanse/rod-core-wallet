--- conflicted
+++ resolved
@@ -10,13 +10,8 @@
 #include <bitcoin-build-config.h> // IWYU pragma: keep
 
 // Check that required client information is defined
-<<<<<<< HEAD
 #if !defined(CLIENT_VERSION_MAJOR) || !defined(CLIENT_VERSION_MINOR) || !defined(CLIENT_VERSION_REVISION) || !defined(CLIENT_VERSION_BUILD) || !defined(CLIENT_VERSION_IS_RELEASE) || !defined(COPYRIGHT_YEAR)
-#error Client version information missing: version is not defined by bitcoin-config.h or in any other way
-=======
-#if !defined(CLIENT_VERSION_MAJOR) || !defined(CLIENT_VERSION_MINOR) || !defined(CLIENT_VERSION_BUILD) || !defined(CLIENT_VERSION_IS_RELEASE) || !defined(COPYRIGHT_YEAR)
 #error Client version information missing: version is not defined by bitcoin-build-config.h or in any other way
->>>>>>> 763e0f5b
 #endif
 
 //! Copyright string used in Windows .rc files

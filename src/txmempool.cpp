// Copyright (c) 2009-2010 Satoshi Nakamoto
// Copyright (c) 2009-2020 The Bitcoin Core developers
// Distributed under the MIT software license, see the accompanying
// file COPYING or http://www.opensource.org/licenses/mit-license.php.

#include <txmempool.h>

#include <consensus/consensus.h>
#include <consensus/tx_verify.h>
#include <consensus/validation.h>
#include <policy/fees.h>
#include <policy/policy.h>
#include <policy/settings.h>
#include <reverse_iterator.h>
#include <util/moneystr.h>
#include <util/system.h>
#include <util/time.h>
#include <validation.h>
#include <validationinterface.h>

#include <cmath>
#include <optional>

CTxMemPoolEntry::CTxMemPoolEntry(const CTransactionRef& tx, CAmount fee,
                                 int64_t time, unsigned int entry_height,
                                 bool spends_coinbase, int64_t sigops_cost, LockPoints lp)
    : tx{tx},
      nFee{fee},
      nTxWeight(GetTransactionWeight(*tx)),
      nUsageSize{RecursiveDynamicUsage(tx)},
      nTime{time},
      entryHeight{entry_height},
      spendsCoinbase{spends_coinbase},
      sigOpCost{sigops_cost},
      lockPoints{lp},
      nSizeWithDescendants{GetTxSize()},
      nModFeesWithDescendants{nFee},
      nSizeWithAncestors{GetTxSize()},
      nModFeesWithAncestors{nFee},
      nSigOpCostWithAncestors{sigOpCost}
{
<<<<<<< HEAD
    nCountWithDescendants = 1;
    nSizeWithDescendants = GetTxSize();
    nModFeesWithDescendants = nFee;

    feeDelta = 0;

    nCountWithAncestors = 1;
    nSizeWithAncestors = GetTxSize();
    nModFeesWithAncestors = nFee;
    nSigOpCostWithAncestors = sigOpCost;

    for (const auto& txOut : _tx->vout)
    {
        const CNameScript curNameOp(txOut.scriptPubKey);
        if (!curNameOp.isNameOp())
            continue;
=======
    if (tx->IsNamecoin())
    {
        for (const auto& txOut : tx->vout)
        {
            const CNameScript curNameOp(txOut.scriptPubKey);
            if (!curNameOp.isNameOp())
                continue;

            assert(!nameOp.isNameOp());
            nameOp = curNameOp;
        }
>>>>>>> 4c5671e1

        assert(!nameOp.isNameOp());
        nameOp = curNameOp;
    }
}

void CTxMemPoolEntry::UpdateFeeDelta(int64_t newFeeDelta)
{
    nModFeesWithDescendants += newFeeDelta - feeDelta;
    nModFeesWithAncestors += newFeeDelta - feeDelta;
    feeDelta = newFeeDelta;
}

void CTxMemPoolEntry::UpdateLockPoints(const LockPoints& lp)
{
    lockPoints = lp;
}

size_t CTxMemPoolEntry::GetTxSize() const
{
    return GetVirtualTransactionSize(nTxWeight, sigOpCost);
}

// Update the given tx for any in-mempool descendants.
// Assumes that CTxMemPool::m_children is correct for the given tx and all
// descendants.
void CTxMemPool::UpdateForDescendants(txiter updateIt, cacheMap &cachedDescendants, const std::set<uint256> &setExclude)
{
    CTxMemPoolEntry::Children stageEntries, descendants;
    stageEntries = updateIt->GetMemPoolChildrenConst();

    while (!stageEntries.empty()) {
        const CTxMemPoolEntry& descendant = *stageEntries.begin();
        descendants.insert(descendant);
        stageEntries.erase(descendant);
        const CTxMemPoolEntry::Children& children = descendant.GetMemPoolChildrenConst();
        for (const CTxMemPoolEntry& childEntry : children) {
            cacheMap::iterator cacheIt = cachedDescendants.find(mapTx.iterator_to(childEntry));
            if (cacheIt != cachedDescendants.end()) {
                // We've already calculated this one, just add the entries for this set
                // but don't traverse again.
                for (txiter cacheEntry : cacheIt->second) {
                    descendants.insert(*cacheEntry);
                }
            } else if (!descendants.count(childEntry)) {
                // Schedule for later processing
                stageEntries.insert(childEntry);
            }
        }
    }
    // descendants now contains all in-mempool descendants of updateIt.
    // Update and add to cached descendant map
    int64_t modifySize = 0;
    CAmount modifyFee = 0;
    int64_t modifyCount = 0;
    for (const CTxMemPoolEntry& descendant : descendants) {
        if (!setExclude.count(descendant.GetTx().GetHash())) {
            modifySize += descendant.GetTxSize();
            modifyFee += descendant.GetModifiedFee();
            modifyCount++;
            cachedDescendants[updateIt].insert(mapTx.iterator_to(descendant));
            // Update ancestor state for each descendant
            mapTx.modify(mapTx.iterator_to(descendant), update_ancestor_state(updateIt->GetTxSize(), updateIt->GetModifiedFee(), 1, updateIt->GetSigOpCost()));
        }
    }
    mapTx.modify(updateIt, update_descendant_state(modifySize, modifyFee, modifyCount));
}

// vHashesToUpdate is the set of transaction hashes from a disconnected block
// which has been re-added to the mempool.
// for each entry, look for descendants that are outside vHashesToUpdate, and
// add fee/size information for such descendants to the parent.
// for each such descendant, also update the ancestor state to include the parent.
void CTxMemPool::UpdateTransactionsFromBlock(const std::vector<uint256> &vHashesToUpdate)
{
    AssertLockHeld(cs);
    // For each entry in vHashesToUpdate, store the set of in-mempool, but not
    // in-vHashesToUpdate transactions, so that we don't have to recalculate
    // descendants when we come across a previously seen entry.
    cacheMap mapMemPoolDescendantsToUpdate;

    // Use a set for lookups into vHashesToUpdate (these entries are already
    // accounted for in the state of their ancestors)
    std::set<uint256> setAlreadyIncluded(vHashesToUpdate.begin(), vHashesToUpdate.end());

    // Iterate in reverse, so that whenever we are looking at a transaction
    // we are sure that all in-mempool descendants have already been processed.
    // This maximizes the benefit of the descendant cache and guarantees that
    // CTxMemPool::m_children will be updated, an assumption made in
    // UpdateForDescendants.
    for (const uint256 &hash : reverse_iterate(vHashesToUpdate)) {
        // calculate children from mapNextTx
        txiter it = mapTx.find(hash);
        if (it == mapTx.end()) {
            continue;
        }
        auto iter = mapNextTx.lower_bound(COutPoint(hash, 0));
        // First calculate the children, and update CTxMemPool::m_children to
        // include them, and update their CTxMemPoolEntry::m_parents to include this tx.
        // we cache the in-mempool children to avoid duplicate updates
        {
            WITH_FRESH_EPOCH(m_epoch);
            for (; iter != mapNextTx.end() && iter->first->hash == hash; ++iter) {
                const uint256 &childHash = iter->second->GetHash();
                txiter childIter = mapTx.find(childHash);
                assert(childIter != mapTx.end());
                // We can skip updating entries we've encountered before or that
                // are in the block (which are already accounted for).
                if (!visited(childIter) && !setAlreadyIncluded.count(childHash)) {
                    UpdateChild(it, childIter, true);
                    UpdateParent(childIter, it, true);
                }
            }
        } // release epoch guard for UpdateForDescendants
        UpdateForDescendants(it, mapMemPoolDescendantsToUpdate, setAlreadyIncluded);
    }
}

bool CTxMemPool::CalculateAncestorsAndCheckLimits(size_t entry_size,
                                                  size_t entry_count,
                                                  setEntries& setAncestors,
                                                  CTxMemPoolEntry::Parents& staged_ancestors,
                                                  uint64_t limitAncestorCount,
                                                  uint64_t limitAncestorSize,
                                                  uint64_t limitDescendantCount,
                                                  uint64_t limitDescendantSize,
                                                  std::string &errString) const
{
    size_t totalSizeWithAncestors = entry_size;

    while (!staged_ancestors.empty()) {
        const CTxMemPoolEntry& stage = staged_ancestors.begin()->get();
        txiter stageit = mapTx.iterator_to(stage);

        setAncestors.insert(stageit);
        staged_ancestors.erase(stage);
        totalSizeWithAncestors += stageit->GetTxSize();

        if (stageit->GetSizeWithDescendants() + entry_size > limitDescendantSize) {
            errString = strprintf("exceeds descendant size limit for tx %s [limit: %u]", stageit->GetTx().GetHash().ToString(), limitDescendantSize);
            return false;
        } else if (stageit->GetCountWithDescendants() + entry_count > limitDescendantCount) {
            errString = strprintf("too many descendants for tx %s [limit: %u]", stageit->GetTx().GetHash().ToString(), limitDescendantCount);
            return false;
        } else if (totalSizeWithAncestors > limitAncestorSize) {
            errString = strprintf("exceeds ancestor size limit [limit: %u]", limitAncestorSize);
            return false;
        }

        const CTxMemPoolEntry::Parents& parents = stageit->GetMemPoolParentsConst();
        for (const CTxMemPoolEntry& parent : parents) {
            txiter parent_it = mapTx.iterator_to(parent);

            // If this is a new ancestor, add it.
            if (setAncestors.count(parent_it) == 0) {
                staged_ancestors.insert(parent);
            }
            if (staged_ancestors.size() + setAncestors.size() + entry_count > limitAncestorCount) {
                errString = strprintf("too many unconfirmed ancestors [limit: %u]", limitAncestorCount);
                return false;
            }
        }
    }

    return true;
}

bool CTxMemPool::CheckPackageLimits(const Package& package,
                                    uint64_t limitAncestorCount,
                                    uint64_t limitAncestorSize,
                                    uint64_t limitDescendantCount,
                                    uint64_t limitDescendantSize,
                                    std::string &errString) const
{
    CTxMemPoolEntry::Parents staged_ancestors;
    size_t total_size = 0;
    for (const auto& tx : package) {
        total_size += GetVirtualTransactionSize(*tx);
        for (const auto& input : tx->vin) {
            std::optional<txiter> piter = GetIter(input.prevout.hash);
            if (piter) {
                staged_ancestors.insert(**piter);
                if (staged_ancestors.size() + package.size() > limitAncestorCount) {
                    errString = strprintf("too many unconfirmed parents [limit: %u]", limitAncestorCount);
                    return false;
                }
            }
        }
    }
    // When multiple transactions are passed in, the ancestors and descendants of all transactions
    // considered together must be within limits even if they are not interdependent. This may be
    // stricter than the limits for each individual transaction.
    setEntries setAncestors;
    const auto ret = CalculateAncestorsAndCheckLimits(total_size, package.size(),
                                                      setAncestors, staged_ancestors,
                                                      limitAncestorCount, limitAncestorSize,
                                                      limitDescendantCount, limitDescendantSize, errString);
    // It's possible to overestimate the ancestor/descendant totals.
    if (!ret) errString.insert(0, "possibly ");
    return ret;
}

bool CTxMemPool::CalculateMemPoolAncestors(const CTxMemPoolEntry &entry,
                                           setEntries &setAncestors,
                                           uint64_t limitAncestorCount,
                                           uint64_t limitAncestorSize,
                                           uint64_t limitDescendantCount,
                                           uint64_t limitDescendantSize,
                                           std::string &errString,
                                           bool fSearchForParents /* = true */) const
{
    CTxMemPoolEntry::Parents staged_ancestors;
    const CTransaction &tx = entry.GetTx();

    if (fSearchForParents) {
        // Get parents of this transaction that are in the mempool
        // GetMemPoolParents() is only valid for entries in the mempool, so we
        // iterate mapTx to find parents.
        for (unsigned int i = 0; i < tx.vin.size(); i++) {
            std::optional<txiter> piter = GetIter(tx.vin[i].prevout.hash);
            if (piter) {
                staged_ancestors.insert(**piter);
                if (staged_ancestors.size() + 1 > limitAncestorCount) {
                    errString = strprintf("too many unconfirmed parents [limit: %u]", limitAncestorCount);
                    return false;
                }
            }
        }
    } else {
        // If we're not searching for parents, we require this to already be an
        // entry in the mempool and use the entry's cached parents.
        txiter it = mapTx.iterator_to(entry);
        staged_ancestors = it->GetMemPoolParentsConst();
    }

    return CalculateAncestorsAndCheckLimits(entry.GetTxSize(), /* entry_count */ 1,
                                            setAncestors, staged_ancestors,
                                            limitAncestorCount, limitAncestorSize,
                                            limitDescendantCount, limitDescendantSize, errString);
}

void CTxMemPool::UpdateAncestorsOf(bool add, txiter it, setEntries &setAncestors)
{
    CTxMemPoolEntry::Parents parents = it->GetMemPoolParents();
    // add or remove this tx as a child of each parent
    for (const CTxMemPoolEntry& parent : parents) {
        UpdateChild(mapTx.iterator_to(parent), it, add);
    }
    const int64_t updateCount = (add ? 1 : -1);
    const int64_t updateSize = updateCount * it->GetTxSize();
    const CAmount updateFee = updateCount * it->GetModifiedFee();
    for (txiter ancestorIt : setAncestors) {
        mapTx.modify(ancestorIt, update_descendant_state(updateSize, updateFee, updateCount));
    }
}

void CTxMemPool::UpdateEntryForAncestors(txiter it, const setEntries &setAncestors)
{
    int64_t updateCount = setAncestors.size();
    int64_t updateSize = 0;
    CAmount updateFee = 0;
    int64_t updateSigOpsCost = 0;
    for (txiter ancestorIt : setAncestors) {
        updateSize += ancestorIt->GetTxSize();
        updateFee += ancestorIt->GetModifiedFee();
        updateSigOpsCost += ancestorIt->GetSigOpCost();
    }
    mapTx.modify(it, update_ancestor_state(updateSize, updateFee, updateCount, updateSigOpsCost));
}

void CTxMemPool::UpdateChildrenForRemoval(txiter it)
{
    const CTxMemPoolEntry::Children& children = it->GetMemPoolChildrenConst();
    for (const CTxMemPoolEntry& updateIt : children) {
        UpdateParent(mapTx.iterator_to(updateIt), it, false);
    }
}

void CTxMemPool::UpdateForRemoveFromMempool(const setEntries &entriesToRemove, bool updateDescendants)
{
    // For each entry, walk back all ancestors and decrement size associated with this
    // transaction
    const uint64_t nNoLimit = std::numeric_limits<uint64_t>::max();
    if (updateDescendants) {
        // updateDescendants should be true whenever we're not recursively
        // removing a tx and all its descendants, eg when a transaction is
        // confirmed in a block.
        // Here we only update statistics and not data in CTxMemPool::Parents
        // and CTxMemPoolEntry::Children (which we need to preserve until we're
        // finished with all operations that need to traverse the mempool).
        for (txiter removeIt : entriesToRemove) {
            setEntries setDescendants;
            CalculateDescendants(removeIt, setDescendants);
            setDescendants.erase(removeIt); // don't update state for self
            int64_t modifySize = -((int64_t)removeIt->GetTxSize());
            CAmount modifyFee = -removeIt->GetModifiedFee();
            int modifySigOps = -removeIt->GetSigOpCost();
            for (txiter dit : setDescendants) {
                mapTx.modify(dit, update_ancestor_state(modifySize, modifyFee, -1, modifySigOps));
            }
        }
    }
    for (txiter removeIt : entriesToRemove) {
        setEntries setAncestors;
        const CTxMemPoolEntry &entry = *removeIt;
        std::string dummy;
        // Since this is a tx that is already in the mempool, we can call CMPA
        // with fSearchForParents = false.  If the mempool is in a consistent
        // state, then using true or false should both be correct, though false
        // should be a bit faster.
        // However, if we happen to be in the middle of processing a reorg, then
        // the mempool can be in an inconsistent state.  In this case, the set
        // of ancestors reachable via GetMemPoolParents()/GetMemPoolChildren()
        // will be the same as the set of ancestors whose packages include this
        // transaction, because when we add a new transaction to the mempool in
        // addUnchecked(), we assume it has no children, and in the case of a
        // reorg where that assumption is false, the in-mempool children aren't
        // linked to the in-block tx's until UpdateTransactionsFromBlock() is
        // called.
        // So if we're being called during a reorg, ie before
        // UpdateTransactionsFromBlock() has been called, then
        // GetMemPoolParents()/GetMemPoolChildren() will differ from the set of
        // mempool parents we'd calculate by searching, and it's important that
        // we use the cached notion of ancestor transactions as the set of
        // things to update for removal.
        CalculateMemPoolAncestors(entry, setAncestors, nNoLimit, nNoLimit, nNoLimit, nNoLimit, dummy, false);
        // Note that UpdateAncestorsOf severs the child links that point to
        // removeIt in the entries for the parents of removeIt.
        UpdateAncestorsOf(false, removeIt, setAncestors);
    }
    // After updating all the ancestor sizes, we can now sever the link between each
    // transaction being removed and any mempool children (ie, update CTxMemPoolEntry::m_parents
    // for each direct child of a transaction being removed).
    for (txiter removeIt : entriesToRemove) {
        UpdateChildrenForRemoval(removeIt);
    }
}

void CTxMemPoolEntry::UpdateDescendantState(int64_t modifySize, CAmount modifyFee, int64_t modifyCount)
{
    nSizeWithDescendants += modifySize;
    assert(int64_t(nSizeWithDescendants) > 0);
    nModFeesWithDescendants += modifyFee;
    nCountWithDescendants += modifyCount;
    assert(int64_t(nCountWithDescendants) > 0);
}

void CTxMemPoolEntry::UpdateAncestorState(int64_t modifySize, CAmount modifyFee, int64_t modifyCount, int64_t modifySigOps)
{
    nSizeWithAncestors += modifySize;
    assert(int64_t(nSizeWithAncestors) > 0);
    nModFeesWithAncestors += modifyFee;
    nCountWithAncestors += modifyCount;
    assert(int64_t(nCountWithAncestors) > 0);
    nSigOpCostWithAncestors += modifySigOps;
    assert(int(nSigOpCostWithAncestors) >= 0);
}

CTxMemPool::CTxMemPool(CBlockPolicyEstimator* estimator, int check_ratio)
    : m_check_ratio(check_ratio), minerPolicyEstimator(estimator),
      names(*this)
{
    _clear(); //lock free clear
}

bool CTxMemPool::isSpent(const COutPoint& outpoint) const
{
    LOCK(cs);
    return mapNextTx.count(outpoint);
}

unsigned int CTxMemPool::GetTransactionsUpdated() const
{
    return nTransactionsUpdated;
}

void CTxMemPool::AddTransactionsUpdated(unsigned int n)
{
    nTransactionsUpdated += n;
}

void CTxMemPool::addUnchecked(const CTxMemPoolEntry &entry, setEntries &setAncestors, bool validFeeEstimate)
{
    // Add to memory pool without checking anything.
    // Used by AcceptToMemoryPool(), which DOES do
    // all the appropriate checks.
    indexed_transaction_set::iterator newit = mapTx.insert(entry).first;

    // Update transaction for any feeDelta created by PrioritiseTransaction
    // TODO: refactor so that the fee delta is calculated before inserting
    // into mapTx.
    CAmount delta{0};
    ApplyDelta(entry.GetTx().GetHash(), delta);
    if (delta) {
            mapTx.modify(newit, update_fee_delta(delta));
    }

    // Update cachedInnerUsage to include contained transaction's usage.
    // (When we update the entry for in-mempool parents, memory usage will be
    // further updated.)
    cachedInnerUsage += entry.DynamicMemoryUsage();

    const CTransaction& tx = newit->GetTx();
    std::set<uint256> setParentTransactions;
    for (unsigned int i = 0; i < tx.vin.size(); i++) {
        mapNextTx.insert(std::make_pair(&tx.vin[i].prevout, &tx));
        setParentTransactions.insert(tx.vin[i].prevout.hash);
    }
    // Don't bother worrying about child transactions of this one.
    // Normal case of a new transaction arriving is that there can't be any
    // children, because such children would be orphans.
    // An exception to that is if a transaction enters that used to be in a block.
    // In that case, our disconnect block logic will call UpdateTransactionsFromBlock
    // to clean up the mess we're leaving here.

    // Update ancestors with information about this tx
    for (const auto& pit : GetIterSet(setParentTransactions)) {
            UpdateParent(newit, pit, true);
    }
    UpdateAncestorsOf(true, newit, setAncestors);
    UpdateEntryForAncestors(newit, setAncestors);

    nTransactionsUpdated++;
    totalTxSize += entry.GetTxSize();
    m_total_fee += entry.GetFee();
    if (minerPolicyEstimator) {
        minerPolicyEstimator->processTransaction(entry, validFeeEstimate);
    }

    names.addUnchecked (entry);

    vTxHashes.emplace_back(tx.GetWitnessHash(), newit);
    newit->vTxHashesIdx = vTxHashes.size() - 1;
}

void CTxMemPool::removeUnchecked(txiter it, MemPoolRemovalReason reason)
{
    names.remove (*it);

    // We increment mempool sequence value no matter removal reason
    // even if not directly reported below.
    uint64_t mempool_sequence = GetAndIncrementSequence();

    if (reason != MemPoolRemovalReason::BLOCK) {
        // Notify clients that a transaction has been removed from the mempool
        // for any reason except being included in a block. Clients interested
        // in transactions included in blocks can subscribe to the BlockConnected
        // notification.
        GetMainSignals().TransactionRemovedFromMempool(it->GetSharedTx(), reason, mempool_sequence);
    }

    const uint256 hash = it->GetTx().GetHash();
    for (const CTxIn& txin : it->GetTx().vin)
        mapNextTx.erase(txin.prevout);

    RemoveUnbroadcastTx(hash, true /* add logging because unchecked */ );

    if (vTxHashes.size() > 1) {
        vTxHashes[it->vTxHashesIdx] = std::move(vTxHashes.back());
        vTxHashes[it->vTxHashesIdx].second->vTxHashesIdx = it->vTxHashesIdx;
        vTxHashes.pop_back();
        if (vTxHashes.size() * 2 < vTxHashes.capacity())
            vTxHashes.shrink_to_fit();
    } else
        vTxHashes.clear();

    totalTxSize -= it->GetTxSize();
    m_total_fee -= it->GetFee();
    cachedInnerUsage -= it->DynamicMemoryUsage();
    cachedInnerUsage -= memusage::DynamicUsage(it->GetMemPoolParentsConst()) + memusage::DynamicUsage(it->GetMemPoolChildrenConst());
    mapTx.erase(it);
    nTransactionsUpdated++;
    if (minerPolicyEstimator) {minerPolicyEstimator->removeTx(hash, false);}
}

// Calculates descendants of entry that are not already in setDescendants, and adds to
// setDescendants. Assumes entryit is already a tx in the mempool and CTxMemPoolEntry::m_children
// is correct for tx and all descendants.
// Also assumes that if an entry is in setDescendants already, then all
// in-mempool descendants of it are already in setDescendants as well, so that we
// can save time by not iterating over those entries.
void CTxMemPool::CalculateDescendants(txiter entryit, setEntries& setDescendants) const
{
    setEntries stage;
    if (setDescendants.count(entryit) == 0) {
        stage.insert(entryit);
    }
    // Traverse down the children of entry, only adding children that are not
    // accounted for in setDescendants already (because those children have either
    // already been walked, or will be walked in this iteration).
    while (!stage.empty()) {
        txiter it = *stage.begin();
        setDescendants.insert(it);
        stage.erase(it);

        const CTxMemPoolEntry::Children& children = it->GetMemPoolChildrenConst();
        for (const CTxMemPoolEntry& child : children) {
            txiter childiter = mapTx.iterator_to(child);
            if (!setDescendants.count(childiter)) {
                stage.insert(childiter);
            }
        }
    }
}

void CTxMemPool::removeRecursive(const CTransaction &origTx, MemPoolRemovalReason reason)
{
    // Remove transaction from memory pool
    AssertLockHeld(cs);
        setEntries txToRemove;
        txiter origit = mapTx.find(origTx.GetHash());
        if (origit != mapTx.end()) {
            txToRemove.insert(origit);
        } else {
            // When recursively removing but origTx isn't in the mempool
            // be sure to remove any children that are in the pool. This can
            // happen during chain re-orgs if origTx isn't re-accepted into
            // the mempool for any reason.
            for (unsigned int i = 0; i < origTx.vout.size(); i++) {
                auto it = mapNextTx.find(COutPoint(origTx.GetHash(), i));
                if (it == mapNextTx.end())
                    continue;
                txiter nextit = mapTx.find(it->second->GetHash());
                assert(nextit != mapTx.end());
                txToRemove.insert(nextit);
            }
        }
        setEntries setAllRemoves;
        for (txiter it : txToRemove) {
            CalculateDescendants(it, setAllRemoves);
        }

        RemoveStaged(setAllRemoves, false, reason);
}

void CTxMemPool::removeForReorg(CChainState& active_chainstate, int flags)
{
    // Remove transactions spending a coinbase which are now immature and no-longer-final transactions
    AssertLockHeld(cs);
    setEntries txToRemove;
    for (indexed_transaction_set::const_iterator it = mapTx.begin(); it != mapTx.end(); it++) {
        const CTransaction& tx = it->GetTx();
        LockPoints lp = it->GetLockPoints();
        bool validLP =  TestLockPointValidity(active_chainstate.m_chain, &lp);
        CCoinsViewMemPool view_mempool(&active_chainstate.CoinsTip(), *this);
        if (!CheckFinalTx(active_chainstate.m_chain.Tip(), tx, flags)
            || !CheckSequenceLocks(active_chainstate.m_chain.Tip(), view_mempool, tx, flags, &lp, validLP)) {
            // Note if CheckSequenceLocks fails the LockPoints may still be invalid
            // So it's critical that we remove the tx and not depend on the LockPoints.
            txToRemove.insert(it);
        } else if (it->GetSpendsCoinbase()) {
            for (const CTxIn& txin : tx.vin) {
                indexed_transaction_set::const_iterator it2 = mapTx.find(txin.prevout.hash);
                if (it2 != mapTx.end())
                    continue;
                const Coin &coin = active_chainstate.CoinsTip().AccessCoin(txin.prevout);
                if (m_check_ratio != 0) assert(!coin.IsSpent());
                unsigned int nMemPoolHeight = active_chainstate.m_chain.Tip()->nHeight + 1;
                if (coin.IsSpent() || (coin.IsCoinBase() && ((signed long)nMemPoolHeight) - coin.nHeight < COINBASE_MATURITY)) {
                    txToRemove.insert(it);
                    break;
                }
            }
        }
        if (!validLP) {
            mapTx.modify(it, update_lock_points(lp));
        }
    }
    setEntries setAllRemoves;
    for (txiter it : txToRemove) {
        CalculateDescendants(it, setAllRemoves);
    }
    RemoveStaged(setAllRemoves, false, MemPoolRemovalReason::REORG);
}

void CTxMemPool::removeConflicts(const CTransaction &tx)
{
    // Remove transactions which depend on inputs of tx, recursively
    AssertLockHeld(cs);
    for (const CTxIn &txin : tx.vin) {
        auto it = mapNextTx.find(txin.prevout);
        if (it != mapNextTx.end()) {
            const CTransaction &txConflict = *it->second;
            if (txConflict != tx)
            {
                ClearPrioritisation(txConflict.GetHash());
                removeRecursive(txConflict, MemPoolRemovalReason::CONFLICT);
            }
        }
    }

    /* Remove conflicting name registrations.  */
    names.removeConflicts (tx);
}

/**
 * Called when a block is connected. Removes from mempool and updates the miner fee estimator.
 */
void CTxMemPool::removeForBlock(const std::vector<CTransactionRef>& vtx, unsigned int nBlockHeight)
{
    AssertLockHeld(cs);
    std::vector<const CTxMemPoolEntry*> entries;
    for (const auto& tx : vtx)
    {
        uint256 hash = tx->GetHash();

        indexed_transaction_set::iterator i = mapTx.find(hash);
        if (i != mapTx.end())
            entries.push_back(&*i);
    }
    // Before the txs in the new block have been removed from the mempool, update policy estimates
    if (minerPolicyEstimator) {minerPolicyEstimator->processBlock(nBlockHeight, entries);}
    for (const auto& tx : vtx)
    {
        txiter it = mapTx.find(tx->GetHash());
        if (it != mapTx.end()) {
            setEntries stage;
            stage.insert(it);
            RemoveStaged(stage, true, MemPoolRemovalReason::BLOCK);
        }
        removeConflicts(*tx);
        ClearPrioritisation(tx->GetHash());
    }
    lastRollingFeeUpdate = GetTime();
    blockSinceLastRollingFeeBump = true;
}

void CTxMemPool::_clear()
{
    mapTx.clear();
    mapNextTx.clear();
    names.clear();
    totalTxSize = 0;
    m_total_fee = 0;
    cachedInnerUsage = 0;
    lastRollingFeeUpdate = GetTime();
    blockSinceLastRollingFeeBump = false;
    rollingMinimumFeeRate = 0;
    ++nTransactionsUpdated;
}

void CTxMemPool::clear()
{
    LOCK(cs);
    _clear();
}

static void CheckInputsAndUpdateCoins(const CTransaction& tx, CCoinsViewCache& mempoolDuplicate, const int64_t spendheight)
{
    TxValidationState dummy_state; // Not used. CheckTxInputs() should always pass
    CAmount txfee = 0;
    bool fCheckResult = tx.IsCoinBase() || Consensus::CheckTxInputs(tx, dummy_state, mempoolDuplicate, spendheight, txfee);
    assert(fCheckResult);
    UpdateCoins(tx, mempoolDuplicate, std::numeric_limits<int>::max());
}

void CTxMemPool::check(CChainState& active_chainstate) const
{
    if (m_check_ratio == 0) return;

    if (GetRand(m_check_ratio) >= 1) return;

    AssertLockHeld(::cs_main);
    LOCK(cs);
    LogPrint(BCLog::MEMPOOL, "Checking mempool with %u transactions and %u inputs\n", (unsigned int)mapTx.size(), (unsigned int)mapNextTx.size());

    uint64_t checkTotal = 0;
    CAmount check_total_fee{0};
    uint64_t innerUsage = 0;

    CCoinsViewCache& active_coins_tip = active_chainstate.CoinsTip();
    CCoinsViewCache mempoolDuplicate(const_cast<CCoinsViewCache*>(&active_coins_tip));
    const int64_t spendheight = active_chainstate.m_chain.Height() + 1;

    std::list<const CTxMemPoolEntry*> waitingOnDependants;
    for (indexed_transaction_set::const_iterator it = mapTx.begin(); it != mapTx.end(); it++) {
        unsigned int i = 0;
        checkTotal += it->GetTxSize();
        check_total_fee += it->GetFee();
        innerUsage += it->DynamicMemoryUsage();
        const CTransaction& tx = it->GetTx();
        innerUsage += memusage::DynamicUsage(it->GetMemPoolParentsConst()) + memusage::DynamicUsage(it->GetMemPoolChildrenConst());
        bool fDependsWait = false;
        CTxMemPoolEntry::Parents setParentCheck;
        for (const CTxIn &txin : tx.vin) {
            // Check that every mempool transaction's inputs refer to available coins, or other mempool tx's.
            indexed_transaction_set::const_iterator it2 = mapTx.find(txin.prevout.hash);
            if (it2 != mapTx.end()) {
                const CTransaction& tx2 = it2->GetTx();
                assert(tx2.vout.size() > txin.prevout.n && !tx2.vout[txin.prevout.n].IsNull());
                fDependsWait = true;
                setParentCheck.insert(*it2);
            } else {
                assert(active_coins_tip.HaveCoin(txin.prevout));
            }
            // Check whether its inputs are marked in mapNextTx.
            auto it3 = mapNextTx.find(txin.prevout);
            assert(it3 != mapNextTx.end());
            assert(it3->first == &txin.prevout);
            assert(it3->second == &tx);
            i++;
        }
        auto comp = [](const CTxMemPoolEntry& a, const CTxMemPoolEntry& b) -> bool {
            return a.GetTx().GetHash() == b.GetTx().GetHash();
        };
        assert(setParentCheck.size() == it->GetMemPoolParentsConst().size());
        assert(std::equal(setParentCheck.begin(), setParentCheck.end(), it->GetMemPoolParentsConst().begin(), comp));
        // Verify ancestor state is correct.
        setEntries setAncestors;
        uint64_t nNoLimit = std::numeric_limits<uint64_t>::max();
        std::string dummy;
        CalculateMemPoolAncestors(*it, setAncestors, nNoLimit, nNoLimit, nNoLimit, nNoLimit, dummy);
        uint64_t nCountCheck = setAncestors.size() + 1;
        uint64_t nSizeCheck = it->GetTxSize();
        CAmount nFeesCheck = it->GetModifiedFee();
        int64_t nSigOpCheck = it->GetSigOpCost();

        for (txiter ancestorIt : setAncestors) {
            nSizeCheck += ancestorIt->GetTxSize();
            nFeesCheck += ancestorIt->GetModifiedFee();
            nSigOpCheck += ancestorIt->GetSigOpCost();
        }

        assert(it->GetCountWithAncestors() == nCountCheck);
        assert(it->GetSizeWithAncestors() == nSizeCheck);
        assert(it->GetSigOpCostWithAncestors() == nSigOpCheck);
        assert(it->GetModFeesWithAncestors() == nFeesCheck);

        // Check children against mapNextTx
        CTxMemPoolEntry::Children setChildrenCheck;
        auto iter = mapNextTx.lower_bound(COutPoint(it->GetTx().GetHash(), 0));
        uint64_t child_sizes = 0;
        for (; iter != mapNextTx.end() && iter->first->hash == it->GetTx().GetHash(); ++iter) {
            txiter childit = mapTx.find(iter->second->GetHash());
            assert(childit != mapTx.end()); // mapNextTx points to in-mempool transactions
            if (setChildrenCheck.insert(*childit).second) {
                child_sizes += childit->GetTxSize();
            }
        }
        assert(setChildrenCheck.size() == it->GetMemPoolChildrenConst().size());
        assert(std::equal(setChildrenCheck.begin(), setChildrenCheck.end(), it->GetMemPoolChildrenConst().begin(), comp));
        // Also check to make sure size is greater than sum with immediate children.
        // just a sanity check, not definitive that this calc is correct...
        assert(it->GetSizeWithDescendants() >= child_sizes + it->GetTxSize());

        if (fDependsWait)
            waitingOnDependants.push_back(&(*it));
        else {
            CheckInputsAndUpdateCoins(tx, mempoolDuplicate, spendheight);
        }
    }
    unsigned int stepsSinceLastRemove = 0;
    while (!waitingOnDependants.empty()) {
        const CTxMemPoolEntry* entry = waitingOnDependants.front();
        waitingOnDependants.pop_front();
        if (!mempoolDuplicate.HaveInputs(entry->GetTx())) {
            waitingOnDependants.push_back(entry);
            stepsSinceLastRemove++;
            assert(stepsSinceLastRemove < waitingOnDependants.size());
        } else {
            CheckInputsAndUpdateCoins(entry->GetTx(), mempoolDuplicate, spendheight);
            stepsSinceLastRemove = 0;
        }
    }
    for (auto it = mapNextTx.cbegin(); it != mapNextTx.cend(); it++) {
        uint256 hash = it->second->GetHash();
        indexed_transaction_set::const_iterator it2 = mapTx.find(hash);
        const CTransaction& tx = it2->GetTx();
        assert(it2 != mapTx.end());
        assert(&tx == it->second);
    }

    assert(totalTxSize == checkTotal);
    assert(m_total_fee == check_total_fee);
    assert(innerUsage == cachedInnerUsage);

    checkNames(active_chainstate);
}

void CTxMemPool::checkNames(CChainState& active_chainstate) const
{
    names.check (active_chainstate);
}

bool CTxMemPool::CompareDepthAndScore(const uint256& hasha, const uint256& hashb, bool wtxid)
{
    LOCK(cs);
    indexed_transaction_set::const_iterator i = wtxid ? get_iter_from_wtxid(hasha) : mapTx.find(hasha);
    if (i == mapTx.end()) return false;
    indexed_transaction_set::const_iterator j = wtxid ? get_iter_from_wtxid(hashb) : mapTx.find(hashb);
    if (j == mapTx.end()) return true;
    uint64_t counta = i->GetCountWithAncestors();
    uint64_t countb = j->GetCountWithAncestors();
    if (counta == countb) {
        return CompareTxMemPoolEntryByScore()(*i, *j);
    }
    return counta < countb;
}

namespace {
class DepthAndScoreComparator
{
public:
    bool operator()(const CTxMemPool::indexed_transaction_set::const_iterator& a, const CTxMemPool::indexed_transaction_set::const_iterator& b)
    {
        uint64_t counta = a->GetCountWithAncestors();
        uint64_t countb = b->GetCountWithAncestors();
        if (counta == countb) {
            return CompareTxMemPoolEntryByScore()(*a, *b);
        }
        return counta < countb;
    }
};
} // namespace

std::vector<CTxMemPool::indexed_transaction_set::const_iterator> CTxMemPool::GetSortedDepthAndScore() const
{
    std::vector<indexed_transaction_set::const_iterator> iters;
    AssertLockHeld(cs);

    iters.reserve(mapTx.size());

    for (indexed_transaction_set::iterator mi = mapTx.begin(); mi != mapTx.end(); ++mi) {
        iters.push_back(mi);
    }
    std::sort(iters.begin(), iters.end(), DepthAndScoreComparator());
    return iters;
}

void CTxMemPool::queryHashes(std::vector<uint256>& vtxid) const
{
    LOCK(cs);
    auto iters = GetSortedDepthAndScore();

    vtxid.clear();
    vtxid.reserve(mapTx.size());

    for (auto it : iters) {
        vtxid.push_back(it->GetTx().GetHash());
    }
}

static TxMempoolInfo GetInfo(CTxMemPool::indexed_transaction_set::const_iterator it) {
    return TxMempoolInfo{it->GetSharedTx(), it->GetTime(), it->GetFee(), it->GetTxSize(), it->GetModifiedFee() - it->GetFee()};
}

std::vector<TxMempoolInfo> CTxMemPool::infoAll() const
{
    LOCK(cs);
    auto iters = GetSortedDepthAndScore();

    std::vector<TxMempoolInfo> ret;
    ret.reserve(mapTx.size());
    for (auto it : iters) {
        ret.push_back(GetInfo(it));
    }

    return ret;
}

CTransactionRef CTxMemPool::get(const uint256& hash) const
{
    LOCK(cs);
    indexed_transaction_set::const_iterator i = mapTx.find(hash);
    if (i == mapTx.end())
        return nullptr;
    return i->GetSharedTx();
}

TxMempoolInfo CTxMemPool::info(const GenTxid& gtxid) const
{
    LOCK(cs);
    indexed_transaction_set::const_iterator i = (gtxid.IsWtxid() ? get_iter_from_wtxid(gtxid.GetHash()) : mapTx.find(gtxid.GetHash()));
    if (i == mapTx.end())
        return TxMempoolInfo();
    return GetInfo(i);
}

TxMempoolInfo CTxMemPool::info(const uint256& txid) const { return info(GenTxid{false, txid}); }

void CTxMemPool::PrioritiseTransaction(const uint256& hash, const CAmount& nFeeDelta)
{
    {
        LOCK(cs);
        CAmount &delta = mapDeltas[hash];
        delta += nFeeDelta;
        txiter it = mapTx.find(hash);
        if (it != mapTx.end()) {
            mapTx.modify(it, update_fee_delta(delta));
            // Now update all ancestors' modified fees with descendants
            setEntries setAncestors;
            uint64_t nNoLimit = std::numeric_limits<uint64_t>::max();
            std::string dummy;
            CalculateMemPoolAncestors(*it, setAncestors, nNoLimit, nNoLimit, nNoLimit, nNoLimit, dummy, false);
            for (txiter ancestorIt : setAncestors) {
                mapTx.modify(ancestorIt, update_descendant_state(0, nFeeDelta, 0));
            }
            // Now update all descendants' modified fees with ancestors
            setEntries setDescendants;
            CalculateDescendants(it, setDescendants);
            setDescendants.erase(it);
            for (txiter descendantIt : setDescendants) {
                mapTx.modify(descendantIt, update_ancestor_state(0, nFeeDelta, 0, 0));
            }
            ++nTransactionsUpdated;
        }
    }
    LogPrintf("PrioritiseTransaction: %s fee += %s\n", hash.ToString(), FormatMoney(nFeeDelta));
}

void CTxMemPool::ApplyDelta(const uint256& hash, CAmount &nFeeDelta) const
{
    AssertLockHeld(cs);
    std::map<uint256, CAmount>::const_iterator pos = mapDeltas.find(hash);
    if (pos == mapDeltas.end())
        return;
    const CAmount &delta = pos->second;
    nFeeDelta += delta;
}

void CTxMemPool::ClearPrioritisation(const uint256& hash)
{
    AssertLockHeld(cs);
    mapDeltas.erase(hash);
}

const CTransaction* CTxMemPool::GetConflictTx(const COutPoint& prevout) const
{
    const auto it = mapNextTx.find(prevout);
    return it == mapNextTx.end() ? nullptr : it->second;
}

std::optional<CTxMemPool::txiter> CTxMemPool::GetIter(const uint256& txid) const
{
    auto it = mapTx.find(txid);
    if (it != mapTx.end()) return it;
    return std::nullopt;
}

CTxMemPool::setEntries CTxMemPool::GetIterSet(const std::set<uint256>& hashes) const
{
    CTxMemPool::setEntries ret;
    for (const auto& h : hashes) {
        const auto mi = GetIter(h);
        if (mi) ret.insert(*mi);
    }
    return ret;
}

bool CTxMemPool::HasNoInputsOf(const CTransaction &tx) const
{
    for (unsigned int i = 0; i < tx.vin.size(); i++)
        if (exists(tx.vin[i].prevout.hash))
            return false;
    return true;
}

CCoinsViewMemPool::CCoinsViewMemPool(CCoinsView* baseIn, const CTxMemPool& mempoolIn) : CCoinsViewBacked(baseIn), mempool(mempoolIn) { }

bool CCoinsViewMemPool::GetCoin(const COutPoint &outpoint, Coin &coin) const {
    // Check to see if the inputs are made available by another tx in the package.
    // These Coins would not be available in the underlying CoinsView.
    if (auto it = m_temp_added.find(outpoint); it != m_temp_added.end()) {
        coin = it->second;
        return true;
    }

    // If an entry in the mempool exists, always return that one, as it's guaranteed to never
    // conflict with the underlying cache, and it cannot have pruned entries (as it contains full)
    // transactions. First checking the underlying cache risks returning a pruned entry instead.
    CTransactionRef ptx = mempool.get(outpoint.hash);
    if (ptx) {
        if (outpoint.n < ptx->vout.size()) {
            coin = Coin(ptx->vout[outpoint.n], MEMPOOL_HEIGHT, false);
            return true;
        } else {
            return false;
        }
    }
    return base->GetCoin(outpoint, coin);
}

void CCoinsViewMemPool::PackageAddTransaction(const CTransactionRef& tx)
{
    for (unsigned int n = 0; n < tx->vout.size(); ++n) {
        m_temp_added.emplace(COutPoint(tx->GetHash(), n), Coin(tx->vout[n], MEMPOOL_HEIGHT, false));
    }
}

size_t CTxMemPool::DynamicMemoryUsage() const {
    LOCK(cs);
    // Estimate the overhead of mapTx to be 15 pointers + an allocation, as no exact formula for boost::multi_index_contained is implemented.
    return memusage::MallocUsage(sizeof(CTxMemPoolEntry) + 15 * sizeof(void*)) * mapTx.size() + memusage::DynamicUsage(mapNextTx) + memusage::DynamicUsage(mapDeltas) + memusage::DynamicUsage(vTxHashes) + cachedInnerUsage;
}

void CTxMemPool::RemoveUnbroadcastTx(const uint256& txid, const bool unchecked) {
    LOCK(cs);

    if (m_unbroadcast_txids.erase(txid))
    {
        LogPrint(BCLog::MEMPOOL, "Removed %i from set of unbroadcast txns%s\n", txid.GetHex(), (unchecked ? " before confirmation that txn was sent out" : ""));
    }
}

void CTxMemPool::RemoveStaged(setEntries &stage, bool updateDescendants, MemPoolRemovalReason reason) {
    AssertLockHeld(cs);
    UpdateForRemoveFromMempool(stage, updateDescendants);
    for (txiter it : stage) {
        removeUnchecked(it, reason);
    }
}

int CTxMemPool::Expire(std::chrono::seconds time)
{
    AssertLockHeld(cs);
    indexed_transaction_set::index<entry_time>::type::iterator it = mapTx.get<entry_time>().begin();
    setEntries toremove;
    while (it != mapTx.get<entry_time>().end() && it->GetTime() < time) {
        toremove.insert(mapTx.project<0>(it));
        it++;
    }
    setEntries stage;
    for (txiter removeit : toremove) {
        CalculateDescendants(removeit, stage);
    }
    return stage.size();
}

void CTxMemPool::addUnchecked(const CTxMemPoolEntry &entry, bool validFeeEstimate)
{
    setEntries setAncestors;
    uint64_t nNoLimit = std::numeric_limits<uint64_t>::max();
    std::string dummy;
    CalculateMemPoolAncestors(entry, setAncestors, nNoLimit, nNoLimit, nNoLimit, nNoLimit, dummy);
    return addUnchecked(entry, setAncestors, validFeeEstimate);
}

void CTxMemPool::UpdateChild(txiter entry, txiter child, bool add)
{
    AssertLockHeld(cs);
    CTxMemPoolEntry::Children s;
    if (add && entry->GetMemPoolChildren().insert(*child).second) {
        cachedInnerUsage += memusage::IncrementalDynamicUsage(s);
    } else if (!add && entry->GetMemPoolChildren().erase(*child)) {
        cachedInnerUsage -= memusage::IncrementalDynamicUsage(s);
    }
}

void CTxMemPool::UpdateParent(txiter entry, txiter parent, bool add)
{
    AssertLockHeld(cs);
    CTxMemPoolEntry::Parents s;
    if (add && entry->GetMemPoolParents().insert(*parent).second) {
        cachedInnerUsage += memusage::IncrementalDynamicUsage(s);
    } else if (!add && entry->GetMemPoolParents().erase(*parent)) {
        cachedInnerUsage -= memusage::IncrementalDynamicUsage(s);
    }
}

CFeeRate CTxMemPool::GetMinFee(size_t sizelimit) const {
    LOCK(cs);
    if (!blockSinceLastRollingFeeBump || rollingMinimumFeeRate == 0)
        return CFeeRate(llround(rollingMinimumFeeRate));

    int64_t time = GetTime();
    if (time > lastRollingFeeUpdate + 10) {
        double halflife = ROLLING_FEE_HALFLIFE;
        if (DynamicMemoryUsage() < sizelimit / 4)
            halflife /= 4;
        else if (DynamicMemoryUsage() < sizelimit / 2)
            halflife /= 2;

        rollingMinimumFeeRate = rollingMinimumFeeRate / pow(2.0, (time - lastRollingFeeUpdate) / halflife);
        lastRollingFeeUpdate = time;

        if (rollingMinimumFeeRate < (double)incrementalRelayFee.GetFeePerK() / 2) {
            rollingMinimumFeeRate = 0;
            return CFeeRate(0);
        }
    }
    return std::max(CFeeRate(llround(rollingMinimumFeeRate)), incrementalRelayFee);
}

void CTxMemPool::trackPackageRemoved(const CFeeRate& rate) {
    AssertLockHeld(cs);
    if (rate.GetFeePerK() > rollingMinimumFeeRate) {
        rollingMinimumFeeRate = rate.GetFeePerK();
        blockSinceLastRollingFeeBump = false;
    }
}

void CTxMemPool::TrimToSize(size_t sizelimit, std::vector<COutPoint>* pvNoSpendsRemaining) {
    AssertLockHeld(cs);

    unsigned nTxnRemoved = 0;
    CFeeRate maxFeeRateRemoved(0);
    while (!mapTx.empty() && DynamicMemoryUsage() > sizelimit) {
        indexed_transaction_set::index<descendant_score>::type::iterator it = mapTx.get<descendant_score>().begin();

        // We set the new mempool min fee to the feerate of the removed set, plus the
        // "minimum reasonable fee rate" (ie some value under which we consider txn
        // to have 0 fee). This way, we don't allow txn to enter mempool with feerate
        // equal to txn which were removed with no block in between.
        CFeeRate removed(it->GetModFeesWithDescendants(), it->GetSizeWithDescendants());
        removed += incrementalRelayFee;
        trackPackageRemoved(removed);
        maxFeeRateRemoved = std::max(maxFeeRateRemoved, removed);

        setEntries stage;
        CalculateDescendants(mapTx.project<0>(it), stage);
        nTxnRemoved += stage.size();

        std::vector<CTransaction> txn;
        if (pvNoSpendsRemaining) {
            txn.reserve(stage.size());
            for (txiter iter : stage)
                txn.push_back(iter->GetTx());
        }
        RemoveStaged(stage, false, MemPoolRemovalReason::SIZELIMIT);
        if (pvNoSpendsRemaining) {
            for (const CTransaction& tx : txn) {
                for (const CTxIn& txin : tx.vin) {
                    if (exists(txin.prevout.hash)) continue;
                    pvNoSpendsRemaining->push_back(txin.prevout);
                }
            }
        }
    }

    if (maxFeeRateRemoved > CFeeRate(0)) {
        LogPrint(BCLog::MEMPOOL, "Removed %u txn, rolling minimum fee bumped to %s\n", nTxnRemoved, maxFeeRateRemoved.ToString());
    }
}

uint64_t CTxMemPool::CalculateDescendantMaximum(txiter entry) const {
    // find parent with highest descendant count
    std::vector<txiter> candidates;
    setEntries counted;
    candidates.push_back(entry);
    uint64_t maximum = 0;
    while (candidates.size()) {
        txiter candidate = candidates.back();
        candidates.pop_back();
        if (!counted.insert(candidate).second) continue;
        const CTxMemPoolEntry::Parents& parents = candidate->GetMemPoolParentsConst();
        if (parents.size() == 0) {
            maximum = std::max(maximum, candidate->GetCountWithDescendants());
        } else {
            for (const CTxMemPoolEntry& i : parents) {
                candidates.push_back(mapTx.iterator_to(i));
            }
        }
    }
    return maximum;
}

void CTxMemPool::GetTransactionAncestry(const uint256& txid, size_t& ancestors, size_t& descendants, size_t* const ancestorsize, CAmount* const ancestorfees) const {
    LOCK(cs);
    auto it = mapTx.find(txid);
    ancestors = descendants = 0;
    if (it != mapTx.end()) {
        ancestors = it->GetCountWithAncestors();
        if (ancestorsize) *ancestorsize = it->GetSizeWithAncestors();
        if (ancestorfees) *ancestorfees = it->GetModFeesWithAncestors();
        descendants = CalculateDescendantMaximum(it);
    }
}

bool CTxMemPool::IsLoaded() const
{
    LOCK(cs);
    return m_is_loaded;
}

void CTxMemPool::SetIsLoaded(bool loaded)
{
    LOCK(cs);
    m_is_loaded = loaded;
}<|MERGE_RESOLUTION|>--- conflicted
+++ resolved
@@ -39,36 +39,11 @@
       nModFeesWithAncestors{nFee},
       nSigOpCostWithAncestors{sigOpCost}
 {
-<<<<<<< HEAD
-    nCountWithDescendants = 1;
-    nSizeWithDescendants = GetTxSize();
-    nModFeesWithDescendants = nFee;
-
-    feeDelta = 0;
-
-    nCountWithAncestors = 1;
-    nSizeWithAncestors = GetTxSize();
-    nModFeesWithAncestors = nFee;
-    nSigOpCostWithAncestors = sigOpCost;
-
-    for (const auto& txOut : _tx->vout)
+    for (const auto& txOut : tx->vout)
     {
         const CNameScript curNameOp(txOut.scriptPubKey);
         if (!curNameOp.isNameOp())
             continue;
-=======
-    if (tx->IsNamecoin())
-    {
-        for (const auto& txOut : tx->vout)
-        {
-            const CNameScript curNameOp(txOut.scriptPubKey);
-            if (!curNameOp.isNameOp())
-                continue;
-
-            assert(!nameOp.isNameOp());
-            nameOp = curNameOp;
-        }
->>>>>>> 4c5671e1
 
         assert(!nameOp.isNameOp());
         nameOp = curNameOp;

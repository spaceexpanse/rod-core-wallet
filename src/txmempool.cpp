// Copyright (c) 2009-2010 Satoshi Nakamoto
// Copyright (c) 2009-2022 The Bitcoin Core developers
// Distributed under the MIT software license, see the accompanying
// file COPYING or http://www.opensource.org/licenses/mit-license.php.

#include <txmempool.h>

#include <chain.h>
#include <coins.h>
#include <consensus/consensus.h>
#include <consensus/tx_verify.h>
#include <consensus/validation.h>
#include <policy/fees.h>
#include <policy/policy.h>
#include <policy/settings.h>
#include <reverse_iterator.h>
#include <util/check.h>
#include <util/moneystr.h>
#include <util/overflow.h>
#include <util/result.h>
#include <util/system.h>
#include <util/time.h>
#include <util/translation.h>
#include <validationinterface.h>

#include <cmath>
#include <optional>
#include <string_view>
#include <utility>

bool TestLockPointValidity(CChain& active_chain, const LockPoints& lp)
{
    AssertLockHeld(cs_main);
    // If there are relative lock times then the maxInputBlock will be set
    // If there are no relative lock times, the LockPoints don't depend on the chain
    if (lp.maxInputBlock) {
        // Check whether active_chain is an extension of the block at which the LockPoints
        // calculation was valid.  If not LockPoints are no longer valid
        if (!active_chain.Contains(lp.maxInputBlock)) {
            return false;
        }
    }

    // LockPoints still valid
    return true;
}

void CTxMemPool::UpdateForDescendants(txiter updateIt, cacheMap& cachedDescendants,
                                      const std::set<uint256>& setExclude, std::set<uint256>& descendants_to_remove)
{
    CTxMemPoolEntry::Children stageEntries, descendants;
    stageEntries = updateIt->GetMemPoolChildrenConst();

    while (!stageEntries.empty()) {
        const CTxMemPoolEntry& descendant = *stageEntries.begin();
        descendants.insert(descendant);
        stageEntries.erase(descendant);
        const CTxMemPoolEntry::Children& children = descendant.GetMemPoolChildrenConst();
        for (const CTxMemPoolEntry& childEntry : children) {
            cacheMap::iterator cacheIt = cachedDescendants.find(mapTx.iterator_to(childEntry));
            if (cacheIt != cachedDescendants.end()) {
                // We've already calculated this one, just add the entries for this set
                // but don't traverse again.
                for (txiter cacheEntry : cacheIt->second) {
                    descendants.insert(*cacheEntry);
                }
            } else if (!descendants.count(childEntry)) {
                // Schedule for later processing
                stageEntries.insert(childEntry);
            }
        }
    }
    // descendants now contains all in-mempool descendants of updateIt.
    // Update and add to cached descendant map
    int64_t modifySize = 0;
    CAmount modifyFee = 0;
    int64_t modifyCount = 0;
    for (const CTxMemPoolEntry& descendant : descendants) {
        if (!setExclude.count(descendant.GetTx().GetHash())) {
            modifySize += descendant.GetTxSize();
            modifyFee += descendant.GetModifiedFee();
            modifyCount++;
            cachedDescendants[updateIt].insert(mapTx.iterator_to(descendant));
            // Update ancestor state for each descendant
            mapTx.modify(mapTx.iterator_to(descendant), [=](CTxMemPoolEntry& e) {
              e.UpdateAncestorState(updateIt->GetTxSize(), updateIt->GetModifiedFee(), 1, updateIt->GetSigOpCost());
            });
            // Don't directly remove the transaction here -- doing so would
            // invalidate iterators in cachedDescendants. Mark it for removal
            // by inserting into descendants_to_remove.
            if (descendant.GetCountWithAncestors() > uint64_t(m_limits.ancestor_count) || descendant.GetSizeWithAncestors() > uint64_t(m_limits.ancestor_size_vbytes)) {
                descendants_to_remove.insert(descendant.GetTx().GetHash());
            }
        }
    }
    mapTx.modify(updateIt, [=](CTxMemPoolEntry& e) { e.UpdateDescendantState(modifySize, modifyFee, modifyCount); });
}

void CTxMemPool::UpdateTransactionsFromBlock(const std::vector<uint256>& vHashesToUpdate)
{
    AssertLockHeld(cs);
    // For each entry in vHashesToUpdate, store the set of in-mempool, but not
    // in-vHashesToUpdate transactions, so that we don't have to recalculate
    // descendants when we come across a previously seen entry.
    cacheMap mapMemPoolDescendantsToUpdate;

    // Use a set for lookups into vHashesToUpdate (these entries are already
    // accounted for in the state of their ancestors)
    std::set<uint256> setAlreadyIncluded(vHashesToUpdate.begin(), vHashesToUpdate.end());

    std::set<uint256> descendants_to_remove;

    // Iterate in reverse, so that whenever we are looking at a transaction
    // we are sure that all in-mempool descendants have already been processed.
    // This maximizes the benefit of the descendant cache and guarantees that
    // CTxMemPoolEntry::m_children will be updated, an assumption made in
    // UpdateForDescendants.
    for (const uint256 &hash : reverse_iterate(vHashesToUpdate)) {
        // calculate children from mapNextTx
        txiter it = mapTx.find(hash);
        if (it == mapTx.end()) {
            continue;
        }
        auto iter = mapNextTx.lower_bound(COutPoint(hash, 0));
        // First calculate the children, and update CTxMemPoolEntry::m_children to
        // include them, and update their CTxMemPoolEntry::m_parents to include this tx.
        // we cache the in-mempool children to avoid duplicate updates
        {
            WITH_FRESH_EPOCH(m_epoch);
            for (; iter != mapNextTx.end() && iter->first->hash == hash; ++iter) {
                const uint256 &childHash = iter->second->GetHash();
                txiter childIter = mapTx.find(childHash);
                assert(childIter != mapTx.end());
                // We can skip updating entries we've encountered before or that
                // are in the block (which are already accounted for).
                if (!visited(childIter) && !setAlreadyIncluded.count(childHash)) {
                    UpdateChild(it, childIter, true);
                    UpdateParent(childIter, it, true);
                }
            }
        } // release epoch guard for UpdateForDescendants
        UpdateForDescendants(it, mapMemPoolDescendantsToUpdate, setAlreadyIncluded, descendants_to_remove);
    }

    for (const auto& txid : descendants_to_remove) {
        // This txid may have been removed already in a prior call to removeRecursive.
        // Therefore we ensure it is not yet removed already.
        if (const std::optional<txiter> txiter = GetIter(txid)) {
            removeRecursive((*txiter)->GetTx(), MemPoolRemovalReason::SIZELIMIT);
        }
    }
}

util::Result<CTxMemPool::setEntries> CTxMemPool::CalculateAncestorsAndCheckLimits(
    size_t entry_size,
    size_t entry_count,
    CTxMemPoolEntry::Parents& staged_ancestors,
    const Limits& limits) const
{
    size_t totalSizeWithAncestors = entry_size;
    setEntries ancestors;

    while (!staged_ancestors.empty()) {
        const CTxMemPoolEntry& stage = staged_ancestors.begin()->get();
        txiter stageit = mapTx.iterator_to(stage);

        ancestors.insert(stageit);
        staged_ancestors.erase(stage);
        totalSizeWithAncestors += stageit->GetTxSize();

        if (stageit->GetSizeWithDescendants() + entry_size > static_cast<uint64_t>(limits.descendant_size_vbytes)) {
            return util::Error{Untranslated(strprintf("exceeds descendant size limit for tx %s [limit: %u]", stageit->GetTx().GetHash().ToString(), limits.descendant_size_vbytes))};
        } else if (stageit->GetCountWithDescendants() + entry_count > static_cast<uint64_t>(limits.descendant_count)) {
            return util::Error{Untranslated(strprintf("too many descendants for tx %s [limit: %u]", stageit->GetTx().GetHash().ToString(), limits.descendant_count))};
        } else if (totalSizeWithAncestors > static_cast<uint64_t>(limits.ancestor_size_vbytes)) {
            return util::Error{Untranslated(strprintf("exceeds ancestor size limit [limit: %u]", limits.ancestor_size_vbytes))};
        }

        const CTxMemPoolEntry::Parents& parents = stageit->GetMemPoolParentsConst();
        for (const CTxMemPoolEntry& parent : parents) {
            txiter parent_it = mapTx.iterator_to(parent);

            // If this is a new ancestor, add it.
            if (ancestors.count(parent_it) == 0) {
                staged_ancestors.insert(parent);
            }
            if (staged_ancestors.size() + ancestors.size() + entry_count > static_cast<uint64_t>(limits.ancestor_count)) {
                return util::Error{Untranslated(strprintf("too many unconfirmed ancestors [limit: %u]", limits.ancestor_count))};
            }
        }
    }

    return ancestors;
}

bool CTxMemPool::CheckPackageLimits(const Package& package,
                                    const Limits& limits,
                                    std::string &errString) const
{
    CTxMemPoolEntry::Parents staged_ancestors;
    size_t total_size = 0;
    for (const auto& tx : package) {
        total_size += GetVirtualTransactionSize(*tx);
        for (const auto& input : tx->vin) {
            std::optional<txiter> piter = GetIter(input.prevout.hash);
            if (piter) {
                staged_ancestors.insert(**piter);
                if (staged_ancestors.size() + package.size() > static_cast<uint64_t>(limits.ancestor_count)) {
                    errString = strprintf("too many unconfirmed parents [limit: %u]", limits.ancestor_count);
                    return false;
                }
            }
        }
    }
    // When multiple transactions are passed in, the ancestors and descendants of all transactions
    // considered together must be within limits even if they are not interdependent. This may be
    // stricter than the limits for each individual transaction.
    const auto ancestors{CalculateAncestorsAndCheckLimits(total_size, package.size(),
                                                          staged_ancestors, limits)};
    // It's possible to overestimate the ancestor/descendant totals.
    if (!ancestors.has_value()) errString = "possibly " + util::ErrorString(ancestors).original;
    return ancestors.has_value();
}

util::Result<CTxMemPool::setEntries> CTxMemPool::CalculateMemPoolAncestors(
    const CTxMemPoolEntry &entry,
    const Limits& limits,
    bool fSearchForParents /* = true */) const
{
    CTxMemPoolEntry::Parents staged_ancestors;
    const CTransaction &tx = entry.GetTx();

    if (fSearchForParents) {
        // Get parents of this transaction that are in the mempool
        // GetMemPoolParents() is only valid for entries in the mempool, so we
        // iterate mapTx to find parents.
        for (unsigned int i = 0; i < tx.vin.size(); i++) {
            std::optional<txiter> piter = GetIter(tx.vin[i].prevout.hash);
            if (piter) {
                staged_ancestors.insert(**piter);
                if (staged_ancestors.size() + 1 > static_cast<uint64_t>(limits.ancestor_count)) {
                    return util::Error{Untranslated(strprintf("too many unconfirmed parents [limit: %u]", limits.ancestor_count))};
                }
            }
        }
    } else {
        // If we're not searching for parents, we require this to already be an
        // entry in the mempool and use the entry's cached parents.
        txiter it = mapTx.iterator_to(entry);
        staged_ancestors = it->GetMemPoolParentsConst();
    }

    return CalculateAncestorsAndCheckLimits(entry.GetTxSize(), /*entry_count=*/1, staged_ancestors,
                                            limits);
}

CTxMemPool::setEntries CTxMemPool::AssumeCalculateMemPoolAncestors(
    std::string_view calling_fn_name,
    const CTxMemPoolEntry &entry,
    const Limits& limits,
    bool fSearchForParents /* = true */) const
{
    auto result{CalculateMemPoolAncestors(entry, limits, fSearchForParents)};
    if (!Assume(result)) {
        LogPrintLevel(BCLog::MEMPOOL, BCLog::Level::Error, "%s: CalculateMemPoolAncestors failed unexpectedly, continuing with empty ancestor set (%s)\n",
                      calling_fn_name, util::ErrorString(result).original);
    }
    return std::move(result).value_or(CTxMemPool::setEntries{});
}

void CTxMemPool::UpdateAncestorsOf(bool add, txiter it, setEntries &setAncestors)
{
    const CTxMemPoolEntry::Parents& parents = it->GetMemPoolParentsConst();
    // add or remove this tx as a child of each parent
    for (const CTxMemPoolEntry& parent : parents) {
        UpdateChild(mapTx.iterator_to(parent), it, add);
    }
    const int64_t updateCount = (add ? 1 : -1);
    const int64_t updateSize = updateCount * it->GetTxSize();
    const CAmount updateFee = updateCount * it->GetModifiedFee();
    for (txiter ancestorIt : setAncestors) {
        mapTx.modify(ancestorIt, [=](CTxMemPoolEntry& e) { e.UpdateDescendantState(updateSize, updateFee, updateCount); });
    }
}

void CTxMemPool::UpdateEntryForAncestors(txiter it, const setEntries &setAncestors)
{
    int64_t updateCount = setAncestors.size();
    int64_t updateSize = 0;
    CAmount updateFee = 0;
    int64_t updateSigOpsCost = 0;
    for (txiter ancestorIt : setAncestors) {
        updateSize += ancestorIt->GetTxSize();
        updateFee += ancestorIt->GetModifiedFee();
        updateSigOpsCost += ancestorIt->GetSigOpCost();
    }
    mapTx.modify(it, [=](CTxMemPoolEntry& e){ e.UpdateAncestorState(updateSize, updateFee, updateCount, updateSigOpsCost); });
}

void CTxMemPool::UpdateChildrenForRemoval(txiter it)
{
    const CTxMemPoolEntry::Children& children = it->GetMemPoolChildrenConst();
    for (const CTxMemPoolEntry& updateIt : children) {
        UpdateParent(mapTx.iterator_to(updateIt), it, false);
    }
}

void CTxMemPool::UpdateForRemoveFromMempool(const setEntries &entriesToRemove, bool updateDescendants)
{
    // For each entry, walk back all ancestors and decrement size associated with this
    // transaction
    if (updateDescendants) {
        // updateDescendants should be true whenever we're not recursively
        // removing a tx and all its descendants, eg when a transaction is
        // confirmed in a block.
        // Here we only update statistics and not data in CTxMemPool::Parents
        // and CTxMemPoolEntry::Children (which we need to preserve until we're
        // finished with all operations that need to traverse the mempool).
        for (txiter removeIt : entriesToRemove) {
            setEntries setDescendants;
            CalculateDescendants(removeIt, setDescendants);
            setDescendants.erase(removeIt); // don't update state for self
            int64_t modifySize = -((int64_t)removeIt->GetTxSize());
            CAmount modifyFee = -removeIt->GetModifiedFee();
            int modifySigOps = -removeIt->GetSigOpCost();
            for (txiter dit : setDescendants) {
                mapTx.modify(dit, [=](CTxMemPoolEntry& e){ e.UpdateAncestorState(modifySize, modifyFee, -1, modifySigOps); });
            }
        }
    }
    for (txiter removeIt : entriesToRemove) {
        const CTxMemPoolEntry &entry = *removeIt;
        // Since this is a tx that is already in the mempool, we can call CMPA
        // with fSearchForParents = false.  If the mempool is in a consistent
        // state, then using true or false should both be correct, though false
        // should be a bit faster.
        // However, if we happen to be in the middle of processing a reorg, then
        // the mempool can be in an inconsistent state.  In this case, the set
        // of ancestors reachable via GetMemPoolParents()/GetMemPoolChildren()
        // will be the same as the set of ancestors whose packages include this
        // transaction, because when we add a new transaction to the mempool in
        // addUnchecked(), we assume it has no children, and in the case of a
        // reorg where that assumption is false, the in-mempool children aren't
        // linked to the in-block tx's until UpdateTransactionsFromBlock() is
        // called.
        // So if we're being called during a reorg, ie before
        // UpdateTransactionsFromBlock() has been called, then
        // GetMemPoolParents()/GetMemPoolChildren() will differ from the set of
        // mempool parents we'd calculate by searching, and it's important that
        // we use the cached notion of ancestor transactions as the set of
        // things to update for removal.
        auto ancestors{AssumeCalculateMemPoolAncestors(__func__, entry, Limits::NoLimits(), /*fSearchForParents=*/false)};
        // Note that UpdateAncestorsOf severs the child links that point to
        // removeIt in the entries for the parents of removeIt.
        UpdateAncestorsOf(false, removeIt, ancestors);
    }
    // After updating all the ancestor sizes, we can now sever the link between each
    // transaction being removed and any mempool children (ie, update CTxMemPoolEntry::m_parents
    // for each direct child of a transaction being removed).
    for (txiter removeIt : entriesToRemove) {
        UpdateChildrenForRemoval(removeIt);
    }
}

void CTxMemPoolEntry::UpdateDescendantState(int64_t modifySize, CAmount modifyFee, int64_t modifyCount)
{
    nSizeWithDescendants += modifySize;
    assert(int64_t(nSizeWithDescendants) > 0);
    nModFeesWithDescendants = SaturatingAdd(nModFeesWithDescendants, modifyFee);
    nCountWithDescendants += modifyCount;
    assert(int64_t(nCountWithDescendants) > 0);
}

void CTxMemPoolEntry::UpdateAncestorState(int64_t modifySize, CAmount modifyFee, int64_t modifyCount, int64_t modifySigOps)
{
    nSizeWithAncestors += modifySize;
    assert(int64_t(nSizeWithAncestors) > 0);
    nModFeesWithAncestors = SaturatingAdd(nModFeesWithAncestors, modifyFee);
    nCountWithAncestors += modifyCount;
    assert(int64_t(nCountWithAncestors) > 0);
    nSigOpCostWithAncestors += modifySigOps;
    assert(int(nSigOpCostWithAncestors) >= 0);
}

CTxMemPool::CTxMemPool(const Options& opts)
    : m_check_ratio{opts.check_ratio},
      minerPolicyEstimator{opts.estimator},
      m_max_size_bytes{opts.max_size_bytes},
      m_expiry{opts.expiry},
      m_incremental_relay_feerate{opts.incremental_relay_feerate},
      m_min_relay_feerate{opts.min_relay_feerate},
      m_dust_relay_feerate{opts.dust_relay_feerate},
      m_permit_bare_multisig{opts.permit_bare_multisig},
      m_max_datacarrier_bytes{opts.max_datacarrier_bytes},
      m_require_standard{opts.require_standard},
      m_full_rbf{opts.full_rbf},
      m_limits{opts.limits},
      names{*this}
{
}

bool CTxMemPool::isSpent(const COutPoint& outpoint) const
{
    LOCK(cs);
    return mapNextTx.count(outpoint);
}

unsigned int CTxMemPool::GetTransactionsUpdated() const
{
    return nTransactionsUpdated;
}

void CTxMemPool::AddTransactionsUpdated(unsigned int n)
{
    nTransactionsUpdated += n;
}

void CTxMemPool::addUnchecked(const CTxMemPoolEntry &entry, setEntries &setAncestors, bool validFeeEstimate)
{
    // Add to memory pool without checking anything.
    // Used by AcceptToMemoryPool(), which DOES do
    // all the appropriate checks.
    indexed_transaction_set::iterator newit = mapTx.insert(entry).first;

    // Update transaction for any feeDelta created by PrioritiseTransaction
    CAmount delta{0};
    ApplyDelta(entry.GetTx().GetHash(), delta);
    // The following call to UpdateModifiedFee assumes no previous fee modifications
    Assume(entry.GetFee() == entry.GetModifiedFee());
    if (delta) {
        mapTx.modify(newit, [&delta](CTxMemPoolEntry& e) { e.UpdateModifiedFee(delta); });
    }

    // Update cachedInnerUsage to include contained transaction's usage.
    // (When we update the entry for in-mempool parents, memory usage will be
    // further updated.)
    cachedInnerUsage += entry.DynamicMemoryUsage();

    const CTransaction& tx = newit->GetTx();
    std::set<uint256> setParentTransactions;
    for (unsigned int i = 0; i < tx.vin.size(); i++) {
        mapNextTx.insert(std::make_pair(&tx.vin[i].prevout, &tx));
        setParentTransactions.insert(tx.vin[i].prevout.hash);
    }
    // Don't bother worrying about child transactions of this one.
    // Normal case of a new transaction arriving is that there can't be any
    // children, because such children would be orphans.
    // An exception to that is if a transaction enters that used to be in a block.
    // In that case, our disconnect block logic will call UpdateTransactionsFromBlock
    // to clean up the mess we're leaving here.

    // Update ancestors with information about this tx
    for (const auto& pit : GetIterSet(setParentTransactions)) {
            UpdateParent(newit, pit, true);
    }
    UpdateAncestorsOf(true, newit, setAncestors);
    UpdateEntryForAncestors(newit, setAncestors);

    nTransactionsUpdated++;
    totalTxSize += entry.GetTxSize();
    m_total_fee += entry.GetFee();
    if (minerPolicyEstimator) {
        minerPolicyEstimator->processTransaction(entry, validFeeEstimate);
    }

    names.addUnchecked (entry);

    vTxHashes.emplace_back(tx.GetWitnessHash(), newit);
    newit->vTxHashesIdx = vTxHashes.size() - 1;
}

void CTxMemPool::removeUnchecked(txiter it, MemPoolRemovalReason reason)
{
    names.remove (*it);

    // We increment mempool sequence value no matter removal reason
    // even if not directly reported below.
    uint64_t mempool_sequence = GetAndIncrementSequence();

    if (reason != MemPoolRemovalReason::BLOCK) {
        // Notify clients that a transaction has been removed from the mempool
        // for any reason except being included in a block. Clients interested
        // in transactions included in blocks can subscribe to the BlockConnected
        // notification.
        GetMainSignals().TransactionRemovedFromMempool(it->GetSharedTx(), reason, mempool_sequence);
    }

    const uint256 hash = it->GetTx().GetHash();
    for (const CTxIn& txin : it->GetTx().vin)
        mapNextTx.erase(txin.prevout);

    RemoveUnbroadcastTx(hash, true /* add logging because unchecked */ );

    if (vTxHashes.size() > 1) {
        vTxHashes[it->vTxHashesIdx] = std::move(vTxHashes.back());
        vTxHashes[it->vTxHashesIdx].second->vTxHashesIdx = it->vTxHashesIdx;
        vTxHashes.pop_back();
        if (vTxHashes.size() * 2 < vTxHashes.capacity())
            vTxHashes.shrink_to_fit();
    } else
        vTxHashes.clear();

    totalTxSize -= it->GetTxSize();
    m_total_fee -= it->GetFee();
    cachedInnerUsage -= it->DynamicMemoryUsage();
    cachedInnerUsage -= memusage::DynamicUsage(it->GetMemPoolParentsConst()) + memusage::DynamicUsage(it->GetMemPoolChildrenConst());
    mapTx.erase(it);
    nTransactionsUpdated++;
    if (minerPolicyEstimator) {minerPolicyEstimator->removeTx(hash, false);}
}

// Calculates descendants of entry that are not already in setDescendants, and adds to
// setDescendants. Assumes entryit is already a tx in the mempool and CTxMemPoolEntry::m_children
// is correct for tx and all descendants.
// Also assumes that if an entry is in setDescendants already, then all
// in-mempool descendants of it are already in setDescendants as well, so that we
// can save time by not iterating over those entries.
void CTxMemPool::CalculateDescendants(txiter entryit, setEntries& setDescendants) const
{
    setEntries stage;
    if (setDescendants.count(entryit) == 0) {
        stage.insert(entryit);
    }
    // Traverse down the children of entry, only adding children that are not
    // accounted for in setDescendants already (because those children have either
    // already been walked, or will be walked in this iteration).
    while (!stage.empty()) {
        txiter it = *stage.begin();
        setDescendants.insert(it);
        stage.erase(it);

        const CTxMemPoolEntry::Children& children = it->GetMemPoolChildrenConst();
        for (const CTxMemPoolEntry& child : children) {
            txiter childiter = mapTx.iterator_to(child);
            if (!setDescendants.count(childiter)) {
                stage.insert(childiter);
            }
        }
    }
}

void CTxMemPool::removeRecursive(const CTransaction &origTx, MemPoolRemovalReason reason)
{
    // Remove transaction from memory pool
    AssertLockHeld(cs);
        setEntries txToRemove;
        txiter origit = mapTx.find(origTx.GetHash());
        if (origit != mapTx.end()) {
            txToRemove.insert(origit);
        } else {
            // When recursively removing but origTx isn't in the mempool
            // be sure to remove any children that are in the pool. This can
            // happen during chain re-orgs if origTx isn't re-accepted into
            // the mempool for any reason.
            for (unsigned int i = 0; i < origTx.vout.size(); i++) {
                auto it = mapNextTx.find(COutPoint(origTx.GetHash(), i));
                if (it == mapNextTx.end())
                    continue;
                txiter nextit = mapTx.find(it->second->GetHash());
                assert(nextit != mapTx.end());
                txToRemove.insert(nextit);
            }
        }
        setEntries setAllRemoves;
        for (txiter it : txToRemove) {
            CalculateDescendants(it, setAllRemoves);
        }

        RemoveStaged(setAllRemoves, false, reason);
}

void CTxMemPool::removeForReorg(CChain& chain, std::function<bool(txiter)> check_final_and_mature)
{
    // Remove transactions spending a coinbase which are now immature and no-longer-final transactions
    AssertLockHeld(cs);
    AssertLockHeld(::cs_main);

    setEntries txToRemove;
    for (indexed_transaction_set::const_iterator it = mapTx.begin(); it != mapTx.end(); it++) {
        if (check_final_and_mature(it)) txToRemove.insert(it);
    }
    setEntries setAllRemoves;
    for (txiter it : txToRemove) {
        CalculateDescendants(it, setAllRemoves);
    }
    RemoveStaged(setAllRemoves, false, MemPoolRemovalReason::REORG);
    for (indexed_transaction_set::const_iterator it = mapTx.begin(); it != mapTx.end(); it++) {
        assert(TestLockPointValidity(chain, it->GetLockPoints()));
    }
}

void CTxMemPool::removeConflicts(const CTransaction &tx)
{
    // Remove transactions which depend on inputs of tx, recursively
    AssertLockHeld(cs);
    for (const CTxIn &txin : tx.vin) {
        auto it = mapNextTx.find(txin.prevout);
        if (it != mapNextTx.end()) {
            const CTransaction &txConflict = *it->second;
            if (txConflict != tx)
            {
                ClearPrioritisation(txConflict.GetHash());
                removeRecursive(txConflict, MemPoolRemovalReason::CONFLICT);
            }
        }
    }

    /* Remove conflicting name registrations.  */
    names.removeConflicts (tx);
}

/**
 * Called when a block is connected. Removes from mempool and updates the miner fee estimator.
 */
void CTxMemPool::removeForBlock(const std::vector<CTransactionRef>& vtx, unsigned int nBlockHeight)
{
    AssertLockHeld(cs);
    std::vector<const CTxMemPoolEntry*> entries;
    for (const auto& tx : vtx)
    {
        uint256 hash = tx->GetHash();

        indexed_transaction_set::iterator i = mapTx.find(hash);
        if (i != mapTx.end())
            entries.push_back(&*i);
    }
    // Before the txs in the new block have been removed from the mempool, update policy estimates
    if (minerPolicyEstimator) {minerPolicyEstimator->processBlock(nBlockHeight, entries);}
    for (const auto& tx : vtx)
    {
        txiter it = mapTx.find(tx->GetHash());
        if (it != mapTx.end()) {
            setEntries stage;
            stage.insert(it);
            RemoveStaged(stage, true, MemPoolRemovalReason::BLOCK);
        }
        removeConflicts(*tx);
        ClearPrioritisation(tx->GetHash());
    }
    lastRollingFeeUpdate = GetTime();
    blockSinceLastRollingFeeBump = true;
}

<<<<<<< HEAD
void CTxMemPool::_clear()
{
    vTxHashes.clear();
    mapTx.clear();
    mapNextTx.clear();
    names.clear();
    totalTxSize = 0;
    m_total_fee = 0;
    cachedInnerUsage = 0;
    lastRollingFeeUpdate = GetTime();
    blockSinceLastRollingFeeBump = false;
    rollingMinimumFeeRate = 0;
    ++nTransactionsUpdated;
}

void CTxMemPool::clear()
{
    LOCK(cs);
    _clear();
}

=======
>>>>>>> b087c427
void CTxMemPool::check(const CCoinsViewCache& active_coins_tip, int64_t spendheight) const
{
    if (m_check_ratio == 0) return;

    if (GetRand(m_check_ratio) >= 1) return;

    AssertLockHeld(::cs_main);
    LOCK(cs);
    LogPrint(BCLog::MEMPOOL, "Checking mempool with %u transactions and %u inputs\n", (unsigned int)mapTx.size(), (unsigned int)mapNextTx.size());

    uint64_t checkTotal = 0;
    CAmount check_total_fee{0};
    uint64_t innerUsage = 0;
    uint64_t prev_ancestor_count{0};

    CCoinsViewCache mempoolDuplicate(const_cast<CCoinsViewCache*>(&active_coins_tip));

    for (const auto& it : GetSortedDepthAndScore()) {
        checkTotal += it->GetTxSize();
        check_total_fee += it->GetFee();
        innerUsage += it->DynamicMemoryUsage();
        const CTransaction& tx = it->GetTx();
        innerUsage += memusage::DynamicUsage(it->GetMemPoolParentsConst()) + memusage::DynamicUsage(it->GetMemPoolChildrenConst());
        CTxMemPoolEntry::Parents setParentCheck;
        for (const CTxIn &txin : tx.vin) {
            // Check that every mempool transaction's inputs refer to available coins, or other mempool tx's.
            indexed_transaction_set::const_iterator it2 = mapTx.find(txin.prevout.hash);
            if (it2 != mapTx.end()) {
                const CTransaction& tx2 = it2->GetTx();
                assert(tx2.vout.size() > txin.prevout.n && !tx2.vout[txin.prevout.n].IsNull());
                setParentCheck.insert(*it2);
            }
            // We are iterating through the mempool entries sorted in order by ancestor count.
            // All parents must have been checked before their children and their coins added to
            // the mempoolDuplicate coins cache.
            assert(mempoolDuplicate.HaveCoin(txin.prevout));
            // Check whether its inputs are marked in mapNextTx.
            auto it3 = mapNextTx.find(txin.prevout);
            assert(it3 != mapNextTx.end());
            assert(it3->first == &txin.prevout);
            assert(it3->second == &tx);
        }
        auto comp = [](const CTxMemPoolEntry& a, const CTxMemPoolEntry& b) -> bool {
            return a.GetTx().GetHash() == b.GetTx().GetHash();
        };
        assert(setParentCheck.size() == it->GetMemPoolParentsConst().size());
        assert(std::equal(setParentCheck.begin(), setParentCheck.end(), it->GetMemPoolParentsConst().begin(), comp));
        // Verify ancestor state is correct.
        auto ancestors{AssumeCalculateMemPoolAncestors(__func__, *it, Limits::NoLimits())};
        uint64_t nCountCheck = ancestors.size() + 1;
        uint64_t nSizeCheck = it->GetTxSize();
        CAmount nFeesCheck = it->GetModifiedFee();
        int64_t nSigOpCheck = it->GetSigOpCost();

        for (txiter ancestorIt : ancestors) {
            nSizeCheck += ancestorIt->GetTxSize();
            nFeesCheck += ancestorIt->GetModifiedFee();
            nSigOpCheck += ancestorIt->GetSigOpCost();
        }

        assert(it->GetCountWithAncestors() == nCountCheck);
        assert(it->GetSizeWithAncestors() == nSizeCheck);
        assert(it->GetSigOpCostWithAncestors() == nSigOpCheck);
        assert(it->GetModFeesWithAncestors() == nFeesCheck);
        // Sanity check: we are walking in ascending ancestor count order.
        assert(prev_ancestor_count <= it->GetCountWithAncestors());
        prev_ancestor_count = it->GetCountWithAncestors();

        // Check children against mapNextTx
        CTxMemPoolEntry::Children setChildrenCheck;
        auto iter = mapNextTx.lower_bound(COutPoint(it->GetTx().GetHash(), 0));
        uint64_t child_sizes = 0;
        for (; iter != mapNextTx.end() && iter->first->hash == it->GetTx().GetHash(); ++iter) {
            txiter childit = mapTx.find(iter->second->GetHash());
            assert(childit != mapTx.end()); // mapNextTx points to in-mempool transactions
            if (setChildrenCheck.insert(*childit).second) {
                child_sizes += childit->GetTxSize();
            }
        }
        assert(setChildrenCheck.size() == it->GetMemPoolChildrenConst().size());
        assert(std::equal(setChildrenCheck.begin(), setChildrenCheck.end(), it->GetMemPoolChildrenConst().begin(), comp));
        // Also check to make sure size is greater than sum with immediate children.
        // just a sanity check, not definitive that this calc is correct...
        assert(it->GetSizeWithDescendants() >= child_sizes + it->GetTxSize());

        TxValidationState dummy_state; // Not used. CheckTxInputs() should always pass
        CAmount txfee = 0;
        assert(!tx.IsCoinBase());
        assert(Consensus::CheckTxInputs(tx, dummy_state, mempoolDuplicate, spendheight, SCRIPT_VERIFY_NAMES_MEMPOOL, txfee));
        for (const auto& input: tx.vin) mempoolDuplicate.SpendCoin(input.prevout);
        AddCoins(mempoolDuplicate, tx, std::numeric_limits<int>::max());
    }
    for (auto it = mapNextTx.cbegin(); it != mapNextTx.cend(); it++) {
        uint256 hash = it->second->GetHash();
        indexed_transaction_set::const_iterator it2 = mapTx.find(hash);
        const CTransaction& tx = it2->GetTx();
        assert(it2 != mapTx.end());
        assert(&tx == it->second);
    }

    assert(totalTxSize == checkTotal);
    assert(m_total_fee == check_total_fee);
    assert(innerUsage == cachedInnerUsage);

    checkNames(active_coins_tip, spendheight);
}

void CTxMemPool::checkNames(const CCoinsViewCache& active_coins_tip, int64_t spendheight) const
{
    names.check (active_coins_tip, spendheight);
}

bool CTxMemPool::CompareDepthAndScore(const uint256& hasha, const uint256& hashb, bool wtxid)
{
    LOCK(cs);
    indexed_transaction_set::const_iterator i = wtxid ? get_iter_from_wtxid(hasha) : mapTx.find(hasha);
    if (i == mapTx.end()) return false;
    indexed_transaction_set::const_iterator j = wtxid ? get_iter_from_wtxid(hashb) : mapTx.find(hashb);
    if (j == mapTx.end()) return true;
    uint64_t counta = i->GetCountWithAncestors();
    uint64_t countb = j->GetCountWithAncestors();
    if (counta == countb) {
        return CompareTxMemPoolEntryByScore()(*i, *j);
    }
    return counta < countb;
}

namespace {
class DepthAndScoreComparator
{
public:
    bool operator()(const CTxMemPool::indexed_transaction_set::const_iterator& a, const CTxMemPool::indexed_transaction_set::const_iterator& b)
    {
        uint64_t counta = a->GetCountWithAncestors();
        uint64_t countb = b->GetCountWithAncestors();
        if (counta == countb) {
            return CompareTxMemPoolEntryByScore()(*a, *b);
        }
        return counta < countb;
    }
};
} // namespace

std::vector<CTxMemPool::indexed_transaction_set::const_iterator> CTxMemPool::GetSortedDepthAndScore() const
{
    std::vector<indexed_transaction_set::const_iterator> iters;
    AssertLockHeld(cs);

    iters.reserve(mapTx.size());

    for (indexed_transaction_set::iterator mi = mapTx.begin(); mi != mapTx.end(); ++mi) {
        iters.push_back(mi);
    }
    std::sort(iters.begin(), iters.end(), DepthAndScoreComparator());
    return iters;
}

void CTxMemPool::queryHashes(std::vector<uint256>& vtxid) const
{
    LOCK(cs);
    auto iters = GetSortedDepthAndScore();

    vtxid.clear();
    vtxid.reserve(mapTx.size());

    for (auto it : iters) {
        vtxid.push_back(it->GetTx().GetHash());
    }
}

static TxMempoolInfo GetInfo(CTxMemPool::indexed_transaction_set::const_iterator it) {
    return TxMempoolInfo{it->GetSharedTx(), it->GetTime(), it->GetFee(), it->GetTxSize(), it->GetModifiedFee() - it->GetFee()};
}

std::vector<TxMempoolInfo> CTxMemPool::infoAll() const
{
    LOCK(cs);
    auto iters = GetSortedDepthAndScore();

    std::vector<TxMempoolInfo> ret;
    ret.reserve(mapTx.size());
    for (auto it : iters) {
        ret.push_back(GetInfo(it));
    }

    return ret;
}

CTransactionRef CTxMemPool::get(const uint256& hash) const
{
    LOCK(cs);
    indexed_transaction_set::const_iterator i = mapTx.find(hash);
    if (i == mapTx.end())
        return nullptr;
    return i->GetSharedTx();
}

TxMempoolInfo CTxMemPool::info(const GenTxid& gtxid) const
{
    LOCK(cs);
    indexed_transaction_set::const_iterator i = (gtxid.IsWtxid() ? get_iter_from_wtxid(gtxid.GetHash()) : mapTx.find(gtxid.GetHash()));
    if (i == mapTx.end())
        return TxMempoolInfo();
    return GetInfo(i);
}

void CTxMemPool::PrioritiseTransaction(const uint256& hash, const CAmount& nFeeDelta)
{
    {
        LOCK(cs);
        CAmount &delta = mapDeltas[hash];
        delta = SaturatingAdd(delta, nFeeDelta);
        txiter it = mapTx.find(hash);
        if (it != mapTx.end()) {
            mapTx.modify(it, [&nFeeDelta](CTxMemPoolEntry& e) { e.UpdateModifiedFee(nFeeDelta); });
            // Now update all ancestors' modified fees with descendants
            auto ancestors{AssumeCalculateMemPoolAncestors(__func__, *it, Limits::NoLimits(), /*fSearchForParents=*/false)};
            for (txiter ancestorIt : ancestors) {
                mapTx.modify(ancestorIt, [=](CTxMemPoolEntry& e){ e.UpdateDescendantState(0, nFeeDelta, 0);});
            }
            // Now update all descendants' modified fees with ancestors
            setEntries setDescendants;
            CalculateDescendants(it, setDescendants);
            setDescendants.erase(it);
            for (txiter descendantIt : setDescendants) {
                mapTx.modify(descendantIt, [=](CTxMemPoolEntry& e){ e.UpdateAncestorState(0, nFeeDelta, 0, 0); });
            }
            ++nTransactionsUpdated;
        }
    }
    LogPrintf("PrioritiseTransaction: %s fee += %s\n", hash.ToString(), FormatMoney(nFeeDelta));
}

void CTxMemPool::ApplyDelta(const uint256& hash, CAmount &nFeeDelta) const
{
    AssertLockHeld(cs);
    std::map<uint256, CAmount>::const_iterator pos = mapDeltas.find(hash);
    if (pos == mapDeltas.end())
        return;
    const CAmount &delta = pos->second;
    nFeeDelta += delta;
}

void CTxMemPool::ClearPrioritisation(const uint256& hash)
{
    AssertLockHeld(cs);
    mapDeltas.erase(hash);
}

const CTransaction* CTxMemPool::GetConflictTx(const COutPoint& prevout) const
{
    const auto it = mapNextTx.find(prevout);
    return it == mapNextTx.end() ? nullptr : it->second;
}

std::optional<CTxMemPool::txiter> CTxMemPool::GetIter(const uint256& txid) const
{
    auto it = mapTx.find(txid);
    if (it != mapTx.end()) return it;
    return std::nullopt;
}

CTxMemPool::setEntries CTxMemPool::GetIterSet(const std::set<uint256>& hashes) const
{
    CTxMemPool::setEntries ret;
    for (const auto& h : hashes) {
        const auto mi = GetIter(h);
        if (mi) ret.insert(*mi);
    }
    return ret;
}

bool CTxMemPool::HasNoInputsOf(const CTransaction &tx) const
{
    for (unsigned int i = 0; i < tx.vin.size(); i++)
        if (exists(GenTxid::Txid(tx.vin[i].prevout.hash)))
            return false;
    return true;
}

CCoinsViewMemPool::CCoinsViewMemPool(CCoinsView* baseIn, const CTxMemPool& mempoolIn) : CCoinsViewBacked(baseIn), mempool(mempoolIn) { }

bool CCoinsViewMemPool::GetCoin(const COutPoint &outpoint, Coin &coin) const {
    // Check to see if the inputs are made available by another tx in the package.
    // These Coins would not be available in the underlying CoinsView.
    if (auto it = m_temp_added.find(outpoint); it != m_temp_added.end()) {
        coin = it->second;
        return true;
    }

    // If an entry in the mempool exists, always return that one, as it's guaranteed to never
    // conflict with the underlying cache, and it cannot have pruned entries (as it contains full)
    // transactions. First checking the underlying cache risks returning a pruned entry instead.
    CTransactionRef ptx = mempool.get(outpoint.hash);
    if (ptx) {
        if (outpoint.n < ptx->vout.size()) {
            coin = Coin(ptx->vout[outpoint.n], MEMPOOL_HEIGHT, false);
            return true;
        } else {
            return false;
        }
    }
    return base->GetCoin(outpoint, coin);
}

void CCoinsViewMemPool::PackageAddTransaction(const CTransactionRef& tx)
{
    for (unsigned int n = 0; n < tx->vout.size(); ++n) {
        m_temp_added.emplace(COutPoint(tx->GetHash(), n), Coin(tx->vout[n], MEMPOOL_HEIGHT, false));
    }
}

size_t CTxMemPool::DynamicMemoryUsage() const {
    LOCK(cs);
    // Estimate the overhead of mapTx to be 15 pointers + an allocation, as no exact formula for boost::multi_index_contained is implemented.
    return memusage::MallocUsage(sizeof(CTxMemPoolEntry) + 15 * sizeof(void*)) * mapTx.size() + memusage::DynamicUsage(mapNextTx) + memusage::DynamicUsage(mapDeltas) + memusage::DynamicUsage(vTxHashes) + cachedInnerUsage;
}

void CTxMemPool::RemoveUnbroadcastTx(const uint256& txid, const bool unchecked) {
    LOCK(cs);

    if (m_unbroadcast_txids.erase(txid))
    {
        LogPrint(BCLog::MEMPOOL, "Removed %i from set of unbroadcast txns%s\n", txid.GetHex(), (unchecked ? " before confirmation that txn was sent out" : ""));
    }
}

void CTxMemPool::RemoveStaged(setEntries &stage, bool updateDescendants, MemPoolRemovalReason reason) {
    AssertLockHeld(cs);
    UpdateForRemoveFromMempool(stage, updateDescendants);
    for (txiter it : stage) {
        removeUnchecked(it, reason);
    }
}

int CTxMemPool::Expire(std::chrono::seconds time)
{
    AssertLockHeld(cs);
    indexed_transaction_set::index<entry_time>::type::iterator it = mapTx.get<entry_time>().begin();
    setEntries toremove;
    while (it != mapTx.get<entry_time>().end() && it->GetTime() < time) {
        toremove.insert(mapTx.project<0>(it));
        it++;
    }
    setEntries stage;
    for (txiter removeit : toremove) {
        CalculateDescendants(removeit, stage);
    }
    RemoveStaged(stage, false, MemPoolRemovalReason::EXPIRY);
    return stage.size();
}

void CTxMemPool::addUnchecked(const CTxMemPoolEntry &entry, bool validFeeEstimate)
{
    auto ancestors{AssumeCalculateMemPoolAncestors(__func__, entry, Limits::NoLimits())};
    return addUnchecked(entry, ancestors, validFeeEstimate);
}

void CTxMemPool::UpdateChild(txiter entry, txiter child, bool add)
{
    AssertLockHeld(cs);
    CTxMemPoolEntry::Children s;
    if (add && entry->GetMemPoolChildren().insert(*child).second) {
        cachedInnerUsage += memusage::IncrementalDynamicUsage(s);
    } else if (!add && entry->GetMemPoolChildren().erase(*child)) {
        cachedInnerUsage -= memusage::IncrementalDynamicUsage(s);
    }
}

void CTxMemPool::UpdateParent(txiter entry, txiter parent, bool add)
{
    AssertLockHeld(cs);
    CTxMemPoolEntry::Parents s;
    if (add && entry->GetMemPoolParents().insert(*parent).second) {
        cachedInnerUsage += memusage::IncrementalDynamicUsage(s);
    } else if (!add && entry->GetMemPoolParents().erase(*parent)) {
        cachedInnerUsage -= memusage::IncrementalDynamicUsage(s);
    }
}

CFeeRate CTxMemPool::GetMinFee(size_t sizelimit) const {
    LOCK(cs);
    if (!blockSinceLastRollingFeeBump || rollingMinimumFeeRate == 0)
        return CFeeRate(llround(rollingMinimumFeeRate));

    int64_t time = GetTime();
    if (time > lastRollingFeeUpdate + 10) {
        double halflife = ROLLING_FEE_HALFLIFE;
        if (DynamicMemoryUsage() < sizelimit / 4)
            halflife /= 4;
        else if (DynamicMemoryUsage() < sizelimit / 2)
            halflife /= 2;

        rollingMinimumFeeRate = rollingMinimumFeeRate / pow(2.0, (time - lastRollingFeeUpdate) / halflife);
        lastRollingFeeUpdate = time;

        if (rollingMinimumFeeRate < (double)m_incremental_relay_feerate.GetFeePerK() / 2) {
            rollingMinimumFeeRate = 0;
            return CFeeRate(0);
        }
    }
    return std::max(CFeeRate(llround(rollingMinimumFeeRate)), m_incremental_relay_feerate);
}

void CTxMemPool::trackPackageRemoved(const CFeeRate& rate) {
    AssertLockHeld(cs);
    if (rate.GetFeePerK() > rollingMinimumFeeRate) {
        rollingMinimumFeeRate = rate.GetFeePerK();
        blockSinceLastRollingFeeBump = false;
    }
}

void CTxMemPool::TrimToSize(size_t sizelimit, std::vector<COutPoint>* pvNoSpendsRemaining) {
    AssertLockHeld(cs);

    unsigned nTxnRemoved = 0;
    CFeeRate maxFeeRateRemoved(0);
    while (!mapTx.empty() && DynamicMemoryUsage() > sizelimit) {
        indexed_transaction_set::index<descendant_score>::type::iterator it = mapTx.get<descendant_score>().begin();

        // We set the new mempool min fee to the feerate of the removed set, plus the
        // "minimum reasonable fee rate" (ie some value under which we consider txn
        // to have 0 fee). This way, we don't allow txn to enter mempool with feerate
        // equal to txn which were removed with no block in between.
        CFeeRate removed(it->GetModFeesWithDescendants(), it->GetSizeWithDescendants());
        removed += m_incremental_relay_feerate;
        trackPackageRemoved(removed);
        maxFeeRateRemoved = std::max(maxFeeRateRemoved, removed);

        setEntries stage;
        CalculateDescendants(mapTx.project<0>(it), stage);
        nTxnRemoved += stage.size();

        std::vector<CTransaction> txn;
        if (pvNoSpendsRemaining) {
            txn.reserve(stage.size());
            for (txiter iter : stage)
                txn.push_back(iter->GetTx());
        }
        RemoveStaged(stage, false, MemPoolRemovalReason::SIZELIMIT);
        if (pvNoSpendsRemaining) {
            for (const CTransaction& tx : txn) {
                for (const CTxIn& txin : tx.vin) {
                    if (exists(GenTxid::Txid(txin.prevout.hash))) continue;
                    pvNoSpendsRemaining->push_back(txin.prevout);
                }
            }
        }
    }

    if (maxFeeRateRemoved > CFeeRate(0)) {
        LogPrint(BCLog::MEMPOOL, "Removed %u txn, rolling minimum fee bumped to %s\n", nTxnRemoved, maxFeeRateRemoved.ToString());
    }
}

uint64_t CTxMemPool::CalculateDescendantMaximum(txiter entry) const {
    // find parent with highest descendant count
    std::vector<txiter> candidates;
    setEntries counted;
    candidates.push_back(entry);
    uint64_t maximum = 0;
    while (candidates.size()) {
        txiter candidate = candidates.back();
        candidates.pop_back();
        if (!counted.insert(candidate).second) continue;
        const CTxMemPoolEntry::Parents& parents = candidate->GetMemPoolParentsConst();
        if (parents.size() == 0) {
            maximum = std::max(maximum, candidate->GetCountWithDescendants());
        } else {
            for (const CTxMemPoolEntry& i : parents) {
                candidates.push_back(mapTx.iterator_to(i));
            }
        }
    }
    return maximum;
}

void CTxMemPool::GetTransactionAncestry(const uint256& txid, size_t& ancestors, size_t& descendants, size_t* const ancestorsize, CAmount* const ancestorfees) const {
    LOCK(cs);
    auto it = mapTx.find(txid);
    ancestors = descendants = 0;
    if (it != mapTx.end()) {
        ancestors = it->GetCountWithAncestors();
        if (ancestorsize) *ancestorsize = it->GetSizeWithAncestors();
        if (ancestorfees) *ancestorfees = it->GetModFeesWithAncestors();
        descendants = CalculateDescendantMaximum(it);
    }
}

bool CTxMemPool::GetLoadTried() const
{
    LOCK(cs);
    return m_load_tried;
}

void CTxMemPool::SetLoadTried(bool load_tried)
{
    LOCK(cs);
    m_load_tried = load_tried;
}


const std::string RemovalReasonToString(const MemPoolRemovalReason& r) noexcept
{
    switch (r) {
        case MemPoolRemovalReason::EXPIRY: return "expiry";
        case MemPoolRemovalReason::SIZELIMIT: return "sizelimit";
        case MemPoolRemovalReason::REORG: return "reorg";
        case MemPoolRemovalReason::BLOCK: return "block";
        case MemPoolRemovalReason::CONFLICT: return "conflict";
        case MemPoolRemovalReason::REPLACED: return "replaced";
        case MemPoolRemovalReason::NAME_CONFLICT: return "name-conflict";
    }
    assert(false);
}<|MERGE_RESOLUTION|>--- conflicted
+++ resolved
@@ -641,30 +641,6 @@
     blockSinceLastRollingFeeBump = true;
 }
 
-<<<<<<< HEAD
-void CTxMemPool::_clear()
-{
-    vTxHashes.clear();
-    mapTx.clear();
-    mapNextTx.clear();
-    names.clear();
-    totalTxSize = 0;
-    m_total_fee = 0;
-    cachedInnerUsage = 0;
-    lastRollingFeeUpdate = GetTime();
-    blockSinceLastRollingFeeBump = false;
-    rollingMinimumFeeRate = 0;
-    ++nTransactionsUpdated;
-}
-
-void CTxMemPool::clear()
-{
-    LOCK(cs);
-    _clear();
-}
-
-=======
->>>>>>> b087c427
 void CTxMemPool::check(const CCoinsViewCache& active_coins_tip, int64_t spendheight) const
 {
     if (m_check_ratio == 0) return;

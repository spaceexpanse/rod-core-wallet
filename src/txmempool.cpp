--- conflicted
+++ resolved
@@ -1212,23 +1212,6 @@
     m_load_tried = load_tried;
 }
 
-<<<<<<< HEAD
-std::string RemovalReasonToString(const MemPoolRemovalReason& r) noexcept
-{
-    switch (r) {
-        case MemPoolRemovalReason::EXPIRY: return "expiry";
-        case MemPoolRemovalReason::SIZELIMIT: return "sizelimit";
-        case MemPoolRemovalReason::REORG: return "reorg";
-        case MemPoolRemovalReason::BLOCK: return "block";
-        case MemPoolRemovalReason::CONFLICT: return "conflict";
-        case MemPoolRemovalReason::REPLACED: return "replaced";
-        case MemPoolRemovalReason::NAME_CONFLICT: return "name-conflict";
-    }
-    assert(false);
-}
-
-=======
->>>>>>> 89fc0178
 std::vector<CTxMemPool::txiter> CTxMemPool::GatherClusters(const std::vector<uint256>& txids) const
 {
     AssertLockHeld(cs);

--- conflicted
+++ resolved
@@ -9,11 +9,7 @@
  * network protocol versioning
  */
 
-<<<<<<< HEAD
-static const int PROTOCOL_VERSION = 110015;
-=======
-static const int PROTOCOL_VERSION = 70016;
->>>>>>> 31d2b409
+static const int PROTOCOL_VERSION = 110016;
 
 //! initial proto version, to be increased after version/verack negotiation
 static const int INIT_PROTO_VERSION = 209;
@@ -43,6 +39,6 @@
 static const int INVALID_CB_NO_BAN_VERSION = 110015;
 
 //! "wtxidrelay" command for wtxid-based relay starts with this version
-static const int WTXID_RELAY_VERSION = 70016;
+static const int WTXID_RELAY_VERSION = 110016;
 
 #endif // BITCOIN_VERSION_H
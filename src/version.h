--- conflicted
+++ resolved
@@ -9,11 +9,7 @@
  * network protocol versioning
  */
 
-<<<<<<< HEAD
-static const int PROTOCOL_VERSION = 110015;
-=======
-static const int PROTOCOL_VERSION = 70016;
->>>>>>> a339289c
+static const int PROTOCOL_VERSION = 110016;
 
 //! initial proto version, to be increased after version/verack negotiation
 static const int INIT_PROTO_VERSION = 209;

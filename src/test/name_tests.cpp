--- conflicted
+++ resolved
@@ -52,7 +52,6 @@
 }
 
 /**
-<<<<<<< HEAD
  * Converts a given test into a valid JSON value for name updates.
  */
 std::string
@@ -80,7 +79,9 @@
   assert (result.size () == len);
 
   return DecodeName (result, NameEncoding::ASCII);
-=======
+}
+
+/**
  * Wrapper around CheckNameTransaction to make it callable with a
  * CMutableTransaction.  This avoids tons of explicit conversions that
  * would otherwise be needed below for the tests.
@@ -88,11 +89,10 @@
 bool
 CheckNameTransaction (const CMutableTransaction& mtx, const unsigned nHeight,
                       const CCoinsView& view,
-                      CValidationState& state, const unsigned flags)
+                      CValidationState& state)
 {
   const CTransaction tx(mtx);
-  return CheckNameTransaction (tx, nHeight, view, state, flags);
->>>>>>> e72b2b31
+  return CheckNameTransaction (tx, nHeight, view, state);
 }
 
 } // anonymous namespace
@@ -620,39 +620,10 @@
 
   /* Duplicate name outs are not allowed.  */
   mtx = CMutableTransaction (baseTx);
-<<<<<<< HEAD
   mtx.vout.push_back (CTxOut (COIN, scrRegister));
   BOOST_CHECK (CheckNameTransaction (mtx, 200000, view, state));
   mtx.vout.push_back (CTxOut (COIN, scrRegister));
   BOOST_CHECK (!CheckNameTransaction (mtx, 200000, view, state));
-=======
-  mtx.vout.push_back (CTxOut (COIN, scrNew));
-  BOOST_CHECK (!CheckNameTransaction (mtx, 200000, view, state, 0));
-  mtx.SetNamecoin ();
-  BOOST_CHECK (CheckNameTransaction (mtx, 200000, view, state, 0));
-  mtx.vout.push_back (CTxOut (COIN, scrNew));
-  BOOST_CHECK (!CheckNameTransaction (mtx, 200000, view, state, 0));
-
-  /* ************************** */
-  /* Test NAME_NEW validation.  */
-
-  /* Basic verification of NAME_NEW.  */
-  mtx = CMutableTransaction (baseTx);
-  mtx.SetNamecoin ();
-  mtx.vout.push_back (CTxOut (COIN, scrNew));
-  BOOST_CHECK (CheckNameTransaction (mtx, 200000, view, state, 0));
-  mtx.vin.push_back (CTxIn (inNew));
-  BOOST_CHECK (!CheckNameTransaction (mtx, 200000, view, state, 0));
-  BOOST_CHECK (IsStandardTx (CTransaction (mtx), reason));
-
-  /* Greedy names.  */
-  mtx.vin.clear ();
-  mtx.vout[1].nValue = COIN / 100;
-  BOOST_CHECK (CheckNameTransaction (mtx, 212500, view, state, 0));
-  mtx.vout[1].nValue = COIN / 100 - 1;
-  BOOST_CHECK (CheckNameTransaction (mtx, 212499, view, state, 0));
-  BOOST_CHECK (!CheckNameTransaction (mtx, 212500, view, state, 0));
->>>>>>> e72b2b31
 
   /* ***************************** */
   /* Test NAME_UPDATE validation.  */
@@ -674,14 +645,8 @@
   mtx.vout.push_back (CTxOut (COIN, scrUpdate));
   BOOST_CHECK (!CheckNameTransaction (mtx, 200000, viewUpd, state));
   mtx.vin.push_back (CTxIn (inUpdate));
-<<<<<<< HEAD
   BOOST_CHECK (CheckNameTransaction (mtx, 200000, viewUpd, state));
-  BOOST_CHECK (IsStandardTx (mtx, reason));
-=======
-  BOOST_CHECK (CheckNameTransaction (mtx, 135999, viewUpd, state, 0));
-  BOOST_CHECK (!CheckNameTransaction (mtx, 136000, viewUpd, state, 0));
   BOOST_CHECK (IsStandardTx (CTransaction (mtx), reason));
->>>>>>> e72b2b31
 
   /* Check update of REGISTER output.  */
   mtx.vin.clear ();
@@ -715,22 +680,13 @@
   /* Name exists already.  */
   viewClean.SetName (name1, data1, false);
   mtx = CMutableTransaction (baseTx);
-<<<<<<< HEAD
   mtx.vout.push_back (CTxOut (COIN, scrRegister));
   BOOST_CHECK (!CheckNameTransaction (mtx, 100012, viewClean, state));
-=======
-  mtx.SetNamecoin ();
-  mtx.vout.push_back (CTxOut (COIN, scrFirst));
-  BOOST_CHECK (!CheckNameTransaction (mtx, 100012, viewClean, state, 0));
-  mtx.vin.push_back (CTxIn (inNew));
-  BOOST_CHECK (CheckNameTransaction (mtx, 100012, viewClean, state, 0));
-  BOOST_CHECK (IsStandardTx (CTransaction (mtx), reason));
->>>>>>> e72b2b31
 
   /* Basic valid transaction.  */
   viewClean.DeleteName (name1);
   BOOST_CHECK (CheckNameTransaction (mtx, 100012, viewClean, state));
-  BOOST_CHECK (IsStandardTx (mtx, reason));
+  BOOST_CHECK (IsStandardTx (CTransaction (mtx), reason));
 
   /* Invalid name or value is caught.  */
   mtx = CMutableTransaction (baseTx);
@@ -778,21 +734,8 @@
      ApplyNameTransaction and not validation.  */
 
   CMutableTransaction mtx;
-<<<<<<< HEAD
   mtx.vout.push_back (CTxOut (COIN, scrRegister));
-  ApplyNameTransaction (mtx, 200, view, undo);
-=======
-  mtx.SetNamecoin ();
-  mtx.vout.push_back (CTxOut (COIN, scrNew));
-  ApplyNameTransaction (CTransaction (mtx), 100, view, undo);
-  BOOST_CHECK (!view.GetName (name, data));
-  BOOST_CHECK (undo.vnameundo.empty ());
-  BOOST_CHECK (!view.GetNameHistory (name, history));
-
-  mtx.vout.clear ();
-  mtx.vout.push_back (CTxOut (COIN, scrFirst));
   ApplyNameTransaction (CTransaction (mtx), 200, view, undo);
->>>>>>> e72b2b31
   BOOST_CHECK (view.GetName (name, data));
   BOOST_CHECK (data.getHeight () == 200);
   BOOST_CHECK (data.getValue () == value1);
@@ -850,74 +793,31 @@
   /* The constructed tx needs not be valid.  We only test
      the mempool acceptance and not validation.  */
 
-<<<<<<< HEAD
-  CMutableTransaction txReg1;
-  txReg1.vout.push_back (CTxOut (COIN, reg1));
-  CMutableTransaction txReg2;
-  txReg2.vout.push_back (CTxOut (COIN, reg2));
-
-  CMutableTransaction txUpd1;
-  txUpd1.vout.push_back (CTxOut (COIN, upd1));
-  CMutableTransaction txUpd2;
-  txUpd2.vout.push_back (CTxOut (COIN, upd2));
-=======
-  CMutableTransaction mtxNew1;
-  mtxNew1.SetNamecoin ();
-  mtxNew1.vout.push_back (CTxOut (COIN, new1));
-  const CTransaction txNew1(mtxNew1);
-  CMutableTransaction mtxNew1p;
-  mtxNew1p.SetNamecoin ();
-  mtxNew1p.vout.push_back (CTxOut (COIN, new1p));
-  const CTransaction txNew1p(mtxNew1p);
-  CMutableTransaction mtxNew2;
-  mtxNew2.SetNamecoin ();
-  mtxNew2.vout.push_back (CTxOut (COIN, new2));
-  const CTransaction txNew2(mtxNew2);
-
   CMutableTransaction mtxReg1;
-  mtxReg1.SetNamecoin ();
-  mtxReg1.vout.push_back (CTxOut (COIN, first1));
+  mtxReg1.vout.push_back (CTxOut (COIN, reg1));
   const CTransaction txReg1(mtxReg1);
   CMutableTransaction mtxReg2;
-  mtxReg2.SetNamecoin ();
-  mtxReg2.vout.push_back (CTxOut (COIN, first2));
+  mtxReg2.vout.push_back (CTxOut (COIN, reg2));
   const CTransaction txReg2(mtxReg2);
 
   CMutableTransaction mtxUpd1;
-  mtxUpd1.SetNamecoin ();
   mtxUpd1.vout.push_back (CTxOut (COIN, upd1));
   const CTransaction txUpd1(mtxUpd1);
   CMutableTransaction mtxUpd2;
-  mtxUpd2.SetNamecoin ();
   mtxUpd2.vout.push_back (CTxOut (COIN, upd2));
   const CTransaction txUpd2(mtxUpd2);
->>>>>>> e72b2b31
 
   /* Build an invalid transaction.  It should not crash (assert fail)
      the mempool check.  */
 
-<<<<<<< HEAD
-  CMutableTransaction txInvalid;
-  mempool.checkNameOps (txInvalid);
-
-  txInvalid.vout.push_back (CTxOut (COIN, reg1));
-  txInvalid.vout.push_back (CTxOut (COIN, reg2));
-  txInvalid.vout.push_back (CTxOut (COIN, upd1));
-  txInvalid.vout.push_back (CTxOut (COIN, upd2));
-  mempool.checkNameOps (txInvalid);
-=======
   CMutableTransaction mtxInvalid;
-  mtxInvalid.SetNamecoin ();
   mempool.checkNameOps (CTransaction (mtxInvalid));
 
-  mtxInvalid.vout.push_back (CTxOut (COIN, new1));
-  mtxInvalid.vout.push_back (CTxOut (COIN, new2));
-  mtxInvalid.vout.push_back (CTxOut (COIN, first1));
-  mtxInvalid.vout.push_back (CTxOut (COIN, first2));
+  mtxInvalid.vout.push_back (CTxOut (COIN, reg1));
+  mtxInvalid.vout.push_back (CTxOut (COIN, reg2));
   mtxInvalid.vout.push_back (CTxOut (COIN, upd1));
   mtxInvalid.vout.push_back (CTxOut (COIN, upd2));
   mempool.checkNameOps (CTransaction (mtxInvalid));
->>>>>>> e72b2b31
 
   /* For an empty mempool, all tx should be fine.  */
   BOOST_CHECK (!mempool.registersName (nameReg));

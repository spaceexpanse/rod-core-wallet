// Copyright (c) 2017-2020 The Bitcoin Core developers
// Distributed under the MIT software license, see the accompanying
// file COPYING or http://www.opensource.org/licenses/mit-license.php.

#include <consensus/validation.h>
#include <key_io.h>
#include <policy/packages.h>
#include <policy/policy.h>
#include <primitives/transaction.h>
#include <script/script.h>
#include <script/standard.h>
#include <test/util/setup_common.h>
#include <validation.h>

#include <boost/test/unit_test.hpp>


BOOST_AUTO_TEST_SUITE(txvalidation_tests)

/**
 * Ensure that the mempool won't accept coinbase transactions.
 */
BOOST_FIXTURE_TEST_CASE(tx_mempool_reject_coinbase, TestChain100Setup)
{
    CScript scriptPubKey = CScript() << ToByteVector(coinbaseKey.GetPubKey()) << OP_CHECKSIG;
    CMutableTransaction coinbaseTx;

    coinbaseTx.nVersion = 1;
    coinbaseTx.vin.resize(1);
    coinbaseTx.vout.resize(1);
    coinbaseTx.vin[0].scriptSig = CScript() << OP_11 << OP_EQUAL;
    coinbaseTx.vout[0].nValue = 1 * CENT;
    coinbaseTx.vout[0].scriptPubKey = scriptPubKey;

    BOOST_CHECK(CTransaction(coinbaseTx).IsCoinBase());

    LOCK(cs_main);

    unsigned int initialPoolSize = m_node.mempool->size();
    const MempoolAcceptResult result = m_node.chainman->ProcessTransaction(MakeTransactionRef(coinbaseTx));

    BOOST_CHECK(result.m_result_type == MempoolAcceptResult::ResultType::INVALID);

    // Check that the transaction hasn't been added to mempool.
    BOOST_CHECK_EQUAL(m_node.mempool->size(), initialPoolSize);

    // Check that the validation state reflects the unsuccessful attempt.
    BOOST_CHECK(result.m_state.IsInvalid());
    BOOST_CHECK_EQUAL(result.m_state.GetRejectReason(), "coinbase");
    BOOST_CHECK(result.m_state.GetResult() == TxValidationResult::TX_CONSENSUS);
}
<<<<<<< HEAD

// Create placeholder transactions that have no meaning.
inline CTransactionRef create_placeholder_tx(size_t num_inputs, size_t num_outputs)
{
    CMutableTransaction mtx = CMutableTransaction();
    mtx.vin.resize(num_inputs);
    mtx.vout.resize(num_outputs);
    auto random_script = CScript() << ToByteVector(InsecureRand256()) << ToByteVector(InsecureRand256());
    for (size_t i{0}; i < num_inputs; ++i) {
        mtx.vin[i].prevout.hash = InsecureRand256();
        mtx.vin[i].prevout.n = 0;
        mtx.vin[i].scriptSig = random_script;
    }
    for (size_t o{0}; o < num_outputs; ++o) {
        mtx.vout[o].nValue = 1 * CENT;
        mtx.vout[o].scriptPubKey = random_script;
    }
    return MakeTransactionRef(mtx);
}

BOOST_FIXTURE_TEST_CASE(package_tests, TestChain100Setup)
{
    LOCK(cs_main);
    unsigned int initialPoolSize = m_node.mempool->size();

    // Parent and Child Package
    CKey parent_key;
    parent_key.MakeNewKey(true);
    CScript parent_locking_script = GetScriptForDestination(PKHash(parent_key.GetPubKey()));
    auto mtx_parent = CreateValidMempoolTransaction(/* input_transaction */ m_coinbase_txns[0], /* vout */ 0,
                                                    /* input_height */ 0, /* input_signing_key */ coinbaseKey,
                                                    /* output_destination */ parent_locking_script,
                                                    /* output_amount */ CAmount(49 * COIN), /* submit */ false);
    CTransactionRef tx_parent = MakeTransactionRef(mtx_parent);

    CKey child_key;
    child_key.MakeNewKey(true);
    CScript child_locking_script = GetScriptForDestination(PKHash(child_key.GetPubKey()));
    auto mtx_child = CreateValidMempoolTransaction(/* input_transaction */ tx_parent, /* vout */ 0,
                                                   /* input_height */ 101, /* input_signing_key */ parent_key,
                                                   /* output_destination */ child_locking_script,
                                                   /* output_amount */ CAmount(48 * COIN), /* submit */ false);
    CTransactionRef tx_child = MakeTransactionRef(mtx_child);
    const auto result_parent_child = ProcessNewPackage(m_node.chainman->ActiveChainstate(), *m_node.mempool, {tx_parent, tx_child}, /* test_accept */ true);
    BOOST_CHECK_MESSAGE(result_parent_child.m_state.IsValid(),
                        "Package validation unexpectedly failed: " << result_parent_child.m_state.GetRejectReason());
    auto it_parent = result_parent_child.m_tx_results.find(tx_parent->GetWitnessHash());
    auto it_child = result_parent_child.m_tx_results.find(tx_child->GetWitnessHash());
    BOOST_CHECK(it_parent != result_parent_child.m_tx_results.end());
    BOOST_CHECK_MESSAGE(it_parent->second.m_state.IsValid(),
                        "Package validation unexpectedly failed: " << it_parent->second.m_state.GetRejectReason());
    BOOST_CHECK(it_child != result_parent_child.m_tx_results.end());
    BOOST_CHECK_MESSAGE(it_child->second.m_state.IsValid(),
                        "Package validation unexpectedly failed: " << it_child->second.m_state.GetRejectReason());

    // Packages can't have more than 25 transactions.
    Package package_too_many;
    package_too_many.reserve(MAX_PACKAGE_COUNT + 1);
    for (size_t i{0}; i < MAX_PACKAGE_COUNT + 1; ++i) {
        package_too_many.emplace_back(create_placeholder_tx(1, 1));
    }
    auto result_too_many = ProcessNewPackage(m_node.chainman->ActiveChainstate(), *m_node.mempool, package_too_many, /* test_accept */ true);
    BOOST_CHECK(result_too_many.m_state.IsInvalid());
    BOOST_CHECK_EQUAL(result_too_many.m_state.GetResult(), PackageValidationResult::PCKG_POLICY);
    BOOST_CHECK_EQUAL(result_too_many.m_state.GetRejectReason(), "package-too-many-transactions");

    // Packages can't have a total size of more than 101KvB.
    CTransactionRef large_ptx = create_placeholder_tx(150, 150);
    Package package_too_large;
    auto size_large = GetVirtualTransactionSize(*large_ptx);
    size_t total_size{0};
    while (total_size <= MAX_PACKAGE_SIZE * 1000) {
        package_too_large.push_back(large_ptx);
        total_size += size_large;
    }
    BOOST_CHECK(package_too_large.size() <= MAX_PACKAGE_COUNT);
    auto result_too_large = ProcessNewPackage(m_node.chainman->ActiveChainstate(), *m_node.mempool, package_too_large, /* test_accept */ true);
    BOOST_CHECK(result_too_large.m_state.IsInvalid());
    BOOST_CHECK_EQUAL(result_too_large.m_state.GetResult(), PackageValidationResult::PCKG_POLICY);
    BOOST_CHECK_EQUAL(result_too_large.m_state.GetRejectReason(), "package-too-large");

    // A single, giant transaction submitted through ProcessNewPackage fails on single tx policy.
    CTransactionRef giant_ptx = create_placeholder_tx(99, 99);
    BOOST_CHECK(GetVirtualTransactionSize(*giant_ptx) > MAX_PACKAGE_SIZE * 100);
    auto result_single_large = ProcessNewPackage(m_node.chainman->ActiveChainstate(), *m_node.mempool, {giant_ptx}, /* test_accept */ true);
    BOOST_CHECK(result_single_large.m_state.IsInvalid());
    BOOST_CHECK_EQUAL(result_single_large.m_state.GetResult(), PackageValidationResult::PCKG_TX);
    BOOST_CHECK_EQUAL(result_single_large.m_state.GetRejectReason(), "transaction failed");
    auto it_giant_tx = result_single_large.m_tx_results.find(giant_ptx->GetWitnessHash());
    BOOST_CHECK(it_giant_tx != result_single_large.m_tx_results.end());
    BOOST_CHECK_EQUAL(it_giant_tx->second.m_state.GetRejectReason(), "tx-size");

    // Check that mempool size hasn't changed.
    BOOST_CHECK_EQUAL(m_node.mempool->size(), initialPoolSize);
}
=======
>>>>>>> c8b217f0
BOOST_AUTO_TEST_SUITE_END()<|MERGE_RESOLUTION|>--- conflicted
+++ resolved
@@ -49,102 +49,4 @@
     BOOST_CHECK_EQUAL(result.m_state.GetRejectReason(), "coinbase");
     BOOST_CHECK(result.m_state.GetResult() == TxValidationResult::TX_CONSENSUS);
 }
-<<<<<<< HEAD
-
-// Create placeholder transactions that have no meaning.
-inline CTransactionRef create_placeholder_tx(size_t num_inputs, size_t num_outputs)
-{
-    CMutableTransaction mtx = CMutableTransaction();
-    mtx.vin.resize(num_inputs);
-    mtx.vout.resize(num_outputs);
-    auto random_script = CScript() << ToByteVector(InsecureRand256()) << ToByteVector(InsecureRand256());
-    for (size_t i{0}; i < num_inputs; ++i) {
-        mtx.vin[i].prevout.hash = InsecureRand256();
-        mtx.vin[i].prevout.n = 0;
-        mtx.vin[i].scriptSig = random_script;
-    }
-    for (size_t o{0}; o < num_outputs; ++o) {
-        mtx.vout[o].nValue = 1 * CENT;
-        mtx.vout[o].scriptPubKey = random_script;
-    }
-    return MakeTransactionRef(mtx);
-}
-
-BOOST_FIXTURE_TEST_CASE(package_tests, TestChain100Setup)
-{
-    LOCK(cs_main);
-    unsigned int initialPoolSize = m_node.mempool->size();
-
-    // Parent and Child Package
-    CKey parent_key;
-    parent_key.MakeNewKey(true);
-    CScript parent_locking_script = GetScriptForDestination(PKHash(parent_key.GetPubKey()));
-    auto mtx_parent = CreateValidMempoolTransaction(/* input_transaction */ m_coinbase_txns[0], /* vout */ 0,
-                                                    /* input_height */ 0, /* input_signing_key */ coinbaseKey,
-                                                    /* output_destination */ parent_locking_script,
-                                                    /* output_amount */ CAmount(49 * COIN), /* submit */ false);
-    CTransactionRef tx_parent = MakeTransactionRef(mtx_parent);
-
-    CKey child_key;
-    child_key.MakeNewKey(true);
-    CScript child_locking_script = GetScriptForDestination(PKHash(child_key.GetPubKey()));
-    auto mtx_child = CreateValidMempoolTransaction(/* input_transaction */ tx_parent, /* vout */ 0,
-                                                   /* input_height */ 101, /* input_signing_key */ parent_key,
-                                                   /* output_destination */ child_locking_script,
-                                                   /* output_amount */ CAmount(48 * COIN), /* submit */ false);
-    CTransactionRef tx_child = MakeTransactionRef(mtx_child);
-    const auto result_parent_child = ProcessNewPackage(m_node.chainman->ActiveChainstate(), *m_node.mempool, {tx_parent, tx_child}, /* test_accept */ true);
-    BOOST_CHECK_MESSAGE(result_parent_child.m_state.IsValid(),
-                        "Package validation unexpectedly failed: " << result_parent_child.m_state.GetRejectReason());
-    auto it_parent = result_parent_child.m_tx_results.find(tx_parent->GetWitnessHash());
-    auto it_child = result_parent_child.m_tx_results.find(tx_child->GetWitnessHash());
-    BOOST_CHECK(it_parent != result_parent_child.m_tx_results.end());
-    BOOST_CHECK_MESSAGE(it_parent->second.m_state.IsValid(),
-                        "Package validation unexpectedly failed: " << it_parent->second.m_state.GetRejectReason());
-    BOOST_CHECK(it_child != result_parent_child.m_tx_results.end());
-    BOOST_CHECK_MESSAGE(it_child->second.m_state.IsValid(),
-                        "Package validation unexpectedly failed: " << it_child->second.m_state.GetRejectReason());
-
-    // Packages can't have more than 25 transactions.
-    Package package_too_many;
-    package_too_many.reserve(MAX_PACKAGE_COUNT + 1);
-    for (size_t i{0}; i < MAX_PACKAGE_COUNT + 1; ++i) {
-        package_too_many.emplace_back(create_placeholder_tx(1, 1));
-    }
-    auto result_too_many = ProcessNewPackage(m_node.chainman->ActiveChainstate(), *m_node.mempool, package_too_many, /* test_accept */ true);
-    BOOST_CHECK(result_too_many.m_state.IsInvalid());
-    BOOST_CHECK_EQUAL(result_too_many.m_state.GetResult(), PackageValidationResult::PCKG_POLICY);
-    BOOST_CHECK_EQUAL(result_too_many.m_state.GetRejectReason(), "package-too-many-transactions");
-
-    // Packages can't have a total size of more than 101KvB.
-    CTransactionRef large_ptx = create_placeholder_tx(150, 150);
-    Package package_too_large;
-    auto size_large = GetVirtualTransactionSize(*large_ptx);
-    size_t total_size{0};
-    while (total_size <= MAX_PACKAGE_SIZE * 1000) {
-        package_too_large.push_back(large_ptx);
-        total_size += size_large;
-    }
-    BOOST_CHECK(package_too_large.size() <= MAX_PACKAGE_COUNT);
-    auto result_too_large = ProcessNewPackage(m_node.chainman->ActiveChainstate(), *m_node.mempool, package_too_large, /* test_accept */ true);
-    BOOST_CHECK(result_too_large.m_state.IsInvalid());
-    BOOST_CHECK_EQUAL(result_too_large.m_state.GetResult(), PackageValidationResult::PCKG_POLICY);
-    BOOST_CHECK_EQUAL(result_too_large.m_state.GetRejectReason(), "package-too-large");
-
-    // A single, giant transaction submitted through ProcessNewPackage fails on single tx policy.
-    CTransactionRef giant_ptx = create_placeholder_tx(99, 99);
-    BOOST_CHECK(GetVirtualTransactionSize(*giant_ptx) > MAX_PACKAGE_SIZE * 100);
-    auto result_single_large = ProcessNewPackage(m_node.chainman->ActiveChainstate(), *m_node.mempool, {giant_ptx}, /* test_accept */ true);
-    BOOST_CHECK(result_single_large.m_state.IsInvalid());
-    BOOST_CHECK_EQUAL(result_single_large.m_state.GetResult(), PackageValidationResult::PCKG_TX);
-    BOOST_CHECK_EQUAL(result_single_large.m_state.GetRejectReason(), "transaction failed");
-    auto it_giant_tx = result_single_large.m_tx_results.find(giant_ptx->GetWitnessHash());
-    BOOST_CHECK(it_giant_tx != result_single_large.m_tx_results.end());
-    BOOST_CHECK_EQUAL(it_giant_tx->second.m_state.GetRejectReason(), "tx-size");
-
-    // Check that mempool size hasn't changed.
-    BOOST_CHECK_EQUAL(m_node.mempool->size(), initialPoolSize);
-}
-=======
->>>>>>> c8b217f0
 BOOST_AUTO_TEST_SUITE_END()
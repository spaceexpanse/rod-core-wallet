--- conflicted
+++ resolved
@@ -419,11 +419,7 @@
     /* after tx6 is mined, tx7 should move up in the sort */
     std::vector<CTransactionRef> vtx;
     vtx.push_back(MakeTransactionRef(tx6));
-<<<<<<< HEAD
-    pool.removeForBlock(vtx, 1, NULL, NULL, false);
-=======
     pool.removeForBlock(vtx, 1);
->>>>>>> d4b42ea7
 
     sortedOrder.erase(sortedOrder.begin()+1);
     // Ties are broken by hash

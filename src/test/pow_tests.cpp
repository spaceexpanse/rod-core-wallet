// Copyright (c) 2015-2019 The Bitcoin Core developers
// Distributed under the MIT software license, see the accompanying
// file COPYING or http://www.opensource.org/licenses/mit-license.php.

#include <chain.h>
#include <chainparams.h>
#include <pow.h>
#include <powdata.h>
#include <test/util/setup_common.h>

#include <boost/test/unit_test.hpp>

BOOST_FIXTURE_TEST_SUITE(pow_tests, BasicTestingSetup)

#if 0
FIXME: Add updated tests for DGW difficulty algo.

/* Test calculation of next difficulty target with no constraints applying */
BOOST_AUTO_TEST_CASE(get_next_work)
{
    const auto chainParams = CreateChainParams(*m_node.args, CBaseChainParams::MAIN);
    int64_t nLastRetargetTime = 1261130161; // Block #30240
    CBlockIndex pindexLast;
    pindexLast.nHeight = 32255;
    pindexLast.nTime = 1262152739;  // Block #32255
    pindexLast.nBits = 0x1d00ffff;
    BOOST_CHECK_EQUAL(CalculateNextWorkRequired(&pindexLast, nLastRetargetTime, chainParams->GetConsensus()), 0x1d00d86aU);
}

/* Test the constraint on the upper bound for next work */
BOOST_AUTO_TEST_CASE(get_next_work_pow_limit)
{
    const auto chainParams = CreateChainParams(*m_node.args, CBaseChainParams::MAIN);
    int64_t nLastRetargetTime = 1231006505; // Block #0
    CBlockIndex pindexLast;
    pindexLast.nHeight = 2015;
    pindexLast.nTime = 1233061996;  // Block #2015
    pindexLast.nBits = 0x1d00ffff;
    BOOST_CHECK_EQUAL(CalculateNextWorkRequired(&pindexLast, nLastRetargetTime, chainParams->GetConsensus()), 0x1d00ffffU);
}

/* Test the constraint on the lower bound for actual time taken */
BOOST_AUTO_TEST_CASE(get_next_work_lower_limit_actual)
{
    const auto chainParams = CreateChainParams(*m_node.args, CBaseChainParams::MAIN);
    int64_t nLastRetargetTime = 1279008237; // Block #66528
    CBlockIndex pindexLast;
    pindexLast.nHeight = 68543;
    pindexLast.nTime = 1279297671;  // Block #68543
    pindexLast.nBits = 0x1c05a3f4;
    BOOST_CHECK_EQUAL(CalculateNextWorkRequired(&pindexLast, nLastRetargetTime, chainParams->GetConsensus()), 0x1c0168fdU);
}

/* Test the constraint on the upper bound for actual time taken */
BOOST_AUTO_TEST_CASE(get_next_work_upper_limit_actual)
{
    const auto chainParams = CreateChainParams(*m_node.args, CBaseChainParams::MAIN);
    int64_t nLastRetargetTime = 1263163443; // NOTE: Not an actual block time
    CBlockIndex pindexLast;
    pindexLast.nHeight = 46367;
    pindexLast.nTime = 1269211443;  // Block #46367
    pindexLast.nBits = 0x1c387f6f;
    BOOST_CHECK_EQUAL(CalculateNextWorkRequired(&pindexLast, nLastRetargetTime, chainParams->GetConsensus()), 0x1d00e1fdU);
}

#endif // Disabled tests for difficulty algo.

#if 0
FIXME: Tests are disabled because CheckProofOfWork is done in Xaya
and replaced by PowData::checkProofOfWork, which does not follow
exactly the same signature.

BOOST_AUTO_TEST_CASE(CheckProofOfWork_test_negative_target)
{
    const auto params = CreateChainParams(*m_node.args, CBaseChainParams::MAIN);
    const auto& consensus = params->GetConsensus();
    uint256 hash;
    unsigned int nBits;
    nBits = UintToArith256(consensus.powLimit).GetCompact(true);
    hash.SetHex("0x1");
    BOOST_CHECK(!CheckProofOfWork(hash, nBits, consensus));
}

BOOST_AUTO_TEST_CASE(CheckProofOfWork_test_overflow_target)
{
    const auto params = CreateChainParams(*m_node.args, CBaseChainParams::MAIN);
    const auto& consensus = params->GetConsensus();
    uint256 hash;
    unsigned int nBits = ~0x00800000;
    hash.SetHex("0x1");
    BOOST_CHECK(!CheckProofOfWork(hash, nBits, consensus));
}

BOOST_AUTO_TEST_CASE(CheckProofOfWork_test_too_easy_target)
{
    const auto params = CreateChainParams(*m_node.args, CBaseChainParams::MAIN);
    const auto& consensus = params->GetConsensus();
    uint256 hash;
    unsigned int nBits;
    arith_uint256 nBits_arith = UintToArith256(consensus.powLimit);
    nBits_arith *= 2;
    nBits = nBits_arith.GetCompact();
    hash.SetHex("0x1");
    BOOST_CHECK(!CheckProofOfWork(hash, nBits, consensus));
}

BOOST_AUTO_TEST_CASE(CheckProofOfWork_test_biger_hash_than_target)
{
    const auto params = CreateChainParams(*m_node.args, CBaseChainParams::MAIN);
    const auto& consensus = params->GetConsensus();
    uint256 hash;
    unsigned int nBits;
    arith_uint256 hash_arith = UintToArith256(consensus.powLimit);
    nBits = hash_arith.GetCompact();
    hash_arith *= 2; // hash > nBits
    hash = ArithToUint256(hash_arith);
    BOOST_CHECK(!CheckProofOfWork(hash, nBits, consensus));
}

BOOST_AUTO_TEST_CASE(CheckProofOfWork_test_zero_target)
{
    const auto params = CreateChainParams(*m_node.args, CBaseChainParams::MAIN);
    const auto& consensus = params->GetConsensus();
    uint256 hash;
    unsigned int nBits;
    arith_uint256 hash_arith{0};
    nBits = hash_arith.GetCompact();
    hash = ArithToUint256(hash_arith);
    BOOST_CHECK(!CheckProofOfWork(hash, nBits, consensus));
}
#endif // Disabled tests for PowData differences.

BOOST_AUTO_TEST_CASE(GetBlockProofEquivalentTime_test)
{
    const auto chainParams = CreateChainParams(*m_node.args, CBaseChainParams::MAIN);
    std::vector<CBlockIndex> blocks(10000);
    for (int i = 0; i < 10000; i++) {
        blocks[i].pprev = i ? &blocks[i - 1] : nullptr;
        blocks[i].nHeight = i;
        blocks[i].nTime = 1269211443 + i * AvgTargetSpacing(chainParams->GetConsensus(), i);
        blocks[i].nBits = 0x207fffff; /* target 0x7fffff000... */
        if (i % 2 == 0)
          blocks[i].algo = PowAlgo::SHA256D;
        else
          blocks[i].algo = PowAlgo::NEOSCRYPT;
        blocks[i].nChainWork = i ? blocks[i - 1].nChainWork + GetBlockProof(blocks[i - 1]) : arith_uint256(0);
    }

    for (int j = 0; j < 1000; j++) {
        CBlockIndex *p1 = &blocks[InsecureRandRange(10000)];
        CBlockIndex *p2 = &blocks[InsecureRandRange(10000)];
        CBlockIndex *p3 = &blocks[InsecureRandRange(10000)];

        const int64_t wdiff = GetBlockProofEquivalentTime(*p1, *p2, *p3, chainParams->GetConsensus());
        const int64_t tdiff = p1->GetBlockTime() - p2->GetBlockTime();
        /* Depending on which blocks exactly are chosen, there might be
           "off-by-one" type differences in the number of blocks of each algo.
           Thus we allow for a little mismatch.  */
        BOOST_CHECK(std::abs(wdiff - tdiff) < 60);
    }
}

void sanity_check_chainparams(const ArgsManager& args, std::string chainName)
{
    const auto params = CreateChainParams(args, chainName);
    const auto& consensus = params->GetConsensus();

    // hash genesis is correct
    BOOST_CHECK_EQUAL(consensus.hashGenesisBlock, params->GenesisBlock().GetHash());

    // genesis nBits is positive, doesn't overflow and is lower than powLimit
    arith_uint256 pow_compact;
    bool neg, over;
<<<<<<< HEAD
    pow_compact.SetCompact(chainParams->GenesisBlock().pow.getBits(), &neg, &over);
=======
    pow_compact.SetCompact(params->GenesisBlock().nBits, &neg, &over);
>>>>>>> 4f110494
    BOOST_CHECK(!neg && pow_compact != 0);
    BOOST_CHECK(!over);
    BOOST_CHECK(UintToArith256(consensus.powLimitNeoscrypt) >= pow_compact);
}

BOOST_AUTO_TEST_CASE(ChainParams_MAIN_sanity)
{
    sanity_check_chainparams(*m_node.args, CBaseChainParams::MAIN);
}

BOOST_AUTO_TEST_CASE(ChainParams_REGTEST_sanity)
{
    sanity_check_chainparams(*m_node.args, CBaseChainParams::REGTEST);
}

BOOST_AUTO_TEST_CASE(ChainParams_TESTNET_sanity)
{
    sanity_check_chainparams(*m_node.args, CBaseChainParams::TESTNET);
}

BOOST_AUTO_TEST_CASE(ChainParams_SIGNET_sanity)
{
    sanity_check_chainparams(*m_node.args, CBaseChainParams::SIGNET);
}

BOOST_AUTO_TEST_SUITE_END()<|MERGE_RESOLUTION|>--- conflicted
+++ resolved
@@ -171,11 +171,7 @@
     // genesis nBits is positive, doesn't overflow and is lower than powLimit
     arith_uint256 pow_compact;
     bool neg, over;
-<<<<<<< HEAD
-    pow_compact.SetCompact(chainParams->GenesisBlock().pow.getBits(), &neg, &over);
-=======
-    pow_compact.SetCompact(params->GenesisBlock().nBits, &neg, &over);
->>>>>>> 4f110494
+    pow_compact.SetCompact(params->GenesisBlock().pow.getBits(), &neg, &over);
     BOOST_CHECK(!neg && pow_compact != 0);
     BOOST_CHECK(!over);
     BOOST_CHECK(UintToArith256(consensus.powLimitNeoscrypt) >= pow_compact);

// Copyright (c) 2015-2022 The Bitcoin Core developers
// Distributed under the MIT software license, see the accompanying
// file COPYING or http://www.opensource.org/licenses/mit-license.php.

#include <chain.h>
#include <chainparams.h>
#include <pow.h>
#include <powdata.h>
#include <test/util/random.h>
#include <test/util/setup_common.h>
#include <util/chaintype.h>

#include <boost/test/unit_test.hpp>

BOOST_FIXTURE_TEST_SUITE(pow_tests, BasicTestingSetup)

#if 0
FIXME: Add updated tests for DGW difficulty algo.

/* Test calculation of next difficulty target with no constraints applying */
BOOST_AUTO_TEST_CASE(get_next_work)
{
    const auto chainParams = CreateChainParams(*m_node.args, ChainType::MAIN);
    int64_t nLastRetargetTime = 1261130161; // Block #30240
    CBlockIndex pindexLast;
    pindexLast.nHeight = 32255;
    pindexLast.nTime = 1262152739;  // Block #32255
    pindexLast.nBits = 0x1d00ffff;

    // Here (and below): expected_nbits is calculated in
    // CalculateNextWorkRequired(); redoing the calculation here would be just
    // reimplementing the same code that is written in pow.cpp. Rather than
    // copy that code, we just hardcode the expected result.
    unsigned int expected_nbits = 0x1d00d86aU;
    BOOST_CHECK_EQUAL(CalculateNextWorkRequired(&pindexLast, nLastRetargetTime, chainParams->GetConsensus()), expected_nbits);
    BOOST_CHECK(PermittedDifficultyTransition(chainParams->GetConsensus(), pindexLast.nHeight+1, pindexLast.nBits, expected_nbits));
}

/* Test the constraint on the upper bound for next work */
BOOST_AUTO_TEST_CASE(get_next_work_pow_limit)
{
    const auto chainParams = CreateChainParams(*m_node.args, ChainType::MAIN);
    int64_t nLastRetargetTime = 1231006505; // Block #0
    CBlockIndex pindexLast;
    pindexLast.nHeight = 2015;
    pindexLast.nTime = 1233061996;  // Block #2015
    pindexLast.nBits = 0x1d00ffff;
    unsigned int expected_nbits = 0x1d00ffffU;
    BOOST_CHECK_EQUAL(CalculateNextWorkRequired(&pindexLast, nLastRetargetTime, chainParams->GetConsensus()), expected_nbits);
    BOOST_CHECK(PermittedDifficultyTransition(chainParams->GetConsensus(), pindexLast.nHeight+1, pindexLast.nBits, expected_nbits));
}

/* Test the constraint on the lower bound for actual time taken */
BOOST_AUTO_TEST_CASE(get_next_work_lower_limit_actual)
{
    const auto chainParams = CreateChainParams(*m_node.args, ChainType::MAIN);
    int64_t nLastRetargetTime = 1279008237; // Block #66528
    CBlockIndex pindexLast;
    pindexLast.nHeight = 68543;
    pindexLast.nTime = 1279297671;  // Block #68543
    pindexLast.nBits = 0x1c05a3f4;
    unsigned int expected_nbits = 0x1c0168fdU;
    BOOST_CHECK_EQUAL(CalculateNextWorkRequired(&pindexLast, nLastRetargetTime, chainParams->GetConsensus()), expected_nbits);
    BOOST_CHECK(PermittedDifficultyTransition(chainParams->GetConsensus(), pindexLast.nHeight+1, pindexLast.nBits, expected_nbits));
    // Test that reducing nbits further would not be a PermittedDifficultyTransition.
    unsigned int invalid_nbits = expected_nbits-1;
    BOOST_CHECK(!PermittedDifficultyTransition(chainParams->GetConsensus(), pindexLast.nHeight+1, pindexLast.nBits, invalid_nbits));
}

/* Test the constraint on the upper bound for actual time taken */
BOOST_AUTO_TEST_CASE(get_next_work_upper_limit_actual)
{
    const auto chainParams = CreateChainParams(*m_node.args, ChainType::MAIN);
    int64_t nLastRetargetTime = 1263163443; // NOTE: Not an actual block time
    CBlockIndex pindexLast;
    pindexLast.nHeight = 46367;
    pindexLast.nTime = 1269211443;  // Block #46367
    pindexLast.nBits = 0x1c387f6f;
    unsigned int expected_nbits = 0x1d00e1fdU;
    BOOST_CHECK_EQUAL(CalculateNextWorkRequired(&pindexLast, nLastRetargetTime, chainParams->GetConsensus()), expected_nbits);
    BOOST_CHECK(PermittedDifficultyTransition(chainParams->GetConsensus(), pindexLast.nHeight+1, pindexLast.nBits, expected_nbits));
    // Test that increasing nbits further would not be a PermittedDifficultyTransition.
    unsigned int invalid_nbits = expected_nbits+1;
    BOOST_CHECK(!PermittedDifficultyTransition(chainParams->GetConsensus(), pindexLast.nHeight+1, pindexLast.nBits, invalid_nbits));
}

#endif // Disabled tests for difficulty algo.

#if 0
FIXME: Tests are disabled because CheckProofOfWork is done in Xaya
and replaced by PowData::checkProofOfWork, which does not follow
exactly the same signature.

BOOST_AUTO_TEST_CASE(CheckProofOfWork_test_negative_target)
{
    const auto& consensus = CreateChainParams(*m_node.args, ChainType::MAIN)->GetConsensus();
    uint256 hash;
    unsigned int nBits;
    nBits = UintToArith256(consensus.powLimit).GetCompact(true);
    hash = uint256{1};
    BOOST_CHECK(!CheckProofOfWork(hash, nBits, consensus));
}

BOOST_AUTO_TEST_CASE(CheckProofOfWork_test_overflow_target)
{
    const auto& consensus = CreateChainParams(*m_node.args, ChainType::MAIN)->GetConsensus();
    uint256 hash;
    unsigned int nBits{~0x00800000U};
    hash = uint256{1};
    BOOST_CHECK(!CheckProofOfWork(hash, nBits, consensus));
}

BOOST_AUTO_TEST_CASE(CheckProofOfWork_test_too_easy_target)
{
    const auto& consensus = CreateChainParams(*m_node.args, ChainType::MAIN)->GetConsensus();
    uint256 hash;
    unsigned int nBits;
    arith_uint256 nBits_arith = UintToArith256(consensus.powLimit);
    nBits_arith *= 2;
    nBits = nBits_arith.GetCompact();
    hash = uint256{1};
    BOOST_CHECK(!CheckProofOfWork(hash, nBits, consensus));
}

BOOST_AUTO_TEST_CASE(CheckProofOfWork_test_biger_hash_than_target)
{
    const auto& consensus = CreateChainParams(*m_node.args, ChainType::MAIN)->GetConsensus();
    uint256 hash;
    unsigned int nBits;
    arith_uint256 hash_arith = UintToArith256(consensus.powLimit);
    nBits = hash_arith.GetCompact();
    hash_arith *= 2; // hash > nBits
    hash = ArithToUint256(hash_arith);
    BOOST_CHECK(!CheckProofOfWork(hash, nBits, consensus));
}

BOOST_AUTO_TEST_CASE(CheckProofOfWork_test_zero_target)
{
    const auto& consensus = CreateChainParams(*m_node.args, ChainType::MAIN)->GetConsensus();
    uint256 hash;
    unsigned int nBits;
    arith_uint256 hash_arith{0};
    nBits = hash_arith.GetCompact();
    hash = ArithToUint256(hash_arith);
    BOOST_CHECK(!CheckProofOfWork(hash, nBits, consensus));
}
#endif // Disabled tests for PowData differences.

BOOST_AUTO_TEST_CASE(GetBlockProofEquivalentTime_test)
{
    const auto chainParams = CreateChainParams(*m_node.args, ChainType::MAIN);
    std::vector<CBlockIndex> blocks(10000);
    for (int i = 0; i < 10000; i++) {
        blocks[i].pprev = i ? &blocks[i - 1] : nullptr;
        blocks[i].nHeight = i;
        blocks[i].nTime = 1269211443 + i * Ticks<std::chrono::seconds>(AvgTargetSpacing(chainParams->GetConsensus(), i));
        blocks[i].nBits = 0x207fffff; /* target 0x7fffff000... */
        if (i % 2 == 0)
          blocks[i].algo = PowAlgo::SHA256D;
        else
          blocks[i].algo = PowAlgo::NEOSCRYPT;
        blocks[i].nChainWork = i ? blocks[i - 1].nChainWork + GetBlockProof(blocks[i - 1]) : arith_uint256(0);
    }

    for (int j = 0; j < 1000; j++) {
        CBlockIndex *p1 = &blocks[m_rng.randrange(10000)];
        CBlockIndex *p2 = &blocks[m_rng.randrange(10000)];
        CBlockIndex *p3 = &blocks[m_rng.randrange(10000)];

        const int64_t wdiff = GetBlockProofEquivalentTime(*p1, *p2, *p3, chainParams->GetConsensus());
        const int64_t tdiff = p1->GetBlockTime() - p2->GetBlockTime();
        /* Depending on which blocks exactly are chosen, there might be
           "off-by-one" type differences in the number of blocks of each algo.
           Thus we allow for a little mismatch.  */
        BOOST_CHECK(std::abs(wdiff - tdiff) < 60);
    }
}

void sanity_check_chainparams(const ArgsManager& args, ChainType chain_type)
{
    const auto params = CreateChainParams(args, chain_type);
    const auto& consensus = params->GetConsensus();

    // hash genesis is correct
    BOOST_CHECK_EQUAL(consensus.hashGenesisBlock, params->GenesisBlock().GetHash());

    // genesis nBits is positive, doesn't overflow and is lower than powLimit
    arith_uint256 pow_compact;
    bool neg, over;
    pow_compact.SetCompact(params->GenesisBlock().pow.getBits(), &neg, &over);
    BOOST_CHECK(!neg && pow_compact != 0);
    BOOST_CHECK(!over);
<<<<<<< HEAD
    BOOST_CHECK(UintToArith256(consensus.powLimitNeoscrypt) >= pow_compact);
=======
    BOOST_CHECK(UintToArith256(consensus.powLimit) >= pow_compact);

    // check max target * 4*nPowTargetTimespan doesn't overflow -- see pow.cpp:CalculateNextWorkRequired()
    if (!consensus.fPowNoRetargeting) {
        arith_uint256 targ_max{UintToArith256(uint256{"ffffffffffffffffffffffffffffffffffffffffffffffffffffffffffffffff"})};
        targ_max /= consensus.nPowTargetTimespan*4;
        BOOST_CHECK(UintToArith256(consensus.powLimit) < targ_max);
    }
>>>>>>> 18055116
}

BOOST_AUTO_TEST_CASE(ChainParams_MAIN_sanity)
{
    sanity_check_chainparams(*m_node.args, ChainType::MAIN);
}

BOOST_AUTO_TEST_CASE(ChainParams_REGTEST_sanity)
{
    sanity_check_chainparams(*m_node.args, ChainType::REGTEST);
}

BOOST_AUTO_TEST_CASE(ChainParams_TESTNET_sanity)
{
    sanity_check_chainparams(*m_node.args, ChainType::TESTNET);
}

/*
BOOST_AUTO_TEST_CASE(ChainParams_TESTNET4_sanity)
{
    sanity_check_chainparams(*m_node.args, ChainType::TESTNET4);
}
*/

BOOST_AUTO_TEST_CASE(ChainParams_SIGNET_sanity)
{
    sanity_check_chainparams(*m_node.args, ChainType::SIGNET);
}

BOOST_AUTO_TEST_SUITE_END()<|MERGE_RESOLUTION|>--- conflicted
+++ resolved
@@ -190,18 +190,7 @@
     pow_compact.SetCompact(params->GenesisBlock().pow.getBits(), &neg, &over);
     BOOST_CHECK(!neg && pow_compact != 0);
     BOOST_CHECK(!over);
-<<<<<<< HEAD
     BOOST_CHECK(UintToArith256(consensus.powLimitNeoscrypt) >= pow_compact);
-=======
-    BOOST_CHECK(UintToArith256(consensus.powLimit) >= pow_compact);
-
-    // check max target * 4*nPowTargetTimespan doesn't overflow -- see pow.cpp:CalculateNextWorkRequired()
-    if (!consensus.fPowNoRetargeting) {
-        arith_uint256 targ_max{UintToArith256(uint256{"ffffffffffffffffffffffffffffffffffffffffffffffffffffffffffffffff"})};
-        targ_max /= consensus.nPowTargetTimespan*4;
-        BOOST_CHECK(UintToArith256(consensus.powLimit) < targ_max);
-    }
->>>>>>> 18055116
 }
 
 BOOST_AUTO_TEST_CASE(ChainParams_MAIN_sanity)

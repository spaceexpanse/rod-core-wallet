// Copyright (c) 2014-2024 Daniel Kraft
// Distributed under the MIT/X11 software license, see the accompanying
// file COPYING or http://www.opensource.org/licenses/mit-license.php.

#include <arith_uint256.h>
#include <auxpow.h>
#include <chainparams.h>
#include <coins.h>
#include <consensus/merkle.h>
#include <validation.h>
#include <pow.h>
#include <primitives/block.h>
#include <rpc/auxpow_miner.h>
#include <script/script.h>
#include <util/strencodings.h>
#include <util/time.h>
#include <uint256.h>
#include <univalue.h>

#include <test/util/setup_common.h>
#include <test/util/txmempool.h>

#include <boost/test/unit_test.hpp>

#include <algorithm>
#include <vector>

/* No space between BOOST_AUTO_TEST_SUITE and '(', so that extraction of
   the test-suite name works with grep as done in the Makefile.  */
BOOST_AUTO_TEST_SUITE(auxpow_tests)

/* ************************************************************************** */

/**
 * Tamper with a uint256 (modify it).
 * @param num The number to modify.
 */
static void
tamperWith (uint256& num)
{
  arith_uint256 modifiable = UintToArith256 (num);
  modifiable += 1;
  num = ArithToUint256 (modifiable);
}

/**
 * Helper class that is friend to CAuxPow and makes the internals accessible
 * to the test code.
 */
class CAuxPowForTest : public CAuxPow
{

public:

  explicit inline CAuxPowForTest (CTransactionRef txIn)
    : CAuxPow (std::move (txIn))
  {}

  using CAuxPow::coinbaseTx;
  using CAuxPow::vMerkleBranch;
  using CAuxPow::vChainMerkleBranch;
  using CAuxPow::nChainIndex;
  using CAuxPow::parentBlock;

  using CAuxPow::CheckMerkleBranch;

};

/**
 * Utility class to construct auxpow's and manipulate them.  This is used
 * to simulate various scenarios.
 */
class CAuxpowBuilder
{
public:

  /** The parent block (with coinbase, not just header).  */
  CBlock parentBlock;

  /** The auxpow's merkle branch (connecting it to the coinbase).  */
  std::vector<uint256> auxpowChainMerkleBranch;
  /** The auxpow's merkle tree index.  */
  int auxpowChainIndex;

  /**
   * Initialise everything.
   */
  CAuxpowBuilder ();

  /**
   * Set the coinbase's script.
   * @param scr Set it to this script.
   */
  void setCoinbase (const CScript& scr);

  /**
   * Build the auxpow merkle branch.  The member variables will be
   * set accordingly.  This has to be done before constructing the coinbase
   * itself (which must contain the root merkle hash).  When we have the
   * coinbase afterwards, the member variables can be used to initialise
   * the CAuxPow object from it.
   * @param hashAux The merge-mined chain's block hash.
   * @param h Height of the merkle tree to build.
   * @param index Index to use in the merkle tree.
   * @return The root hash, with reversed endian.
   */
  valtype buildAuxpowChain (const uint256& hashAux, unsigned h, int index);

  /**
   * Build the finished CAuxPow object.  We assume that the auxpowChain
   * member variables are already set.  We use the passed in transaction
   * as the base.  It should (probably) be the parent block's coinbase.
   * @param tx The base tx to use.
   * @return The constructed CAuxPow object.
   */
  CAuxPow get (const CTransactionRef tx) const;

  /**
   * Build the finished CAuxPow object from the parent block's coinbase.
   * @return The constructed CAuxPow object.
   */
  inline CAuxPow
  get () const
  {
    assert (!parentBlock.vtx.empty ());
    return get (parentBlock.vtx[0]);
  }

  /**
   * Returns the finished CAuxPow object and returns it as std::unique_ptr.
   */
  inline std::unique_ptr<CAuxPow>
  getUnique () const
  {
    return std::unique_ptr<CAuxPow>(new CAuxPow (get ()));
  }

  /**
   * Build a data vector to be included in the coinbase.  It consists
   * of the aux hash, the merkle tree size and the nonce.  Optionally,
   * the header can be added as well.
   * @param header Add the header?
   * @param hashAux The aux merkle root hash.
   * @param h Height of the merkle tree.
   * @param nonce The nonce value to use.
   * @return The constructed data.
   */
  static valtype buildCoinbaseData (bool header, const valtype& auxRoot,
                                    unsigned h, int nonce);

};

CAuxpowBuilder::CAuxpowBuilder ()
  : auxpowChainIndex(-1)
{}

void
CAuxpowBuilder::setCoinbase (const CScript& scr)
{
  CMutableTransaction mtx;
  mtx.vin.resize (1);
  mtx.vin[0].prevout.SetNull ();
  mtx.vin[0].scriptSig = scr;

  parentBlock.vtx.clear ();
  parentBlock.vtx.push_back (MakeTransactionRef (std::move (mtx)));
  parentBlock.hashMerkleRoot = BlockMerkleRoot (parentBlock);
}

valtype
CAuxpowBuilder::buildAuxpowChain (const uint256& hashAux, unsigned h, int index)
{
  auxpowChainIndex = index;

  /* Just use "something" for the branch.  Doesn't really matter.  */
  auxpowChainMerkleBranch.clear ();
  for (unsigned i = 0; i < h; ++i)
    auxpowChainMerkleBranch.push_back (ArithToUint256 (arith_uint256 (i)));

  const uint256 hash
    = CAuxPowForTest::CheckMerkleBranch (hashAux, auxpowChainMerkleBranch,
                                         index);

  valtype res = ToByteVector (hash);
  std::reverse (res.begin (), res.end ());

  return res;
}

CAuxPow
CAuxpowBuilder::get (const CTransactionRef tx) const
{
  LOCK(cs_main);

  CAuxPowForTest res(tx);
  res.vMerkleBranch = merkle_tests::BlockMerkleBranch (parentBlock, 0);

  res.vChainMerkleBranch = auxpowChainMerkleBranch;
  res.nChainIndex = auxpowChainIndex;
  res.parentBlock = parentBlock;

  return res;
}

valtype
CAuxpowBuilder::buildCoinbaseData (bool header, const valtype& auxRoot,
                                   unsigned h, int nonce)
{
  valtype res;

  if (header)
    res.insert (res.end (),
                pchMergedMiningHeader,
                pchMergedMiningHeader + sizeof (pchMergedMiningHeader));
  res.insert (res.end (), auxRoot.begin (), auxRoot.end ());

  int size = (1 << h);
  for (int i = 0; i < 4; ++i)
    {
      res.insert (res.end (), size & 0xFF);
      size >>= 8;
    }
  for (int i = 0; i < 4; ++i)
    {
      res.insert (res.end (), nonce & 0xFF);
      nonce >>= 8;
    }

  return res;
}

/* ************************************************************************** */

BOOST_FIXTURE_TEST_CASE (check_auxpow, BasicTestingSetup)
{
  const Consensus::Params& params = Params ().GetConsensus ();
  CAuxpowBuilder builder;
  CAuxPow auxpow;

  const uint256 hashAux = ArithToUint256 (arith_uint256(12345));
  const int32_t ourChainId = params.nAuxpowChainId;
  const unsigned height = 30;
  const int nonce = 7;
  int index;

  valtype auxRoot, data;
  CScript scr;

  /* Build a correct auxpow.  The height is the maximally allowed one.  */
  index = CAuxPow::getExpectedIndex (nonce, ourChainId, height);
  auxRoot = builder.buildAuxpowChain (hashAux, height, index);
  data = CAuxpowBuilder::buildCoinbaseData (true, auxRoot, height, nonce);
  scr = (CScript () << 2809 << 2013);
  scr = (scr << OP_2 << data);
  builder.setCoinbase (scr);
  BOOST_CHECK (builder.get ().check (hashAux, ourChainId, params));

  /* An auxpow without any inputs in the parent coinbase tx should be
     handled gracefully (and be considered invalid).  */
  CMutableTransaction mtx(*builder.parentBlock.vtx[0]);
  mtx.vin.clear ();
  builder.parentBlock.vtx.clear ();
  builder.parentBlock.vtx.push_back (MakeTransactionRef (std::move (mtx)));
  builder.parentBlock.hashMerkleRoot = BlockMerkleRoot (builder.parentBlock);
  BOOST_CHECK (!builder.get ().check (hashAux, ourChainId, params));

  /* Check that the auxpow is invalid if we change either the aux block's
     hash or the chain ID.  */
  uint256 modifiedAux(hashAux);
  tamperWith (modifiedAux);
  BOOST_CHECK (!builder.get ().check (modifiedAux, ourChainId, params));
  BOOST_CHECK (!builder.get ().check (hashAux, ourChainId + 1, params));

  /* Non-coinbase parent tx should fail.  Note that we can't just copy
     the coinbase literally, as we have to get a tx with different hash.  */
  const CTransactionRef oldCoinbase = builder.parentBlock.vtx[0];
  builder.setCoinbase (scr << 5);
  builder.parentBlock.vtx.push_back (oldCoinbase);
  builder.parentBlock.hashMerkleRoot = BlockMerkleRoot (builder.parentBlock);
  auxpow = builder.get (builder.parentBlock.vtx[0]);
  BOOST_CHECK (auxpow.check (hashAux, ourChainId, params));
  auxpow = builder.get (builder.parentBlock.vtx[1]);
  BOOST_CHECK (!auxpow.check (hashAux, ourChainId, params));

  /* Disallow too long merkle branches.  */
  CAuxpowBuilder builder2(builder);
  index = CAuxPow::getExpectedIndex (nonce, ourChainId, height + 1);
  auxRoot = builder2.buildAuxpowChain (hashAux, height + 1, index);
  data = CAuxpowBuilder::buildCoinbaseData (true, auxRoot, height + 1, nonce);
  scr = (CScript () << 2809 << 2013);
  scr = (scr << OP_2 << data);
  builder2.setCoinbase (scr);
  BOOST_CHECK (!builder2.get ().check (hashAux, ourChainId, params));

  /* Verify that we compare correctly to the parent block's merkle root.  */
  builder2 = builder;
  BOOST_CHECK (builder2.get ().check (hashAux, ourChainId, params));
  tamperWith (builder2.parentBlock.hashMerkleRoot);
  BOOST_CHECK (!builder2.get ().check (hashAux, ourChainId, params));

  /* Build a non-header legacy version and check that it is also accepted.  */
  builder2 = builder;
  index = CAuxPow::getExpectedIndex (nonce, ourChainId, height);
  auxRoot = builder2.buildAuxpowChain (hashAux, height, index);
  data = CAuxpowBuilder::buildCoinbaseData (false, auxRoot, height, nonce);
  scr = (CScript () << 2809 << 2013);
  scr = (scr << OP_2 << data);
  builder2.setCoinbase (scr);
  BOOST_CHECK (builder2.get ().check (hashAux, ourChainId, params));

  /* However, various attempts at smuggling two roots in should be detected.  */

  const valtype wrongAuxRoot
    = builder2.buildAuxpowChain (modifiedAux, height, index);
  valtype data2
    = CAuxpowBuilder::buildCoinbaseData (false, wrongAuxRoot, height, nonce);
  builder2.setCoinbase (CScript () << data << data2);
  BOOST_CHECK (builder2.get ().check (hashAux, ourChainId, params));
  builder2.setCoinbase (CScript () << data2 << data);
  BOOST_CHECK (!builder2.get ().check (hashAux, ourChainId, params));

  data2 = CAuxpowBuilder::buildCoinbaseData (true, wrongAuxRoot, height, nonce);
  builder2.setCoinbase (CScript () << data << data2);
  BOOST_CHECK (!builder2.get ().check (hashAux, ourChainId, params));
  builder2.setCoinbase (CScript () << data2 << data);
  BOOST_CHECK (!builder2.get ().check (hashAux, ourChainId, params));

  data = CAuxpowBuilder::buildCoinbaseData (true, auxRoot, height, nonce);
  builder2.setCoinbase (CScript () << data << data2);
  BOOST_CHECK (!builder2.get ().check (hashAux, ourChainId, params));
  builder2.setCoinbase (CScript () << data2 << data);
  BOOST_CHECK (!builder2.get ().check (hashAux, ourChainId, params));

  data2 = CAuxpowBuilder::buildCoinbaseData (false, wrongAuxRoot,
                                             height, nonce);
  builder2.setCoinbase (CScript () << data << data2);
  BOOST_CHECK (builder2.get ().check (hashAux, ourChainId, params));
  builder2.setCoinbase (CScript () << data2 << data);
  BOOST_CHECK (builder2.get ().check (hashAux, ourChainId, params));

  /* Verify that the appended nonce/size values are checked correctly.  */

  data = CAuxpowBuilder::buildCoinbaseData (true, auxRoot, height, nonce);
  builder2.setCoinbase (CScript () << data);
  BOOST_CHECK (builder2.get ().check (hashAux, ourChainId, params));

  data.pop_back ();
  builder2.setCoinbase (CScript () << data);
  BOOST_CHECK (!builder2.get ().check (hashAux, ourChainId, params));

  data = CAuxpowBuilder::buildCoinbaseData (true, auxRoot, height - 1, nonce);
  builder2.setCoinbase (CScript () << data);
  BOOST_CHECK (!builder2.get ().check (hashAux, ourChainId, params));

  data = CAuxpowBuilder::buildCoinbaseData (true, auxRoot, height, nonce + 3);
  builder2.setCoinbase (CScript () << data);
  BOOST_CHECK (!builder2.get ().check (hashAux, ourChainId, params));

  /* Put the aux hash in an invalid merkle tree position.  */

  auxRoot = builder.buildAuxpowChain (hashAux, height, index + 1);
  data = CAuxpowBuilder::buildCoinbaseData (true, auxRoot, height, nonce);
  builder2.setCoinbase (CScript () << data);
  BOOST_CHECK (!builder2.get ().check (hashAux, ourChainId, params));

  auxRoot = builder.buildAuxpowChain (hashAux, height, index);
  data = CAuxpowBuilder::buildCoinbaseData (true, auxRoot, height, nonce);
  builder2.setCoinbase (CScript () << data);
  BOOST_CHECK (builder2.get ().check (hashAux, ourChainId, params));
}

/* ************************************************************************** */

/**
 * Helper class that is friend to AuxpowMiner and makes the tested methods
 * accessible to the test code.
 */
class AuxpowMinerForTest : public AuxpowMiner
{

private:

  /** Node (with chainman and mempool) used for the test.  */
  const node::NodeContext& node;

public:

  explicit AuxpowMinerForTest (const node::NodeContext& n)
    : node(n)
  {}

  using AuxpowMiner::cs;
  using AuxpowMiner::lookupSavedBlock;

  const CBlock*
  getCurrentBlock (const PowAlgo algo, const CScript& scriptPubKey,
                   uint256& target)
  {
<<<<<<< HEAD
    return AuxpowMiner::getCurrentBlock (*node.chainman, *node.mempool, algo,
=======
    return AuxpowMiner::getCurrentBlock (*node.chainman, *node.mining,
                                         *node.mempool,
>>>>>>> 67e01bf2
                                         scriptPubKey, target);
  }

};

BOOST_FIXTURE_TEST_CASE (auxpow_miner_blockRegeneration, TestChain100Setup)
{
  AuxpowMinerForTest miner(m_node);
  LOCK (miner.cs);

  /* We use mocktime so that we can control GetTime() as it is used in the
     logic that determines whether or not to reconstruct a block.  The "base"
     time is set such that the blocks we have from the fixture are fresh.  */
  const int64_t baseTime
      = m_node.chainman->ActiveChain ().Tip ()->GetMedianTimePast () + 1;
  SetMockTime (baseTime);

  /* Construct a first block.  */
  CScript scriptPubKey;
  uint256 target;
  const CBlock* pblock1 = miner.getCurrentBlock (PowAlgo::NEOSCRYPT,
                                                 scriptPubKey, target);
  BOOST_CHECK (pblock1 != nullptr);
  const uint256 hash1 = pblock1->GetHash ();

  /* Verify target computation.  */
  arith_uint256 expected;
  expected.SetCompact (pblock1->pow.getBits ());
  BOOST_CHECK (target == ArithToUint256 (expected));

  /* Calling the method again should return the same, cached block a second
     time (even if we advance the clock, since there are no new
     transactions).  */
  SetMockTime (baseTime + 100);
  const CBlock* pblock = miner.getCurrentBlock (PowAlgo::NEOSCRYPT,
                                                scriptPubKey, target);
  BOOST_CHECK (pblock == pblock1 && pblock->GetHash () == hash1);

  /* Changing the algo should give us a new block, though.  */
  const CBlock* pblock2 = miner.getCurrentBlock (PowAlgo::SHA256D,
                                                 scriptPubKey, target);
  BOOST_CHECK (pblock2 != nullptr);
  const uint256 hash2 = pblock2->GetHash ();
  BOOST_CHECK (pblock2 != pblock1 && hash2 != hash1);

  /* Mine a block, then we should get a new auxpow block constructed.  Note that
     it can be the same *pointer* if the memory was reused after clearing it,
     so we can only verify that the hash is different.  */
  CreateAndProcessBlock ({}, scriptPubKey);
  const CBlock* pblock3 = miner.getCurrentBlock (PowAlgo::SHA256D,
                                                 scriptPubKey, target);
  BOOST_CHECK (pblock3 != nullptr);
  const uint256 hash3 = pblock3->GetHash ();
  BOOST_CHECK (hash3 != hash2);

  /* Add a new transaction to the mempool.  */
  TestMemPoolEntryHelper entry;
  CMutableTransaction mtx;
  mtx.vout.emplace_back (1234, scriptPubKey);
  {
    LOCK2 (cs_main, m_node.mempool->cs);
    m_node.mempool->addUnchecked (entry.FromTx (mtx));
  }

  /* We should still get back the cached block, for now.  */
  SetMockTime (baseTime + 160);
  pblock = miner.getCurrentBlock (PowAlgo::SHA256D,
                                  scriptPubKey, target);
  BOOST_CHECK (pblock == pblock3 && pblock->GetHash () == hash3);

  /* With time advanced too far, we get a new block.  This time, we should also
     definitely get a different pointer, as there is no clearing.  The old
     blocks are freed only after a new tip is found.  */
  SetMockTime (baseTime + 161);
  const CBlock* pblock4 = miner.getCurrentBlock (PowAlgo::SHA256D,
                                                 scriptPubKey, target);
  BOOST_CHECK (pblock4 != pblock3 && pblock4->GetHash () != hash3);
}

BOOST_FIXTURE_TEST_CASE (auxpow_miner_createAndLookupBlock, TestChain100Setup)
{
  AuxpowMinerForTest miner(m_node);
  LOCK (miner.cs);

  CScript scriptPubKey;
  uint256 target;
  const CBlock* pblock = miner.getCurrentBlock (PowAlgo::NEOSCRYPT,
                                                scriptPubKey, target);
  BOOST_CHECK (pblock != nullptr);

  BOOST_CHECK (miner.lookupSavedBlock (pblock->GetHash ().GetHex ()) == pblock);
  BOOST_CHECK_THROW (miner.lookupSavedBlock ("foobar"), UniValue);
}

/* ************************************************************************** */

BOOST_AUTO_TEST_SUITE_END ()<|MERGE_RESOLUTION|>--- conflicted
+++ resolved
@@ -396,12 +396,8 @@
   getCurrentBlock (const PowAlgo algo, const CScript& scriptPubKey,
                    uint256& target)
   {
-<<<<<<< HEAD
-    return AuxpowMiner::getCurrentBlock (*node.chainman, *node.mempool, algo,
-=======
     return AuxpowMiner::getCurrentBlock (*node.chainman, *node.mining,
-                                         *node.mempool,
->>>>>>> 67e01bf2
+                                         *node.mempool, algo,
                                          scriptPubKey, target);
   }
 

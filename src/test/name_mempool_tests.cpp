--- conflicted
+++ resolved
@@ -29,6 +29,7 @@
 public:
 
   CScript ADDR;
+  CScript OTHER_ADDR;
 
   const LockPoints lp;
 
@@ -38,6 +39,7 @@
     mempool.clear ();
 
     ADDR = CScript () << OP_TRUE;
+    OTHER_ADDR = CScript () << OP_TRUE << OP_RETURN;
   }
 
   ~NameMempoolTestSetup ()
@@ -52,22 +54,6 @@
   Name (const std::string& str)
   {
     return DecodeName (str, NameEncoding::ASCII);
-  }
-
-  /**
-   * Returns the hash bytes for a name_new.
-   */
-  static valtype
-  NewHash (const std::string& nm, const char rand)
-  {
-    const valtype nameVal = Name (nm);
-    const valtype randVal(20, rand);
-
-    valtype toHash(randVal);
-    toHash.insert (toHash.end (), nameVal.begin (), nameVal.end ());
-    const uint160 hash = Hash160 (toHash);
-
-    return valtype (hash.begin (), hash.end ());
   }
 
   /**
@@ -152,16 +138,11 @@
   BOOST_CHECK (mempool.checkNameOps (Tx (UpdateScript (ADDR, "foo", "y"))));
 }
 
-<<<<<<< HEAD
-BOOST_FIXTURE_TEST_CASE (name_register, NameMempoolTestSetup)
-=======
 BOOST_FIXTURE_TEST_CASE (lastNameOutput, NameMempoolTestSetup)
 {
-  const auto txNew = Tx (NewScript (ADDR, "new", 'a'));
-  const auto txReg = Tx (FirstScript (ADDR, "reg", 'b'));
-  const auto txUpd = Tx (UpdateScript (ADDR, "upd", "x"));
-
-  mempool.addUnchecked (Entry (txNew));
+  const auto txReg = Tx (RegisterScript (ADDR, "reg", "x"));
+  const auto txUpd = Tx (UpdateScript (ADDR, "upd", "y"));
+
   mempool.addUnchecked (Entry (txReg));
   mempool.addUnchecked (Entry (txUpd));
 
@@ -169,8 +150,7 @@
      transactions with matching inputs and outputs.  */
 
   CMutableTransaction mtx;
-  mtx.SetNamecoin ();
-  mtx.vout.push_back (CTxOut (COIN, FirstScript (ADDR, "chain", 'a')));
+  mtx.vout.push_back (CTxOut (COIN, RegisterScript (ADDR, "chain", "x")));
   mtx.vout.push_back (CTxOut (COIN, ADDR));
   mtx.vout.push_back (CTxOut (COIN, OTHER_ADDR));
   const CTransaction chain1(mtx);
@@ -178,14 +158,14 @@
 
   mtx.vout.clear ();
   mtx.vout.push_back (CTxOut (COIN, ADDR));
-  mtx.vout.push_back (CTxOut (COIN, UpdateScript (ADDR, "chain", "x")));
+  mtx.vout.push_back (CTxOut (COIN, UpdateScript (ADDR, "chain", "y")));
   mtx.vin.push_back (CTxIn (COutPoint (chain1.GetHash (), 0)));
   const CTransaction chain2(mtx);
   mempool.addUnchecked (Entry (chain2));
 
   mtx.vout.clear ();
   mtx.vout.push_back (CTxOut (COIN, OTHER_ADDR));
-  mtx.vout.push_back (CTxOut (COIN, UpdateScript (ADDR, "chain", "y")));
+  mtx.vout.push_back (CTxOut (COIN, UpdateScript (ADDR, "chain", "z")));
   mtx.vin.push_back (CTxIn (COutPoint (chain2.GetHash (), 0)));
   mtx.vin.push_back (CTxIn (COutPoint (chain1.GetHash (), 1)));
   const CTransaction chain3(mtx);
@@ -196,7 +176,6 @@
   mtxCurrency.vin.push_back (CTxIn (COutPoint (chain3.GetHash (), 0)));
   mempool.addUnchecked (Entry (CTransaction (mtxCurrency)));
 
-  BOOST_CHECK (mempool.lastNameOutput (Name ("new")).IsNull ());
   BOOST_CHECK (mempool.lastNameOutput (Name ("reg"))
                   == COutPoint (txReg.GetHash (), 0));
   BOOST_CHECK (mempool.lastNameOutput (Name ("upd"))
@@ -205,33 +184,7 @@
                   == COutPoint (chain3.GetHash (), 1));
 }
 
-BOOST_FIXTURE_TEST_CASE (name_new, NameMempoolTestSetup)
-{
-  const auto tx1 = Tx (NewScript (ADDR, "foo", 'a'));
-  const auto tx1p = Tx (NewScript (OTHER_ADDR, "foo", 'a'));
-  const auto tx2 = Tx (NewScript (ADDR, "foo", 'b'));
-
-  const auto e1 = Entry (tx1);
-  const auto e2 = Entry (tx2);
-  BOOST_CHECK (e1.isNameNew () && e2.isNameNew ());
-  BOOST_CHECK (e1.getNameNewHash () == NewHash ("foo", 'a'));
-  BOOST_CHECK (e2.getNameNewHash () == NewHash ("foo", 'b'));
-
-  mempool.addUnchecked (e1);
-  mempool.addUnchecked (e2);
-  BOOST_CHECK (mempool.checkNameOps (tx1));
-  BOOST_CHECK (mempool.checkNameOps (tx2));
-  BOOST_CHECK (!mempool.checkNameOps (tx1p));
-
-  mempool.removeRecursive (tx1);
-  mempool.removeRecursive (tx2);
-  BOOST_CHECK (mempool.checkNameOps (tx1));
-  BOOST_CHECK (mempool.checkNameOps (tx2));
-  BOOST_CHECK (!mempool.checkNameOps (tx1p));
-}
-
-BOOST_FIXTURE_TEST_CASE (name_firstupdate, NameMempoolTestSetup)
->>>>>>> 7b089bf2
+BOOST_FIXTURE_TEST_CASE (name_register, NameMempoolTestSetup)
 {
   const auto tx1 = Tx (RegisterScript (ADDR, "foo", "x"));
   const auto tx2 = Tx (RegisterScript (ADDR, "foo", "y"));
@@ -276,45 +229,18 @@
 
   mempool.removeRecursive (tx1);
   BOOST_CHECK (!mempool.updatesName (Name ("foo")));
-<<<<<<< HEAD
-  BOOST_CHECK (mempool.checkNameOps (tx1));
-  BOOST_CHECK (mempool.checkNameOps (tx2));
-}
-
-BOOST_FIXTURE_TEST_CASE (getTxForName, NameMempoolTestSetup)
-{
-  BOOST_CHECK (mempool.getTxForName (Name ("reg")).IsNull ());
-  BOOST_CHECK (mempool.getTxForName (Name ("upd")).IsNull ());
-
-  const auto txReg = Tx (RegisterScript (ADDR, "reg", "x"));
-  const auto txUpd = Tx (UpdateScript (ADDR, "upd", "x"));
-
-  mempool.addUnchecked (Entry (txReg));
-  mempool.addUnchecked (Entry (txUpd));
-
-  BOOST_CHECK (mempool.getTxForName (Name ("reg")) == txReg.GetHash ());
-  BOOST_CHECK (mempool.getTxForName (Name ("upd")) == txUpd.GetHash ());
-=======
   BOOST_CHECK (mempool.updatesName (Name ("bar")));
 
   mempool.removeRecursive (tx3);
   BOOST_CHECK (!mempool.updatesName (Name ("foo")));
   BOOST_CHECK (!mempool.updatesName (Name ("bar")));
->>>>>>> 7b089bf2
 }
 
 BOOST_FIXTURE_TEST_CASE (mempool_sanity_check, NameMempoolTestSetup)
 {
-<<<<<<< HEAD
   mempool.addUnchecked (Entry (Tx (RegisterScript (ADDR, "reg", "x"))));
-=======
-  mempool.addUnchecked (Entry (Tx (NewScript (ADDR, "new", 'a'))));
-  mempool.addUnchecked (Entry (Tx (NewScript (ADDR, "new", 'b'))));
-
-  mempool.addUnchecked (Entry (Tx (FirstScript (ADDR, "reg", 'a'))));
   mempool.addUnchecked (Entry (Tx (UpdateScript (ADDR, "reg", "n"))));
 
->>>>>>> 7b089bf2
   mempool.addUnchecked (Entry (Tx (UpdateScript (ADDR, "upd", "x"))));
   mempool.addUnchecked (Entry (Tx (UpdateScript (ADDR, "upd", "y"))));
 
@@ -348,49 +274,6 @@
   BOOST_CHECK (mempool.mapTx.empty ());
 }
 
-<<<<<<< HEAD
-=======
-BOOST_FIXTURE_TEST_CASE (expire_conflicts, NameMempoolTestSetup)
-{
-  const auto tx1 = Tx (UpdateScript (ADDR, "foo", "x"));
-  const auto tx2 = Tx (UpdateScript (ADDR, "foo", "y"));
-  const auto e1 = Entry (tx1);
-  const auto e2 = Entry (tx2);
-
-  mempool.addUnchecked (e1);
-  mempool.addUnchecked (e2);
-  BOOST_CHECK (mempool.updatesName (Name ("foo")));
-
-  CNameConflictTracker tracker(mempool);
-  mempool.removeExpireConflicts ({Name ("foo")});
-  const auto& conflicts = *tracker.GetNameConflicts ();
-  BOOST_CHECK (conflicts.size () == 2);
-  BOOST_CHECK (conflicts[0]->GetHash () == tx1.GetHash ());
-  BOOST_CHECK (conflicts[1]->GetHash () == tx2.GetHash ());
-
-  BOOST_CHECK (!mempool.updatesName (Name ("foo")));
-  BOOST_CHECK (mempool.mapTx.empty ());
-}
-
-BOOST_FIXTURE_TEST_CASE (unexpire_conflicts, NameMempoolTestSetup)
-{
-  const auto tx = Tx (FirstScript (ADDR, "foo", 'a'));
-  const auto e = Entry (tx);
-
-  mempool.addUnchecked (e);
-  BOOST_CHECK (mempool.registersName (Name ("foo")));
-
-  CNameConflictTracker tracker(mempool);
-  mempool.removeUnexpireConflicts ({Name ("foo")});
-  BOOST_CHECK (tracker.GetNameConflicts ()->size () == 1);
-  BOOST_CHECK (tracker.GetNameConflicts ()->front ()->GetHash ()
-                == tx.GetHash ());
-
-  BOOST_CHECK (!mempool.registersName (Name ("foo")));
-  BOOST_CHECK (mempool.mapTx.empty ());
-}
-
->>>>>>> 7b089bf2
 /* ************************************************************************** */
 
 BOOST_AUTO_TEST_SUITE_END ()
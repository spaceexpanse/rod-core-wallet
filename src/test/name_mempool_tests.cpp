--- conflicted
+++ resolved
@@ -349,44 +349,6 @@
   BOOST_CHECK (mempool.mapTx.empty ());
 }
 
-<<<<<<< HEAD
-=======
-BOOST_FIXTURE_TEST_CASE (expire_conflicts, NameMempoolTestSetup)
-{
-  const auto tx1 = Tx (UpdateScript (ADDR, "foo", "x"));
-  const auto tx2 = Tx (UpdateScript (ADDR, "foo", "y"));
-  const auto e1 = Entry (tx1);
-  const auto e2 = Entry (tx2);
-
-  mempool.addUnchecked (e1);
-  mempool.addUnchecked (e2);
-  BOOST_CHECK (mempool.updatesName (Name ("foo")));
-
-  NameConflictTracker tracker(m_node);
-  mempool.removeExpireConflicts ({Name ("foo")});
-  tracker.ExpectTxids ({tx1.GetHash (), tx2.GetHash ()});
-
-  BOOST_CHECK (!mempool.updatesName (Name ("foo")));
-  BOOST_CHECK (mempool.mapTx.empty ());
-}
-
-BOOST_FIXTURE_TEST_CASE (unexpire_conflicts, NameMempoolTestSetup)
-{
-  const auto tx = Tx (FirstScript (ADDR, "foo", 'a'));
-  const auto e = Entry (tx);
-
-  mempool.addUnchecked (e);
-  BOOST_CHECK (mempool.registersName (Name ("foo")));
-
-  NameConflictTracker tracker(m_node);
-  mempool.removeUnexpireConflicts ({Name ("foo")});
-  tracker.ExpectTxids ({tx.GetHash ()});
-
-  BOOST_CHECK (!mempool.registersName (Name ("foo")));
-  BOOST_CHECK (mempool.mapTx.empty ());
-}
-
->>>>>>> daed2dd2
 /* ************************************************************************** */
 
 BOOST_AUTO_TEST_SUITE_END ()
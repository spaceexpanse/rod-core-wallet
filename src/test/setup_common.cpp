// Copyright (c) 2011-2019 The Bitcoin Core developers
// Distributed under the MIT software license, see the accompanying
// file COPYING or http://www.opensource.org/licenses/mit-license.php.

#include <test/setup_common.h>

#include <banman.h>
#include <chainparams.h>
#include <consensus/consensus.h>
#include <consensus/params.h>
#include <consensus/validation.h>
#include <crypto/sha256.h>
#include <init.h>
#include <miner.h>
#include <net.h>
#include <noui.h>
#include <pow.h>
#include <rpc/register.h>
#include <rpc/server.h>
#include <script/sigcache.h>
#include <streams.h>
#include <txdb.h>
#include <util/memory.h>
#include <util/strencodings.h>
#include <util/time.h>
#include <util/translation.h>
#include <util/validation.h>
#include <validation.h>
#include <validationinterface.h>

#include <functional>

const std::function<std::string(const char*)> G_TRANSLATION_FUN = nullptr;

FastRandomContext g_insecure_rand_ctx;

std::ostream& operator<<(std::ostream& os, const uint256& num)
{
    os << num.ToString();
    return os;
}

BasicTestingSetup::BasicTestingSetup(const std::string& chainName)
    : m_path_root(fs::temp_directory_path() / "test_common_" PACKAGE_NAME / strprintf("%lu_%i", (unsigned long)GetTime(), (int)(InsecureRandRange(1 << 30))))
{
    fs::create_directories(m_path_root);
    gArgs.ForceSetArg("-datadir", m_path_root.string());
    ClearDatadirCache();
    SelectParams(chainName);
    gArgs.ForceSetArg("-printtoconsole", "0");
    InitLogging();
    LogInstance().StartLogging();
    SHA256AutoDetect();
    ECC_Start();
    SetupEnvironment();
    SetupNetworking();
    InitSignatureCache();
    InitScriptExecutionCache();
    fCheckBlockIndex = true;
    static bool noui_connected = false;
    if (!noui_connected) {
        noui_connect();
        noui_connected = true;
    }
}

BasicTestingSetup::~BasicTestingSetup()
{
    LogInstance().DisconnectTestLogger();
    fs::remove_all(m_path_root);
    ECC_Stop();
}

TestingSetup::TestingSetup(const std::string& chainName) : BasicTestingSetup(chainName)
{
    const CChainParams& chainparams = Params();
    // Ideally we'd move all the RPC tests to the functional testing framework
    // instead of unit tests, but for now we need these here.
    RegisterAllCoreRPCCommands(tableRPC);

    // We have to run a scheduler thread to prevent ActivateBestChain
    // from blocking due to queue overrun.
    threadGroup.create_thread(std::bind(&CScheduler::serviceQueue, &scheduler));
    GetMainSignals().RegisterBackgroundSignalScheduler(scheduler);

    mempool.setSanityCheck(1.0);
    pblocktree.reset(new CBlockTreeDB(1 << 20, true));
    g_chainstate = MakeUnique<CChainState>();
    ::ChainstateActive().InitCoinsDB(
        /* cache_size_bytes */ 1 << 23, /* in_memory */ true, /* should_wipe */ false);
    assert(!::ChainstateActive().CanFlushToDisk());
    ::ChainstateActive().InitCoinsCache();
    assert(::ChainstateActive().CanFlushToDisk());
    if (!LoadGenesisBlock(chainparams)) {
        throw std::runtime_error("LoadGenesisBlock failed.");
    }

    CValidationState state;
    if (!ActivateBestChain(state, chainparams)) {
        throw std::runtime_error(strprintf("ActivateBestChain failed. (%s)", FormatStateMessage(state)));
    }

    nScriptCheckThreads = 3;
    for (int i = 0; i < nScriptCheckThreads - 1; i++)
        threadGroup.create_thread([i]() { return ThreadScriptCheck(i); });

    g_banman = MakeUnique<BanMan>(GetDataDir() / "banlist.dat", nullptr, DEFAULT_MISBEHAVING_BANTIME);
    g_connman = MakeUnique<CConnman>(0x1337, 0x1337); // Deterministic randomness for tests.
}

TestingSetup::~TestingSetup()
{
    threadGroup.interrupt_all();
    threadGroup.join_all();
    GetMainSignals().FlushBackgroundCallbacks();
    GetMainSignals().UnregisterBackgroundSignalScheduler();
    g_connman.reset();
    g_banman.reset();
    UnloadBlockIndex();
    g_chainstate.reset();
    pblocktree.reset();
}

TestChain100Setup::TestChain100Setup() : TestingSetup(CBaseChainParams::REGTEST)
{
    // CreateAndProcessBlock() does not support building SegWit blocks, so don't activate in these tests.
    // TODO: fix the code to support SegWit blocks.
<<<<<<< HEAD
    TurnOffSegwitForUnitTests();
=======
    gArgs.ForceSetArg("-segwitheight", "432");
>>>>>>> 48e5bfe2
    SelectParams(CBaseChainParams::REGTEST);

    // Generate a 100-block chain:
    coinbaseKey.MakeNewKey(true);
    CScript scriptPubKey = CScript() <<  ToByteVector(coinbaseKey.GetPubKey()) << OP_CHECKSIG;
    for (int i = 0; i < COINBASE_MATURITY; i++)
    {
        std::vector<CMutableTransaction> noTxns;
        CBlock b = CreateAndProcessBlock(noTxns, scriptPubKey);
        m_coinbase_txns.push_back(b.vtx[0]);
    }
}

//
// Create a new block with just given transactions, coinbase paying to
// scriptPubKey, and try to add it to the current chain.
//
CBlock
TestChain100Setup::CreateAndProcessBlock(const std::vector<CMutableTransaction>& txns, const CScript& scriptPubKey)
{
    const CChainParams& chainparams = Params();
    std::unique_ptr<CBlockTemplate> pblocktemplate = BlockAssembler(chainparams).CreateNewBlock(scriptPubKey);
    CBlock& block = pblocktemplate->block;

    // Replace mempool-selected txns with just coinbase plus passed-in txns:
    block.vtx.resize(1);
    for (const CMutableTransaction& tx : txns)
        block.vtx.push_back(MakeTransactionRef(tx));
    // IncrementExtraNonce creates a valid coinbase and merkleRoot
    {
        LOCK(cs_main);
        unsigned int extraNonce = 0;
        IncrementExtraNonce(&block, ::ChainActive().Tip(), extraNonce);
    }

    while (!CheckProofOfWork(block.GetHash(), block.nBits, chainparams.GetConsensus())) ++block.nNonce;

    std::shared_ptr<const CBlock> shared_pblock = std::make_shared<const CBlock>(block);
    ProcessNewBlock(chainparams, shared_pblock, true, nullptr);

    CBlock result = block;
    return result;
}

TestChain100Setup::~TestChain100Setup()
{
}


CTxMemPoolEntry TestMemPoolEntryHelper::FromTx(const CMutableTransaction &tx) {
    return FromTx(MakeTransactionRef(tx));
}

CTxMemPoolEntry TestMemPoolEntryHelper::FromTx(const CTransactionRef& tx)
{
    return CTxMemPoolEntry(tx, nFee, nTime, nHeight,
                           spendsCoinbase, sigOpCost, lp);
}

/**
 * @returns a real block (0000000000013b8ab2cd513b0261a14096412195a72a0c4827d229dcc7e0f7af)
 *      with 9 txs.
 */
CBlock getBlock13b8a()
{
    CBlock block;
    CDataStream stream(ParseHex("0100000090f0a9f110702f808219ebea1173056042a714bad51b916cb6800000000000005275289558f51c9966699404ae2294730c3c9f9bda53523ce50e9b95e558da2fdb261b4d4c86041b1ab1bf930901000000010000000000000000000000000000000000000000000000000000000000000000ffffffff07044c86041b0146ffffffff0100f2052a01000000434104e18f7afbe4721580e81e8414fc8c24d7cfacf254bb5c7b949450c3e997c2dc1242487a8169507b631eb3771f2b425483fb13102c4eb5d858eef260fe70fbfae0ac00000000010000000196608ccbafa16abada902780da4dc35dafd7af05fa0da08cf833575f8cf9e836000000004a493046022100dab24889213caf43ae6adc41cf1c9396c08240c199f5225acf45416330fd7dbd022100fe37900e0644bf574493a07fc5edba06dbc07c311b947520c2d514bc5725dcb401ffffffff0100f2052a010000001976a914f15d1921f52e4007b146dfa60f369ed2fc393ce288ac000000000100000001fb766c1288458c2bafcfec81e48b24d98ec706de6b8af7c4e3c29419bfacb56d000000008c493046022100f268ba165ce0ad2e6d93f089cfcd3785de5c963bb5ea6b8c1b23f1ce3e517b9f022100da7c0f21adc6c401887f2bfd1922f11d76159cbc597fbd756a23dcbb00f4d7290141042b4e8625a96127826915a5b109852636ad0da753c9e1d5606a50480cd0c40f1f8b8d898235e571fe9357d9ec842bc4bba1827daaf4de06d71844d0057707966affffffff0280969800000000001976a9146963907531db72d0ed1a0cfb471ccb63923446f388ac80d6e34c000000001976a914f0688ba1c0d1ce182c7af6741e02658c7d4dfcd388ac000000000100000002c40297f730dd7b5a99567eb8d27b78758f607507c52292d02d4031895b52f2ff010000008b483045022100f7edfd4b0aac404e5bab4fd3889e0c6c41aa8d0e6fa122316f68eddd0a65013902205b09cc8b2d56e1cd1f7f2fafd60a129ed94504c4ac7bdc67b56fe67512658b3e014104732012cb962afa90d31b25d8fb0e32c94e513ab7a17805c14ca4c3423e18b4fb5d0e676841733cb83abaf975845c9f6f2a8097b7d04f4908b18368d6fc2d68ecffffffffca5065ff9617cbcba45eb23726df6498a9b9cafed4f54cbab9d227b0035ddefb000000008a473044022068010362a13c7f9919fa832b2dee4e788f61f6f5d344a7c2a0da6ae740605658022006d1af525b9a14a35c003b78b72bd59738cd676f845d1ff3fc25049e01003614014104732012cb962afa90d31b25d8fb0e32c94e513ab7a17805c14ca4c3423e18b4fb5d0e676841733cb83abaf975845c9f6f2a8097b7d04f4908b18368d6fc2d68ecffffffff01001ec4110200000043410469ab4181eceb28985b9b4e895c13fa5e68d85761b7eee311db5addef76fa8621865134a221bd01f28ec9999ee3e021e60766e9d1f3458c115fb28650605f11c9ac000000000100000001cdaf2f758e91c514655e2dc50633d1e4c84989f8aa90a0dbc883f0d23ed5c2fa010000008b48304502207ab51be6f12a1962ba0aaaf24a20e0b69b27a94fac5adf45aa7d2d18ffd9236102210086ae728b370e5329eead9accd880d0cb070aea0c96255fae6c4f1ddcce1fd56e014104462e76fd4067b3a0aa42070082dcb0bf2f388b6495cf33d789904f07d0f55c40fbd4b82963c69b3dc31895d0c772c812b1d5fbcade15312ef1c0e8ebbb12dcd4ffffffff02404b4c00000000001976a9142b6ba7c9d796b75eef7942fc9288edd37c32f5c388ac002d3101000000001976a9141befba0cdc1ad56529371864d9f6cb042faa06b588ac000000000100000001b4a47603e71b61bc3326efd90111bf02d2f549b067f4c4a8fa183b57a0f800cb010000008a4730440220177c37f9a505c3f1a1f0ce2da777c339bd8339ffa02c7cb41f0a5804f473c9230220585b25a2ee80eb59292e52b987dad92acb0c64eced92ed9ee105ad153cdb12d001410443bd44f683467e549dae7d20d1d79cbdb6df985c6e9c029c8d0c6cb46cc1a4d3cf7923c5021b27f7a0b562ada113bc85d5fda5a1b41e87fe6e8802817cf69996ffffffff0280651406000000001976a9145505614859643ab7b547cd7f1f5e7e2a12322d3788ac00aa0271000000001976a914ea4720a7a52fc166c55ff2298e07baf70ae67e1b88ac00000000010000000586c62cd602d219bb60edb14a3e204de0705176f9022fe49a538054fb14abb49e010000008c493046022100f2bc2aba2534becbdf062eb993853a42bbbc282083d0daf9b4b585bd401aa8c9022100b1d7fd7ee0b95600db8535bbf331b19eed8d961f7a8e54159c53675d5f69df8c014104462e76fd4067b3a0aa42070082dcb0bf2f388b6495cf33d789904f07d0f55c40fbd4b82963c69b3dc31895d0c772c812b1d5fbcade15312ef1c0e8ebbb12dcd4ffffffff03ad0e58ccdac3df9dc28a218bcf6f1997b0a93306faaa4b3a28ae83447b2179010000008b483045022100be12b2937179da88599e27bb31c3525097a07cdb52422d165b3ca2f2020ffcf702200971b51f853a53d644ebae9ec8f3512e442b1bcb6c315a5b491d119d10624c83014104462e76fd4067b3a0aa42070082dcb0bf2f388b6495cf33d789904f07d0f55c40fbd4b82963c69b3dc31895d0c772c812b1d5fbcade15312ef1c0e8ebbb12dcd4ffffffff2acfcab629bbc8685792603762c921580030ba144af553d271716a95089e107b010000008b483045022100fa579a840ac258871365dd48cd7552f96c8eea69bd00d84f05b283a0dab311e102207e3c0ee9234814cfbb1b659b83671618f45abc1326b9edcc77d552a4f2a805c0014104462e76fd4067b3a0aa42070082dcb0bf2f388b6495cf33d789904f07d0f55c40fbd4b82963c69b3dc31895d0c772c812b1d5fbcade15312ef1c0e8ebbb12dcd4ffffffffdcdc6023bbc9944a658ddc588e61eacb737ddf0a3cd24f113b5a8634c517fcd2000000008b4830450221008d6df731df5d32267954bd7d2dda2302b74c6c2a6aa5c0ca64ecbabc1af03c75022010e55c571d65da7701ae2da1956c442df81bbf076cdbac25133f99d98a9ed34c014104462e76fd4067b3a0aa42070082dcb0bf2f388b6495cf33d789904f07d0f55c40fbd4b82963c69b3dc31895d0c772c812b1d5fbcade15312ef1c0e8ebbb12dcd4ffffffffe15557cd5ce258f479dfd6dc6514edf6d7ed5b21fcfa4a038fd69f06b83ac76e010000008b483045022023b3e0ab071eb11de2eb1cc3a67261b866f86bf6867d4558165f7c8c8aca2d86022100dc6e1f53a91de3efe8f63512850811f26284b62f850c70ca73ed5de8771fb451014104462e76fd4067b3a0aa42070082dcb0bf2f388b6495cf33d789904f07d0f55c40fbd4b82963c69b3dc31895d0c772c812b1d5fbcade15312ef1c0e8ebbb12dcd4ffffffff01404b4c00000000001976a9142b6ba7c9d796b75eef7942fc9288edd37c32f5c388ac00000000010000000166d7577163c932b4f9690ca6a80b6e4eb001f0a2fa9023df5595602aae96ed8d000000008a4730440220262b42546302dfb654a229cefc86432b89628ff259dc87edd1154535b16a67e102207b4634c020a97c3e7bbd0d4d19da6aa2269ad9dded4026e896b213d73ca4b63f014104979b82d02226b3a4597523845754d44f13639e3bf2df5e82c6aab2bdc79687368b01b1ab8b19875ae3c90d661a3d0a33161dab29934edeb36aa01976be3baf8affffffff02404b4c00000000001976a9144854e695a02af0aeacb823ccbc272134561e0a1688ac40420f00000000001976a914abee93376d6b37b5c2940655a6fcaf1c8e74237988ac0000000001000000014e3f8ef2e91349a9059cb4f01e54ab2597c1387161d3da89919f7ea6acdbb371010000008c49304602210081f3183471a5ca22307c0800226f3ef9c353069e0773ac76bb580654d56aa523022100d4c56465bdc069060846f4fbf2f6b20520b2a80b08b168b31e66ddb9c694e240014104976c79848e18251612f8940875b2b08d06e6dc73b9840e8860c066b7e87432c477e9a59a453e71e6d76d5fe34058b800a098fc1740ce3012e8fc8a00c96af966ffffffff02c0e1e400000000001976a9144134e75a6fcb6042034aab5e18570cf1f844f54788ac404b4c00000000001976a9142b6ba7c9d796b75eef7942fc9288edd37c32f5c388ac00000000"), SER_NETWORK, PROTOCOL_VERSION);
    stream >> block;
    return block;
}<|MERGE_RESOLUTION|>--- conflicted
+++ resolved
@@ -125,11 +125,7 @@
 {
     // CreateAndProcessBlock() does not support building SegWit blocks, so don't activate in these tests.
     // TODO: fix the code to support SegWit blocks.
-<<<<<<< HEAD
-    TurnOffSegwitForUnitTests();
-=======
     gArgs.ForceSetArg("-segwitheight", "432");
->>>>>>> 48e5bfe2
     SelectParams(CBaseChainParams::REGTEST);
 
     // Generate a 100-block chain:

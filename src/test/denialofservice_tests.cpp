// Copyright (c) 2011-2021 The Bitcoin Core developers
// Distributed under the MIT software license, see the accompanying
// file COPYING or http://www.opensource.org/licenses/mit-license.php.

// Unit tests for denial-of-service detection/prevention code

#include <banman.h>
#include <chainparams.h>
#include <net.h>
#include <net_processing.h>
#include <pubkey.h>
#include <script/sign.h>
#include <script/signingprovider.h>
#include <script/standard.h>
#include <serialize.h>
#include <test/util/net.h>
#include <test/util/setup_common.h>
#include <util/string.h>
#include <util/system.h>
#include <util/time.h>
#include <validation.h>

#include <array>
#include <stdint.h>

#include <boost/test/unit_test.hpp>

static CService ip(uint32_t i)
{
    struct in_addr s;
    s.s_addr = i;
    return CService(CNetAddr(s), Params().GetDefaultPort());
}

BOOST_FIXTURE_TEST_SUITE(denialofservice_tests, TestingSetup)

// Test eviction of an outbound peer whose chain never advances
// Mock a node connection, and use mocktime to simulate a peer
// which never sends any headers messages.  PeerLogic should
// decide to evict that outbound peer, after the appropriate timeouts.
// Note that we protect 4 outbound nodes from being subject to
// this logic; this test takes advantage of that protection only
// being applied to nodes which send headers with sufficient
// work.
BOOST_AUTO_TEST_CASE(outbound_slow_chain_eviction)
{
    auto connman = std::make_unique<CConnman>(0x1337, 0x1337, *m_node.addrman, *m_node.netgroupman);
    // Disable inactivity checks for this test to avoid interference
    static_cast<ConnmanTestMsg*>(connman.get())->SetPeerConnectTimeout(99999s);
    auto peerLogic = PeerManager::make(*connman, *m_node.addrman, nullptr,
                                       *m_node.chainman, *m_node.mempool, false);

    // Mock an outbound peer
    CAddress addr1(ip(0xa0b0c001), NODE_NONE);
    NodeId id{0};
    CNode dummyNode1{id++,
                     ServiceFlags(NODE_NETWORK | NODE_WITNESS),
                     /*sock=*/nullptr,
                     addr1,
                     /*nKeyedNetGroupIn=*/0,
                     /*nLocalHostNonceIn=*/0,
                     CAddress(),
                     /*addrNameIn=*/"",
                     ConnectionType::OUTBOUND_FULL_RELAY,
                     /*inbound_onion=*/false};
    dummyNode1.SetCommonVersion(PROTOCOL_VERSION);

    peerLogic->InitializeNode(&dummyNode1);
    dummyNode1.fSuccessfullyConnected = true;

    // This test requires that we have a chain with non-zero work.
    {
        LOCK(cs_main);
        BOOST_CHECK(m_node.chainman->ActiveChain().Tip() != nullptr);
        BOOST_CHECK(m_node.chainman->ActiveChain().Tip()->nChainWork > 0);
    }

    // Test starts here
    {
        LOCK(dummyNode1.cs_sendProcessing);
        BOOST_CHECK(peerLogic->SendMessages(&dummyNode1)); // should result in getheaders
    }
    {
        LOCK(dummyNode1.cs_vSend);
        BOOST_CHECK(dummyNode1.vSendMsg.size() > 0);
        dummyNode1.vSendMsg.clear();
    }

    int64_t nStartTime = GetTime();
    // Wait 21 minutes
    SetMockTime(nStartTime+21*60);
    {
        LOCK(dummyNode1.cs_sendProcessing);
        BOOST_CHECK(peerLogic->SendMessages(&dummyNode1)); // should result in getheaders
    }
    {
        LOCK(dummyNode1.cs_vSend);
        BOOST_CHECK(dummyNode1.vSendMsg.size() > 0);
    }
    // Wait 3 more minutes
    SetMockTime(nStartTime+24*60);
    {
        LOCK(dummyNode1.cs_sendProcessing);
        BOOST_CHECK(peerLogic->SendMessages(&dummyNode1)); // should result in disconnect
    }
    BOOST_CHECK(dummyNode1.fDisconnect == true);

    peerLogic->FinalizeNode(dummyNode1);
}

static void AddRandomOutboundPeer(NodeId& id, std::vector<CNode*>& vNodes, PeerManager& peerLogic, ConnmanTestMsg& connman, ConnectionType connType)
{
    CAddress addr(ip(g_insecure_rand_ctx.randbits(32)), NODE_NONE);
    vNodes.emplace_back(new CNode{id++,
                                  ServiceFlags(NODE_NETWORK | NODE_WITNESS),
                                  /*sock=*/nullptr,
                                  addr,
                                  /*nKeyedNetGroupIn=*/0,
                                  /*nLocalHostNonceIn=*/0,
                                  CAddress(),
                                  /*addrNameIn=*/"",
                                  connType,
                                  /*inbound_onion=*/false});
    CNode &node = *vNodes.back();
    node.SetCommonVersion(PROTOCOL_VERSION);

    peerLogic.InitializeNode(&node);
    node.fSuccessfullyConnected = true;

    connman.AddTestNode(node);
}

BOOST_AUTO_TEST_CASE(stale_tip_peer_management)
{
    NodeId id{0};
    auto connman = std::make_unique<ConnmanTestMsg>(0x1337, 0x1337, *m_node.addrman, *m_node.netgroupman);
    auto peerLogic = PeerManager::make(*connman, *m_node.addrman, nullptr,
                                       *m_node.chainman, *m_node.mempool, false);

    constexpr int max_outbound_full_relay = MAX_OUTBOUND_FULL_RELAY_CONNECTIONS;
    CConnman::Options options;
    options.nMaxConnections = DEFAULT_MAX_PEER_CONNECTIONS;
    options.m_max_outbound_full_relay = max_outbound_full_relay;
    options.nMaxFeeler = MAX_FEELER_CONNECTIONS;

    const auto time_init{GetTime<std::chrono::seconds>()};
    SetMockTime(time_init);
<<<<<<< HEAD
    const auto time_later{time_init + 30 * std::chrono::seconds{AvgTargetSpacing(chainparams.GetConsensus(), m_node.chainman->ActiveHeight())} + 1s};
=======
    const auto time_later{time_init + 3 * std::chrono::seconds{m_node.chainman->GetConsensus().nPowTargetSpacing} + 1s};
>>>>>>> 693a194e
    connman->Init(options);
    std::vector<CNode *> vNodes;

    // Mock some outbound peers
    for (int i = 0; i < max_outbound_full_relay; ++i) {
        AddRandomOutboundPeer(id, vNodes, *peerLogic, *connman, ConnectionType::OUTBOUND_FULL_RELAY);
    }

    peerLogic->CheckForStaleTipAndEvictPeers();

    // No nodes should be marked for disconnection while we have no extra peers
    for (const CNode *node : vNodes) {
        BOOST_CHECK(node->fDisconnect == false);
    }

    SetMockTime(time_later);

    // Now tip should definitely be stale, and we should look for an extra
    // outbound peer
    peerLogic->CheckForStaleTipAndEvictPeers();
    BOOST_CHECK(connman->GetTryNewOutboundPeer());

    // Still no peers should be marked for disconnection
    for (const CNode *node : vNodes) {
        BOOST_CHECK(node->fDisconnect == false);
    }

    // If we add one more peer, something should get marked for eviction
    // on the next check (since we're mocking the time to be in the future, the
    // required time connected check should be satisfied).
    SetMockTime(time_init);
    AddRandomOutboundPeer(id, vNodes, *peerLogic, *connman, ConnectionType::OUTBOUND_FULL_RELAY);
    SetMockTime(time_later);

    peerLogic->CheckForStaleTipAndEvictPeers();
    for (int i = 0; i < max_outbound_full_relay; ++i) {
        BOOST_CHECK(vNodes[i]->fDisconnect == false);
    }
    // Last added node should get marked for eviction
    BOOST_CHECK(vNodes.back()->fDisconnect == true);

    vNodes.back()->fDisconnect = false;

    // Update the last announced block time for the last
    // peer, and check that the next newest node gets evicted.
    peerLogic->UpdateLastBlockAnnounceTime(vNodes.back()->GetId(), GetTime());

    peerLogic->CheckForStaleTipAndEvictPeers();
    for (int i = 0; i < max_outbound_full_relay - 1; ++i) {
        BOOST_CHECK(vNodes[i]->fDisconnect == false);
    }
    BOOST_CHECK(vNodes[max_outbound_full_relay-1]->fDisconnect == true);
    BOOST_CHECK(vNodes.back()->fDisconnect == false);

    for (const CNode *node : vNodes) {
        peerLogic->FinalizeNode(*node);
    }

    connman->ClearTestNodes();
}

BOOST_AUTO_TEST_CASE(block_relay_only_eviction)
{
    NodeId id{0};
    auto connman = std::make_unique<ConnmanTestMsg>(0x1337, 0x1337, *m_node.addrman, *m_node.netgroupman);
    auto peerLogic = PeerManager::make(*connman, *m_node.addrman, nullptr,
                                       *m_node.chainman, *m_node.mempool, false);

    constexpr int max_outbound_block_relay{MAX_BLOCK_RELAY_ONLY_CONNECTIONS};
    constexpr int64_t MINIMUM_CONNECT_TIME{30};
    CConnman::Options options;
    options.nMaxConnections = DEFAULT_MAX_PEER_CONNECTIONS;
    options.m_max_outbound_full_relay = MAX_OUTBOUND_FULL_RELAY_CONNECTIONS;
    options.m_max_outbound_block_relay = max_outbound_block_relay;

    connman->Init(options);
    std::vector<CNode*> vNodes;

    // Add block-relay-only peers up to the limit
    for (int i = 0; i < max_outbound_block_relay; ++i) {
        AddRandomOutboundPeer(id, vNodes, *peerLogic, *connman, ConnectionType::BLOCK_RELAY);
    }
    peerLogic->CheckForStaleTipAndEvictPeers();

    for (int i = 0; i < max_outbound_block_relay; ++i) {
        BOOST_CHECK(vNodes[i]->fDisconnect == false);
    }

    // Add an extra block-relay-only peer breaking the limit (mocks logic in ThreadOpenConnections)
    AddRandomOutboundPeer(id, vNodes, *peerLogic, *connman, ConnectionType::BLOCK_RELAY);
    peerLogic->CheckForStaleTipAndEvictPeers();

    // The extra peer should only get marked for eviction after MINIMUM_CONNECT_TIME
    for (int i = 0; i < max_outbound_block_relay; ++i) {
        BOOST_CHECK(vNodes[i]->fDisconnect == false);
    }
    BOOST_CHECK(vNodes.back()->fDisconnect == false);

    SetMockTime(GetTime() + MINIMUM_CONNECT_TIME + 1);
    peerLogic->CheckForStaleTipAndEvictPeers();
    for (int i = 0; i < max_outbound_block_relay; ++i) {
        BOOST_CHECK(vNodes[i]->fDisconnect == false);
    }
    BOOST_CHECK(vNodes.back()->fDisconnect == true);

    // Update the last block time for the extra peer,
    // and check that the next youngest peer gets evicted.
    vNodes.back()->fDisconnect = false;
    vNodes.back()->m_last_block_time = GetTime<std::chrono::seconds>();

    peerLogic->CheckForStaleTipAndEvictPeers();
    for (int i = 0; i < max_outbound_block_relay - 1; ++i) {
        BOOST_CHECK(vNodes[i]->fDisconnect == false);
    }
    BOOST_CHECK(vNodes[max_outbound_block_relay - 1]->fDisconnect == true);
    BOOST_CHECK(vNodes.back()->fDisconnect == false);

    for (const CNode* node : vNodes) {
        peerLogic->FinalizeNode(*node);
    }
    connman->ClearTestNodes();
}

BOOST_AUTO_TEST_CASE(peer_discouragement)
{
    auto banman = std::make_unique<BanMan>(m_args.GetDataDirBase() / "banlist", nullptr, DEFAULT_MISBEHAVING_BANTIME);
    auto connman = std::make_unique<ConnmanTestMsg>(0x1337, 0x1337, *m_node.addrman, *m_node.netgroupman);
    auto peerLogic = PeerManager::make(*connman, *m_node.addrman, banman.get(),
                                       *m_node.chainman, *m_node.mempool, false);

    CNetAddr tor_netaddr;
    BOOST_REQUIRE(
        tor_netaddr.SetSpecial("pg6mmjiyjmcrsslvykfwnntlaru7p5svn6y2ymmju6nubxndf4pscryd.onion"));
    const CService tor_service{tor_netaddr, Params().GetDefaultPort()};

    const std::array<CAddress, 3> addr{CAddress{ip(0xa0b0c001), NODE_NONE},
                                       CAddress{ip(0xa0b0c002), NODE_NONE},
                                       CAddress{tor_service, NODE_NONE}};

    const CNetAddr other_addr{ip(0xa0b0ff01)}; // Not any of addr[].

    std::array<CNode*, 3> nodes;

    banman->ClearBanned();
    NodeId id{0};
    nodes[0] = new CNode{id++,
                         NODE_NETWORK,
                         /*sock=*/nullptr,
                         addr[0],
                         /*nKeyedNetGroupIn=*/0,
                         /*nLocalHostNonceIn=*/0,
                         CAddress(),
                         /*addrNameIn=*/"",
                         ConnectionType::INBOUND,
                         /*inbound_onion=*/false};
    nodes[0]->SetCommonVersion(PROTOCOL_VERSION);
    peerLogic->InitializeNode(nodes[0]);
    nodes[0]->fSuccessfullyConnected = true;
    connman->AddTestNode(*nodes[0]);
    peerLogic->Misbehaving(nodes[0]->GetId(), DISCOURAGEMENT_THRESHOLD, /*message=*/""); // Should be discouraged
    {
        LOCK(nodes[0]->cs_sendProcessing);
        BOOST_CHECK(peerLogic->SendMessages(nodes[0]));
    }
    BOOST_CHECK(banman->IsDiscouraged(addr[0]));
    BOOST_CHECK(nodes[0]->fDisconnect);
    BOOST_CHECK(!banman->IsDiscouraged(other_addr)); // Different address, not discouraged

    nodes[1] = new CNode{id++,
                         NODE_NETWORK,
                         /*sock=*/nullptr,
                         addr[1],
                         /*nKeyedNetGroupIn=*/1,
                         /*nLocalHostNonceIn=*/1,
                         CAddress(),
                         /*addrNameIn=*/"",
                         ConnectionType::INBOUND,
                         /*inbound_onion=*/false};
    nodes[1]->SetCommonVersion(PROTOCOL_VERSION);
    peerLogic->InitializeNode(nodes[1]);
    nodes[1]->fSuccessfullyConnected = true;
    connman->AddTestNode(*nodes[1]);
    peerLogic->Misbehaving(nodes[1]->GetId(), DISCOURAGEMENT_THRESHOLD - 1, /*message=*/"");
    {
        LOCK(nodes[1]->cs_sendProcessing);
        BOOST_CHECK(peerLogic->SendMessages(nodes[1]));
    }
    // [0] is still discouraged/disconnected.
    BOOST_CHECK(banman->IsDiscouraged(addr[0]));
    BOOST_CHECK(nodes[0]->fDisconnect);
    // [1] is not discouraged/disconnected yet.
    BOOST_CHECK(!banman->IsDiscouraged(addr[1]));
    BOOST_CHECK(!nodes[1]->fDisconnect);
    peerLogic->Misbehaving(nodes[1]->GetId(), 1, /*message=*/""); // [1] reaches discouragement threshold
    {
        LOCK(nodes[1]->cs_sendProcessing);
        BOOST_CHECK(peerLogic->SendMessages(nodes[1]));
    }
    // Expect both [0] and [1] to be discouraged/disconnected now.
    BOOST_CHECK(banman->IsDiscouraged(addr[0]));
    BOOST_CHECK(nodes[0]->fDisconnect);
    BOOST_CHECK(banman->IsDiscouraged(addr[1]));
    BOOST_CHECK(nodes[1]->fDisconnect);

    // Make sure non-IP peers are discouraged and disconnected properly.

    nodes[2] = new CNode{id++,
                         NODE_NETWORK,
                         /*sock=*/nullptr,
                         addr[2],
                         /*nKeyedNetGroupIn=*/1,
                         /*nLocalHostNonceIn=*/1,
                         CAddress(),
                         /*addrNameIn=*/"",
                         ConnectionType::OUTBOUND_FULL_RELAY,
                         /*inbound_onion=*/false};
    nodes[2]->SetCommonVersion(PROTOCOL_VERSION);
    peerLogic->InitializeNode(nodes[2]);
    nodes[2]->fSuccessfullyConnected = true;
    connman->AddTestNode(*nodes[2]);
    peerLogic->Misbehaving(nodes[2]->GetId(), DISCOURAGEMENT_THRESHOLD, /*message=*/"");
    {
        LOCK(nodes[2]->cs_sendProcessing);
        BOOST_CHECK(peerLogic->SendMessages(nodes[2]));
    }
    BOOST_CHECK(banman->IsDiscouraged(addr[0]));
    BOOST_CHECK(banman->IsDiscouraged(addr[1]));
    BOOST_CHECK(banman->IsDiscouraged(addr[2]));
    BOOST_CHECK(nodes[0]->fDisconnect);
    BOOST_CHECK(nodes[1]->fDisconnect);
    BOOST_CHECK(nodes[2]->fDisconnect);

    for (CNode* node : nodes) {
        peerLogic->FinalizeNode(*node);
    }
    connman->ClearTestNodes();
}

BOOST_AUTO_TEST_CASE(DoS_bantime)
{
    auto banman = std::make_unique<BanMan>(m_args.GetDataDirBase() / "banlist", nullptr, DEFAULT_MISBEHAVING_BANTIME);
    auto connman = std::make_unique<CConnman>(0x1337, 0x1337, *m_node.addrman, *m_node.netgroupman);
    auto peerLogic = PeerManager::make(*connman, *m_node.addrman, banman.get(),
                                       *m_node.chainman, *m_node.mempool, false);

    banman->ClearBanned();
    int64_t nStartTime = GetTime();
    SetMockTime(nStartTime); // Overrides future calls to GetTime()

    CAddress addr(ip(0xa0b0c001), NODE_NONE);
    NodeId id{0};
    CNode dummyNode{id++,
                    NODE_NETWORK,
                    /*sock=*/nullptr,
                    addr,
                    /*nKeyedNetGroupIn=*/4,
                    /*nLocalHostNonceIn=*/4,
                    CAddress(),
                    /*addrNameIn=*/"",
                    ConnectionType::INBOUND,
                    /*inbound_onion=*/false};
    dummyNode.SetCommonVersion(PROTOCOL_VERSION);
    peerLogic->InitializeNode(&dummyNode);
    dummyNode.fSuccessfullyConnected = true;

    peerLogic->Misbehaving(dummyNode.GetId(), DISCOURAGEMENT_THRESHOLD, /*message=*/"");
    {
        LOCK(dummyNode.cs_sendProcessing);
        BOOST_CHECK(peerLogic->SendMessages(&dummyNode));
    }
    BOOST_CHECK(banman->IsDiscouraged(addr));

    peerLogic->FinalizeNode(dummyNode);
}

BOOST_AUTO_TEST_SUITE_END()<|MERGE_RESOLUTION|>--- conflicted
+++ resolved
@@ -145,11 +145,7 @@
 
     const auto time_init{GetTime<std::chrono::seconds>()};
     SetMockTime(time_init);
-<<<<<<< HEAD
-    const auto time_later{time_init + 30 * std::chrono::seconds{AvgTargetSpacing(chainparams.GetConsensus(), m_node.chainman->ActiveHeight())} + 1s};
-=======
-    const auto time_later{time_init + 3 * std::chrono::seconds{m_node.chainman->GetConsensus().nPowTargetSpacing} + 1s};
->>>>>>> 693a194e
+    const auto time_later{time_init + 30 * std::chrono::seconds{AvgTargetSpacing(m_node.chainman->GetConsensus(), m_node.chainman->ActiveHeight())} + 1s};
     connman->Init(options);
     std::vector<CNode *> vNodes;
 

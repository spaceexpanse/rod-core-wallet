// Copyright (c) 2011-present The Bitcoin Core developers
// Distributed under the MIT software license, see the accompanying
// file COPYING or http://www.opensource.org/licenses/mit-license.php.

#include <config/bitcoin-config.h> // IWYU pragma: keep

#include <test/util/setup_common.h>

#include <addrman.h>
#include <banman.h>
#include <chainparams.h>
#include <common/system.h>
#include <consensus/consensus.h>
#include <consensus/params.h>
#include <consensus/validation.h>
#include <crypto/sha256.h>
#include <init.h>
#include <init/common.h>
#include <interfaces/chain.h>
#include <interfaces/mining.h>
#include <kernel/mempool_entry.h>
#include <logging.h>
#include <net.h>
#include <net_processing.h>
#include <node/blockstorage.h>
#include <node/chainstate.h>
#include <node/context.h>
#include <node/kernel_notifications.h>
#include <node/mempool_args.h>
#include <node/miner.h>
#include <node/peerman_args.h>
#include <node/warnings.h>
#include <noui.h>
#include <policy/fees.h>
#include <pow.h>
#include <random.h>
#include <rpc/blockchain.h>
#include <rpc/register.h>
#include <rpc/server.h>
#include <scheduler.h>
#include <script/sigcache.h>
#include <streams.h>
#include <test/util/net.h>
#include <test/util/random.h>
#include <test/util/txmempool.h>
#include <txdb.h>
#include <txmempool.h>
#include <util/chaintype.h>
#include <util/check.h>
#include <util/fs_helpers.h>
#include <util/rbf.h>
#include <util/strencodings.h>
#include <util/string.h>
#include <util/thread.h>
#include <util/threadnames.h>
#include <util/time.h>
#include <util/translation.h>
#include <util/vector.h>
#include <validation.h>
#include <validationinterface.h>
#include <walletinitinterface.h>

#include <algorithm>
#include <functional>
#include <stdexcept>

using kernel::BlockTreeDB;
using node::ApplyArgsManOptions;
using node::BlockAssembler;
using node::BlockManager;
using node::CalculateCacheSizes;
using node::KernelNotifications;
using node::LoadChainstate;
using node::RegenerateCommitments;
using node::VerifyLoadedChainstate;

const std::function<std::string(const char*)> G_TRANSLATION_FUN = nullptr;

/** Random context to get unique temp data dirs. Separate from g_insecure_rand_ctx, which can be seeded from a const env var */
static FastRandomContext g_insecure_rand_ctx_temp_path;

std::ostream& operator<<(std::ostream& os, const arith_uint256& num)
{
    os << num.ToString();
    return os;
}

std::ostream& operator<<(std::ostream& os, const uint160& num)
{
    os << num.ToString();
    return os;
}

std::ostream& operator<<(std::ostream& os, const uint256& num)
{
    os << num.ToString();
    return os;
}

struct NetworkSetup
{
    NetworkSetup()
    {
        Assert(SetupNetworking());
    }
};
static NetworkSetup g_networksetup_instance;

/** Register test-only arguments */
static void SetupUnitTestArgs(ArgsManager& argsman)
{
    argsman.AddArg("-testdatadir", strprintf("Custom data directory (default: %s<random_string>)", fs::PathToString(fs::temp_directory_path() / "test_common_" PACKAGE_NAME / "")),
                   ArgsManager::ALLOW_ANY, OptionsCategory::DEBUG_TEST);
}

/** Test setup failure */
static void ExitFailure(std::string_view str_err)
{
    std::cerr << str_err << std::endl;
    exit(EXIT_FAILURE);
}

BasicTestingSetup::BasicTestingSetup(const ChainType chainType, TestOpts opts)
    : m_args{}
{
    m_node.shutdown = &m_interrupt;
    m_node.args = &gArgs;
    std::vector<const char*> arguments = Cat(
        {
            "dummy",
            "-printtoconsole=0",
            "-logsourcelocations",
            "-logtimemicros",
            "-logthreadnames",
            "-loglevel=trace",
            "-debug",
            "-debugexclude=libevent",
            "-debugexclude=leveldb",
        },
        opts.extra_args);
    if (G_TEST_COMMAND_LINE_ARGUMENTS) {
        arguments = Cat(arguments, G_TEST_COMMAND_LINE_ARGUMENTS());
    }
    util::ThreadRename("test");
    gArgs.ClearPathCache();
    {
        SetupServerArgs(*m_node.args);
        SetupUnitTestArgs(*m_node.args);
        std::string error;
        if (!m_node.args->ParseParameters(arguments.size(), arguments.data(), error)) {
            m_node.args->ClearArgs();
            throw std::runtime_error{error};
        }
    }

    // Use randomly chosen seed for deterministic PRNG, so that (by default) test
    // data directories use a random name that doesn't overlap with other tests.
    SeedRandomForTest(SeedRand::SEED);

    if (!m_node.args->IsArgSet("-testdatadir")) {
        // By default, the data directory has a random name
        const auto rand_str{g_insecure_rand_ctx_temp_path.rand256().ToString()};
        m_path_root = fs::temp_directory_path() / "test_common_" PACKAGE_NAME / rand_str;
        TryCreateDirectories(m_path_root);
    } else {
        // Custom data directory
        m_has_custom_datadir = true;
        fs::path root_dir{m_node.args->GetPathArg("-testdatadir")};
        if (root_dir.empty()) ExitFailure("-testdatadir argument is empty, please specify a path");

        root_dir = fs::absolute(root_dir);
        const std::string test_path{G_TEST_GET_FULL_NAME ? G_TEST_GET_FULL_NAME() : ""};
        m_path_lock = root_dir / "test_common_" PACKAGE_NAME / fs::PathFromString(test_path);
        m_path_root = m_path_lock / "datadir";

        // Try to obtain the lock; if unsuccessful don't disturb the existing test.
        TryCreateDirectories(m_path_lock);
        if (util::LockDirectory(m_path_lock, ".lock", /*probe_only=*/false) != util::LockResult::Success) {
            ExitFailure("Cannot obtain a lock on test data lock directory " + fs::PathToString(m_path_lock) + '\n' + "The test executable is probably already running.");
        }

        // Always start with a fresh data directory; this doesn't delete the .lock file located one level above.
        fs::remove_all(m_path_root);
        if (!TryCreateDirectories(m_path_root)) ExitFailure("Cannot create test data directory");

        // Print the test directory name if custom.
        std::cout << "Test directory (will not be deleted): " << m_path_root << std::endl;
    }
    m_args.ForceSetArg("-datadir", fs::PathToString(m_path_root));
    gArgs.ForceSetArg("-datadir", fs::PathToString(m_path_root));

    SelectParams(chainType);
    if (G_TEST_LOG_FUN) LogInstance().PushBackCallback(G_TEST_LOG_FUN);
    InitLogging(*m_node.args);
    AppInitParameterInteraction(*m_node.args);
    LogInstance().StartLogging();
    m_node.warnings = std::make_unique<node::Warnings>();
    m_node.kernel = std::make_unique<kernel::Context>();
    m_node.ecc_context = std::make_unique<ECC_Context>();
    SetupEnvironment();

    m_node.chain = interfaces::MakeChain(m_node);
    static bool noui_connected = false;
    if (!noui_connected) {
        noui_connect();
        noui_connected = true;
    }
}

BasicTestingSetup::~BasicTestingSetup()
{
    m_node.ecc_context.reset();
    m_node.kernel.reset();
    SetMockTime(0s); // Reset mocktime for following tests
    LogInstance().DisconnectTestLogger();
    if (m_has_custom_datadir) {
        // Only remove the lock file, preserve the data directory.
        UnlockDirectory(m_path_lock, ".lock");
        fs::remove(m_path_lock / ".lock");
    } else {
        fs::remove_all(m_path_root);
    }
    gArgs.ClearArgs();
}

ChainTestingSetup::ChainTestingSetup(const ChainType chainType, TestOpts opts)
    : BasicTestingSetup(chainType, opts)
{
    const CChainParams& chainparams = Params();

    // We have to run a scheduler thread to prevent ActivateBestChain
    // from blocking due to queue overrun.
    if (opts.setup_validation_interface) {
        m_node.scheduler = std::make_unique<CScheduler>();
        m_node.scheduler->m_service_thread = std::thread(util::TraceThread, "scheduler", [&] { m_node.scheduler->serviceQueue(); });
        m_node.validation_signals = std::make_unique<ValidationSignals>(std::make_unique<SerialTaskRunner>(*m_node.scheduler));
    }

    bilingual_str error{};
    m_node.mempool = std::make_unique<CTxMemPool>(MemPoolOptionsForTest(m_node), error);
    Assert(error.empty());
    m_node.warnings = std::make_unique<node::Warnings>();

    m_cache_sizes = CalculateCacheSizes(m_args);

    m_node.notifications = std::make_unique<KernelNotifications>(*Assert(m_node.shutdown), m_node.exit_status, *Assert(m_node.warnings));

    m_make_chainman = [this, &chainparams, opts] {
        Assert(!m_node.chainman);
        ChainstateManager::Options chainman_opts{
            .chainparams = chainparams,
            .datadir = m_args.GetDataDirNet(),
            .check_block_index = 1,
            .notifications = *m_node.notifications,
            .signals = m_node.validation_signals.get(),
            .worker_threads_num = 2,
        };
        if (opts.min_validation_cache) {
            chainman_opts.script_execution_cache_bytes = 0;
            chainman_opts.signature_cache_bytes = 0;
        }
        const BlockManager::Options blockman_opts{
            .chainparams = chainman_opts.chainparams,
            .blocks_dir = m_args.GetBlocksDirPath(),
            .notifications = chainman_opts.notifications,
        };
        m_node.chainman = std::make_unique<ChainstateManager>(*Assert(m_node.shutdown), chainman_opts, blockman_opts);
        LOCK(m_node.chainman->GetMutex());
        m_node.chainman->m_blockman.m_block_tree_db = std::make_unique<BlockTreeDB>(DBParams{
            .path = m_args.GetDataDirNet() / "blocks" / "index",
            .cache_bytes = static_cast<size_t>(m_cache_sizes.block_tree_db),
            .memory_only = true,
        });
    };
<<<<<<< HEAD
    m_node.chainman = std::make_unique<ChainstateManager>(*Assert(m_node.shutdown), chainman_opts, blockman_opts);
    m_node.chainman->m_blockman.m_block_tree_db = std::make_unique<BlockTreeDB>(DBParams{
        .path = m_args.GetDataDirNet() / "blocks" / "index",
        .cache_bytes = static_cast<size_t>(m_cache_sizes.block_tree_db),
        .memory_only = true});
    m_node.mining = interfaces::MakeMining(m_node);
=======
    m_make_chainman();
>>>>>>> 6d546336
}

ChainTestingSetup::~ChainTestingSetup()
{
    if (m_node.scheduler) m_node.scheduler->stop();
    if (m_node.validation_signals) m_node.validation_signals->FlushBackgroundCallbacks();
    m_node.mining.reset();
    m_node.connman.reset();
    m_node.banman.reset();
    m_node.addrman.reset();
    m_node.netgroupman.reset();
    m_node.args = nullptr;
    m_node.mempool.reset();
    Assert(!m_node.fee_estimator); // Each test must create a local object, if they wish to use the fee_estimator
    m_node.chainman.reset();
    m_node.validation_signals.reset();
    m_node.scheduler.reset();
}

void ChainTestingSetup::LoadVerifyActivateChainstate()
{
    auto& chainman{*Assert(m_node.chainman)};
    node::ChainstateLoadOptions options;
    options.mempool = Assert(m_node.mempool.get());
    options.block_tree_db_in_memory = m_block_tree_db_in_memory;
    options.coins_db_in_memory = m_coins_db_in_memory;
    options.wipe_block_tree_db = m_args.GetBoolArg("-reindex", false);
    options.wipe_chainstate_db = m_args.GetBoolArg("-reindex", false) || m_args.GetBoolArg("-reindex-chainstate", false);
    options.prune = chainman.m_blockman.IsPruneMode();
    options.check_blocks = m_args.GetIntArg("-checkblocks", DEFAULT_CHECKBLOCKS);
    options.check_level = m_args.GetIntArg("-checklevel", DEFAULT_CHECKLEVEL);
    options.require_full_verification = m_args.IsArgSet("-checkblocks") || m_args.IsArgSet("-checklevel");
    auto [status, error] = LoadChainstate(chainman, m_cache_sizes, options);
    assert(status == node::ChainstateLoadStatus::SUCCESS);

    std::tie(status, error) = VerifyLoadedChainstate(chainman, options);
    assert(status == node::ChainstateLoadStatus::SUCCESS);

    BlockValidationState state;
    if (!chainman.ActiveChainstate().ActivateBestChain(state)) {
        throw std::runtime_error(strprintf("ActivateBestChain failed. (%s)", state.ToString()));
    }
}

TestingSetup::TestingSetup(
    const ChainType chainType,
    TestOpts opts)
    : ChainTestingSetup(chainType, opts)
{
    m_coins_db_in_memory = opts.coins_db_in_memory;
    m_block_tree_db_in_memory = opts.block_tree_db_in_memory;
    // Ideally we'd move all the RPC tests to the functional testing framework
    // instead of unit tests, but for now we need these here.
    RegisterAllCoreRPCCommands(tableRPC);

    LoadVerifyActivateChainstate();

    if (!opts.setup_net) return;

    m_node.netgroupman = std::make_unique<NetGroupManager>(/*asmap=*/std::vector<bool>());
    m_node.addrman = std::make_unique<AddrMan>(*m_node.netgroupman,
                                               /*deterministic=*/false,
                                               m_node.args->GetIntArg("-checkaddrman", 0));
    m_node.banman = std::make_unique<BanMan>(m_args.GetDataDirBase() / "banlist", nullptr, DEFAULT_MISBEHAVING_BANTIME);
    m_node.connman = std::make_unique<ConnmanTestMsg>(0x1337, 0x1337, *m_node.addrman, *m_node.netgroupman, Params()); // Deterministic randomness for tests.
    PeerManager::Options peerman_opts;
    ApplyArgsManOptions(*m_node.args, peerman_opts);
    peerman_opts.deterministic_rng = true;
    m_node.peerman = PeerManager::make(*m_node.connman, *m_node.addrman,
                                       m_node.banman.get(), *m_node.chainman,
                                       *m_node.mempool, *m_node.warnings,
                                       peerman_opts);

    {
        CConnman::Options options;
        options.m_msgproc = m_node.peerman.get();
        m_node.connman->Init(options);
    }
}

TestChain100Setup::TestChain100Setup(
    const ChainType chain_type,
    TestOpts opts)
    : TestingSetup{ChainType::REGTEST, opts}
{
    SetMockTime(1598887952);
    constexpr std::array<unsigned char, 32> vchKey = {
        {0, 0, 0, 0, 0, 0, 0, 0, 0, 0, 0, 0, 0, 0, 0, 0, 0, 0, 0, 0, 0, 0, 0, 0, 0, 0, 0, 0, 0, 0, 0, 1}};
    coinbaseKey.Set(vchKey.begin(), vchKey.end(), true);

    // Generate a 100-block chain:
    this->mineBlocks(COINBASE_MATURITY);

    {
        LOCK(::cs_main);
        assert(
            m_node.chainman->ActiveChain().Tip()->GetBlockHash().ToString() ==
            "009972c21c1f04bed4219067c0063bb2b5808282735b1cc7a21e26c75a967668");
    }
}

void TestChain100Setup::mineBlocks(int num_blocks)
{
    CScript scriptPubKey = CScript() << ToByteVector(coinbaseKey.GetPubKey()) << OP_CHECKSIG;
    for (int i = 0; i < num_blocks; i++) {
        std::vector<CMutableTransaction> noTxns;
        CBlock b = CreateAndProcessBlock(noTxns, scriptPubKey);
        SetMockTime(GetTime() + 1);
        m_coinbase_txns.push_back(b.vtx[0]);
    }
}

CBlock TestChain100Setup::CreateBlock(
    const std::vector<CMutableTransaction>& txns,
    const CScript& scriptPubKey,
    Chainstate& chainstate)
{
    BlockAssembler::Options options;
    CBlock block = BlockAssembler{chainstate, nullptr, options}.CreateNewBlock(scriptPubKey)->block;

    Assert(block.vtx.size() == 1);
    for (const CMutableTransaction& tx : txns) {
        block.vtx.push_back(MakeTransactionRef(tx));
    }
    RegenerateCommitments(block, *Assert(m_node.chainman));

    while (!CheckProofOfWork(block.GetHash(), block.nBits, m_node.chainman->GetConsensus())) ++block.nNonce;

    return block;
}

CBlock TestChain100Setup::CreateAndProcessBlock(
    const std::vector<CMutableTransaction>& txns,
    const CScript& scriptPubKey,
    Chainstate* chainstate)
{
    if (!chainstate) {
        chainstate = &Assert(m_node.chainman)->ActiveChainstate();
    }

    CBlock block = this->CreateBlock(txns, scriptPubKey, *chainstate);
    std::shared_ptr<const CBlock> shared_pblock = std::make_shared<const CBlock>(block);
    Assert(m_node.chainman)->ProcessNewBlock(shared_pblock, true, true, nullptr);

    return block;
}

std::pair<CMutableTransaction, CAmount> TestChain100Setup::CreateValidTransaction(const std::vector<CTransactionRef>& input_transactions,
                                                                                  const std::vector<COutPoint>& inputs,
                                                                                  int input_height,
                                                                                  const std::vector<CKey>& input_signing_keys,
                                                                                  const std::vector<CTxOut>& outputs,
                                                                                  const std::optional<CFeeRate>& feerate,
                                                                                  const std::optional<uint32_t>& fee_output)
{
    CMutableTransaction mempool_txn;
    mempool_txn.vin.reserve(inputs.size());
    mempool_txn.vout.reserve(outputs.size());

    for (const auto& outpoint : inputs) {
        mempool_txn.vin.emplace_back(outpoint, CScript(), MAX_BIP125_RBF_SEQUENCE);
    }
    mempool_txn.vout = outputs;

    // - Add the signing key to a keystore
    FillableSigningProvider keystore;
    for (const auto& input_signing_key : input_signing_keys) {
        keystore.AddKey(input_signing_key);
    }
    // - Populate a CoinsViewCache with the unspent output
    CCoinsView coins_view;
    CCoinsViewCache coins_cache(&coins_view);
    for (const auto& input_transaction : input_transactions) {
        AddCoins(coins_cache, *input_transaction.get(), input_height);
    }
    // Build Outpoint to Coin map for SignTransaction
    std::map<COutPoint, Coin> input_coins;
    CAmount inputs_amount{0};
    for (const auto& outpoint_to_spend : inputs) {
        // - Use GetCoin to properly populate utxo_to_spend,
        Coin utxo_to_spend;
        assert(coins_cache.GetCoin(outpoint_to_spend, utxo_to_spend));
        input_coins.insert({outpoint_to_spend, utxo_to_spend});
        inputs_amount += utxo_to_spend.out.nValue;
    }
    // - Default signature hashing type
    int nHashType = SIGHASH_ALL;
    std::map<int, bilingual_str> input_errors;
    assert(SignTransaction(mempool_txn, &keystore, input_coins, nHashType, input_errors));
    CAmount current_fee = inputs_amount - std::accumulate(outputs.begin(), outputs.end(), CAmount(0),
        [](const CAmount& acc, const CTxOut& out) {
        return acc + out.nValue;
    });
    // Deduct fees from fee_output to meet feerate if set
    if (feerate.has_value()) {
        assert(fee_output.has_value());
        assert(fee_output.value() < mempool_txn.vout.size());
        CAmount target_fee = feerate.value().GetFee(GetVirtualTransactionSize(CTransaction{mempool_txn}));
        CAmount deduction = target_fee - current_fee;
        if (deduction > 0) {
            // Only deduct fee if there's anything to deduct. If the caller has put more fees than
            // the target feerate, don't change the fee.
            mempool_txn.vout[fee_output.value()].nValue -= deduction;
            // Re-sign since an output has changed
            input_errors.clear();
            assert(SignTransaction(mempool_txn, &keystore, input_coins, nHashType, input_errors));
            current_fee = target_fee;
        }
    }
    return {mempool_txn, current_fee};
}

CMutableTransaction TestChain100Setup::CreateValidMempoolTransaction(const std::vector<CTransactionRef>& input_transactions,
                                                                     const std::vector<COutPoint>& inputs,
                                                                     int input_height,
                                                                     const std::vector<CKey>& input_signing_keys,
                                                                     const std::vector<CTxOut>& outputs,
                                                                     bool submit)
{
    CMutableTransaction mempool_txn = CreateValidTransaction(input_transactions, inputs, input_height, input_signing_keys, outputs, std::nullopt, std::nullopt).first;
    // If submit=true, add transaction to the mempool.
    if (submit) {
        LOCK(cs_main);
        const MempoolAcceptResult result = m_node.chainman->ProcessTransaction(MakeTransactionRef(mempool_txn));
        assert(result.m_result_type == MempoolAcceptResult::ResultType::VALID);
    }
    return mempool_txn;
}

CMutableTransaction TestChain100Setup::CreateValidMempoolTransaction(CTransactionRef input_transaction,
                                                                     uint32_t input_vout,
                                                                     int input_height,
                                                                     CKey input_signing_key,
                                                                     CScript output_destination,
                                                                     CAmount output_amount,
                                                                     bool submit)
{
    COutPoint input{input_transaction->GetHash(), input_vout};
    CTxOut output{output_amount, output_destination};
    return CreateValidMempoolTransaction(/*input_transactions=*/{input_transaction},
                                         /*inputs=*/{input},
                                         /*input_height=*/input_height,
                                         /*input_signing_keys=*/{input_signing_key},
                                         /*outputs=*/{output},
                                         /*submit=*/submit);
}

std::vector<CTransactionRef> TestChain100Setup::PopulateMempool(FastRandomContext& det_rand, size_t num_transactions, bool submit)
{
    std::vector<CTransactionRef> mempool_transactions;
    std::deque<std::pair<COutPoint, CAmount>> unspent_prevouts;
    std::transform(m_coinbase_txns.begin(), m_coinbase_txns.end(), std::back_inserter(unspent_prevouts),
        [](const auto& tx){ return std::make_pair(COutPoint(tx->GetHash(), 0), tx->vout[0].nValue); });
    while (num_transactions > 0 && !unspent_prevouts.empty()) {
        // The number of inputs and outputs are random, between 1 and 24.
        CMutableTransaction mtx = CMutableTransaction();
        const size_t num_inputs = det_rand.randrange(24) + 1;
        CAmount total_in{0};
        for (size_t n{0}; n < num_inputs; ++n) {
            if (unspent_prevouts.empty()) break;
            const auto& [prevout, amount] = unspent_prevouts.front();
            mtx.vin.emplace_back(prevout, CScript());
            total_in += amount;
            unspent_prevouts.pop_front();
        }
        const size_t num_outputs = det_rand.randrange(24) + 1;
        const CAmount fee = 100 * det_rand.randrange(30);
        const CAmount amount_per_output = (total_in - fee) / num_outputs;
        for (size_t n{0}; n < num_outputs; ++n) {
            CScript spk = CScript() << CScriptNum(num_transactions + n);
            mtx.vout.emplace_back(amount_per_output, spk);
        }
        CTransactionRef ptx = MakeTransactionRef(mtx);
        mempool_transactions.push_back(ptx);
        if (amount_per_output > 3000) {
            // If the value is high enough to fund another transaction + fees, keep track of it so
            // it can be used to build a more complex transaction graph. Insert randomly into
            // unspent_prevouts for extra randomness in the resulting structures.
            for (size_t n{0}; n < num_outputs; ++n) {
                unspent_prevouts.emplace_back(COutPoint(ptx->GetHash(), n), amount_per_output);
                std::swap(unspent_prevouts.back(), unspent_prevouts[det_rand.randrange(unspent_prevouts.size())]);
            }
        }
        if (submit) {
            LOCK2(cs_main, m_node.mempool->cs);
            LockPoints lp;
            m_node.mempool->addUnchecked(CTxMemPoolEntry(ptx, /*fee=*/(total_in - num_outputs * amount_per_output),
                                                         /*time=*/0, /*entry_height=*/1, /*entry_sequence=*/0,
                                                         /*spends_coinbase=*/false, /*sigops_cost=*/4, lp));
        }
        --num_transactions;
    }
    return mempool_transactions;
}

void TestChain100Setup::MockMempoolMinFee(const CFeeRate& target_feerate)
{
    LOCK2(cs_main, m_node.mempool->cs);
    // Transactions in the mempool will affect the new minimum feerate.
    assert(m_node.mempool->size() == 0);
    // The target feerate cannot be too low...
    // ...otherwise the transaction's feerate will need to be negative.
    assert(target_feerate > m_node.mempool->m_opts.incremental_relay_feerate);
    // ...otherwise this is not meaningful. The feerate policy uses the maximum of both feerates.
    assert(target_feerate > m_node.mempool->m_opts.min_relay_feerate);

    // Manually create an invalid transaction. Manually set the fee in the CTxMemPoolEntry to
    // achieve the exact target feerate.
    CMutableTransaction mtx = CMutableTransaction();
    mtx.vin.emplace_back(COutPoint{Txid::FromUint256(g_insecure_rand_ctx.rand256()), 0});
    mtx.vout.emplace_back(1 * COIN, GetScriptForDestination(WitnessV0ScriptHash(CScript() << OP_TRUE)));
    const auto tx{MakeTransactionRef(mtx)};
    LockPoints lp;
    // The new mempool min feerate is equal to the removed package's feerate + incremental feerate.
    const auto tx_fee = target_feerate.GetFee(GetVirtualTransactionSize(*tx)) -
        m_node.mempool->m_opts.incremental_relay_feerate.GetFee(GetVirtualTransactionSize(*tx));
    m_node.mempool->addUnchecked(CTxMemPoolEntry(tx, /*fee=*/tx_fee,
                                                 /*time=*/0, /*entry_height=*/1, /*entry_sequence=*/0,
                                                 /*spends_coinbase=*/true, /*sigops_cost=*/1, lp));
    m_node.mempool->TrimToSize(0);
    assert(m_node.mempool->GetMinFee() == target_feerate);
}
/**
 * @returns a real block (0000000000013b8ab2cd513b0261a14096412195a72a0c4827d229dcc7e0f7af)
 *      with 9 txs.
 */
CBlock getBlock13b8a()
{
    CBlock block;
    DataStream stream{
        ParseHex("0100000090f0a9f110702f808219ebea1173056042a714bad51b916cb6800000000000005275289558f51c9966699404ae2294730c3c9f9bda53523ce50e9b95e558da2fdb261b4d4c86041b1ab1bf930901000000010000000000000000000000000000000000000000000000000000000000000000ffffffff07044c86041b0146ffffffff0100f2052a01000000434104e18f7afbe4721580e81e8414fc8c24d7cfacf254bb5c7b949450c3e997c2dc1242487a8169507b631eb3771f2b425483fb13102c4eb5d858eef260fe70fbfae0ac00000000010000000196608ccbafa16abada902780da4dc35dafd7af05fa0da08cf833575f8cf9e836000000004a493046022100dab24889213caf43ae6adc41cf1c9396c08240c199f5225acf45416330fd7dbd022100fe37900e0644bf574493a07fc5edba06dbc07c311b947520c2d514bc5725dcb401ffffffff0100f2052a010000001976a914f15d1921f52e4007b146dfa60f369ed2fc393ce288ac000000000100000001fb766c1288458c2bafcfec81e48b24d98ec706de6b8af7c4e3c29419bfacb56d000000008c493046022100f268ba165ce0ad2e6d93f089cfcd3785de5c963bb5ea6b8c1b23f1ce3e517b9f022100da7c0f21adc6c401887f2bfd1922f11d76159cbc597fbd756a23dcbb00f4d7290141042b4e8625a96127826915a5b109852636ad0da753c9e1d5606a50480cd0c40f1f8b8d898235e571fe9357d9ec842bc4bba1827daaf4de06d71844d0057707966affffffff0280969800000000001976a9146963907531db72d0ed1a0cfb471ccb63923446f388ac80d6e34c000000001976a914f0688ba1c0d1ce182c7af6741e02658c7d4dfcd388ac000000000100000002c40297f730dd7b5a99567eb8d27b78758f607507c52292d02d4031895b52f2ff010000008b483045022100f7edfd4b0aac404e5bab4fd3889e0c6c41aa8d0e6fa122316f68eddd0a65013902205b09cc8b2d56e1cd1f7f2fafd60a129ed94504c4ac7bdc67b56fe67512658b3e014104732012cb962afa90d31b25d8fb0e32c94e513ab7a17805c14ca4c3423e18b4fb5d0e676841733cb83abaf975845c9f6f2a8097b7d04f4908b18368d6fc2d68ecffffffffca5065ff9617cbcba45eb23726df6498a9b9cafed4f54cbab9d227b0035ddefb000000008a473044022068010362a13c7f9919fa832b2dee4e788f61f6f5d344a7c2a0da6ae740605658022006d1af525b9a14a35c003b78b72bd59738cd676f845d1ff3fc25049e01003614014104732012cb962afa90d31b25d8fb0e32c94e513ab7a17805c14ca4c3423e18b4fb5d0e676841733cb83abaf975845c9f6f2a8097b7d04f4908b18368d6fc2d68ecffffffff01001ec4110200000043410469ab4181eceb28985b9b4e895c13fa5e68d85761b7eee311db5addef76fa8621865134a221bd01f28ec9999ee3e021e60766e9d1f3458c115fb28650605f11c9ac000000000100000001cdaf2f758e91c514655e2dc50633d1e4c84989f8aa90a0dbc883f0d23ed5c2fa010000008b48304502207ab51be6f12a1962ba0aaaf24a20e0b69b27a94fac5adf45aa7d2d18ffd9236102210086ae728b370e5329eead9accd880d0cb070aea0c96255fae6c4f1ddcce1fd56e014104462e76fd4067b3a0aa42070082dcb0bf2f388b6495cf33d789904f07d0f55c40fbd4b82963c69b3dc31895d0c772c812b1d5fbcade15312ef1c0e8ebbb12dcd4ffffffff02404b4c00000000001976a9142b6ba7c9d796b75eef7942fc9288edd37c32f5c388ac002d3101000000001976a9141befba0cdc1ad56529371864d9f6cb042faa06b588ac000000000100000001b4a47603e71b61bc3326efd90111bf02d2f549b067f4c4a8fa183b57a0f800cb010000008a4730440220177c37f9a505c3f1a1f0ce2da777c339bd8339ffa02c7cb41f0a5804f473c9230220585b25a2ee80eb59292e52b987dad92acb0c64eced92ed9ee105ad153cdb12d001410443bd44f683467e549dae7d20d1d79cbdb6df985c6e9c029c8d0c6cb46cc1a4d3cf7923c5021b27f7a0b562ada113bc85d5fda5a1b41e87fe6e8802817cf69996ffffffff0280651406000000001976a9145505614859643ab7b547cd7f1f5e7e2a12322d3788ac00aa0271000000001976a914ea4720a7a52fc166c55ff2298e07baf70ae67e1b88ac00000000010000000586c62cd602d219bb60edb14a3e204de0705176f9022fe49a538054fb14abb49e010000008c493046022100f2bc2aba2534becbdf062eb993853a42bbbc282083d0daf9b4b585bd401aa8c9022100b1d7fd7ee0b95600db8535bbf331b19eed8d961f7a8e54159c53675d5f69df8c014104462e76fd4067b3a0aa42070082dcb0bf2f388b6495cf33d789904f07d0f55c40fbd4b82963c69b3dc31895d0c772c812b1d5fbcade15312ef1c0e8ebbb12dcd4ffffffff03ad0e58ccdac3df9dc28a218bcf6f1997b0a93306faaa4b3a28ae83447b2179010000008b483045022100be12b2937179da88599e27bb31c3525097a07cdb52422d165b3ca2f2020ffcf702200971b51f853a53d644ebae9ec8f3512e442b1bcb6c315a5b491d119d10624c83014104462e76fd4067b3a0aa42070082dcb0bf2f388b6495cf33d789904f07d0f55c40fbd4b82963c69b3dc31895d0c772c812b1d5fbcade15312ef1c0e8ebbb12dcd4ffffffff2acfcab629bbc8685792603762c921580030ba144af553d271716a95089e107b010000008b483045022100fa579a840ac258871365dd48cd7552f96c8eea69bd00d84f05b283a0dab311e102207e3c0ee9234814cfbb1b659b83671618f45abc1326b9edcc77d552a4f2a805c0014104462e76fd4067b3a0aa42070082dcb0bf2f388b6495cf33d789904f07d0f55c40fbd4b82963c69b3dc31895d0c772c812b1d5fbcade15312ef1c0e8ebbb12dcd4ffffffffdcdc6023bbc9944a658ddc588e61eacb737ddf0a3cd24f113b5a8634c517fcd2000000008b4830450221008d6df731df5d32267954bd7d2dda2302b74c6c2a6aa5c0ca64ecbabc1af03c75022010e55c571d65da7701ae2da1956c442df81bbf076cdbac25133f99d98a9ed34c014104462e76fd4067b3a0aa42070082dcb0bf2f388b6495cf33d789904f07d0f55c40fbd4b82963c69b3dc31895d0c772c812b1d5fbcade15312ef1c0e8ebbb12dcd4ffffffffe15557cd5ce258f479dfd6dc6514edf6d7ed5b21fcfa4a038fd69f06b83ac76e010000008b483045022023b3e0ab071eb11de2eb1cc3a67261b866f86bf6867d4558165f7c8c8aca2d86022100dc6e1f53a91de3efe8f63512850811f26284b62f850c70ca73ed5de8771fb451014104462e76fd4067b3a0aa42070082dcb0bf2f388b6495cf33d789904f07d0f55c40fbd4b82963c69b3dc31895d0c772c812b1d5fbcade15312ef1c0e8ebbb12dcd4ffffffff01404b4c00000000001976a9142b6ba7c9d796b75eef7942fc9288edd37c32f5c388ac00000000010000000166d7577163c932b4f9690ca6a80b6e4eb001f0a2fa9023df5595602aae96ed8d000000008a4730440220262b42546302dfb654a229cefc86432b89628ff259dc87edd1154535b16a67e102207b4634c020a97c3e7bbd0d4d19da6aa2269ad9dded4026e896b213d73ca4b63f014104979b82d02226b3a4597523845754d44f13639e3bf2df5e82c6aab2bdc79687368b01b1ab8b19875ae3c90d661a3d0a33161dab29934edeb36aa01976be3baf8affffffff02404b4c00000000001976a9144854e695a02af0aeacb823ccbc272134561e0a1688ac40420f00000000001976a914abee93376d6b37b5c2940655a6fcaf1c8e74237988ac0000000001000000014e3f8ef2e91349a9059cb4f01e54ab2597c1387161d3da89919f7ea6acdbb371010000008c49304602210081f3183471a5ca22307c0800226f3ef9c353069e0773ac76bb580654d56aa523022100d4c56465bdc069060846f4fbf2f6b20520b2a80b08b168b31e66ddb9c694e240014104976c79848e18251612f8940875b2b08d06e6dc73b9840e8860c066b7e87432c477e9a59a453e71e6d76d5fe34058b800a098fc1740ce3012e8fc8a00c96af966ffffffff02c0e1e400000000001976a9144134e75a6fcb6042034aab5e18570cf1f844f54788ac404b4c00000000001976a9142b6ba7c9d796b75eef7942fc9288edd37c32f5c388ac00000000"),
    };
    stream >> TX_WITH_WITNESS(block);
    return block;
}<|MERGE_RESOLUTION|>--- conflicted
+++ resolved
@@ -272,16 +272,8 @@
             .memory_only = true,
         });
     };
-<<<<<<< HEAD
-    m_node.chainman = std::make_unique<ChainstateManager>(*Assert(m_node.shutdown), chainman_opts, blockman_opts);
-    m_node.chainman->m_blockman.m_block_tree_db = std::make_unique<BlockTreeDB>(DBParams{
-        .path = m_args.GetDataDirNet() / "blocks" / "index",
-        .cache_bytes = static_cast<size_t>(m_cache_sizes.block_tree_db),
-        .memory_only = true});
+    m_make_chainman();
     m_node.mining = interfaces::MakeMining(m_node);
-=======
-    m_make_chainman();
->>>>>>> 6d546336
 }
 
 ChainTestingSetup::~ChainTestingSetup()

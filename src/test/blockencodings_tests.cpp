--- conflicted
+++ resolved
@@ -20,17 +20,7 @@
 
 BOOST_FIXTURE_TEST_SUITE(blockencodings_tests, RegTestingSetup)
 
-<<<<<<< HEAD
-static CBlock BuildBlockTestCase() {
-    CBlock block;
-=======
-static void SetBlockVersion(CPureBlockHeader& header, int32_t baseVersion) {
-  const int32_t nChainId = Params().GetConsensus().nAuxpowChainId;
-  header.SetBaseVersion(baseVersion, nChainId);
-}
-
 static CMutableTransaction BuildTransactionTestCase() {
->>>>>>> 819c7785
     CMutableTransaction tx;
     tx.vin.resize(1);
     tx.vin[0].scriptSig.resize(10);
@@ -45,18 +35,12 @@
 
     block.vtx.resize(3);
     block.vtx[0] = MakeTransactionRef(tx);
-<<<<<<< HEAD
     block.nVersion = 42;
-    block.hashPrevBlock = InsecureRand256();
+    block.hashPrevBlock = ctx.rand256();
     block.nTime = 1234500000;
 
     block.pow.setCoreAlgo (PowAlgo::NEOSCRYPT);
     block.pow.setBits(0x207fffff);
-=======
-    SetBlockVersion(block, 42);
-    block.hashPrevBlock = ctx.rand256();
-    block.nBits = 0x207fffff;
->>>>>>> 819c7785
 
     tx.vin[0].prevout.hash = Txid::FromUint256(ctx.rand256());
     tx.vin[0].prevout.n = 0;
@@ -297,18 +281,12 @@
     auto rand_ctx(FastRandomContext(uint256{42}));
     block.vtx.resize(1);
     block.vtx[0] = MakeTransactionRef(std::move(coinbase));
-<<<<<<< HEAD
     block.nVersion = 42;
-    block.hashPrevBlock = InsecureRand256();
+    block.hashPrevBlock = rand_ctx.rand256();
     block.nTime = 1234500000;
 
     block.pow.setCoreAlgo (PowAlgo::NEOSCRYPT);
     block.pow.setBits(0x207fffff);
-=======
-    SetBlockVersion(block, 42);
-    block.hashPrevBlock = rand_ctx.rand256();
-    block.nBits = 0x207fffff;
->>>>>>> 819c7785
 
     bool mutated;
     block.hashMerkleRoot = BlockMerkleRoot(block, &mutated);

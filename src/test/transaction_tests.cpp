// Copyright (c) 2011-2022 The Bitcoin Core developers
// Distributed under the MIT software license, see the accompanying
// file COPYING or http://www.opensource.org/licenses/mit-license.php.

#include <test/data/tx_invalid.json.h>
#include <test/data/tx_valid.json.h>
#include <test/util/setup_common.h>

#include <checkqueue.h>
#include <clientversion.h>
#include <consensus/amount.h>
#include <consensus/tx_check.h>
#include <consensus/validation.h>
#include <core_io.h>
#include <key.h>
#include <policy/policy.h>
#include <policy/settings.h>
#include <script/script.h>
#include <script/script_error.h>
#include <script/sign.h>
#include <script/signingprovider.h>
#include <script/solver.h>
#include <streams.h>
#include <test/util/json.h>
#include <test/util/random.h>
#include <test/util/script.h>
#include <test/util/transaction_utils.h>
#include <util/strencodings.h>
#include <util/string.h>
#include <util/transaction_identifier.h>
#include <validation.h>

#include <functional>
#include <map>
#include <string>

#include <boost/test/unit_test.hpp>

#include <univalue.h>

using util::SplitString;
using util::ToString;

typedef std::vector<unsigned char> valtype;

static CFeeRate g_dust{DUST_RELAY_TX_FEE};
static bool g_bare_multi{DEFAULT_PERMIT_BAREMULTISIG};

static std::map<std::string, unsigned int> mapFlagNames = {
    {std::string("P2SH"), (unsigned int)SCRIPT_VERIFY_P2SH},
    {std::string("STRICTENC"), (unsigned int)SCRIPT_VERIFY_STRICTENC},
    {std::string("DERSIG"), (unsigned int)SCRIPT_VERIFY_DERSIG},
    {std::string("LOW_S"), (unsigned int)SCRIPT_VERIFY_LOW_S},
    {std::string("SIGPUSHONLY"), (unsigned int)SCRIPT_VERIFY_SIGPUSHONLY},
    {std::string("MINIMALDATA"), (unsigned int)SCRIPT_VERIFY_MINIMALDATA},
    {std::string("NULLDUMMY"), (unsigned int)SCRIPT_VERIFY_NULLDUMMY},
    {std::string("DISCOURAGE_UPGRADABLE_NOPS"), (unsigned int)SCRIPT_VERIFY_DISCOURAGE_UPGRADABLE_NOPS},
    {std::string("CLEANSTACK"), (unsigned int)SCRIPT_VERIFY_CLEANSTACK},
    {std::string("MINIMALIF"), (unsigned int)SCRIPT_VERIFY_MINIMALIF},
    {std::string("NULLFAIL"), (unsigned int)SCRIPT_VERIFY_NULLFAIL},
    {std::string("CHECKLOCKTIMEVERIFY"), (unsigned int)SCRIPT_VERIFY_CHECKLOCKTIMEVERIFY},
    {std::string("CHECKSEQUENCEVERIFY"), (unsigned int)SCRIPT_VERIFY_CHECKSEQUENCEVERIFY},
    {std::string("WITNESS"), (unsigned int)SCRIPT_VERIFY_WITNESS},
    {std::string("DISCOURAGE_UPGRADABLE_WITNESS_PROGRAM"), (unsigned int)SCRIPT_VERIFY_DISCOURAGE_UPGRADABLE_WITNESS_PROGRAM},
    {std::string("WITNESS_PUBKEYTYPE"), (unsigned int)SCRIPT_VERIFY_WITNESS_PUBKEYTYPE},
    {std::string("CONST_SCRIPTCODE"), (unsigned int)SCRIPT_VERIFY_CONST_SCRIPTCODE},
    {std::string("TAPROOT"), (unsigned int)SCRIPT_VERIFY_TAPROOT},
    {std::string("DISCOURAGE_UPGRADABLE_PUBKEYTYPE"), (unsigned int)SCRIPT_VERIFY_DISCOURAGE_UPGRADABLE_PUBKEYTYPE},
    {std::string("DISCOURAGE_OP_SUCCESS"), (unsigned int)SCRIPT_VERIFY_DISCOURAGE_OP_SUCCESS},
    {std::string("DISCOURAGE_UPGRADABLE_TAPROOT_VERSION"), (unsigned int)SCRIPT_VERIFY_DISCOURAGE_UPGRADABLE_TAPROOT_VERSION},
};

unsigned int ParseScriptFlags(std::string strFlags)
{
    if (strFlags.empty() || strFlags == "NONE") return 0;
    unsigned int flags = 0;
    std::vector<std::string> words = SplitString(strFlags, ',');

    for (const std::string& word : words)
    {
        if (!mapFlagNames.count(word))
            BOOST_ERROR("Bad test: unknown verification flag '" << word << "'");
        flags |= mapFlagNames[word];
    }

    return flags;
}

// Check that all flags in STANDARD_SCRIPT_VERIFY_FLAGS are present in mapFlagNames.
bool CheckMapFlagNames()
{
    unsigned int standard_flags_missing{STANDARD_SCRIPT_VERIFY_FLAGS};
    for (const auto& pair : mapFlagNames) {
        standard_flags_missing &= ~(pair.second);
    }
    return standard_flags_missing == 0;
}

std::string FormatScriptFlags(unsigned int flags)
{
    if (flags == 0) {
        return "";
    }
    std::string ret;
    std::map<std::string, unsigned int>::const_iterator it = mapFlagNames.begin();
    while (it != mapFlagNames.end()) {
        if (flags & it->second) {
            ret += it->first + ",";
        }
        it++;
    }
    return ret.substr(0, ret.size() - 1);
}

/*
* Check that the input scripts of a transaction are valid/invalid as expected.
*/
bool CheckTxScripts(const CTransaction& tx, const std::map<COutPoint, CScript>& map_prevout_scriptPubKeys,
    const std::map<COutPoint, int64_t>& map_prevout_values, unsigned int flags,
    const PrecomputedTransactionData& txdata, const std::string& strTest, bool expect_valid)
{
    bool tx_valid = true;
    ScriptError err = expect_valid ? SCRIPT_ERR_UNKNOWN_ERROR : SCRIPT_ERR_OK;
    for (unsigned int i = 0; i < tx.vin.size() && tx_valid; ++i) {
        const CTxIn input = tx.vin[i];
        const CAmount amount = map_prevout_values.count(input.prevout) ? map_prevout_values.at(input.prevout) : 0;
        try {
            tx_valid = VerifyScript(input.scriptSig, map_prevout_scriptPubKeys.at(input.prevout),
                &input.scriptWitness, flags, TransactionSignatureChecker(&tx, i, amount, txdata, MissingDataBehavior::ASSERT_FAIL), &err);
        } catch (...) {
            BOOST_ERROR("Bad test: " << strTest);
            return true; // The test format is bad and an error is thrown. Return true to silence further error.
        }
        if (expect_valid) {
            BOOST_CHECK_MESSAGE(tx_valid, strTest);
            BOOST_CHECK_MESSAGE((err == SCRIPT_ERR_OK), ScriptErrorString(err));
            err = SCRIPT_ERR_UNKNOWN_ERROR;
        }
    }
    if (!expect_valid) {
        BOOST_CHECK_MESSAGE(!tx_valid, strTest);
        BOOST_CHECK_MESSAGE((err != SCRIPT_ERR_OK), ScriptErrorString(err));
    }
    return (tx_valid == expect_valid);
}

/*
 * Trim or fill flags to make the combination valid:
 * WITNESS must be used with P2SH
 * CLEANSTACK must be used WITNESS and P2SH
 */

unsigned int TrimFlags(unsigned int flags)
{
    // WITNESS requires P2SH
    if (!(flags & SCRIPT_VERIFY_P2SH)) flags &= ~(unsigned int)SCRIPT_VERIFY_WITNESS;

    // CLEANSTACK requires WITNESS (and transitively CLEANSTACK requires P2SH)
    if (!(flags & SCRIPT_VERIFY_WITNESS)) flags &= ~(unsigned int)SCRIPT_VERIFY_CLEANSTACK;
    Assert(IsValidFlagCombination(flags));
    return flags;
}

unsigned int FillFlags(unsigned int flags)
{
    // CLEANSTACK implies WITNESS
    if (flags & SCRIPT_VERIFY_CLEANSTACK) flags |= SCRIPT_VERIFY_WITNESS;

    // WITNESS implies P2SH (and transitively CLEANSTACK implies P2SH)
    if (flags & SCRIPT_VERIFY_WITNESS) flags |= SCRIPT_VERIFY_P2SH;
    Assert(IsValidFlagCombination(flags));
    return flags;
}

// Exclude each possible script verify flag from flags. Returns a set of these flag combinations
// that are valid and without duplicates. For example: if flags=1111 and the 4 possible flags are
// 0001, 0010, 0100, and 1000, this should return the set {0111, 1011, 1101, 1110}.
// Assumes that mapFlagNames contains all script verify flags.
std::set<unsigned int> ExcludeIndividualFlags(unsigned int flags)
{
    std::set<unsigned int> flags_combos;
    for (const auto& pair : mapFlagNames) {
        const unsigned int flags_excluding_one = TrimFlags(flags & ~(pair.second));
        if (flags != flags_excluding_one) {
            flags_combos.insert(flags_excluding_one);
        }
    }
    return flags_combos;
}

BOOST_FIXTURE_TEST_SUITE(transaction_tests, BasicTestingSetup)

BOOST_AUTO_TEST_CASE(tx_valid)
{
    BOOST_CHECK_MESSAGE(CheckMapFlagNames(), "mapFlagNames is missing a script verification flag");
    // Read tests from test/data/tx_valid.json
    UniValue tests = read_json(json_tests::tx_valid);

    for (unsigned int idx = 0; idx < tests.size(); idx++) {
        const UniValue& test = tests[idx];
        std::string strTest = test.write();
        if (test[0].isArray())
        {
            if (test.size() != 3 || !test[1].isStr() || !test[2].isStr())
            {
                BOOST_ERROR("Bad test: " << strTest);
                continue;
            }

            std::map<COutPoint, CScript> mapprevOutScriptPubKeys;
            std::map<COutPoint, int64_t> mapprevOutValues;
            UniValue inputs = test[0].get_array();
            bool fValid = true;
            for (unsigned int inpIdx = 0; inpIdx < inputs.size(); inpIdx++) {
                const UniValue& input = inputs[inpIdx];
                if (!input.isArray()) {
                    fValid = false;
                    break;
                }
                const UniValue& vinput = input.get_array();
                if (vinput.size() < 3 || vinput.size() > 4)
                {
                    fValid = false;
                    break;
                }
                COutPoint outpoint{TxidFromString(vinput[0].get_str()), uint32_t(vinput[1].getInt<int>())};
                mapprevOutScriptPubKeys[outpoint] = ParseScript(vinput[2].get_str());
                if (vinput.size() >= 4)
                {
                    mapprevOutValues[outpoint] = vinput[3].getInt<int64_t>();
                }
            }
            if (!fValid)
            {
                BOOST_ERROR("Bad test: " << strTest);
                continue;
            }

            std::string transaction = test[1].get_str();
            DataStream stream(ParseHex(transaction));
            CTransaction tx(deserialize, TX_WITH_WITNESS, stream);

            TxValidationState state;
            BOOST_CHECK_MESSAGE(CheckTransaction(tx, state), strTest);
            BOOST_CHECK(state.IsValid());

            PrecomputedTransactionData txdata(tx);
            unsigned int verify_flags = ParseScriptFlags(test[2].get_str());

            // Check that the test gives a valid combination of flags (otherwise VerifyScript will throw). Don't edit the flags.
            if (~verify_flags != FillFlags(~verify_flags)) {
                BOOST_ERROR("Bad test flags: " << strTest);
            }

            BOOST_CHECK_MESSAGE(CheckTxScripts(tx, mapprevOutScriptPubKeys, mapprevOutValues, ~verify_flags, txdata, strTest, /*expect_valid=*/true),
                                "Tx unexpectedly failed: " << strTest);

            // Backwards compatibility of script verification flags: Removing any flag(s) should not invalidate a valid transaction
            for (const auto& [name, flag] : mapFlagNames) {
                // Removing individual flags
                unsigned int flags = TrimFlags(~(verify_flags | flag));
                if (!CheckTxScripts(tx, mapprevOutScriptPubKeys, mapprevOutValues, flags, txdata, strTest, /*expect_valid=*/true)) {
                    BOOST_ERROR("Tx unexpectedly failed with flag " << name << " unset: " << strTest);
                }
                // Removing random combinations of flags
                flags = TrimFlags(~(verify_flags | (unsigned int)InsecureRandBits(mapFlagNames.size())));
                if (!CheckTxScripts(tx, mapprevOutScriptPubKeys, mapprevOutValues, flags, txdata, strTest, /*expect_valid=*/true)) {
                    BOOST_ERROR("Tx unexpectedly failed with random flags " << ToString(flags) << ": " << strTest);
                }
            }

            // Check that flags are maximal: transaction should fail if any unset flags are set.
            for (auto flags_excluding_one : ExcludeIndividualFlags(verify_flags)) {
                if (!CheckTxScripts(tx, mapprevOutScriptPubKeys, mapprevOutValues, ~flags_excluding_one, txdata, strTest, /*expect_valid=*/false)) {
                    BOOST_ERROR("Too many flags unset: " << strTest);
                }
            }
        }
    }
}

BOOST_AUTO_TEST_CASE(tx_invalid)
{
    // Read tests from test/data/tx_invalid.json
    UniValue tests = read_json(json_tests::tx_invalid);

    for (unsigned int idx = 0; idx < tests.size(); idx++) {
        const UniValue& test = tests[idx];
        std::string strTest = test.write();
        if (test[0].isArray())
        {
            if (test.size() != 3 || !test[1].isStr() || !test[2].isStr())
            {
                BOOST_ERROR("Bad test: " << strTest);
                continue;
            }

            std::map<COutPoint, CScript> mapprevOutScriptPubKeys;
            std::map<COutPoint, int64_t> mapprevOutValues;
            UniValue inputs = test[0].get_array();
            bool fValid = true;
            for (unsigned int inpIdx = 0; inpIdx < inputs.size(); inpIdx++) {
                const UniValue& input = inputs[inpIdx];
                if (!input.isArray()) {
                    fValid = false;
                    break;
                }
                const UniValue& vinput = input.get_array();
                if (vinput.size() < 3 || vinput.size() > 4)
                {
                    fValid = false;
                    break;
                }
                COutPoint outpoint{TxidFromString(vinput[0].get_str()), uint32_t(vinput[1].getInt<int>())};
                mapprevOutScriptPubKeys[outpoint] = ParseScript(vinput[2].get_str());
                if (vinput.size() >= 4)
                {
                    mapprevOutValues[outpoint] = vinput[3].getInt<int64_t>();
                }
            }
            if (!fValid)
            {
                BOOST_ERROR("Bad test: " << strTest);
                continue;
            }

            std::string transaction = test[1].get_str();
            DataStream stream(ParseHex(transaction));
            CTransaction tx(deserialize, TX_WITH_WITNESS, stream);

            TxValidationState state;
            if (!CheckTransaction(tx, state) || state.IsInvalid()) {
                BOOST_CHECK_MESSAGE(test[2].get_str() == "BADTX", strTest);
                continue;
            }

            PrecomputedTransactionData txdata(tx);
            unsigned int verify_flags = ParseScriptFlags(test[2].get_str());

            // Check that the test gives a valid combination of flags (otherwise VerifyScript will throw). Don't edit the flags.
            if (verify_flags != FillFlags(verify_flags)) {
                BOOST_ERROR("Bad test flags: " << strTest);
            }

            // Not using FillFlags() in the main test, in order to detect invalid verifyFlags combination
            BOOST_CHECK_MESSAGE(CheckTxScripts(tx, mapprevOutScriptPubKeys, mapprevOutValues, verify_flags, txdata, strTest, /*expect_valid=*/false),
                                "Tx unexpectedly passed: " << strTest);

            // Backwards compatibility of script verification flags: Adding any flag(s) should not validate an invalid transaction
            for (const auto& [name, flag] : mapFlagNames) {
                unsigned int flags = FillFlags(verify_flags | flag);
                // Adding individual flags
                if (!CheckTxScripts(tx, mapprevOutScriptPubKeys, mapprevOutValues, flags, txdata, strTest, /*expect_valid=*/false)) {
                    BOOST_ERROR("Tx unexpectedly passed with flag " << name << " set: " << strTest);
                }
                // Adding random combinations of flags
                flags = FillFlags(verify_flags | (unsigned int)InsecureRandBits(mapFlagNames.size()));
                if (!CheckTxScripts(tx, mapprevOutScriptPubKeys, mapprevOutValues, flags, txdata, strTest, /*expect_valid=*/false)) {
                    BOOST_ERROR("Tx unexpectedly passed with random flags " << name << ": " << strTest);
                }
            }

            // Check that flags are minimal: transaction should succeed if any set flags are unset.
            for (auto flags_excluding_one : ExcludeIndividualFlags(verify_flags)) {
                if (!CheckTxScripts(tx, mapprevOutScriptPubKeys, mapprevOutValues, flags_excluding_one, txdata, strTest, /*expect_valid=*/true)) {
                    BOOST_ERROR("Too many flags set: " << strTest);
                }
            }
        }
    }
}

BOOST_AUTO_TEST_CASE(basic_transaction_tests)
{
    // Random real transaction (e2769b09e784f32f62ef849763d4f45b98e07ba658647343b915ff832b110436)
    unsigned char ch[] = {0x01, 0x00, 0x00, 0x00, 0x01, 0x6b, 0xff, 0x7f, 0xcd, 0x4f, 0x85, 0x65, 0xef, 0x40, 0x6d, 0xd5, 0xd6, 0x3d, 0x4f, 0xf9, 0x4f, 0x31, 0x8f, 0xe8, 0x20, 0x27, 0xfd, 0x4d, 0xc4, 0x51, 0xb0, 0x44, 0x74, 0x01, 0x9f, 0x74, 0xb4, 0x00, 0x00, 0x00, 0x00, 0x8c, 0x49, 0x30, 0x46, 0x02, 0x21, 0x00, 0xda, 0x0d, 0xc6, 0xae, 0xce, 0xfe, 0x1e, 0x06, 0xef, 0xdf, 0x05, 0x77, 0x37, 0x57, 0xde, 0xb1, 0x68, 0x82, 0x09, 0x30, 0xe3, 0xb0, 0xd0, 0x3f, 0x46, 0xf5, 0xfc, 0xf1, 0x50, 0xbf, 0x99, 0x0c, 0x02, 0x21, 0x00, 0xd2, 0x5b, 0x5c, 0x87, 0x04, 0x00, 0x76, 0xe4, 0xf2, 0x53, 0xf8, 0x26, 0x2e, 0x76, 0x3e, 0x2d, 0xd5, 0x1e, 0x7f, 0xf0, 0xbe, 0x15, 0x77, 0x27, 0xc4, 0xbc, 0x42, 0x80, 0x7f, 0x17, 0xbd, 0x39, 0x01, 0x41, 0x04, 0xe6, 0xc2, 0x6e, 0xf6, 0x7d, 0xc6, 0x10, 0xd2, 0xcd, 0x19, 0x24, 0x84, 0x78, 0x9a, 0x6c, 0xf9, 0xae, 0xa9, 0x93, 0x0b, 0x94, 0x4b, 0x7e, 0x2d, 0xb5, 0x34, 0x2b, 0x9d, 0x9e, 0x5b, 0x9f, 0xf7, 0x9a, 0xff, 0x9a, 0x2e, 0xe1, 0x97, 0x8d, 0xd7, 0xfd, 0x01, 0xdf, 0xc5, 0x22, 0xee, 0x02, 0x28, 0x3d, 0x3b, 0x06, 0xa9, 0xd0, 0x3a, 0xcf, 0x80, 0x96, 0x96, 0x8d, 0x7d, 0xbb, 0x0f, 0x91, 0x78, 0xff, 0xff, 0xff, 0xff, 0x02, 0x8b, 0xa7, 0x94, 0x0e, 0x00, 0x00, 0x00, 0x00, 0x19, 0x76, 0xa9, 0x14, 0xba, 0xde, 0xec, 0xfd, 0xef, 0x05, 0x07, 0x24, 0x7f, 0xc8, 0xf7, 0x42, 0x41, 0xd7, 0x3b, 0xc0, 0x39, 0x97, 0x2d, 0x7b, 0x88, 0xac, 0x40, 0x94, 0xa8, 0x02, 0x00, 0x00, 0x00, 0x00, 0x19, 0x76, 0xa9, 0x14, 0xc1, 0x09, 0x32, 0x48, 0x3f, 0xec, 0x93, 0xed, 0x51, 0xf5, 0xfe, 0x95, 0xe7, 0x25, 0x59, 0xf2, 0xcc, 0x70, 0x43, 0xf9, 0x88, 0xac, 0x00, 0x00, 0x00, 0x00, 0x00};
    std::vector<unsigned char> vch(ch, ch + sizeof(ch) -1);
    DataStream stream(vch);
    CMutableTransaction tx;
    stream >> TX_WITH_WITNESS(tx);
    TxValidationState state;
    BOOST_CHECK_MESSAGE(CheckTransaction(CTransaction(tx), state) && state.IsValid(), "Simple deserialized transaction should be valid.");

    // Check that duplicate txins fail
    tx.vin.push_back(tx.vin[0]);
    BOOST_CHECK_MESSAGE(!CheckTransaction(CTransaction(tx), state) || !state.IsValid(), "Transaction with duplicate txins should be invalid.");
}

BOOST_AUTO_TEST_CASE(test_Get)
{
    FillableSigningProvider keystore;
    CCoinsView coinsDummy;
    CCoinsViewCache coins(&coinsDummy);
    std::vector<CMutableTransaction> dummyTransactions =
        SetupDummyInputs(keystore, coins, {11*CENT, 50*CENT, 21*CENT, 22*CENT});

    CMutableTransaction t1;
    t1.vin.resize(3);
    t1.vin[0].prevout.hash = dummyTransactions[0].GetHash();
    t1.vin[0].prevout.n = 1;
    t1.vin[0].scriptSig << std::vector<unsigned char>(65, 0);
    t1.vin[1].prevout.hash = dummyTransactions[1].GetHash();
    t1.vin[1].prevout.n = 0;
    t1.vin[1].scriptSig << std::vector<unsigned char>(65, 0) << std::vector<unsigned char>(33, 4);
    t1.vin[2].prevout.hash = dummyTransactions[1].GetHash();
    t1.vin[2].prevout.n = 1;
    t1.vin[2].scriptSig << std::vector<unsigned char>(65, 0) << std::vector<unsigned char>(33, 4);
    t1.vout.resize(2);
    t1.vout[0].nValue = 90*CENT;
    t1.vout[0].scriptPubKey << OP_1;

    BOOST_CHECK(AreInputsStandard(CTransaction(t1), coins));
}

static void CreateCreditAndSpend(const FillableSigningProvider& keystore, const CScript& outscript, CTransactionRef& output, CMutableTransaction& input, bool success = true)
{
    CMutableTransaction outputm;
    outputm.version = 1;
    outputm.vin.resize(1);
    outputm.vin[0].prevout.SetNull();
    outputm.vin[0].scriptSig = CScript();
    outputm.vout.resize(1);
    outputm.vout[0].nValue = 1;
    outputm.vout[0].scriptPubKey = outscript;
    DataStream ssout;
    ssout << TX_WITH_WITNESS(outputm);
    ssout >> TX_WITH_WITNESS(output);
    assert(output->vin.size() == 1);
    assert(output->vin[0] == outputm.vin[0]);
    assert(output->vout.size() == 1);
    assert(output->vout[0] == outputm.vout[0]);

    CMutableTransaction inputm;
    inputm.version = 1;
    inputm.vin.resize(1);
    inputm.vin[0].prevout.hash = output->GetHash();
    inputm.vin[0].prevout.n = 0;
    inputm.vout.resize(1);
    inputm.vout[0].nValue = 1;
    inputm.vout[0].scriptPubKey = CScript();
    SignatureData empty;
    bool ret = SignSignature(keystore, *output, inputm, 0, SIGHASH_ALL, empty);
    assert(ret == success);
    DataStream ssin;
    ssin << TX_WITH_WITNESS(inputm);
    ssin >> TX_WITH_WITNESS(input);
    assert(input.vin.size() == 1);
    assert(input.vin[0] == inputm.vin[0]);
    assert(input.vout.size() == 1);
    assert(input.vout[0] == inputm.vout[0]);
    assert(input.vin[0].scriptWitness.stack == inputm.vin[0].scriptWitness.stack);
}

static void CheckWithFlag(const CTransactionRef& output, const CMutableTransaction& input, uint32_t flags, bool success)
{
    ScriptError error;
    CTransaction inputi(input);
    bool ret = VerifyScript(inputi.vin[0].scriptSig, output->vout[0].scriptPubKey, &inputi.vin[0].scriptWitness, flags, TransactionSignatureChecker(&inputi, 0, output->vout[0].nValue, MissingDataBehavior::ASSERT_FAIL), &error);
    assert(ret == success);
}

static CScript PushAll(const std::vector<valtype>& values)
{
    CScript result;
    for (const valtype& v : values) {
        if (v.size() == 0) {
            result << OP_0;
        } else if (v.size() == 1 && v[0] >= 1 && v[0] <= 16) {
            result << CScript::EncodeOP_N(v[0]);
        } else if (v.size() == 1 && v[0] == 0x81) {
            result << OP_1NEGATE;
        } else {
            result << v;
        }
    }
    return result;
}

static void ReplaceRedeemScript(CScript& script, const CScript& redeemScript)
{
    std::vector<valtype> stack;
    EvalScript(stack, script, SCRIPT_VERIFY_STRICTENC, BaseSignatureChecker(), SigVersion::BASE);
    assert(stack.size() > 0);
    stack.back() = std::vector<unsigned char>(redeemScript.begin(), redeemScript.end());
    script = PushAll(stack);
}

BOOST_AUTO_TEST_CASE(test_big_witness_transaction)
{
    CMutableTransaction mtx;
    mtx.version = 1;

    CKey key = GenerateRandomKey(); // Need to use compressed keys in segwit or the signing will fail
    FillableSigningProvider keystore;
    BOOST_CHECK(keystore.AddKeyPubKey(key, key.GetPubKey()));
    CKeyID hash = key.GetPubKey().GetID();
    CScript scriptPubKey = CScript() << OP_0 << std::vector<unsigned char>(hash.begin(), hash.end());

    std::vector<int> sigHashes;
    sigHashes.push_back(SIGHASH_NONE | SIGHASH_ANYONECANPAY);
    sigHashes.push_back(SIGHASH_SINGLE | SIGHASH_ANYONECANPAY);
    sigHashes.push_back(SIGHASH_ALL | SIGHASH_ANYONECANPAY);
    sigHashes.push_back(SIGHASH_NONE);
    sigHashes.push_back(SIGHASH_SINGLE);
    sigHashes.push_back(SIGHASH_ALL);

    // create a big transaction of 4500 inputs signed by the same key
    for(uint32_t ij = 0; ij < 4500; ij++) {
        uint32_t i = mtx.vin.size();
        COutPoint outpoint(TxidFromString("0000000000000000000000000000000000000000000000000000000000000100"), i);

        mtx.vin.resize(mtx.vin.size() + 1);
        mtx.vin[i].prevout = outpoint;
        mtx.vin[i].scriptSig = CScript();

        mtx.vout.resize(mtx.vout.size() + 1);
        mtx.vout[i].nValue = 1000;
        mtx.vout[i].scriptPubKey = CScript() << OP_1;
    }

    // sign all inputs
    for(uint32_t i = 0; i < mtx.vin.size(); i++) {
        SignatureData empty;
        bool hashSigned = SignSignature(keystore, scriptPubKey, mtx, i, 1000, sigHashes.at(i % sigHashes.size()), empty);
        assert(hashSigned);
    }

    DataStream ssout;
    ssout << TX_WITH_WITNESS(mtx);
    CTransaction tx(deserialize, TX_WITH_WITNESS, ssout);

    // check all inputs concurrently, with the cache
    PrecomputedTransactionData txdata(tx);
    CCheckQueue<CScriptCheck> scriptcheckqueue(/*batch_size=*/128, /*worker_threads_num=*/20);
    CCheckQueueControl<CScriptCheck> control(&scriptcheckqueue);

    std::vector<Coin> coins;
    for(uint32_t i = 0; i < mtx.vin.size(); i++) {
        Coin coin;
        coin.nHeight = 1;
        coin.fCoinBase = false;
        coin.out.nValue = 1000;
        coin.out.scriptPubKey = scriptPubKey;
        coins.emplace_back(std::move(coin));
    }

    for(uint32_t i = 0; i < mtx.vin.size(); i++) {
        std::vector<CScriptCheck> vChecks;
        vChecks.emplace_back(coins[tx.vin[i].prevout.n].out, tx, i, SCRIPT_VERIFY_P2SH | SCRIPT_VERIFY_WITNESS, false, &txdata);
        control.Add(std::move(vChecks));
    }

    bool controlCheck = control.Wait();
    assert(controlCheck);
}

SignatureData CombineSignatures(const CMutableTransaction& input1, const CMutableTransaction& input2, const CTransactionRef tx)
{
    SignatureData sigdata;
    sigdata = DataFromTransaction(input1, 0, tx->vout[0]);
    sigdata.MergeSignatureData(DataFromTransaction(input2, 0, tx->vout[0]));
    ProduceSignature(DUMMY_SIGNING_PROVIDER, MutableTransactionSignatureCreator(input1, 0, tx->vout[0].nValue, SIGHASH_ALL), tx->vout[0].scriptPubKey, sigdata);
    return sigdata;
}

BOOST_AUTO_TEST_CASE(test_witness)
{
    FillableSigningProvider keystore, keystore2;
    CKey key1 = GenerateRandomKey();
    CKey key2 = GenerateRandomKey();
    CKey key3 = GenerateRandomKey();
    CKey key1L = GenerateRandomKey(/*compressed=*/false);
    CKey key2L = GenerateRandomKey(/*compressed=*/false);
    CPubKey pubkey1 = key1.GetPubKey();
    CPubKey pubkey2 = key2.GetPubKey();
    CPubKey pubkey3 = key3.GetPubKey();
    CPubKey pubkey1L = key1L.GetPubKey();
    CPubKey pubkey2L = key2L.GetPubKey();
    BOOST_CHECK(keystore.AddKeyPubKey(key1, pubkey1));
    BOOST_CHECK(keystore.AddKeyPubKey(key2, pubkey2));
    BOOST_CHECK(keystore.AddKeyPubKey(key1L, pubkey1L));
    BOOST_CHECK(keystore.AddKeyPubKey(key2L, pubkey2L));
    CScript scriptPubkey1, scriptPubkey2, scriptPubkey1L, scriptPubkey2L, scriptMulti;
    scriptPubkey1 << ToByteVector(pubkey1) << OP_CHECKSIG;
    scriptPubkey2 << ToByteVector(pubkey2) << OP_CHECKSIG;
    scriptPubkey1L << ToByteVector(pubkey1L) << OP_CHECKSIG;
    scriptPubkey2L << ToByteVector(pubkey2L) << OP_CHECKSIG;
    std::vector<CPubKey> oneandthree;
    oneandthree.push_back(pubkey1);
    oneandthree.push_back(pubkey3);
    scriptMulti = GetScriptForMultisig(2, oneandthree);
    BOOST_CHECK(keystore.AddCScript(scriptPubkey1));
    BOOST_CHECK(keystore.AddCScript(scriptPubkey2));
    BOOST_CHECK(keystore.AddCScript(scriptPubkey1L));
    BOOST_CHECK(keystore.AddCScript(scriptPubkey2L));
    BOOST_CHECK(keystore.AddCScript(scriptMulti));
    CScript destination_script_1, destination_script_2, destination_script_1L, destination_script_2L, destination_script_multi;
    destination_script_1 = GetScriptForDestination(WitnessV0KeyHash(pubkey1));
    destination_script_2 = GetScriptForDestination(WitnessV0KeyHash(pubkey2));
    destination_script_1L = GetScriptForDestination(WitnessV0KeyHash(pubkey1L));
    destination_script_2L = GetScriptForDestination(WitnessV0KeyHash(pubkey2L));
    destination_script_multi = GetScriptForDestination(WitnessV0ScriptHash(scriptMulti));
    BOOST_CHECK(keystore.AddCScript(destination_script_1));
    BOOST_CHECK(keystore.AddCScript(destination_script_2));
    BOOST_CHECK(keystore.AddCScript(destination_script_1L));
    BOOST_CHECK(keystore.AddCScript(destination_script_2L));
    BOOST_CHECK(keystore.AddCScript(destination_script_multi));
    BOOST_CHECK(keystore2.AddCScript(scriptMulti));
    BOOST_CHECK(keystore2.AddCScript(destination_script_multi));
    BOOST_CHECK(keystore2.AddKeyPubKey(key3, pubkey3));

    CTransactionRef output1, output2;
    CMutableTransaction input1, input2;

    // Normal pay-to-compressed-pubkey.
    CreateCreditAndSpend(keystore, scriptPubkey1, output1, input1);
    CreateCreditAndSpend(keystore, scriptPubkey2, output2, input2);
    CheckWithFlag(output1, input1, 0, true);
    CheckWithFlag(output1, input1, SCRIPT_VERIFY_P2SH, true);
    CheckWithFlag(output1, input1, SCRIPT_VERIFY_WITNESS | SCRIPT_VERIFY_P2SH, true);
    CheckWithFlag(output1, input1, STANDARD_SCRIPT_VERIFY_FLAGS, true);
    CheckWithFlag(output1, input2, 0, false);
    CheckWithFlag(output1, input2, SCRIPT_VERIFY_P2SH, false);
    CheckWithFlag(output1, input2, SCRIPT_VERIFY_WITNESS | SCRIPT_VERIFY_P2SH, false);
    CheckWithFlag(output1, input2, STANDARD_SCRIPT_VERIFY_FLAGS, false);

    // P2SH pay-to-compressed-pubkey.
    CreateCreditAndSpend(keystore, GetScriptForDestination(ScriptHash(scriptPubkey1)), output1, input1);
    CreateCreditAndSpend(keystore, GetScriptForDestination(ScriptHash(scriptPubkey2)), output2, input2);
    ReplaceRedeemScript(input2.vin[0].scriptSig, scriptPubkey1);
    CheckWithFlag(output1, input1, 0, true);
    CheckWithFlag(output1, input1, SCRIPT_VERIFY_P2SH, true);
    CheckWithFlag(output1, input1, SCRIPT_VERIFY_WITNESS | SCRIPT_VERIFY_P2SH, true);
    CheckWithFlag(output1, input1, STANDARD_SCRIPT_VERIFY_FLAGS, true);
    CheckWithFlag(output1, input2, 0, true);
    CheckWithFlag(output1, input2, SCRIPT_VERIFY_P2SH, false);
    CheckWithFlag(output1, input2, SCRIPT_VERIFY_WITNESS | SCRIPT_VERIFY_P2SH, false);
    CheckWithFlag(output1, input2, STANDARD_SCRIPT_VERIFY_FLAGS, false);

    // Witness pay-to-compressed-pubkey (v0).
    CreateCreditAndSpend(keystore, destination_script_1, output1, input1);
    CreateCreditAndSpend(keystore, destination_script_2, output2, input2);
    CheckWithFlag(output1, input1, 0, true);
    CheckWithFlag(output1, input1, SCRIPT_VERIFY_P2SH, true);
    CheckWithFlag(output1, input1, SCRIPT_VERIFY_WITNESS | SCRIPT_VERIFY_P2SH, true);
    CheckWithFlag(output1, input1, STANDARD_SCRIPT_VERIFY_FLAGS, true);
    CheckWithFlag(output1, input2, 0, true);
    CheckWithFlag(output1, input2, SCRIPT_VERIFY_P2SH, true);
    CheckWithFlag(output1, input2, SCRIPT_VERIFY_WITNESS | SCRIPT_VERIFY_P2SH, false);
    CheckWithFlag(output1, input2, STANDARD_SCRIPT_VERIFY_FLAGS, false);

    // P2SH witness pay-to-compressed-pubkey (v0).
    CreateCreditAndSpend(keystore, GetScriptForDestination(ScriptHash(destination_script_1)), output1, input1);
    CreateCreditAndSpend(keystore, GetScriptForDestination(ScriptHash(destination_script_2)), output2, input2);
    ReplaceRedeemScript(input2.vin[0].scriptSig, destination_script_1);
    CheckWithFlag(output1, input1, 0, true);
    CheckWithFlag(output1, input1, SCRIPT_VERIFY_P2SH, true);
    CheckWithFlag(output1, input1, SCRIPT_VERIFY_WITNESS | SCRIPT_VERIFY_P2SH, true);
    CheckWithFlag(output1, input1, STANDARD_SCRIPT_VERIFY_FLAGS, true);
    CheckWithFlag(output1, input2, 0, true);
    CheckWithFlag(output1, input2, SCRIPT_VERIFY_P2SH, true);
    CheckWithFlag(output1, input2, SCRIPT_VERIFY_WITNESS | SCRIPT_VERIFY_P2SH, false);
    CheckWithFlag(output1, input2, STANDARD_SCRIPT_VERIFY_FLAGS, false);

    // Normal pay-to-uncompressed-pubkey.
    CreateCreditAndSpend(keystore, scriptPubkey1L, output1, input1);
    CreateCreditAndSpend(keystore, scriptPubkey2L, output2, input2);
    CheckWithFlag(output1, input1, 0, true);
    CheckWithFlag(output1, input1, SCRIPT_VERIFY_P2SH, true);
    CheckWithFlag(output1, input1, SCRIPT_VERIFY_WITNESS | SCRIPT_VERIFY_P2SH, true);
    CheckWithFlag(output1, input1, STANDARD_SCRIPT_VERIFY_FLAGS, true);
    CheckWithFlag(output1, input2, 0, false);
    CheckWithFlag(output1, input2, SCRIPT_VERIFY_P2SH, false);
    CheckWithFlag(output1, input2, SCRIPT_VERIFY_WITNESS | SCRIPT_VERIFY_P2SH, false);
    CheckWithFlag(output1, input2, STANDARD_SCRIPT_VERIFY_FLAGS, false);

    // P2SH pay-to-uncompressed-pubkey.
    CreateCreditAndSpend(keystore, GetScriptForDestination(ScriptHash(scriptPubkey1L)), output1, input1);
    CreateCreditAndSpend(keystore, GetScriptForDestination(ScriptHash(scriptPubkey2L)), output2, input2);
    ReplaceRedeemScript(input2.vin[0].scriptSig, scriptPubkey1L);
    CheckWithFlag(output1, input1, 0, true);
    CheckWithFlag(output1, input1, SCRIPT_VERIFY_P2SH, true);
    CheckWithFlag(output1, input1, SCRIPT_VERIFY_WITNESS | SCRIPT_VERIFY_P2SH, true);
    CheckWithFlag(output1, input1, STANDARD_SCRIPT_VERIFY_FLAGS, true);
    CheckWithFlag(output1, input2, 0, true);
    CheckWithFlag(output1, input2, SCRIPT_VERIFY_P2SH, false);
    CheckWithFlag(output1, input2, SCRIPT_VERIFY_WITNESS | SCRIPT_VERIFY_P2SH, false);
    CheckWithFlag(output1, input2, STANDARD_SCRIPT_VERIFY_FLAGS, false);

    // Signing disabled for witness pay-to-uncompressed-pubkey (v1).
    CreateCreditAndSpend(keystore, destination_script_1L, output1, input1, false);
    CreateCreditAndSpend(keystore, destination_script_2L, output2, input2, false);

    // Signing disabled for P2SH witness pay-to-uncompressed-pubkey (v1).
    CreateCreditAndSpend(keystore, GetScriptForDestination(ScriptHash(destination_script_1L)), output1, input1, false);
    CreateCreditAndSpend(keystore, GetScriptForDestination(ScriptHash(destination_script_2L)), output2, input2, false);

    // Normal 2-of-2 multisig
    CreateCreditAndSpend(keystore, scriptMulti, output1, input1, false);
    CheckWithFlag(output1, input1, 0, false);
    CreateCreditAndSpend(keystore2, scriptMulti, output2, input2, false);
    CheckWithFlag(output2, input2, 0, false);
    BOOST_CHECK(*output1 == *output2);
    UpdateInput(input1.vin[0], CombineSignatures(input1, input2, output1));
    CheckWithFlag(output1, input1, STANDARD_SCRIPT_VERIFY_FLAGS, true);

    // P2SH 2-of-2 multisig
    CreateCreditAndSpend(keystore, GetScriptForDestination(ScriptHash(scriptMulti)), output1, input1, false);
    CheckWithFlag(output1, input1, 0, true);
    CheckWithFlag(output1, input1, SCRIPT_VERIFY_P2SH, false);
    CreateCreditAndSpend(keystore2, GetScriptForDestination(ScriptHash(scriptMulti)), output2, input2, false);
    CheckWithFlag(output2, input2, 0, true);
    CheckWithFlag(output2, input2, SCRIPT_VERIFY_P2SH, false);
    BOOST_CHECK(*output1 == *output2);
    UpdateInput(input1.vin[0], CombineSignatures(input1, input2, output1));
    CheckWithFlag(output1, input1, SCRIPT_VERIFY_P2SH, true);
    CheckWithFlag(output1, input1, STANDARD_SCRIPT_VERIFY_FLAGS, true);

    // Witness 2-of-2 multisig
    CreateCreditAndSpend(keystore, destination_script_multi, output1, input1, false);
    CheckWithFlag(output1, input1, 0, true);
    CheckWithFlag(output1, input1, SCRIPT_VERIFY_P2SH | SCRIPT_VERIFY_WITNESS, false);
    CreateCreditAndSpend(keystore2, destination_script_multi, output2, input2, false);
    CheckWithFlag(output2, input2, 0, true);
    CheckWithFlag(output2, input2, SCRIPT_VERIFY_P2SH | SCRIPT_VERIFY_WITNESS, false);
    BOOST_CHECK(*output1 == *output2);
    UpdateInput(input1.vin[0], CombineSignatures(input1, input2, output1));
    CheckWithFlag(output1, input1, SCRIPT_VERIFY_P2SH | SCRIPT_VERIFY_WITNESS, true);
    CheckWithFlag(output1, input1, STANDARD_SCRIPT_VERIFY_FLAGS, true);

    // P2SH witness 2-of-2 multisig
    CreateCreditAndSpend(keystore, GetScriptForDestination(ScriptHash(destination_script_multi)), output1, input1, false);
    CheckWithFlag(output1, input1, SCRIPT_VERIFY_P2SH, true);
    CheckWithFlag(output1, input1, SCRIPT_VERIFY_P2SH | SCRIPT_VERIFY_WITNESS, false);
    CreateCreditAndSpend(keystore2, GetScriptForDestination(ScriptHash(destination_script_multi)), output2, input2, false);
    CheckWithFlag(output2, input2, SCRIPT_VERIFY_P2SH, true);
    CheckWithFlag(output2, input2, SCRIPT_VERIFY_P2SH | SCRIPT_VERIFY_WITNESS, false);
    BOOST_CHECK(*output1 == *output2);
    UpdateInput(input1.vin[0], CombineSignatures(input1, input2, output1));
    CheckWithFlag(output1, input1, SCRIPT_VERIFY_P2SH | SCRIPT_VERIFY_WITNESS, true);
    CheckWithFlag(output1, input1, STANDARD_SCRIPT_VERIFY_FLAGS, true);
}

BOOST_AUTO_TEST_CASE(test_IsStandard)
{
    FillableSigningProvider keystore;
    CCoinsView coinsDummy;
    CCoinsViewCache coins(&coinsDummy);
    std::vector<CMutableTransaction> dummyTransactions =
        SetupDummyInputs(keystore, coins, {11*CENT, 50*CENT, 21*CENT, 22*CENT});

    CMutableTransaction t;
    t.vin.resize(1);
    t.vin[0].prevout.hash = dummyTransactions[0].GetHash();
    t.vin[0].prevout.n = 1;
    t.vin[0].scriptSig << std::vector<unsigned char>(65, 0);
    t.vout.resize(1);
    t.vout[0].nValue = 90*CENT;
    CKey key = GenerateRandomKey();
    t.vout[0].scriptPubKey = GetScriptForDestination(PKHash(key.GetPubKey()));

    constexpr auto CheckIsStandard = [](const auto& t) {
        std::string reason;
        BOOST_CHECK(IsStandardTx(CTransaction{t}, MAX_OP_RETURN_RELAY, g_bare_multi, g_dust, reason));
        BOOST_CHECK(reason.empty());
    };
    constexpr auto CheckIsNotStandard = [](const auto& t, const std::string& reason_in) {
        std::string reason;
        BOOST_CHECK(!IsStandardTx(CTransaction{t}, MAX_OP_RETURN_RELAY, g_bare_multi, g_dust, reason));
        BOOST_CHECK_EQUAL(reason_in, reason);
    };

    CheckIsStandard(t);

    // Check dust with default relay fee:
    CAmount nDustThreshold = 182 * g_dust.GetFeePerK() / 1000;
    BOOST_CHECK_EQUAL(nDustThreshold, 546);
    // dust:
    t.vout[0].nValue = nDustThreshold - 1;
    CheckIsNotStandard(t, "dust");
    // not dust:
    t.vout[0].nValue = nDustThreshold;
    CheckIsStandard(t);

    // Disallowed version
    t.version = std::numeric_limits<uint32_t>::max();
    CheckIsNotStandard(t, "version");

    t.version = 0;
    CheckIsNotStandard(t, "version");

    t.version = TX_MAX_STANDARD_VERSION + 1;
    CheckIsNotStandard(t, "version");

    // Allowed version
    t.version = 1;
    CheckIsStandard(t);

    t.version = 2;
    CheckIsStandard(t);

    // Check dust with odd relay fee to verify rounding:
    // nDustThreshold = 182 * 3702 / 1000
    g_dust = CFeeRate(3702);
    // dust:
    t.vout[0].nValue = 674 - 1;
    CheckIsNotStandard(t, "dust");
    // not dust:
    t.vout[0].nValue = 674;
    CheckIsStandard(t);
    g_dust = CFeeRate{DUST_RELAY_TX_FEE};

    t.vout[0].scriptPubKey = CScript() << OP_1;
    CheckIsNotStandard(t, "scriptpubkey");

    // MAX_OP_RETURN_RELAY-byte TxoutType::NULL_DATA (standard)
    t.vout[0].scriptPubKey = CScript() << OP_RETURN << ParseHex("04678afdb0fe5548271967f1a67130b7105cd6a828e03909a67962e0ea1f61deb649f6bc3f4cef3804678afdb0fe5548271967f1a67130b7105cd6a828e03909a67962e0ea1f61deb649f6bc3f4cef38");
    BOOST_CHECK_EQUAL(MAX_OP_RETURN_RELAY, t.vout[0].scriptPubKey.size());
    CheckIsStandard(t);

    // MAX_OP_RETURN_RELAY+1-byte TxoutType::NULL_DATA (non-standard)
    t.vout[0].scriptPubKey = CScript() << OP_RETURN << ParseHex("04678afdb0fe5548271967f1a67130b7105cd6a828e03909a67962e0ea1f61deb649f6bc3f4cef3804678afdb0fe5548271967f1a67130b7105cd6a828e03909a67962e0ea1f61deb649f6bc3f4cef3800");
    BOOST_CHECK_EQUAL(MAX_OP_RETURN_RELAY + 1, t.vout[0].scriptPubKey.size());
    CheckIsNotStandard(t, "scriptpubkey");

    // Data payload can be encoded in any way...
    t.vout[0].scriptPubKey = CScript() << OP_RETURN << ParseHex("");
    CheckIsStandard(t);
    t.vout[0].scriptPubKey = CScript() << OP_RETURN << ParseHex("00") << ParseHex("01");
    CheckIsStandard(t);
    // OP_RESERVED *is* considered to be a PUSHDATA type opcode by IsPushOnly()!
    t.vout[0].scriptPubKey = CScript() << OP_RETURN << OP_RESERVED << -1 << 0 << ParseHex("01") << 2 << 3 << 4 << 5 << 6 << 7 << 8 << 9 << 10 << 11 << 12 << 13 << 14 << 15 << 16;
    CheckIsStandard(t);
    t.vout[0].scriptPubKey = CScript() << OP_RETURN << 0 << ParseHex("01") << 2 << ParseHex("ffffffffffffffffffffffffffffffffffffffffffffffffffffffffffffffffffffffff");
    CheckIsStandard(t);

    // ...so long as it only contains PUSHDATA's
    t.vout[0].scriptPubKey = CScript() << OP_RETURN << OP_RETURN;
    CheckIsNotStandard(t, "scriptpubkey");

    // TxoutType::NULL_DATA w/o PUSHDATA
    t.vout.resize(1);
    t.vout[0].scriptPubKey = CScript() << OP_RETURN;
    CheckIsStandard(t);

    /* Unlike upstream, Xaya allows multiple OP_RETURN outputs in a single
       transaction.  */
    t.vout.resize(2);
    t.vout[0].scriptPubKey = CScript() << OP_RETURN << ParseHex("04678afdb0fe5548271967f1a67130b7105cd6a828e03909a67962e0ea1f61deb649f6bc3f4cef38");
    t.vout[0].nValue = 0;
    t.vout[1].scriptPubKey = CScript() << OP_RETURN << ParseHex("04678afdb0fe5548271967f1a67130b7105cd6a828e03909a67962e0ea1f61deb649f6bc3f4cef38");
    t.vout[1].nValue = 0;
    CheckIsStandard(t);

    // Check large scriptSig (non-standard if size is >1650 bytes)
    t.vout.resize(1);
    t.vout[0].nValue = MAX_MONEY;
    t.vout[0].scriptPubKey = GetScriptForDestination(PKHash(key.GetPubKey()));
    // OP_PUSHDATA2 with len (3 bytes) + data (1647 bytes) = 1650 bytes
    t.vin[0].scriptSig = CScript() << std::vector<unsigned char>(1647, 0); // 1650
    CheckIsStandard(t);

    t.vin[0].scriptSig = CScript() << std::vector<unsigned char>(1648, 0); // 1651
    CheckIsNotStandard(t, "scriptsig-size");

    // Check scriptSig format (non-standard if there are any other ops than just PUSHs)
    t.vin[0].scriptSig = CScript()
        << OP_TRUE << OP_0 << OP_1NEGATE << OP_16 // OP_n (single byte pushes: n = 1, 0, -1, 16)
        << std::vector<unsigned char>(75, 0)      // OP_PUSHx [...x bytes...]
        << std::vector<unsigned char>(235, 0)     // OP_PUSHDATA1 x [...x bytes...]
        << std::vector<unsigned char>(1234, 0)    // OP_PUSHDATA2 x [...x bytes...]
        << OP_9;
    CheckIsStandard(t);

    const std::vector<unsigned char> non_push_ops = { // arbitrary set of non-push operations
        OP_NOP, OP_VERIFY, OP_IF, OP_ROT, OP_3DUP, OP_SIZE, OP_EQUAL, OP_ADD, OP_SUB,
        OP_HASH256, OP_CODESEPARATOR, OP_CHECKSIG, OP_CHECKLOCKTIMEVERIFY };

    CScript::const_iterator pc = t.vin[0].scriptSig.begin();
    while (pc < t.vin[0].scriptSig.end()) {
        opcodetype opcode;
        CScript::const_iterator prev_pc = pc;
        t.vin[0].scriptSig.GetOp(pc, opcode); // advance to next op
        // for the sake of simplicity, we only replace single-byte push operations
        if (opcode >= 1 && opcode <= OP_PUSHDATA4)
            continue;

        int index = prev_pc - t.vin[0].scriptSig.begin();
        unsigned char orig_op = *prev_pc; // save op
        // replace current push-op with each non-push-op
        for (auto op : non_push_ops) {
            t.vin[0].scriptSig[index] = op;
            CheckIsNotStandard(t, "scriptsig-not-pushonly");
        }
        t.vin[0].scriptSig[index] = orig_op; // restore op
        CheckIsStandard(t);
    }

    // Check tx-size (non-standard if transaction weight is > MAX_STANDARD_TX_WEIGHT)
    t.vin.clear();
<<<<<<< HEAD
    t.vin.resize(243); // size per input (empty scriptSig): 41 bytes
    t.vout[0].scriptPubKey = CScript() << OP_RETURN << std::vector<unsigned char>(16, 0); // output size: 25 bytes
    //  tx header:               12 bytes =>     48 vbytes
    // 243 inputs:   243*41 =  9963 bytes =>  39852 vbytes
    //   1 output:               25 bytes =>    100 vbytes
    //                      ===============================
    //                                total:  40000 vbytes
    BOOST_CHECK_EQUAL(GetTransactionWeight(CTransaction(t)), 40000);
    CheckIsStandard(t);

    // increase output size by one byte, so we end up with 40004 vbytes
    t.vout[0].scriptPubKey = CScript() << OP_RETURN << std::vector<unsigned char>(17, 0); // output size: 26 bytes
    BOOST_CHECK_EQUAL(GetTransactionWeight(CTransaction(t)), 40004);
=======
    t.vin.resize(2438); // size per input (empty scriptSig): 41 bytes
    t.vout[0].scriptPubKey = CScript() << OP_RETURN << std::vector<unsigned char>(19, 0); // output size: 30 bytes
    // tx header:                12 bytes =>     48 weight units
    // 2438 inputs: 2438*41 = 99958 bytes => 399832 weight units
    //    1 output:              30 bytes =>    120 weight units
    //                      ======================================
    //                                total: 400000 weight units
    BOOST_CHECK_EQUAL(GetTransactionWeight(CTransaction(t)), 400000);
    CheckIsStandard(t);

    // increase output size by one byte, so we end up with 400004 weight units
    t.vout[0].scriptPubKey = CScript() << OP_RETURN << std::vector<unsigned char>(20, 0); // output size: 31 bytes
    BOOST_CHECK_EQUAL(GetTransactionWeight(CTransaction(t)), 400004);
>>>>>>> 96a99fac
    CheckIsNotStandard(t, "tx-size");

    // Check bare multisig (standard if policy flag g_bare_multi is set)
    g_bare_multi = true;
    t.vout[0].scriptPubKey = GetScriptForMultisig(1, {key.GetPubKey()}); // simple 1-of-1
    t.vin.resize(1);
    t.vin[0].scriptSig = CScript() << std::vector<unsigned char>(65, 0);
    CheckIsStandard(t);

    g_bare_multi = false;
    CheckIsNotStandard(t, "bare-multisig");
    g_bare_multi = DEFAULT_PERMIT_BAREMULTISIG;

    // Check compressed P2PK outputs dust threshold (must have leading 02 or 03)
    t.vout[0].scriptPubKey = CScript() << std::vector<unsigned char>(33, 0x02) << OP_CHECKSIG;
    t.vout[0].nValue = 576;
    CheckIsStandard(t);
    t.vout[0].nValue = 575;
    CheckIsNotStandard(t, "dust");

    // Check uncompressed P2PK outputs dust threshold (must have leading 04/06/07)
    t.vout[0].scriptPubKey = CScript() << std::vector<unsigned char>(65, 0x04) << OP_CHECKSIG;
    t.vout[0].nValue = 672;
    CheckIsStandard(t);
    t.vout[0].nValue = 671;
    CheckIsNotStandard(t, "dust");

    // Check P2PKH outputs dust threshold
    t.vout[0].scriptPubKey = CScript() << OP_DUP << OP_HASH160 << std::vector<unsigned char>(20, 0) << OP_EQUALVERIFY << OP_CHECKSIG;
    t.vout[0].nValue = 546;
    CheckIsStandard(t);
    t.vout[0].nValue = 545;
    CheckIsNotStandard(t, "dust");

    // Check P2SH outputs dust threshold
    t.vout[0].scriptPubKey = CScript() << OP_HASH160 << std::vector<unsigned char>(20, 0) << OP_EQUAL;
    t.vout[0].nValue = 540;
    CheckIsStandard(t);
    t.vout[0].nValue = 539;
    CheckIsNotStandard(t, "dust");

    // Check P2WPKH outputs dust threshold
    t.vout[0].scriptPubKey = CScript() << OP_0 << std::vector<unsigned char>(20, 0);
    t.vout[0].nValue = 294;
    CheckIsStandard(t);
    t.vout[0].nValue = 293;
    CheckIsNotStandard(t, "dust");

    // Check P2WSH outputs dust threshold
    t.vout[0].scriptPubKey = CScript() << OP_0 << std::vector<unsigned char>(32, 0);
    t.vout[0].nValue = 330;
    CheckIsStandard(t);
    t.vout[0].nValue = 329;
    CheckIsNotStandard(t, "dust");

    // Check P2TR outputs dust threshold (Invalid xonly key ok!)
    t.vout[0].scriptPubKey = CScript() << OP_1 << std::vector<unsigned char>(32, 0);
    t.vout[0].nValue = 330;
    CheckIsStandard(t);
    t.vout[0].nValue = 329;
    CheckIsNotStandard(t, "dust");

    // Check future Witness Program versions dust threshold (non-32-byte pushes are undefined for version 1)
    for (int op = OP_1; op <= OP_16; op += 1) {
        t.vout[0].scriptPubKey = CScript() << (opcodetype)op << std::vector<unsigned char>(2, 0);
        t.vout[0].nValue = 240;
        CheckIsStandard(t);

        t.vout[0].nValue = 239;
        CheckIsNotStandard(t, "dust");
    }
}

BOOST_AUTO_TEST_SUITE_END()<|MERGE_RESOLUTION|>--- conflicted
+++ resolved
@@ -898,35 +898,19 @@
 
     // Check tx-size (non-standard if transaction weight is > MAX_STANDARD_TX_WEIGHT)
     t.vin.clear();
-<<<<<<< HEAD
     t.vin.resize(243); // size per input (empty scriptSig): 41 bytes
     t.vout[0].scriptPubKey = CScript() << OP_RETURN << std::vector<unsigned char>(16, 0); // output size: 25 bytes
-    //  tx header:               12 bytes =>     48 vbytes
-    // 243 inputs:   243*41 =  9963 bytes =>  39852 vbytes
-    //   1 output:               25 bytes =>    100 vbytes
+    //  tx header:               12 bytes =>     48 weight units
+    // 243 inputs:   243*41 =  9963 bytes =>  39852 weight units
+    //   1 output:               25 bytes =>    100 weight units
     //                      ===============================
-    //                                total:  40000 vbytes
+    //                                total:  40000 weight units
     BOOST_CHECK_EQUAL(GetTransactionWeight(CTransaction(t)), 40000);
     CheckIsStandard(t);
 
     // increase output size by one byte, so we end up with 40004 vbytes
     t.vout[0].scriptPubKey = CScript() << OP_RETURN << std::vector<unsigned char>(17, 0); // output size: 26 bytes
     BOOST_CHECK_EQUAL(GetTransactionWeight(CTransaction(t)), 40004);
-=======
-    t.vin.resize(2438); // size per input (empty scriptSig): 41 bytes
-    t.vout[0].scriptPubKey = CScript() << OP_RETURN << std::vector<unsigned char>(19, 0); // output size: 30 bytes
-    // tx header:                12 bytes =>     48 weight units
-    // 2438 inputs: 2438*41 = 99958 bytes => 399832 weight units
-    //    1 output:              30 bytes =>    120 weight units
-    //                      ======================================
-    //                                total: 400000 weight units
-    BOOST_CHECK_EQUAL(GetTransactionWeight(CTransaction(t)), 400000);
-    CheckIsStandard(t);
-
-    // increase output size by one byte, so we end up with 400004 weight units
-    t.vout[0].scriptPubKey = CScript() << OP_RETURN << std::vector<unsigned char>(20, 0); // output size: 31 bytes
-    BOOST_CHECK_EQUAL(GetTransactionWeight(CTransaction(t)), 400004);
->>>>>>> 96a99fac
     CheckIsNotStandard(t, "tx-size");
 
     // Check bare multisig (standard if policy flag g_bare_multi is set)

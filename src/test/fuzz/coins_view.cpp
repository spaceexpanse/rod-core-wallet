// Copyright (c) 2020-2021 The Bitcoin Core developers
// Distributed under the MIT software license, see the accompanying
// file COPYING or http://www.opensource.org/licenses/mit-license.php.

#include <amount.h>
#include <chainparams.h>
#include <chainparamsbase.h>
#include <coins.h>
#include <consensus/tx_check.h>
#include <consensus/tx_verify.h>
#include <consensus/validation.h>
#include <key.h>
#include <node/coinstats.h>
#include <policy/policy.h>
#include <primitives/transaction.h>
#include <pubkey.h>
#include <test/fuzz/FuzzedDataProvider.h>
#include <test/fuzz/fuzz.h>
#include <test/fuzz/util.h>
#include <test/util/setup_common.h>
#include <validation.h>

#include <cstdint>
#include <limits>
#include <optional>
#include <string>
#include <vector>

namespace {
const Coin EMPTY_COIN{};
} // namespace

void initialize_coins_view()
{
    static const auto testing_setup = MakeNoLogFileContext<const TestingSetup>();
}

FUZZ_TARGET_INIT(coins_view, initialize_coins_view)
{
    FuzzedDataProvider fuzzed_data_provider{buffer.data(), buffer.size()};
    CCoinsView backend_coins_view;
    CCoinsViewCache coins_view_cache{&backend_coins_view};
    COutPoint random_out_point;
    Coin random_coin;
    CMutableTransaction random_mutable_transaction;
    while (fuzzed_data_provider.ConsumeBool()) {
        CallOneOf(
            fuzzed_data_provider,
            [&] {
                if (random_coin.IsSpent()) {
                    return;
                }
                Coin coin = random_coin;
                bool expected_code_path = false;
                const bool possible_overwrite = fuzzed_data_provider.ConsumeBool();
                try {
                    coins_view_cache.AddCoin(random_out_point, std::move(coin), possible_overwrite);
                    expected_code_path = true;
                } catch (const std::logic_error& e) {
                    if (e.what() == std::string{"Attempted to overwrite an unspent coin (when possible_overwrite is false)"}) {
                        assert(!possible_overwrite);
                        expected_code_path = true;
                    }
                }
                assert(expected_code_path);
            },
            [&] {
                (void)coins_view_cache.Flush();
            },
            [&] {
                coins_view_cache.SetBestBlock(ConsumeUInt256(fuzzed_data_provider));
            },
            [&] {
                Coin move_to;
                (void)coins_view_cache.SpendCoin(random_out_point, fuzzed_data_provider.ConsumeBool() ? &move_to : nullptr);
            },
            [&] {
                coins_view_cache.Uncache(random_out_point);
            },
            [&] {
                if (fuzzed_data_provider.ConsumeBool()) {
                    backend_coins_view = CCoinsView{};
                }
                coins_view_cache.SetBackend(backend_coins_view);
            },
            [&] {
                const std::optional<COutPoint> opt_out_point = ConsumeDeserializable<COutPoint>(fuzzed_data_provider);
                if (!opt_out_point) {
                    return;
                }
                random_out_point = *opt_out_point;
            },
            [&] {
                const std::optional<Coin> opt_coin = ConsumeDeserializable<Coin>(fuzzed_data_provider);
                if (!opt_coin) {
                    return;
                }
                random_coin = *opt_coin;
            },
            [&] {
                const std::optional<CMutableTransaction> opt_mutable_transaction = ConsumeDeserializable<CMutableTransaction>(fuzzed_data_provider);
                if (!opt_mutable_transaction) {
                    return;
                }
                random_mutable_transaction = *opt_mutable_transaction;
            },
            [&] {
                CCoinsMap coins_map;
                while (fuzzed_data_provider.ConsumeBool()) {
                    CCoinsCacheEntry coins_cache_entry;
                    coins_cache_entry.flags = fuzzed_data_provider.ConsumeIntegral<unsigned char>();
                    if (fuzzed_data_provider.ConsumeBool()) {
                        coins_cache_entry.coin = random_coin;
                    } else {
                        const std::optional<Coin> opt_coin = ConsumeDeserializable<Coin>(fuzzed_data_provider);
                        if (!opt_coin) {
                            return;
                        }
                        coins_cache_entry.coin = *opt_coin;
                    }
                    coins_map.emplace(random_out_point, std::move(coins_cache_entry));
                }
                bool expected_code_path = false;
                try {
                    CNameCache dummyNames;
                    coins_view_cache.BatchWrite(coins_map, fuzzed_data_provider.ConsumeBool() ? ConsumeUInt256(fuzzed_data_provider) : coins_view_cache.GetBestBlock(), dummyNames);
                    expected_code_path = true;
                } catch (const std::logic_error& e) {
                    if (e.what() == std::string{"FRESH flag misapplied to coin that exists in parent cache"}) {
                        expected_code_path = true;
                    }
                }
                assert(expected_code_path);
            });
    }

    {
        const Coin& coin_using_access_coin = coins_view_cache.AccessCoin(random_out_point);
        const bool exists_using_access_coin = !(coin_using_access_coin == EMPTY_COIN);
        const bool exists_using_have_coin = coins_view_cache.HaveCoin(random_out_point);
        const bool exists_using_have_coin_in_cache = coins_view_cache.HaveCoinInCache(random_out_point);
        Coin coin_using_get_coin;
        const bool exists_using_get_coin = coins_view_cache.GetCoin(random_out_point, coin_using_get_coin);
        if (exists_using_get_coin) {
            assert(coin_using_get_coin == coin_using_access_coin);
        }
        assert((exists_using_access_coin && exists_using_have_coin_in_cache && exists_using_have_coin && exists_using_get_coin) ||
               (!exists_using_access_coin && !exists_using_have_coin_in_cache && !exists_using_have_coin && !exists_using_get_coin));
        const bool exists_using_have_coin_in_backend = backend_coins_view.HaveCoin(random_out_point);
        if (exists_using_have_coin_in_backend) {
            assert(exists_using_have_coin);
        }
        Coin coin_using_backend_get_coin;
        if (backend_coins_view.GetCoin(random_out_point, coin_using_backend_get_coin)) {
            assert(exists_using_have_coin_in_backend);
            assert(coin_using_get_coin == coin_using_backend_get_coin);
        } else {
            assert(!exists_using_have_coin_in_backend);
        }
    }

    {
        bool expected_code_path = false;
        try {
            (void)coins_view_cache.Cursor();
        } catch (const std::logic_error&) {
            expected_code_path = true;
        }
        assert(expected_code_path);
        (void)coins_view_cache.DynamicMemoryUsage();
        (void)coins_view_cache.EstimateSize();
        (void)coins_view_cache.GetBestBlock();
        (void)coins_view_cache.GetCacheSize();
        (void)coins_view_cache.GetHeadBlocks();
        (void)coins_view_cache.HaveInputs(CTransaction{random_mutable_transaction});
    }

    {
        const CCoinsViewCursor* coins_view_cursor = backend_coins_view.Cursor();
        assert(coins_view_cursor == nullptr);
        (void)backend_coins_view.EstimateSize();
        (void)backend_coins_view.GetBestBlock();
        (void)backend_coins_view.GetHeadBlocks();
    }

    if (fuzzed_data_provider.ConsumeBool()) {
        CallOneOf(
            fuzzed_data_provider,
            [&] {
                const CTransaction transaction{random_mutable_transaction};
                bool is_spent = false;
                for (const CTxOut& tx_out : transaction.vout) {
                    if (Coin{tx_out, 0, transaction.IsCoinBase()}.IsSpent()) {
                        is_spent = true;
                    }
                }
                if (is_spent) {
                    // Avoid:
                    // coins.cpp:69: void CCoinsViewCache::AddCoin(const COutPoint &, Coin &&, bool): Assertion `!coin.IsSpent()' failed.
                    return;
                }
                bool expected_code_path = false;
                const int height = fuzzed_data_provider.ConsumeIntegral<int>();
                const bool possible_overwrite = fuzzed_data_provider.ConsumeBool();
                try {
                    AddCoins(coins_view_cache, transaction, height, possible_overwrite);
                    expected_code_path = true;
                } catch (const std::logic_error& e) {
                    if (e.what() == std::string{"Attempted to overwrite an unspent coin (when possible_overwrite is false)"}) {
                        assert(!possible_overwrite);
                        expected_code_path = true;
                    }
                }
                assert(expected_code_path);
            },
            [&] {
                (void)AreInputsStandard(CTransaction{random_mutable_transaction}, coins_view_cache, false);
                (void)AreInputsStandard(CTransaction{random_mutable_transaction}, coins_view_cache, true);
            },
            [&] {
                TxValidationState state;
                CAmount tx_fee_out;
                const CTransaction transaction{random_mutable_transaction};
                if (ContainsSpentInput(transaction, coins_view_cache)) {
                    // Avoid:
                    // consensus/tx_verify.cpp:171: bool Consensus::CheckTxInputs(const CTransaction &, TxValidationState &, const CCoinsViewCache &, int, CAmount &): Assertion `!coin.IsSpent()' failed.
                    return;
                }
                TxValidationState dummy;
                if (!CheckTransaction(transaction, dummy)) {
                    // It is not allowed to call CheckTxInputs if CheckTransaction failed
                    return;
                }
<<<<<<< HEAD
                (void)Consensus::CheckTxInputs(transaction, state, coins_view_cache, fuzzed_data_provider.ConsumeIntegralInRange<int>(0, std::numeric_limits<int>::max()), 0, tx_fee_out);
                assert(MoneyRange(tx_fee_out));
=======
                if (Consensus::CheckTxInputs(transaction, state, coins_view_cache, fuzzed_data_provider.ConsumeIntegralInRange<int>(0, std::numeric_limits<int>::max()), tx_fee_out)) {
                    assert(MoneyRange(tx_fee_out));
                }
>>>>>>> 3d5e5641
            },
            [&] {
                const CTransaction transaction{random_mutable_transaction};
                if (ContainsSpentInput(transaction, coins_view_cache)) {
                    // Avoid:
                    // consensus/tx_verify.cpp:130: unsigned int GetP2SHSigOpCount(const CTransaction &, const CCoinsViewCache &): Assertion `!coin.IsSpent()' failed.
                    return;
                }
                (void)GetP2SHSigOpCount(transaction, coins_view_cache);
            },
            [&] {
                const CTransaction transaction{random_mutable_transaction};
                if (ContainsSpentInput(transaction, coins_view_cache)) {
                    // Avoid:
                    // consensus/tx_verify.cpp:130: unsigned int GetP2SHSigOpCount(const CTransaction &, const CCoinsViewCache &): Assertion `!coin.IsSpent()' failed.
                    return;
                }
                const int flags = fuzzed_data_provider.ConsumeIntegral<int>();
                if (!transaction.vin.empty() && (flags & SCRIPT_VERIFY_WITNESS) != 0 && (flags & SCRIPT_VERIFY_P2SH) == 0) {
                    // Avoid:
                    // script/interpreter.cpp:1705: size_t CountWitnessSigOps(const CScript &, const CScript &, const CScriptWitness *, unsigned int): Assertion `(flags & SCRIPT_VERIFY_P2SH) != 0' failed.
                    return;
                }
                (void)GetTransactionSigOpCost(transaction, coins_view_cache, flags);
            },
            [&] {
                CCoinsStats stats{CoinStatsHashType::HASH_SERIALIZED};
                bool expected_code_path = false;
                try {
                    (void)GetUTXOStats(&coins_view_cache, WITH_LOCK(::cs_main, return std::ref(g_chainman.m_blockman)), stats);
                } catch (const std::logic_error&) {
                    expected_code_path = true;
                }
                assert(expected_code_path);
            },
            [&] {
                (void)IsWitnessStandard(CTransaction{random_mutable_transaction}, coins_view_cache);
            });
    }
}<|MERGE_RESOLUTION|>--- conflicted
+++ resolved
@@ -231,14 +231,9 @@
                     // It is not allowed to call CheckTxInputs if CheckTransaction failed
                     return;
                 }
-<<<<<<< HEAD
-                (void)Consensus::CheckTxInputs(transaction, state, coins_view_cache, fuzzed_data_provider.ConsumeIntegralInRange<int>(0, std::numeric_limits<int>::max()), 0, tx_fee_out);
-                assert(MoneyRange(tx_fee_out));
-=======
-                if (Consensus::CheckTxInputs(transaction, state, coins_view_cache, fuzzed_data_provider.ConsumeIntegralInRange<int>(0, std::numeric_limits<int>::max()), tx_fee_out)) {
+                if (Consensus::CheckTxInputs(transaction, state, coins_view_cache, fuzzed_data_provider.ConsumeIntegralInRange<int>(0, std::numeric_limits<int>::max()), 0, tx_fee_out)) {
                     assert(MoneyRange(tx_fee_out));
                 }
->>>>>>> 3d5e5641
             },
             [&] {
                 const CTransaction transaction{random_mutable_transaction};

--- conflicted
+++ resolved
@@ -40,14 +40,9 @@
     }
     {
         (void)MessageHash(random_message);
-<<<<<<< HEAD
-        std::string address = fuzzed_data_provider.ConsumeRandomLengthString(1024);
-        (void)MessageVerify(address, fuzzed_data_provider.ConsumeRandomLengthString(1024), random_message);
-=======
         auto address = fuzzed_data_provider.ConsumeRandomLengthString(1024);
         auto signature = fuzzed_data_provider.ConsumeRandomLengthString(1024);
         (void)MessageVerify(address, signature, random_message);
->>>>>>> c310c0e8
         (void)SigningResultString(fuzzed_data_provider.PickValueInArray({SigningResult::OK, SigningResult::PRIVATE_KEY_NOT_AVAILABLE, SigningResult::SIGNING_FAILED}));
     }
 }
// Copyright (c) 2021 The Bitcoin Core developers
// Distributed under the MIT software license, see the accompanying
// file COPYING or http://www.opensource.org/licenses/mit-license.php.

#include <consensus/validation.h>
#include <node/miner.h>
#include <test/fuzz/FuzzedDataProvider.h>
#include <test/fuzz/fuzz.h>
#include <test/fuzz/util.h>
#include <test/util/mining.h>
#include <test/util/script.h>
#include <test/util/setup_common.h>
#include <util/rbf.h>
#include <validation.h>
#include <validationinterface.h>

namespace {

const TestingSetup* g_setup;
std::vector<COutPoint> g_outpoints_coinbase_init_mature;
std::vector<COutPoint> g_outpoints_coinbase_init_immature;

struct MockedTxPool : public CTxMemPool {
    void RollingFeeUpdate() EXCLUSIVE_LOCKS_REQUIRED(!cs)
    {
        LOCK(cs);
        lastRollingFeeUpdate = GetTime();
        blockSinceLastRollingFeeBump = true;
    }
};

void initialize_tx_pool()
{
    static const auto testing_setup = MakeNoLogFileContext<const TestingSetup>();
    g_setup = testing_setup.get();

    for (int i = 0; i < 2 * COINBASE_MATURITY; ++i) {
        CTxIn in = MineBlock(g_setup->m_node, P2WSH_OP_TRUE);
        // Remember the txids to avoid expensive disk access later on
        auto& outpoints = i < COINBASE_MATURITY ?
                              g_outpoints_coinbase_init_mature :
                              g_outpoints_coinbase_init_immature;
        outpoints.push_back(in.prevout);
    }
    SyncWithValidationInterfaceQueue();
}

struct TransactionsDelta final : public CValidationInterface {
    std::set<CTransactionRef>& m_removed;
    std::set<CTransactionRef>& m_added;

    explicit TransactionsDelta(std::set<CTransactionRef>& r, std::set<CTransactionRef>& a)
        : m_removed{r}, m_added{a} {}

    void TransactionAddedToMempool(const CTransactionRef& tx, uint64_t /* mempool_sequence */) override
    {
        Assert(m_added.insert(tx).second);
    }

    void TransactionRemovedFromMempool(const CTransactionRef& tx, MemPoolRemovalReason reason, uint64_t /* mempool_sequence */) override
    {
        Assert(m_removed.insert(tx).second);
    }
};

void SetMempoolConstraints(ArgsManager& args, FuzzedDataProvider& fuzzed_data_provider)
{
    args.ForceSetArg("-limitancestorcount",
                     ToString(fuzzed_data_provider.ConsumeIntegralInRange<unsigned>(0, 50)));
    args.ForceSetArg("-limitancestorsize",
                     ToString(fuzzed_data_provider.ConsumeIntegralInRange<unsigned>(0, 202)));
    args.ForceSetArg("-limitdescendantcount",
                     ToString(fuzzed_data_provider.ConsumeIntegralInRange<unsigned>(0, 50)));
    args.ForceSetArg("-limitdescendantsize",
                     ToString(fuzzed_data_provider.ConsumeIntegralInRange<unsigned>(0, 202)));
    args.ForceSetArg("-maxmempool",
                     ToString(fuzzed_data_provider.ConsumeIntegralInRange<unsigned>(0, 200)));
    args.ForceSetArg("-mempoolexpiry",
                     ToString(fuzzed_data_provider.ConsumeIntegralInRange<unsigned>(0, 999)));
}

void Finish(FuzzedDataProvider& fuzzed_data_provider, MockedTxPool& tx_pool, ChainstateManager& chainman)
{
    auto& chainstate = chainman.ActiveChainstate();
    WITH_LOCK(::cs_main, tx_pool.check(chainstate.CoinsTip(), chainstate.m_chain.Height() + 1));
    {
        BlockAssembler::Options options;
        options.nBlockMaxWeight = fuzzed_data_provider.ConsumeIntegralInRange(0U, MAX_BLOCK_WEIGHT);
<<<<<<< HEAD
        options.blockMinFeeRate = CFeeRate{ConsumeMoney(fuzzed_data_provider, /* max */ COIN)};
        auto assembler = BlockAssembler{chainstate, *static_cast<CTxMemPool*>(&tx_pool), ::Params(), options};
        auto block_template = assembler.CreateNewBlock(PowAlgo::NEOSCRYPT, CScript{} << OP_TRUE);
=======
        options.blockMinFeeRate = CFeeRate{ConsumeMoney(fuzzed_data_provider, /*max=*/COIN)};
        auto assembler = BlockAssembler{chainstate, *static_cast<CTxMemPool*>(&tx_pool), chainstate.m_params, options};
        auto block_template = assembler.CreateNewBlock(CScript{} << OP_TRUE);
>>>>>>> b177daeb
        Assert(block_template->block.vtx.size() >= 1);
    }
    const auto info_all = tx_pool.infoAll();
    if (!info_all.empty()) {
        const auto& tx_to_remove = *PickValue(fuzzed_data_provider, info_all).tx;
        WITH_LOCK(tx_pool.cs, tx_pool.removeRecursive(tx_to_remove, MemPoolRemovalReason::BLOCK /* dummy */));
        std::vector<uint256> all_txids;
        tx_pool.queryHashes(all_txids);
        assert(all_txids.size() < info_all.size());
        WITH_LOCK(::cs_main, tx_pool.check(chainstate.CoinsTip(), chainstate.m_chain.Height() + 1));
    }
    SyncWithValidationInterfaceQueue();
}

void MockTime(FuzzedDataProvider& fuzzed_data_provider, const CChainState& chainstate)
{
    const auto time = ConsumeTime(fuzzed_data_provider,
                                  chainstate.m_chain.Tip()->GetMedianTimePast() + 1,
                                  std::numeric_limits<decltype(chainstate.m_chain.Tip()->nTime)>::max());
    SetMockTime(time);
}

FUZZ_TARGET_INIT(tx_pool_standard, initialize_tx_pool)
{
    FuzzedDataProvider fuzzed_data_provider(buffer.data(), buffer.size());
    const auto& node = g_setup->m_node;
    auto& chainstate = node.chainman->ActiveChainstate();
    auto& chainman = *node.chainman;

    MockTime(fuzzed_data_provider, chainstate);
    SetMempoolConstraints(*node.args, fuzzed_data_provider);

    // All RBF-spendable outpoints
    std::set<COutPoint> outpoints_rbf;
    // All outpoints counting toward the total supply (subset of outpoints_rbf)
    std::set<COutPoint> outpoints_supply;
    for (const auto& outpoint : g_outpoints_coinbase_init_mature) {
        Assert(outpoints_supply.insert(outpoint).second);
    }
    outpoints_rbf = outpoints_supply;

    // The sum of the values of all spendable outpoints
    constexpr CAmount SUPPLY_TOTAL{COINBASE_MATURITY * 50 * COIN};

    CTxMemPool tx_pool_{/*estimator=*/nullptr, /*check_ratio=*/1};
    MockedTxPool& tx_pool = *static_cast<MockedTxPool*>(&tx_pool_);

    // Helper to query an amount
    const CCoinsViewMemPool amount_view{WITH_LOCK(::cs_main, return &chainstate.CoinsTip()), tx_pool};
    const auto GetAmount = [&](const COutPoint& outpoint) {
        Coin c;
        Assert(amount_view.GetCoin(outpoint, c));
        return c.out.nValue;
    };

    LIMITED_WHILE(fuzzed_data_provider.ConsumeBool(), 300)
    {
        {
            // Total supply is the mempool fee + all outpoints
            CAmount supply_now{WITH_LOCK(tx_pool.cs, return tx_pool.GetTotalFee())};
            for (const auto& op : outpoints_supply) {
                supply_now += GetAmount(op);
            }
            Assert(supply_now == SUPPLY_TOTAL);
        }
        Assert(!outpoints_supply.empty());

        // Create transaction to add to the mempool
        const CTransactionRef tx = [&] {
            CMutableTransaction tx_mut;
            tx_mut.nVersion = CTransaction::CURRENT_VERSION;
            tx_mut.nLockTime = fuzzed_data_provider.ConsumeBool() ? 0 : fuzzed_data_provider.ConsumeIntegral<uint32_t>();
            const auto num_in = fuzzed_data_provider.ConsumeIntegralInRange<int>(1, outpoints_rbf.size());
            const auto num_out = fuzzed_data_provider.ConsumeIntegralInRange<int>(1, outpoints_rbf.size() * 2);

            CAmount amount_in{0};
            for (int i = 0; i < num_in; ++i) {
                // Pop random outpoint
                auto pop = outpoints_rbf.begin();
                std::advance(pop, fuzzed_data_provider.ConsumeIntegralInRange<size_t>(0, outpoints_rbf.size() - 1));
                const auto outpoint = *pop;
                outpoints_rbf.erase(pop);
                amount_in += GetAmount(outpoint);

                // Create input
                const auto sequence = ConsumeSequence(fuzzed_data_provider);
                const auto script_sig = CScript{};
                const auto script_wit_stack = std::vector<std::vector<uint8_t>>{WITNESS_STACK_ELEM_OP_TRUE};
                CTxIn in;
                in.prevout = outpoint;
                in.nSequence = sequence;
                in.scriptSig = script_sig;
                in.scriptWitness.stack = script_wit_stack;

                tx_mut.vin.push_back(in);
            }
            const auto amount_fee = fuzzed_data_provider.ConsumeIntegralInRange<CAmount>(-1000, amount_in);
            const auto amount_out = (amount_in - amount_fee) / num_out;
            for (int i = 0; i < num_out; ++i) {
                tx_mut.vout.emplace_back(amount_out, P2WSH_OP_TRUE);
            }
            const auto tx = MakeTransactionRef(tx_mut);
            // Restore previously removed outpoints
            for (const auto& in : tx->vin) {
                Assert(outpoints_rbf.insert(in.prevout).second);
            }
            return tx;
        }();

        if (fuzzed_data_provider.ConsumeBool()) {
            MockTime(fuzzed_data_provider, chainstate);
        }
        if (fuzzed_data_provider.ConsumeBool()) {
            SetMempoolConstraints(*node.args, fuzzed_data_provider);
        }
        if (fuzzed_data_provider.ConsumeBool()) {
            tx_pool.RollingFeeUpdate();
        }
        if (fuzzed_data_provider.ConsumeBool()) {
            const auto& txid = fuzzed_data_provider.ConsumeBool() ?
                                   tx->GetHash() :
                                   PickValue(fuzzed_data_provider, outpoints_rbf).hash;
            const auto delta = fuzzed_data_provider.ConsumeIntegralInRange<CAmount>(-50 * COIN, +50 * COIN);
            tx_pool.PrioritiseTransaction(txid, delta);
        }

        // Remember all removed and added transactions
        std::set<CTransactionRef> removed;
        std::set<CTransactionRef> added;
        auto txr = std::make_shared<TransactionsDelta>(removed, added);
        RegisterSharedValidationInterface(txr);
        const bool bypass_limits = fuzzed_data_provider.ConsumeBool();
        ::fRequireStandard = fuzzed_data_provider.ConsumeBool();

        // Make sure ProcessNewPackage on one transaction works and always fully validates the transaction.
        // The result is not guaranteed to be the same as what is returned by ATMP.
        const auto result_package = WITH_LOCK(::cs_main,
                                    return ProcessNewPackage(chainstate, tx_pool, {tx}, true));
        auto it = result_package.m_tx_results.find(tx->GetWitnessHash());
        Assert(it != result_package.m_tx_results.end());
        Assert(it->second.m_result_type == MempoolAcceptResult::ResultType::VALID ||
               it->second.m_result_type == MempoolAcceptResult::ResultType::INVALID);

        const auto res = WITH_LOCK(::cs_main, return AcceptToMemoryPool(tx_pool, chainstate, tx, GetTime(), bypass_limits, /* test_accept= */ false));
        const bool accepted = res.m_result_type == MempoolAcceptResult::ResultType::VALID;
        SyncWithValidationInterfaceQueue();
        UnregisterSharedValidationInterface(txr);

        Assert(accepted != added.empty());
        Assert(accepted == res.m_state.IsValid());
        Assert(accepted != res.m_state.IsInvalid());
        if (accepted) {
            Assert(added.size() == 1); // For now, no package acceptance
            Assert(tx == *added.begin());
        } else {
            // Do not consider rejected transaction removed
            removed.erase(tx);
        }

        // Helper to insert spent and created outpoints of a tx into collections
        using Sets = std::vector<std::reference_wrapper<std::set<COutPoint>>>;
        const auto insert_tx = [](Sets created_by_tx, Sets consumed_by_tx, const auto& tx) {
            for (size_t i{0}; i < tx.vout.size(); ++i) {
                for (auto& set : created_by_tx) {
                    Assert(set.get().emplace(tx.GetHash(), i).second);
                }
            }
            for (const auto& in : tx.vin) {
                for (auto& set : consumed_by_tx) {
                    Assert(set.get().insert(in.prevout).second);
                }
            }
        };
        // Add created outpoints, remove spent outpoints
        {
            // Outpoints that no longer exist at all
            std::set<COutPoint> consumed_erased;
            // Outpoints that no longer count toward the total supply
            std::set<COutPoint> consumed_supply;
            for (const auto& removed_tx : removed) {
                insert_tx(/*created_by_tx=*/{consumed_erased}, /*consumed_by_tx=*/{outpoints_supply}, /*tx=*/*removed_tx);
            }
            for (const auto& added_tx : added) {
                insert_tx(/*created_by_tx=*/{outpoints_supply, outpoints_rbf}, /*consumed_by_tx=*/{consumed_supply}, /*tx=*/*added_tx);
            }
            for (const auto& p : consumed_erased) {
                Assert(outpoints_supply.erase(p) == 1);
                Assert(outpoints_rbf.erase(p) == 1);
            }
            for (const auto& p : consumed_supply) {
                Assert(outpoints_supply.erase(p) == 1);
            }
        }
    }
    Finish(fuzzed_data_provider, tx_pool, chainman);
}

FUZZ_TARGET_INIT(tx_pool, initialize_tx_pool)
{
    FuzzedDataProvider fuzzed_data_provider(buffer.data(), buffer.size());
    const auto& node = g_setup->m_node;
    auto& chainstate = node.chainman->ActiveChainstate();
    auto& chainman = *node.chainman;

    MockTime(fuzzed_data_provider, chainstate);
    SetMempoolConstraints(*node.args, fuzzed_data_provider);

    std::vector<uint256> txids;
    for (const auto& outpoint : g_outpoints_coinbase_init_mature) {
        txids.push_back(outpoint.hash);
    }
    for (int i{0}; i <= 3; ++i) {
        // Add some immature and non-existent outpoints
        txids.push_back(g_outpoints_coinbase_init_immature.at(i).hash);
        txids.push_back(ConsumeUInt256(fuzzed_data_provider));
    }

    CTxMemPool tx_pool_{/*estimator=*/nullptr, /*check_ratio=*/1};
    MockedTxPool& tx_pool = *static_cast<MockedTxPool*>(&tx_pool_);

    LIMITED_WHILE(fuzzed_data_provider.ConsumeBool(), 300)
    {
        const auto mut_tx = ConsumeTransaction(fuzzed_data_provider, txids);

        if (fuzzed_data_provider.ConsumeBool()) {
            MockTime(fuzzed_data_provider, chainstate);
        }
        if (fuzzed_data_provider.ConsumeBool()) {
            SetMempoolConstraints(*node.args, fuzzed_data_provider);
        }
        if (fuzzed_data_provider.ConsumeBool()) {
            tx_pool.RollingFeeUpdate();
        }
        if (fuzzed_data_provider.ConsumeBool()) {
            const auto& txid = fuzzed_data_provider.ConsumeBool() ?
                                   mut_tx.GetHash() :
                                   PickValue(fuzzed_data_provider, txids);
            const auto delta = fuzzed_data_provider.ConsumeIntegralInRange<CAmount>(-50 * COIN, +50 * COIN);
            tx_pool.PrioritiseTransaction(txid, delta);
        }

        const auto tx = MakeTransactionRef(mut_tx);
        const bool bypass_limits = fuzzed_data_provider.ConsumeBool();
        ::fRequireStandard = fuzzed_data_provider.ConsumeBool();
        const auto res = WITH_LOCK(::cs_main, return AcceptToMemoryPool(tx_pool, chainstate, tx, GetTime(), bypass_limits, /* test_accept= */ false));
        const bool accepted = res.m_result_type == MempoolAcceptResult::ResultType::VALID;
        if (accepted) {
            txids.push_back(tx->GetHash());
        }
    }
    Finish(fuzzed_data_provider, tx_pool, chainman);
}
} // namespace<|MERGE_RESOLUTION|>--- conflicted
+++ resolved
@@ -86,15 +86,9 @@
     {
         BlockAssembler::Options options;
         options.nBlockMaxWeight = fuzzed_data_provider.ConsumeIntegralInRange(0U, MAX_BLOCK_WEIGHT);
-<<<<<<< HEAD
-        options.blockMinFeeRate = CFeeRate{ConsumeMoney(fuzzed_data_provider, /* max */ COIN)};
-        auto assembler = BlockAssembler{chainstate, *static_cast<CTxMemPool*>(&tx_pool), ::Params(), options};
-        auto block_template = assembler.CreateNewBlock(PowAlgo::NEOSCRYPT, CScript{} << OP_TRUE);
-=======
         options.blockMinFeeRate = CFeeRate{ConsumeMoney(fuzzed_data_provider, /*max=*/COIN)};
         auto assembler = BlockAssembler{chainstate, *static_cast<CTxMemPool*>(&tx_pool), chainstate.m_params, options};
-        auto block_template = assembler.CreateNewBlock(CScript{} << OP_TRUE);
->>>>>>> b177daeb
+        auto block_template = assembler.CreateNewBlock(PowAlgo::NEOSCRYPT, CScript{} << OP_TRUE);
         Assert(block_template->block.vtx.size() >= 1);
     }
     const auto info_all = tx_pool.infoAll();

--- conflicted
+++ resolved
@@ -78,9 +78,10 @@
                      ToString(fuzzed_data_provider.ConsumeIntegralInRange<unsigned>(0, 999)));
 }
 
-void Finish(FuzzedDataProvider& fuzzed_data_provider, MockedTxPool& tx_pool, CChainState& chainstate)
-{
-    WITH_LOCK(::cs_main, tx_pool.check(chainstate));
+void Finish(FuzzedDataProvider& fuzzed_data_provider, MockedTxPool& tx_pool, ChainstateManager& chainman)
+{
+    auto& chainstate = chainman.ActiveChainstate();
+    WITH_LOCK(::cs_main, tx_pool.check(chainman, chainstate));
     {
         BlockAssembler::Options options;
         options.nBlockMaxWeight = fuzzed_data_provider.ConsumeIntegralInRange(0U, MAX_BLOCK_WEIGHT);
@@ -96,7 +97,7 @@
         std::vector<uint256> all_txids;
         tx_pool.queryHashes(all_txids);
         assert(all_txids.size() < info_all.size());
-        WITH_LOCK(::cs_main, tx_pool.check(chainstate));
+        WITH_LOCK(::cs_main, tx_pool.check(chainman, chainstate));
     }
     SyncWithValidationInterfaceQueue();
 }
@@ -270,21 +271,7 @@
             }
         }
     }
-<<<<<<< HEAD
-    WITH_LOCK(::cs_main, tx_pool.check(chainman, chainstate));
-    const auto info_all = tx_pool.infoAll();
-    if (!info_all.empty()) {
-        const auto& tx_to_remove = *PickValue(fuzzed_data_provider, info_all).tx;
-        WITH_LOCK(tx_pool.cs, tx_pool.removeRecursive(tx_to_remove, /* dummy */ MemPoolRemovalReason::BLOCK));
-        std::vector<uint256> all_txids;
-        tx_pool.queryHashes(all_txids);
-        assert(all_txids.size() < info_all.size());
-        WITH_LOCK(::cs_main, tx_pool.check(chainman, chainstate));
-    }
-    SyncWithValidationInterfaceQueue();
-=======
-    Finish(fuzzed_data_provider, tx_pool, chainstate);
->>>>>>> 52572fb5
+    Finish(fuzzed_data_provider, tx_pool, chainman);
 }
 
 FUZZ_TARGET_INIT(tx_pool, initialize_tx_pool)
@@ -292,6 +279,7 @@
     FuzzedDataProvider fuzzed_data_provider(buffer.data(), buffer.size());
     const auto& node = g_setup->m_node;
     auto& chainstate = node.chainman->ActiveChainstate();
+    auto& chainman = *node.chainman;
 
     MockTime(fuzzed_data_provider, chainstate);
     SetMempoolConstraints(*node.args, fuzzed_data_provider);
@@ -338,6 +326,6 @@
             txids.push_back(tx->GetHash());
         }
     }
-    Finish(fuzzed_data_provider, tx_pool, chainstate);
+    Finish(fuzzed_data_provider, tx_pool, chainman);
 }
 } // namespace
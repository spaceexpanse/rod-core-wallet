--- conflicted
+++ resolved
@@ -184,11 +184,7 @@
 
     // Use BlockAssembler as oracle. BlockAssembler and MiniMiner should select the same
     // transactions, stopping once packages do not meet target_feerate.
-<<<<<<< HEAD
-    const auto blocktemplate{miner.CreateNewBlock(PowAlgo::NEOSCRYPT, spk_placeholder)};
-=======
-    const auto blocktemplate{miner.CreateNewBlock()};
->>>>>>> e80f5a61
+    const auto blocktemplate{miner.CreateNewBlock(PowAlgo::NEOSCRYPT)};
     mini_miner.BuildMockTemplate(target_feerate);
     assert(!mini_miner.IsReadyToCalculate());
     auto mock_template_txids = mini_miner.GetMockTemplateTxids();

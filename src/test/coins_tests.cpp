// Copyright (c) 2014-2016 The Bitcoin Core developers
// Distributed under the MIT software license, see the accompanying
// file COPYING or http://www.opensource.org/licenses/mit-license.php.

#include "coins.h"
#include "script/standard.h"
#include "uint256.h"
#include "undo.h"
#include "utilstrencodings.h"
#include "test/test_bitcoin.h"
#include "test/test_random.h"
#include "validation.h"
#include "consensus/validation.h"

#include <vector>
#include <map>

#include <boost/test/unit_test.hpp>

<<<<<<< HEAD
class CNameCache;

bool ApplyTxInUndo(const CTxInUndo& undo, CCoinsViewCache& view, const COutPoint& out);
=======
int ApplyTxInUndo(Coin&& undo, CCoinsViewCache& view, const COutPoint& out);
>>>>>>> e2b1b3bb
void UpdateCoins(const CTransaction& tx, CCoinsViewCache& inputs, CTxUndo &txundo, int nHeight);

namespace
{
//! equality test
bool operator==(const Coin &a, const Coin &b) {
    // Empty Coin objects are always equal.
    if (a.IsSpent() && b.IsSpent()) return true;
    return a.fCoinBase == b.fCoinBase &&
           a.nHeight == b.nHeight &&
           a.out == b.out;
}

class CCoinsViewTest : public CCoinsView
{
    uint256 hashBestBlock_;
    std::map<COutPoint, Coin> map_;

public:
    bool GetCoin(const COutPoint& outpoint, Coin& coin) const
    {
        std::map<COutPoint, Coin>::const_iterator it = map_.find(outpoint);
        if (it == map_.end()) {
            return false;
        }
        coin = it->second;
        if (coin.IsSpent() && insecure_rand() % 2 == 0) {
            // Randomly return false in case of an empty entry.
            return false;
        }
        return true;
    }

    bool HaveCoin(const COutPoint& outpoint) const
    {
        Coin coin;
        return GetCoin(outpoint, coin);
    }

    uint256 GetBestBlock() const { return hashBestBlock_; }

    bool BatchWrite(CCoinsMap& mapCoins, const uint256& hashBlock, const CNameCache &names)
    {
        for (CCoinsMap::iterator it = mapCoins.begin(); it != mapCoins.end(); ) {
            if (it->second.flags & CCoinsCacheEntry::DIRTY) {
                // Same optimization used in CCoinsViewDB is to only write dirty entries.
                map_[it->first] = it->second.coin;
                if (it->second.coin.IsSpent() && insecure_rand() % 3 == 0) {
                    // Randomly delete empty entries on write.
                    map_.erase(it->first);
                }
            }
            mapCoins.erase(it++);
        }
        if (!hashBlock.IsNull())
            hashBestBlock_ = hashBlock;
        return true;
    }
};

class CCoinsViewCacheTest : public CCoinsViewCache
{
public:
    CCoinsViewCacheTest(CCoinsView* _base) : CCoinsViewCache(_base) {}

    void SelfTest() const
    {
        // Manually recompute the dynamic usage of the whole data, and compare it.
        size_t ret = memusage::DynamicUsage(cacheCoins);
        size_t count = 0;
        for (CCoinsMap::iterator it = cacheCoins.begin(); it != cacheCoins.end(); it++) {
            ret += it->second.coin.DynamicMemoryUsage();
            ++count;
        }
        BOOST_CHECK_EQUAL(GetCacheSize(), count);
        BOOST_CHECK_EQUAL(DynamicMemoryUsage(), ret);
    }

    CCoinsMap& map() { return cacheCoins; }
    size_t& usage() { return cachedCoinsUsage; }
};

}

BOOST_FIXTURE_TEST_SUITE(coins_tests, BasicTestingSetup)

static const unsigned int NUM_SIMULATION_ITERATIONS = 40000;

// This is a large randomized insert/remove simulation test on a variable-size
// stack of caches on top of CCoinsViewTest.
//
// It will randomly create/update/delete Coin entries to a tip of caches, with
// txids picked from a limited list of random 256-bit hashes. Occasionally, a
// new tip is added to the stack of caches, or the tip is flushed and removed.
//
// During the process, booleans are kept to make sure that the randomized
// operation hits all branches.
BOOST_AUTO_TEST_CASE(coins_cache_simulation_test)
{
    // Various coverage trackers.
    bool removed_all_caches = false;
    bool reached_4_caches = false;
    bool added_an_entry = false;
    bool added_an_unspendable_entry = false;
    bool removed_an_entry = false;
    bool updated_an_entry = false;
    bool found_an_entry = false;
    bool missed_an_entry = false;
    bool uncached_an_entry = false;

    // A simple map to track what we expect the cache stack to represent.
    std::map<COutPoint, Coin> result;

    // The cache stack.
    CCoinsViewTest base; // A CCoinsViewTest at the bottom.
    std::vector<CCoinsViewCacheTest*> stack; // A stack of CCoinsViewCaches on top.
    stack.push_back(new CCoinsViewCacheTest(&base)); // Start with one cache.

    // Use a limited set of random transaction ids, so we do test overwriting entries.
    std::vector<uint256> txids;
    txids.resize(NUM_SIMULATION_ITERATIONS / 8);
    for (unsigned int i = 0; i < txids.size(); i++) {
        txids[i] = GetRandHash();
    }

    for (unsigned int i = 0; i < NUM_SIMULATION_ITERATIONS; i++) {
        // Do a random modification.
        {
            uint256 txid = txids[insecure_rand() % txids.size()]; // txid we're going to modify in this iteration.
            Coin& coin = result[COutPoint(txid, 0)];
            const Coin& entry = (insecure_rand() % 500 == 0) ? AccessByTxid(*stack.back(), txid) : stack.back()->AccessCoin(COutPoint(txid, 0));
            BOOST_CHECK(coin == entry);

            if (insecure_rand() % 5 == 0 || coin.IsSpent()) {
                Coin newcoin;
                newcoin.out.nValue = insecure_rand();
                newcoin.nHeight = 1;
                if (insecure_rand() % 16 == 0 && coin.IsSpent()) {
                    newcoin.out.scriptPubKey.assign(1 + (insecure_rand() & 0x3F), OP_RETURN);
                    BOOST_CHECK(newcoin.out.scriptPubKey.IsUnspendable());
                    added_an_unspendable_entry = true;
                } else {
                    newcoin.out.scriptPubKey.assign(insecure_rand() & 0x3F, 0); // Random sizes so we can test memory usage accounting
                    (coin.IsSpent() ? added_an_entry : updated_an_entry) = true;
                    coin = newcoin;
                }
                stack.back()->AddCoin(COutPoint(txid, 0), std::move(newcoin), !coin.IsSpent() || insecure_rand() & 1);
            } else {
                removed_an_entry = true;
                coin.Clear();
                stack.back()->SpendCoin(COutPoint(txid, 0));
            }
        }

        // One every 10 iterations, remove a random entry from the cache
        if (insecure_rand() % 10) {
            COutPoint out(txids[insecure_rand() % txids.size()], 0);
            int cacheid = insecure_rand() % stack.size();
            stack[cacheid]->Uncache(out);
            uncached_an_entry |= !stack[cacheid]->HaveCoinInCache(out);
        }

        // Once every 1000 iterations and at the end, verify the full cache.
        if (insecure_rand() % 1000 == 1 || i == NUM_SIMULATION_ITERATIONS - 1) {
            for (auto it = result.begin(); it != result.end(); it++) {
                bool have = stack.back()->HaveCoin(it->first);
                const Coin& coin = stack.back()->AccessCoin(it->first);
                BOOST_CHECK(have == !coin.IsSpent());
                BOOST_CHECK(coin == it->second);
                if (coin.IsSpent()) {
                    missed_an_entry = true;
                } else {
                    BOOST_CHECK(stack.back()->HaveCoinInCache(it->first));
                    found_an_entry = true;
                }
            }
            BOOST_FOREACH(const CCoinsViewCacheTest *test, stack) {
                test->SelfTest();
            }
        }

        if (insecure_rand() % 100 == 0) {
            // Every 100 iterations, flush an intermediate cache
            if (stack.size() > 1 && insecure_rand() % 2 == 0) {
                unsigned int flushIndex = insecure_rand() % (stack.size() - 1);
                stack[flushIndex]->Flush();
            }
        }
        if (insecure_rand() % 100 == 0) {
            // Every 100 iterations, change the cache stack.
            if (stack.size() > 0 && insecure_rand() % 2 == 0) {
                //Remove the top cache
                stack.back()->Flush();
                delete stack.back();
                stack.pop_back();
            }
            if (stack.size() == 0 || (stack.size() < 4 && insecure_rand() % 2)) {
                //Add a new cache
                CCoinsView* tip = &base;
                if (stack.size() > 0) {
                    tip = stack.back();
                } else {
                    removed_all_caches = true;
                }
                stack.push_back(new CCoinsViewCacheTest(tip));
                if (stack.size() == 4) {
                    reached_4_caches = true;
                }
            }
        }
    }

    // Clean up the stack.
    while (stack.size() > 0) {
        delete stack.back();
        stack.pop_back();
    }

    // Verify coverage.
    BOOST_CHECK(removed_all_caches);
    BOOST_CHECK(reached_4_caches);
    BOOST_CHECK(added_an_entry);
    BOOST_CHECK(added_an_unspendable_entry);
    BOOST_CHECK(removed_an_entry);
    BOOST_CHECK(updated_an_entry);
    BOOST_CHECK(found_an_entry);
    BOOST_CHECK(missed_an_entry);
    BOOST_CHECK(uncached_an_entry);
}

// Store of all necessary tx and undo data for next test
typedef std::map<COutPoint, std::tuple<CTransaction,CTxUndo,Coin>> UtxoData;
UtxoData utxoData;

UtxoData::iterator FindRandomFrom(const std::set<COutPoint> &utxoSet) {
    assert(utxoSet.size());
    auto utxoSetIt = utxoSet.lower_bound(COutPoint(GetRandHash(), 0));
    if (utxoSetIt == utxoSet.end()) {
        utxoSetIt = utxoSet.begin();
    }
    auto utxoDataIt = utxoData.find(*utxoSetIt);
    assert(utxoDataIt != utxoData.end());
    return utxoDataIt;
}


// This test is similar to the previous test
// except the emphasis is on testing the functionality of UpdateCoins
// random txs are created and UpdateCoins is used to update the cache stack
// In particular it is tested that spending a duplicate coinbase tx
// has the expected effect (the other duplicate is overwitten at all cache levels)
BOOST_AUTO_TEST_CASE(updatecoins_simulation_test)
{
    bool spent_a_duplicate_coinbase = false;
    // A simple map to track what we expect the cache stack to represent.
    std::map<COutPoint, Coin> result;

    // The cache stack.
    CCoinsViewTest base; // A CCoinsViewTest at the bottom.
    std::vector<CCoinsViewCacheTest*> stack; // A stack of CCoinsViewCaches on top.
    stack.push_back(new CCoinsViewCacheTest(&base)); // Start with one cache.

    // Track the txids we've used in various sets
    std::set<COutPoint> coinbase_coins;
    std::set<COutPoint> disconnected_coins;
    std::set<COutPoint> duplicate_coins;
    std::set<COutPoint> utxoset;

    for (unsigned int i = 0; i < NUM_SIMULATION_ITERATIONS; i++) {
        uint32_t randiter = insecure_rand();

        // 19/20 txs add a new transaction
        if (randiter % 20 < 19) {
            CMutableTransaction tx;
            tx.vin.resize(1);
            tx.vout.resize(1);
            tx.vout[0].nValue = i; //Keep txs unique unless intended to duplicate
            tx.vout[0].scriptPubKey.assign(insecure_rand() & 0x3F, 0); // Random sizes so we can test memory usage accounting
            unsigned int height = insecure_rand();
            Coin old_coin;

            // 2/20 times create a new coinbase
            if (randiter % 20 < 2 || coinbase_coins.size() < 10) {
                // 1/10 of those times create a duplicate coinbase
                if (insecure_rand() % 10 == 0 && coinbase_coins.size()) {
                    auto utxod = FindRandomFrom(coinbase_coins);
                    // Reuse the exact same coinbase
                    tx = std::get<0>(utxod->second);
                    // shouldn't be available for reconnection if its been duplicated
                    disconnected_coins.erase(utxod->first);

                    duplicate_coins.insert(utxod->first);
                }
                else {
                    coinbase_coins.insert(COutPoint(tx.GetHash(), 0));
                }
                assert(CTransaction(tx).IsCoinBase());
            }

            // 17/20 times reconnect previous or add a regular tx
            else {

                COutPoint prevout;
                // 1/20 times reconnect a previously disconnected tx
                if (randiter % 20 == 2 && disconnected_coins.size()) {
                    auto utxod = FindRandomFrom(disconnected_coins);
                    tx = std::get<0>(utxod->second);
                    prevout = tx.vin[0].prevout;
                    if (!CTransaction(tx).IsCoinBase() && !utxoset.count(prevout)) {
                        disconnected_coins.erase(utxod->first);
                        continue;
                    }

                    // If this tx is already IN the UTXO, then it must be a coinbase, and it must be a duplicate
                    if (utxoset.count(utxod->first)) {
                        assert(CTransaction(tx).IsCoinBase());
                        assert(duplicate_coins.count(utxod->first));
                    }
                    disconnected_coins.erase(utxod->first);
                }

                // 16/20 times create a regular tx
                else {
                    auto utxod = FindRandomFrom(utxoset);
                    prevout = utxod->first;

                    // Construct the tx to spend the coins of prevouthash
                    tx.vin[0].prevout = prevout;
                    assert(!CTransaction(tx).IsCoinBase());
                }
                // In this simple test coins only have two states, spent or unspent, save the unspent state to restore
                old_coin = result[prevout];
                // Update the expected result of prevouthash to know these coins are spent
                result[prevout].Clear();

                utxoset.erase(prevout);

                // The test is designed to ensure spending a duplicate coinbase will work properly
                // if that ever happens and not resurrect the previously overwritten coinbase
                if (duplicate_coins.count(prevout)) {
                    spent_a_duplicate_coinbase = true;
                }

            }
            // Update the expected result to know about the new output coins
            assert(tx.vout.size() == 1);
            const COutPoint outpoint(tx.GetHash(), 0);
            result[outpoint] = Coin(tx.vout[0], height, CTransaction(tx).IsCoinBase());

            // Call UpdateCoins on the top cache
            CTxUndo undo;
            UpdateCoins(tx, *(stack.back()), undo, height);

            // Update the utxo set for future spends
            utxoset.insert(outpoint);

            // Track this tx and undo info to use later
            utxoData.emplace(outpoint, std::make_tuple(tx,undo,old_coin));
        } else if (utxoset.size()) {
            //1/20 times undo a previous transaction
            auto utxod = FindRandomFrom(utxoset);

            CTransaction &tx = std::get<0>(utxod->second);
            CTxUndo &undo = std::get<1>(utxod->second);
            Coin &orig_coin = std::get<2>(utxod->second);

            // Update the expected result
            // Remove new outputs
            result[utxod->first].Clear();
            // If not coinbase restore prevout
            if (!tx.IsCoinBase()) {
                result[tx.vin[0].prevout] = orig_coin;
            }

            // Disconnect the tx from the current UTXO
            // See code in DisconnectBlock
            // remove outputs
            stack.back()->SpendCoin(utxod->first);
            // restore inputs
            if (!tx.IsCoinBase()) {
                const COutPoint &out = tx.vin[0].prevout;
                Coin coin = undo.vprevout[0];
                ApplyTxInUndo(std::move(coin), *(stack.back()), out);
            }
            // Store as a candidate for reconnection
            disconnected_coins.insert(utxod->first);

            // Update the utxoset
            utxoset.erase(utxod->first);
            if (!tx.IsCoinBase())
                utxoset.insert(tx.vin[0].prevout);
        }

        // Once every 1000 iterations and at the end, verify the full cache.
        if (insecure_rand() % 1000 == 1 || i == NUM_SIMULATION_ITERATIONS - 1) {
            for (auto it = result.begin(); it != result.end(); it++) {
                bool have = stack.back()->HaveCoin(it->first);
                const Coin& coin = stack.back()->AccessCoin(it->first);
                BOOST_CHECK(have == !coin.IsSpent());
                BOOST_CHECK(coin == it->second);
            }
        }

        // One every 10 iterations, remove a random entry from the cache
        if (utxoset.size() > 1 && insecure_rand() % 30) {
            stack[insecure_rand() % stack.size()]->Uncache(FindRandomFrom(utxoset)->first);
        }
        if (disconnected_coins.size() > 1 && insecure_rand() % 30) {
            stack[insecure_rand() % stack.size()]->Uncache(FindRandomFrom(disconnected_coins)->first);
        }
        if (duplicate_coins.size() > 1 && insecure_rand() % 30) {
            stack[insecure_rand() % stack.size()]->Uncache(FindRandomFrom(duplicate_coins)->first);
        }

        if (insecure_rand() % 100 == 0) {
            // Every 100 iterations, flush an intermediate cache
            if (stack.size() > 1 && insecure_rand() % 2 == 0) {
                unsigned int flushIndex = insecure_rand() % (stack.size() - 1);
                stack[flushIndex]->Flush();
            }
        }
        if (insecure_rand() % 100 == 0) {
            // Every 100 iterations, change the cache stack.
            if (stack.size() > 0 && insecure_rand() % 2 == 0) {
                stack.back()->Flush();
                delete stack.back();
                stack.pop_back();
            }
            if (stack.size() == 0 || (stack.size() < 4 && insecure_rand() % 2)) {
                CCoinsView* tip = &base;
                if (stack.size() > 0) {
                    tip = stack.back();
                }
                stack.push_back(new CCoinsViewCacheTest(tip));
            }
        }
    }

    // Clean up the stack.
    while (stack.size() > 0) {
        delete stack.back();
        stack.pop_back();
    }

    // Verify coverage.
    BOOST_CHECK(spent_a_duplicate_coinbase);
}

BOOST_AUTO_TEST_CASE(ccoins_serialization)
{
    // Good example
    CDataStream ss1(ParseHex("97f23c835800816115944e077fe7c803cfa57f29b36bf87c1d35"), SER_DISK, CLIENT_VERSION);
    Coin cc1;
    ss1 >> cc1;
    BOOST_CHECK_EQUAL(cc1.fCoinBase, false);
    BOOST_CHECK_EQUAL(cc1.nHeight, 203998);
    BOOST_CHECK_EQUAL(cc1.out.nValue, 60000000000ULL);
    BOOST_CHECK_EQUAL(HexStr(cc1.out.scriptPubKey), HexStr(GetScriptForDestination(CKeyID(uint160(ParseHex("816115944e077fe7c803cfa57f29b36bf87c1d35"))))));

    // Good example
    CDataStream ss2(ParseHex("8ddf77bbd123008c988f1a4a4de2161e0f50aac7f17e7f9555caa4"), SER_DISK, CLIENT_VERSION);
    Coin cc2;
    ss2 >> cc2;
    BOOST_CHECK_EQUAL(cc2.fCoinBase, true);
    BOOST_CHECK_EQUAL(cc2.nHeight, 120891);
    BOOST_CHECK_EQUAL(cc2.out.nValue, 110397);
    BOOST_CHECK_EQUAL(HexStr(cc2.out.scriptPubKey), HexStr(GetScriptForDestination(CKeyID(uint160(ParseHex("8c988f1a4a4de2161e0f50aac7f17e7f9555caa4"))))));

    // Smallest possible example
    CDataStream ss3(ParseHex("000006"), SER_DISK, CLIENT_VERSION);
    Coin cc3;
    ss3 >> cc3;
    BOOST_CHECK_EQUAL(cc3.fCoinBase, false);
    BOOST_CHECK_EQUAL(cc3.nHeight, 0);
    BOOST_CHECK_EQUAL(cc3.out.nValue, 0);
    BOOST_CHECK_EQUAL(cc3.out.scriptPubKey.size(), 0);

    // scriptPubKey that ends beyond the end of the stream
    CDataStream ss4(ParseHex("000007"), SER_DISK, CLIENT_VERSION);
    try {
        Coin cc4;
        ss4 >> cc4;
        BOOST_CHECK_MESSAGE(false, "We should have thrown");
    } catch (const std::ios_base::failure& e) {
    }

    // Very large scriptPubKey (3*10^9 bytes) past the end of the stream
    CDataStream tmp(SER_DISK, CLIENT_VERSION);
    uint64_t x = 3000000000ULL;
    tmp << VARINT(x);
    BOOST_CHECK_EQUAL(HexStr(tmp.begin(), tmp.end()), "8a95c0bb00");
    CDataStream ss5(ParseHex("00008a95c0bb00"), SER_DISK, CLIENT_VERSION);
    try {
        Coin cc5;
        ss5 >> cc5;
        BOOST_CHECK_MESSAGE(false, "We should have thrown");
    } catch (const std::ios_base::failure& e) {
    }
}

const static COutPoint OUTPOINT;
const static CAmount PRUNED = -1;
const static CAmount ABSENT = -2;
const static CAmount FAIL = -3;
const static CAmount VALUE1 = 100;
const static CAmount VALUE2 = 200;
const static CAmount VALUE3 = 300;
const static char DIRTY = CCoinsCacheEntry::DIRTY;
const static char FRESH = CCoinsCacheEntry::FRESH;
const static char NO_ENTRY = -1;

const static auto FLAGS = {char(0), FRESH, DIRTY, char(DIRTY | FRESH)};
const static auto CLEAN_FLAGS = {char(0), FRESH};
const static auto ABSENT_FLAGS = {NO_ENTRY};

void SetCoinsValue(CAmount value, Coin& coin)
{
    assert(value != ABSENT);
    coin.Clear();
    assert(coin.IsSpent());
    if (value != PRUNED) {
        coin.out.nValue = value;
        coin.nHeight = 1;
        assert(!coin.IsSpent());
    }
}

size_t InsertCoinsMapEntry(CCoinsMap& map, CAmount value, char flags)
{
    if (value == ABSENT) {
        assert(flags == NO_ENTRY);
        return 0;
    }
    assert(flags != NO_ENTRY);
    CCoinsCacheEntry entry;
    entry.flags = flags;
    SetCoinsValue(value, entry.coin);
    auto inserted = map.emplace(OUTPOINT, std::move(entry));
    assert(inserted.second);
    return inserted.first->second.coin.DynamicMemoryUsage();
}

void GetCoinsMapEntry(const CCoinsMap& map, CAmount& value, char& flags)
{
    auto it = map.find(OUTPOINT);
    if (it == map.end()) {
        value = ABSENT;
        flags = NO_ENTRY;
    } else {
        if (it->second.coin.IsSpent()) {
            value = PRUNED;
        } else {
            value = it->second.coin.out.nValue;
        }
        flags = it->second.flags;
        assert(flags != NO_ENTRY);
    }
}

void WriteCoinsViewEntry(CCoinsView& view, CAmount value, char flags)
{
    CCoinsMap map;
    InsertCoinsMapEntry(map, value, flags);
    view.BatchWrite(map, {}, {});
}

class SingleEntryCacheTest
{
public:
    SingleEntryCacheTest(CAmount base_value, CAmount cache_value, char cache_flags)
    {
        WriteCoinsViewEntry(base, base_value, base_value == ABSENT ? NO_ENTRY : DIRTY);
        cache.usage() += InsertCoinsMapEntry(cache.map(), cache_value, cache_flags);
    }

    CCoinsView root;
    CCoinsViewCacheTest base{&root};
    CCoinsViewCacheTest cache{&base};
};

void CheckAccessCoin(CAmount base_value, CAmount cache_value, CAmount expected_value, char cache_flags, char expected_flags)
{
    SingleEntryCacheTest test(base_value, cache_value, cache_flags);
    test.cache.AccessCoin(OUTPOINT);
    test.cache.SelfTest();

    CAmount result_value;
    char result_flags;
    GetCoinsMapEntry(test.cache.map(), result_value, result_flags);
    BOOST_CHECK_EQUAL(result_value, expected_value);
    BOOST_CHECK_EQUAL(result_flags, expected_flags);
}

BOOST_AUTO_TEST_CASE(ccoins_access)
{
    /* Check AccessCoin behavior, requesting a coin from a cache view layered on
     * top of a base view, and checking the resulting entry in the cache after
     * the access.
     *
     *               Base    Cache   Result  Cache        Result
     *               Value   Value   Value   Flags        Flags
     */
    CheckAccessCoin(ABSENT, ABSENT, ABSENT, NO_ENTRY   , NO_ENTRY   );
    CheckAccessCoin(ABSENT, PRUNED, PRUNED, 0          , 0          );
    CheckAccessCoin(ABSENT, PRUNED, PRUNED, FRESH      , FRESH      );
    CheckAccessCoin(ABSENT, PRUNED, PRUNED, DIRTY      , DIRTY      );
    CheckAccessCoin(ABSENT, PRUNED, PRUNED, DIRTY|FRESH, DIRTY|FRESH);
    CheckAccessCoin(ABSENT, VALUE2, VALUE2, 0          , 0          );
    CheckAccessCoin(ABSENT, VALUE2, VALUE2, FRESH      , FRESH      );
    CheckAccessCoin(ABSENT, VALUE2, VALUE2, DIRTY      , DIRTY      );
    CheckAccessCoin(ABSENT, VALUE2, VALUE2, DIRTY|FRESH, DIRTY|FRESH);
    CheckAccessCoin(PRUNED, ABSENT, PRUNED, NO_ENTRY   , FRESH      );
    CheckAccessCoin(PRUNED, PRUNED, PRUNED, 0          , 0          );
    CheckAccessCoin(PRUNED, PRUNED, PRUNED, FRESH      , FRESH      );
    CheckAccessCoin(PRUNED, PRUNED, PRUNED, DIRTY      , DIRTY      );
    CheckAccessCoin(PRUNED, PRUNED, PRUNED, DIRTY|FRESH, DIRTY|FRESH);
    CheckAccessCoin(PRUNED, VALUE2, VALUE2, 0          , 0          );
    CheckAccessCoin(PRUNED, VALUE2, VALUE2, FRESH      , FRESH      );
    CheckAccessCoin(PRUNED, VALUE2, VALUE2, DIRTY      , DIRTY      );
    CheckAccessCoin(PRUNED, VALUE2, VALUE2, DIRTY|FRESH, DIRTY|FRESH);
    CheckAccessCoin(VALUE1, ABSENT, VALUE1, NO_ENTRY   , 0          );
    CheckAccessCoin(VALUE1, PRUNED, PRUNED, 0          , 0          );
    CheckAccessCoin(VALUE1, PRUNED, PRUNED, FRESH      , FRESH      );
    CheckAccessCoin(VALUE1, PRUNED, PRUNED, DIRTY      , DIRTY      );
    CheckAccessCoin(VALUE1, PRUNED, PRUNED, DIRTY|FRESH, DIRTY|FRESH);
    CheckAccessCoin(VALUE1, VALUE2, VALUE2, 0          , 0          );
    CheckAccessCoin(VALUE1, VALUE2, VALUE2, FRESH      , FRESH      );
    CheckAccessCoin(VALUE1, VALUE2, VALUE2, DIRTY      , DIRTY      );
    CheckAccessCoin(VALUE1, VALUE2, VALUE2, DIRTY|FRESH, DIRTY|FRESH);
}

void CheckSpendCoins(CAmount base_value, CAmount cache_value, CAmount expected_value, char cache_flags, char expected_flags)
{
    SingleEntryCacheTest test(base_value, cache_value, cache_flags);
    test.cache.SpendCoin(OUTPOINT);
    test.cache.SelfTest();

    CAmount result_value;
    char result_flags;
    GetCoinsMapEntry(test.cache.map(), result_value, result_flags);
    BOOST_CHECK_EQUAL(result_value, expected_value);
    BOOST_CHECK_EQUAL(result_flags, expected_flags);
};

BOOST_AUTO_TEST_CASE(ccoins_spend)
{
    /* Check SpendCoin behavior, requesting a coin from a cache view layered on
     * top of a base view, spending, and then checking
     * the resulting entry in the cache after the modification.
     *
     *              Base    Cache   Result  Cache        Result
     *              Value   Value   Value   Flags        Flags
     */
    CheckSpendCoins(ABSENT, ABSENT, ABSENT, NO_ENTRY   , NO_ENTRY   );
    CheckSpendCoins(ABSENT, PRUNED, PRUNED, 0          , DIRTY      );
    CheckSpendCoins(ABSENT, PRUNED, ABSENT, FRESH      , NO_ENTRY   );
    CheckSpendCoins(ABSENT, PRUNED, PRUNED, DIRTY      , DIRTY      );
    CheckSpendCoins(ABSENT, PRUNED, ABSENT, DIRTY|FRESH, NO_ENTRY   );
    CheckSpendCoins(ABSENT, VALUE2, PRUNED, 0          , DIRTY      );
    CheckSpendCoins(ABSENT, VALUE2, ABSENT, FRESH      , NO_ENTRY   );
    CheckSpendCoins(ABSENT, VALUE2, PRUNED, DIRTY      , DIRTY      );
    CheckSpendCoins(ABSENT, VALUE2, ABSENT, DIRTY|FRESH, NO_ENTRY   );
    CheckSpendCoins(PRUNED, ABSENT, ABSENT, NO_ENTRY   , NO_ENTRY   );
    CheckSpendCoins(PRUNED, PRUNED, PRUNED, 0          , DIRTY      );
    CheckSpendCoins(PRUNED, PRUNED, ABSENT, FRESH      , NO_ENTRY   );
    CheckSpendCoins(PRUNED, PRUNED, PRUNED, DIRTY      , DIRTY      );
    CheckSpendCoins(PRUNED, PRUNED, ABSENT, DIRTY|FRESH, NO_ENTRY   );
    CheckSpendCoins(PRUNED, VALUE2, PRUNED, 0          , DIRTY      );
    CheckSpendCoins(PRUNED, VALUE2, ABSENT, FRESH      , NO_ENTRY   );
    CheckSpendCoins(PRUNED, VALUE2, PRUNED, DIRTY      , DIRTY      );
    CheckSpendCoins(PRUNED, VALUE2, ABSENT, DIRTY|FRESH, NO_ENTRY   );
    CheckSpendCoins(VALUE1, ABSENT, PRUNED, NO_ENTRY   , DIRTY      );
    CheckSpendCoins(VALUE1, PRUNED, PRUNED, 0          , DIRTY      );
    CheckSpendCoins(VALUE1, PRUNED, ABSENT, FRESH      , NO_ENTRY   );
    CheckSpendCoins(VALUE1, PRUNED, PRUNED, DIRTY      , DIRTY      );
    CheckSpendCoins(VALUE1, PRUNED, ABSENT, DIRTY|FRESH, NO_ENTRY   );
    CheckSpendCoins(VALUE1, VALUE2, PRUNED, 0          , DIRTY      );
    CheckSpendCoins(VALUE1, VALUE2, ABSENT, FRESH      , NO_ENTRY   );
    CheckSpendCoins(VALUE1, VALUE2, PRUNED, DIRTY      , DIRTY      );
    CheckSpendCoins(VALUE1, VALUE2, ABSENT, DIRTY|FRESH, NO_ENTRY   );
}

void CheckAddCoinBase(CAmount base_value, CAmount cache_value, CAmount modify_value, CAmount expected_value, char cache_flags, char expected_flags, bool coinbase)
{
    SingleEntryCacheTest test(base_value, cache_value, cache_flags);

    CAmount result_value;
    char result_flags;
    try {
        CTxOut output;
        output.nValue = modify_value;
        test.cache.AddCoin(OUTPOINT, Coin(std::move(output), 1, coinbase), coinbase);
        test.cache.SelfTest();
        GetCoinsMapEntry(test.cache.map(), result_value, result_flags);
    } catch (std::logic_error& e) {
        result_value = FAIL;
        result_flags = NO_ENTRY;
    }

    BOOST_CHECK_EQUAL(result_value, expected_value);
    BOOST_CHECK_EQUAL(result_flags, expected_flags);
}

// Simple wrapper for CheckAddCoinBase function above that loops through
// different possible base_values, making sure each one gives the same results.
// This wrapper lets the coins_add test below be shorter and less repetitive,
// while still verifying that the CoinsViewCache::AddCoin implementation
// ignores base values.
template <typename... Args>
void CheckAddCoin(Args&&... args)
{
    for (CAmount base_value : {ABSENT, PRUNED, VALUE1})
        CheckAddCoinBase(base_value, std::forward<Args>(args)...);
}

BOOST_AUTO_TEST_CASE(ccoins_add)
{
    /* Check AddCoin behavior, requesting a new coin from a cache view,
     * writing a modification to the coin, and then checking the resulting
     * entry in the cache after the modification. Verify behavior with the
     * with the AddCoin potential_overwrite argument set to false, and to true.
     *
     *           Cache   Write   Result  Cache        Result       potential_overwrite
     *           Value   Value   Value   Flags        Flags
     */
    CheckAddCoin(ABSENT, VALUE3, VALUE3, NO_ENTRY   , DIRTY|FRESH, false);
    CheckAddCoin(ABSENT, VALUE3, VALUE3, NO_ENTRY   , DIRTY      , true );
    CheckAddCoin(PRUNED, VALUE3, VALUE3, 0          , DIRTY|FRESH, false);
    CheckAddCoin(PRUNED, VALUE3, VALUE3, 0          , DIRTY      , true );
    CheckAddCoin(PRUNED, VALUE3, VALUE3, FRESH      , DIRTY|FRESH, false);
    CheckAddCoin(PRUNED, VALUE3, VALUE3, FRESH      , DIRTY|FRESH, true );
    CheckAddCoin(PRUNED, VALUE3, VALUE3, DIRTY      , DIRTY      , false);
    CheckAddCoin(PRUNED, VALUE3, VALUE3, DIRTY      , DIRTY      , true );
    CheckAddCoin(PRUNED, VALUE3, VALUE3, DIRTY|FRESH, DIRTY|FRESH, false);
    CheckAddCoin(PRUNED, VALUE3, VALUE3, DIRTY|FRESH, DIRTY|FRESH, true );
    CheckAddCoin(VALUE2, VALUE3, FAIL  , 0          , NO_ENTRY   , false);
    CheckAddCoin(VALUE2, VALUE3, VALUE3, 0          , DIRTY      , true );
    CheckAddCoin(VALUE2, VALUE3, FAIL  , FRESH      , NO_ENTRY   , false);
    CheckAddCoin(VALUE2, VALUE3, VALUE3, FRESH      , DIRTY|FRESH, true );
    CheckAddCoin(VALUE2, VALUE3, FAIL  , DIRTY      , NO_ENTRY   , false);
    CheckAddCoin(VALUE2, VALUE3, VALUE3, DIRTY      , DIRTY      , true );
    CheckAddCoin(VALUE2, VALUE3, FAIL  , DIRTY|FRESH, NO_ENTRY   , false);
    CheckAddCoin(VALUE2, VALUE3, VALUE3, DIRTY|FRESH, DIRTY|FRESH, true );
}

void CheckWriteCoins(CAmount parent_value, CAmount child_value, CAmount expected_value, char parent_flags, char child_flags, char expected_flags)
{
    SingleEntryCacheTest test(ABSENT, parent_value, parent_flags);

    CAmount result_value;
    char result_flags;
    try {
        WriteCoinsViewEntry(test.cache, child_value, child_flags);
        test.cache.SelfTest();
        GetCoinsMapEntry(test.cache.map(), result_value, result_flags);
    } catch (std::logic_error& e) {
        result_value = FAIL;
        result_flags = NO_ENTRY;
    }

    BOOST_CHECK_EQUAL(result_value, expected_value);
    BOOST_CHECK_EQUAL(result_flags, expected_flags);
}

BOOST_AUTO_TEST_CASE(ccoins_write)
{
    /* Check BatchWrite behavior, flushing one entry from a child cache to a
     * parent cache, and checking the resulting entry in the parent cache
     * after the write.
     *
     *              Parent  Child   Result  Parent       Child        Result
     *              Value   Value   Value   Flags        Flags        Flags
     */
    CheckWriteCoins(ABSENT, ABSENT, ABSENT, NO_ENTRY   , NO_ENTRY   , NO_ENTRY   );
    CheckWriteCoins(ABSENT, PRUNED, PRUNED, NO_ENTRY   , DIRTY      , DIRTY      );
    CheckWriteCoins(ABSENT, PRUNED, ABSENT, NO_ENTRY   , DIRTY|FRESH, NO_ENTRY   );
    CheckWriteCoins(ABSENT, VALUE2, VALUE2, NO_ENTRY   , DIRTY      , DIRTY      );
    CheckWriteCoins(ABSENT, VALUE2, VALUE2, NO_ENTRY   , DIRTY|FRESH, DIRTY|FRESH);
    CheckWriteCoins(PRUNED, ABSENT, PRUNED, 0          , NO_ENTRY   , 0          );
    CheckWriteCoins(PRUNED, ABSENT, PRUNED, FRESH      , NO_ENTRY   , FRESH      );
    CheckWriteCoins(PRUNED, ABSENT, PRUNED, DIRTY      , NO_ENTRY   , DIRTY      );
    CheckWriteCoins(PRUNED, ABSENT, PRUNED, DIRTY|FRESH, NO_ENTRY   , DIRTY|FRESH);
    CheckWriteCoins(PRUNED, PRUNED, PRUNED, 0          , DIRTY      , DIRTY      );
    CheckWriteCoins(PRUNED, PRUNED, PRUNED, 0          , DIRTY|FRESH, DIRTY      );
    CheckWriteCoins(PRUNED, PRUNED, ABSENT, FRESH      , DIRTY      , NO_ENTRY   );
    CheckWriteCoins(PRUNED, PRUNED, ABSENT, FRESH      , DIRTY|FRESH, NO_ENTRY   );
    CheckWriteCoins(PRUNED, PRUNED, PRUNED, DIRTY      , DIRTY      , DIRTY      );
    CheckWriteCoins(PRUNED, PRUNED, PRUNED, DIRTY      , DIRTY|FRESH, DIRTY      );
    CheckWriteCoins(PRUNED, PRUNED, ABSENT, DIRTY|FRESH, DIRTY      , NO_ENTRY   );
    CheckWriteCoins(PRUNED, PRUNED, ABSENT, DIRTY|FRESH, DIRTY|FRESH, NO_ENTRY   );
    CheckWriteCoins(PRUNED, VALUE2, VALUE2, 0          , DIRTY      , DIRTY      );
    CheckWriteCoins(PRUNED, VALUE2, VALUE2, 0          , DIRTY|FRESH, DIRTY      );
    CheckWriteCoins(PRUNED, VALUE2, VALUE2, FRESH      , DIRTY      , DIRTY|FRESH);
    CheckWriteCoins(PRUNED, VALUE2, VALUE2, FRESH      , DIRTY|FRESH, DIRTY|FRESH);
    CheckWriteCoins(PRUNED, VALUE2, VALUE2, DIRTY      , DIRTY      , DIRTY      );
    CheckWriteCoins(PRUNED, VALUE2, VALUE2, DIRTY      , DIRTY|FRESH, DIRTY      );
    CheckWriteCoins(PRUNED, VALUE2, VALUE2, DIRTY|FRESH, DIRTY      , DIRTY|FRESH);
    CheckWriteCoins(PRUNED, VALUE2, VALUE2, DIRTY|FRESH, DIRTY|FRESH, DIRTY|FRESH);
    CheckWriteCoins(VALUE1, ABSENT, VALUE1, 0          , NO_ENTRY   , 0          );
    CheckWriteCoins(VALUE1, ABSENT, VALUE1, FRESH      , NO_ENTRY   , FRESH      );
    CheckWriteCoins(VALUE1, ABSENT, VALUE1, DIRTY      , NO_ENTRY   , DIRTY      );
    CheckWriteCoins(VALUE1, ABSENT, VALUE1, DIRTY|FRESH, NO_ENTRY   , DIRTY|FRESH);
    CheckWriteCoins(VALUE1, PRUNED, PRUNED, 0          , DIRTY      , DIRTY      );
    CheckWriteCoins(VALUE1, PRUNED, FAIL  , 0          , DIRTY|FRESH, NO_ENTRY   );
    CheckWriteCoins(VALUE1, PRUNED, ABSENT, FRESH      , DIRTY      , NO_ENTRY   );
    CheckWriteCoins(VALUE1, PRUNED, FAIL  , FRESH      , DIRTY|FRESH, NO_ENTRY   );
    CheckWriteCoins(VALUE1, PRUNED, PRUNED, DIRTY      , DIRTY      , DIRTY      );
    CheckWriteCoins(VALUE1, PRUNED, FAIL  , DIRTY      , DIRTY|FRESH, NO_ENTRY   );
    CheckWriteCoins(VALUE1, PRUNED, ABSENT, DIRTY|FRESH, DIRTY      , NO_ENTRY   );
    CheckWriteCoins(VALUE1, PRUNED, FAIL  , DIRTY|FRESH, DIRTY|FRESH, NO_ENTRY   );
    CheckWriteCoins(VALUE1, VALUE2, VALUE2, 0          , DIRTY      , DIRTY      );
    CheckWriteCoins(VALUE1, VALUE2, FAIL  , 0          , DIRTY|FRESH, NO_ENTRY   );
    CheckWriteCoins(VALUE1, VALUE2, VALUE2, FRESH      , DIRTY      , DIRTY|FRESH);
    CheckWriteCoins(VALUE1, VALUE2, FAIL  , FRESH      , DIRTY|FRESH, NO_ENTRY   );
    CheckWriteCoins(VALUE1, VALUE2, VALUE2, DIRTY      , DIRTY      , DIRTY      );
    CheckWriteCoins(VALUE1, VALUE2, FAIL  , DIRTY      , DIRTY|FRESH, NO_ENTRY   );
    CheckWriteCoins(VALUE1, VALUE2, VALUE2, DIRTY|FRESH, DIRTY      , DIRTY|FRESH);
    CheckWriteCoins(VALUE1, VALUE2, FAIL  , DIRTY|FRESH, DIRTY|FRESH, NO_ENTRY   );

    // The checks above omit cases where the child flags are not DIRTY, since
    // they would be too repetitive (the parent cache is never updated in these
    // cases). The loop below covers these cases and makes sure the parent cache
    // is always left unchanged.
    for (CAmount parent_value : {ABSENT, PRUNED, VALUE1})
        for (CAmount child_value : {ABSENT, PRUNED, VALUE2})
            for (char parent_flags : parent_value == ABSENT ? ABSENT_FLAGS : FLAGS)
                for (char child_flags : child_value == ABSENT ? ABSENT_FLAGS : CLEAN_FLAGS)
                    CheckWriteCoins(parent_value, child_value, parent_value, parent_flags, child_flags, parent_flags);
}

BOOST_AUTO_TEST_SUITE_END()<|MERGE_RESOLUTION|>--- conflicted
+++ resolved
@@ -12,31 +12,20 @@
 #include "validation.h"
 #include "consensus/validation.h"
 
+#include "test/testutil.h"
+
 #include <vector>
 #include <map>
 
 #include <boost/test/unit_test.hpp>
 
-<<<<<<< HEAD
 class CNameCache;
 
-bool ApplyTxInUndo(const CTxInUndo& undo, CCoinsViewCache& view, const COutPoint& out);
-=======
 int ApplyTxInUndo(Coin&& undo, CCoinsViewCache& view, const COutPoint& out);
->>>>>>> e2b1b3bb
 void UpdateCoins(const CTransaction& tx, CCoinsViewCache& inputs, CTxUndo &txundo, int nHeight);
 
 namespace
 {
-//! equality test
-bool operator==(const Coin &a, const Coin &b) {
-    // Empty Coin objects are always equal.
-    if (a.IsSpent() && b.IsSpent()) return true;
-    return a.fCoinBase == b.fCoinBase &&
-           a.nHeight == b.nHeight &&
-           a.out == b.out;
-}
-
 class CCoinsViewTest : public CCoinsView
 {
     uint256 hashBestBlock_;

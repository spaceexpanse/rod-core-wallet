--- conflicted
+++ resolved
@@ -927,15 +927,8 @@
 
         // Check against previous transactions
         // This is done last to help prevent CPU exhaustion denial-of-service attacks.
-<<<<<<< HEAD
         if (!CheckInputs(tx, state, view, true, STANDARD_SCRIPT_VERIFY_FLAGS | SCRIPT_VERIFY_NAMES_MEMPOOL, true))
-        {
-            return error("AcceptToMemoryPool: ConnectInputs failed %s", hash.ToString());
-        }
-=======
-        if (!CheckInputs(tx, state, view, true, STANDARD_SCRIPT_VERIFY_FLAGS, true))
             return false;
->>>>>>> 269cc032
 
         // Check again against just the consensus-critical mandatory script
         // verification flags, in case of bugs in the standard flags that cause

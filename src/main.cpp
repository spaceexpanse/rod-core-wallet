// Copyright (c) 2009-2010 Satoshi Nakamoto
// Copyright (c) 2009-2014 The Bitcoin Core developers
// Distributed under the MIT software license, see the accompanying
// file COPYING or http://www.opensource.org/licenses/mit-license.php.

#include "main.h"

#include "addrman.h"
#include "alert.h"
#include "arith_uint256.h"
#include "auxpow.h"
#include "chainparams.h"
#include "checkpoints.h"
#include "checkqueue.h"
#include "consensus/validation.h"
#include "init.h"
#include "merkleblock.h"
#include "net.h"
#include "pow.h"
#include "txdb.h"
#include "txmempool.h"
#include "ui_interface.h"
#include "undo.h"
#include "util.h"
#include "utilmoneystr.h"
#include "validationinterface.h"

#include <sstream>

#include <boost/algorithm/string/replace.hpp>
#include <boost/filesystem.hpp>
#include <boost/filesystem/fstream.hpp>
#include <boost/math/distributions/poisson.hpp>
#include <boost/thread.hpp>

using namespace std;

#if defined(NDEBUG)
# error "Bitcoin cannot be compiled without assertions."
#endif

/**
 * Global state
 */

CCriticalSection cs_main;

BlockMap mapBlockIndex;
CChain chainActive;
CBlockIndex *pindexBestHeader = NULL;
int64_t nTimeBestReceived = 0;
CWaitableCriticalSection csBestBlock;
CConditionVariable cvBlockChange;
int nScriptCheckThreads = 0;
bool fImporting = false;
bool fReindex = false;
bool fTxIndex = false;
bool fHavePruned = false;
bool fPruneMode = false;
bool fIsBareMultisigStd = true;
bool fCheckBlockIndex = false;
bool fCheckpointsEnabled = true;
size_t nCoinCacheUsage = 5000 * 300;
uint64_t nPruneTarget = 0;

/** Fees smaller than this (in satoshi) are considered zero fee (for relaying and mining) */
CFeeRate minRelayTxFee = CFeeRate(1000);

CTxMemPool mempool(::minRelayTxFee);

struct COrphanTx {
    CTransaction tx;
    NodeId fromPeer;
};
map<uint256, COrphanTx> mapOrphanTransactions;
map<uint256, set<uint256> > mapOrphanTransactionsByPrev;
void EraseOrphansFor(NodeId peer);

/**
 * Returns true if there are nRequired or more blocks of minVersion or above
 * in the last Consensus::Params::nMajorityWindow blocks, starting at pstart and going backwards.
 */
static bool IsSuperMajority(int minVersion, const CBlockIndex* pstart, unsigned nRequired, const Consensus::Params& consensusParams);
static void CheckBlockIndex();

/** Constant stuff for coinbase transactions we create: */
CScript COINBASE_FLAGS;

const string strMessageMagic = "Bitcoin Signed Message:\n";

// Internal stuff
namespace {

    struct CBlockIndexWorkComparator
    {
        bool operator()(CBlockIndex *pa, CBlockIndex *pb) const {
            // First sort by most total work, ...
            if (pa->nChainWork > pb->nChainWork) return false;
            if (pa->nChainWork < pb->nChainWork) return true;

            // ... then by earliest time received, ...
            if (pa->nSequenceId < pb->nSequenceId) return false;
            if (pa->nSequenceId > pb->nSequenceId) return true;

            // Use pointer address as tie breaker (should only happen with blocks
            // loaded from disk, as those all have id 0).
            if (pa < pb) return false;
            if (pa > pb) return true;

            // Identical blocks.
            return false;
        }
    };

    CBlockIndex *pindexBestInvalid;

    /**
     * The set of all CBlockIndex entries with BLOCK_VALID_TRANSACTIONS (for itself and all ancestors) and
     * as good as our current tip or better. Entries may be failed, though, and pruning nodes may be
     * missing the data for the block.
     */
    set<CBlockIndex*, CBlockIndexWorkComparator> setBlockIndexCandidates;
    /** Number of nodes with fSyncStarted. */
    int nSyncStarted = 0;
    /** All pairs A->B, where A (or one if its ancestors) misses transactions, but B has transactions.
      * Pruned nodes may have entries where B is missing data.
      */
    multimap<CBlockIndex*, CBlockIndex*> mapBlocksUnlinked;

    CCriticalSection cs_LastBlockFile;
    std::vector<CBlockFileInfo> vinfoBlockFile;
    int nLastBlockFile = 0;
    /** Global flag to indicate we should check to see if there are
     *  block/undo files that should be deleted.  Set on startup
     *  or if we allocate more file space when we're in prune mode
     */
    bool fCheckForPruning = false;

    /**
     * Every received block is assigned a unique and increasing identifier, so we
     * know which one to give priority in case of a fork.
     */
    CCriticalSection cs_nBlockSequenceId;
    /** Blocks loaded from disk are assigned id 0, so start the counter at 1. */
    uint32_t nBlockSequenceId = 1;

    /**
     * Sources of received blocks, saved to be able to send them reject
     * messages or ban them when processing happens afterwards. Protected by
     * cs_main.
     */
    map<uint256, NodeId> mapBlockSource;

    /** Blocks that are in flight, and that are in the queue to be downloaded. Protected by cs_main. */
    struct QueuedBlock {
        uint256 hash;
        CBlockIndex *pindex;  //! Optional.
        int64_t nTime;  //! Time of "getdata" request in microseconds.
        bool fValidatedHeaders;  //! Whether this block has validated headers at the time of request.
        int64_t nTimeDisconnect; //! The timeout for this block request (for disconnecting a slow peer)
    };
    map<uint256, pair<NodeId, list<QueuedBlock>::iterator> > mapBlocksInFlight;

    /** Number of blocks in flight with validated headers. */
    int nQueuedValidatedHeaders = 0;

    /** Number of preferable block download peers. */
    int nPreferredDownload = 0;

    /** Dirty block index entries. */
    set<CBlockIndex*> setDirtyBlockIndex;

    /** Dirty block file entries. */
    set<int> setDirtyFileInfo;
} // anon namespace

//////////////////////////////////////////////////////////////////////////////
//
// Registration of network node signals.
//

namespace {

struct CBlockReject {
    unsigned char chRejectCode;
    string strRejectReason;
    uint256 hashBlock;
};

/**
 * Maintain validation-specific state about nodes, protected by cs_main, instead
 * by CNode's own locks. This simplifies asynchronous operation, where
 * processing of incoming data is done after the ProcessMessage call returns,
 * and we're no longer holding the node's locks.
 */
struct CNodeState {
    //! The peer's address
    CService address;
    //! Whether we have a fully established connection.
    bool fCurrentlyConnected;
    //! Accumulated misbehaviour score for this peer.
    int nMisbehavior;
    //! Whether this peer should be disconnected and banned (unless whitelisted).
    bool fShouldBan;
    //! String name of this peer (debugging/logging purposes).
    std::string name;
    //! List of asynchronously-determined block rejections to notify this peer about.
    std::vector<CBlockReject> rejects;
    //! The best known block we know this peer has announced.
    CBlockIndex *pindexBestKnownBlock;
    //! The hash of the last unknown block this peer has announced.
    uint256 hashLastUnknownBlock;
    //! The last full block we both have.
    CBlockIndex *pindexLastCommonBlock;
    //! Whether we've started headers synchronization with this peer.
    bool fSyncStarted;
    //! Since when we're stalling block download progress (in microseconds), or 0.
    int64_t nStallingSince;
    list<QueuedBlock> vBlocksInFlight;
    int nBlocksInFlight;
    int nBlocksInFlightValidHeaders;
    //! Whether we consider this a preferred download peer.
    bool fPreferredDownload;

    CNodeState() {
        fCurrentlyConnected = false;
        nMisbehavior = 0;
        fShouldBan = false;
        pindexBestKnownBlock = NULL;
        hashLastUnknownBlock.SetNull();
        pindexLastCommonBlock = NULL;
        fSyncStarted = false;
        nStallingSince = 0;
        nBlocksInFlight = 0;
        nBlocksInFlightValidHeaders = 0;
        fPreferredDownload = false;
    }
};

/** Map maintaining per-node state. Requires cs_main. */
map<NodeId, CNodeState> mapNodeState;

// Requires cs_main.
CNodeState *State(NodeId pnode) {
    map<NodeId, CNodeState>::iterator it = mapNodeState.find(pnode);
    if (it == mapNodeState.end())
        return NULL;
    return &it->second;
}

int GetHeight()
{
    LOCK(cs_main);
    return chainActive.Height();
}

void UpdatePreferredDownload(CNode* node, CNodeState* state)
{
    nPreferredDownload -= state->fPreferredDownload;

    // Whether this node should be marked as a preferred download node.
    state->fPreferredDownload = (!node->fInbound || node->fWhitelisted) && !node->fOneShot && !node->fClient;

    nPreferredDownload += state->fPreferredDownload;
}

// Returns time at which to timeout block request (nTime in microseconds)
int64_t GetBlockTimeout(int64_t nTime, int nValidatedQueuedBefore, const Consensus::Params &consensusParams)
{
    return nTime + 500000 * consensusParams.nPowTargetSpacing * (4 + nValidatedQueuedBefore);
}

void InitializeNode(NodeId nodeid, const CNode *pnode) {
    LOCK(cs_main);
    CNodeState &state = mapNodeState.insert(std::make_pair(nodeid, CNodeState())).first->second;
    state.name = pnode->addrName;
    state.address = pnode->addr;
}

void FinalizeNode(NodeId nodeid) {
    LOCK(cs_main);
    CNodeState *state = State(nodeid);

    if (state->fSyncStarted)
        nSyncStarted--;

    if (state->nMisbehavior == 0 && state->fCurrentlyConnected) {
        AddressCurrentlyConnected(state->address);
    }

    BOOST_FOREACH(const QueuedBlock& entry, state->vBlocksInFlight)
        mapBlocksInFlight.erase(entry.hash);
    EraseOrphansFor(nodeid);
    nPreferredDownload -= state->fPreferredDownload;

    mapNodeState.erase(nodeid);
}

// Requires cs_main.
// Returns a bool indicating whether we requested this block.
bool MarkBlockAsReceived(const uint256& hash) {
    map<uint256, pair<NodeId, list<QueuedBlock>::iterator> >::iterator itInFlight = mapBlocksInFlight.find(hash);
    if (itInFlight != mapBlocksInFlight.end()) {
        CNodeState *state = State(itInFlight->second.first);
        nQueuedValidatedHeaders -= itInFlight->second.second->fValidatedHeaders;
        state->nBlocksInFlightValidHeaders -= itInFlight->second.second->fValidatedHeaders;
        state->vBlocksInFlight.erase(itInFlight->second.second);
        state->nBlocksInFlight--;
        state->nStallingSince = 0;
        mapBlocksInFlight.erase(itInFlight);
        return true;
    }
    return false;
}

// Requires cs_main.
void MarkBlockAsInFlight(NodeId nodeid, const uint256& hash, const Consensus::Params& consensusParams, CBlockIndex *pindex = NULL) {
    CNodeState *state = State(nodeid);
    assert(state != NULL);

    // Make sure it's not listed somewhere already.
    MarkBlockAsReceived(hash);

    int64_t nNow = GetTimeMicros();
    QueuedBlock newentry = {hash, pindex, nNow, pindex != NULL, GetBlockTimeout(nNow, nQueuedValidatedHeaders, consensusParams)};
    nQueuedValidatedHeaders += newentry.fValidatedHeaders;
    list<QueuedBlock>::iterator it = state->vBlocksInFlight.insert(state->vBlocksInFlight.end(), newentry);
    state->nBlocksInFlight++;
    state->nBlocksInFlightValidHeaders += newentry.fValidatedHeaders;
    mapBlocksInFlight[hash] = std::make_pair(nodeid, it);
}

/** Check whether the last unknown block a peer advertized is not yet known. */
void ProcessBlockAvailability(NodeId nodeid) {
    CNodeState *state = State(nodeid);
    assert(state != NULL);

    if (!state->hashLastUnknownBlock.IsNull()) {
        BlockMap::iterator itOld = mapBlockIndex.find(state->hashLastUnknownBlock);
        if (itOld != mapBlockIndex.end() && itOld->second->nChainWork > 0) {
            if (state->pindexBestKnownBlock == NULL || itOld->second->nChainWork >= state->pindexBestKnownBlock->nChainWork)
                state->pindexBestKnownBlock = itOld->second;
            state->hashLastUnknownBlock.SetNull();
        }
    }
}

/** Update tracking information about which blocks a peer is assumed to have. */
void UpdateBlockAvailability(NodeId nodeid, const uint256 &hash) {
    CNodeState *state = State(nodeid);
    assert(state != NULL);

    ProcessBlockAvailability(nodeid);

    BlockMap::iterator it = mapBlockIndex.find(hash);
    if (it != mapBlockIndex.end() && it->second->nChainWork > 0) {
        // An actually better block was announced.
        if (state->pindexBestKnownBlock == NULL || it->second->nChainWork >= state->pindexBestKnownBlock->nChainWork)
            state->pindexBestKnownBlock = it->second;
    } else {
        // An unknown block was announced; just assume that the latest one is the best one.
        state->hashLastUnknownBlock = hash;
    }
}

/** Find the last common ancestor two blocks have.
 *  Both pa and pb must be non-NULL. */
CBlockIndex* LastCommonAncestor(CBlockIndex* pa, CBlockIndex* pb) {
    if (pa->nHeight > pb->nHeight) {
        pa = pa->GetAncestor(pb->nHeight);
    } else if (pb->nHeight > pa->nHeight) {
        pb = pb->GetAncestor(pa->nHeight);
    }

    while (pa != pb && pa && pb) {
        pa = pa->pprev;
        pb = pb->pprev;
    }

    // Eventually all chain branches meet at the genesis block.
    assert(pa == pb);
    return pa;
}

/** Update pindexLastCommonBlock and add not-in-flight missing successors to vBlocks, until it has
 *  at most count entries. */
void FindNextBlocksToDownload(NodeId nodeid, unsigned int count, std::vector<CBlockIndex*>& vBlocks, NodeId& nodeStaller) {
    if (count == 0)
        return;

    vBlocks.reserve(vBlocks.size() + count);
    CNodeState *state = State(nodeid);
    assert(state != NULL);

    // Make sure pindexBestKnownBlock is up to date, we'll need it.
    ProcessBlockAvailability(nodeid);

    if (state->pindexBestKnownBlock == NULL || state->pindexBestKnownBlock->nChainWork < chainActive.Tip()->nChainWork) {
        // This peer has nothing interesting.
        return;
    }

    if (state->pindexLastCommonBlock == NULL) {
        // Bootstrap quickly by guessing a parent of our best tip is the forking point.
        // Guessing wrong in either direction is not a problem.
        state->pindexLastCommonBlock = chainActive[std::min(state->pindexBestKnownBlock->nHeight, chainActive.Height())];
    }

    // If the peer reorganized, our previous pindexLastCommonBlock may not be an ancestor
    // of its current tip anymore. Go back enough to fix that.
    state->pindexLastCommonBlock = LastCommonAncestor(state->pindexLastCommonBlock, state->pindexBestKnownBlock);
    if (state->pindexLastCommonBlock == state->pindexBestKnownBlock)
        return;

    std::vector<CBlockIndex*> vToFetch;
    CBlockIndex *pindexWalk = state->pindexLastCommonBlock;
    // Never fetch further than the best block we know the peer has, or more than BLOCK_DOWNLOAD_WINDOW + 1 beyond the last
    // linked block we have in common with this peer. The +1 is so we can detect stalling, namely if we would be able to
    // download that next block if the window were 1 larger.
    int nWindowEnd = state->pindexLastCommonBlock->nHeight + BLOCK_DOWNLOAD_WINDOW;
    int nMaxHeight = std::min<int>(state->pindexBestKnownBlock->nHeight, nWindowEnd + 1);
    NodeId waitingfor = -1;
    while (pindexWalk->nHeight < nMaxHeight) {
        // Read up to 128 (or more, if more blocks than that are needed) successors of pindexWalk (towards
        // pindexBestKnownBlock) into vToFetch. We fetch 128, because CBlockIndex::GetAncestor may be as expensive
        // as iterating over ~100 CBlockIndex* entries anyway.
        int nToFetch = std::min(nMaxHeight - pindexWalk->nHeight, std::max<int>(count - vBlocks.size(), 128));
        vToFetch.resize(nToFetch);
        pindexWalk = state->pindexBestKnownBlock->GetAncestor(pindexWalk->nHeight + nToFetch);
        vToFetch[nToFetch - 1] = pindexWalk;
        for (unsigned int i = nToFetch - 1; i > 0; i--) {
            vToFetch[i - 1] = vToFetch[i]->pprev;
        }

        // Iterate over those blocks in vToFetch (in forward direction), adding the ones that
        // are not yet downloaded and not in flight to vBlocks. In the mean time, update
        // pindexLastCommonBlock as long as all ancestors are already downloaded.
        BOOST_FOREACH(CBlockIndex* pindex, vToFetch) {
            if (!pindex->IsValid(BLOCK_VALID_TREE)) {
                // We consider the chain that this peer is on invalid.
                return;
            }
            if (pindex->nStatus & BLOCK_HAVE_DATA) {
                if (pindex->nChainTx)
                    state->pindexLastCommonBlock = pindex;
            } else if (mapBlocksInFlight.count(pindex->GetBlockHash()) == 0) {
                // The block is not already downloaded, and not yet in flight.
                if (pindex->nHeight > nWindowEnd) {
                    // We reached the end of the window.
                    if (vBlocks.size() == 0 && waitingfor != nodeid) {
                        // We aren't able to fetch anything, but we would be if the download window was one larger.
                        nodeStaller = waitingfor;
                    }
                    return;
                }
                vBlocks.push_back(pindex);
                if (vBlocks.size() == count) {
                    return;
                }
            } else if (waitingfor == -1) {
                // This is the first already-in-flight block.
                waitingfor = mapBlocksInFlight[pindex->GetBlockHash()].first;
            }
        }
    }
}

} // anon namespace

bool GetNodeStateStats(NodeId nodeid, CNodeStateStats &stats) {
    LOCK(cs_main);
    CNodeState *state = State(nodeid);
    if (state == NULL)
        return false;
    stats.nMisbehavior = state->nMisbehavior;
    stats.nSyncHeight = state->pindexBestKnownBlock ? state->pindexBestKnownBlock->nHeight : -1;
    stats.nCommonHeight = state->pindexLastCommonBlock ? state->pindexLastCommonBlock->nHeight : -1;
    BOOST_FOREACH(const QueuedBlock& queue, state->vBlocksInFlight) {
        if (queue.pindex)
            stats.vHeightInFlight.push_back(queue.pindex->nHeight);
    }
    return true;
}

void RegisterNodeSignals(CNodeSignals& nodeSignals)
{
    nodeSignals.GetHeight.connect(&GetHeight);
    nodeSignals.ProcessMessages.connect(&ProcessMessages);
    nodeSignals.SendMessages.connect(&SendMessages);
    nodeSignals.InitializeNode.connect(&InitializeNode);
    nodeSignals.FinalizeNode.connect(&FinalizeNode);
}

void UnregisterNodeSignals(CNodeSignals& nodeSignals)
{
    nodeSignals.GetHeight.disconnect(&GetHeight);
    nodeSignals.ProcessMessages.disconnect(&ProcessMessages);
    nodeSignals.SendMessages.disconnect(&SendMessages);
    nodeSignals.InitializeNode.disconnect(&InitializeNode);
    nodeSignals.FinalizeNode.disconnect(&FinalizeNode);
}

CBlockIndex* FindForkInGlobalIndex(const CChain& chain, const CBlockLocator& locator)
{
    // Find the first block the caller has in the main chain
    BOOST_FOREACH(const uint256& hash, locator.vHave) {
        BlockMap::iterator mi = mapBlockIndex.find(hash);
        if (mi != mapBlockIndex.end())
        {
            CBlockIndex* pindex = (*mi).second;
            if (chain.Contains(pindex))
                return pindex;
        }
    }
    return chain.Genesis();
}

CCoinsViewCache *pcoinsTip = NULL;
CBlockTreeDB *pblocktree = NULL;

//////////////////////////////////////////////////////////////////////////////
//
// mapOrphanTransactions
//

bool AddOrphanTx(const CTransaction& tx, NodeId peer)
{
    uint256 hash = tx.GetHash();
    if (mapOrphanTransactions.count(hash))
        return false;

    // Ignore big transactions, to avoid a
    // send-big-orphans memory exhaustion attack. If a peer has a legitimate
    // large transaction with a missing parent then we assume
    // it will rebroadcast it later, after the parent transaction(s)
    // have been mined or received.
    // 10,000 orphans, each of which is at most 5,000 bytes big is
    // at most 500 megabytes of orphans:
    unsigned int sz = tx.GetSerializeSize(SER_NETWORK, CTransaction::CURRENT_VERSION);
    if (sz > 5000)
    {
        LogPrint("mempool", "ignoring large orphan tx (size: %u, hash: %s)\n", sz, hash.ToString());
        return false;
    }

    mapOrphanTransactions[hash].tx = tx;
    mapOrphanTransactions[hash].fromPeer = peer;
    BOOST_FOREACH(const CTxIn& txin, tx.vin)
        mapOrphanTransactionsByPrev[txin.prevout.hash].insert(hash);

    LogPrint("mempool", "stored orphan tx %s (mapsz %u prevsz %u)\n", hash.ToString(),
             mapOrphanTransactions.size(), mapOrphanTransactionsByPrev.size());
    return true;
}

void static EraseOrphanTx(uint256 hash)
{
    map<uint256, COrphanTx>::iterator it = mapOrphanTransactions.find(hash);
    if (it == mapOrphanTransactions.end())
        return;
    BOOST_FOREACH(const CTxIn& txin, it->second.tx.vin)
    {
        map<uint256, set<uint256> >::iterator itPrev = mapOrphanTransactionsByPrev.find(txin.prevout.hash);
        if (itPrev == mapOrphanTransactionsByPrev.end())
            continue;
        itPrev->second.erase(hash);
        if (itPrev->second.empty())
            mapOrphanTransactionsByPrev.erase(itPrev);
    }
    mapOrphanTransactions.erase(it);
}

void EraseOrphansFor(NodeId peer)
{
    int nErased = 0;
    map<uint256, COrphanTx>::iterator iter = mapOrphanTransactions.begin();
    while (iter != mapOrphanTransactions.end())
    {
        map<uint256, COrphanTx>::iterator maybeErase = iter++; // increment to avoid iterator becoming invalid
        if (maybeErase->second.fromPeer == peer)
        {
            EraseOrphanTx(maybeErase->second.tx.GetHash());
            ++nErased;
        }
    }
    if (nErased > 0) LogPrint("mempool", "Erased %d orphan tx from peer %d\n", nErased, peer);
}


unsigned int LimitOrphanTxSize(unsigned int nMaxOrphans)
{
    unsigned int nEvicted = 0;
    while (mapOrphanTransactions.size() > nMaxOrphans)
    {
        // Evict a random orphan:
        uint256 randomhash = GetRandHash();
        map<uint256, COrphanTx>::iterator it = mapOrphanTransactions.lower_bound(randomhash);
        if (it == mapOrphanTransactions.end())
            it = mapOrphanTransactions.begin();
        EraseOrphanTx(it->first);
        ++nEvicted;
    }
    return nEvicted;
}







bool IsStandardTx(const CTransaction& tx, string& reason)
{
    if (tx.nVersion > CTransaction::CURRENT_VERSION || tx.nVersion < 1) {
        reason = "version";
        return false;
    }

    // Extremely large transactions with lots of inputs can cost the network
    // almost as much to process as they cost the sender in fees, because
    // computing signature hashes is O(ninputs*txsize). Limiting transactions
    // to MAX_STANDARD_TX_SIZE mitigates CPU exhaustion attacks.
    unsigned int sz = tx.GetSerializeSize(SER_NETWORK, CTransaction::CURRENT_VERSION);
    if (sz >= MAX_STANDARD_TX_SIZE) {
        reason = "tx-size";
        return false;
    }

    BOOST_FOREACH(const CTxIn& txin, tx.vin)
    {
        // Biggest 'standard' txin is a 15-of-15 P2SH multisig with compressed
        // keys. (remember the 520 byte limit on redeemScript size) That works
        // out to a (15*(33+1))+3=513 byte redeemScript, 513+1+15*(73+1)+3=1627
        // bytes of scriptSig, which we round off to 1650 bytes for some minor
        // future-proofing. That's also enough to spend a 20-of-20
        // CHECKMULTISIG scriptPubKey, though such a scriptPubKey is not
        // considered standard)
        if (txin.scriptSig.size() > 1650) {
            reason = "scriptsig-size";
            return false;
        }
        if (!txin.scriptSig.IsPushOnly()) {
            reason = "scriptsig-not-pushonly";
            return false;
        }
    }

    unsigned int nDataOut = 0;
    txnouttype whichType;
    BOOST_FOREACH(const CTxOut& txout, tx.vout) {
        if (!::IsStandard(txout.scriptPubKey, whichType)) {
            reason = "scriptpubkey";
            return false;
        }

        if (whichType == TX_NULL_DATA)
            nDataOut++;
        else if ((whichType == TX_MULTISIG) && (!fIsBareMultisigStd)) {
            reason = "bare-multisig";
            return false;
        } else if (txout.IsDust(::minRelayTxFee)) {
            reason = "dust";
            return false;
        }
    }

    // only one OP_RETURN txout is permitted
    if (nDataOut > 1) {
        reason = "multi-op-return";
        return false;
    }

    return true;
}

bool IsFinalTx(const CTransaction &tx, int nBlockHeight, int64_t nBlockTime)
{
    if (tx.nLockTime == 0)
        return true;
    if ((int64_t)tx.nLockTime < ((int64_t)tx.nLockTime < LOCKTIME_THRESHOLD ? (int64_t)nBlockHeight : nBlockTime))
        return true;
    BOOST_FOREACH(const CTxIn& txin, tx.vin)
        if (!txin.IsFinal())
            return false;
    return true;
}

bool CheckFinalTx(const CTransaction &tx)
{
    AssertLockHeld(cs_main);
    return IsFinalTx(tx, chainActive.Height() + 1, GetAdjustedTime());
}

/**
 * Check transaction inputs to mitigate two
 * potential denial-of-service attacks:
 *
 * 1. scriptSigs with extra data stuffed into them,
 *    not consumed by scriptPubKey (or P2SH script)
 * 2. P2SH scripts with a crazy number of expensive
 *    CHECKSIG/CHECKMULTISIG operations
 */
bool AreInputsStandard(const CTransaction& tx, const CCoinsViewCache& mapInputs)
{
    if (tx.IsCoinBase())
        return true; // Coinbases don't use vin normally

    for (unsigned int i = 0; i < tx.vin.size(); i++)
    {
        const CTxOut& prev = mapInputs.GetOutputFor(tx.vin[i]);

        vector<vector<unsigned char> > vSolutions;
        txnouttype whichType;
        // get the scriptPubKey corresponding to this input:
        const CScript& prevScript = prev.scriptPubKey;
        if (!Solver(prevScript, whichType, vSolutions))
            return false;
        int nArgsExpected = ScriptSigArgsExpected(whichType, vSolutions);
        if (nArgsExpected < 0)
            return false;

        // Transactions with extra stuff in their scriptSigs are
        // non-standard. Note that this EvalScript() call will
        // be quick, because if there are any operations
        // beside "push data" in the scriptSig
        // IsStandardTx() will have already returned false
        // and this method isn't called.
        vector<vector<unsigned char> > stack;
        if (!EvalScript(stack, tx.vin[i].scriptSig, SCRIPT_VERIFY_NONE, BaseSignatureChecker()))
            return false;

        if (whichType == TX_SCRIPTHASH)
        {
            if (stack.empty())
                return false;
            CScript subscript(stack.back().begin(), stack.back().end());
            vector<vector<unsigned char> > vSolutions2;
            txnouttype whichType2;
            if (Solver(subscript, whichType2, vSolutions2))
            {
                int tmpExpected = ScriptSigArgsExpected(whichType2, vSolutions2);
                if (tmpExpected < 0)
                    return false;
                nArgsExpected += tmpExpected;
            }
            else
            {
                // Any other Script with less than 15 sigops OK:
                unsigned int sigops = subscript.GetSigOpCount(true);
                // ... extra data left on the stack after execution is OK, too:
                return (sigops <= MAX_P2SH_SIGOPS);
            }
        }

        if (stack.size() != (unsigned int)nArgsExpected)
            return false;
    }

    return true;
}

unsigned int GetLegacySigOpCount(const CTransaction& tx)
{
    unsigned int nSigOps = 0;
    BOOST_FOREACH(const CTxIn& txin, tx.vin)
    {
        nSigOps += txin.scriptSig.GetSigOpCount(false);
    }
    BOOST_FOREACH(const CTxOut& txout, tx.vout)
    {
        nSigOps += txout.scriptPubKey.GetSigOpCount(false);
    }
    return nSigOps;
}

unsigned int GetP2SHSigOpCount(const CTransaction& tx, const CCoinsViewCache& inputs)
{
    if (tx.IsCoinBase())
        return 0;

    unsigned int nSigOps = 0;
    for (unsigned int i = 0; i < tx.vin.size(); i++)
    {
        const CTxOut &prevout = inputs.GetOutputFor(tx.vin[i]);
        if (prevout.scriptPubKey.IsPayToScriptHash())
            nSigOps += prevout.scriptPubKey.GetSigOpCount(tx.vin[i].scriptSig);
    }
    return nSigOps;
}








bool CheckTransaction(const CTransaction& tx, CValidationState &state)
{
    // Basic checks that don't depend on any context
    if (tx.vin.empty())
        return state.DoS(10, error("CheckTransaction(): vin empty"),
                         REJECT_INVALID, "bad-txns-vin-empty");
    if (tx.vout.empty())
        return state.DoS(10, error("CheckTransaction(): vout empty"),
                         REJECT_INVALID, "bad-txns-vout-empty");
    // Size limits
    if (::GetSerializeSize(tx, SER_NETWORK, PROTOCOL_VERSION) > MAX_BLOCK_SIZE)
        return state.DoS(100, error("CheckTransaction(): size limits failed"),
                         REJECT_INVALID, "bad-txns-oversize");

    // Check for negative or overflow output values
    CAmount nValueOut = 0;
    BOOST_FOREACH(const CTxOut& txout, tx.vout)
    {
        if (txout.nValue < 0)
            return state.DoS(100, error("CheckTransaction(): txout.nValue negative"),
                             REJECT_INVALID, "bad-txns-vout-negative");
        if (txout.nValue > MAX_MONEY)
            return state.DoS(100, error("CheckTransaction(): txout.nValue too high"),
                             REJECT_INVALID, "bad-txns-vout-toolarge");
        nValueOut += txout.nValue;
        if (!MoneyRange(nValueOut))
            return state.DoS(100, error("CheckTransaction(): txout total out of range"),
                             REJECT_INVALID, "bad-txns-txouttotal-toolarge");
    }

    // Check for duplicate inputs
    set<COutPoint> vInOutPoints;
    BOOST_FOREACH(const CTxIn& txin, tx.vin)
    {
        if (vInOutPoints.count(txin.prevout))
            return state.DoS(100, error("CheckTransaction(): duplicate inputs"),
                             REJECT_INVALID, "bad-txns-inputs-duplicate");
        vInOutPoints.insert(txin.prevout);
    }

    if (tx.IsCoinBase())
    {
        if (tx.vin[0].scriptSig.size() < 2 || tx.vin[0].scriptSig.size() > 100)
            return state.DoS(100, error("CheckTransaction(): coinbase script size"),
                             REJECT_INVALID, "bad-cb-length");
    }
    else
    {
        BOOST_FOREACH(const CTxIn& txin, tx.vin)
            if (txin.prevout.IsNull())
                return state.DoS(10, error("CheckTransaction(): prevout is null"),
                                 REJECT_INVALID, "bad-txns-prevout-null");
    }

    return true;
}

CAmount GetMinRelayFee(const CTransaction& tx, unsigned int nBytes, bool fAllowFree)
{
    {
        LOCK(mempool.cs);
        uint256 hash = tx.GetHash();
        double dPriorityDelta = 0;
        CAmount nFeeDelta = 0;
        mempool.ApplyDeltas(hash, dPriorityDelta, nFeeDelta);
        if (dPriorityDelta > 0 || nFeeDelta > 0)
            return 0;
    }

    CAmount nMinFee = ::minRelayTxFee.GetFee(nBytes);

    if (fAllowFree)
    {
        // There is a free transaction area in blocks created by most miners,
        // * If we are relaying we allow transactions up to DEFAULT_BLOCK_PRIORITY_SIZE - 1000
        //   to be considered to fall into this category. We don't want to encourage sending
        //   multiple transactions instead of one big transaction to avoid fees.
        if (nBytes < (DEFAULT_BLOCK_PRIORITY_SIZE - 1000))
            nMinFee = 0;
    }

    if (!MoneyRange(nMinFee))
        nMinFee = MAX_MONEY;
    return nMinFee;
}


bool AcceptToMemoryPool(CTxMemPool& pool, CValidationState &state, const CTransaction &tx, bool fLimitFree,
                        bool* pfMissingInputs, bool fRejectAbsurdFee)
{
    AssertLockHeld(cs_main);
    if (pfMissingInputs)
        *pfMissingInputs = false;

    if (!CheckTransaction(tx, state))
        return error("AcceptToMemoryPool: CheckTransaction failed");

    // Coinbase is only valid in a block, not as a loose transaction
    if (tx.IsCoinBase())
        return state.DoS(100, error("AcceptToMemoryPool: coinbase as individual tx"),
                         REJECT_INVALID, "coinbase");

    // Rather not work on nonstandard transactions (unless -testnet/-regtest)
    string reason;
    if (Params().RequireStandard() && !IsStandardTx(tx, reason))
        return state.DoS(0,
                         error("AcceptToMemoryPool: nonstandard transaction: %s", reason),
                         REJECT_NONSTANDARD, reason);

    // Only accept nLockTime-using transactions that can be mined in the next
    // block; we don't want our mempool filled up with transactions that can't
    // be mined yet.
    if (!CheckFinalTx(tx))
        return state.DoS(0, error("AcceptToMemoryPool: non-final"),
                         REJECT_NONSTANDARD, "non-final");

    // is it already in the memory pool?
    uint256 hash = tx.GetHash();
    if (pool.exists(hash))
        return false;

    // Check for conflicts with in-memory transactions
    {
    LOCK(pool.cs); // protect pool.mapNextTx
    for (unsigned int i = 0; i < tx.vin.size(); i++)
    {
        COutPoint outpoint = tx.vin[i].prevout;
        if (pool.mapNextTx.count(outpoint))
        {
            // Disable replacement feature for now
            return false;
        }
    }
    }

    {
        CCoinsView dummy;
        CCoinsViewCache view(&dummy);

        CAmount nValueIn = 0;
        {
        LOCK(pool.cs);
        CCoinsViewMemPool viewMemPool(pcoinsTip, pool);
        view.SetBackend(viewMemPool);

        // do we already have it?
        if (view.HaveCoins(hash))
            return false;

        // do all inputs exist?
        // Note that this does not check for the presence of actual outputs (see the next check for that),
        // and only helps with filling in pfMissingInputs (to determine missing vs spent).
        BOOST_FOREACH(const CTxIn txin, tx.vin) {
            if (!view.HaveCoins(txin.prevout.hash)) {
                if (pfMissingInputs)
                    *pfMissingInputs = true;
                return false;
            }
        }

        // are the actual inputs available?
        if (!view.HaveInputs(tx))
            return state.Invalid(error("AcceptToMemoryPool: inputs already spent"),
                                 REJECT_DUPLICATE, "bad-txns-inputs-spent");

        // Bring the best block into scope
        view.GetBestBlock();

        nValueIn = view.GetValueIn(tx);

        // we have all inputs cached now, so switch back to dummy, so we don't need to keep lock on mempool
        view.SetBackend(dummy);
        }

        // Check for non-standard pay-to-script-hash in inputs
        if (Params().RequireStandard() && !AreInputsStandard(tx, view))
            return error("AcceptToMemoryPool: nonstandard transaction input");

        // Check that the transaction doesn't have an excessive number of
        // sigops, making it impossible to mine. Since the coinbase transaction
        // itself can contain sigops MAX_STANDARD_TX_SIGOPS is less than
        // MAX_BLOCK_SIGOPS; we still consider this an invalid rather than
        // merely non-standard transaction.
        unsigned int nSigOps = GetLegacySigOpCount(tx);
        nSigOps += GetP2SHSigOpCount(tx, view);
        if (nSigOps > MAX_STANDARD_TX_SIGOPS)
            return state.DoS(0,
                             error("AcceptToMemoryPool: too many sigops %s, %d > %d",
                                   hash.ToString(), nSigOps, MAX_STANDARD_TX_SIGOPS),
                             REJECT_NONSTANDARD, "bad-txns-too-many-sigops");

        CAmount nValueOut = tx.GetValueOut();
        CAmount nFees = nValueIn-nValueOut;
        double dPriority = view.GetPriority(tx, chainActive.Height());

        CTxMemPoolEntry entry(tx, nFees, GetTime(), dPriority, chainActive.Height(), mempool.HasNoInputsOf(tx));
        unsigned int nSize = entry.GetTxSize();

        // Don't accept it if it can't get into a block
        CAmount txMinFee = GetMinRelayFee(tx, nSize, true);
        if (fLimitFree && nFees < txMinFee)
            return state.DoS(0, error("AcceptToMemoryPool: not enough fees %s, %d < %d",
                                      hash.ToString(), nFees, txMinFee),
                             REJECT_INSUFFICIENTFEE, "insufficient fee");

        // Require that free transactions have sufficient priority to be mined in the next block.
        if (GetBoolArg("-relaypriority", true) && nFees < ::minRelayTxFee.GetFee(nSize) && !AllowFree(view.GetPriority(tx, chainActive.Height() + 1))) {
            return state.DoS(0, false, REJECT_INSUFFICIENTFEE, "insufficient priority");
        }

        // Continuously rate-limit free (really, very-low-fee) transactions
        // This mitigates 'penny-flooding' -- sending thousands of free transactions just to
        // be annoying or make others' transactions take longer to confirm.
        if (fLimitFree && nFees < ::minRelayTxFee.GetFee(nSize))
        {
            static CCriticalSection csFreeLimiter;
            static double dFreeCount;
            static int64_t nLastTime;
            int64_t nNow = GetTime();

            LOCK(csFreeLimiter);

            // Use an exponentially decaying ~10-minute window:
            dFreeCount *= pow(1.0 - 1.0/600.0, (double)(nNow - nLastTime));
            nLastTime = nNow;
            // -limitfreerelay unit is thousand-bytes-per-minute
            // At default rate it would take over a month to fill 1GB
            if (dFreeCount >= GetArg("-limitfreerelay", 15)*10*1000)
                return state.DoS(0, error("AcceptToMemoryPool: free transaction rejected by rate limiter"),
                                 REJECT_INSUFFICIENTFEE, "rate limited free transaction");
            LogPrint("mempool", "Rate limit dFreeCount: %g => %g\n", dFreeCount, dFreeCount+nSize);
            dFreeCount += nSize;
        }

        if (fRejectAbsurdFee && nFees > ::minRelayTxFee.GetFee(nSize) * 10000)
            return error("AcceptToMemoryPool: absurdly high fees %s, %d > %d",
                         hash.ToString(),
                         nFees, ::minRelayTxFee.GetFee(nSize) * 10000);

        // Check against previous transactions
        // This is done last to help prevent CPU exhaustion denial-of-service attacks.
        if (!CheckInputs(tx, state, view, true, STANDARD_SCRIPT_VERIFY_FLAGS, true))
        {
            return error("AcceptToMemoryPool: ConnectInputs failed %s", hash.ToString());
        }

        // Check again against just the consensus-critical mandatory script
        // verification flags, in case of bugs in the standard flags that cause
        // transactions to pass as valid when they're actually invalid. For
        // instance the STRICTENC flag was incorrectly allowing certain
        // CHECKSIG NOT scripts to pass, even though they were invalid.
        //
        // There is a similar check in CreateNewBlock() to prevent creating
        // invalid blocks, however allowing such transactions into the mempool
        // can be exploited as a DoS attack.
        if (!CheckInputs(tx, state, view, true, MANDATORY_SCRIPT_VERIFY_FLAGS, true))
        {
            return error("AcceptToMemoryPool: BUG! PLEASE REPORT THIS! ConnectInputs failed against MANDATORY but not STANDARD flags %s", hash.ToString());
        }

        // Store transaction in memory
        pool.addUnchecked(hash, entry, !IsInitialBlockDownload());
    }

    SyncWithWallets(tx, NULL);

    return true;
}

/** Return transaction in tx, and if it was found inside a block, its hash is placed in hashBlock */
bool GetTransaction(const uint256 &hash, CTransaction &txOut, uint256 &hashBlock, bool fAllowSlow)
{
    CBlockIndex *pindexSlow = NULL;
    {
        LOCK(cs_main);
        {
            if (mempool.lookup(hash, txOut))
            {
                return true;
            }
        }

        if (fTxIndex) {
            CDiskTxPos postx;
            if (pblocktree->ReadTxIndex(hash, postx)) {
                CAutoFile file(OpenBlockFile(postx, true), SER_DISK, CLIENT_VERSION);
                if (file.IsNull())
                    return error("%s: OpenBlockFile failed", __func__);
                CBlockHeader header;
                try {
                    file >> header;
                    fseek(file.Get(), postx.nTxOffset, SEEK_CUR);
                    file >> txOut;
                } catch (const std::exception& e) {
                    return error("%s: Deserialize or I/O error - %s", __func__, e.what());
                }
                hashBlock = header.GetHash();
                if (txOut.GetHash() != hash)
                    return error("%s: txid mismatch", __func__);
                return true;
            }
        }

        if (fAllowSlow) { // use coin database to locate block that contains transaction, and scan it
            int nHeight = -1;
            {
                CCoinsViewCache &view = *pcoinsTip;
                const CCoins* coins = view.AccessCoins(hash);
                if (coins)
                    nHeight = coins->nHeight;
            }
            if (nHeight > 0)
                pindexSlow = chainActive[nHeight];
        }
    }

    if (pindexSlow) {
        CBlock block;
        if (ReadBlockFromDisk(block, pindexSlow)) {
            BOOST_FOREACH(const CTransaction &tx, block.vtx) {
                if (tx.GetHash() == hash) {
                    txOut = tx;
                    hashBlock = pindexSlow->GetBlockHash();
                    return true;
                }
            }
        }
    }

    return false;
}






//////////////////////////////////////////////////////////////////////////////
//
// CBlock and CBlockIndex
//

bool CheckProofOfWork(const CBlockHeader& block, const Consensus::Params& params)
{
    /* Except for legacy blocks with full version 1, ensure that
       the chain ID is correct.  Legacy blocks are not allowed since
       the merge-mining start, which is checked in AcceptBlockHeader
       where the height is known.  */
    if (!block.nVersion.IsLegacy() && params.fStrictChainId
        && block.nVersion.GetChainId() != params.nAuxpowChainId)
        return error("%s : block does not have our chain ID"
                     " (got %d, expected %d, full nVersion %d)",
                     __func__, block.nVersion.GetChainId(),
                     params.nAuxpowChainId, block.nVersion.GetFullVersion());

    /* If there is no auxpow, just check the block hash.  */
    if (!block.auxpow)
    {
        if (block.nVersion.IsAuxpow())
            return error("%s : no auxpow on block with auxpow version",
                         __func__);

        if (!CheckProofOfWork(block.GetHash(), block.nBits, params))
            return error("%s : non-AUX proof of work failed", __func__);

        return true;
    }

    /* We have auxpow.  Check it.  */
    if (!block.nVersion.IsAuxpow())
        return error("%s : auxpow on block with non-auxpow version", __func__);

    if (!block.auxpow->check(block.GetHash(), block.nVersion.GetChainId(), params))
        return error("%s : AUX POW is not valid", __func__);
    if (!CheckProofOfWork(block.auxpow->getParentBlockHash(), block.nBits, params))
        return error("%s : AUX proof of work failed", __func__);

    return true;
}

bool WriteBlockToDisk(CBlock& block, CDiskBlockPos& pos, const CMessageHeader::MessageStartChars& messageStart)
{
    // Open history file to append
    CAutoFile fileout(OpenBlockFile(pos), SER_DISK, CLIENT_VERSION);
    if (fileout.IsNull())
        return error("WriteBlockToDisk: OpenBlockFile failed");

    // Write index header
    unsigned int nSize = fileout.GetSerializeSize(block);
    fileout << FLATDATA(messageStart) << nSize;

    // Write block
    long fileOutPos = ftell(fileout.Get());
    if (fileOutPos < 0)
        return error("WriteBlockToDisk: ftell failed");
    pos.nPos = (unsigned int)fileOutPos;
    fileout << block;

    return true;
}

/* Generic implementation of block reading that can handle
   both a block and its header.  */

template<typename T>
static bool ReadBlockOrHeader(T& block, const CDiskBlockPos& pos)
{
    block.SetNull();

    // Open history file to read
    CAutoFile filein(OpenBlockFile(pos, true), SER_DISK, CLIENT_VERSION);
    if (filein.IsNull())
        return error("ReadBlockFromDisk: OpenBlockFile failed for %s", pos.ToString());

    // Read block
    try {
        filein >> block;
    }
    catch (const std::exception& e) {
        return error("%s: Deserialize or I/O error - %s at %s", __func__, e.what(), pos.ToString());
    }

    // Check the header
    if (!CheckProofOfWork(block, Params().GetConsensus()))
        return error("ReadBlockFromDisk: Errors in block header at %s", pos.ToString());

    return true;
}

template<typename T>
static bool ReadBlockOrHeader(T& block, const CBlockIndex* pindex)
{
    if (!ReadBlockOrHeader(block, pindex->GetBlockPos()))
        return false;
    if (block.GetHash() != pindex->GetBlockHash())
        return error("ReadBlockFromDisk(CBlock&, CBlockIndex*): GetHash() doesn't match index for %s at %s",
                pindex->ToString(), pindex->GetBlockPos().ToString());
    return true;
}

bool ReadBlockFromDisk(CBlock& block, const CDiskBlockPos& pos)
{
    return ReadBlockOrHeader(block, pos);
}

bool ReadBlockFromDisk(CBlock& block, const CBlockIndex* pindex)
{
    return ReadBlockOrHeader(block, pindex);
}

bool ReadBlockHeaderFromDisk(CBlockHeader& block, const CBlockIndex* pindex)
{
    return ReadBlockOrHeader(block, pindex);
}

CAmount GetBlockSubsidy(int nHeight, const Consensus::Params& consensusParams)
{
    int halvings = nHeight / consensusParams.nSubsidyHalvingInterval;
    // Force block reward to zero when right shift is undefined.
    if (halvings >= 64)
        return 0;

    CAmount nSubsidy = 50 * COIN;
    // Subsidy is cut in half every 210,000 blocks which will occur approximately every 4 years.
    nSubsidy >>= halvings;
    return nSubsidy;
}

bool IsInitialBlockDownload()
{
    const CChainParams& chainParams = Params();
    LOCK(cs_main);
    if (fImporting || fReindex)
        return true;
    if (fCheckpointsEnabled && chainActive.Height() < Checkpoints::GetTotalBlocksEstimate(chainParams.Checkpoints()))
        return true;
    static bool lockIBDState = false;
    if (lockIBDState)
        return false;
    bool state = (chainActive.Height() < pindexBestHeader->nHeight - 24 * 6 ||
            pindexBestHeader->GetBlockTime() < GetTime() - 24 * 60 * 60);
    if (!state)
        lockIBDState = true;
    return state;
}

bool fLargeWorkForkFound = false;
bool fLargeWorkInvalidChainFound = false;
CBlockIndex *pindexBestForkTip = NULL, *pindexBestForkBase = NULL;

void CheckForkWarningConditions()
{
    AssertLockHeld(cs_main);
    // Before we get past initial download, we cannot reliably alert about forks
    // (we assume we don't get stuck on a fork before the last checkpoint)
    if (IsInitialBlockDownload())
        return;

    // If our best fork is no longer within 72 blocks (+/- 12 hours if no one mines it)
    // of our head, drop it
    if (pindexBestForkTip && chainActive.Height() - pindexBestForkTip->nHeight >= 72)
        pindexBestForkTip = NULL;

    if (pindexBestForkTip || (pindexBestInvalid && pindexBestInvalid->nChainWork > chainActive.Tip()->nChainWork + (GetBlockProof(*chainActive.Tip()) * 6)))
    {
        if (!fLargeWorkForkFound && pindexBestForkBase)
        {
            std::string warning = std::string("'Warning: Large-work fork detected, forking after block ") +
                pindexBestForkBase->phashBlock->ToString() + std::string("'");
            CAlert::Notify(warning, true);
        }
        if (pindexBestForkTip && pindexBestForkBase)
        {
            LogPrintf("%s: Warning: Large valid fork found\n  forking the chain at height %d (%s)\n  lasting to height %d (%s).\nChain state database corruption likely.\n", __func__,
                   pindexBestForkBase->nHeight, pindexBestForkBase->phashBlock->ToString(),
                   pindexBestForkTip->nHeight, pindexBestForkTip->phashBlock->ToString());
            fLargeWorkForkFound = true;
        }
        else
        {
            LogPrintf("%s: Warning: Found invalid chain at least ~6 blocks longer than our best chain.\nChain state database corruption likely.\n", __func__);
            fLargeWorkInvalidChainFound = true;
        }
    }
    else
    {
        fLargeWorkForkFound = false;
        fLargeWorkInvalidChainFound = false;
    }
}

void CheckForkWarningConditionsOnNewFork(CBlockIndex* pindexNewForkTip)
{
    AssertLockHeld(cs_main);
    // If we are on a fork that is sufficiently large, set a warning flag
    CBlockIndex* pfork = pindexNewForkTip;
    CBlockIndex* plonger = chainActive.Tip();
    while (pfork && pfork != plonger)
    {
        while (plonger && plonger->nHeight > pfork->nHeight)
            plonger = plonger->pprev;
        if (pfork == plonger)
            break;
        pfork = pfork->pprev;
    }

    // We define a condition where we should warn the user about as a fork of at least 7 blocks
    // with a tip within 72 blocks (+/- 12 hours if no one mines it) of ours
    // We use 7 blocks rather arbitrarily as it represents just under 10% of sustained network
    // hash rate operating on the fork.
    // or a chain that is entirely longer than ours and invalid (note that this should be detected by both)
    // We define it this way because it allows us to only store the highest fork tip (+ base) which meets
    // the 7-block condition and from this always have the most-likely-to-cause-warning fork
    if (pfork && (!pindexBestForkTip || (pindexBestForkTip && pindexNewForkTip->nHeight > pindexBestForkTip->nHeight)) &&
            pindexNewForkTip->nChainWork - pfork->nChainWork > (GetBlockProof(*pfork) * 7) &&
            chainActive.Height() - pindexNewForkTip->nHeight < 72)
    {
        pindexBestForkTip = pindexNewForkTip;
        pindexBestForkBase = pfork;
    }

    CheckForkWarningConditions();
}

// Requires cs_main.
void Misbehaving(NodeId pnode, int howmuch)
{
    if (howmuch == 0)
        return;

    CNodeState *state = State(pnode);
    if (state == NULL)
        return;

    state->nMisbehavior += howmuch;
    int banscore = GetArg("-banscore", 100);
    if (state->nMisbehavior >= banscore && state->nMisbehavior - howmuch < banscore)
    {
        LogPrintf("%s: %s (%d -> %d) BAN THRESHOLD EXCEEDED\n", __func__, state->name, state->nMisbehavior-howmuch, state->nMisbehavior);
        state->fShouldBan = true;
    } else
        LogPrintf("%s: %s (%d -> %d)\n", __func__, state->name, state->nMisbehavior-howmuch, state->nMisbehavior);
}

void static InvalidChainFound(CBlockIndex* pindexNew)
{
    if (!pindexBestInvalid || pindexNew->nChainWork > pindexBestInvalid->nChainWork)
        pindexBestInvalid = pindexNew;

    LogPrintf("%s: invalid block=%s  height=%d  log2_work=%.8g  date=%s\n", __func__,
      pindexNew->GetBlockHash().ToString(), pindexNew->nHeight,
      log(pindexNew->nChainWork.getdouble())/log(2.0), DateTimeStrFormat("%Y-%m-%d %H:%M:%S",
      pindexNew->GetBlockTime()));
    LogPrintf("%s:  current best=%s  height=%d  log2_work=%.8g  date=%s\n", __func__,
      chainActive.Tip()->GetBlockHash().ToString(), chainActive.Height(), log(chainActive.Tip()->nChainWork.getdouble())/log(2.0),
      DateTimeStrFormat("%Y-%m-%d %H:%M:%S", chainActive.Tip()->GetBlockTime()));
    CheckForkWarningConditions();
}

void static InvalidBlockFound(CBlockIndex *pindex, const CValidationState &state) {
    int nDoS = 0;
    if (state.IsInvalid(nDoS)) {
        std::map<uint256, NodeId>::iterator it = mapBlockSource.find(pindex->GetBlockHash());
        if (it != mapBlockSource.end() && State(it->second)) {
            CBlockReject reject = {state.GetRejectCode(), state.GetRejectReason().substr(0, MAX_REJECT_MESSAGE_LENGTH), pindex->GetBlockHash()};
            State(it->second)->rejects.push_back(reject);
            if (nDoS > 0)
                Misbehaving(it->second, nDoS);
        }
    }
    if (!state.CorruptionPossible()) {
        pindex->nStatus |= BLOCK_FAILED_VALID;
        setDirtyBlockIndex.insert(pindex);
        setBlockIndexCandidates.erase(pindex);
        InvalidChainFound(pindex);
    }
}

void UpdateCoins(const CTransaction& tx, CValidationState &state, CCoinsViewCache &inputs, CTxUndo &txundo, int nHeight)
{
    // mark inputs spent
    if (!tx.IsCoinBase()) {
        txundo.vprevout.reserve(tx.vin.size());
        BOOST_FOREACH(const CTxIn &txin, tx.vin) {
            CCoinsModifier coins = inputs.ModifyCoins(txin.prevout.hash);
            unsigned nPos = txin.prevout.n;

            if (nPos >= coins->vout.size() || coins->vout[nPos].IsNull())
                assert(false);
            // mark an outpoint spent, and construct undo information
            txundo.vprevout.push_back(CTxInUndo(coins->vout[nPos]));
            coins->Spend(nPos);
            if (coins->vout.size() == 0) {
                CTxInUndo& undo = txundo.vprevout.back();
                undo.nHeight = coins->nHeight;
                undo.fCoinBase = coins->fCoinBase;
                undo.nVersion = coins->nVersion;
            }
        }
    }

    // add outputs
    inputs.ModifyCoins(tx.GetHash())->FromTx(tx, nHeight);
}

void UpdateCoins(const CTransaction& tx, CValidationState &state, CCoinsViewCache &inputs, int nHeight)
{
    CTxUndo txundo;
    UpdateCoins(tx, state, inputs, txundo, nHeight);
}

bool CScriptCheck::operator()() {
    const CScript &scriptSig = ptxTo->vin[nIn].scriptSig;
    if (!VerifyScript(scriptSig, scriptPubKey, nFlags, CachingTransactionSignatureChecker(ptxTo, nIn, cacheStore), &error)) {
        return ::error("CScriptCheck(): %s:%d VerifySignature failed: %s", ptxTo->GetHash().ToString(), nIn, ScriptErrorString(error));
    }
    return true;
}

int GetSpendHeight(const CCoinsViewCache& inputs)
{
    LOCK(cs_main);
    CBlockIndex* pindexPrev = mapBlockIndex.find(inputs.GetBestBlock())->second;
    return pindexPrev->nHeight + 1;
}

namespace Consensus {
bool CheckTxInputs(const CTransaction& tx, CValidationState& state, const CCoinsViewCache& inputs, int nSpendHeight)
{
        // This doesn't trigger the DoS code on purpose; if it did, it would make it easier
        // for an attacker to attempt to split the network.
        if (!inputs.HaveInputs(tx))
            return state.Invalid(error("CheckInputs(): %s inputs unavailable", tx.GetHash().ToString()));

        CAmount nValueIn = 0;
        CAmount nFees = 0;
        for (unsigned int i = 0; i < tx.vin.size(); i++)
        {
            const COutPoint &prevout = tx.vin[i].prevout;
            const CCoins *coins = inputs.AccessCoins(prevout.hash);
            assert(coins);

            // If prev is coinbase, check that it's matured
            if (coins->IsCoinBase()) {
                if (nSpendHeight - coins->nHeight < COINBASE_MATURITY)
                    return state.Invalid(
                        error("CheckInputs(): tried to spend coinbase at depth %d", nSpendHeight - coins->nHeight),
                        REJECT_INVALID, "bad-txns-premature-spend-of-coinbase");
            }

            // Check for negative or overflow input values
            nValueIn += coins->vout[prevout.n].nValue;
            if (!MoneyRange(coins->vout[prevout.n].nValue) || !MoneyRange(nValueIn))
                return state.DoS(100, error("CheckInputs(): txin values out of range"),
                                 REJECT_INVALID, "bad-txns-inputvalues-outofrange");

        }

        if (nValueIn < tx.GetValueOut())
            return state.DoS(100, error("CheckInputs(): %s value in (%s) < value out (%s)",
                                        tx.GetHash().ToString(), FormatMoney(nValueIn), FormatMoney(tx.GetValueOut())),
                             REJECT_INVALID, "bad-txns-in-belowout");

        // Tally transaction fees
        CAmount nTxFee = nValueIn - tx.GetValueOut();
        if (nTxFee < 0)
            return state.DoS(100, error("CheckInputs(): %s nTxFee < 0", tx.GetHash().ToString()),
                             REJECT_INVALID, "bad-txns-fee-negative");
        nFees += nTxFee;
        if (!MoneyRange(nFees))
            return state.DoS(100, error("CheckInputs(): nFees out of range"),
                             REJECT_INVALID, "bad-txns-fee-outofrange");
    return true;
}
}// namespace Consensus

bool CheckInputs(const CTransaction& tx, CValidationState &state, const CCoinsViewCache &inputs, bool fScriptChecks, unsigned int flags, bool cacheStore, std::vector<CScriptCheck> *pvChecks)
{
    if (!tx.IsCoinBase())
    {
        if (!Consensus::CheckTxInputs(tx, state, inputs, GetSpendHeight(inputs)))
            return false;

        if (pvChecks)
            pvChecks->reserve(tx.vin.size());

        // The first loop above does all the inexpensive checks.
        // Only if ALL inputs pass do we perform expensive ECDSA signature checks.
        // Helps prevent CPU exhaustion attacks.

        // Skip ECDSA signature verification when connecting blocks
        // before the last block chain checkpoint. This is safe because block merkle hashes are
        // still computed and checked, and any change will be caught at the next checkpoint.
        if (fScriptChecks) {
            for (unsigned int i = 0; i < tx.vin.size(); i++) {
                const COutPoint &prevout = tx.vin[i].prevout;
                const CCoins* coins = inputs.AccessCoins(prevout.hash);
                assert(coins);

                // Verify signature
                CScriptCheck check(*coins, tx, i, flags, cacheStore);
                if (pvChecks) {
                    pvChecks->push_back(CScriptCheck());
                    check.swap(pvChecks->back());
                } else if (!check()) {
                    if (flags & STANDARD_NOT_MANDATORY_VERIFY_FLAGS) {
                        // Check whether the failure was caused by a
                        // non-mandatory script verification check, such as
                        // non-standard DER encodings or non-null dummy
                        // arguments; if so, don't trigger DoS protection to
                        // avoid splitting the network between upgraded and
                        // non-upgraded nodes.
                        CScriptCheck check(*coins, tx, i,
                                flags & ~STANDARD_NOT_MANDATORY_VERIFY_FLAGS, cacheStore);
                        if (check())
                            return state.Invalid(false, REJECT_NONSTANDARD, strprintf("non-mandatory-script-verify-flag (%s)", ScriptErrorString(check.GetScriptError())));
                    }
                    // Failures of other flags indicate a transaction that is
                    // invalid in new blocks, e.g. a invalid P2SH. We DoS ban
                    // such nodes as they are not following the protocol. That
                    // said during an upgrade careful thought should be taken
                    // as to the correct behavior - we may want to continue
                    // peering with non-upgraded nodes even after a soft-fork
                    // super-majority vote has passed.
                    return state.DoS(100,false, REJECT_INVALID, strprintf("mandatory-script-verify-flag-failed (%s)", ScriptErrorString(check.GetScriptError())));
                }
            }
        }
    }

    return true;
}

namespace {

bool UndoWriteToDisk(const CBlockUndo& blockundo, CDiskBlockPos& pos, const uint256& hashBlock, const CMessageHeader::MessageStartChars& messageStart)
{
    // Open history file to append
    CAutoFile fileout(OpenUndoFile(pos), SER_DISK, CLIENT_VERSION);
    if (fileout.IsNull())
        return error("%s: OpenUndoFile failed", __func__);

    // Write index header
    unsigned int nSize = fileout.GetSerializeSize(blockundo);
    fileout << FLATDATA(messageStart) << nSize;

    // Write undo data
    long fileOutPos = ftell(fileout.Get());
    if (fileOutPos < 0)
        return error("%s: ftell failed", __func__);
    pos.nPos = (unsigned int)fileOutPos;
    fileout << blockundo;

    // calculate & write checksum
    CHashWriter hasher(SER_GETHASH, PROTOCOL_VERSION);
    hasher << hashBlock;
    hasher << blockundo;
    fileout << hasher.GetHash();

    return true;
}

bool UndoReadFromDisk(CBlockUndo& blockundo, const CDiskBlockPos& pos, const uint256& hashBlock)
{
    // Open history file to read
    CAutoFile filein(OpenUndoFile(pos, true), SER_DISK, CLIENT_VERSION);
    if (filein.IsNull())
        return error("%s: OpenBlockFile failed", __func__);

    // Read block
    uint256 hashChecksum;
    try {
        filein >> blockundo;
        filein >> hashChecksum;
    }
    catch (const std::exception& e) {
        return error("%s: Deserialize or I/O error - %s", __func__, e.what());
    }

    // Verify checksum
    CHashWriter hasher(SER_GETHASH, PROTOCOL_VERSION);
    hasher << hashBlock;
    hasher << blockundo;
    if (hashChecksum != hasher.GetHash())
        return error("%s: Checksum mismatch", __func__);

    return true;
}

/** Abort with a message */
bool AbortNode(const std::string& strMessage, const std::string& userMessage="")
{
    strMiscWarning = strMessage;
    LogPrintf("*** %s\n", strMessage);
    uiInterface.ThreadSafeMessageBox(
        userMessage.empty() ? _("Error: A fatal internal error occured, see debug.log for details") : userMessage,
        "", CClientUIInterface::MSG_ERROR);
    StartShutdown();
    return false;
}

bool AbortNode(CValidationState& state, const std::string& strMessage, const std::string& userMessage="")
{
    AbortNode(strMessage, userMessage);
    return state.Error(strMessage);
}

} // anon namespace

/**
 * Apply the undo operation of a CTxInUndo to the given chain state.
 * @param undo The undo object.
 * @param view The coins view to which to apply the changes.
 * @param out The out point that corresponds to the tx input.
 * @return True on success.
 */
static bool ApplyTxInUndo(const CTxInUndo& undo, CCoinsViewCache& view, const COutPoint& out)
{
    bool fClean = true;

    CCoinsModifier coins = view.ModifyCoins(out.hash);
    if (undo.nHeight != 0) {
        // undo data contains height: this is the last output of the prevout tx being spent
        if (!coins->IsPruned())
            fClean = fClean && error("%s: undo data overwriting existing transaction", __func__);
        coins->Clear();
        coins->fCoinBase = undo.fCoinBase;
        coins->nHeight = undo.nHeight;
        coins->nVersion = undo.nVersion;
    } else {
        if (coins->IsPruned())
            fClean = fClean && error("%s: undo data adding output to missing transaction", __func__);
    }
    if (coins->IsAvailable(out.n))
        fClean = fClean && error("%s: undo data overwriting existing output", __func__);
    if (coins->vout.size() < out.n+1)
        coins->vout.resize(out.n+1);
    coins->vout[out.n] = undo.txout;

    return fClean;
}

bool DisconnectBlock(CBlock& block, CValidationState& state, CBlockIndex* pindex, CCoinsViewCache& view, bool* pfClean)
{
    assert(pindex->GetBlockHash() == view.GetBestBlock());

    if (pfClean)
        *pfClean = false;

    bool fClean = true;

    CBlockUndo blockUndo;
    CDiskBlockPos pos = pindex->GetUndoPos();
    if (pos.IsNull())
        return error("DisconnectBlock(): no undo data available");
    if (!UndoReadFromDisk(blockUndo, pos, pindex->pprev->GetBlockHash()))
        return error("DisconnectBlock(): failure reading undo data");

    if (blockUndo.vtxundo.size() + 1 != block.vtx.size())
        return error("DisconnectBlock(): block and undo data inconsistent");

    // undo transactions in reverse order
    for (int i = block.vtx.size() - 1; i >= 0; i--) {
        const CTransaction &tx = block.vtx[i];
        uint256 hash = tx.GetHash();

        // Check that all outputs are available and match the outputs in the block itself
        // exactly.
        {
        CCoinsModifier outs = view.ModifyCoins(hash);
        outs->ClearUnspendable();

        CCoins outsBlock(tx, pindex->nHeight);
        // The CCoins serialization does not serialize negative numbers.
        // No network rules currently depend on the version here, so an inconsistency is harmless
        // but it must be corrected before txout nversion ever influences a network rule.
        if (outsBlock.nVersion < 0)
            outs->nVersion = outsBlock.nVersion;
        if (*outs != outsBlock)
            fClean = fClean && error("DisconnectBlock(): added transaction mismatch? database corrupted");

        // remove outputs
        outs->Clear();
        }

        // restore inputs
        if (i > 0) { // not coinbases
            const CTxUndo &txundo = blockUndo.vtxundo[i-1];
            if (txundo.vprevout.size() != tx.vin.size())
                return error("DisconnectBlock(): transaction and undo data inconsistent");
            for (unsigned int j = tx.vin.size(); j-- > 0;) {
                const COutPoint &out = tx.vin[j].prevout;
                const CTxInUndo &undo = txundo.vprevout[j];
                if (!ApplyTxInUndo(undo, view, out))
                    fClean = false;
            }
        }
    }

    // move best block pointer to prevout block
    view.SetBestBlock(pindex->pprev->GetBlockHash());

    if (pfClean) {
        *pfClean = fClean;
        return true;
    }

    return fClean;
}

void static FlushBlockFile(bool fFinalize = false)
{
    LOCK(cs_LastBlockFile);

    CDiskBlockPos posOld(nLastBlockFile, 0);

    FILE *fileOld = OpenBlockFile(posOld);
    if (fileOld) {
        if (fFinalize)
            TruncateFile(fileOld, vinfoBlockFile[nLastBlockFile].nSize);
        FileCommit(fileOld);
        fclose(fileOld);
    }

    fileOld = OpenUndoFile(posOld);
    if (fileOld) {
        if (fFinalize)
            TruncateFile(fileOld, vinfoBlockFile[nLastBlockFile].nUndoSize);
        FileCommit(fileOld);
        fclose(fileOld);
    }
}

bool FindUndoPos(CValidationState &state, int nFile, CDiskBlockPos &pos, unsigned int nAddSize);

static CCheckQueue<CScriptCheck> scriptcheckqueue(128);

void ThreadScriptCheck() {
    RenameThread("bitcoin-scriptch");
    scriptcheckqueue.Thread();
}

//
// Called periodically asynchronously; alerts if it smells like
// we're being fed a bad chain (blocks being generated much
// too slowly or too quickly).
//
void PartitionCheck(bool (*initialDownloadCheck)(), CCriticalSection& cs, const CChain& chain, int64_t nPowTargetSpacing)
{
    if (initialDownloadCheck()) return;

    static int64_t lastAlertTime = 0;
    int64_t now = GetAdjustedTime();
    if (lastAlertTime > now-60*60*24) return; // Alert at most once per day

    const int SPAN_HOURS=4;
    const int SPAN_SECONDS=SPAN_HOURS*60*60;
    int BLOCKS_EXPECTED = SPAN_SECONDS / nPowTargetSpacing;

    boost::math::poisson_distribution<double> poisson(BLOCKS_EXPECTED);

    std::string strWarning;
    int64_t startTime = GetAdjustedTime()-SPAN_SECONDS;

    LOCK(cs);
    int h = chain.Height();
    while (h > 0 && chain[h]->GetBlockTime() >= startTime)
        --h;
    int nBlocks = chain.Height()-h;

    // How likely is it to find that many by chance?
    double p = boost::math::pdf(poisson, nBlocks);

    LogPrint("partitioncheck", "%s : Found %d blocks in the last %d hours\n", __func__, nBlocks, SPAN_HOURS);
    LogPrint("partitioncheck", "%s : likelihood: %g\n", __func__, p);

    // Aim for one false-positive about every fifty years of normal running:
    const int FIFTY_YEARS = 50*365*24*60*60;
    double alertThreshold = 1.0 / (FIFTY_YEARS / SPAN_SECONDS);

    if (p <= alertThreshold && nBlocks < BLOCKS_EXPECTED)
    {
        // Many fewer blocks than expected: alert!
        strWarning = strprintf(_("WARNING: check your network connection, %d blocks received in the last %d hours (%d expected)"),
                               nBlocks, SPAN_HOURS, BLOCKS_EXPECTED);
    }
    else if (p <= alertThreshold && nBlocks > BLOCKS_EXPECTED)
    {
        // Many more blocks than expected: alert!
        strWarning = strprintf(_("WARNING: abnormally high number of blocks generated, %d blocks received in the last %d hours (%d expected)"),
                               nBlocks, SPAN_HOURS, BLOCKS_EXPECTED);
    }
    if (!strWarning.empty())
    {
        strMiscWarning = strWarning;
        CAlert::Notify(strWarning, true);
        lastAlertTime = now;
    }
}

static int64_t nTimeVerify = 0;
static int64_t nTimeConnect = 0;
static int64_t nTimeIndex = 0;
static int64_t nTimeCallbacks = 0;
static int64_t nTimeTotal = 0;

bool ConnectBlock(const CBlock& block, CValidationState& state, CBlockIndex* pindex, CCoinsViewCache& view, bool fJustCheck)
{
    const CChainParams& chainparams = Params();
    AssertLockHeld(cs_main);
    // Check it again in case a previous version let a bad block in
    if (!CheckBlock(block, state, !fJustCheck, !fJustCheck))
        return false;

    // verify that the view's current state corresponds to the previous block
    uint256 hashPrevBlock = pindex->pprev == NULL ? uint256() : pindex->pprev->GetBlockHash();
    assert(hashPrevBlock == view.GetBestBlock());

    // Special case for the genesis block, skipping connection of its transactions
    // (its coinbase is unspendable)
    if (block.GetHash() == chainparams.GetConsensus().hashGenesisBlock) {
        if (!fJustCheck)
            view.SetBestBlock(pindex->GetBlockHash());
        return true;
    }

    bool fScriptChecks = true;
    if (fCheckpointsEnabled) {
        CBlockIndex *pindexLastCheckpoint = Checkpoints::GetLastCheckpoint(chainparams.Checkpoints());
        if (pindexLastCheckpoint && pindexLastCheckpoint->GetAncestor(pindex->nHeight) == pindex) {
            // This block is an ancestor of a checkpoint: disable script checks
            fScriptChecks = false;
        }
    }

    // Do not allow blocks that contain transactions which 'overwrite' older transactions,
    // unless those are already completely spent.
    // If such overwrites are allowed, coinbases and transactions depending upon those
    // can be duplicated to remove the ability to spend the first instance -- even after
    // being sent to another address.
    // See BIP30 and http://r6.ca/blog/20120206T005236Z.html for more information.
    // This logic is not necessary for memory pool transactions, as AcceptToMemoryPool
    // already refuses previously-known transaction ids entirely.
    // This rule was originally applied to all blocks with a timestamp after March 15, 2012, 0:00 UTC.
    // Now that the whole chain is irreversibly beyond that time it is applied to all blocks except the
    // two in the chain that violate it. This prevents exploiting the issue against nodes during their
    // initial block download.
    bool fEnforceBIP30 = (!pindex->phashBlock) || // Enforce on CreateNewBlock invocations which don't have a hash.
                          !((pindex->nHeight==91842 && pindex->GetBlockHash() == uint256S("0x00000000000a4d0a398161ffc163c503763b1f4360639393e0e4c8e300e0caec")) ||
                           (pindex->nHeight==91880 && pindex->GetBlockHash() == uint256S("0x00000000000743f190a18c5577a3c2d2a1f610ae9601ac046a38084ccb7cd721")));
    if (fEnforceBIP30) {
        BOOST_FOREACH(const CTransaction& tx, block.vtx) {
            const CCoins* coins = view.AccessCoins(tx.GetHash());
            if (coins && !coins->IsPruned())
                return state.DoS(100, error("ConnectBlock(): tried to overwrite transaction"),
                                 REJECT_INVALID, "bad-txns-BIP30");
        }
    }

    // BIP16 didn't become active until Apr 1 2012
    int64_t nBIP16SwitchTime = 1333238400;
    bool fStrictPayToScriptHash = (pindex->GetBlockTime() >= nBIP16SwitchTime);

    unsigned int flags = fStrictPayToScriptHash ? SCRIPT_VERIFY_P2SH : SCRIPT_VERIFY_NONE;

    // Start enforcing the DERSIG (BIP66) rules, for block.nVersion=3 blocks, when 75% of the network has upgraded:
    if (block.nVersion.GetBaseVersion() >= 3 && IsSuperMajority(3, pindex->pprev, chainparams.GetConsensus().nMajorityEnforceBlockUpgrade, chainparams.GetConsensus())) {
        flags |= SCRIPT_VERIFY_DERSIG;
    }

    CBlockUndo blockundo;

    CCheckQueueControl<CScriptCheck> control(fScriptChecks && nScriptCheckThreads ? &scriptcheckqueue : NULL);

    int64_t nTimeStart = GetTimeMicros();
    CAmount nFees = 0;
    int nInputs = 0;
    unsigned int nSigOps = 0;
    CDiskTxPos pos(pindex->GetBlockPos(), GetSizeOfCompactSize(block.vtx.size()));
    std::vector<std::pair<uint256, CDiskTxPos> > vPos;
    vPos.reserve(block.vtx.size());
    blockundo.vtxundo.reserve(block.vtx.size() - 1);
    for (unsigned int i = 0; i < block.vtx.size(); i++)
    {
        const CTransaction &tx = block.vtx[i];

        nInputs += tx.vin.size();
        nSigOps += GetLegacySigOpCount(tx);
        if (nSigOps > MAX_BLOCK_SIGOPS)
            return state.DoS(100, error("ConnectBlock(): too many sigops"),
                             REJECT_INVALID, "bad-blk-sigops");

        if (!tx.IsCoinBase())
        {
            if (!view.HaveInputs(tx))
                return state.DoS(100, error("ConnectBlock(): inputs missing/spent"),
                                 REJECT_INVALID, "bad-txns-inputs-missingorspent");

            if (fStrictPayToScriptHash)
            {
                // Add in sigops done by pay-to-script-hash inputs;
                // this is to prevent a "rogue miner" from creating
                // an incredibly-expensive-to-validate block.
                nSigOps += GetP2SHSigOpCount(tx, view);
                if (nSigOps > MAX_BLOCK_SIGOPS)
                    return state.DoS(100, error("ConnectBlock(): too many sigops"),
                                     REJECT_INVALID, "bad-blk-sigops");
            }

            nFees += view.GetValueIn(tx)-tx.GetValueOut();

            std::vector<CScriptCheck> vChecks;
            if (!CheckInputs(tx, state, view, fScriptChecks, flags, false, nScriptCheckThreads ? &vChecks : NULL))
                return false;
            control.Add(vChecks);
        }

        CTxUndo undoDummy;
        if (i > 0) {
            blockundo.vtxundo.push_back(CTxUndo());
        }
        UpdateCoins(tx, state, view, i == 0 ? undoDummy : blockundo.vtxundo.back(), pindex->nHeight);

        vPos.push_back(std::make_pair(tx.GetHash(), pos));
        pos.nTxOffset += ::GetSerializeSize(tx, SER_DISK, CLIENT_VERSION);
    }
    int64_t nTime1 = GetTimeMicros(); nTimeConnect += nTime1 - nTimeStart;
    LogPrint("bench", "      - Connect %u transactions: %.2fms (%.3fms/tx, %.3fms/txin) [%.2fs]\n", (unsigned)block.vtx.size(), 0.001 * (nTime1 - nTimeStart), 0.001 * (nTime1 - nTimeStart) / block.vtx.size(), nInputs <= 1 ? 0 : 0.001 * (nTime1 - nTimeStart) / (nInputs-1), nTimeConnect * 0.000001);

    CAmount blockReward = nFees + GetBlockSubsidy(pindex->nHeight, chainparams.GetConsensus());
    if (block.vtx[0].GetValueOut() > blockReward)
        return state.DoS(100,
                         error("ConnectBlock(): coinbase pays too much (actual=%d vs limit=%d)",
                               block.vtx[0].GetValueOut(), blockReward),
                               REJECT_INVALID, "bad-cb-amount");

    if (!control.Wait())
        return state.DoS(100, false);
    int64_t nTime2 = GetTimeMicros(); nTimeVerify += nTime2 - nTimeStart;
    LogPrint("bench", "    - Verify %u txins: %.2fms (%.3fms/txin) [%.2fs]\n", nInputs - 1, 0.001 * (nTime2 - nTimeStart), nInputs <= 1 ? 0 : 0.001 * (nTime2 - nTimeStart) / (nInputs-1), nTimeVerify * 0.000001);

    if (fJustCheck)
        return true;

    // Write undo information to disk
    if (pindex->GetUndoPos().IsNull() || !pindex->IsValid(BLOCK_VALID_SCRIPTS))
    {
        if (pindex->GetUndoPos().IsNull()) {
            CDiskBlockPos pos;
            if (!FindUndoPos(state, pindex->nFile, pos, ::GetSerializeSize(blockundo, SER_DISK, CLIENT_VERSION) + 40))
                return error("ConnectBlock(): FindUndoPos failed");
            if (!UndoWriteToDisk(blockundo, pos, pindex->pprev->GetBlockHash(), chainparams.MessageStart()))
                return AbortNode(state, "Failed to write undo data");

            // update nUndoPos in block index
            pindex->nUndoPos = pos.nPos;
            pindex->nStatus |= BLOCK_HAVE_UNDO;
        }

        pindex->RaiseValidity(BLOCK_VALID_SCRIPTS);
        setDirtyBlockIndex.insert(pindex);
    }

    if (fTxIndex)
        if (!pblocktree->WriteTxIndex(vPos))
            return AbortNode(state, "Failed to write transaction index");

    // add this block to the view's block chain
    view.SetBestBlock(pindex->GetBlockHash());

    int64_t nTime3 = GetTimeMicros(); nTimeIndex += nTime3 - nTime2;
    LogPrint("bench", "    - Index writing: %.2fms [%.2fs]\n", 0.001 * (nTime3 - nTime2), nTimeIndex * 0.000001);

    // Watch for changes to the previous coinbase transaction.
    static uint256 hashPrevBestCoinBase;
    GetMainSignals().UpdatedTransaction(hashPrevBestCoinBase);
    hashPrevBestCoinBase = block.vtx[0].GetHash();

    int64_t nTime4 = GetTimeMicros(); nTimeCallbacks += nTime4 - nTime3;
    LogPrint("bench", "    - Callbacks: %.2fms [%.2fs]\n", 0.001 * (nTime4 - nTime3), nTimeCallbacks * 0.000001);

    return true;
}

enum FlushStateMode {
    FLUSH_STATE_NONE,
    FLUSH_STATE_IF_NEEDED,
    FLUSH_STATE_PERIODIC,
    FLUSH_STATE_ALWAYS
};

/**
 * Update the on-disk chain state.
 * The caches and indexes are flushed depending on the mode we're called with
 * if they're too large, if it's been a while since the last write,
 * or always and in all cases if we're in prune mode and are deleting files.
 */
bool static FlushStateToDisk(CValidationState &state, FlushStateMode mode) {
    LOCK2(cs_main, cs_LastBlockFile);
    static int64_t nLastWrite = 0;
    static int64_t nLastFlush = 0;
    static int64_t nLastSetChain = 0;
    std::set<int> setFilesToPrune;
    bool fFlushForPrune = false;
    try {
    if (fPruneMode && fCheckForPruning) {
        FindFilesToPrune(setFilesToPrune);
        fCheckForPruning = false;
        if (!setFilesToPrune.empty()) {
            fFlushForPrune = true;
            if (!fHavePruned) {
                pblocktree->WriteFlag("prunedblockfiles", true);
                fHavePruned = true;
            }
        }
    }
    int64_t nNow = GetTimeMicros();
    // Avoid writing/flushing immediately after startup.
    if (nLastWrite == 0) {
        nLastWrite = nNow;
    }
    if (nLastFlush == 0) {
        nLastFlush = nNow;
    }
    if (nLastSetChain == 0) {
        nLastSetChain = nNow;
    }
    size_t cacheSize = pcoinsTip->DynamicMemoryUsage();
    // The cache is large and close to the limit, but we have time now (not in the middle of a block processing).
    bool fCacheLarge = mode == FLUSH_STATE_PERIODIC && cacheSize * (10.0/9) > nCoinCacheUsage;
    // The cache is over the limit, we have to write now.
    bool fCacheCritical = mode == FLUSH_STATE_IF_NEEDED && cacheSize > nCoinCacheUsage;
    // It's been a while since we wrote the block index to disk. Do this frequently, so we don't need to redownload after a crash.
    bool fPeriodicWrite = mode == FLUSH_STATE_PERIODIC && nNow > nLastWrite + (int64_t)DATABASE_WRITE_INTERVAL * 1000000;
    // It's been very long since we flushed the cache. Do this infrequently, to optimize cache usage.
    bool fPeriodicFlush = mode == FLUSH_STATE_PERIODIC && nNow > nLastFlush + (int64_t)DATABASE_FLUSH_INTERVAL * 1000000;
    // Combine all conditions that result in a full cache flush.
    bool fDoFullFlush = (mode == FLUSH_STATE_ALWAYS) || fCacheLarge || fCacheCritical || fPeriodicFlush || fFlushForPrune;
    // Write blocks and block index to disk.
    if (fDoFullFlush || fPeriodicWrite) {
        // Depend on nMinDiskSpace to ensure we can write block index
        if (!CheckDiskSpace(0))
            return state.Error("out of disk space");
        // First make sure all block and undo data is flushed to disk.
        FlushBlockFile();
        // Then update all block file information (which may refer to block and undo files).
        {
            std::vector<std::pair<int, const CBlockFileInfo*> > vFiles;
            vFiles.reserve(setDirtyFileInfo.size());
            for (set<int>::iterator it = setDirtyFileInfo.begin(); it != setDirtyFileInfo.end(); ) {
                vFiles.push_back(make_pair(*it, &vinfoBlockFile[*it]));
                setDirtyFileInfo.erase(it++);
            }
            std::vector<const CBlockIndex*> vBlocks;
            vBlocks.reserve(setDirtyBlockIndex.size());
            for (set<CBlockIndex*>::iterator it = setDirtyBlockIndex.begin(); it != setDirtyBlockIndex.end(); ) {
                vBlocks.push_back(*it);
                setDirtyBlockIndex.erase(it++);
            }
            if (!pblocktree->WriteBatchSync(vFiles, nLastBlockFile, vBlocks)) {
                return AbortNode(state, "Files to write to block index database");
            }
        }
        // Finally remove any pruned files
        if (fFlushForPrune)
            UnlinkPrunedFiles(setFilesToPrune);
        nLastWrite = nNow;
    }
    // Flush best chain related state. This can only be done if the blocks / block index write was also done.
    if (fDoFullFlush) {
        // Typical CCoins structures on disk are around 128 bytes in size.
        // Pushing a new one to the database can cause it to be written
        // twice (once in the log, and once in the tables). This is already
        // an overestimation, as most will delete an existing entry or
        // overwrite one. Still, use a conservative safety factor of 2.
        if (!CheckDiskSpace(128 * 2 * 2 * pcoinsTip->GetCacheSize()))
            return state.Error("out of disk space");
        // Flush the chainstate (which may refer to block index entries).
        if (!pcoinsTip->Flush())
            return AbortNode(state, "Failed to write to coin database");
        nLastFlush = nNow;
    }
    if ((mode == FLUSH_STATE_ALWAYS || mode == FLUSH_STATE_PERIODIC) && nNow > nLastSetChain + (int64_t)DATABASE_WRITE_INTERVAL * 1000000) {
        // Update best block in wallet (so we can detect restored wallets).
        GetMainSignals().SetBestChain(chainActive.GetLocator());
        nLastSetChain = nNow;
    }
    } catch (const std::runtime_error& e) {
        return AbortNode(state, std::string("System error while flushing: ") + e.what());
    }
    return true;
}

void FlushStateToDisk() {
    CValidationState state;
    FlushStateToDisk(state, FLUSH_STATE_ALWAYS);
}

void PruneAndFlush() {
    CValidationState state;
    fCheckForPruning = true;
    FlushStateToDisk(state, FLUSH_STATE_NONE);
}

/** Update chainActive and related internal data structures. */
void static UpdateTip(CBlockIndex *pindexNew) {
    const CChainParams& chainParams = Params();
    chainActive.SetTip(pindexNew);

    // New best block
    nTimeBestReceived = GetTime();
    mempool.AddTransactionsUpdated(1);

    LogPrintf("%s: new best=%s  height=%d  log2_work=%.8g  tx=%lu  date=%s progress=%f  cache=%.1fMiB(%utx)\n", __func__,
      chainActive.Tip()->GetBlockHash().ToString(), chainActive.Height(), log(chainActive.Tip()->nChainWork.getdouble())/log(2.0), (unsigned long)chainActive.Tip()->nChainTx,
      DateTimeStrFormat("%Y-%m-%d %H:%M:%S", chainActive.Tip()->GetBlockTime()),
      Checkpoints::GuessVerificationProgress(chainParams.Checkpoints(), chainActive.Tip()), pcoinsTip->DynamicMemoryUsage() * (1.0 / (1<<20)), pcoinsTip->GetCacheSize());

    cvBlockChange.notify_all();

    // Check the version of the last 100 blocks to see if we need to upgrade:
    static bool fWarned = false;
    if (!IsInitialBlockDownload() && !fWarned)
    {
        int nUpgraded = 0;
        const CBlockIndex* pindex = chainActive.Tip();
        for (int i = 0; i < 100 && pindex != NULL; i++)
        {
            if (pindex->nVersion.GetBaseVersion() > CBlock::CURRENT_VERSION)
                ++nUpgraded;
            pindex = pindex->pprev;
        }
        if (nUpgraded > 0)
            LogPrintf("%s: %d of last 100 blocks above version %d\n", __func__, nUpgraded, (int)CBlock::CURRENT_VERSION);
        if (nUpgraded > 100/2)
        {
            // strMiscWarning is read by GetWarnings(), called by Qt and the JSON-RPC code to warn the user:
            strMiscWarning = _("Warning: This version is obsolete; upgrade required!");
            CAlert::Notify(strMiscWarning, true);
            fWarned = true;
        }
    }
}

/** Disconnect chainActive's tip. */
bool static DisconnectTip(CValidationState &state) {
    CBlockIndex *pindexDelete = chainActive.Tip();
    assert(pindexDelete);
    mempool.check(pcoinsTip);
    // Read block from disk.
    CBlock block;
    if (!ReadBlockFromDisk(block, pindexDelete))
        return AbortNode(state, "Failed to read block");
    // Apply the block atomically to the chain state.
    int64_t nStart = GetTimeMicros();
    {
        CCoinsViewCache view(pcoinsTip);
        if (!DisconnectBlock(block, state, pindexDelete, view))
            return error("DisconnectTip(): DisconnectBlock %s failed", pindexDelete->GetBlockHash().ToString());
        assert(view.Flush());
    }
    LogPrint("bench", "- Disconnect block: %.2fms\n", (GetTimeMicros() - nStart) * 0.001);
    // Write the chain state to disk, if necessary.
    if (!FlushStateToDisk(state, FLUSH_STATE_IF_NEEDED))
        return false;
    // Resurrect mempool transactions from the disconnected block.
    BOOST_FOREACH(const CTransaction &tx, block.vtx) {
        // ignore validation errors in resurrected transactions
        list<CTransaction> removed;
        CValidationState stateDummy;
        if (tx.IsCoinBase() || !AcceptToMemoryPool(mempool, stateDummy, tx, false, NULL))
            mempool.remove(tx, removed, true);
    }
    mempool.removeCoinbaseSpends(pcoinsTip, pindexDelete->nHeight);
    mempool.check(pcoinsTip);
    // Update chainActive and related variables.
    UpdateTip(pindexDelete->pprev);
    // Let wallets know transactions went from 1-confirmed to
    // 0-confirmed or conflicted:
    BOOST_FOREACH(const CTransaction &tx, block.vtx) {
        SyncWithWallets(tx, NULL);
    }
    return true;
}

static int64_t nTimeReadFromDisk = 0;
static int64_t nTimeConnectTotal = 0;
static int64_t nTimeFlush = 0;
static int64_t nTimeChainState = 0;
static int64_t nTimePostConnect = 0;

/**
 * Connect a new block to chainActive. pblock is either NULL or a pointer to a CBlock
 * corresponding to pindexNew, to bypass loading it again from disk.
 */
bool static ConnectTip(CValidationState &state, CBlockIndex *pindexNew, CBlock *pblock) {
    assert(pindexNew->pprev == chainActive.Tip());
    mempool.check(pcoinsTip);
    // Read block from disk.
    int64_t nTime1 = GetTimeMicros();
    CBlock block;
    if (!pblock) {
        if (!ReadBlockFromDisk(block, pindexNew))
            return AbortNode(state, "Failed to read block");
        pblock = &block;
    }
    // Apply the block atomically to the chain state.
    int64_t nTime2 = GetTimeMicros(); nTimeReadFromDisk += nTime2 - nTime1;
    int64_t nTime3;
    LogPrint("bench", "  - Load block from disk: %.2fms [%.2fs]\n", (nTime2 - nTime1) * 0.001, nTimeReadFromDisk * 0.000001);
    {
        CCoinsViewCache view(pcoinsTip);
        CInv inv(MSG_BLOCK, pindexNew->GetBlockHash());
        bool rv = ConnectBlock(*pblock, state, pindexNew, view);
        GetMainSignals().BlockChecked(*pblock, state);
        if (!rv) {
            if (state.IsInvalid())
                InvalidBlockFound(pindexNew, state);
            return error("ConnectTip(): ConnectBlock %s failed", pindexNew->GetBlockHash().ToString());
        }
        mapBlockSource.erase(inv.hash);
        nTime3 = GetTimeMicros(); nTimeConnectTotal += nTime3 - nTime2;
        LogPrint("bench", "  - Connect total: %.2fms [%.2fs]\n", (nTime3 - nTime2) * 0.001, nTimeConnectTotal * 0.000001);
        assert(view.Flush());
    }
    int64_t nTime4 = GetTimeMicros(); nTimeFlush += nTime4 - nTime3;
    LogPrint("bench", "  - Flush: %.2fms [%.2fs]\n", (nTime4 - nTime3) * 0.001, nTimeFlush * 0.000001);
    // Write the chain state to disk, if necessary.
    if (!FlushStateToDisk(state, FLUSH_STATE_IF_NEEDED))
        return false;
    int64_t nTime5 = GetTimeMicros(); nTimeChainState += nTime5 - nTime4;
    LogPrint("bench", "  - Writing chainstate: %.2fms [%.2fs]\n", (nTime5 - nTime4) * 0.001, nTimeChainState * 0.000001);
    // Remove conflicting transactions from the mempool.
    list<CTransaction> txConflicted;
    mempool.removeForBlock(pblock->vtx, pindexNew->nHeight, txConflicted, !IsInitialBlockDownload());
    mempool.check(pcoinsTip);
    // Update chainActive & related variables.
    UpdateTip(pindexNew);
    // Tell wallet about transactions that went from mempool
    // to conflicted:
    BOOST_FOREACH(const CTransaction &tx, txConflicted) {
        SyncWithWallets(tx, NULL);
    }
    // ... and about transactions that got confirmed:
    BOOST_FOREACH(const CTransaction &tx, pblock->vtx) {
        SyncWithWallets(tx, pblock);
    }

    int64_t nTime6 = GetTimeMicros(); nTimePostConnect += nTime6 - nTime5; nTimeTotal += nTime6 - nTime1;
    LogPrint("bench", "  - Connect postprocess: %.2fms [%.2fs]\n", (nTime6 - nTime5) * 0.001, nTimePostConnect * 0.000001);
    LogPrint("bench", "- Connect block: %.2fms [%.2fs]\n", (nTime6 - nTime1) * 0.001, nTimeTotal * 0.000001);
    return true;
}

/**
 * Return the tip of the chain with the most work in it, that isn't
 * known to be invalid (it's however far from certain to be valid).
 */
static CBlockIndex* FindMostWorkChain() {
    do {
        CBlockIndex *pindexNew = NULL;

        // Find the best candidate header.
        {
            std::set<CBlockIndex*, CBlockIndexWorkComparator>::reverse_iterator it = setBlockIndexCandidates.rbegin();
            if (it == setBlockIndexCandidates.rend())
                return NULL;
            pindexNew = *it;
        }

        // Check whether all blocks on the path between the currently active chain and the candidate are valid.
        // Just going until the active chain is an optimization, as we know all blocks in it are valid already.
        CBlockIndex *pindexTest = pindexNew;
        bool fInvalidAncestor = false;
        while (pindexTest && !chainActive.Contains(pindexTest)) {
            assert(pindexTest->nChainTx || pindexTest->nHeight == 0);

            // Pruned nodes may have entries in setBlockIndexCandidates for
            // which block files have been deleted.  Remove those as candidates
            // for the most work chain if we come across them; we can't switch
            // to a chain unless we have all the non-active-chain parent blocks.
            bool fFailedChain = pindexTest->nStatus & BLOCK_FAILED_MASK;
            bool fMissingData = !(pindexTest->nStatus & BLOCK_HAVE_DATA);
            if (fFailedChain || fMissingData) {
                // Candidate chain is not usable (either invalid or missing data)
                if (fFailedChain && (pindexBestInvalid == NULL || pindexNew->nChainWork > pindexBestInvalid->nChainWork))
                    pindexBestInvalid = pindexNew;
                CBlockIndex *pindexFailed = pindexNew;
                // Remove the entire chain from the set.
                while (pindexTest != pindexFailed) {
                    if (fFailedChain) {
                        pindexFailed->nStatus |= BLOCK_FAILED_CHILD;
                    } else if (fMissingData) {
                        // If we're missing data, then add back to mapBlocksUnlinked,
                        // so that if the block arrives in the future we can try adding
                        // to setBlockIndexCandidates again.
                        mapBlocksUnlinked.insert(std::make_pair(pindexFailed->pprev, pindexFailed));
                    }
                    setBlockIndexCandidates.erase(pindexFailed);
                    pindexFailed = pindexFailed->pprev;
                }
                setBlockIndexCandidates.erase(pindexTest);
                fInvalidAncestor = true;
                break;
            }
            pindexTest = pindexTest->pprev;
        }
        if (!fInvalidAncestor)
            return pindexNew;
    } while(true);
}

/** Delete all entries in setBlockIndexCandidates that are worse than the current tip. */
static void PruneBlockIndexCandidates() {
    // Note that we can't delete the current block itself, as we may need to return to it later in case a
    // reorganization to a better block fails.
    std::set<CBlockIndex*, CBlockIndexWorkComparator>::iterator it = setBlockIndexCandidates.begin();
    while (it != setBlockIndexCandidates.end() && setBlockIndexCandidates.value_comp()(*it, chainActive.Tip())) {
        setBlockIndexCandidates.erase(it++);
    }
    // Either the current tip or a successor of it we're working towards is left in setBlockIndexCandidates.
    assert(!setBlockIndexCandidates.empty());
}

/**
 * Try to make some progress towards making pindexMostWork the active block.
 * pblock is either NULL or a pointer to a CBlock corresponding to pindexMostWork.
 */
static bool ActivateBestChainStep(CValidationState &state, CBlockIndex *pindexMostWork, CBlock *pblock) {
    AssertLockHeld(cs_main);
    bool fInvalidFound = false;
    const CBlockIndex *pindexOldTip = chainActive.Tip();
    const CBlockIndex *pindexFork = chainActive.FindFork(pindexMostWork);

    // Disconnect active blocks which are no longer in the best chain.
    while (chainActive.Tip() && chainActive.Tip() != pindexFork) {
        if (!DisconnectTip(state))
            return false;
    }

    // Build list of new blocks to connect.
    std::vector<CBlockIndex*> vpindexToConnect;
    bool fContinue = true;
    int nHeight = pindexFork ? pindexFork->nHeight : -1;
    while (fContinue && nHeight != pindexMostWork->nHeight) {
    // Don't iterate the entire list of potential improvements toward the best tip, as we likely only need
    // a few blocks along the way.
    int nTargetHeight = std::min(nHeight + 32, pindexMostWork->nHeight);
    vpindexToConnect.clear();
    vpindexToConnect.reserve(nTargetHeight - nHeight);
    CBlockIndex *pindexIter = pindexMostWork->GetAncestor(nTargetHeight);
    while (pindexIter && pindexIter->nHeight != nHeight) {
        vpindexToConnect.push_back(pindexIter);
        pindexIter = pindexIter->pprev;
    }
    nHeight = nTargetHeight;

    // Connect new blocks.
    BOOST_REVERSE_FOREACH(CBlockIndex *pindexConnect, vpindexToConnect) {
        if (!ConnectTip(state, pindexConnect, pindexConnect == pindexMostWork ? pblock : NULL)) {
            if (state.IsInvalid()) {
                // The block violates a consensus rule.
                if (!state.CorruptionPossible())
                    InvalidChainFound(vpindexToConnect.back());
                state = CValidationState();
                fInvalidFound = true;
                fContinue = false;
                break;
            } else {
                // A system error occurred (disk space, database error, ...).
                return false;
            }
        } else {
            PruneBlockIndexCandidates();
            if (!pindexOldTip || chainActive.Tip()->nChainWork > pindexOldTip->nChainWork) {
                // We're in a better position than we were. Return temporarily to release the lock.
                fContinue = false;
                break;
            }
        }
    }
    }

    // Callbacks/notifications for a new best chain.
    if (fInvalidFound)
        CheckForkWarningConditionsOnNewFork(vpindexToConnect.back());
    else
        CheckForkWarningConditions();

    return true;
}

/**
 * Make the best chain active, in multiple steps. The result is either failure
 * or an activated best chain. pblock is either NULL or a pointer to a block
 * that is already loaded (to avoid loading it again from disk).
 */
bool ActivateBestChain(CValidationState &state, CBlock *pblock) {
    CBlockIndex *pindexNewTip = NULL;
    CBlockIndex *pindexMostWork = NULL;
    const CChainParams& chainParams = Params();
    do {
        boost::this_thread::interruption_point();

        bool fInitialDownload;
        {
            LOCK(cs_main);
            pindexMostWork = FindMostWorkChain();

            // Whether we have anything to do at all.
            if (pindexMostWork == NULL || pindexMostWork == chainActive.Tip())
                return true;

            if (!ActivateBestChainStep(state, pindexMostWork, pblock && pblock->GetHash() == pindexMostWork->GetBlockHash() ? pblock : NULL))
                return false;

            pindexNewTip = chainActive.Tip();
            fInitialDownload = IsInitialBlockDownload();
        }
        // When we reach this point, we switched to a new tip (stored in pindexNewTip).

        // Notifications/callbacks that can run without cs_main
        if (!fInitialDownload) {
            uint256 hashNewTip = pindexNewTip->GetBlockHash();
            // Relay inventory, but don't relay old inventory during initial block download.
            int nBlockEstimate = 0;
            if (fCheckpointsEnabled)
                nBlockEstimate = Checkpoints::GetTotalBlocksEstimate(chainParams.Checkpoints());
            // Don't relay blocks if pruning -- could cause a peer to try to download, resulting
            // in a stalled download if the block file is pruned before the request.
            if (nLocalServices & NODE_NETWORK) {
                LOCK(cs_vNodes);
                BOOST_FOREACH(CNode* pnode, vNodes)
                    if (chainActive.Height() > (pnode->nStartingHeight != -1 ? pnode->nStartingHeight - 2000 : nBlockEstimate))
                        pnode->PushInventory(CInv(MSG_BLOCK, hashNewTip));
            }
            // Notify external listeners about the new tip.
            uiInterface.NotifyBlockTip(hashNewTip);
        }
    } while(pindexMostWork != chainActive.Tip());
    CheckBlockIndex();

    // Write changes periodically to disk, after relay.
    if (!FlushStateToDisk(state, FLUSH_STATE_PERIODIC)) {
        return false;
    }

    return true;
}

bool InvalidateBlock(CValidationState& state, CBlockIndex *pindex) {
    AssertLockHeld(cs_main);

    // Mark the block itself as invalid.
    pindex->nStatus |= BLOCK_FAILED_VALID;
    setDirtyBlockIndex.insert(pindex);
    setBlockIndexCandidates.erase(pindex);

    while (chainActive.Contains(pindex)) {
        CBlockIndex *pindexWalk = chainActive.Tip();
        pindexWalk->nStatus |= BLOCK_FAILED_CHILD;
        setDirtyBlockIndex.insert(pindexWalk);
        setBlockIndexCandidates.erase(pindexWalk);
        // ActivateBestChain considers blocks already in chainActive
        // unconditionally valid already, so force disconnect away from it.
        if (!DisconnectTip(state)) {
            return false;
        }
    }

    // The resulting new best tip may not be in setBlockIndexCandidates anymore, so
    // add it again.
    BlockMap::iterator it = mapBlockIndex.begin();
    while (it != mapBlockIndex.end()) {
        if (it->second->IsValid(BLOCK_VALID_TRANSACTIONS) && it->second->nChainTx && !setBlockIndexCandidates.value_comp()(it->second, chainActive.Tip())) {
            setBlockIndexCandidates.insert(it->second);
        }
        it++;
    }

    InvalidChainFound(pindex);
    return true;
}

bool ReconsiderBlock(CValidationState& state, CBlockIndex *pindex) {
    AssertLockHeld(cs_main);

    int nHeight = pindex->nHeight;

    // Remove the invalidity flag from this block and all its descendants.
    BlockMap::iterator it = mapBlockIndex.begin();
    while (it != mapBlockIndex.end()) {
        if (!it->second->IsValid() && it->second->GetAncestor(nHeight) == pindex) {
            it->second->nStatus &= ~BLOCK_FAILED_MASK;
            setDirtyBlockIndex.insert(it->second);
            if (it->second->IsValid(BLOCK_VALID_TRANSACTIONS) && it->second->nChainTx && setBlockIndexCandidates.value_comp()(chainActive.Tip(), it->second)) {
                setBlockIndexCandidates.insert(it->second);
            }
            if (it->second == pindexBestInvalid) {
                // Reset invalid block marker if it was pointing to one of those.
                pindexBestInvalid = NULL;
            }
        }
        it++;
    }

    // Remove the invalidity flag from all ancestors too.
    while (pindex != NULL) {
        if (pindex->nStatus & BLOCK_FAILED_MASK) {
            pindex->nStatus &= ~BLOCK_FAILED_MASK;
            setDirtyBlockIndex.insert(pindex);
        }
        pindex = pindex->pprev;
    }
    return true;
}

CBlockIndex* AddToBlockIndex(const CBlockHeader& block)
{
    // Check for duplicate
    uint256 hash = block.GetHash();
    BlockMap::iterator it = mapBlockIndex.find(hash);
    if (it != mapBlockIndex.end())
        return it->second;

    // Construct new block index object
    CBlockIndex* pindexNew = new CBlockIndex(block);
    assert(pindexNew);
    // We assign the sequence id to blocks only when the full data is available,
    // to avoid miners withholding blocks but broadcasting headers, to get a
    // competitive advantage.
    pindexNew->nSequenceId = 0;
    BlockMap::iterator mi = mapBlockIndex.insert(make_pair(hash, pindexNew)).first;
    pindexNew->phashBlock = &((*mi).first);
    BlockMap::iterator miPrev = mapBlockIndex.find(block.hashPrevBlock);
    if (miPrev != mapBlockIndex.end())
    {
        pindexNew->pprev = (*miPrev).second;
        pindexNew->nHeight = pindexNew->pprev->nHeight + 1;
        pindexNew->BuildSkip();
    }
    pindexNew->nChainWork = (pindexNew->pprev ? pindexNew->pprev->nChainWork : 0) + GetBlockProof(*pindexNew);
    pindexNew->RaiseValidity(BLOCK_VALID_TREE);
    if (pindexBestHeader == NULL || pindexBestHeader->nChainWork < pindexNew->nChainWork)
        pindexBestHeader = pindexNew;

    setDirtyBlockIndex.insert(pindexNew);

    return pindexNew;
}

/** Mark a block as having its data received and checked (up to BLOCK_VALID_TRANSACTIONS). */
bool ReceivedBlockTransactions(const CBlock &block, CValidationState& state, CBlockIndex *pindexNew, const CDiskBlockPos& pos)
{
    pindexNew->nTx = block.vtx.size();
    pindexNew->nChainTx = 0;
    pindexNew->nFile = pos.nFile;
    pindexNew->nDataPos = pos.nPos;
    pindexNew->nUndoPos = 0;
    pindexNew->nStatus |= BLOCK_HAVE_DATA;
    pindexNew->RaiseValidity(BLOCK_VALID_TRANSACTIONS);
    setDirtyBlockIndex.insert(pindexNew);

    if (pindexNew->pprev == NULL || pindexNew->pprev->nChainTx) {
        // If pindexNew is the genesis block or all parents are BLOCK_VALID_TRANSACTIONS.
        deque<CBlockIndex*> queue;
        queue.push_back(pindexNew);

        // Recursively process any descendant blocks that now may be eligible to be connected.
        while (!queue.empty()) {
            CBlockIndex *pindex = queue.front();
            queue.pop_front();
            pindex->nChainTx = (pindex->pprev ? pindex->pprev->nChainTx : 0) + pindex->nTx;
            {
                LOCK(cs_nBlockSequenceId);
                pindex->nSequenceId = nBlockSequenceId++;
            }
            if (chainActive.Tip() == NULL || !setBlockIndexCandidates.value_comp()(pindex, chainActive.Tip())) {
                setBlockIndexCandidates.insert(pindex);
            }
            std::pair<std::multimap<CBlockIndex*, CBlockIndex*>::iterator, std::multimap<CBlockIndex*, CBlockIndex*>::iterator> range = mapBlocksUnlinked.equal_range(pindex);
            while (range.first != range.second) {
                std::multimap<CBlockIndex*, CBlockIndex*>::iterator it = range.first;
                queue.push_back(it->second);
                range.first++;
                mapBlocksUnlinked.erase(it);
            }
        }
    } else {
        if (pindexNew->pprev && pindexNew->pprev->IsValid(BLOCK_VALID_TREE)) {
            mapBlocksUnlinked.insert(std::make_pair(pindexNew->pprev, pindexNew));
        }
    }

    return true;
}

bool FindBlockPos(CValidationState &state, CDiskBlockPos &pos, unsigned int nAddSize, unsigned int nHeight, uint64_t nTime, bool fKnown = false)
{
    LOCK(cs_LastBlockFile);

    unsigned int nFile = fKnown ? pos.nFile : nLastBlockFile;
    if (vinfoBlockFile.size() <= nFile) {
        vinfoBlockFile.resize(nFile + 1);
    }

    if (!fKnown) {
        while (vinfoBlockFile[nFile].nSize + nAddSize >= MAX_BLOCKFILE_SIZE) {
            LogPrintf("Leaving block file %i: %s\n", nFile, vinfoBlockFile[nFile].ToString());
            FlushBlockFile(true);
            nFile++;
            if (vinfoBlockFile.size() <= nFile) {
                vinfoBlockFile.resize(nFile + 1);
            }
        }
        pos.nFile = nFile;
        pos.nPos = vinfoBlockFile[nFile].nSize;
    }

    nLastBlockFile = nFile;
    vinfoBlockFile[nFile].AddBlock(nHeight, nTime);
    if (fKnown)
        vinfoBlockFile[nFile].nSize = std::max(pos.nPos + nAddSize, vinfoBlockFile[nFile].nSize);
    else
        vinfoBlockFile[nFile].nSize += nAddSize;

    if (!fKnown) {
        unsigned int nOldChunks = (pos.nPos + BLOCKFILE_CHUNK_SIZE - 1) / BLOCKFILE_CHUNK_SIZE;
        unsigned int nNewChunks = (vinfoBlockFile[nFile].nSize + BLOCKFILE_CHUNK_SIZE - 1) / BLOCKFILE_CHUNK_SIZE;
        if (nNewChunks > nOldChunks) {
            if (fPruneMode)
                fCheckForPruning = true;
            if (CheckDiskSpace(nNewChunks * BLOCKFILE_CHUNK_SIZE - pos.nPos)) {
                FILE *file = OpenBlockFile(pos);
                if (file) {
                    LogPrintf("Pre-allocating up to position 0x%x in blk%05u.dat\n", nNewChunks * BLOCKFILE_CHUNK_SIZE, pos.nFile);
                    AllocateFileRange(file, pos.nPos, nNewChunks * BLOCKFILE_CHUNK_SIZE - pos.nPos);
                    fclose(file);
                }
            }
            else
                return state.Error("out of disk space");
        }
    }

    setDirtyFileInfo.insert(nFile);
    return true;
}

bool FindUndoPos(CValidationState &state, int nFile, CDiskBlockPos &pos, unsigned int nAddSize)
{
    pos.nFile = nFile;

    LOCK(cs_LastBlockFile);

    unsigned int nNewSize;
    pos.nPos = vinfoBlockFile[nFile].nUndoSize;
    nNewSize = vinfoBlockFile[nFile].nUndoSize += nAddSize;
    setDirtyFileInfo.insert(nFile);

    unsigned int nOldChunks = (pos.nPos + UNDOFILE_CHUNK_SIZE - 1) / UNDOFILE_CHUNK_SIZE;
    unsigned int nNewChunks = (nNewSize + UNDOFILE_CHUNK_SIZE - 1) / UNDOFILE_CHUNK_SIZE;
    if (nNewChunks > nOldChunks) {
        if (fPruneMode)
            fCheckForPruning = true;
        if (CheckDiskSpace(nNewChunks * UNDOFILE_CHUNK_SIZE - pos.nPos)) {
            FILE *file = OpenUndoFile(pos);
            if (file) {
                LogPrintf("Pre-allocating up to position 0x%x in rev%05u.dat\n", nNewChunks * UNDOFILE_CHUNK_SIZE, pos.nFile);
                AllocateFileRange(file, pos.nPos, nNewChunks * UNDOFILE_CHUNK_SIZE - pos.nPos);
                fclose(file);
            }
        }
        else
            return state.Error("out of disk space");
    }

    return true;
}

bool CheckBlockHeader(const CBlockHeader& block, CValidationState& state, bool fCheckPOW)
{
    // Check proof of work matches claimed amount
    if (fCheckPOW && !CheckProofOfWork(block, Params().GetConsensus()))
        return state.DoS(50, error("CheckBlockHeader(): proof of work failed"),
                         REJECT_INVALID, "high-hash");

    // Check timestamp
    if (block.GetBlockTime() > GetAdjustedTime() + 2 * 60 * 60)
        return state.Invalid(error("CheckBlockHeader(): block timestamp too far in the future"),
                             REJECT_INVALID, "time-too-new");

    return true;
}

bool CheckBlock(const CBlock& block, CValidationState& state, bool fCheckPOW, bool fCheckMerkleRoot)
{
    // These are checks that are independent of context.

    // Check that the header is valid (particularly PoW).  This is mostly
    // redundant with the call in AcceptBlockHeader.
    if (!CheckBlockHeader(block, state, fCheckPOW))
        return false;

    // Check the merkle root.
    if (fCheckMerkleRoot) {
        bool mutated;
        uint256 hashMerkleRoot2 = block.BuildMerkleTree(&mutated);
        if (block.hashMerkleRoot != hashMerkleRoot2)
            return state.DoS(100, error("CheckBlock(): hashMerkleRoot mismatch"),
                             REJECT_INVALID, "bad-txnmrklroot", true);

        // Check for merkle tree malleability (CVE-2012-2459): repeating sequences
        // of transactions in a block without affecting the merkle root of a block,
        // while still invalidating it.
        if (mutated)
            return state.DoS(100, error("CheckBlock(): duplicate transaction"),
                             REJECT_INVALID, "bad-txns-duplicate", true);
    }

    // All potential-corruption validation must be done before we do any
    // transaction validation, as otherwise we may mark the header as invalid
    // because we receive the wrong transactions for it.

    // Size limits
    if (block.vtx.empty() || block.vtx.size() > MAX_BLOCK_SIZE || ::GetSerializeSize(block, SER_NETWORK, PROTOCOL_VERSION) > MAX_BLOCK_SIZE)
        return state.DoS(100, error("CheckBlock(): size limits failed"),
                         REJECT_INVALID, "bad-blk-length");

    // First transaction must be coinbase, the rest must not be
    if (block.vtx.empty() || !block.vtx[0].IsCoinBase())
        return state.DoS(100, error("CheckBlock(): first tx is not coinbase"),
                         REJECT_INVALID, "bad-cb-missing");
    for (unsigned int i = 1; i < block.vtx.size(); i++)
        if (block.vtx[i].IsCoinBase())
            return state.DoS(100, error("CheckBlock(): more than one coinbase"),
                             REJECT_INVALID, "bad-cb-multiple");

    // Check transactions
    BOOST_FOREACH(const CTransaction& tx, block.vtx)
        if (!CheckTransaction(tx, state))
            return error("CheckBlock(): CheckTransaction failed");

    unsigned int nSigOps = 0;
    BOOST_FOREACH(const CTransaction& tx, block.vtx)
    {
        nSigOps += GetLegacySigOpCount(tx);
    }
    if (nSigOps > MAX_BLOCK_SIGOPS)
        return state.DoS(100, error("CheckBlock(): out-of-bounds SigOpCount"),
                         REJECT_INVALID, "bad-blk-sigops", true);

    return true;
}

static bool CheckIndexAgainstCheckpoint(const CBlockIndex* pindexPrev, CValidationState& state, const CChainParams& chainparams, const uint256& hash)
{
    if (*pindexPrev->phashBlock == chainparams.GetConsensus().hashGenesisBlock)
        return true;

    int nHeight = pindexPrev->nHeight+1;
    // Don't accept any forks from the main chain prior to last checkpoint
    CBlockIndex* pcheckpoint = Checkpoints::GetLastCheckpoint(chainparams.Checkpoints());
    if (pcheckpoint && nHeight < pcheckpoint->nHeight)
        return state.DoS(100, error("%s: forked chain older than last checkpoint (height %d)", __func__, nHeight));

<<<<<<< HEAD
    // Disallow legacy blocks after merge-mining start.
    if (!Params().GetConsensus().AllowLegacyBlocks(nHeight)
        && block.nVersion.IsLegacy())
        return state.DoS(100, error("%s : legacy block after auxpow start",
                                    __func__),
                         REJECT_INVALID, "late-legacy-block");

=======
    return true;
}

bool ContextualCheckBlockHeader(const CBlockHeader& block, CValidationState& state, CBlockIndex * const pindexPrev)
{
    const Consensus::Params& consensusParams = Params().GetConsensus();
>>>>>>> ebab5d3c
    // Check proof of work
    if (block.nBits != GetNextWorkRequired(pindexPrev, &block, consensusParams))
        return state.DoS(100, error("%s: incorrect proof of work", __func__),
                         REJECT_INVALID, "bad-diffbits");

    // Check timestamp against prev
    if (block.GetBlockTime() <= pindexPrev->GetMedianTimePast())
        return state.Invalid(error("%s: block's timestamp is too early", __func__),
                             REJECT_INVALID, "time-too-old");

    // Reject block.nVersion=1 blocks when 95% (75% on testnet) of the network has upgraded:
    if (block.nVersion.GetBaseVersion() < 2 && IsSuperMajority(2, pindexPrev, consensusParams.nMajorityRejectBlockOutdated, consensusParams))
        return state.Invalid(error("%s: rejected nVersion=1 block", __func__),
                             REJECT_OBSOLETE, "bad-version");

    // Reject block.nVersion=2 blocks when 95% (75% on testnet) of the network has upgraded:
    if (block.nVersion.GetBaseVersion() < 3 && IsSuperMajority(3, pindexPrev, consensusParams.nMajorityRejectBlockOutdated, consensusParams))
        return state.Invalid(error("%s : rejected nVersion=2 block", __func__),
                             REJECT_OBSOLETE, "bad-version");

    return true;
}

bool ContextualCheckBlock(const CBlock& block, CValidationState& state, CBlockIndex * const pindexPrev)
{
    const int nHeight = pindexPrev == NULL ? 0 : pindexPrev->nHeight + 1;
    const Consensus::Params& consensusParams = Params().GetConsensus();

    // Check that all transactions are finalized
    BOOST_FOREACH(const CTransaction& tx, block.vtx)
        if (!IsFinalTx(tx, nHeight, block.GetBlockTime())) {
            return state.DoS(10, error("%s: contains a non-final transaction", __func__), REJECT_INVALID, "bad-txns-nonfinal");
        }

    // Enforce block.nVersion=2 rule that the coinbase starts with serialized block height
    // if 750 of the last 1,000 blocks are version 2 or greater (51/100 if testnet):
    if (block.nVersion.GetBaseVersion() >= 2 && IsSuperMajority(2, pindexPrev, consensusParams.nMajorityEnforceBlockUpgrade, consensusParams))
    {
        CScript expect = CScript() << nHeight;
        if (block.vtx[0].vin[0].scriptSig.size() < expect.size() ||
            !std::equal(expect.begin(), expect.end(), block.vtx[0].vin[0].scriptSig.begin())) {
            return state.DoS(100, error("%s: block height mismatch in coinbase", __func__), REJECT_INVALID, "bad-cb-height");
        }
    }

    return true;
}

bool AcceptBlockHeader(const CBlockHeader& block, CValidationState& state, CBlockIndex** ppindex)
{
    const CChainParams& chainparams = Params();
    AssertLockHeld(cs_main);
    // Check for duplicate
    uint256 hash = block.GetHash();
    BlockMap::iterator miSelf = mapBlockIndex.find(hash);
    CBlockIndex *pindex = NULL;
    if (miSelf != mapBlockIndex.end()) {
        // Block header is already known.
        pindex = miSelf->second;
        if (ppindex)
            *ppindex = pindex;
        if (pindex->nStatus & BLOCK_FAILED_MASK)
            return state.Invalid(error("%s: block is marked invalid", __func__), 0, "duplicate");
        return true;
    }

    if (!CheckBlockHeader(block, state))
        return false;

    // Get prev block index
    CBlockIndex* pindexPrev = NULL;
    if (hash != chainparams.GetConsensus().hashGenesisBlock) {
        BlockMap::iterator mi = mapBlockIndex.find(block.hashPrevBlock);
        if (mi == mapBlockIndex.end())
            return state.DoS(10, error("%s: prev block not found", __func__), 0, "bad-prevblk");
        pindexPrev = (*mi).second;
        if (pindexPrev->nStatus & BLOCK_FAILED_MASK)
            return state.DoS(100, error("%s: prev block invalid", __func__), REJECT_INVALID, "bad-prevblk");
    }
    assert(pindexPrev);
    if (fCheckpointsEnabled && !CheckIndexAgainstCheckpoint(pindexPrev, state, chainparams, hash))
        return error("%s: CheckIndexAgainstCheckpoint(): %s", __func__, state.GetRejectReason().c_str());

    if (!ContextualCheckBlockHeader(block, state, pindexPrev))
        return false;

    if (pindex == NULL)
        pindex = AddToBlockIndex(block);

    if (ppindex)
        *ppindex = pindex;

    return true;
}

bool AcceptBlock(CBlock& block, CValidationState& state, CBlockIndex** ppindex, bool fRequested, CDiskBlockPos* dbp)
{
    const CChainParams& chainparams = Params();
    AssertLockHeld(cs_main);

    CBlockIndex *&pindex = *ppindex;

    if (!AcceptBlockHeader(block, state, &pindex))
        return false;

    // Try to process all requested blocks that we don't have, but only
    // process an unrequested block if it's new and has enough work to
    // advance our tip.
    bool fAlreadyHave = pindex->nStatus & BLOCK_HAVE_DATA;
    bool fHasMoreWork = (chainActive.Tip() ? pindex->nChainWork > chainActive.Tip()->nChainWork : true);

    // TODO: deal better with return value and error conditions for duplicate
    // and unrequested blocks.
    if (fAlreadyHave) return true;
    if (!fRequested) {  // If we didn't ask for it:
        if (pindex->nTx != 0) return true;  // This is a previously-processed block that was pruned
        if (!fHasMoreWork) return true;     // Don't process less-work chains
    }

    if ((!CheckBlock(block, state)) || !ContextualCheckBlock(block, state, pindex->pprev)) {
        if (state.IsInvalid() && !state.CorruptionPossible()) {
            pindex->nStatus |= BLOCK_FAILED_VALID;
            setDirtyBlockIndex.insert(pindex);
        }
        return false;
    }

    int nHeight = pindex->nHeight;

    // Write block to history file
    try {
        unsigned int nBlockSize = ::GetSerializeSize(block, SER_DISK, CLIENT_VERSION);
        CDiskBlockPos blockPos;
        if (dbp != NULL)
            blockPos = *dbp;
        if (!FindBlockPos(state, blockPos, nBlockSize+8, nHeight, block.GetBlockTime(), dbp != NULL))
            return error("AcceptBlock(): FindBlockPos failed");
        if (dbp == NULL)
            if (!WriteBlockToDisk(block, blockPos, chainparams.MessageStart()))
                AbortNode(state, "Failed to write block");
        if (!ReceivedBlockTransactions(block, state, pindex, blockPos))
            return error("AcceptBlock(): ReceivedBlockTransactions failed");
    } catch (const std::runtime_error& e) {
        return AbortNode(state, std::string("System error: ") + e.what());
    }

    if (fCheckForPruning)
        FlushStateToDisk(state, FLUSH_STATE_NONE); // we just allocated more disk space for block files

    return true;
}

static bool IsSuperMajority(int minVersion, const CBlockIndex* pstart, unsigned nRequired, const Consensus::Params& consensusParams)
{
    unsigned int nFound = 0;
    for (int i = 0; i < consensusParams.nMajorityWindow && nFound < nRequired && pstart != NULL; i++)
    {
        if (pstart->nVersion.GetBaseVersion() >= minVersion)
            ++nFound;
        pstart = pstart->pprev;
    }
    return (nFound >= nRequired);
}


bool ProcessNewBlock(CValidationState &state, CNode* pfrom, CBlock* pblock, bool fForceProcessing, CDiskBlockPos *dbp)
{
    // Preliminary checks
    bool checked = CheckBlock(*pblock, state);

    {
        LOCK(cs_main);
        bool fRequested = MarkBlockAsReceived(pblock->GetHash());
        fRequested |= fForceProcessing;
        if (!checked) {
            return error("%s: CheckBlock FAILED", __func__);
        }

        // Store to disk
        CBlockIndex *pindex = NULL;
        bool ret = AcceptBlock(*pblock, state, &pindex, fRequested, dbp);
        if (pindex && pfrom) {
            mapBlockSource[pindex->GetBlockHash()] = pfrom->GetId();
        }
        CheckBlockIndex();
        if (!ret)
            return error("%s: AcceptBlock FAILED", __func__);
    }

    if (!ActivateBestChain(state, pblock))
        return error("%s: ActivateBestChain failed", __func__);

    return true;
}

bool TestBlockValidity(CValidationState &state, const CBlock& block, CBlockIndex * const pindexPrev, bool fCheckPOW, bool fCheckMerkleRoot)
{
    const CChainParams& chainparams = Params();
    AssertLockHeld(cs_main);
    assert(pindexPrev && pindexPrev == chainActive.Tip());
    if (fCheckpointsEnabled && !CheckIndexAgainstCheckpoint(pindexPrev, state, chainparams, block.GetHash()))
        return error("%s: CheckIndexAgainstCheckpoint(): %s", __func__, state.GetRejectReason().c_str());

    CCoinsViewCache viewNew(pcoinsTip);
    CBlockIndex indexDummy(block);
    indexDummy.pprev = pindexPrev;
    indexDummy.nHeight = pindexPrev->nHeight + 1;

    // NOTE: CheckBlockHeader is called by CheckBlock
    if (!ContextualCheckBlockHeader(block, state, pindexPrev))
        return false;
    if (!CheckBlock(block, state, fCheckPOW, fCheckMerkleRoot))
        return false;
    if (!ContextualCheckBlock(block, state, pindexPrev))
        return false;
    if (!ConnectBlock(block, state, &indexDummy, viewNew, true))
        return false;
    assert(state.IsValid());

    return true;
}

/**
 * BLOCK PRUNING CODE
 */

/* Calculate the amount of disk space the block & undo files currently use */
uint64_t CalculateCurrentUsage()
{
    uint64_t retval = 0;
    BOOST_FOREACH(const CBlockFileInfo &file, vinfoBlockFile) {
        retval += file.nSize + file.nUndoSize;
    }
    return retval;
}

/* Prune a block file (modify associated database entries)*/
void PruneOneBlockFile(const int fileNumber)
{
    for (BlockMap::iterator it = mapBlockIndex.begin(); it != mapBlockIndex.end(); ++it) {
        CBlockIndex* pindex = it->second;
        if (pindex->nFile == fileNumber) {
            pindex->nStatus &= ~BLOCK_HAVE_DATA;
            pindex->nStatus &= ~BLOCK_HAVE_UNDO;
            pindex->nFile = 0;
            pindex->nDataPos = 0;
            pindex->nUndoPos = 0;
            setDirtyBlockIndex.insert(pindex);

            // Prune from mapBlocksUnlinked -- any block we prune would have
            // to be downloaded again in order to consider its chain, at which
            // point it would be considered as a candidate for
            // mapBlocksUnlinked or setBlockIndexCandidates.
            std::pair<std::multimap<CBlockIndex*, CBlockIndex*>::iterator, std::multimap<CBlockIndex*, CBlockIndex*>::iterator> range = mapBlocksUnlinked.equal_range(pindex->pprev);
            while (range.first != range.second) {
                std::multimap<CBlockIndex *, CBlockIndex *>::iterator it = range.first;
                range.first++;
                if (it->second == pindex) {
                    mapBlocksUnlinked.erase(it);
                }
            }
        }
    }

    vinfoBlockFile[fileNumber].SetNull();
    setDirtyFileInfo.insert(fileNumber);
}


void UnlinkPrunedFiles(std::set<int>& setFilesToPrune)
{
    for (set<int>::iterator it = setFilesToPrune.begin(); it != setFilesToPrune.end(); ++it) {
        CDiskBlockPos pos(*it, 0);
        boost::filesystem::remove(GetBlockPosFilename(pos, "blk"));
        boost::filesystem::remove(GetBlockPosFilename(pos, "rev"));
        LogPrintf("Prune: %s deleted blk/rev (%05u)\n", __func__, *it);
    }
}

/* Calculate the block/rev files that should be deleted to remain under target*/
void FindFilesToPrune(std::set<int>& setFilesToPrune)
{
    LOCK2(cs_main, cs_LastBlockFile);
    if (chainActive.Tip() == NULL || nPruneTarget == 0) {
        return;
    }
    if (chainActive.Tip()->nHeight <= Params().PruneAfterHeight()) {
        return;
    }

    unsigned int nLastBlockWeCanPrune = chainActive.Tip()->nHeight - MIN_BLOCKS_TO_KEEP;
    uint64_t nCurrentUsage = CalculateCurrentUsage();
    // We don't check to prune until after we've allocated new space for files
    // So we should leave a buffer under our target to account for another allocation
    // before the next pruning.
    uint64_t nBuffer = BLOCKFILE_CHUNK_SIZE + UNDOFILE_CHUNK_SIZE;
    uint64_t nBytesToPrune;
    int count=0;

    if (nCurrentUsage + nBuffer >= nPruneTarget) {
        for (int fileNumber = 0; fileNumber < nLastBlockFile; fileNumber++) {
            nBytesToPrune = vinfoBlockFile[fileNumber].nSize + vinfoBlockFile[fileNumber].nUndoSize;

            if (vinfoBlockFile[fileNumber].nSize == 0)
                continue;

            if (nCurrentUsage + nBuffer < nPruneTarget)  // are we below our target?
                break;

            // don't prune files that could have a block within MIN_BLOCKS_TO_KEEP of the main chain's tip but keep scanning
            if (vinfoBlockFile[fileNumber].nHeightLast > nLastBlockWeCanPrune)
                continue;

            PruneOneBlockFile(fileNumber);
            // Queue up the files for removal
            setFilesToPrune.insert(fileNumber);
            nCurrentUsage -= nBytesToPrune;
            count++;
        }
    }

    LogPrint("prune", "Prune: target=%dMiB actual=%dMiB diff=%dMiB max_prune_height=%d removed %d blk/rev pairs\n",
           nPruneTarget/1024/1024, nCurrentUsage/1024/1024,
           ((int64_t)nPruneTarget - (int64_t)nCurrentUsage)/1024/1024,
           nLastBlockWeCanPrune, count);
}

bool CheckDiskSpace(uint64_t nAdditionalBytes)
{
    uint64_t nFreeBytesAvailable = boost::filesystem::space(GetDataDir()).available;

    // Check for nMinDiskSpace bytes (currently 50MB)
    if (nFreeBytesAvailable < nMinDiskSpace + nAdditionalBytes)
        return AbortNode("Disk space is low!", _("Error: Disk space is low!"));

    return true;
}

FILE* OpenDiskFile(const CDiskBlockPos &pos, const char *prefix, bool fReadOnly)
{
    if (pos.IsNull())
        return NULL;
    boost::filesystem::path path = GetBlockPosFilename(pos, prefix);
    boost::filesystem::create_directories(path.parent_path());
    FILE* file = fopen(path.string().c_str(), "rb+");
    if (!file && !fReadOnly)
        file = fopen(path.string().c_str(), "wb+");
    if (!file) {
        LogPrintf("Unable to open file %s\n", path.string());
        return NULL;
    }
    if (pos.nPos) {
        if (fseek(file, pos.nPos, SEEK_SET)) {
            LogPrintf("Unable to seek to position %u of %s\n", pos.nPos, path.string());
            fclose(file);
            return NULL;
        }
    }
    return file;
}

FILE* OpenBlockFile(const CDiskBlockPos &pos, bool fReadOnly) {
    return OpenDiskFile(pos, "blk", fReadOnly);
}

FILE* OpenUndoFile(const CDiskBlockPos &pos, bool fReadOnly) {
    return OpenDiskFile(pos, "rev", fReadOnly);
}

boost::filesystem::path GetBlockPosFilename(const CDiskBlockPos &pos, const char *prefix)
{
    return GetDataDir() / "blocks" / strprintf("%s%05u.dat", prefix, pos.nFile);
}

CBlockIndex * InsertBlockIndex(uint256 hash)
{
    if (hash.IsNull())
        return NULL;

    // Return existing
    BlockMap::iterator mi = mapBlockIndex.find(hash);
    if (mi != mapBlockIndex.end())
        return (*mi).second;

    // Create new
    CBlockIndex* pindexNew = new CBlockIndex();
    if (!pindexNew)
        throw runtime_error("LoadBlockIndex(): new CBlockIndex failed");
    mi = mapBlockIndex.insert(make_pair(hash, pindexNew)).first;
    pindexNew->phashBlock = &((*mi).first);

    return pindexNew;
}

bool static LoadBlockIndexDB()
{
    const CChainParams& chainparams = Params();
    if (!pblocktree->LoadBlockIndexGuts())
        return false;

    boost::this_thread::interruption_point();

    // Calculate nChainWork
    vector<pair<int, CBlockIndex*> > vSortedByHeight;
    vSortedByHeight.reserve(mapBlockIndex.size());
    BOOST_FOREACH(const PAIRTYPE(uint256, CBlockIndex*)& item, mapBlockIndex)
    {
        CBlockIndex* pindex = item.second;
        vSortedByHeight.push_back(make_pair(pindex->nHeight, pindex));
    }
    sort(vSortedByHeight.begin(), vSortedByHeight.end());
    BOOST_FOREACH(const PAIRTYPE(int, CBlockIndex*)& item, vSortedByHeight)
    {
        CBlockIndex* pindex = item.second;
        pindex->nChainWork = (pindex->pprev ? pindex->pprev->nChainWork : 0) + GetBlockProof(*pindex);
        // We can link the chain of blocks for which we've received transactions at some point.
        // Pruned nodes may have deleted the block.
        if (pindex->nTx > 0) {
            if (pindex->pprev) {
                if (pindex->pprev->nChainTx) {
                    pindex->nChainTx = pindex->pprev->nChainTx + pindex->nTx;
                } else {
                    pindex->nChainTx = 0;
                    mapBlocksUnlinked.insert(std::make_pair(pindex->pprev, pindex));
                }
            } else {
                pindex->nChainTx = pindex->nTx;
            }
        }
        if (pindex->IsValid(BLOCK_VALID_TRANSACTIONS) && (pindex->nChainTx || pindex->pprev == NULL))
            setBlockIndexCandidates.insert(pindex);
        if (pindex->nStatus & BLOCK_FAILED_MASK && (!pindexBestInvalid || pindex->nChainWork > pindexBestInvalid->nChainWork))
            pindexBestInvalid = pindex;
        if (pindex->pprev)
            pindex->BuildSkip();
        if (pindex->IsValid(BLOCK_VALID_TREE) && (pindexBestHeader == NULL || CBlockIndexWorkComparator()(pindexBestHeader, pindex)))
            pindexBestHeader = pindex;
    }

    // Load block file info
    pblocktree->ReadLastBlockFile(nLastBlockFile);
    vinfoBlockFile.resize(nLastBlockFile + 1);
    LogPrintf("%s: last block file = %i\n", __func__, nLastBlockFile);
    for (int nFile = 0; nFile <= nLastBlockFile; nFile++) {
        pblocktree->ReadBlockFileInfo(nFile, vinfoBlockFile[nFile]);
    }
    LogPrintf("%s: last block file info: %s\n", __func__, vinfoBlockFile[nLastBlockFile].ToString());
    for (int nFile = nLastBlockFile + 1; true; nFile++) {
        CBlockFileInfo info;
        if (pblocktree->ReadBlockFileInfo(nFile, info)) {
            vinfoBlockFile.push_back(info);
        } else {
            break;
        }
    }

    // Check presence of blk files
    LogPrintf("Checking all blk files are present...\n");
    set<int> setBlkDataFiles;
    BOOST_FOREACH(const PAIRTYPE(uint256, CBlockIndex*)& item, mapBlockIndex)
    {
        CBlockIndex* pindex = item.second;
        if (pindex->nStatus & BLOCK_HAVE_DATA) {
            setBlkDataFiles.insert(pindex->nFile);
        }
    }
    for (std::set<int>::iterator it = setBlkDataFiles.begin(); it != setBlkDataFiles.end(); it++)
    {
        CDiskBlockPos pos(*it, 0);
        if (CAutoFile(OpenBlockFile(pos, true), SER_DISK, CLIENT_VERSION).IsNull()) {
            return false;
        }
    }

    // Check whether we have ever pruned block & undo files
    pblocktree->ReadFlag("prunedblockfiles", fHavePruned);
    if (fHavePruned)
        LogPrintf("LoadBlockIndexDB(): Block files have previously been pruned\n");

    // Check whether we need to continue reindexing
    bool fReindexing = false;
    pblocktree->ReadReindexing(fReindexing);
    fReindex |= fReindexing;

    // Check whether we have a transaction index
    pblocktree->ReadFlag("txindex", fTxIndex);
    LogPrintf("%s: transaction index %s\n", __func__, fTxIndex ? "enabled" : "disabled");

    // Load pointer to end of best chain
    BlockMap::iterator it = mapBlockIndex.find(pcoinsTip->GetBestBlock());
    if (it == mapBlockIndex.end())
        return true;
    chainActive.SetTip(it->second);

    PruneBlockIndexCandidates();

    LogPrintf("%s: hashBestChain=%s height=%d date=%s progress=%f\n", __func__,
        chainActive.Tip()->GetBlockHash().ToString(), chainActive.Height(),
        DateTimeStrFormat("%Y-%m-%d %H:%M:%S", chainActive.Tip()->GetBlockTime()),
        Checkpoints::GuessVerificationProgress(chainparams.Checkpoints(), chainActive.Tip()));

    return true;
}

CVerifyDB::CVerifyDB()
{
    uiInterface.ShowProgress(_("Verifying blocks..."), 0);
}

CVerifyDB::~CVerifyDB()
{
    uiInterface.ShowProgress("", 100);
}

bool CVerifyDB::VerifyDB(CCoinsView *coinsview, int nCheckLevel, int nCheckDepth)
{
    LOCK(cs_main);
    if (chainActive.Tip() == NULL || chainActive.Tip()->pprev == NULL)
        return true;

    // Verify blocks in the best chain
    if (nCheckDepth <= 0)
        nCheckDepth = 1000000000; // suffices until the year 19000
    if (nCheckDepth > chainActive.Height())
        nCheckDepth = chainActive.Height();
    nCheckLevel = std::max(0, std::min(4, nCheckLevel));
    LogPrintf("Verifying last %i blocks at level %i\n", nCheckDepth, nCheckLevel);
    CCoinsViewCache coins(coinsview);
    CBlockIndex* pindexState = chainActive.Tip();
    CBlockIndex* pindexFailure = NULL;
    int nGoodTransactions = 0;
    CValidationState state;
    for (CBlockIndex* pindex = chainActive.Tip(); pindex && pindex->pprev; pindex = pindex->pprev)
    {
        boost::this_thread::interruption_point();
        uiInterface.ShowProgress(_("Verifying blocks..."), std::max(1, std::min(99, (int)(((double)(chainActive.Height() - pindex->nHeight)) / (double)nCheckDepth * (nCheckLevel >= 4 ? 50 : 100)))));
        if (pindex->nHeight < chainActive.Height()-nCheckDepth)
            break;
        CBlock block;
        // check level 0: read from disk
        if (!ReadBlockFromDisk(block, pindex))
            return error("VerifyDB(): *** ReadBlockFromDisk failed at %d, hash=%s", pindex->nHeight, pindex->GetBlockHash().ToString());
        // check level 1: verify block validity
        if (nCheckLevel >= 1 && !CheckBlock(block, state))
            return error("VerifyDB(): *** found bad block at %d, hash=%s\n", pindex->nHeight, pindex->GetBlockHash().ToString());
        // check level 2: verify undo validity
        if (nCheckLevel >= 2 && pindex) {
            CBlockUndo undo;
            CDiskBlockPos pos = pindex->GetUndoPos();
            if (!pos.IsNull()) {
                if (!UndoReadFromDisk(undo, pos, pindex->pprev->GetBlockHash()))
                    return error("VerifyDB(): *** found bad undo data at %d, hash=%s\n", pindex->nHeight, pindex->GetBlockHash().ToString());
            }
        }
        // check level 3: check for inconsistencies during memory-only disconnect of tip blocks
        if (nCheckLevel >= 3 && pindex == pindexState && (coins.DynamicMemoryUsage() + pcoinsTip->DynamicMemoryUsage()) <= nCoinCacheUsage) {
            bool fClean = true;
            if (!DisconnectBlock(block, state, pindex, coins, &fClean))
                return error("VerifyDB(): *** irrecoverable inconsistency in block data at %d, hash=%s", pindex->nHeight, pindex->GetBlockHash().ToString());
            pindexState = pindex->pprev;
            if (!fClean) {
                nGoodTransactions = 0;
                pindexFailure = pindex;
            } else
                nGoodTransactions += block.vtx.size();
        }
        if (ShutdownRequested())
            return true;
    }
    if (pindexFailure)
        return error("VerifyDB(): *** coin database inconsistencies found (last %i blocks, %i good transactions before that)\n", chainActive.Height() - pindexFailure->nHeight + 1, nGoodTransactions);

    // check level 4: try reconnecting blocks
    if (nCheckLevel >= 4) {
        CBlockIndex *pindex = pindexState;
        while (pindex != chainActive.Tip()) {
            boost::this_thread::interruption_point();
            uiInterface.ShowProgress(_("Verifying blocks..."), std::max(1, std::min(99, 100 - (int)(((double)(chainActive.Height() - pindex->nHeight)) / (double)nCheckDepth * 50))));
            pindex = chainActive.Next(pindex);
            CBlock block;
            if (!ReadBlockFromDisk(block, pindex))
                return error("VerifyDB(): *** ReadBlockFromDisk failed at %d, hash=%s", pindex->nHeight, pindex->GetBlockHash().ToString());
            if (!ConnectBlock(block, state, pindex, coins))
                return error("VerifyDB(): *** found unconnectable block at %d, hash=%s", pindex->nHeight, pindex->GetBlockHash().ToString());
        }
    }

    LogPrintf("No coin database inconsistencies in last %i blocks (%i transactions)\n", chainActive.Height() - pindexState->nHeight, nGoodTransactions);

    return true;
}

void UnloadBlockIndex()
{
    LOCK(cs_main);
    setBlockIndexCandidates.clear();
    chainActive.SetTip(NULL);
    pindexBestInvalid = NULL;
    pindexBestHeader = NULL;
    mempool.clear();
    mapOrphanTransactions.clear();
    mapOrphanTransactionsByPrev.clear();
    nSyncStarted = 0;
    mapBlocksUnlinked.clear();
    vinfoBlockFile.clear();
    nLastBlockFile = 0;
    nBlockSequenceId = 1;
    mapBlockSource.clear();
    mapBlocksInFlight.clear();
    nQueuedValidatedHeaders = 0;
    nPreferredDownload = 0;
    setDirtyBlockIndex.clear();
    setDirtyFileInfo.clear();
    mapNodeState.clear();

    BOOST_FOREACH(BlockMap::value_type& entry, mapBlockIndex) {
        delete entry.second;
    }
    mapBlockIndex.clear();
    fHavePruned = false;
}

bool LoadBlockIndex()
{
    // Load block index from databases
    if (!fReindex && !LoadBlockIndexDB())
        return false;
    return true;
}


bool InitBlockIndex() {
    const CChainParams& chainparams = Params();
    LOCK(cs_main);
    // Check whether we're already initialized
    if (chainActive.Genesis() != NULL)
        return true;

    // Use the provided setting for -txindex in the new database
    fTxIndex = GetBoolArg("-txindex", false);
    pblocktree->WriteFlag("txindex", fTxIndex);
    LogPrintf("Initializing databases...\n");

    // Only add the genesis block if not reindexing (in which case we reuse the one already on disk)
    if (!fReindex) {
        try {
            CBlock &block = const_cast<CBlock&>(Params().GenesisBlock());
            // Start new block file
            unsigned int nBlockSize = ::GetSerializeSize(block, SER_DISK, CLIENT_VERSION);
            CDiskBlockPos blockPos;
            CValidationState state;
            if (!FindBlockPos(state, blockPos, nBlockSize+8, 0, block.GetBlockTime()))
                return error("LoadBlockIndex(): FindBlockPos failed");
            if (!WriteBlockToDisk(block, blockPos, chainparams.MessageStart()))
                return error("LoadBlockIndex(): writing genesis block to disk failed");
            CBlockIndex *pindex = AddToBlockIndex(block);
            if (!ReceivedBlockTransactions(block, state, pindex, blockPos))
                return error("LoadBlockIndex(): genesis block not accepted");
            if (!ActivateBestChain(state, &block))
                return error("LoadBlockIndex(): genesis block cannot be activated");
            // Force a chainstate write so that when we VerifyDB in a moment, it doesn't check stale data
            return FlushStateToDisk(state, FLUSH_STATE_ALWAYS);
        } catch (const std::runtime_error& e) {
            return error("LoadBlockIndex(): failed to initialize block database: %s", e.what());
        }
    }

    return true;
}



bool LoadExternalBlockFile(FILE* fileIn, CDiskBlockPos *dbp)
{
    const CChainParams& chainparams = Params();
    // Map of disk positions for blocks with unknown parent (only used for reindex)
    static std::multimap<uint256, CDiskBlockPos> mapBlocksUnknownParent;
    int64_t nStart = GetTimeMillis();

    int nLoaded = 0;
    try {
        // This takes over fileIn and calls fclose() on it in the CBufferedFile destructor
        CBufferedFile blkdat(fileIn, 2*MAX_BLOCK_SIZE, MAX_BLOCK_SIZE+8, SER_DISK, CLIENT_VERSION);
        uint64_t nRewind = blkdat.GetPos();
        while (!blkdat.eof()) {
            boost::this_thread::interruption_point();

            blkdat.SetPos(nRewind);
            nRewind++; // start one byte further next time, in case of failure
            blkdat.SetLimit(); // remove former limit
            unsigned int nSize = 0;
            try {
                // locate a header
                unsigned char buf[MESSAGE_START_SIZE];
                blkdat.FindByte(Params().MessageStart()[0]);
                nRewind = blkdat.GetPos()+1;
                blkdat >> FLATDATA(buf);
                if (memcmp(buf, Params().MessageStart(), MESSAGE_START_SIZE))
                    continue;
                // read size
                blkdat >> nSize;
                if (nSize < 80 || nSize > MAX_BLOCK_SIZE)
                    continue;
            } catch (const std::exception&) {
                // no valid block header found; don't complain
                break;
            }
            try {
                // read block
                uint64_t nBlockPos = blkdat.GetPos();
                if (dbp)
                    dbp->nPos = nBlockPos;
                blkdat.SetLimit(nBlockPos + nSize);
                blkdat.SetPos(nBlockPos);
                CBlock block;
                blkdat >> block;
                nRewind = blkdat.GetPos();

                // detect out of order blocks, and store them for later
                uint256 hash = block.GetHash();
                if (hash != chainparams.GetConsensus().hashGenesisBlock && mapBlockIndex.find(block.hashPrevBlock) == mapBlockIndex.end()) {
                    LogPrint("reindex", "%s: Out of order block %s, parent %s not known\n", __func__, hash.ToString(),
                            block.hashPrevBlock.ToString());
                    if (dbp)
                        mapBlocksUnknownParent.insert(std::make_pair(block.hashPrevBlock, *dbp));
                    continue;
                }

                // process in case the block isn't known yet
                if (mapBlockIndex.count(hash) == 0 || (mapBlockIndex[hash]->nStatus & BLOCK_HAVE_DATA) == 0) {
                    CValidationState state;
                    if (ProcessNewBlock(state, NULL, &block, true, dbp))
                        nLoaded++;
                    if (state.IsError())
                        break;
                } else if (hash != chainparams.GetConsensus().hashGenesisBlock && mapBlockIndex[hash]->nHeight % 1000 == 0) {
                    LogPrintf("Block Import: already had block %s at height %d\n", hash.ToString(), mapBlockIndex[hash]->nHeight);
                }

                // Recursively process earlier encountered successors of this block
                deque<uint256> queue;
                queue.push_back(hash);
                while (!queue.empty()) {
                    uint256 head = queue.front();
                    queue.pop_front();
                    std::pair<std::multimap<uint256, CDiskBlockPos>::iterator, std::multimap<uint256, CDiskBlockPos>::iterator> range = mapBlocksUnknownParent.equal_range(head);
                    while (range.first != range.second) {
                        std::multimap<uint256, CDiskBlockPos>::iterator it = range.first;
                        if (ReadBlockFromDisk(block, it->second))
                        {
                            LogPrintf("%s: Processing out of order child %s of %s\n", __func__, block.GetHash().ToString(),
                                    head.ToString());
                            CValidationState dummy;
                            if (ProcessNewBlock(dummy, NULL, &block, true, &it->second))
                            {
                                nLoaded++;
                                queue.push_back(block.GetHash());
                            }
                        }
                        range.first++;
                        mapBlocksUnknownParent.erase(it);
                    }
                }
            } catch (const std::exception& e) {
                LogPrintf("%s: Deserialize or I/O error - %s", __func__, e.what());
            }
        }
    } catch (const std::runtime_error& e) {
        AbortNode(std::string("System error: ") + e.what());
    }
    if (nLoaded > 0)
        LogPrintf("Loaded %i blocks from external file in %dms\n", nLoaded, GetTimeMillis() - nStart);
    return nLoaded > 0;
}

void static CheckBlockIndex()
{
    const Consensus::Params& consensusParams = Params().GetConsensus();
    if (!fCheckBlockIndex) {
        return;
    }

    LOCK(cs_main);

    // During a reindex, we read the genesis block and call CheckBlockIndex before ActivateBestChain,
    // so we have the genesis block in mapBlockIndex but no active chain.  (A few of the tests when
    // iterating the block tree require that chainActive has been initialized.)
    if (chainActive.Height() < 0) {
        assert(mapBlockIndex.size() <= 1);
        return;
    }

    // Build forward-pointing map of the entire block tree.
    std::multimap<CBlockIndex*,CBlockIndex*> forward;
    for (BlockMap::iterator it = mapBlockIndex.begin(); it != mapBlockIndex.end(); it++) {
        forward.insert(std::make_pair(it->second->pprev, it->second));
    }

    assert(forward.size() == mapBlockIndex.size());

    std::pair<std::multimap<CBlockIndex*,CBlockIndex*>::iterator,std::multimap<CBlockIndex*,CBlockIndex*>::iterator> rangeGenesis = forward.equal_range(NULL);
    CBlockIndex *pindex = rangeGenesis.first->second;
    rangeGenesis.first++;
    assert(rangeGenesis.first == rangeGenesis.second); // There is only one index entry with parent NULL.

    // Iterate over the entire block tree, using depth-first search.
    // Along the way, remember whether there are blocks on the path from genesis
    // block being explored which are the first to have certain properties.
    size_t nNodes = 0;
    int nHeight = 0;
    CBlockIndex* pindexFirstInvalid = NULL; // Oldest ancestor of pindex which is invalid.
    CBlockIndex* pindexFirstMissing = NULL; // Oldest ancestor of pindex which does not have BLOCK_HAVE_DATA.
    CBlockIndex* pindexFirstNeverProcessed = NULL; // Oldest ancestor of pindex for which nTx == 0.
    CBlockIndex* pindexFirstNotTreeValid = NULL; // Oldest ancestor of pindex which does not have BLOCK_VALID_TREE (regardless of being valid or not).
    CBlockIndex* pindexFirstNotTransactionsValid = NULL; // Oldest ancestor of pindex which does not have BLOCK_VALID_TRANSACTIONS (regardless of being valid or not).
    CBlockIndex* pindexFirstNotChainValid = NULL; // Oldest ancestor of pindex which does not have BLOCK_VALID_CHAIN (regardless of being valid or not).
    CBlockIndex* pindexFirstNotScriptsValid = NULL; // Oldest ancestor of pindex which does not have BLOCK_VALID_SCRIPTS (regardless of being valid or not).
    while (pindex != NULL) {
        nNodes++;
        if (pindexFirstInvalid == NULL && pindex->nStatus & BLOCK_FAILED_VALID) pindexFirstInvalid = pindex;
        if (pindexFirstMissing == NULL && !(pindex->nStatus & BLOCK_HAVE_DATA)) pindexFirstMissing = pindex;
        if (pindexFirstNeverProcessed == NULL && pindex->nTx == 0) pindexFirstNeverProcessed = pindex;
        if (pindex->pprev != NULL && pindexFirstNotTreeValid == NULL && (pindex->nStatus & BLOCK_VALID_MASK) < BLOCK_VALID_TREE) pindexFirstNotTreeValid = pindex;
        if (pindex->pprev != NULL && pindexFirstNotTransactionsValid == NULL && (pindex->nStatus & BLOCK_VALID_MASK) < BLOCK_VALID_TRANSACTIONS) pindexFirstNotTransactionsValid = pindex;
        if (pindex->pprev != NULL && pindexFirstNotChainValid == NULL && (pindex->nStatus & BLOCK_VALID_MASK) < BLOCK_VALID_CHAIN) pindexFirstNotChainValid = pindex;
        if (pindex->pprev != NULL && pindexFirstNotScriptsValid == NULL && (pindex->nStatus & BLOCK_VALID_MASK) < BLOCK_VALID_SCRIPTS) pindexFirstNotScriptsValid = pindex;

        // Begin: actual consistency checks.
        if (pindex->pprev == NULL) {
            // Genesis block checks.
            assert(pindex->GetBlockHash() == consensusParams.hashGenesisBlock); // Genesis block's hash must match.
            assert(pindex == chainActive.Genesis()); // The current active chain's genesis block must be this block.
        }
        if (pindex->nChainTx == 0) assert(pindex->nSequenceId == 0);  // nSequenceId can't be set for blocks that aren't linked
        // VALID_TRANSACTIONS is equivalent to nTx > 0 for all nodes (whether or not pruning has occurred).
        // HAVE_DATA is only equivalent to nTx > 0 (or VALID_TRANSACTIONS) if no pruning has occurred.
        if (!fHavePruned) {
            // If we've never pruned, then HAVE_DATA should be equivalent to nTx > 0
            assert(!(pindex->nStatus & BLOCK_HAVE_DATA) == (pindex->nTx == 0));
            assert(pindexFirstMissing == pindexFirstNeverProcessed);
        } else {
            // If we have pruned, then we can only say that HAVE_DATA implies nTx > 0
            if (pindex->nStatus & BLOCK_HAVE_DATA) assert(pindex->nTx > 0);
        }
        if (pindex->nStatus & BLOCK_HAVE_UNDO) assert(pindex->nStatus & BLOCK_HAVE_DATA);
        assert(((pindex->nStatus & BLOCK_VALID_MASK) >= BLOCK_VALID_TRANSACTIONS) == (pindex->nTx > 0)); // This is pruning-independent.
        // All parents having had data (at some point) is equivalent to all parents being VALID_TRANSACTIONS, which is equivalent to nChainTx being set.
        assert((pindexFirstNeverProcessed != NULL) == (pindex->nChainTx == 0)); // nChainTx != 0 is used to signal that all parent blocks have been processed (but may have been pruned).
        assert((pindexFirstNotTransactionsValid != NULL) == (pindex->nChainTx == 0));
        assert(pindex->nHeight == nHeight); // nHeight must be consistent.
        assert(pindex->pprev == NULL || pindex->nChainWork >= pindex->pprev->nChainWork); // For every block except the genesis block, the chainwork must be larger than the parent's.
        assert(nHeight < 2 || (pindex->pskip && (pindex->pskip->nHeight < nHeight))); // The pskip pointer must point back for all but the first 2 blocks.
        assert(pindexFirstNotTreeValid == NULL); // All mapBlockIndex entries must at least be TREE valid
        if ((pindex->nStatus & BLOCK_VALID_MASK) >= BLOCK_VALID_TREE) assert(pindexFirstNotTreeValid == NULL); // TREE valid implies all parents are TREE valid
        if ((pindex->nStatus & BLOCK_VALID_MASK) >= BLOCK_VALID_CHAIN) assert(pindexFirstNotChainValid == NULL); // CHAIN valid implies all parents are CHAIN valid
        if ((pindex->nStatus & BLOCK_VALID_MASK) >= BLOCK_VALID_SCRIPTS) assert(pindexFirstNotScriptsValid == NULL); // SCRIPTS valid implies all parents are SCRIPTS valid
        if (pindexFirstInvalid == NULL) {
            // Checks for not-invalid blocks.
            assert((pindex->nStatus & BLOCK_FAILED_MASK) == 0); // The failed mask cannot be set for blocks without invalid parents.
        }
        if (!CBlockIndexWorkComparator()(pindex, chainActive.Tip()) && pindexFirstNeverProcessed == NULL) {
            if (pindexFirstInvalid == NULL) {
                // If this block sorts at least as good as the current tip and
                // is valid and we have all data for its parents, it must be in
                // setBlockIndexCandidates.  chainActive.Tip() must also be there
                // even if some data has been pruned.
                if (pindexFirstMissing == NULL || pindex == chainActive.Tip()) {
                    assert(setBlockIndexCandidates.count(pindex));
                }
                // If some parent is missing, then it could be that this block was in
                // setBlockIndexCandidates but had to be removed because of the missing data.
                // In this case it must be in mapBlocksUnlinked -- see test below.
            }
        } else { // If this block sorts worse than the current tip or some ancestor's block has never been seen, it cannot be in setBlockIndexCandidates.
            assert(setBlockIndexCandidates.count(pindex) == 0);
        }
        // Check whether this block is in mapBlocksUnlinked.
        std::pair<std::multimap<CBlockIndex*,CBlockIndex*>::iterator,std::multimap<CBlockIndex*,CBlockIndex*>::iterator> rangeUnlinked = mapBlocksUnlinked.equal_range(pindex->pprev);
        bool foundInUnlinked = false;
        while (rangeUnlinked.first != rangeUnlinked.second) {
            assert(rangeUnlinked.first->first == pindex->pprev);
            if (rangeUnlinked.first->second == pindex) {
                foundInUnlinked = true;
                break;
            }
            rangeUnlinked.first++;
        }
        if (pindex->pprev && (pindex->nStatus & BLOCK_HAVE_DATA) && pindexFirstNeverProcessed != NULL && pindexFirstInvalid == NULL) {
            // If this block has block data available, some parent was never received, and has no invalid parents, it must be in mapBlocksUnlinked.
            assert(foundInUnlinked);
        }
        if (!(pindex->nStatus & BLOCK_HAVE_DATA)) assert(!foundInUnlinked); // Can't be in mapBlocksUnlinked if we don't HAVE_DATA
        if (pindexFirstMissing == NULL) assert(!foundInUnlinked); // We aren't missing data for any parent -- cannot be in mapBlocksUnlinked.
        if (pindex->pprev && (pindex->nStatus & BLOCK_HAVE_DATA) && pindexFirstNeverProcessed == NULL && pindexFirstMissing != NULL) {
            // We HAVE_DATA for this block, have received data for all parents at some point, but we're currently missing data for some parent.
            assert(fHavePruned); // We must have pruned.
            // This block may have entered mapBlocksUnlinked if:
            //  - it has a descendant that at some point had more work than the
            //    tip, and
            //  - we tried switching to that descendant but were missing
            //    data for some intermediate block between chainActive and the
            //    tip.
            // So if this block is itself better than chainActive.Tip() and it wasn't in
            // setBlockIndexCandidates, then it must be in mapBlocksUnlinked.
            if (!CBlockIndexWorkComparator()(pindex, chainActive.Tip()) && setBlockIndexCandidates.count(pindex) == 0) {
                if (pindexFirstInvalid == NULL) {
                    assert(foundInUnlinked);
                }
            }
        }
        // assert(pindex->GetBlockHash() == pindex->GetBlockHeader().GetHash()); // Perhaps too slow
        // End: actual consistency checks.

        // Try descending into the first subnode.
        std::pair<std::multimap<CBlockIndex*,CBlockIndex*>::iterator,std::multimap<CBlockIndex*,CBlockIndex*>::iterator> range = forward.equal_range(pindex);
        if (range.first != range.second) {
            // A subnode was found.
            pindex = range.first->second;
            nHeight++;
            continue;
        }
        // This is a leaf node.
        // Move upwards until we reach a node of which we have not yet visited the last child.
        while (pindex) {
            // We are going to either move to a parent or a sibling of pindex.
            // If pindex was the first with a certain property, unset the corresponding variable.
            if (pindex == pindexFirstInvalid) pindexFirstInvalid = NULL;
            if (pindex == pindexFirstMissing) pindexFirstMissing = NULL;
            if (pindex == pindexFirstNeverProcessed) pindexFirstNeverProcessed = NULL;
            if (pindex == pindexFirstNotTreeValid) pindexFirstNotTreeValid = NULL;
            if (pindex == pindexFirstNotTransactionsValid) pindexFirstNotTransactionsValid = NULL;
            if (pindex == pindexFirstNotChainValid) pindexFirstNotChainValid = NULL;
            if (pindex == pindexFirstNotScriptsValid) pindexFirstNotScriptsValid = NULL;
            // Find our parent.
            CBlockIndex* pindexPar = pindex->pprev;
            // Find which child we just visited.
            std::pair<std::multimap<CBlockIndex*,CBlockIndex*>::iterator,std::multimap<CBlockIndex*,CBlockIndex*>::iterator> rangePar = forward.equal_range(pindexPar);
            while (rangePar.first->second != pindex) {
                assert(rangePar.first != rangePar.second); // Our parent must have at least the node we're coming from as child.
                rangePar.first++;
            }
            // Proceed to the next one.
            rangePar.first++;
            if (rangePar.first != rangePar.second) {
                // Move to the sibling.
                pindex = rangePar.first->second;
                break;
            } else {
                // Move up further.
                pindex = pindexPar;
                nHeight--;
                continue;
            }
        }
    }

    // Check that we actually traversed the entire map.
    assert(nNodes == forward.size());
}

//////////////////////////////////////////////////////////////////////////////
//
// CAlert
//

std::string GetWarnings(const std::string& strFor)
{
    int nPriority = 0;
    string strStatusBar;
    string strRPC;

    if (!CLIENT_VERSION_IS_RELEASE)
        strStatusBar = _("This is a pre-release test build - use at your own risk - do not use for mining or merchant applications");

    if (GetBoolArg("-testsafemode", false))
        strStatusBar = strRPC = "testsafemode enabled";

    // Misc warnings like out of disk space and clock is wrong
    if (strMiscWarning != "")
    {
        nPriority = 1000;
        strStatusBar = strMiscWarning;
    }

    if (fLargeWorkForkFound)
    {
        nPriority = 2000;
        strStatusBar = strRPC = _("Warning: The network does not appear to fully agree! Some miners appear to be experiencing issues.");
    }
    else if (fLargeWorkInvalidChainFound)
    {
        nPriority = 2000;
        strStatusBar = strRPC = _("Warning: We do not appear to fully agree with our peers! You may need to upgrade, or other nodes may need to upgrade.");
    }

    // Alerts
    {
        LOCK(cs_mapAlerts);
        BOOST_FOREACH(PAIRTYPE(const uint256, CAlert)& item, mapAlerts)
        {
            const CAlert& alert = item.second;
            if (alert.AppliesToMe() && alert.nPriority > nPriority)
            {
                nPriority = alert.nPriority;
                strStatusBar = alert.strStatusBar;
            }
        }
    }

    if (strFor == "statusbar")
        return strStatusBar;
    else if (strFor == "rpc")
        return strRPC;
    assert(!"GetWarnings(): invalid parameter");
    return "error";
}








//////////////////////////////////////////////////////////////////////////////
//
// Messages
//


bool static AlreadyHave(const CInv& inv)
{
    switch (inv.type)
    {
    case MSG_TX:
        {
            bool txInMap = false;
            txInMap = mempool.exists(inv.hash);
            return txInMap || mapOrphanTransactions.count(inv.hash) ||
                pcoinsTip->HaveCoins(inv.hash);
        }
    case MSG_BLOCK:
        return mapBlockIndex.count(inv.hash);
    }
    // Don't know what it is, just say we already got one
    return true;
}

void static ProcessGetData(CNode* pfrom)
{
    std::deque<CInv>::iterator it = pfrom->vRecvGetData.begin();

    vector<CInv> vNotFound;

    LOCK(cs_main);

    while (it != pfrom->vRecvGetData.end()) {
        // Don't bother if send buffer is too full to respond anyway
        if (pfrom->nSendSize >= SendBufferSize())
            break;

        const CInv &inv = *it;
        {
            boost::this_thread::interruption_point();
            it++;

            if (inv.type == MSG_BLOCK || inv.type == MSG_FILTERED_BLOCK)
            {
                bool send = false;
                BlockMap::iterator mi = mapBlockIndex.find(inv.hash);
                if (mi != mapBlockIndex.end())
                {
                    if (chainActive.Contains(mi->second)) {
                        send = true;
                    } else {
                        static const int nOneMonth = 30 * 24 * 60 * 60;
                        // To prevent fingerprinting attacks, only send blocks outside of the active
                        // chain if they are valid, and no more than a month older (both in time, and in
                        // best equivalent proof of work) than the best header chain we know about.
                        send = mi->second->IsValid(BLOCK_VALID_SCRIPTS) && (pindexBestHeader != NULL) &&
                            (pindexBestHeader->GetBlockTime() - mi->second->GetBlockTime() < nOneMonth) &&
                            (GetBlockProofEquivalentTime(*pindexBestHeader, *mi->second, *pindexBestHeader, Params().GetConsensus()) < nOneMonth);
                        if (!send) {
                            LogPrintf("%s: ignoring request from peer=%i for old block that isn't in the main chain\n", __func__, pfrom->GetId());
                        }
                    }
                }
                // Pruned nodes may have deleted the block, so check whether
                // it's available before trying to send.
                if (send && (mi->second->nStatus & BLOCK_HAVE_DATA))
                {
                    // Send block from disk
                    CBlock block;
                    if (!ReadBlockFromDisk(block, (*mi).second))
                        assert(!"cannot load block from disk");
                    if (inv.type == MSG_BLOCK)
                        pfrom->PushMessage("block", block);
                    else // MSG_FILTERED_BLOCK)
                    {
                        LOCK(pfrom->cs_filter);
                        if (pfrom->pfilter)
                        {
                            CMerkleBlock merkleBlock(block, *pfrom->pfilter);
                            pfrom->PushMessage("merkleblock", merkleBlock);
                            // CMerkleBlock just contains hashes, so also push any transactions in the block the client did not see
                            // This avoids hurting performance by pointlessly requiring a round-trip
                            // Note that there is currently no way for a node to request any single transactions we didn't send here -
                            // they must either disconnect and retry or request the full block.
                            // Thus, the protocol spec specified allows for us to provide duplicate txn here,
                            // however we MUST always provide at least what the remote peer needs
                            typedef std::pair<unsigned int, uint256> PairType;
                            BOOST_FOREACH(PairType& pair, merkleBlock.vMatchedTxn)
                                if (!pfrom->setInventoryKnown.count(CInv(MSG_TX, pair.second)))
                                    pfrom->PushMessage("tx", block.vtx[pair.first]);
                        }
                        // else
                            // no response
                    }

                    // Trigger the peer node to send a getblocks request for the next batch of inventory
                    if (inv.hash == pfrom->hashContinue)
                    {
                        // Bypass PushInventory, this must send even if redundant,
                        // and we want it right after the last block so they don't
                        // wait for other stuff first.
                        vector<CInv> vInv;
                        vInv.push_back(CInv(MSG_BLOCK, chainActive.Tip()->GetBlockHash()));
                        pfrom->PushMessage("inv", vInv);
                        pfrom->hashContinue.SetNull();
                    }
                }
            }
            else if (inv.IsKnownType())
            {
                // Send stream from relay memory
                bool pushed = false;
                {
                    LOCK(cs_mapRelay);
                    map<CInv, CDataStream>::iterator mi = mapRelay.find(inv);
                    if (mi != mapRelay.end()) {
                        pfrom->PushMessage(inv.GetCommand(), (*mi).second);
                        pushed = true;
                    }
                }
                if (!pushed && inv.type == MSG_TX) {
                    CTransaction tx;
                    if (mempool.lookup(inv.hash, tx)) {
                        CDataStream ss(SER_NETWORK, PROTOCOL_VERSION);
                        ss.reserve(1000);
                        ss << tx;
                        pfrom->PushMessage("tx", ss);
                        pushed = true;
                    }
                }
                if (!pushed) {
                    vNotFound.push_back(inv);
                }
            }

            // Track requests for our stuff.
            GetMainSignals().Inventory(inv.hash);

            if (inv.type == MSG_BLOCK || inv.type == MSG_FILTERED_BLOCK)
                break;
        }
    }

    pfrom->vRecvGetData.erase(pfrom->vRecvGetData.begin(), it);

    if (!vNotFound.empty()) {
        // Let the peer know that we didn't find what it asked for, so it doesn't
        // have to wait around forever. Currently only SPV clients actually care
        // about this message: it's needed when they are recursively walking the
        // dependencies of relevant unconfirmed transactions. SPV clients want to
        // do that because they want to know about (and store and rebroadcast and
        // risk analyze) the dependencies of transactions relevant to them, without
        // having to download the entire memory pool.
        pfrom->PushMessage("notfound", vNotFound);
    }
}

bool static ProcessMessage(CNode* pfrom, string strCommand, CDataStream& vRecv, int64_t nTimeReceived)
{
    const CChainParams& chainparams = Params();
    RandAddSeedPerfmon();
    LogPrint("net", "received: %s (%u bytes) peer=%d\n", SanitizeString(strCommand), vRecv.size(), pfrom->id);
    if (mapArgs.count("-dropmessagestest") && GetRand(atoi(mapArgs["-dropmessagestest"])) == 0)
    {
        LogPrintf("dropmessagestest DROPPING RECV MESSAGE\n");
        return true;
    }




    if (strCommand == "version")
    {
        // Each connection can only send one version message
        if (pfrom->nVersion != 0)
        {
            pfrom->PushMessage("reject", strCommand, REJECT_DUPLICATE, string("Duplicate version message"));
            Misbehaving(pfrom->GetId(), 1);
            return false;
        }

        int64_t nTime;
        CAddress addrMe;
        CAddress addrFrom;
        uint64_t nNonce = 1;
        vRecv >> pfrom->nVersion >> pfrom->nServices >> nTime >> addrMe;
        if (pfrom->nVersion < MIN_PEER_PROTO_VERSION)
        {
            // disconnect from peers older than this proto version
            LogPrintf("peer=%d using obsolete version %i; disconnecting\n", pfrom->id, pfrom->nVersion);
            pfrom->PushMessage("reject", strCommand, REJECT_OBSOLETE,
                               strprintf("Version must be %d or greater", MIN_PEER_PROTO_VERSION));
            pfrom->fDisconnect = true;
            return false;
        }

        if (pfrom->nVersion == 10300)
            pfrom->nVersion = 300;
        if (!vRecv.empty())
            vRecv >> addrFrom >> nNonce;
        if (!vRecv.empty()) {
            vRecv >> LIMITED_STRING(pfrom->strSubVer, 256);
            pfrom->cleanSubVer = SanitizeString(pfrom->strSubVer);
        }
        if (!vRecv.empty())
            vRecv >> pfrom->nStartingHeight;
        if (!vRecv.empty())
            vRecv >> pfrom->fRelayTxes; // set to true after we get the first filter* message
        else
            pfrom->fRelayTxes = true;

        // Disconnect if we connected to ourself
        if (nNonce == nLocalHostNonce && nNonce > 1)
        {
            LogPrintf("connected to self at %s, disconnecting\n", pfrom->addr.ToString());
            pfrom->fDisconnect = true;
            return true;
        }

        pfrom->addrLocal = addrMe;
        if (pfrom->fInbound && addrMe.IsRoutable())
        {
            SeenLocal(addrMe);
        }

        // Be shy and don't send version until we hear
        if (pfrom->fInbound)
            pfrom->PushVersion();

        pfrom->fClient = !(pfrom->nServices & NODE_NETWORK);

        // Potentially mark this peer as a preferred download peer.
        UpdatePreferredDownload(pfrom, State(pfrom->GetId()));

        // Change version
        pfrom->PushMessage("verack");
        pfrom->ssSend.SetVersion(min(pfrom->nVersion, PROTOCOL_VERSION));

        if (!pfrom->fInbound)
        {
            // Advertise our address
            if (fListen && !IsInitialBlockDownload())
            {
                CAddress addr = GetLocalAddress(&pfrom->addr);
                if (addr.IsRoutable())
                {
                    pfrom->PushAddress(addr);
                } else if (IsPeerAddrLocalGood(pfrom)) {
                    addr.SetIP(pfrom->addrLocal);
                    pfrom->PushAddress(addr);
                }
            }

            // Get recent addresses
            if (pfrom->fOneShot || pfrom->nVersion >= CADDR_TIME_VERSION || addrman.size() < 1000)
            {
                pfrom->PushMessage("getaddr");
                pfrom->fGetAddr = true;
            }
            addrman.Good(pfrom->addr);
        } else {
            if (((CNetAddr)pfrom->addr) == (CNetAddr)addrFrom)
            {
                addrman.Add(addrFrom, addrFrom);
                addrman.Good(addrFrom);
            }
        }

        // Relay alerts
        {
            LOCK(cs_mapAlerts);
            BOOST_FOREACH(PAIRTYPE(const uint256, CAlert)& item, mapAlerts)
                item.second.RelayTo(pfrom);
        }

        pfrom->fSuccessfullyConnected = true;

        string remoteAddr;
        if (fLogIPs)
            remoteAddr = ", peeraddr=" + pfrom->addr.ToString();

        LogPrintf("receive version message: %s: version %d, blocks=%d, us=%s, peer=%d%s\n",
                  pfrom->cleanSubVer, pfrom->nVersion,
                  pfrom->nStartingHeight, addrMe.ToString(), pfrom->id,
                  remoteAddr);

        int64_t nTimeOffset = nTime - GetTime();
        pfrom->nTimeOffset = nTimeOffset;
        AddTimeData(pfrom->addr, nTimeOffset);
    }


    else if (pfrom->nVersion == 0)
    {
        // Must have a version message before anything else
        Misbehaving(pfrom->GetId(), 1);
        return false;
    }


    else if (strCommand == "verack")
    {
        pfrom->SetRecvVersion(min(pfrom->nVersion, PROTOCOL_VERSION));

        // Mark this node as currently connected, so we update its timestamp later.
        if (pfrom->fNetworkNode) {
            LOCK(cs_main);
            State(pfrom->GetId())->fCurrentlyConnected = true;
        }
    }


    else if (strCommand == "addr")
    {
        vector<CAddress> vAddr;
        vRecv >> vAddr;

        // Don't want addr from older versions unless seeding
        if (pfrom->nVersion < CADDR_TIME_VERSION && addrman.size() > 1000)
            return true;
        if (vAddr.size() > 1000)
        {
            Misbehaving(pfrom->GetId(), 20);
            return error("message addr size() = %u", vAddr.size());
        }

        // Store the new addresses
        vector<CAddress> vAddrOk;
        int64_t nNow = GetAdjustedTime();
        int64_t nSince = nNow - 10 * 60;
        BOOST_FOREACH(CAddress& addr, vAddr)
        {
            boost::this_thread::interruption_point();

            if (addr.nTime <= 100000000 || addr.nTime > nNow + 10 * 60)
                addr.nTime = nNow - 5 * 24 * 60 * 60;
            pfrom->AddAddressKnown(addr);
            bool fReachable = IsReachable(addr);
            if (addr.nTime > nSince && !pfrom->fGetAddr && vAddr.size() <= 10 && addr.IsRoutable())
            {
                // Relay to a limited number of other nodes
                {
                    LOCK(cs_vNodes);
                    // Use deterministic randomness to send to the same nodes for 24 hours
                    // at a time so the addrKnowns of the chosen nodes prevent repeats
                    static uint256 hashSalt;
                    if (hashSalt.IsNull())
                        hashSalt = GetRandHash();
                    uint64_t hashAddr = addr.GetHash();
                    uint256 hashRand = ArithToUint256(UintToArith256(hashSalt) ^ (hashAddr<<32) ^ ((GetTime()+hashAddr)/(24*60*60)));
                    hashRand = Hash(BEGIN(hashRand), END(hashRand));
                    multimap<uint256, CNode*> mapMix;
                    BOOST_FOREACH(CNode* pnode, vNodes)
                    {
                        if (pnode->nVersion < CADDR_TIME_VERSION)
                            continue;
                        unsigned int nPointer;
                        memcpy(&nPointer, &pnode, sizeof(nPointer));
                        uint256 hashKey = ArithToUint256(UintToArith256(hashRand) ^ nPointer);
                        hashKey = Hash(BEGIN(hashKey), END(hashKey));
                        mapMix.insert(make_pair(hashKey, pnode));
                    }
                    int nRelayNodes = fReachable ? 2 : 1; // limited relaying of addresses outside our network(s)
                    for (multimap<uint256, CNode*>::iterator mi = mapMix.begin(); mi != mapMix.end() && nRelayNodes-- > 0; ++mi)
                        ((*mi).second)->PushAddress(addr);
                }
            }
            // Do not store addresses outside our network
            if (fReachable)
                vAddrOk.push_back(addr);
        }
        addrman.Add(vAddrOk, pfrom->addr, 2 * 60 * 60);
        if (vAddr.size() < 1000)
            pfrom->fGetAddr = false;
        if (pfrom->fOneShot)
            pfrom->fDisconnect = true;
    }


    else if (strCommand == "inv")
    {
        vector<CInv> vInv;
        vRecv >> vInv;
        if (vInv.size() > MAX_INV_SZ)
        {
            Misbehaving(pfrom->GetId(), 20);
            return error("message inv size() = %u", vInv.size());
        }

        LOCK(cs_main);

        std::vector<CInv> vToFetch;

        for (unsigned int nInv = 0; nInv < vInv.size(); nInv++)
        {
            const CInv &inv = vInv[nInv];

            boost::this_thread::interruption_point();
            pfrom->AddInventoryKnown(inv);

            bool fAlreadyHave = AlreadyHave(inv);
            LogPrint("net", "got inv: %s  %s peer=%d\n", inv.ToString(), fAlreadyHave ? "have" : "new", pfrom->id);

            if (!fAlreadyHave && !fImporting && !fReindex && inv.type != MSG_BLOCK)
                pfrom->AskFor(inv);

            if (inv.type == MSG_BLOCK) {
                UpdateBlockAvailability(pfrom->GetId(), inv.hash);
                if (!fAlreadyHave && !fImporting && !fReindex && !mapBlocksInFlight.count(inv.hash)) {
                    // First request the headers preceding the announced block. In the normal fully-synced
                    // case where a new block is announced that succeeds the current tip (no reorganization),
                    // there are no such headers.
                    // Secondly, and only when we are close to being synced, we request the announced block directly,
                    // to avoid an extra round-trip. Note that we must *first* ask for the headers, so by the
                    // time the block arrives, the header chain leading up to it is already validated. Not
                    // doing this will result in the received block being rejected as an orphan in case it is
                    // not a direct successor.
                    pfrom->PushMessage("getheaders", chainActive.GetLocator(pindexBestHeader), inv.hash);
                    CNodeState *nodestate = State(pfrom->GetId());
                    if (chainActive.Tip()->GetBlockTime() > GetAdjustedTime() - chainparams.GetConsensus().nPowTargetSpacing * 20 &&
                        nodestate->nBlocksInFlight < MAX_BLOCKS_IN_TRANSIT_PER_PEER) {
                        vToFetch.push_back(inv);
                        // Mark block as in flight already, even though the actual "getdata" message only goes out
                        // later (within the same cs_main lock, though).
                        MarkBlockAsInFlight(pfrom->GetId(), inv.hash, chainparams.GetConsensus());
                    }
                    LogPrint("net", "getheaders (%d) %s to peer=%d\n", pindexBestHeader->nHeight, inv.hash.ToString(), pfrom->id);
                }
            }

            // Track requests for our stuff
            GetMainSignals().Inventory(inv.hash);

            if (pfrom->nSendSize > (SendBufferSize() * 2)) {
                Misbehaving(pfrom->GetId(), 50);
                return error("send buffer size() = %u", pfrom->nSendSize);
            }
        }

        if (!vToFetch.empty())
            pfrom->PushMessage("getdata", vToFetch);
    }


    else if (strCommand == "getdata")
    {
        vector<CInv> vInv;
        vRecv >> vInv;
        if (vInv.size() > MAX_INV_SZ)
        {
            Misbehaving(pfrom->GetId(), 20);
            return error("message getdata size() = %u", vInv.size());
        }

        if (fDebug || (vInv.size() != 1))
            LogPrint("net", "received getdata (%u invsz) peer=%d\n", vInv.size(), pfrom->id);

        if ((fDebug && vInv.size() > 0) || (vInv.size() == 1))
            LogPrint("net", "received getdata for: %s peer=%d\n", vInv[0].ToString(), pfrom->id);

        pfrom->vRecvGetData.insert(pfrom->vRecvGetData.end(), vInv.begin(), vInv.end());
        ProcessGetData(pfrom);
    }


    else if (strCommand == "getblocks")
    {
        CBlockLocator locator;
        uint256 hashStop;
        vRecv >> locator >> hashStop;

        LOCK(cs_main);

        // Find the last block the caller has in the main chain
        CBlockIndex* pindex = FindForkInGlobalIndex(chainActive, locator);

        // Send the rest of the chain
        if (pindex)
            pindex = chainActive.Next(pindex);
        int nLimit = 500;
        LogPrint("net", "getblocks %d to %s limit %d from peer=%d\n", (pindex ? pindex->nHeight : -1), hashStop.IsNull() ? "end" : hashStop.ToString(), nLimit, pfrom->id);
        for (; pindex; pindex = chainActive.Next(pindex))
        {
            if (pindex->GetBlockHash() == hashStop)
            {
                LogPrint("net", "  getblocks stopping at %d %s\n", pindex->nHeight, pindex->GetBlockHash().ToString());
                break;
            }
            pfrom->PushInventory(CInv(MSG_BLOCK, pindex->GetBlockHash()));
            if (--nLimit <= 0)
            {
                // When this block is requested, we'll send an inv that'll
                // trigger the peer to getblocks the next batch of inventory.
                LogPrint("net", "  getblocks stopping at limit %d %s\n", pindex->nHeight, pindex->GetBlockHash().ToString());
                pfrom->hashContinue = pindex->GetBlockHash();
                break;
            }
        }
    }


    else if (strCommand == "getheaders")
    {
        CBlockLocator locator;
        uint256 hashStop;
        vRecv >> locator >> hashStop;

        LOCK(cs_main);

        if (IsInitialBlockDownload())
            return true;

        CBlockIndex* pindex = NULL;
        if (locator.IsNull())
        {
            // If locator is null, return the hashStop block
            BlockMap::iterator mi = mapBlockIndex.find(hashStop);
            if (mi == mapBlockIndex.end())
                return true;
            pindex = (*mi).second;
        }
        else
        {
            // Find the last block the caller has in the main chain
            pindex = FindForkInGlobalIndex(chainActive, locator);
            if (pindex)
                pindex = chainActive.Next(pindex);
        }

        // we must use CBlocks, as CBlockHeaders won't include the 0x00 nTx count at the end
        vector<CBlock> vHeaders;
        int nLimit = MAX_HEADERS_RESULTS;
        LogPrint("net", "getheaders %d to %s from peer=%d\n", (pindex ? pindex->nHeight : -1), hashStop.ToString(), pfrom->id);
        for (; pindex; pindex = chainActive.Next(pindex))
        {
            vHeaders.push_back(pindex->GetBlockHeader());
            if (--nLimit <= 0 || pindex->GetBlockHash() == hashStop)
                break;
        }
        pfrom->PushMessage("headers", vHeaders);
    }


    else if (strCommand == "tx")
    {
        vector<uint256> vWorkQueue;
        vector<uint256> vEraseQueue;
        CTransaction tx;
        vRecv >> tx;

        CInv inv(MSG_TX, tx.GetHash());
        pfrom->AddInventoryKnown(inv);

        LOCK(cs_main);

        bool fMissingInputs = false;
        CValidationState state;

        mapAlreadyAskedFor.erase(inv);

        if (AcceptToMemoryPool(mempool, state, tx, true, &fMissingInputs))
        {
            mempool.check(pcoinsTip);
            RelayTransaction(tx);
            vWorkQueue.push_back(inv.hash);

            LogPrint("mempool", "AcceptToMemoryPool: peer=%d %s: accepted %s (poolsz %u)\n",
                pfrom->id, pfrom->cleanSubVer,
                tx.GetHash().ToString(),
                mempool.mapTx.size());

            // Recursively process any orphan transactions that depended on this one
            set<NodeId> setMisbehaving;
            for (unsigned int i = 0; i < vWorkQueue.size(); i++)
            {
                map<uint256, set<uint256> >::iterator itByPrev = mapOrphanTransactionsByPrev.find(vWorkQueue[i]);
                if (itByPrev == mapOrphanTransactionsByPrev.end())
                    continue;
                for (set<uint256>::iterator mi = itByPrev->second.begin();
                     mi != itByPrev->second.end();
                     ++mi)
                {
                    const uint256& orphanHash = *mi;
                    const CTransaction& orphanTx = mapOrphanTransactions[orphanHash].tx;
                    NodeId fromPeer = mapOrphanTransactions[orphanHash].fromPeer;
                    bool fMissingInputs2 = false;
                    // Use a dummy CValidationState so someone can't setup nodes to counter-DoS based on orphan
                    // resolution (that is, feeding people an invalid transaction based on LegitTxX in order to get
                    // anyone relaying LegitTxX banned)
                    CValidationState stateDummy;


                    if (setMisbehaving.count(fromPeer))
                        continue;
                    if (AcceptToMemoryPool(mempool, stateDummy, orphanTx, true, &fMissingInputs2))
                    {
                        LogPrint("mempool", "   accepted orphan tx %s\n", orphanHash.ToString());
                        RelayTransaction(orphanTx);
                        vWorkQueue.push_back(orphanHash);
                        vEraseQueue.push_back(orphanHash);
                    }
                    else if (!fMissingInputs2)
                    {
                        int nDos = 0;
                        if (stateDummy.IsInvalid(nDos) && nDos > 0)
                        {
                            // Punish peer that gave us an invalid orphan tx
                            Misbehaving(fromPeer, nDos);
                            setMisbehaving.insert(fromPeer);
                            LogPrint("mempool", "   invalid orphan tx %s\n", orphanHash.ToString());
                        }
                        // Has inputs but not accepted to mempool
                        // Probably non-standard or insufficient fee/priority
                        LogPrint("mempool", "   removed orphan tx %s\n", orphanHash.ToString());
                        vEraseQueue.push_back(orphanHash);
                    }
                    mempool.check(pcoinsTip);
                }
            }

            BOOST_FOREACH(uint256 hash, vEraseQueue)
                EraseOrphanTx(hash);
        }
        else if (fMissingInputs)
        {
            AddOrphanTx(tx, pfrom->GetId());

            // DoS prevention: do not allow mapOrphanTransactions to grow unbounded
            unsigned int nMaxOrphanTx = (unsigned int)std::max((int64_t)0, GetArg("-maxorphantx", DEFAULT_MAX_ORPHAN_TRANSACTIONS));
            unsigned int nEvicted = LimitOrphanTxSize(nMaxOrphanTx);
            if (nEvicted > 0)
                LogPrint("mempool", "mapOrphan overflow, removed %u tx\n", nEvicted);
        } else if (pfrom->fWhitelisted) {
            // Always relay transactions received from whitelisted peers, even
            // if they are already in the mempool (allowing the node to function
            // as a gateway for nodes hidden behind it).
            RelayTransaction(tx);
        }
        int nDoS = 0;
        if (state.IsInvalid(nDoS))
        {
            LogPrint("mempool", "%s from peer=%d %s was not accepted into the memory pool: %s\n", tx.GetHash().ToString(),
                pfrom->id, pfrom->cleanSubVer,
                state.GetRejectReason());
            pfrom->PushMessage("reject", strCommand, state.GetRejectCode(),
                               state.GetRejectReason().substr(0, MAX_REJECT_MESSAGE_LENGTH), inv.hash);
            if (nDoS > 0)
                Misbehaving(pfrom->GetId(), nDoS);
        }
    }


    else if (strCommand == "headers" && !fImporting && !fReindex) // Ignore headers received while importing
    {
        std::vector<CBlockHeader> headers;

        // Bypass the normal CBlock deserialization, as we don't want to risk deserializing 2000 full blocks.
        unsigned int nCount = ReadCompactSize(vRecv);
        if (nCount > MAX_HEADERS_RESULTS) {
            Misbehaving(pfrom->GetId(), 20);
            return error("headers message size = %u", nCount);
        }
        headers.resize(nCount);
        for (unsigned int n = 0; n < nCount; n++) {
            vRecv >> headers[n];
            ReadCompactSize(vRecv); // ignore tx count; assume it is 0.
        }

        LOCK(cs_main);

        if (nCount == 0) {
            // Nothing interesting. Stop asking this peers for more headers.
            return true;
        }

        CBlockIndex *pindexLast = NULL;
        BOOST_FOREACH(const CBlockHeader& header, headers) {
            CValidationState state;
            if (pindexLast != NULL && header.hashPrevBlock != pindexLast->GetBlockHash()) {
                Misbehaving(pfrom->GetId(), 20);
                return error("non-continuous headers sequence");
            }
            if (!AcceptBlockHeader(header, state, &pindexLast)) {
                int nDoS;
                if (state.IsInvalid(nDoS)) {
                    if (nDoS > 0)
                        Misbehaving(pfrom->GetId(), nDoS);
                    return error("invalid header received");
                }
            }
        }

        if (pindexLast)
            UpdateBlockAvailability(pfrom->GetId(), pindexLast->GetBlockHash());

        if (nCount == MAX_HEADERS_RESULTS && pindexLast) {
            // Headers message had its maximum size; the peer may have more headers.
            // TODO: optimize: if pindexLast is an ancestor of chainActive.Tip or pindexBestHeader, continue
            // from there instead.
            LogPrint("net", "more getheaders (%d) to end to peer=%d (startheight:%d)\n", pindexLast->nHeight, pfrom->id, pfrom->nStartingHeight);
            pfrom->PushMessage("getheaders", chainActive.GetLocator(pindexLast), uint256());
        }

        CheckBlockIndex();
    }

    else if (strCommand == "block" && !fImporting && !fReindex) // Ignore blocks received while importing
    {
        CBlock block;
        vRecv >> block;

        CInv inv(MSG_BLOCK, block.GetHash());
        LogPrint("net", "received block %s peer=%d\n", inv.hash.ToString(), pfrom->id);

        pfrom->AddInventoryKnown(inv);

        CValidationState state;
        // Process all blocks from whitelisted peers, even if not requested.
        ProcessNewBlock(state, pfrom, &block, pfrom->fWhitelisted, NULL);
        int nDoS;
        if (state.IsInvalid(nDoS)) {
            pfrom->PushMessage("reject", strCommand, state.GetRejectCode(),
                               state.GetRejectReason().substr(0, MAX_REJECT_MESSAGE_LENGTH), inv.hash);
            if (nDoS > 0) {
                LOCK(cs_main);
                Misbehaving(pfrom->GetId(), nDoS);
            }
        }

    }


    // This asymmetric behavior for inbound and outbound connections was introduced
    // to prevent a fingerprinting attack: an attacker can send specific fake addresses
    // to users' AddrMan and later request them by sending getaddr messages.
    // Making nodes which are behind NAT and can only make outgoing connections ignore
    // the getaddr message mitigates the attack.
    else if ((strCommand == "getaddr") && (pfrom->fInbound))
    {
        pfrom->vAddrToSend.clear();
        vector<CAddress> vAddr = addrman.GetAddr();
        BOOST_FOREACH(const CAddress &addr, vAddr)
            pfrom->PushAddress(addr);
    }


    else if (strCommand == "mempool")
    {
        LOCK2(cs_main, pfrom->cs_filter);

        std::vector<uint256> vtxid;
        mempool.queryHashes(vtxid);
        vector<CInv> vInv;
        BOOST_FOREACH(uint256& hash, vtxid) {
            CInv inv(MSG_TX, hash);
            CTransaction tx;
            bool fInMemPool = mempool.lookup(hash, tx);
            if (!fInMemPool) continue; // another thread removed since queryHashes, maybe...
            if ((pfrom->pfilter && pfrom->pfilter->IsRelevantAndUpdate(tx)) ||
               (!pfrom->pfilter))
                vInv.push_back(inv);
            if (vInv.size() == MAX_INV_SZ) {
                pfrom->PushMessage("inv", vInv);
                vInv.clear();
            }
        }
        if (vInv.size() > 0)
            pfrom->PushMessage("inv", vInv);
    }


    else if (strCommand == "ping")
    {
        if (pfrom->nVersion > BIP0031_VERSION)
        {
            uint64_t nonce = 0;
            vRecv >> nonce;
            // Echo the message back with the nonce. This allows for two useful features:
            //
            // 1) A remote node can quickly check if the connection is operational
            // 2) Remote nodes can measure the latency of the network thread. If this node
            //    is overloaded it won't respond to pings quickly and the remote node can
            //    avoid sending us more work, like chain download requests.
            //
            // The nonce stops the remote getting confused between different pings: without
            // it, if the remote node sends a ping once per second and this node takes 5
            // seconds to respond to each, the 5th ping the remote sends would appear to
            // return very quickly.
            pfrom->PushMessage("pong", nonce);
        }
    }


    else if (strCommand == "pong")
    {
        int64_t pingUsecEnd = nTimeReceived;
        uint64_t nonce = 0;
        size_t nAvail = vRecv.in_avail();
        bool bPingFinished = false;
        std::string sProblem;

        if (nAvail >= sizeof(nonce)) {
            vRecv >> nonce;

            // Only process pong message if there is an outstanding ping (old ping without nonce should never pong)
            if (pfrom->nPingNonceSent != 0) {
                if (nonce == pfrom->nPingNonceSent) {
                    // Matching pong received, this ping is no longer outstanding
                    bPingFinished = true;
                    int64_t pingUsecTime = pingUsecEnd - pfrom->nPingUsecStart;
                    if (pingUsecTime > 0) {
                        // Successful ping time measurement, replace previous
                        pfrom->nPingUsecTime = pingUsecTime;
                    } else {
                        // This should never happen
                        sProblem = "Timing mishap";
                    }
                } else {
                    // Nonce mismatches are normal when pings are overlapping
                    sProblem = "Nonce mismatch";
                    if (nonce == 0) {
                        // This is most likely a bug in another implementation somewhere; cancel this ping
                        bPingFinished = true;
                        sProblem = "Nonce zero";
                    }
                }
            } else {
                sProblem = "Unsolicited pong without ping";
            }
        } else {
            // This is most likely a bug in another implementation somewhere; cancel this ping
            bPingFinished = true;
            sProblem = "Short payload";
        }

        if (!(sProblem.empty())) {
            LogPrint("net", "pong peer=%d %s: %s, %x expected, %x received, %u bytes\n",
                pfrom->id,
                pfrom->cleanSubVer,
                sProblem,
                pfrom->nPingNonceSent,
                nonce,
                nAvail);
        }
        if (bPingFinished) {
            pfrom->nPingNonceSent = 0;
        }
    }


    else if (strCommand == "alert")
    {
        CAlert alert;
        vRecv >> alert;

        uint256 alertHash = alert.GetHash();
        if (pfrom->setKnown.count(alertHash) == 0)
        {
            if (alert.ProcessAlert(Params().AlertKey()))
            {
                // Relay
                pfrom->setKnown.insert(alertHash);
                {
                    LOCK(cs_vNodes);
                    BOOST_FOREACH(CNode* pnode, vNodes)
                        alert.RelayTo(pnode);
                }
            }
            else {
                // Small DoS penalty so peers that send us lots of
                // duplicate/expired/invalid-signature/whatever alerts
                // eventually get banned.
                // This isn't a Misbehaving(100) (immediate ban) because the
                // peer might be an older or different implementation with
                // a different signature key, etc.
                Misbehaving(pfrom->GetId(), 10);
            }
        }
    }


    else if (strCommand == "filterload")
    {
        CBloomFilter filter;
        vRecv >> filter;

        if (!filter.IsWithinSizeConstraints())
            // There is no excuse for sending a too-large filter
            Misbehaving(pfrom->GetId(), 100);
        else
        {
            LOCK(pfrom->cs_filter);
            delete pfrom->pfilter;
            pfrom->pfilter = new CBloomFilter(filter);
            pfrom->pfilter->UpdateEmptyFull();
        }
        pfrom->fRelayTxes = true;
    }


    else if (strCommand == "filteradd")
    {
        vector<unsigned char> vData;
        vRecv >> vData;

        // Nodes must NEVER send a data item > 520 bytes (the max size for a script data object,
        // and thus, the maximum size any matched object can have) in a filteradd message
        if (vData.size() > MAX_SCRIPT_ELEMENT_SIZE)
        {
            Misbehaving(pfrom->GetId(), 100);
        } else {
            LOCK(pfrom->cs_filter);
            if (pfrom->pfilter)
                pfrom->pfilter->insert(vData);
            else
                Misbehaving(pfrom->GetId(), 100);
        }
    }


    else if (strCommand == "filterclear")
    {
        LOCK(pfrom->cs_filter);
        delete pfrom->pfilter;
        pfrom->pfilter = new CBloomFilter();
        pfrom->fRelayTxes = true;
    }


    else if (strCommand == "reject")
    {
        if (fDebug) {
            try {
                string strMsg; unsigned char ccode; string strReason;
                vRecv >> LIMITED_STRING(strMsg, CMessageHeader::COMMAND_SIZE) >> ccode >> LIMITED_STRING(strReason, MAX_REJECT_MESSAGE_LENGTH);

                ostringstream ss;
                ss << strMsg << " code " << itostr(ccode) << ": " << strReason;

                if (strMsg == "block" || strMsg == "tx")
                {
                    uint256 hash;
                    vRecv >> hash;
                    ss << ": hash " << hash.ToString();
                }
                LogPrint("net", "Reject %s\n", SanitizeString(ss.str()));
            } catch (const std::ios_base::failure&) {
                // Avoid feedback loops by preventing reject messages from triggering a new reject message.
                LogPrint("net", "Unparseable reject message received\n");
            }
        }
    }

    else
    {
        // Ignore unknown commands for extensibility
        LogPrint("net", "Unknown command \"%s\" from peer=%d\n", SanitizeString(strCommand), pfrom->id);
    }



    return true;
}

// requires LOCK(cs_vRecvMsg)
bool ProcessMessages(CNode* pfrom)
{
    //if (fDebug)
    //    LogPrintf("%s(%u messages)\n", __func__, pfrom->vRecvMsg.size());

    //
    // Message format
    //  (4) message start
    //  (12) command
    //  (4) size
    //  (4) checksum
    //  (x) data
    //
    bool fOk = true;

    if (!pfrom->vRecvGetData.empty())
        ProcessGetData(pfrom);

    // this maintains the order of responses
    if (!pfrom->vRecvGetData.empty()) return fOk;

    std::deque<CNetMessage>::iterator it = pfrom->vRecvMsg.begin();
    while (!pfrom->fDisconnect && it != pfrom->vRecvMsg.end()) {
        // Don't bother if send buffer is too full to respond anyway
        if (pfrom->nSendSize >= SendBufferSize())
            break;

        // get next message
        CNetMessage& msg = *it;

        //if (fDebug)
        //    LogPrintf("%s(message %u msgsz, %u bytes, complete:%s)\n", __func__,
        //            msg.hdr.nMessageSize, msg.vRecv.size(),
        //            msg.complete() ? "Y" : "N");

        // end, if an incomplete message is found
        if (!msg.complete())
            break;

        // at this point, any failure means we can delete the current message
        it++;

        // Scan for message start
        if (memcmp(msg.hdr.pchMessageStart, Params().MessageStart(), MESSAGE_START_SIZE) != 0) {
            LogPrintf("PROCESSMESSAGE: INVALID MESSAGESTART %s peer=%d\n", SanitizeString(msg.hdr.GetCommand()), pfrom->id);
            fOk = false;
            break;
        }

        // Read header
        CMessageHeader& hdr = msg.hdr;
        if (!hdr.IsValid(Params().MessageStart()))
        {
            LogPrintf("PROCESSMESSAGE: ERRORS IN HEADER %s peer=%d\n", SanitizeString(hdr.GetCommand()), pfrom->id);
            continue;
        }
        string strCommand = hdr.GetCommand();

        // Message size
        unsigned int nMessageSize = hdr.nMessageSize;

        // Checksum
        CDataStream& vRecv = msg.vRecv;
        uint256 hash = Hash(vRecv.begin(), vRecv.begin() + nMessageSize);
        unsigned int nChecksum = ReadLE32((unsigned char*)&hash);
        if (nChecksum != hdr.nChecksum)
        {
            LogPrintf("%s(%s, %u bytes): CHECKSUM ERROR nChecksum=%08x hdr.nChecksum=%08x\n", __func__,
               SanitizeString(strCommand), nMessageSize, nChecksum, hdr.nChecksum);
            continue;
        }

        // Process message
        bool fRet = false;
        try
        {
            fRet = ProcessMessage(pfrom, strCommand, vRecv, msg.nTime);
            boost::this_thread::interruption_point();
        }
        catch (const std::ios_base::failure& e)
        {
            pfrom->PushMessage("reject", strCommand, REJECT_MALFORMED, string("error parsing message"));
            if (strstr(e.what(), "end of data"))
            {
                // Allow exceptions from under-length message on vRecv
                LogPrintf("%s(%s, %u bytes): Exception '%s' caught, normally caused by a message being shorter than its stated length\n", __func__, SanitizeString(strCommand), nMessageSize, e.what());
            }
            else if (strstr(e.what(), "size too large"))
            {
                // Allow exceptions from over-long size
                LogPrintf("%s(%s, %u bytes): Exception '%s' caught\n", __func__, SanitizeString(strCommand), nMessageSize, e.what());
            }
            else
            {
                PrintExceptionContinue(&e, "ProcessMessages()");
            }
        }
        catch (const boost::thread_interrupted&) {
            throw;
        }
        catch (const std::exception& e) {
            PrintExceptionContinue(&e, "ProcessMessages()");
        } catch (...) {
            PrintExceptionContinue(NULL, "ProcessMessages()");
        }

        if (!fRet)
            LogPrintf("%s(%s, %u bytes) FAILED peer=%d\n", __func__, SanitizeString(strCommand), nMessageSize, pfrom->id);

        break;
    }

    // In case the connection got shut down, its receive buffer was wiped
    if (!pfrom->fDisconnect)
        pfrom->vRecvMsg.erase(pfrom->vRecvMsg.begin(), it);

    return fOk;
}


bool SendMessages(CNode* pto, bool fSendTrickle)
{
    const Consensus::Params& consensusParams = Params().GetConsensus();
    {
        // Don't send anything until we get its version message
        if (pto->nVersion == 0)
            return true;

        //
        // Message: ping
        //
        bool pingSend = false;
        if (pto->fPingQueued) {
            // RPC ping request by user
            pingSend = true;
        }
        if (pto->nPingNonceSent == 0 && pto->nPingUsecStart + PING_INTERVAL * 1000000 < GetTimeMicros()) {
            // Ping automatically sent as a latency probe & keepalive.
            pingSend = true;
        }
        if (pingSend) {
            uint64_t nonce = 0;
            while (nonce == 0) {
                GetRandBytes((unsigned char*)&nonce, sizeof(nonce));
            }
            pto->fPingQueued = false;
            pto->nPingUsecStart = GetTimeMicros();
            if (pto->nVersion > BIP0031_VERSION) {
                pto->nPingNonceSent = nonce;
                pto->PushMessage("ping", nonce);
            } else {
                // Peer is too old to support ping command with nonce, pong will never arrive.
                pto->nPingNonceSent = 0;
                pto->PushMessage("ping");
            }
        }

        TRY_LOCK(cs_main, lockMain); // Acquire cs_main for IsInitialBlockDownload() and CNodeState()
        if (!lockMain)
            return true;

        // Address refresh broadcast
        static int64_t nLastRebroadcast;
        if (!IsInitialBlockDownload() && (GetTime() - nLastRebroadcast > 24 * 60 * 60))
        {
            LOCK(cs_vNodes);
            BOOST_FOREACH(CNode* pnode, vNodes)
            {
                // Periodically clear addrKnown to allow refresh broadcasts
                if (nLastRebroadcast)
                    pnode->addrKnown.clear();

                // Rebroadcast our address
                AdvertizeLocal(pnode);
            }
            if (!vNodes.empty())
                nLastRebroadcast = GetTime();
        }

        //
        // Message: addr
        //
        if (fSendTrickle)
        {
            vector<CAddress> vAddr;
            vAddr.reserve(pto->vAddrToSend.size());
            BOOST_FOREACH(const CAddress& addr, pto->vAddrToSend)
            {
                if (!pto->addrKnown.contains(addr.GetKey()))
                {
                    pto->addrKnown.insert(addr.GetKey());
                    vAddr.push_back(addr);
                    // receiver rejects addr messages larger than 1000
                    if (vAddr.size() >= 1000)
                    {
                        pto->PushMessage("addr", vAddr);
                        vAddr.clear();
                    }
                }
            }
            pto->vAddrToSend.clear();
            if (!vAddr.empty())
                pto->PushMessage("addr", vAddr);
        }

        CNodeState &state = *State(pto->GetId());
        if (state.fShouldBan) {
            if (pto->fWhitelisted)
                LogPrintf("Warning: not punishing whitelisted peer %s!\n", pto->addr.ToString());
            else {
                pto->fDisconnect = true;
                if (pto->addr.IsLocal())
                    LogPrintf("Warning: not banning local peer %s!\n", pto->addr.ToString());
                else
                {
                    CNode::Ban(pto->addr);
                }
            }
            state.fShouldBan = false;
        }

        BOOST_FOREACH(const CBlockReject& reject, state.rejects)
            pto->PushMessage("reject", (string)"block", reject.chRejectCode, reject.strRejectReason, reject.hashBlock);
        state.rejects.clear();

        // Start block sync
        if (pindexBestHeader == NULL)
            pindexBestHeader = chainActive.Tip();
        bool fFetch = state.fPreferredDownload || (nPreferredDownload == 0 && !pto->fClient && !pto->fOneShot); // Download if this is a nice peer, or we have no nice peers and this one might do.
        if (!state.fSyncStarted && !pto->fClient && !fImporting && !fReindex) {
            // Only actively request headers from a single peer, unless we're close to today.
            if ((nSyncStarted == 0 && fFetch) || pindexBestHeader->GetBlockTime() > GetAdjustedTime() - 24 * 60 * 60) {
                state.fSyncStarted = true;
                nSyncStarted++;
                CBlockIndex *pindexStart = pindexBestHeader->pprev ? pindexBestHeader->pprev : pindexBestHeader;
                LogPrint("net", "initial getheaders (%d) to peer=%d (startheight:%d)\n", pindexStart->nHeight, pto->id, pto->nStartingHeight);
                pto->PushMessage("getheaders", chainActive.GetLocator(pindexStart), uint256());
            }
        }

        // Resend wallet transactions that haven't gotten in a block yet
        // Except during reindex, importing and IBD, when old wallet
        // transactions become unconfirmed and spams other nodes.
        if (!fReindex && !fImporting && !IsInitialBlockDownload())
        {
            GetMainSignals().Broadcast(nTimeBestReceived);
        }

        //
        // Message: inventory
        //
        vector<CInv> vInv;
        vector<CInv> vInvWait;
        {
            LOCK(pto->cs_inventory);
            vInv.reserve(pto->vInventoryToSend.size());
            vInvWait.reserve(pto->vInventoryToSend.size());
            BOOST_FOREACH(const CInv& inv, pto->vInventoryToSend)
            {
                if (pto->setInventoryKnown.count(inv))
                    continue;

                // trickle out tx inv to protect privacy
                if (inv.type == MSG_TX && !fSendTrickle)
                {
                    // 1/4 of tx invs blast to all immediately
                    static uint256 hashSalt;
                    if (hashSalt.IsNull())
                        hashSalt = GetRandHash();
                    uint256 hashRand = ArithToUint256(UintToArith256(inv.hash) ^ UintToArith256(hashSalt));
                    hashRand = Hash(BEGIN(hashRand), END(hashRand));
                    bool fTrickleWait = ((UintToArith256(hashRand) & 3) != 0);

                    if (fTrickleWait)
                    {
                        vInvWait.push_back(inv);
                        continue;
                    }
                }

                // returns true if wasn't already contained in the set
                if (pto->setInventoryKnown.insert(inv).second)
                {
                    vInv.push_back(inv);
                    if (vInv.size() >= 1000)
                    {
                        pto->PushMessage("inv", vInv);
                        vInv.clear();
                    }
                }
            }
            pto->vInventoryToSend = vInvWait;
        }
        if (!vInv.empty())
            pto->PushMessage("inv", vInv);

        // Detect whether we're stalling
        int64_t nNow = GetTimeMicros();
        if (!pto->fDisconnect && state.nStallingSince && state.nStallingSince < nNow - 1000000 * BLOCK_STALLING_TIMEOUT) {
            // Stalling only triggers when the block download window cannot move. During normal steady state,
            // the download window should be much larger than the to-be-downloaded set of blocks, so disconnection
            // should only happen during initial block download.
            LogPrintf("Peer=%d is stalling block download, disconnecting\n", pto->id);
            pto->fDisconnect = true;
        }
        // In case there is a block that has been in flight from this peer for (2 + 0.5 * N) times the block interval
        // (with N the number of validated blocks that were in flight at the time it was requested), disconnect due to
        // timeout. We compensate for in-flight blocks to prevent killing off peers due to our own downstream link
        // being saturated. We only count validated in-flight blocks so peers can't advertise non-existing block hashes
        // to unreasonably increase our timeout.
        // We also compare the block download timeout originally calculated against the time at which we'd disconnect
        // if we assumed the block were being requested now (ignoring blocks we've requested from this peer, since we're
        // only looking at this peer's oldest request).  This way a large queue in the past doesn't result in a
        // permanently large window for this block to be delivered (ie if the number of blocks in flight is decreasing
        // more quickly than once every 5 minutes, then we'll shorten the download window for this block).
        if (!pto->fDisconnect && state.vBlocksInFlight.size() > 0) {
            QueuedBlock &queuedBlock = state.vBlocksInFlight.front();
            int64_t nTimeoutIfRequestedNow = GetBlockTimeout(nNow, nQueuedValidatedHeaders - state.nBlocksInFlightValidHeaders, consensusParams);
            if (queuedBlock.nTimeDisconnect > nTimeoutIfRequestedNow) {
                LogPrint("net", "Reducing block download timeout for peer=%d block=%s, orig=%d new=%d\n", pto->id, queuedBlock.hash.ToString(), queuedBlock.nTimeDisconnect, nTimeoutIfRequestedNow);
                queuedBlock.nTimeDisconnect = nTimeoutIfRequestedNow;
            }
            if (queuedBlock.nTimeDisconnect < nNow) {
                LogPrintf("Timeout downloading block %s from peer=%d, disconnecting\n", queuedBlock.hash.ToString(), pto->id);
                pto->fDisconnect = true;
            }
        }

        //
        // Message: getdata (blocks)
        //
        vector<CInv> vGetData;
        if (!pto->fDisconnect && !pto->fClient && (fFetch || !IsInitialBlockDownload()) && state.nBlocksInFlight < MAX_BLOCKS_IN_TRANSIT_PER_PEER) {
            vector<CBlockIndex*> vToDownload;
            NodeId staller = -1;
            FindNextBlocksToDownload(pto->GetId(), MAX_BLOCKS_IN_TRANSIT_PER_PEER - state.nBlocksInFlight, vToDownload, staller);
            BOOST_FOREACH(CBlockIndex *pindex, vToDownload) {
                vGetData.push_back(CInv(MSG_BLOCK, pindex->GetBlockHash()));
                MarkBlockAsInFlight(pto->GetId(), pindex->GetBlockHash(), consensusParams, pindex);
                LogPrint("net", "Requesting block %s (%d) peer=%d\n", pindex->GetBlockHash().ToString(),
                    pindex->nHeight, pto->id);
            }
            if (state.nBlocksInFlight == 0 && staller != -1) {
                if (State(staller)->nStallingSince == 0) {
                    State(staller)->nStallingSince = nNow;
                    LogPrint("net", "Stall started peer=%d\n", staller);
                }
            }
        }

        //
        // Message: getdata (non-blocks)
        //
        while (!pto->fDisconnect && !pto->mapAskFor.empty() && (*pto->mapAskFor.begin()).first <= nNow)
        {
            const CInv& inv = (*pto->mapAskFor.begin()).second;
            if (!AlreadyHave(inv))
            {
                if (fDebug)
                    LogPrint("net", "Requesting %s peer=%d\n", inv.ToString(), pto->id);
                vGetData.push_back(inv);
                if (vGetData.size() >= 1000)
                {
                    pto->PushMessage("getdata", vGetData);
                    vGetData.clear();
                }
            }
            pto->mapAskFor.erase(pto->mapAskFor.begin());
        }
        if (!vGetData.empty())
            pto->PushMessage("getdata", vGetData);

    }
    return true;
}

 std::string CBlockFileInfo::ToString() const {
     return strprintf("CBlockFileInfo(blocks=%u, size=%u, heights=%u...%u, time=%s...%s)", nBlocks, nSize, nHeightFirst, nHeightLast, DateTimeStrFormat("%Y-%m-%d", nTimeFirst), DateTimeStrFormat("%Y-%m-%d", nTimeLast));
 }



class CMainCleanup
{
public:
    CMainCleanup() {}
    ~CMainCleanup() {
        // block headers
        BlockMap::iterator it1 = mapBlockIndex.begin();
        for (; it1 != mapBlockIndex.end(); it1++)
            delete (*it1).second;
        mapBlockIndex.clear();

        // orphan transactions
        mapOrphanTransactions.clear();
        mapOrphanTransactionsByPrev.clear();
    }
} instance_of_cmaincleanup;<|MERGE_RESOLUTION|>--- conflicted
+++ resolved
@@ -2801,22 +2801,21 @@
     if (pcheckpoint && nHeight < pcheckpoint->nHeight)
         return state.DoS(100, error("%s: forked chain older than last checkpoint (height %d)", __func__, nHeight));
 
-<<<<<<< HEAD
+    return true;
+}
+
+bool ContextualCheckBlockHeader(const CBlockHeader& block, CValidationState& state, CBlockIndex * const pindexPrev)
+{
+    const Consensus::Params& consensusParams = Params().GetConsensus();
+
     // Disallow legacy blocks after merge-mining start.
+    const int nHeight = pindexPrev->nHeight+1;
     if (!Params().GetConsensus().AllowLegacyBlocks(nHeight)
         && block.nVersion.IsLegacy())
         return state.DoS(100, error("%s : legacy block after auxpow start",
                                     __func__),
                          REJECT_INVALID, "late-legacy-block");
 
-=======
-    return true;
-}
-
-bool ContextualCheckBlockHeader(const CBlockHeader& block, CValidationState& state, CBlockIndex * const pindexPrev)
-{
-    const Consensus::Params& consensusParams = Params().GetConsensus();
->>>>>>> ebab5d3c
     // Check proof of work
     if (block.nBits != GetNextWorkRequired(pindexPrev, &block, consensusParams))
         return state.DoS(100, error("%s: incorrect proof of work", __func__),

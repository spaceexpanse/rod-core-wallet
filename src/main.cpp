--- conflicted
+++ resolved
@@ -2955,14 +2955,10 @@
  * Connect a new block to chainActive. pblock is either NULL or a pointer to a CBlock
  * corresponding to pindexNew, to bypass loading it again from disk.
  */
-<<<<<<< HEAD
 bool static ConnectTip(CValidationState& state, const CChainParams& chainparams, CBlockIndex* pindexNew, const CBlock* pblock,
-                       std::vector<std::shared_ptr<const CTransaction>> &txConflicted,
-                       std::vector<std::shared_ptr<const CTransaction>> &txNameConflicts,
-                       std::vector<std::tuple<CTransaction,CBlockIndex*,int>> &txChanged)
-=======
-bool static ConnectTip(CValidationState& state, const CChainParams& chainparams, CBlockIndex* pindexNew, const CBlock* pblock, std::vector<CTransactionRef> &txConflicted, std::vector<std::tuple<CTransactionRef,CBlockIndex*,int>> &txChanged)
->>>>>>> 11d51548
+                       std::vector<CTransactionRef> &txConflicted,
+                       std::vector<CTransactionRef> &txNameConflicts,
+                       std::vector<std::tuple<CTransactionRef,CBlockIndex*,int>> &txChanged)
 {
     assert(pindexNew->pprev == chainActive.Tip());
     CheckNameDB (true);
@@ -3089,14 +3085,10 @@
  * Try to make some progress towards making pindexMostWork the active block.
  * pblock is either NULL or a pointer to a CBlock corresponding to pindexMostWork.
  */
-<<<<<<< HEAD
 static bool ActivateBestChainStep(CValidationState& state, const CChainParams& chainparams, CBlockIndex* pindexMostWork, const CBlock* pblock, bool& fInvalidFound,
-                                  std::vector<std::shared_ptr<const CTransaction>>& txConflicted,
-                                  std::vector<std::shared_ptr<const CTransaction>>& txNameConflicts,
-                                  std::vector<std::tuple<CTransaction,CBlockIndex*,int>>& txChanged)
-=======
-static bool ActivateBestChainStep(CValidationState& state, const CChainParams& chainparams, CBlockIndex* pindexMostWork, const CBlock* pblock, bool& fInvalidFound, std::vector<CTransactionRef>& txConflicted, std::vector<std::tuple<CTransactionRef,CBlockIndex*,int>>& txChanged)
->>>>>>> 11d51548
+                                  std::vector<CTransactionRef>& txConflicted,
+                                  std::vector<CTransactionRef>& txNameConflicts,
+                                  std::vector<std::tuple<CTransactionRef,CBlockIndex*,int>>& txChanged)
 {
     AssertLockHeld(cs_main);
     const CBlockIndex *pindexOldTip = chainActive.Tip();
@@ -3207,12 +3199,8 @@
             break;
 
         const CBlockIndex *pindexFork;
-<<<<<<< HEAD
-        std::vector<std::shared_ptr<const CTransaction>> txConflicted;
-        std::vector<std::shared_ptr<const CTransaction>> txNameConflicts;
-=======
         std::vector<CTransactionRef> txConflicted;
->>>>>>> 11d51548
+        std::vector<CTransactionRef> txNameConflicts;
         bool fInitialDownload;
         {
             LOCK(cs_main);
@@ -3554,17 +3542,17 @@
    total number of transaction IDs (tx themselves plus all distinct inputs).
    In addition, each Namecoin transaction could touch at most one name,
    so add them as well.  */
-bool CheckDbLockLimit(const std::vector<CTransaction>& vtx)
+bool CheckDbLockLimit(const std::vector<CTransactionRef>& vtx)
 {
     set<uint256> setTxIds;
     unsigned nNames = 0;
-    BOOST_FOREACH(const CTransaction& tx, vtx)
-    {
-        setTxIds.insert(tx.GetHash());
-        if (tx.IsNamecoin())
+    for (const auto& tx : vtx)
+    {
+        setTxIds.insert(tx->GetHash());
+        if (tx->IsNamecoin())
             ++nNames;
 
-        BOOST_FOREACH(const CTxIn& txIn, tx.vin)
+        for (const auto& txIn : tx->vin)
             setTxIds.insert(txIn.prevout.hash);
     }
 

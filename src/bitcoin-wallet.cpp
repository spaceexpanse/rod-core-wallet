--- conflicted
+++ resolved
@@ -48,31 +48,17 @@
         tfm::format(std::cerr, "Error parsing command line arguments: %s\n", error_message);
         return false;
     }
-<<<<<<< HEAD
-    if (argc < 2 || HelpRequested(gArgs) || gArgs.IsArgSet("-version")) {
+    if (argc < 2 || HelpRequested(args) || args.IsArgSet("-version")) {
         std::string strUsage = strprintf("%s namecoin-wallet version", PACKAGE_NAME) + " " + FormatFullVersion() + "\n";
-            if (!gArgs.IsArgSet("-version")) {
-                strUsage += "\n"
-                    "namecoin-wallet is an offline tool for creating and interacting with " PACKAGE_NAME " wallet files.\n"
-                    "By default namecoin-wallet will act on wallets in the default mainnet wallet directory in the datadir.\n"
-                    "To change the target wallet, use the -datadir, -wallet and -testnet/-regtest arguments.\n\n"
-                    "Usage:\n"
-                    "  namecoin-wallet [options] <command>\n";
-                strUsage += "\n" + gArgs.GetHelpMessage();
-            }
-=======
-    if (argc < 2 || HelpRequested(args) || args.IsArgSet("-version")) {
-        std::string strUsage = strprintf("%s bitcoin-wallet version", PACKAGE_NAME) + " " + FormatFullVersion() + "\n";
         if (!args.IsArgSet("-version")) {
             strUsage += "\n"
-                        "bitcoin-wallet is an offline tool for creating and interacting with " PACKAGE_NAME " wallet files.\n"
-                        "By default bitcoin-wallet will act on wallets in the default mainnet wallet directory in the datadir.\n"
+                        "namecoin-wallet is an offline tool for creating and interacting with " PACKAGE_NAME " wallet files.\n"
+                        "By default namecoin-wallet will act on wallets in the default mainnet wallet directory in the datadir.\n"
                         "To change the target wallet, use the -datadir, -wallet and -testnet/-regtest arguments.\n\n"
                         "Usage:\n"
-                        "  bitcoin-wallet [options] <command>\n";
+                        "  namecoin-wallet [options] <command>\n";
             strUsage += "\n" + args.GetHelpMessage();
         }
->>>>>>> f989bcdd
         tfm::format(std::cout, "%s", strUsage);
         return false;
     }
@@ -109,25 +95,9 @@
         return EXIT_FAILURE;
     }
 
-<<<<<<< HEAD
-    std::string method {};
-    for(int i = 1; i < argc; ++i) {
-        if (!IsSwitchChar(argv[i][0])) {
-            if (!method.empty()) {
-                tfm::format(std::cerr, "Error: two methods provided (%s and %s). Only one method should be provided.\n", method, argv[i]);
-                return EXIT_FAILURE;
-            }
-            method = argv[i];
-        }
-    }
-
-    if (method.empty()) {
-        tfm::format(std::cerr, "No method provided. Run `namecoin-wallet -help` for valid methods.\n");
-=======
     const auto command = args.GetCommand();
     if (!command) {
-        tfm::format(std::cerr, "No method provided. Run `bitcoin-wallet -help` for valid methods.\n");
->>>>>>> f989bcdd
+        tfm::format(std::cerr, "No method provided. Run `namecoin-wallet -help` for valid methods.\n");
         return EXIT_FAILURE;
     }
     if (command->args.size() != 0) {

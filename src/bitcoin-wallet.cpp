// Copyright (c) 2016-2021 The Bitcoin Core developers
// Distributed under the MIT software license, see the accompanying
// file COPYING or http://www.opensource.org/licenses/mit-license.php.

#if defined(HAVE_CONFIG_H)
#include <config/bitcoin-config.h>
#endif

#include <chainparams.h>
#include <chainparamsbase.h>
#include <clientversion.h>
#include <compat/compat.h>
#include <interfaces/init.h>
#include <key.h>
#include <logging.h>
#include <pubkey.h>
#include <tinyformat.h>
#include <util/system.h>
#include <util/translation.h>
#include <util/url.h>
#include <wallet/wallettool.h>

#include <exception>
#include <functional>
#include <string>
#include <tuple>

const std::function<std::string(const char*)> G_TRANSLATION_FUN = nullptr;
UrlDecodeFn* const URL_DECODE = nullptr;

static void SetupWalletToolArgs(ArgsManager& argsman)
{
    SetupHelpOptions(argsman);
    SetupChainParamsBaseOptions(argsman);

    argsman.AddArg("-version", "Print version and exit", ArgsManager::ALLOW_ANY, OptionsCategory::OPTIONS);
    argsman.AddArg("-datadir=<dir>", "Specify data directory", ArgsManager::ALLOW_ANY, OptionsCategory::OPTIONS);
    argsman.AddArg("-wallet=<wallet-name>", "Specify wallet name", ArgsManager::ALLOW_ANY | ArgsManager::NETWORK_ONLY, OptionsCategory::OPTIONS);
    argsman.AddArg("-dumpfile=<file name>", "When used with 'dump', writes out the records to this file. When used with 'createfromdump', loads the records into a new wallet.", ArgsManager::ALLOW_ANY | ArgsManager::DISALLOW_NEGATION, OptionsCategory::OPTIONS);
    argsman.AddArg("-debug=<category>", "Output debugging information (default: 0).", ArgsManager::ALLOW_ANY, OptionsCategory::DEBUG_TEST);
    argsman.AddArg("-descriptors", "Create descriptors wallet. Only for 'create'", ArgsManager::ALLOW_ANY, OptionsCategory::OPTIONS);
    argsman.AddArg("-legacy", "Create legacy wallet. Only for 'create'", ArgsManager::ALLOW_ANY, OptionsCategory::OPTIONS);
    argsman.AddArg("-format=<format>", "The format of the wallet file to create. Either \"bdb\" or \"sqlite\". Only used with 'createfromdump'", ArgsManager::ALLOW_ANY, OptionsCategory::OPTIONS);
    argsman.AddArg("-printtoconsole", "Send trace/debug info to console (default: 1 when no -debug is true, 0 otherwise).", ArgsManager::ALLOW_ANY, OptionsCategory::DEBUG_TEST);

    argsman.AddCommand("info", "Get wallet info");
    argsman.AddCommand("create", "Create new wallet file");
    argsman.AddCommand("salvage", "Attempt to recover private keys from a corrupt wallet. Warning: 'salvage' is experimental.");
    argsman.AddCommand("dump", "Print out all of the wallet key-value records");
    argsman.AddCommand("createfromdump", "Create new wallet file from dumped records");
}

static std::optional<int> WalletAppInit(ArgsManager& args, int argc, char* argv[])
{
    SetupWalletToolArgs(args);
    std::string error_message;
    if (!args.ParseParameters(argc, argv, error_message)) {
        tfm::format(std::cerr, "Error parsing command line arguments: %s\n", error_message);
        return EXIT_FAILURE;
    }
<<<<<<< HEAD
    if (argc < 2 || HelpRequested(args) || args.IsArgSet("-version")) {
        std::string strUsage = strprintf("%s xaya-wallet version", PACKAGE_NAME) + " " + FormatFullVersion() + "\n";
=======
    const bool missing_args{argc < 2};
    if (missing_args || HelpRequested(args) || args.IsArgSet("-version")) {
        std::string strUsage = strprintf("%s namecoin-wallet version", PACKAGE_NAME) + " " + FormatFullVersion() + "\n";
>>>>>>> 4a8ca739

        if (args.IsArgSet("-version")) {
            strUsage += FormatParagraph(LicenseInfo());
        } else {
            strUsage += "\n"
                        "xaya-wallet is an offline tool for creating and interacting with " PACKAGE_NAME " wallet files.\n"
                        "By default xaya-wallet will act on wallets in the default mainnet wallet directory in the datadir.\n"
                        "To change the target wallet, use the -datadir, -wallet and -regtest/-signet/-testnet arguments.\n\n"
                        "Usage:\n"
                        "  xaya-wallet [options] <command>\n";
            strUsage += "\n" + args.GetHelpMessage();
        }
        tfm::format(std::cout, "%s", strUsage);
        if (missing_args) {
            tfm::format(std::cerr, "Error: too few parameters\n");
            return EXIT_FAILURE;
        }
        return EXIT_SUCCESS;
    }

    // check for printtoconsole, allow -debug
    LogInstance().m_print_to_console = args.GetBoolArg("-printtoconsole", args.GetBoolArg("-debug", false));

    if (!CheckDataDirOption()) {
        tfm::format(std::cerr, "Error: Specified data directory \"%s\" does not exist.\n", args.GetArg("-datadir", ""));
        return EXIT_FAILURE;
    }
    // Check for chain settings (Params() calls are only valid after this clause)
    SelectParams(args.GetChainName());

    return std::nullopt;
}

MAIN_FUNCTION
{
    ArgsManager& args = gArgs;
#ifdef WIN32
    util::WinCmdLineArgs winArgs;
    std::tie(argc, argv) = winArgs.get();
#endif

    int exit_status;
    std::unique_ptr<interfaces::Init> init = interfaces::MakeWalletInit(argc, argv, exit_status);
    if (!init) {
        return exit_status;
    }

    SetupEnvironment();
    RandomInit();
    try {
        if (const auto maybe_exit{WalletAppInit(args, argc, argv)}) return *maybe_exit;
    } catch (const std::exception& e) {
        PrintExceptionContinue(&e, "WalletAppInit()");
        return EXIT_FAILURE;
    } catch (...) {
        PrintExceptionContinue(nullptr, "WalletAppInit()");
        return EXIT_FAILURE;
    }

    const auto command = args.GetCommand();
    if (!command) {
        tfm::format(std::cerr, "No method provided. Run `xaya-wallet -help` for valid methods.\n");
        return EXIT_FAILURE;
    }
    if (command->args.size() != 0) {
        tfm::format(std::cerr, "Error: Additional arguments provided (%s). Methods do not take arguments. Please refer to `-help`.\n", Join(command->args, ", "));
        return EXIT_FAILURE;
    }

    ECCVerifyHandle globalVerifyHandle;
    ECC_Start();
    if (!wallet::WalletTool::ExecuteWalletToolFunc(args, command->command)) {
        return EXIT_FAILURE;
    }
    ECC_Stop();
    return EXIT_SUCCESS;
}<|MERGE_RESOLUTION|>--- conflicted
+++ resolved
@@ -58,14 +58,9 @@
         tfm::format(std::cerr, "Error parsing command line arguments: %s\n", error_message);
         return EXIT_FAILURE;
     }
-<<<<<<< HEAD
-    if (argc < 2 || HelpRequested(args) || args.IsArgSet("-version")) {
-        std::string strUsage = strprintf("%s xaya-wallet version", PACKAGE_NAME) + " " + FormatFullVersion() + "\n";
-=======
     const bool missing_args{argc < 2};
     if (missing_args || HelpRequested(args) || args.IsArgSet("-version")) {
-        std::string strUsage = strprintf("%s namecoin-wallet version", PACKAGE_NAME) + " " + FormatFullVersion() + "\n";
->>>>>>> 4a8ca739
+        std::string strUsage = strprintf("%s xaya-wallet version", PACKAGE_NAME) + " " + FormatFullVersion() + "\n";
 
         if (args.IsArgSet("-version")) {
             strUsage += FormatParagraph(LicenseInfo());

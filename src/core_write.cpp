// Copyright (c) 2009-2021 The Bitcoin Core developers
// Distributed under the MIT software license, see the accompanying
// file COPYING or http://www.opensource.org/licenses/mit-license.php.

#include <core_io.h>

#include <consensus/amount.h>
#include <consensus/consensus.h>
#include <consensus/validation.h>
#include <key_io.h>
#include <names/encoding.h>
#include <script/descriptor.h>
#include <script/names.h>
#include <script/script.h>
#include <script/standard.h>
#include <serialize.h>
#include <streams.h>
#include <undo.h>
#include <univalue.h>
#include <util/check.h>
#include <util/strencodings.h>
#include <util/system.h>

#include <map>
#include <string>
#include <vector>

UniValue ValueFromAmount(const CAmount amount)
{
    static_assert(COIN > 1);
    int64_t quotient = amount / COIN;
    int64_t remainder = amount % COIN;
    if (amount < 0) {
        quotient = -quotient;
        remainder = -remainder;
    }
    return UniValue(UniValue::VNUM,
            strprintf("%s%d.%08d", amount < 0 ? "-" : "", quotient, remainder));
}

std::string FormatScript(const CScript& script)
{
    std::string ret;
    CScript::const_iterator it = script.begin();
    opcodetype op;
    while (it != script.end()) {
        CScript::const_iterator it2 = it;
        std::vector<unsigned char> vch;
        if (script.GetOp(it, op, vch)) {
            if (op == OP_0) {
                ret += "0 ";
                continue;
            } else if ((op >= OP_1 && op <= OP_16) || op == OP_1NEGATE) {
                ret += strprintf("%i ", op - OP_1NEGATE - 1);
                continue;
            } else if (op >= OP_NOP && op <= OP_NOP10) {
                std::string str(GetOpName(op));
                if (str.substr(0, 3) == std::string("OP_")) {
                    ret += str.substr(3, std::string::npos) + " ";
                    continue;
                }
            }
            if (vch.size() > 0) {
                ret += strprintf("0x%x 0x%x ", HexStr(std::vector<uint8_t>(it2, it - vch.size())),
                                               HexStr(std::vector<uint8_t>(it - vch.size(), it)));
            } else {
                ret += strprintf("0x%x ", HexStr(std::vector<uint8_t>(it2, it)));
            }
            continue;
        }
        ret += strprintf("0x%x ", HexStr(std::vector<uint8_t>(it2, script.end())));
        break;
    }
    return ret.substr(0, ret.empty() ? ret.npos : ret.size() - 1);
}

const std::map<unsigned char, std::string> mapSigHashTypes = {
    {static_cast<unsigned char>(SIGHASH_ALL), std::string("ALL")},
    {static_cast<unsigned char>(SIGHASH_ALL|SIGHASH_ANYONECANPAY), std::string("ALL|ANYONECANPAY")},
    {static_cast<unsigned char>(SIGHASH_NONE), std::string("NONE")},
    {static_cast<unsigned char>(SIGHASH_NONE|SIGHASH_ANYONECANPAY), std::string("NONE|ANYONECANPAY")},
    {static_cast<unsigned char>(SIGHASH_SINGLE), std::string("SINGLE")},
    {static_cast<unsigned char>(SIGHASH_SINGLE|SIGHASH_ANYONECANPAY), std::string("SINGLE|ANYONECANPAY")},
};

std::string SighashToStr(unsigned char sighash_type)
{
    const auto& it = mapSigHashTypes.find(sighash_type);
    if (it == mapSigHashTypes.end()) return "";
    return it->second;
}

/**
 * Create the assembly string representation of a CScript object.
 * @param[in] script    CScript object to convert into the asm string representation.
 * @param[in] fAttemptSighashDecode    Whether to attempt to decode sighash types on data within the script that matches the format
 *                                     of a signature. Only pass true for scripts you believe could contain signatures. For example,
 *                                     pass false, or omit the this argument (defaults to false), for scriptPubKeys.
 */
std::string ScriptToAsmStr(const CScript& script, const bool fAttemptSighashDecode)
{
    std::string str;
    opcodetype opcode;
    opcodetype lastOpcode = OP_0;
    std::vector<unsigned char> vch;
    CScript::const_iterator pc = script.begin();
    while (pc < script.end()) {
        if (!str.empty()) {
            str += " ";
        }
        if (!script.GetOp(pc, opcode, vch)) {
            str += "[error]";
            return str;
        }
        if (0 <= opcode && opcode <= OP_PUSHDATA4) {
            if (vch.size() <= static_cast<std::vector<unsigned char>::size_type>(4)) {
                if ((lastOpcode == OP_NAME_NEW
                      || lastOpcode == OP_NAME_UPDATE
                      || lastOpcode == OP_NAME_FIRSTUPDATE)
                    && !vch.empty()) {
                      str += HexStr(vch);
                } else {
                    str += strprintf("%d", CScriptNum(vch, false).getint());
                }
            } else {
                // the IsUnspendable check makes sure not to try to decode OP_RETURN data that may match the format of a signature
                if (fAttemptSighashDecode && !script.IsUnspendable()) {
                    std::string strSigHashDecode;
                    // goal: only attempt to decode a defined sighash type from data that looks like a signature within a scriptSig.
                    // this won't decode correctly formatted public keys in Pubkey or Multisig scripts due to
                    // the restrictions on the pubkey formats (see IsCompressedOrUncompressedPubKey) being incongruous with the
                    // checks in CheckSignatureEncoding.
                    if (CheckSignatureEncoding(vch, SCRIPT_VERIFY_STRICTENC, nullptr)) {
                        const unsigned char chSigHashType = vch.back();
                        const auto it = mapSigHashTypes.find(chSigHashType);
                        if (it != mapSigHashTypes.end()) {
                            strSigHashDecode = "[" + it->second + "]";
                            vch.pop_back(); // remove the sighash type byte. it will be replaced by the decode.
                        }
                    }
                    str += HexStr(vch) + strSigHashDecode;
                } else {
                    str += HexStr(vch);
                }
            }
        } else {
            str += GetOpName(opcode);
        }
        lastOpcode = opcode;
    }
    return str;
}

std::string EncodeHexTx(const CTransaction& tx, const int serializeFlags)
{
    CDataStream ssTx(SER_NETWORK, PROTOCOL_VERSION | serializeFlags);
    ssTx << tx;
    return HexStr(ssTx);
}

void ScriptToUniv(const CScript& script, UniValue& out, bool include_hex, bool include_address)
{
    CTxDestination address;

<<<<<<< HEAD
    const CNameScript nameOp(scriptPubKey);
    if (nameOp.isNameOp ())
        out.pushKV ("nameOp", NameOpToUniv (nameOp));

    out.pushKV("asm", ScriptToAsmStr(scriptPubKey));
=======
    out.pushKV("asm", ScriptToAsmStr(script));
>>>>>>> 6452efb4
    if (include_address) {
        out.pushKV("desc", InferDescriptor(script, DUMMY_SIGNING_PROVIDER)->ToString());
    }
    if (include_hex) {
        out.pushKV("hex", HexStr(script));
    }

    std::vector<std::vector<unsigned char>> solns;
    const TxoutType type{Solver(script, solns)};

    if (include_address && ExtractDestination(script, address) && type != TxoutType::PUBKEY) {
        out.pushKV("address", EncodeDestination(address));
    }
    out.pushKV("type", GetTxnOutputType(type));
}

void TxToUniv(const CTransaction& tx, const uint256& block_hash, UniValue& entry, bool include_hex, int serialize_flags, const CTxUndo* txundo, TxVerbosity verbosity)
{
    entry.pushKV("txid", tx.GetHash().GetHex());
    entry.pushKV("hash", tx.GetWitnessHash().GetHex());
    // Transaction version is actually unsigned in consensus checks, just signed in memory,
    // so cast to unsigned before giving it to the user.
    entry.pushKV("version", static_cast<int64_t>(static_cast<uint32_t>(tx.nVersion)));
    entry.pushKV("size", (int)::GetSerializeSize(tx, PROTOCOL_VERSION));
    entry.pushKV("vsize", (GetTransactionWeight(tx) + WITNESS_SCALE_FACTOR - 1) / WITNESS_SCALE_FACTOR);
    entry.pushKV("weight", GetTransactionWeight(tx));
    entry.pushKV("locktime", (int64_t)tx.nLockTime);

    UniValue vin{UniValue::VARR};

    // If available, use Undo data to calculate the fee. Note that txundo == nullptr
    // for coinbase transactions and for transactions where undo data is unavailable.
    const bool have_undo = txundo != nullptr;
    CAmount amt_total_in = 0;
    CAmount amt_total_out = 0;

    for (unsigned int i = 0; i < tx.vin.size(); i++) {
        const CTxIn& txin = tx.vin[i];
        UniValue in(UniValue::VOBJ);
        if (tx.IsCoinBase()) {
            in.pushKV("coinbase", HexStr(txin.scriptSig));
        } else {
            in.pushKV("txid", txin.prevout.hash.GetHex());
            in.pushKV("vout", (int64_t)txin.prevout.n);
            UniValue o(UniValue::VOBJ);
            o.pushKV("asm", ScriptToAsmStr(txin.scriptSig, true));
            o.pushKV("hex", HexStr(txin.scriptSig));
            in.pushKV("scriptSig", o);
        }
        if (!tx.vin[i].scriptWitness.IsNull()) {
            UniValue txinwitness(UniValue::VARR);
            for (const auto& item : tx.vin[i].scriptWitness.stack) {
                txinwitness.push_back(HexStr(item));
            }
            in.pushKV("txinwitness", txinwitness);
        }
        if (have_undo) {
            const Coin& prev_coin = txundo->vprevout[i];
            const CTxOut& prev_txout = prev_coin.out;

            amt_total_in += prev_txout.nValue;

            if (verbosity == TxVerbosity::SHOW_DETAILS_AND_PREVOUT) {
                UniValue o_script_pub_key(UniValue::VOBJ);
                ScriptToUniv(prev_txout.scriptPubKey, /*out=*/o_script_pub_key, /*include_hex=*/true, /*include_address=*/true);

                UniValue p(UniValue::VOBJ);
                p.pushKV("generated", bool(prev_coin.fCoinBase));
                p.pushKV("height", uint64_t(prev_coin.nHeight));
                p.pushKV("value", ValueFromAmount(prev_txout.nValue));
                p.pushKV("scriptPubKey", o_script_pub_key);
                in.pushKV("prevout", p);
            }
        }
        in.pushKV("sequence", (int64_t)txin.nSequence);
        vin.push_back(in);
    }
    entry.pushKV("vin", vin);

    UniValue vout(UniValue::VARR);
    for (unsigned int i = 0; i < tx.vout.size(); i++) {
        const CTxOut& txout = tx.vout[i];

        UniValue out(UniValue::VOBJ);

        out.pushKV("value", ValueFromAmount(txout.nValue));
        out.pushKV("n", (int64_t)i);

        UniValue o(UniValue::VOBJ);
        ScriptToUniv(txout.scriptPubKey, /*out=*/o, /*include_hex=*/true, /*include_address=*/true);
        out.pushKV("scriptPubKey", o);
        vout.push_back(out);

        if (have_undo) {
            amt_total_out += txout.nValue;
        }
    }
    entry.pushKV("vout", vout);

    if (have_undo) {
        const CAmount fee = amt_total_in - amt_total_out;
        CHECK_NONFATAL(MoneyRange(fee));
        entry.pushKV("fee", ValueFromAmount(fee));
    }

    if (!block_hash.IsNull()) {
        entry.pushKV("blockhash", block_hash.GetHex());
    }

    if (include_hex) {
        entry.pushKV("hex", EncodeHexTx(tx, serialize_flags)); // The hex-encoded transaction. Used the name "hex" to be consistent with the verbose output of "getrawtransaction".
    }
}

UniValue NameOpToUniv (const CNameScript& nameOp)
{
  assert (nameOp.isNameOp ());

  UniValue result(UniValue::VOBJ);
  switch (nameOp.getNameOp ())
    {
      case OP_NAME_NEW:
        result.pushKV ("op", "name_new");
        result.pushKV ("hash", HexStr (nameOp.getOpHash ()));
        break;

      case OP_NAME_FIRSTUPDATE:
        result.pushKV ("op", "name_firstupdate");
        AddEncodedNameToUniv (result, "name", nameOp.getOpName (),
                              ConfiguredNameEncoding ());
        AddEncodedNameToUniv (result, "value", nameOp.getOpValue (),
                              ConfiguredValueEncoding ());
        result.pushKV ("rand", HexStr (nameOp.getOpRand ()));
        break;

      case OP_NAME_UPDATE:
        result.pushKV ("op", "name_update");
        AddEncodedNameToUniv (result, "name", nameOp.getOpName (),
                              ConfiguredNameEncoding ());
        AddEncodedNameToUniv (result, "value", nameOp.getOpValue (),
                              ConfiguredValueEncoding ());
        break;

      default:
        assert (false);
    }

  return result;
}<|MERGE_RESOLUTION|>--- conflicted
+++ resolved
@@ -162,15 +162,11 @@
 {
     CTxDestination address;
 
-<<<<<<< HEAD
-    const CNameScript nameOp(scriptPubKey);
+    const CNameScript nameOp(script);
     if (nameOp.isNameOp ())
         out.pushKV ("nameOp", NameOpToUniv (nameOp));
 
-    out.pushKV("asm", ScriptToAsmStr(scriptPubKey));
-=======
     out.pushKV("asm", ScriptToAsmStr(script));
->>>>>>> 6452efb4
     if (include_address) {
         out.pushKV("desc", InferDescriptor(script, DUMMY_SIGNING_PROVIDER)->ToString());
     }

// Copyright (c) 2009-2010 Satoshi Nakamoto
// Copyright (c) 2009-2020 The Bitcoin Core developers
// Distributed under the MIT software license, see the accompanying
// file COPYING or http://www.opensource.org/licenses/mit-license.php.

#ifndef BITCOIN_LOGGING_H
#define BITCOIN_LOGGING_H

#include <fs.h>
#include <tinyformat.h>
#include <threadsafety.h>
#include <util/string.h>

#include <atomic>
#include <cstdint>
#include <list>
#include <mutex>
#include <string>
#include <vector>

static const bool DEFAULT_LOGTIMEMICROS = false;
static const bool DEFAULT_LOGIPS        = false;
static const bool DEFAULT_LOGTIMESTAMPS = true;
static const bool DEFAULT_LOGTHREADNAMES = false;
static const bool DEFAULT_LOGSOURCELOCATIONS = false;
extern const char * const DEFAULT_DEBUGLOGFILE;

extern bool fLogIPs;

struct LogCategory {
    std::string category;
    bool active;
};

namespace BCLog {
    enum LogFlags : uint32_t {
        NONE        = 0,
        NET         = (1 <<  0),
        TOR         = (1 <<  1),
        MEMPOOL     = (1 <<  2),
        HTTP        = (1 <<  3),
        BENCH       = (1 <<  4),
        ZMQ         = (1 <<  5),
        WALLETDB    = (1 <<  6),
        RPC         = (1 <<  7),
        ESTIMATEFEE = (1 <<  8),
        ADDRMAN     = (1 <<  9),
        SELECTCOINS = (1 << 10),
        REINDEX     = (1 << 11),
        CMPCTBLOCK  = (1 << 12),
        RAND        = (1 << 13),
        PRUNE       = (1 << 14),
        PROXY       = (1 << 15),
        MEMPOOLREJ  = (1 << 16),
        LIBEVENT    = (1 << 17),
        COINDB      = (1 << 18),
        QT          = (1 << 19),
        LEVELDB     = (1 << 20),
        VALIDATION  = (1 << 21),
        I2P         = (1 << 22),
        IPC         = (1 << 23),
<<<<<<< HEAD
        NAMES       = (1 << 24),
=======
        LOCK        = (1 << 24),
>>>>>>> 7c46da35
        ALL         = ~(uint32_t)0,
    };

    class Logger
    {
    private:
        mutable StdMutex m_cs; // Can not use Mutex from sync.h because in debug mode it would cause a deadlock when a potential deadlock was detected

        FILE* m_fileout GUARDED_BY(m_cs) = nullptr;
        std::list<std::string> m_msgs_before_open GUARDED_BY(m_cs);
        bool m_buffering GUARDED_BY(m_cs) = true; //!< Buffer messages before logging can be started.

        /**
         * m_started_new_line is a state variable that will suppress printing of
         * the timestamp when multiple calls are made that don't end in a
         * newline.
         */
        std::atomic_bool m_started_new_line{true};

        /** Log categories bitfield. */
        std::atomic<uint32_t> m_categories{0};

        std::string LogTimestampStr(const std::string& str);

        /** Slots that connect to the print signal */
        std::list<std::function<void(const std::string&)>> m_print_callbacks GUARDED_BY(m_cs) {};

    public:
        bool m_print_to_console = false;
        bool m_print_to_file = false;

        bool m_log_timestamps = DEFAULT_LOGTIMESTAMPS;
        bool m_log_time_micros = DEFAULT_LOGTIMEMICROS;
        bool m_log_threadnames = DEFAULT_LOGTHREADNAMES;
        bool m_log_sourcelocations = DEFAULT_LOGSOURCELOCATIONS;

        fs::path m_file_path;
        std::atomic<bool> m_reopen_file{false};

        /** Send a string to the log output */
        void LogPrintStr(const std::string& str, const std::string& logging_function, const std::string& source_file, const int source_line);

        /** Returns whether logs will be written to any output */
        bool Enabled() const
        {
            StdLockGuard scoped_lock(m_cs);
            return m_buffering || m_print_to_console || m_print_to_file || !m_print_callbacks.empty();
        }

        /** Connect a slot to the print signal and return the connection */
        std::list<std::function<void(const std::string&)>>::iterator PushBackCallback(std::function<void(const std::string&)> fun)
        {
            StdLockGuard scoped_lock(m_cs);
            m_print_callbacks.push_back(std::move(fun));
            return --m_print_callbacks.end();
        }

        /** Delete a connection */
        void DeleteCallback(std::list<std::function<void(const std::string&)>>::iterator it)
        {
            StdLockGuard scoped_lock(m_cs);
            m_print_callbacks.erase(it);
        }

        /** Start logging (and flush all buffered messages) */
        bool StartLogging();
        /** Only for testing */
        void DisconnectTestLogger();

        void ShrinkDebugFile();

        uint32_t GetCategoryMask() const { return m_categories.load(); }

        void EnableCategory(LogFlags flag);
        bool EnableCategory(const std::string& str);
        void DisableCategory(LogFlags flag);
        bool DisableCategory(const std::string& str);

        bool WillLogCategory(LogFlags category) const;
        /** Returns a vector of the log categories in alphabetical order. */
        std::vector<LogCategory> LogCategoriesList() const;
        /** Returns a string with the log categories in alphabetical order. */
        std::string LogCategoriesString() const
        {
            return Join(LogCategoriesList(), ", ", [&](const LogCategory& i) { return i.category; });
        };

        bool DefaultShrinkDebugFile() const;
    };

} // namespace BCLog

BCLog::Logger& LogInstance();

/** Return true if log accepts specified category */
static inline bool LogAcceptCategory(BCLog::LogFlags category)
{
    return LogInstance().WillLogCategory(category);
}

/** Return true if str parses as a log category and set the flag */
bool GetLogCategory(BCLog::LogFlags& flag, const std::string& str);

// Be conservative when using LogPrintf/error or other things which
// unconditionally log to debug.log! It should not be the case that an inbound
// peer can fill up a user's disk with debug.log entries.

template <typename... Args>
static inline void LogPrintf_(const std::string& logging_function, const std::string& source_file, const int source_line, const char* fmt, const Args&... args)
{
    if (LogInstance().Enabled()) {
        std::string log_msg;
        try {
            log_msg = tfm::format(fmt, args...);
        } catch (tinyformat::format_error& fmterr) {
            /* Original format string will have newline so don't add one here */
            log_msg = "Error \"" + std::string(fmterr.what()) + "\" while formatting log message: " + fmt;
        }
        LogInstance().LogPrintStr(log_msg, logging_function, source_file, source_line);
    }
}

#define LogPrintf(...) LogPrintf_(__func__, __FILE__, __LINE__, __VA_ARGS__)

// Use a macro instead of a function for conditional logging to prevent
// evaluating arguments when logging for the category is not enabled.
#define LogPrint(category, ...)              \
    do {                                     \
        if (LogAcceptCategory((category))) { \
            LogPrintf(__VA_ARGS__);          \
        }                                    \
    } while (0)

#endif // BITCOIN_LOGGING_H<|MERGE_RESOLUTION|>--- conflicted
+++ resolved
@@ -59,11 +59,8 @@
         VALIDATION  = (1 << 21),
         I2P         = (1 << 22),
         IPC         = (1 << 23),
-<<<<<<< HEAD
-        NAMES       = (1 << 24),
-=======
         LOCK        = (1 << 24),
->>>>>>> 7c46da35
+        NAMES       = (1 << 25),
         ALL         = ~(uint32_t)0,
     };
 

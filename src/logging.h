// Copyright (c) 2009-2010 Satoshi Nakamoto
// Copyright (c) 2009-2022 The Bitcoin Core developers
// Distributed under the MIT software license, see the accompanying
// file COPYING or http://www.opensource.org/licenses/mit-license.php.

#ifndef BITCOIN_LOGGING_H
#define BITCOIN_LOGGING_H

#include <threadsafety.h>
#include <tinyformat.h>
#include <util/fs.h>
#include <util/string.h>

#include <atomic>
#include <cstdint>
#include <functional>
#include <list>
#include <mutex>
#include <string>
#include <unordered_map>
#include <vector>

static const bool DEFAULT_LOGTIMEMICROS = false;
static const bool DEFAULT_LOGIPS        = false;
static const bool DEFAULT_LOGTIMESTAMPS = true;
static const bool DEFAULT_LOGTHREADNAMES = false;
static const bool DEFAULT_LOGSOURCELOCATIONS = false;
extern const char * const DEFAULT_DEBUGLOGFILE;

extern bool fLogIPs;

struct LogCategory {
    std::string category;
    bool active;
};

namespace BCLog {
    enum LogFlags : uint32_t {
        NONE        = 0,
        NET         = (1 <<  0),
        TOR         = (1 <<  1),
        MEMPOOL     = (1 <<  2),
        HTTP        = (1 <<  3),
        BENCH       = (1 <<  4),
        ZMQ         = (1 <<  5),
        WALLETDB    = (1 <<  6),
        RPC         = (1 <<  7),
        ESTIMATEFEE = (1 <<  8),
        ADDRMAN     = (1 <<  9),
        SELECTCOINS = (1 << 10),
        REINDEX     = (1 << 11),
        CMPCTBLOCK  = (1 << 12),
        RAND        = (1 << 13),
        PRUNE       = (1 << 14),
        PROXY       = (1 << 15),
        MEMPOOLREJ  = (1 << 16),
        LIBEVENT    = (1 << 17),
        COINDB      = (1 << 18),
        QT          = (1 << 19),
        LEVELDB     = (1 << 20),
        VALIDATION  = (1 << 21),
        I2P         = (1 << 22),
        IPC         = (1 << 23),
#ifdef DEBUG_LOCKCONTENTION
        LOCK        = (1 << 24),
#endif
        UTIL        = (1 << 25),
        BLOCKSTORAGE = (1 << 26),
        TXRECONCILIATION = (1 << 27),
        SCAN        = (1 << 28),
<<<<<<< HEAD
        NAMES       = (1 << 29),
        GAME        = (1 << 30),
=======
        TXPACKAGES  = (1 << 29),
        NAMES       = (1 << 30),
>>>>>>> 9a5da95a
        ALL         = ~(uint32_t)0,
    };
    enum class Level {
        Trace = 0, // High-volume or detailed logging for development/debugging
        Debug,     // Reasonably noisy logging, but still usable in production
        Info,      // Default
        Warning,
        Error,
        None, // Internal use only
    };
    constexpr auto DEFAULT_LOG_LEVEL{Level::Debug};

    class Logger
    {
    private:
        mutable StdMutex m_cs; // Can not use Mutex from sync.h because in debug mode it would cause a deadlock when a potential deadlock was detected

        FILE* m_fileout GUARDED_BY(m_cs) = nullptr;
        std::list<std::string> m_msgs_before_open GUARDED_BY(m_cs);
        bool m_buffering GUARDED_BY(m_cs) = true; //!< Buffer messages before logging can be started.

        /**
         * m_started_new_line is a state variable that will suppress printing of
         * the timestamp when multiple calls are made that don't end in a
         * newline.
         */
        std::atomic_bool m_started_new_line{true};

        //! Category-specific log level. Overrides `m_log_level`.
        std::unordered_map<LogFlags, Level> m_category_log_levels GUARDED_BY(m_cs);

        //! If there is no category-specific log level, all logs with a severity
        //! level lower than `m_log_level` will be ignored.
        std::atomic<Level> m_log_level{DEFAULT_LOG_LEVEL};

        /** Log categories bitfield. */
        std::atomic<uint32_t> m_categories{0};

        std::string LogTimestampStr(const std::string& str);

        /** Slots that connect to the print signal */
        std::list<std::function<void(const std::string&)>> m_print_callbacks GUARDED_BY(m_cs) {};

    public:
        bool m_print_to_console = false;
        bool m_print_to_file = false;

        bool m_log_timestamps = DEFAULT_LOGTIMESTAMPS;
        bool m_log_time_micros = DEFAULT_LOGTIMEMICROS;
        bool m_log_threadnames = DEFAULT_LOGTHREADNAMES;
        bool m_log_sourcelocations = DEFAULT_LOGSOURCELOCATIONS;

        fs::path m_file_path;
        std::atomic<bool> m_reopen_file{false};

        /** Send a string to the log output */
        void LogPrintStr(const std::string& str, const std::string& logging_function, const std::string& source_file, int source_line, BCLog::LogFlags category, BCLog::Level level);

        /** Returns whether logs will be written to any output */
        bool Enabled() const
        {
            StdLockGuard scoped_lock(m_cs);
            return m_buffering || m_print_to_console || m_print_to_file || !m_print_callbacks.empty();
        }

        /** Connect a slot to the print signal and return the connection */
        std::list<std::function<void(const std::string&)>>::iterator PushBackCallback(std::function<void(const std::string&)> fun)
        {
            StdLockGuard scoped_lock(m_cs);
            m_print_callbacks.push_back(std::move(fun));
            return --m_print_callbacks.end();
        }

        /** Delete a connection */
        void DeleteCallback(std::list<std::function<void(const std::string&)>>::iterator it)
        {
            StdLockGuard scoped_lock(m_cs);
            m_print_callbacks.erase(it);
        }

        /** Start logging (and flush all buffered messages) */
        bool StartLogging();
        /** Only for testing */
        void DisconnectTestLogger();

        void ShrinkDebugFile();

        std::unordered_map<LogFlags, Level> CategoryLevels() const
        {
            StdLockGuard scoped_lock(m_cs);
            return m_category_log_levels;
        }
        void SetCategoryLogLevel(const std::unordered_map<LogFlags, Level>& levels)
        {
            StdLockGuard scoped_lock(m_cs);
            m_category_log_levels = levels;
        }
        bool SetCategoryLogLevel(const std::string& category_str, const std::string& level_str);

        Level LogLevel() const { return m_log_level.load(); }
        void SetLogLevel(Level level) { m_log_level = level; }
        bool SetLogLevel(const std::string& level);

        uint32_t GetCategoryMask() const { return m_categories.load(); }

        void EnableCategory(LogFlags flag);
        bool EnableCategory(const std::string& str);
        void DisableCategory(LogFlags flag);
        bool DisableCategory(const std::string& str);

        bool WillLogCategory(LogFlags category) const;
        bool WillLogCategoryLevel(LogFlags category, Level level) const;

        /** Returns a vector of the log categories in alphabetical order. */
        std::vector<LogCategory> LogCategoriesList() const;
        /** Returns a string with the log categories in alphabetical order. */
        std::string LogCategoriesString() const
        {
            return Join(LogCategoriesList(), ", ", [&](const LogCategory& i) { return i.category; });
        };

        //! Returns a string with all user-selectable log levels.
        std::string LogLevelsString() const;

        //! Returns the string representation of a log level.
        std::string LogLevelToStr(BCLog::Level level) const;

        bool DefaultShrinkDebugFile() const;
    };

} // namespace BCLog

BCLog::Logger& LogInstance();

/** Return true if log accepts specified category, at the specified level. */
static inline bool LogAcceptCategory(BCLog::LogFlags category, BCLog::Level level)
{
    return LogInstance().WillLogCategoryLevel(category, level);
}

/** Return true if str parses as a log category and set the flag */
bool GetLogCategory(BCLog::LogFlags& flag, const std::string& str);

// Be conservative when using LogPrintf/error or other things which
// unconditionally log to debug.log! It should not be the case that an inbound
// peer can fill up a user's disk with debug.log entries.

template <typename... Args>
static inline void LogPrintf_(const std::string& logging_function, const std::string& source_file, const int source_line, const BCLog::LogFlags flag, const BCLog::Level level, const char* fmt, const Args&... args)
{
    if (LogInstance().Enabled()) {
        std::string log_msg;
        try {
            log_msg = tfm::format(fmt, args...);
        } catch (tinyformat::format_error& fmterr) {
            /* Original format string will have newline so don't add one here */
            log_msg = "Error \"" + std::string(fmterr.what()) + "\" while formatting log message: " + fmt;
        }
        LogInstance().LogPrintStr(log_msg, logging_function, source_file, source_line, flag, level);
    }
}

#define LogPrintLevel_(category, level, ...) LogPrintf_(__func__, __FILE__, __LINE__, category, level, __VA_ARGS__)

// Log unconditionally.
#define LogPrintf(...) LogPrintLevel_(BCLog::LogFlags::NONE, BCLog::Level::None, __VA_ARGS__)

// Log unconditionally, prefixing the output with the passed category name.
#define LogPrintfCategory(category, ...) LogPrintLevel_(category, BCLog::Level::None, __VA_ARGS__)

// Use a macro instead of a function for conditional logging to prevent
// evaluating arguments when logging for the category is not enabled.

// Log conditionally, prefixing the output with the passed category name.
#define LogPrint(category, ...)                                        \
    do {                                                               \
        if (LogAcceptCategory((category), BCLog::Level::Debug)) {      \
            LogPrintLevel_(category, BCLog::Level::None, __VA_ARGS__); \
        }                                                              \
    } while (0)

// Log conditionally, prefixing the output with the passed category name and severity level.
#define LogPrintLevel(category, level, ...)               \
    do {                                                  \
        if (LogAcceptCategory((category), (level))) {     \
            LogPrintLevel_(category, level, __VA_ARGS__); \
        }                                                 \
    } while (0)

template <typename... Args>
bool error(const char* fmt, const Args&... args)
{
    LogPrintf("ERROR: %s\n", tfm::format(fmt, args...));
    return false;
}

#endif // BITCOIN_LOGGING_H<|MERGE_RESOLUTION|>--- conflicted
+++ resolved
@@ -68,13 +68,9 @@
         BLOCKSTORAGE = (1 << 26),
         TXRECONCILIATION = (1 << 27),
         SCAN        = (1 << 28),
-<<<<<<< HEAD
-        NAMES       = (1 << 29),
-        GAME        = (1 << 30),
-=======
         TXPACKAGES  = (1 << 29),
         NAMES       = (1 << 30),
->>>>>>> 9a5da95a
+        GAME        = (static_cast<uint32_t> (1) << 31),
         ALL         = ~(uint32_t)0,
     };
     enum class Level {

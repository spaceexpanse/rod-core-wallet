--- conflicted
+++ resolved
@@ -67,20 +67,12 @@
 #ifdef DEBUG_LOCKCONTENTION
         LOCK        = (CategoryMask{1} << 24),
 #endif
-<<<<<<< HEAD
-        BLOCKSTORAGE = (1 << 25),
-        TXRECONCILIATION = (1 << 26),
-        SCAN        = (1 << 27),
-        TXPACKAGES  = (1 << 28),
-        NAMES       = (1 << 29),
-        ALL         = ~(uint32_t)0,
-=======
         BLOCKSTORAGE = (CategoryMask{1} << 25),
         TXRECONCILIATION = (CategoryMask{1} << 26),
         SCAN        = (CategoryMask{1} << 27),
         TXPACKAGES  = (CategoryMask{1} << 28),
+        NAMES       = (CategoryMask{1} << 29),
         ALL         = ~NONE,
->>>>>>> 35abba55
     };
     enum class Level {
         Trace = 0, // High-volume or detailed logging for development/debugging

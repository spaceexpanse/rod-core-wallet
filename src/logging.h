--- conflicted
+++ resolved
@@ -68,11 +68,8 @@
         BLOCKSTORAGE = (1 << 26),
         TXRECONCILIATION = (1 << 27),
         SCAN        = (1 << 28),
-<<<<<<< HEAD
-        NAMES       = (1 << 29),
-=======
         TXPACKAGES  = (1 << 29),
->>>>>>> c5983178
+        NAMES       = (1 << 30),
         ALL         = ~(uint32_t)0,
     };
     enum class Level {

--- conflicted
+++ resolved
@@ -57,11 +57,8 @@
         QT          = (1 << 19),
         LEVELDB     = (1 << 20),
         VALIDATION  = (1 << 21),
-<<<<<<< HEAD
-        NAMES       = (1 << 22),
-=======
         I2P         = (1 << 22),
->>>>>>> 77d193bf
+        NAMES       = (1 << 23),
         ALL         = ~(uint32_t)0,
     };
 

// Copyright (c) 2009-2010 Satoshi Nakamoto
// Copyright (c) 2009-2020 The Bitcoin Core developers
// Distributed under the MIT software license, see the accompanying
// file COPYING or http://www.opensource.org/licenses/mit-license.php.

#ifndef BITCOIN_LOGGING_H
#define BITCOIN_LOGGING_H

#include <fs.h>
#include <tinyformat.h>
#include <threadsafety.h>
#include <util/string.h>

#include <atomic>
#include <cstdint>
#include <list>
#include <mutex>
#include <string>
#include <vector>

static const bool DEFAULT_LOGTIMEMICROS = false;
static const bool DEFAULT_LOGIPS        = false;
static const bool DEFAULT_LOGTIMESTAMPS = true;
static const bool DEFAULT_LOGTHREADNAMES = false;
static const bool DEFAULT_LOGSOURCELOCATIONS = false;
extern const char * const DEFAULT_DEBUGLOGFILE;

extern bool fLogIPs;

struct LogCategory {
    std::string category;
    bool active;
};

namespace BCLog {
    enum LogFlags : uint32_t {
        NONE        = 0,
        NET         = (1 <<  0),
        TOR         = (1 <<  1),
        MEMPOOL     = (1 <<  2),
        HTTP        = (1 <<  3),
        BENCH       = (1 <<  4),
        ZMQ         = (1 <<  5),
        WALLETDB    = (1 <<  6),
        RPC         = (1 <<  7),
        ESTIMATEFEE = (1 <<  8),
        ADDRMAN     = (1 <<  9),
        SELECTCOINS = (1 << 10),
        REINDEX     = (1 << 11),
        CMPCTBLOCK  = (1 << 12),
        RAND        = (1 << 13),
        PRUNE       = (1 << 14),
        PROXY       = (1 << 15),
        MEMPOOLREJ  = (1 << 16),
        LIBEVENT    = (1 << 17),
        COINDB      = (1 << 18),
        QT          = (1 << 19),
        LEVELDB     = (1 << 20),
        VALIDATION  = (1 << 21),
<<<<<<< HEAD
        NAMES       = (1 << 22),
        GAME        = (1 << 23),
=======
        I2P         = (1 << 22),
        NAMES       = (1 << 23),
>>>>>>> f4a1beeb
        ALL         = ~(uint32_t)0,
    };

    class Logger
    {
    private:
        mutable StdMutex m_cs; // Can not use Mutex from sync.h because in debug mode it would cause a deadlock when a potential deadlock was detected

        FILE* m_fileout GUARDED_BY(m_cs) = nullptr;
        std::list<std::string> m_msgs_before_open GUARDED_BY(m_cs);
        bool m_buffering GUARDED_BY(m_cs) = true; //!< Buffer messages before logging can be started.

        /**
         * m_started_new_line is a state variable that will suppress printing of
         * the timestamp when multiple calls are made that don't end in a
         * newline.
         */
        std::atomic_bool m_started_new_line{true};

        /** Log categories bitfield. */
        std::atomic<uint32_t> m_categories{0};

        std::string LogTimestampStr(const std::string& str);

        /** Slots that connect to the print signal */
        std::list<std::function<void(const std::string&)>> m_print_callbacks GUARDED_BY(m_cs) {};

    public:
        bool m_print_to_console = false;
        bool m_print_to_file = false;

        bool m_log_timestamps = DEFAULT_LOGTIMESTAMPS;
        bool m_log_time_micros = DEFAULT_LOGTIMEMICROS;
        bool m_log_threadnames = DEFAULT_LOGTHREADNAMES;
        bool m_log_sourcelocations = DEFAULT_LOGSOURCELOCATIONS;

        fs::path m_file_path;
        std::atomic<bool> m_reopen_file{false};

        /** Send a string to the log output */
        void LogPrintStr(const std::string& str, const std::string& logging_function, const std::string& source_file, const int source_line);

        /** Returns whether logs will be written to any output */
        bool Enabled() const
        {
            StdLockGuard scoped_lock(m_cs);
            return m_buffering || m_print_to_console || m_print_to_file || !m_print_callbacks.empty();
        }

        /** Connect a slot to the print signal and return the connection */
        std::list<std::function<void(const std::string&)>>::iterator PushBackCallback(std::function<void(const std::string&)> fun)
        {
            StdLockGuard scoped_lock(m_cs);
            m_print_callbacks.push_back(std::move(fun));
            return --m_print_callbacks.end();
        }

        /** Delete a connection */
        void DeleteCallback(std::list<std::function<void(const std::string&)>>::iterator it)
        {
            StdLockGuard scoped_lock(m_cs);
            m_print_callbacks.erase(it);
        }

        /** Start logging (and flush all buffered messages) */
        bool StartLogging();
        /** Only for testing */
        void DisconnectTestLogger();

        void ShrinkDebugFile();

        uint32_t GetCategoryMask() const { return m_categories.load(); }

        void EnableCategory(LogFlags flag);
        bool EnableCategory(const std::string& str);
        void DisableCategory(LogFlags flag);
        bool DisableCategory(const std::string& str);

        bool WillLogCategory(LogFlags category) const;
        /** Returns a vector of the log categories */
        std::vector<LogCategory> LogCategoriesList() const;
        /** Returns a string with the log categories */
        std::string LogCategoriesString() const
        {
            return Join(LogCategoriesList(), ", ", [&](const LogCategory& i) { return i.category; });
        };

        bool DefaultShrinkDebugFile() const;
    };

} // namespace BCLog

BCLog::Logger& LogInstance();

/** Return true if log accepts specified category */
static inline bool LogAcceptCategory(BCLog::LogFlags category)
{
    return LogInstance().WillLogCategory(category);
}

/** Return true if str parses as a log category and set the flag */
bool GetLogCategory(BCLog::LogFlags& flag, const std::string& str);

// Be conservative when using LogPrintf/error or other things which
// unconditionally log to debug.log! It should not be the case that an inbound
// peer can fill up a user's disk with debug.log entries.

template <typename... Args>
static inline void LogPrintf_(const std::string& logging_function, const std::string& source_file, const int source_line, const char* fmt, const Args&... args)
{
    if (LogInstance().Enabled()) {
        std::string log_msg;
        try {
            log_msg = tfm::format(fmt, args...);
        } catch (tinyformat::format_error& fmterr) {
            /* Original format string will have newline so don't add one here */
            log_msg = "Error \"" + std::string(fmterr.what()) + "\" while formatting log message: " + fmt;
        }
        LogInstance().LogPrintStr(log_msg, logging_function, source_file, source_line);
    }
}

#define LogPrintf(...) LogPrintf_(__func__, __FILE__, __LINE__, __VA_ARGS__)

// Use a macro instead of a function for conditional logging to prevent
// evaluating arguments when logging for the category is not enabled.
#define LogPrint(category, ...)              \
    do {                                     \
        if (LogAcceptCategory((category))) { \
            LogPrintf(__VA_ARGS__);          \
        }                                    \
    } while (0)

#endif // BITCOIN_LOGGING_H<|MERGE_RESOLUTION|>--- conflicted
+++ resolved
@@ -57,13 +57,9 @@
         QT          = (1 << 19),
         LEVELDB     = (1 << 20),
         VALIDATION  = (1 << 21),
-<<<<<<< HEAD
-        NAMES       = (1 << 22),
-        GAME        = (1 << 23),
-=======
         I2P         = (1 << 22),
         NAMES       = (1 << 23),
->>>>>>> f4a1beeb
+        GAME        = (1 << 24),
         ALL         = ~(uint32_t)0,
     };
 

--- conflicted
+++ resolved
@@ -61,11 +61,8 @@
         IPC         = (1 << 23),
         LOCK        = (1 << 24),
         UTIL        = (1 << 25),
-<<<<<<< HEAD
-        NAMES       = (1 << 26),
-=======
         BLOCKSTORE  = (1 << 26),
->>>>>>> a68ab46c
+        NAMES       = (1 << 27),
         ALL         = ~(uint32_t)0,
     };
 

--- conflicted
+++ resolved
@@ -4,11 +4,8 @@
 
 #include <node/caches.h>
 
-<<<<<<< HEAD
 #include <index/namehash.h>
-=======
 #include <index/txindex.h>
->>>>>>> 1580bbb9
 #include <txdb.h>
 #include <util/system.h>
 

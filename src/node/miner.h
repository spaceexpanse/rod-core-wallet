// Copyright (c) 2009-2010 Satoshi Nakamoto
// Copyright (c) 2009-2021 The Bitcoin Core developers
// Distributed under the MIT software license, see the accompanying
// file COPYING or http://www.opensource.org/licenses/mit-license.php.

#ifndef BITCOIN_NODE_MINER_H
#define BITCOIN_NODE_MINER_H

#include <powdata.h>
#include <primitives/block.h>
#include <txmempool.h>

#include <memory>
#include <optional>
#include <stdint.h>

#include <boost/multi_index/ordered_index.hpp>
#include <boost/multi_index_container.hpp>

class ChainstateManager;
class CBlockIndex;
class CChainParams;
class CScript;

namespace Consensus { struct Params; };

namespace node {
static const bool DEFAULT_PRINTPRIORITY = false;

struct CBlockTemplate
{
    CBlock block;
    std::vector<CAmount> vTxFees;
    std::vector<int64_t> vTxSigOpsCost;
    std::vector<unsigned char> vchCoinbaseCommitment;
};

// Container for tracking updates to ancestor feerate as we include (parent)
// transactions in a block
struct CTxMemPoolModifiedEntry {
    explicit CTxMemPoolModifiedEntry(CTxMemPool::txiter entry)
    {
        iter = entry;
        nSizeWithAncestors = entry->GetSizeWithAncestors();
        nModFeesWithAncestors = entry->GetModFeesWithAncestors();
        nSigOpCostWithAncestors = entry->GetSigOpCostWithAncestors();
    }

    CAmount GetModifiedFee() const { return iter->GetModifiedFee(); }
    uint64_t GetSizeWithAncestors() const { return nSizeWithAncestors; }
    CAmount GetModFeesWithAncestors() const { return nModFeesWithAncestors; }
    size_t GetTxSize() const { return iter->GetTxSize(); }
    const CTransaction& GetTx() const { return iter->GetTx(); }

    CTxMemPool::txiter iter;
    uint64_t nSizeWithAncestors;
    CAmount nModFeesWithAncestors;
    int64_t nSigOpCostWithAncestors;
};

/** Comparator for CTxMemPool::txiter objects.
 *  It simply compares the internal memory address of the CTxMemPoolEntry object
 *  pointed to. This means it has no meaning, and is only useful for using them
 *  as key in other indexes.
 */
struct CompareCTxMemPoolIter {
    bool operator()(const CTxMemPool::txiter& a, const CTxMemPool::txiter& b) const
    {
        return &(*a) < &(*b);
    }
};

struct modifiedentry_iter {
    typedef CTxMemPool::txiter result_type;
    result_type operator() (const CTxMemPoolModifiedEntry &entry) const
    {
        return entry.iter;
    }
};

// A comparator that sorts transactions based on number of ancestors.
// This is sufficient to sort an ancestor package in an order that is valid
// to appear in a block.
struct CompareTxIterByAncestorCount {
    bool operator()(const CTxMemPool::txiter& a, const CTxMemPool::txiter& b) const
    {
        if (a->GetCountWithAncestors() != b->GetCountWithAncestors()) {
            return a->GetCountWithAncestors() < b->GetCountWithAncestors();
        }
        return CompareIteratorByHash()(a, b);
    }
};

typedef boost::multi_index_container<
    CTxMemPoolModifiedEntry,
    boost::multi_index::indexed_by<
        boost::multi_index::ordered_unique<
            modifiedentry_iter,
            CompareCTxMemPoolIter
        >,
        // sorted by modified ancestor fee rate
        boost::multi_index::ordered_non_unique<
            // Reuse same tag from CTxMemPool's similar index
            boost::multi_index::tag<ancestor_score>,
            boost::multi_index::identity<CTxMemPoolModifiedEntry>,
            CompareTxMemPoolEntryByAncestorFee
        >
    >
> indexed_modified_transaction_set;

typedef indexed_modified_transaction_set::nth_index<0>::type::iterator modtxiter;
typedef indexed_modified_transaction_set::index<ancestor_score>::type::iterator modtxscoreiter;

struct update_for_parent_inclusion
{
    explicit update_for_parent_inclusion(CTxMemPool::txiter it) : iter(it) {}

    void operator() (CTxMemPoolModifiedEntry &e)
    {
        e.nModFeesWithAncestors -= iter->GetModifiedFee();
        e.nSizeWithAncestors -= iter->GetTxSize();
        e.nSigOpCostWithAncestors -= iter->GetSigOpCost();
    }

    CTxMemPool::txiter iter;
};

/** Generate a new block, without valid proof-of-work */
class BlockAssembler
{
private:
    // The constructed block template
    std::unique_ptr<CBlockTemplate> pblocktemplate;

    // Configuration parameters for the block size
    unsigned int nBlockMaxWeight;
    CFeeRate blockMinFeeRate;

    // Information on the current status of the block
    uint64_t nBlockWeight;
    uint64_t nBlockTx;
    uint64_t nBlockSigOpsCost;
    CAmount nFees;
    CTxMemPool::setEntries inBlock;

    // Chain context for the block
    int nHeight;
    int64_t m_lock_time_cutoff;

    const CChainParams& chainparams;
    const CTxMemPool* const m_mempool;
    CChainState& m_chainstate;

public:
    struct Options {
        Options();
        size_t nBlockMaxWeight;
        CFeeRate blockMinFeeRate;
    };

    explicit BlockAssembler(CChainState& chainstate, const CTxMemPool* mempool);
    explicit BlockAssembler(CChainState& chainstate, const CTxMemPool* mempool, const Options& options);

    /** Construct a new block template with coinbase to scriptPubKeyIn */
    std::unique_ptr<CBlockTemplate> CreateNewBlock(PowAlgo algo, const CScript& scriptPubKeyIn);

    inline static std::optional<int64_t> m_last_block_num_txs{};
    inline static std::optional<int64_t> m_last_block_weight{};

private:
    // utility functions
    /** Clear the block's state and prepare for assembling a new block */
    void resetBlock();
    /** Add a tx to the block */
    void AddToBlock(CTxMemPool::txiter iter);

    // Methods for how to add transactions to a block.
    /** Add transactions based on feerate including unconfirmed ancestors
      * Increments nPackagesSelected / nDescendantsUpdated with corresponding
      * statistics from the package selection (for logging statistics). */
    void addPackageTxs(const CTxMemPool& mempool, int& nPackagesSelected, int& nDescendantsUpdated) EXCLUSIVE_LOCKS_REQUIRED(mempool.cs);

    // helper functions for addPackageTxs()
    /** Remove confirmed (inBlock) entries from given set */
    void onlyUnconfirmed(CTxMemPool::setEntries& testSet);
    /** Test if a new package would "fit" in the block */
    bool TestPackage(uint64_t packageSize, int64_t packageSigOpsCost) const;
    /** Perform checks on each transaction in a package:
      * locktime, premature-witness, serialized size (if necessary)
      * These checks should always succeed, and they're here
      * only as an extra check in case of suboptimal node configuration */
    bool TestPackageTransactions(const CTxMemPool::setEntries& package) const;
    /** Sort the package in an order that is valid to appear in a block */
    void SortForBlock(const CTxMemPool::setEntries& package, std::vector<CTxMemPool::txiter>& sortedEntries);
<<<<<<< HEAD
    /** Add descendants of given transactions to mapModifiedTx with ancestor
      * state updated assuming given transactions are inBlock. Returns number
      * of updated descendants. */
    int UpdatePackagesForAdded(const CTxMemPool::setEntries& alreadyAdded, indexed_modified_transaction_set& mapModifiedTx) EXCLUSIVE_LOCKS_REQUIRED(m_mempool.cs);
=======
    
    /**
     * Verify if a tx can be added from a Namecoin perspective.  This may not
     * (yet) be the case if it is a NAME_FIRSTUPDATE with a not-yet-mature
     * NAME_NEW.  Those are allowed in the mempool, but not in blocks.
     */
    bool TxAllowedForNamecoin(const CTransaction& tx) const;
    /** Check DB lock limit.  */
    bool DbLockLimitOk(const CTxMemPool::setEntries& candidates) const;
>>>>>>> 512034fb
};

int64_t UpdateTime(CBlockHeader* pblock, const Consensus::Params& consensusParams, const CBlockIndex* pindexPrev);

/** Update an old GenerateCoinbaseCommitment from CreateNewBlock after the block txs have changed */
void RegenerateCommitments(CBlock& block, ChainstateManager& chainman);
} // namespace node

#endif // BITCOIN_NODE_MINER_H<|MERGE_RESOLUTION|>--- conflicted
+++ resolved
@@ -192,22 +192,6 @@
     bool TestPackageTransactions(const CTxMemPool::setEntries& package) const;
     /** Sort the package in an order that is valid to appear in a block */
     void SortForBlock(const CTxMemPool::setEntries& package, std::vector<CTxMemPool::txiter>& sortedEntries);
-<<<<<<< HEAD
-    /** Add descendants of given transactions to mapModifiedTx with ancestor
-      * state updated assuming given transactions are inBlock. Returns number
-      * of updated descendants. */
-    int UpdatePackagesForAdded(const CTxMemPool::setEntries& alreadyAdded, indexed_modified_transaction_set& mapModifiedTx) EXCLUSIVE_LOCKS_REQUIRED(m_mempool.cs);
-=======
-    
-    /**
-     * Verify if a tx can be added from a Namecoin perspective.  This may not
-     * (yet) be the case if it is a NAME_FIRSTUPDATE with a not-yet-mature
-     * NAME_NEW.  Those are allowed in the mempool, but not in blocks.
-     */
-    bool TxAllowedForNamecoin(const CTransaction& tx) const;
-    /** Check DB lock limit.  */
-    bool DbLockLimitOk(const CTxMemPool::setEntries& candidates) const;
->>>>>>> 512034fb
 };
 
 int64_t UpdateTime(CBlockHeader* pblock, const Consensus::Params& consensusParams, const CBlockIndex* pindexPrev);

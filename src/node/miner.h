// Copyright (c) 2009-2010 Satoshi Nakamoto
// Copyright (c) 2009-2022 The Bitcoin Core developers
// Distributed under the MIT software license, see the accompanying
// file COPYING or http://www.opensource.org/licenses/mit-license.php.

#ifndef BITCOIN_NODE_MINER_H
#define BITCOIN_NODE_MINER_H

#include <node/types.h>
#include <policy/policy.h>
#include <powdata.h>
#include <primitives/block.h>
#include <txmempool.h>

#include <memory>
#include <optional>
#include <stdint.h>

#include <boost/multi_index/identity.hpp>
#include <boost/multi_index/indexed_by.hpp>
#include <boost/multi_index/ordered_index.hpp>
#include <boost/multi_index/tag.hpp>
#include <boost/multi_index_container.hpp>

class ArgsManager;
class CBlockIndex;
class CChainParams;
class CScript;
class Chainstate;
class ChainstateManager;

namespace Consensus { struct Params; };

namespace node {
static const bool DEFAULT_PRINT_MODIFIED_FEE = false;

struct CBlockTemplate
{
    CBlock block;
    std::vector<CAmount> vTxFees;
    std::vector<int64_t> vTxSigOpsCost;
    std::vector<unsigned char> vchCoinbaseCommitment;
};

// Container for tracking updates to ancestor feerate as we include (parent)
// transactions in a block
struct CTxMemPoolModifiedEntry {
    explicit CTxMemPoolModifiedEntry(CTxMemPool::txiter entry)
    {
        iter = entry;
        nSizeWithAncestors = entry->GetSizeWithAncestors();
        nModFeesWithAncestors = entry->GetModFeesWithAncestors();
        nSigOpCostWithAncestors = entry->GetSigOpCostWithAncestors();
    }

    CAmount GetModifiedFee() const { return iter->GetModifiedFee(); }
    uint64_t GetSizeWithAncestors() const { return nSizeWithAncestors; }
    CAmount GetModFeesWithAncestors() const { return nModFeesWithAncestors; }
    size_t GetTxSize() const { return iter->GetTxSize(); }
    const CTransaction& GetTx() const { return iter->GetTx(); }

    CTxMemPool::txiter iter;
    uint64_t nSizeWithAncestors;
    CAmount nModFeesWithAncestors;
    int64_t nSigOpCostWithAncestors;
};

/** Comparator for CTxMemPool::txiter objects.
 *  It simply compares the internal memory address of the CTxMemPoolEntry object
 *  pointed to. This means it has no meaning, and is only useful for using them
 *  as key in other indexes.
 */
struct CompareCTxMemPoolIter {
    bool operator()(const CTxMemPool::txiter& a, const CTxMemPool::txiter& b) const
    {
        return &(*a) < &(*b);
    }
};

struct modifiedentry_iter {
    typedef CTxMemPool::txiter result_type;
    result_type operator() (const CTxMemPoolModifiedEntry &entry) const
    {
        return entry.iter;
    }
};

// A comparator that sorts transactions based on number of ancestors.
// This is sufficient to sort an ancestor package in an order that is valid
// to appear in a block.
struct CompareTxIterByAncestorCount {
    bool operator()(const CTxMemPool::txiter& a, const CTxMemPool::txiter& b) const
    {
        if (a->GetCountWithAncestors() != b->GetCountWithAncestors()) {
            return a->GetCountWithAncestors() < b->GetCountWithAncestors();
        }
        return CompareIteratorByHash()(a, b);
    }
};


struct CTxMemPoolModifiedEntry_Indices final : boost::multi_index::indexed_by<
    boost::multi_index::ordered_unique<
        modifiedentry_iter,
        CompareCTxMemPoolIter
    >,
    // sorted by modified ancestor fee rate
    boost::multi_index::ordered_non_unique<
        // Reuse same tag from CTxMemPool's similar index
        boost::multi_index::tag<ancestor_score>,
        boost::multi_index::identity<CTxMemPoolModifiedEntry>,
        CompareTxMemPoolEntryByAncestorFee
    >
>
{};

typedef boost::multi_index_container<
    CTxMemPoolModifiedEntry,
    CTxMemPoolModifiedEntry_Indices
> indexed_modified_transaction_set;

typedef indexed_modified_transaction_set::nth_index<0>::type::iterator modtxiter;
typedef indexed_modified_transaction_set::index<ancestor_score>::type::iterator modtxscoreiter;

struct update_for_parent_inclusion
{
    explicit update_for_parent_inclusion(CTxMemPool::txiter it) : iter(it) {}

    void operator() (CTxMemPoolModifiedEntry &e)
    {
        e.nModFeesWithAncestors -= iter->GetModifiedFee();
        e.nSizeWithAncestors -= iter->GetTxSize();
        e.nSigOpCostWithAncestors -= iter->GetSigOpCost();
    }

    CTxMemPool::txiter iter;
};

/** Generate a new block, without valid proof-of-work */
class BlockAssembler
{
private:
    // The constructed block template
    std::unique_ptr<CBlockTemplate> pblocktemplate;

    // Information on the current status of the block
    uint64_t nBlockWeight;
    uint64_t nBlockTx;
    uint64_t nBlockSigOpsCost;
    CAmount nFees;
    std::unordered_set<Txid, SaltedTxidHasher> inBlock;

    // Chain context for the block
    int nHeight;
    int64_t m_lock_time_cutoff;

    const CChainParams& chainparams;
    const CTxMemPool* const m_mempool;
    Chainstate& m_chainstate;

public:
    struct Options : BlockCreateOptions {
        // Configuration parameters for the block size
        size_t nBlockMaxWeight{DEFAULT_BLOCK_MAX_WEIGHT};
        CFeeRate blockMinFeeRate{DEFAULT_BLOCK_MIN_TX_FEE};
        // Whether to call TestBlockValidity() at the end of CreateNewBlock().
        bool test_block_validity{true};
        bool print_modified_fee{DEFAULT_PRINT_MODIFIED_FEE};
    };

    explicit BlockAssembler(Chainstate& chainstate, const CTxMemPool* mempool, const Options& options);

<<<<<<< HEAD
    /** Construct a new block template with coinbase to scriptPubKeyIn */
    std::unique_ptr<CBlockTemplate> CreateNewBlock(PowAlgo algo, const CScript& scriptPubKeyIn);
=======
    /** Construct a new block template */
    std::unique_ptr<CBlockTemplate> CreateNewBlock();
>>>>>>> e80f5a61

    inline static std::optional<int64_t> m_last_block_num_txs{};
    inline static std::optional<int64_t> m_last_block_weight{};

private:
    const Options m_options;

    // utility functions
    /** Clear the block's state and prepare for assembling a new block */
    void resetBlock();
    /** Add a tx to the block */
    void AddToBlock(CTxMemPool::txiter iter);

    // Methods for how to add transactions to a block.
    /** Add transactions based on feerate including unconfirmed ancestors
      * Increments nPackagesSelected / nDescendantsUpdated with corresponding
      * statistics from the package selection (for logging statistics).
      *
      * @pre BlockAssembler::m_mempool must not be nullptr
    */
    void addPackageTxs(int& nPackagesSelected, int& nDescendantsUpdated) EXCLUSIVE_LOCKS_REQUIRED(!m_mempool->cs);

    // helper functions for addPackageTxs()
    /** Remove confirmed (inBlock) entries from given set */
    void onlyUnconfirmed(CTxMemPool::setEntries& testSet);
    /** Test if a new package would "fit" in the block */
    bool TestPackage(uint64_t packageSize, int64_t packageSigOpsCost) const;
    /** Perform checks on each transaction in a package:
      * locktime, premature-witness, serialized size (if necessary)
      * These checks should always succeed, and they're here
      * only as an extra check in case of suboptimal node configuration */
    bool TestPackageTransactions(const CTxMemPool::setEntries& package) const;
    /** Sort the package in an order that is valid to appear in a block */
    void SortForBlock(const CTxMemPool::setEntries& package, std::vector<CTxMemPool::txiter>& sortedEntries);
};

int64_t UpdateTime(CBlockHeader* pblock, const Consensus::Params& consensusParams, const CBlockIndex* pindexPrev);

/** Update an old GenerateCoinbaseCommitment from CreateNewBlock after the block txs have changed */
void RegenerateCommitments(CBlock& block, ChainstateManager& chainman);

/** Apply -blockmintxfee and -blockmaxweight options from ArgsManager to BlockAssembler options. */
void ApplyArgsManOptions(const ArgsManager& gArgs, BlockAssembler::Options& options);
} // namespace node

#endif // BITCOIN_NODE_MINER_H<|MERGE_RESOLUTION|>--- conflicted
+++ resolved
@@ -170,13 +170,8 @@
 
     explicit BlockAssembler(Chainstate& chainstate, const CTxMemPool* mempool, const Options& options);
 
-<<<<<<< HEAD
-    /** Construct a new block template with coinbase to scriptPubKeyIn */
-    std::unique_ptr<CBlockTemplate> CreateNewBlock(PowAlgo algo, const CScript& scriptPubKeyIn);
-=======
     /** Construct a new block template */
-    std::unique_ptr<CBlockTemplate> CreateNewBlock();
->>>>>>> e80f5a61
+    std::unique_ptr<CBlockTemplate> CreateNewBlock(PowAlgo algo);
 
     inline static std::optional<int64_t> m_last_block_num_txs{};
     inline static std::optional<int64_t> m_last_block_weight{};

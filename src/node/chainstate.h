--- conflicted
+++ resolved
@@ -60,11 +60,7 @@
                                                      ChainstateManager& chainman,
                                                      CTxMemPool* mempool,
                                                      bool fPruneMode,
-<<<<<<< HEAD
                                                      bool fNameHistory,
-                                                     const Consensus::Params& consensus_params,
-=======
->>>>>>> f3965c55
                                                      bool fReindexChainState,
                                                      int64_t nBlockTreeDBCache,
                                                      int64_t nCoinDBCache,

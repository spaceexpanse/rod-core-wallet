// Copyright (c) 2009-2010 Satoshi Nakamoto
// Copyright (c) 2009-2022 The Bitcoin Core developers
// Distributed under the MIT software license, see the accompanying
// file COPYING or http://www.opensource.org/licenses/mit-license.php.

#include <node/miner.h>

#include <chain.h>
#include <chainparams.h>
#include <coins.h>
#include <common/args.h>
#include <consensus/amount.h>
#include <consensus/consensus.h>
#include <consensus/merkle.h>
#include <consensus/tx_verify.h>
#include <consensus/validation.h>
#include <deploymentstatus.h>
#include <logging.h>
#include <names/main.h>
#include <policy/feerate.h>
#include <policy/policy.h>
#include <pow.h>
#include <primitives/transaction.h>
#include <timedata.h>
#include <util/moneystr.h>
#include <validation.h>

#include <algorithm>
#include <utility>

namespace node {
int64_t UpdateTime(CBlockHeader* pblock, const Consensus::Params& consensusParams, const CBlockIndex* pindexPrev)
{
    int64_t nOldTime = pblock->nTime;
    int64_t nNewTime{std::max<int64_t>(pindexPrev->GetMedianTimePast() + 1, TicksSinceEpoch<std::chrono::seconds>(GetAdjustedTime()))};

    if (nOldTime < nNewTime) {
        pblock->nTime = nNewTime;
    }

    return nNewTime - nOldTime;
}

void RegenerateCommitments(CBlock& block, ChainstateManager& chainman)
{
    CMutableTransaction tx{*block.vtx.at(0)};
    tx.vout.erase(tx.vout.begin() + GetWitnessCommitmentIndex(block));
    block.vtx.at(0) = MakeTransactionRef(tx);

    const CBlockIndex* prev_block = WITH_LOCK(::cs_main, return chainman.m_blockman.LookupBlockIndex(block.hashPrevBlock));
    chainman.GenerateCoinbaseCommitment(block, prev_block);

    block.hashMerkleRoot = BlockMerkleRoot(block);
}

static BlockAssembler::Options ClampOptions(BlockAssembler::Options options)
{
    // Limit weight to between 4K and DEFAULT_BLOCK_MAX_WEIGHT for sanity:
    options.nBlockMaxWeight = std::clamp<size_t>(options.nBlockMaxWeight, 4000, DEFAULT_BLOCK_MAX_WEIGHT);
    return options;
}

BlockAssembler::BlockAssembler(Chainstate& chainstate, const CTxMemPool* mempool, const Options& options)
    : chainparams{chainstate.m_chainman.GetParams()},
      m_mempool{mempool},
      m_chainstate{chainstate},
      m_options{ClampOptions(options)}
{
}

void ApplyArgsManOptions(const ArgsManager& args, BlockAssembler::Options& options)
{
    // Block resource limits
    options.nBlockMaxWeight = args.GetIntArg("-blockmaxweight", options.nBlockMaxWeight);
    if (const auto blockmintxfee{args.GetArg("-blockmintxfee")}) {
        if (const auto parsed{ParseMoney(*blockmintxfee)}) options.blockMinFeeRate = CFeeRate{*parsed};
    }
}
static BlockAssembler::Options ConfiguredOptions()
{
    BlockAssembler::Options options;
    ApplyArgsManOptions(gArgs, options);
    return options;
}

BlockAssembler::BlockAssembler(Chainstate& chainstate, const CTxMemPool* mempool)
    : BlockAssembler(chainstate, mempool, ConfiguredOptions()) {}

void BlockAssembler::resetBlock()
{
    inBlock.clear();

    // Reserve space for coinbase tx
    nBlockWeight = 4000;
    nBlockSigOpsCost = 400;

    // These counters do not include coinbase tx
    nBlockTx = 0;
    nFees = 0;
}

std::unique_ptr<CBlockTemplate> BlockAssembler::CreateNewBlock(const PowAlgo algo, const CScript& scriptPubKeyIn)
{
    const auto time_start{SteadyClock::now()};

    resetBlock();

    pblocktemplate.reset(new CBlockTemplate());

    if (!pblocktemplate.get()) {
        return nullptr;
    }
    CBlock* const pblock = &pblocktemplate->block; // pointer for convenience

    // Add dummy coinbase tx as first transaction
    pblock->vtx.emplace_back();
    pblocktemplate->vTxFees.push_back(-1); // updated at end
    pblocktemplate->vTxSigOpsCost.push_back(-1); // updated at end

    LOCK(::cs_main);
    CBlockIndex* pindexPrev = m_chainstate.m_chain.Tip();
    assert(pindexPrev != nullptr);
    nHeight = pindexPrev->nHeight + 1;

    pblock->nVersion = m_chainstate.m_chainman.m_versionbitscache.ComputeBlockVersion(pindexPrev, chainparams.GetConsensus());
    // -regtest only: allow overriding block.nVersion with
    // -blockversion=N to test forking scenarios
    if (chainparams.MineBlocksOnDemand()) {
        pblock->nVersion = gArgs.GetIntArg("-blockversion", pblock->nVersion);
    }

    pblock->nTime = TicksSinceEpoch<std::chrono::seconds>(GetAdjustedTime());
    m_lock_time_cutoff = pindexPrev->GetMedianTimePast();

    int nPackagesSelected = 0;
    int nDescendantsUpdated = 0;
    if (m_mempool) {
        LOCK(m_mempool->cs);
        addPackageTxs(*m_mempool, nPackagesSelected, nDescendantsUpdated);
    }

    const auto time_1{SteadyClock::now()};

    m_last_block_num_txs = nBlockTx;
    m_last_block_weight = nBlockWeight;

    // Create coinbase transaction.
    CMutableTransaction coinbaseTx;
    coinbaseTx.vin.resize(1);
    coinbaseTx.vin[0].prevout.SetNull();
    coinbaseTx.vout.resize(1);
    coinbaseTx.vout[0].scriptPubKey = scriptPubKeyIn;
    coinbaseTx.vout[0].nValue = nFees + GetBlockSubsidy(nHeight, chainparams.GetConsensus());
    coinbaseTx.vin[0].scriptSig = CScript() << nHeight << OP_0;
    pblock->vtx[0] = MakeTransactionRef(std::move(coinbaseTx));
    pblocktemplate->vchCoinbaseCommitment = m_chainstate.m_chainman.GenerateCoinbaseCommitment(*pblock, pindexPrev);
    pblocktemplate->vTxFees[0] = -nFees;

    /* Set an empty fake header in the PoW data, because that is expected when
       serialising the block for the size computation.  If auxpow is used
       instead of a fake header later on, this means that the resulting size
       might be off.  But for now, we do not care about this.  */
    pblock->pow.initFakeHeader (*pblock);

    LogPrintf("CreateNewBlock(): block weight: %u txs: %u fees: %ld sigops %d\n", GetBlockWeight(*pblock), nBlockTx, nFees, nBlockSigOpsCost);

    // Fill in header
    pblock->hashPrevBlock  = pindexPrev->GetBlockHash();
    UpdateTime(pblock, chainparams.GetConsensus(), pindexPrev);
    pblock->nBits          = 0;
    pblock->nNonce         = 0;
    pblock->pow.setCoreAlgo(algo);
    pblock->pow.setBits(GetNextWorkRequired(algo, pindexPrev, chainparams.GetConsensus()));
    pblocktemplate->vTxSigOpsCost[0] = WITNESS_SCALE_FACTOR * GetLegacySigOpCount(*pblock->vtx[0]);

    BlockValidationState state;
    if (m_options.test_block_validity && !TestBlockValidity(state, chainparams, m_chainstate, *pblock, pindexPrev,
                                                  GetAdjustedTime, /*fCheckPOW=*/false, /*fCheckBits=*/false, /*fCheckMerkleRoot=*/false)) {
        throw std::runtime_error(strprintf("%s: TestBlockValidity failed: %s", __func__, state.ToString()));
    }
    const auto time_2{SteadyClock::now()};

    LogPrint(BCLog::BENCH, "CreateNewBlock() packages: %.2fms (%d packages, %d updated descendants), validity: %.2fms (total %.2fms)\n",
             Ticks<MillisecondsDouble>(time_1 - time_start), nPackagesSelected, nDescendantsUpdated,
             Ticks<MillisecondsDouble>(time_2 - time_1),
             Ticks<MillisecondsDouble>(time_2 - time_start));

    return std::move(pblocktemplate);
}

void BlockAssembler::onlyUnconfirmed(CTxMemPool::setEntries& testSet)
{
    for (CTxMemPool::setEntries::iterator iit = testSet.begin(); iit != testSet.end(); ) {
        // Only test txs not already in the block
        if (inBlock.count((*iit)->GetSharedTx()->GetHash())) {
            testSet.erase(iit++);
        } else {
            iit++;
        }
    }
}

bool BlockAssembler::TestPackage(uint64_t packageSize, int64_t packageSigOpsCost) const
{
    // TODO: switch to weight-based accounting for packages instead of vsize-based accounting.
    if (nBlockWeight + WITNESS_SCALE_FACTOR * packageSize >= m_options.nBlockMaxWeight) {
        return false;
    }
    if (nBlockSigOpsCost + packageSigOpsCost >= MAX_BLOCK_SIGOPS_COST) {
        return false;
    }
    return true;
}

// Perform transaction-level checks before adding to block:
// - transaction finality (locktime)
bool BlockAssembler::TestPackageTransactions(const CTxMemPool::setEntries& package) const
{
    for (CTxMemPool::txiter it : package) {
        if (!IsFinalTx(it->GetTx(), nHeight, m_lock_time_cutoff)) {
            return false;
        }
    }
    return true;
}

<<<<<<< HEAD
=======
bool
BlockAssembler::TxAllowedForNamecoin (const CTransaction& tx) const
{
  if (!tx.IsNamecoin ())
    return true;

  bool nameOutFound = false;
  CNameScript nameOpOut;
  for (const auto& txOut : tx.vout)
    {
      const CNameScript op(txOut.scriptPubKey);
      if (op.isNameOp ())
        {
          nameOutFound = true;
          nameOpOut = op;
          break;
        }
    }

  if (nameOutFound && nameOpOut.getNameOp () == OP_NAME_FIRSTUPDATE)
    {
      bool nameNewFound = false;
      const auto& coinsTip = m_chainstate.CoinsTip ();
      for (const auto& txIn : tx.vin)
        {
          Coin coin;
          if (!coinsTip.GetCoin (txIn.prevout, coin))
            continue;

          const CNameScript op(coin.out.scriptPubKey);
          if (op.isNameOp () && op.getNameOp () == OP_NAME_NEW)
            {
              const int minHeight = coin.nHeight + MIN_FIRSTUPDATE_DEPTH;
              if (minHeight > nHeight)
                return false;
              nameNewFound = true;
            }
        }

      /* If the name_new is not only immature but actually unconfirmed, then
         the GetCoin lookup above fails for it and we never reach the height
         check.  In this case, nameNewFound is false and we should not yet
         include the transaction in a mined block.  */
      if (!nameNewFound)
        return false;
    }

  return true;
}

bool
BlockAssembler::DbLockLimitOk (const CTxMemPool::setEntries& candidates) const
{
  std::vector<CTransactionRef> vtx;
  for (Txid it : inBlock)
    {
      const auto* entry = m_mempool->GetEntry (it);
      assert (entry != nullptr);
      vtx.push_back(entry->GetSharedTx());
    }
  for (CTxMemPool::txiter it : candidates)
    vtx.push_back(it->GetSharedTx());

  return CheckDbLockLimit (vtx);
}

>>>>>>> ea106751
void BlockAssembler::AddToBlock(CTxMemPool::txiter iter)
{
    pblocktemplate->block.vtx.emplace_back(iter->GetSharedTx());
    pblocktemplate->vTxFees.push_back(iter->GetFee());
    pblocktemplate->vTxSigOpsCost.push_back(iter->GetSigOpCost());
    nBlockWeight += iter->GetTxWeight();
    ++nBlockTx;
    nBlockSigOpsCost += iter->GetSigOpCost();
    nFees += iter->GetFee();
    inBlock.insert(iter->GetSharedTx()->GetHash());

    bool fPrintPriority = gArgs.GetBoolArg("-printpriority", DEFAULT_PRINTPRIORITY);
    if (fPrintPriority) {
        LogPrintf("fee rate %s txid %s\n",
                  CFeeRate(iter->GetModifiedFee(), iter->GetTxSize()).ToString(),
                  iter->GetTx().GetHash().ToString());
    }
}

/** Add descendants of given transactions to mapModifiedTx with ancestor
 * state updated assuming given transactions are inBlock. Returns number
 * of updated descendants. */
static int UpdatePackagesForAdded(const CTxMemPool& mempool,
                                  const CTxMemPool::setEntries& alreadyAdded,
                                  indexed_modified_transaction_set& mapModifiedTx) EXCLUSIVE_LOCKS_REQUIRED(mempool.cs)
{
    AssertLockHeld(mempool.cs);

    int nDescendantsUpdated = 0;
    for (CTxMemPool::txiter it : alreadyAdded) {
        CTxMemPool::setEntries descendants;
        mempool.CalculateDescendants(it, descendants);
        // Insert all descendants (not yet in block) into the modified set
        for (CTxMemPool::txiter desc : descendants) {
            if (alreadyAdded.count(desc)) {
                continue;
            }
            ++nDescendantsUpdated;
            modtxiter mit = mapModifiedTx.find(desc);
            if (mit == mapModifiedTx.end()) {
                CTxMemPoolModifiedEntry modEntry(desc);
                mit = mapModifiedTx.insert(modEntry).first;
            }
            mapModifiedTx.modify(mit, update_for_parent_inclusion(it));
        }
    }
    return nDescendantsUpdated;
}

void BlockAssembler::SortForBlock(const CTxMemPool::setEntries& package, std::vector<CTxMemPool::txiter>& sortedEntries)
{
    // Sort package by ancestor count
    // If a transaction A depends on transaction B, then A's ancestor count
    // must be greater than B's.  So this is sufficient to validly order the
    // transactions for block inclusion.
    sortedEntries.clear();
    sortedEntries.insert(sortedEntries.begin(), package.begin(), package.end());
    std::sort(sortedEntries.begin(), sortedEntries.end(), CompareTxIterByAncestorCount());
}

// This transaction selection algorithm orders the mempool based
// on feerate of a transaction including all unconfirmed ancestors.
// Since we don't remove transactions from the mempool as we select them
// for block inclusion, we need an alternate method of updating the feerate
// of a transaction with its not-yet-selected ancestors as we go.
// This is accomplished by walking the in-mempool descendants of selected
// transactions and storing a temporary modified state in mapModifiedTxs.
// Each time through the loop, we compare the best transaction in
// mapModifiedTxs with the next transaction in the mempool to decide what
// transaction package to work on next.
void BlockAssembler::addPackageTxs(const CTxMemPool& mempool, int& nPackagesSelected, int& nDescendantsUpdated)
{
    AssertLockHeld(mempool.cs);

    // mapModifiedTx will store sorted packages after they are modified
    // because some of their txs are already in the block
    indexed_modified_transaction_set mapModifiedTx;
    // Keep track of entries that failed inclusion, to avoid duplicate work
    std::set<Txid> failedTx;

    CTxMemPool::indexed_transaction_set::index<ancestor_score>::type::iterator mi = mempool.mapTx.get<ancestor_score>().begin();
    CTxMemPool::txiter iter;

    // Limit the number of attempts to add transactions to the block when it is
    // close to full; this is just a simple heuristic to finish quickly if the
    // mempool has a lot of entries.
    const int64_t MAX_CONSECUTIVE_FAILURES = 1000;
    int64_t nConsecutiveFailed = 0;

    while (mi != mempool.mapTx.get<ancestor_score>().end() || !mapModifiedTx.empty()) {
        // First try to find a new transaction in mapTx to evaluate.
        //
        // Skip entries in mapTx that are already in a block or are present
        // in mapModifiedTx (which implies that the mapTx ancestor state is
        // stale due to ancestor inclusion in the block)
        // Also skip transactions that we've already failed to add. This can happen if
        // we consider a transaction in mapModifiedTx and it fails: we can then
        // potentially consider it again while walking mapTx.  It's currently
        // guaranteed to fail again, but as a belt-and-suspenders check we put it in
        // failedTx and avoid re-evaluation, since the re-evaluation would be using
        // cached size/sigops/fee values that are not actually correct.
        /** Return true if given transaction from mapTx has already been evaluated,
         * or if the transaction's cached data in mapTx is incorrect. */
        if (mi != mempool.mapTx.get<ancestor_score>().end()) {
            auto it = mempool.mapTx.project<0>(mi);
            assert(it != mempool.mapTx.end());
            if (mapModifiedTx.count(it) || inBlock.count(it->GetSharedTx()->GetHash()) || failedTx.count(it->GetSharedTx()->GetHash())) {
                ++mi;
                continue;
            }
        }

        // Now that mi is not stale, determine which transaction to evaluate:
        // the next entry from mapTx, or the best from mapModifiedTx?
        bool fUsingModified = false;

        modtxscoreiter modit = mapModifiedTx.get<ancestor_score>().begin();
        if (mi == mempool.mapTx.get<ancestor_score>().end()) {
            // We're out of entries in mapTx; use the entry from mapModifiedTx
            iter = modit->iter;
            fUsingModified = true;
        } else {
            // Try to compare the mapTx entry to the mapModifiedTx entry
            iter = mempool.mapTx.project<0>(mi);
            if (modit != mapModifiedTx.get<ancestor_score>().end() &&
                    CompareTxMemPoolEntryByAncestorFee()(*modit, CTxMemPoolModifiedEntry(iter))) {
                // The best entry in mapModifiedTx has higher score
                // than the one from mapTx.
                // Switch which transaction (package) to consider
                iter = modit->iter;
                fUsingModified = true;
            } else {
                // Either no entry in mapModifiedTx, or it's worse than mapTx.
                // Increment mi for the next loop iteration.
                ++mi;
            }
        }

        // We skip mapTx entries that are inBlock, and mapModifiedTx shouldn't
        // contain anything that is inBlock.
        assert(!inBlock.count(iter->GetSharedTx()->GetHash()));

        uint64_t packageSize = iter->GetSizeWithAncestors();
        CAmount packageFees = iter->GetModFeesWithAncestors();
        int64_t packageSigOpsCost = iter->GetSigOpCostWithAncestors();
        if (fUsingModified) {
            packageSize = modit->nSizeWithAncestors;
            packageFees = modit->nModFeesWithAncestors;
            packageSigOpsCost = modit->nSigOpCostWithAncestors;
        }

        if (packageFees < m_options.blockMinFeeRate.GetFee(packageSize)) {
            // Everything else we might consider has a lower fee rate
            return;
        }

        if (!TestPackage(packageSize, packageSigOpsCost)) {
            if (fUsingModified) {
                // Since we always look at the best entry in mapModifiedTx,
                // we must erase failed entries so that we can consider the
                // next best entry on the next loop iteration
                mapModifiedTx.get<ancestor_score>().erase(modit);
                failedTx.insert(iter->GetSharedTx()->GetHash());
            }

            ++nConsecutiveFailed;

            if (nConsecutiveFailed > MAX_CONSECUTIVE_FAILURES && nBlockWeight >
                    m_options.nBlockMaxWeight - 4000) {
                // Give up if we're close to full and haven't succeeded in a while
                break;
            }
            continue;
        }

        auto ancestors{mempool.AssumeCalculateMemPoolAncestors(__func__, *iter, CTxMemPool::Limits::NoLimits(), /*fSearchForParents=*/false)};

        onlyUnconfirmed(ancestors);
        ancestors.insert(iter);

        // Test if all tx's are Final
        if (!TestPackageTransactions(ancestors)) {
            if (fUsingModified) {
                mapModifiedTx.get<ancestor_score>().erase(modit);
                failedTx.insert(iter->GetSharedTx()->GetHash());
            }
            continue;
        }

        // This transaction will make it in; reset the failed counter.
        nConsecutiveFailed = 0;

        // Package can be added. Sort the entries in a valid order.
        std::vector<CTxMemPool::txiter> sortedEntries;
        SortForBlock(ancestors, sortedEntries);

        for (size_t i = 0; i < sortedEntries.size(); ++i) {
            AddToBlock(sortedEntries[i]);
            // Erase from the modified set, if present
            mapModifiedTx.erase(sortedEntries[i]);
        }

        ++nPackagesSelected;

        // Update transactions that depend on each of these
        nDescendantsUpdated += UpdatePackagesForAdded(mempool, ancestors, mapModifiedTx);
    }
}
} // namespace node<|MERGE_RESOLUTION|>--- conflicted
+++ resolved
@@ -224,75 +224,6 @@
     return true;
 }
 
-<<<<<<< HEAD
-=======
-bool
-BlockAssembler::TxAllowedForNamecoin (const CTransaction& tx) const
-{
-  if (!tx.IsNamecoin ())
-    return true;
-
-  bool nameOutFound = false;
-  CNameScript nameOpOut;
-  for (const auto& txOut : tx.vout)
-    {
-      const CNameScript op(txOut.scriptPubKey);
-      if (op.isNameOp ())
-        {
-          nameOutFound = true;
-          nameOpOut = op;
-          break;
-        }
-    }
-
-  if (nameOutFound && nameOpOut.getNameOp () == OP_NAME_FIRSTUPDATE)
-    {
-      bool nameNewFound = false;
-      const auto& coinsTip = m_chainstate.CoinsTip ();
-      for (const auto& txIn : tx.vin)
-        {
-          Coin coin;
-          if (!coinsTip.GetCoin (txIn.prevout, coin))
-            continue;
-
-          const CNameScript op(coin.out.scriptPubKey);
-          if (op.isNameOp () && op.getNameOp () == OP_NAME_NEW)
-            {
-              const int minHeight = coin.nHeight + MIN_FIRSTUPDATE_DEPTH;
-              if (minHeight > nHeight)
-                return false;
-              nameNewFound = true;
-            }
-        }
-
-      /* If the name_new is not only immature but actually unconfirmed, then
-         the GetCoin lookup above fails for it and we never reach the height
-         check.  In this case, nameNewFound is false and we should not yet
-         include the transaction in a mined block.  */
-      if (!nameNewFound)
-        return false;
-    }
-
-  return true;
-}
-
-bool
-BlockAssembler::DbLockLimitOk (const CTxMemPool::setEntries& candidates) const
-{
-  std::vector<CTransactionRef> vtx;
-  for (Txid it : inBlock)
-    {
-      const auto* entry = m_mempool->GetEntry (it);
-      assert (entry != nullptr);
-      vtx.push_back(entry->GetSharedTx());
-    }
-  for (CTxMemPool::txiter it : candidates)
-    vtx.push_back(it->GetSharedTx());
-
-  return CheckDbLockLimit (vtx);
-}
-
->>>>>>> ea106751
 void BlockAssembler::AddToBlock(CTxMemPool::txiter iter)
 {
     pblocktemplate->block.vtx.emplace_back(iter->GetSharedTx());

--- conflicted
+++ resolved
@@ -36,14 +36,6 @@
         pblock->nTime = nNewTime;
     }
 
-<<<<<<< HEAD
-=======
-    // Updating time can change work required on testnet:
-    if (consensusParams.AllowMinDifficultyBlocks(pblock->GetBlockTime())) {
-        pblock->nBits = GetNextWorkRequired(pindexPrev, pblock, consensusParams);
-    }
-
->>>>>>> b177daeb
     return nNewTime - nOldTime;
 }
 
@@ -133,14 +125,9 @@
     pblock->nVersion = g_versionbitscache.ComputeBlockVersion(pindexPrev, chainparams.GetConsensus());
     // -regtest only: allow overriding block.nVersion with
     // -blockversion=N to test forking scenarios
-<<<<<<< HEAD
-    if (chainparams.MineBlocksOnDemand())
+    if (chainparams.MineBlocksOnDemand()) {
         pblock->nVersion = gArgs.GetIntArg("-blockversion", pblock->nVersion);
-=======
-    if (chainparams.MineBlocksOnDemand()) {
-        pblock->SetBaseVersion(gArgs.GetIntArg("-blockversion", pblock->GetBaseVersion()), nChainId);
-    }
->>>>>>> b177daeb
+    }
 
     pblock->nTime = GetAdjustedTime();
     m_lock_time_cutoff = pindexPrev->GetMedianTimePast();
@@ -236,14 +223,7 @@
 bool BlockAssembler::TestPackageTransactions(const CTxMemPool::setEntries& package) const
 {
     for (CTxMemPool::txiter it : package) {
-<<<<<<< HEAD
-        if (!IsFinalTx(it->GetTx(), nHeight, nLockTimeCutoff))
-=======
-        if (!TxAllowedForNamecoin(it->GetTx())) {
-            return false;
-        }
         if (!IsFinalTx(it->GetTx(), nHeight, m_lock_time_cutoff)) {
->>>>>>> b177daeb
             return false;
         }
         if (!fIncludeWitness && it->GetTx().HasWitness()) {

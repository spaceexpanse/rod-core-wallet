--- conflicted
+++ resolved
@@ -122,16 +122,7 @@
     assert(pindexPrev != nullptr);
     nHeight = pindexPrev->nHeight + 1;
 
-<<<<<<< HEAD
-    pblock->nVersion = g_versionbitscache.ComputeBlockVersion(pindexPrev, chainparams.GetConsensus());
-=======
-    const int32_t nChainId = chainparams.GetConsensus ().nAuxpowChainId;
-    const int32_t nVersion = 4;
-    pblock->SetBaseVersion(4, nChainId);
-    // FIXME: Active version bits after the always-auxpow fork!
-    //pblock->nVersion = m_chainstate.m_chainman.m_versionbitscache.ComputeBlockVersion(pindexPrev, chainparams.GetConsensus());
-
->>>>>>> 6b5813f5
+    pblock->nVersion = m_chainstate.m_chainman.m_versionbitscache.ComputeBlockVersion(pindexPrev, chainparams.GetConsensus());
     // -regtest only: allow overriding block.nVersion with
     // -blockversion=N to test forking scenarios
     if (chainparams.MineBlocksOnDemand()) {

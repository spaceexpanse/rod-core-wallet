--- conflicted
+++ resolved
@@ -269,14 +269,9 @@
 
     /** Functions for disk access for blocks */
     bool ReadBlockFromDisk(CBlock& block, const FlatFilePos& pos) const;
-<<<<<<< HEAD
     bool ReadBlockFromDisk(CBlock& block, const CBlockIndex& pindex) const;
-    bool ReadRawBlockFromDisk(std::vector<uint8_t>& block, const FlatFilePos& pos, const CMessageHeader::MessageStartChars& message_start) const;
+    bool ReadRawBlockFromDisk(std::vector<uint8_t>& block, const FlatFilePos& pos) const;
     bool ReadBlockHeaderFromDisk(CBlockHeader& block, const CBlockIndex& pindex) const;
-=======
-    bool ReadBlockFromDisk(CBlock& block, const CBlockIndex& index) const;
-    bool ReadRawBlockFromDisk(std::vector<uint8_t>& block, const FlatFilePos& pos) const;
->>>>>>> 3654d84c
 
     bool UndoReadFromDisk(CBlockUndo& blockundo, const CBlockIndex& index) const;
 

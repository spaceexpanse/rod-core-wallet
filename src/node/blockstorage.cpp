--- conflicted
+++ resolved
@@ -888,11 +888,7 @@
     block.SetNull();
 
     // Open history file to read
-<<<<<<< HEAD
-    CAutoFile filein(blockman.OpenBlockFile(pos, true), SER_DISK, CLIENT_VERSION);
-=======
-    CAutoFile filein{OpenBlockFile(pos, true), CLIENT_VERSION};
->>>>>>> f01416e2
+    CAutoFile filein{blockman.OpenBlockFile(pos, true), CLIENT_VERSION};
     if (filein.IsNull()) {
         return error("ReadBlockFromDisk: OpenBlockFile failed for %s", pos.ToString());
     }

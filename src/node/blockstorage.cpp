// Copyright (c) 2011-2022 The Bitcoin Core developers
// Distributed under the MIT software license, see the accompanying
// file COPYING or http://www.opensource.org/licenses/mit-license.php.

#include <node/blockstorage.h>

#include <chain.h>
#include <clientversion.h>
#include <consensus/validation.h>
#include <dbwrapper.h>
#include <flatfile.h>
#include <hash.h>
#include <kernel/chainparams.h>
#include <kernel/messagestartchars.h>
#include <logging.h>
#include <pow.h>
#include <reverse_iterator.h>
#include <signet.h>
#include <streams.h>
#include <sync.h>
#include <undo.h>
#include <util/batchpriority.h>
#include <util/fs.h>
#include <util/signalinterrupt.h>
#include <util/strencodings.h>
#include <util/translation.h>
#include <validation.h>

#include <map>
#include <unordered_map>

namespace kernel {
static constexpr uint8_t DB_BLOCK_FILES{'f'};
static constexpr uint8_t DB_BLOCK_INDEX{'b'};
static constexpr uint8_t DB_FLAG{'F'};
static constexpr uint8_t DB_REINDEX_FLAG{'R'};
static constexpr uint8_t DB_LAST_BLOCK{'l'};
// Keys used in previous version that might still be found in the DB:
// BlockTreeDB::DB_TXINDEX_BLOCK{'T'};
// BlockTreeDB::DB_TXINDEX{'t'}
// BlockTreeDB::ReadFlag("txindex")

bool BlockTreeDB::ReadBlockFileInfo(int nFile, CBlockFileInfo& info)
{
    return Read(std::make_pair(DB_BLOCK_FILES, nFile), info);
}

bool BlockTreeDB::WriteReindexing(bool fReindexing)
{
    if (fReindexing) {
        return Write(DB_REINDEX_FLAG, uint8_t{'1'});
    } else {
        return Erase(DB_REINDEX_FLAG);
    }
}

void BlockTreeDB::ReadReindexing(bool& fReindexing)
{
    fReindexing = Exists(DB_REINDEX_FLAG);
}

bool BlockTreeDB::ReadLastBlockFile(int& nFile)
{
    return Read(DB_LAST_BLOCK, nFile);
}

bool BlockTreeDB::WriteBatchSync(const std::vector<std::pair<int, const CBlockFileInfo*>>& fileInfo, int nLastFile, const std::vector<const CBlockIndex*>& blockinfo)
{
    CDBBatch batch(*this);
    for (const auto& [file, info] : fileInfo) {
        batch.Write(std::make_pair(DB_BLOCK_FILES, file), *info);
    }
    batch.Write(DB_LAST_BLOCK, nLastFile);
    for (const CBlockIndex* bi : blockinfo) {
        batch.Write(std::make_pair(DB_BLOCK_INDEX, bi->GetBlockHash()), CDiskBlockIndex{bi});
    }
    return WriteBatch(batch, true);
}

bool BlockTreeDB::WriteFlag(const std::string& name, bool fValue)
{
    return Write(std::make_pair(DB_FLAG, name), fValue ? uint8_t{'1'} : uint8_t{'0'});
}

bool BlockTreeDB::ReadFlag(const std::string& name, bool& fValue)
{
    uint8_t ch;
    if (!Read(std::make_pair(DB_FLAG, name), ch)) {
        return false;
    }
    fValue = ch == uint8_t{'1'};
    return true;
}

bool BlockTreeDB::LoadBlockIndexGuts(const Consensus::Params& consensusParams, std::function<CBlockIndex*(const uint256&)> insertBlockIndex, const util::SignalInterrupt& interrupt)
{
    AssertLockHeld(::cs_main);
    std::unique_ptr<CDBIterator> pcursor(NewIterator());
    pcursor->Seek(std::make_pair(DB_BLOCK_INDEX, uint256()));

    // Load m_block_index
    while (pcursor->Valid()) {
        if (interrupt) return false;
        std::pair<uint8_t, uint256> key;
        if (pcursor->GetKey(key) && key.first == DB_BLOCK_INDEX) {
            CDiskBlockIndex diskindex;
            if (pcursor->GetValue(diskindex)) {
                // Construct block index object
                CBlockIndex* pindexNew = insertBlockIndex(diskindex.ConstructBlockHash());
                pindexNew->pprev          = insertBlockIndex(diskindex.hashPrev);
                pindexNew->nHeight        = diskindex.nHeight;
                pindexNew->nFile          = diskindex.nFile;
                pindexNew->nDataPos       = diskindex.nDataPos;
                pindexNew->nUndoPos       = diskindex.nUndoPos;
                pindexNew->nVersion       = diskindex.nVersion;
                pindexNew->hashMerkleRoot = diskindex.hashMerkleRoot;
                pindexNew->nTime          = diskindex.nTime;
                pindexNew->nBits          = diskindex.nBits;
                pindexNew->nNonce         = diskindex.nNonce;
                pindexNew->nStatus        = diskindex.nStatus;
                pindexNew->nTx            = diskindex.nTx;

                /* Bitcoin checks the PoW here.  We don't do this because
                   the CDiskBlockIndex does not contain the auxpow.
                   This check isn't important, since the data on disk should
                   already be valid and can be trusted.  */

                pcursor->Next();
            } else {
                return error("%s: failed to read value", __func__);
            }
        } else {
            break;
        }
    }

    return true;
}
} // namespace kernel

namespace node {
std::atomic_bool fReindex(false);

bool CBlockIndexWorkComparator::operator()(const CBlockIndex* pa, const CBlockIndex* pb) const
{
    // First sort by most total work, ...
    if (pa->nChainWork > pb->nChainWork) return false;
    if (pa->nChainWork < pb->nChainWork) return true;

    // ... then by earliest time received, ...
    if (pa->nSequenceId < pb->nSequenceId) return false;
    if (pa->nSequenceId > pb->nSequenceId) return true;

    // Use pointer address as tie breaker (should only happen with blocks
    // loaded from disk, as those all have id 0).
    if (pa < pb) return false;
    if (pa > pb) return true;

    // Identical blocks.
    return false;
}

bool CBlockIndexHeightOnlyComparator::operator()(const CBlockIndex* pa, const CBlockIndex* pb) const
{
    return pa->nHeight < pb->nHeight;
}

std::vector<CBlockIndex*> BlockManager::GetAllBlockIndices()
{
    AssertLockHeld(cs_main);
    std::vector<CBlockIndex*> rv;
    rv.reserve(m_block_index.size());
    for (auto& [_, block_index] : m_block_index) {
        rv.push_back(&block_index);
    }
    return rv;
}

CBlockIndex* BlockManager::LookupBlockIndex(const uint256& hash)
{
    AssertLockHeld(cs_main);
    BlockMap::iterator it = m_block_index.find(hash);
    return it == m_block_index.end() ? nullptr : &it->second;
}

const CBlockIndex* BlockManager::LookupBlockIndex(const uint256& hash) const
{
    AssertLockHeld(cs_main);
    BlockMap::const_iterator it = m_block_index.find(hash);
    return it == m_block_index.end() ? nullptr : &it->second;
}

CBlockIndex* BlockManager::AddToBlockIndex(const CBlockHeader& block, CBlockIndex*& best_header)
{
    AssertLockHeld(cs_main);

    auto [mi, inserted] = m_block_index.try_emplace(block.GetHash(), block);
    if (!inserted) {
        return &mi->second;
    }
    CBlockIndex* pindexNew = &(*mi).second;

    // We assign the sequence id to blocks only when the full data is available,
    // to avoid miners withholding blocks but broadcasting headers, to get a
    // competitive advantage.
    pindexNew->nSequenceId = 0;

    pindexNew->phashBlock = &((*mi).first);
    BlockMap::iterator miPrev = m_block_index.find(block.hashPrevBlock);
    if (miPrev != m_block_index.end()) {
        pindexNew->pprev = &(*miPrev).second;
        pindexNew->nHeight = pindexNew->pprev->nHeight + 1;
        pindexNew->BuildSkip();
    }
    pindexNew->nTimeMax = (pindexNew->pprev ? std::max(pindexNew->pprev->nTimeMax, pindexNew->nTime) : pindexNew->nTime);
    pindexNew->nChainWork = (pindexNew->pprev ? pindexNew->pprev->nChainWork : 0) + GetBlockProof(*pindexNew);
    pindexNew->RaiseValidity(BLOCK_VALID_TREE);
    if (best_header == nullptr || best_header->nChainWork < pindexNew->nChainWork) {
        best_header = pindexNew;
    }

    m_dirty_blockindex.insert(pindexNew);

    return pindexNew;
}

void BlockManager::PruneOneBlockFile(const int fileNumber)
{
    AssertLockHeld(cs_main);
    LOCK(cs_LastBlockFile);

    for (auto& entry : m_block_index) {
        CBlockIndex* pindex = &entry.second;
        if (pindex->nFile == fileNumber) {
            pindex->nStatus &= ~BLOCK_HAVE_DATA;
            pindex->nStatus &= ~BLOCK_HAVE_UNDO;
            pindex->nFile = 0;
            pindex->nDataPos = 0;
            pindex->nUndoPos = 0;
            m_dirty_blockindex.insert(pindex);

            // Prune from m_blocks_unlinked -- any block we prune would have
            // to be downloaded again in order to consider its chain, at which
            // point it would be considered as a candidate for
            // m_blocks_unlinked or setBlockIndexCandidates.
            auto range = m_blocks_unlinked.equal_range(pindex->pprev);
            while (range.first != range.second) {
                std::multimap<CBlockIndex*, CBlockIndex*>::iterator _it = range.first;
                range.first++;
                if (_it->second == pindex) {
                    m_blocks_unlinked.erase(_it);
                }
            }
        }
    }

    m_blockfile_info[fileNumber].SetNull();
    m_dirty_fileinfo.insert(fileNumber);
}

void BlockManager::FindFilesToPruneManual(std::set<int>& setFilesToPrune, int nManualPruneHeight, int chain_tip_height)
{
    assert(IsPruneMode() && nManualPruneHeight > 0);

    LOCK2(cs_main, cs_LastBlockFile);
    if (chain_tip_height < 0) {
        return;
    }

    // last block to prune is the lesser of (user-specified height, MIN_BLOCKS_TO_KEEP from the tip)
    unsigned int nLastBlockWeCanPrune = std::min((unsigned)nManualPruneHeight, chain_tip_height - MIN_BLOCKS_TO_KEEP);
    int count = 0;
    for (int fileNumber = 0; fileNumber < m_last_blockfile; fileNumber++) {
        if (m_blockfile_info[fileNumber].nSize == 0 || m_blockfile_info[fileNumber].nHeightLast > nLastBlockWeCanPrune) {
            continue;
        }
        PruneOneBlockFile(fileNumber);
        setFilesToPrune.insert(fileNumber);
        count++;
    }
    LogPrintf("Prune (Manual): prune_height=%d removed %d blk/rev pairs\n", nLastBlockWeCanPrune, count);
}

void BlockManager::FindFilesToPrune(std::set<int>& setFilesToPrune, uint64_t nPruneAfterHeight, int chain_tip_height, int prune_height, bool is_ibd)
{
    LOCK2(cs_main, cs_LastBlockFile);
    if (chain_tip_height < 0 || GetPruneTarget() == 0) {
        return;
    }
    if ((uint64_t)chain_tip_height <= nPruneAfterHeight) {
        return;
    }

    unsigned int nLastBlockWeCanPrune{(unsigned)std::min(prune_height, chain_tip_height - static_cast<int>(MIN_BLOCKS_TO_KEEP))};
    uint64_t nCurrentUsage = CalculateCurrentUsage();
    // We don't check to prune until after we've allocated new space for files
    // So we should leave a buffer under our target to account for another allocation
    // before the next pruning.
    uint64_t nBuffer = BLOCKFILE_CHUNK_SIZE + UNDOFILE_CHUNK_SIZE;
    uint64_t nBytesToPrune;
    int count = 0;

    if (nCurrentUsage + nBuffer >= GetPruneTarget()) {
        // On a prune event, the chainstate DB is flushed.
        // To avoid excessive prune events negating the benefit of high dbcache
        // values, we should not prune too rapidly.
        // So when pruning in IBD, increase the buffer a bit to avoid a re-prune too soon.
        if (is_ibd) {
            // Since this is only relevant during IBD, we use a fixed 10%
            nBuffer += GetPruneTarget() / 10;
        }

        for (int fileNumber = 0; fileNumber < m_last_blockfile; fileNumber++) {
            nBytesToPrune = m_blockfile_info[fileNumber].nSize + m_blockfile_info[fileNumber].nUndoSize;

            if (m_blockfile_info[fileNumber].nSize == 0) {
                continue;
            }

            if (nCurrentUsage + nBuffer < GetPruneTarget()) { // are we below our target?
                break;
            }

            // don't prune files that could have a block within MIN_BLOCKS_TO_KEEP of the main chain's tip but keep scanning
            if (m_blockfile_info[fileNumber].nHeightLast > nLastBlockWeCanPrune) {
                continue;
            }

            PruneOneBlockFile(fileNumber);
            // Queue up the files for removal
            setFilesToPrune.insert(fileNumber);
            nCurrentUsage -= nBytesToPrune;
            count++;
        }
    }

    LogPrint(BCLog::PRUNE, "target=%dMiB actual=%dMiB diff=%dMiB max_prune_height=%d removed %d blk/rev pairs\n",
             GetPruneTarget() / 1024 / 1024, nCurrentUsage / 1024 / 1024,
             (int64_t(GetPruneTarget()) - int64_t(nCurrentUsage)) / 1024 / 1024,
             nLastBlockWeCanPrune, count);
}

void BlockManager::UpdatePruneLock(const std::string& name, const PruneLockInfo& lock_info) {
    AssertLockHeld(::cs_main);
    m_prune_locks[name] = lock_info;
}

CBlockIndex* BlockManager::InsertBlockIndex(const uint256& hash)
{
    AssertLockHeld(cs_main);

    if (hash.IsNull()) {
        return nullptr;
    }

    const auto [mi, inserted]{m_block_index.try_emplace(hash)};
    CBlockIndex* pindex = &(*mi).second;
    if (inserted) {
        pindex->phashBlock = &((*mi).first);
    }
    return pindex;
}

bool BlockManager::LoadBlockIndex()
{
    if (!m_block_tree_db->LoadBlockIndexGuts(
            GetConsensus(), [this](const uint256& hash) EXCLUSIVE_LOCKS_REQUIRED(cs_main) { return this->InsertBlockIndex(hash); }, m_interrupt)) {
        return false;
    }

    // Calculate nChainWork
    std::vector<CBlockIndex*> vSortedByHeight{GetAllBlockIndices()};
    std::sort(vSortedByHeight.begin(), vSortedByHeight.end(),
              CBlockIndexHeightOnlyComparator());

    for (CBlockIndex* pindex : vSortedByHeight) {
        if (m_interrupt) return false;
        pindex->nChainWork = (pindex->pprev ? pindex->pprev->nChainWork : 0) + GetBlockProof(*pindex);
        pindex->nTimeMax = (pindex->pprev ? std::max(pindex->pprev->nTimeMax, pindex->nTime) : pindex->nTime);

        // We can link the chain of blocks for which we've received transactions at some point, or
        // blocks that are assumed-valid on the basis of snapshot load (see
        // PopulateAndValidateSnapshot()).
        // Pruned nodes may have deleted the block.
        if (pindex->nTx > 0) {
            if (pindex->pprev) {
                if (pindex->pprev->nChainTx > 0) {
                    pindex->nChainTx = pindex->pprev->nChainTx + pindex->nTx;
                } else {
                    pindex->nChainTx = 0;
                    m_blocks_unlinked.insert(std::make_pair(pindex->pprev, pindex));
                }
            } else {
                pindex->nChainTx = pindex->nTx;
            }
        }
        if (!(pindex->nStatus & BLOCK_FAILED_MASK) && pindex->pprev && (pindex->pprev->nStatus & BLOCK_FAILED_MASK)) {
            pindex->nStatus |= BLOCK_FAILED_CHILD;
            m_dirty_blockindex.insert(pindex);
        }
        if (pindex->pprev) {
            pindex->BuildSkip();
        }
    }

    return true;
}

bool BlockManager::WriteBlockIndexDB()
{
    AssertLockHeld(::cs_main);
    std::vector<std::pair<int, const CBlockFileInfo*>> vFiles;
    vFiles.reserve(m_dirty_fileinfo.size());
    for (std::set<int>::iterator it = m_dirty_fileinfo.begin(); it != m_dirty_fileinfo.end();) {
        vFiles.push_back(std::make_pair(*it, &m_blockfile_info[*it]));
        m_dirty_fileinfo.erase(it++);
    }
    std::vector<const CBlockIndex*> vBlocks;
    vBlocks.reserve(m_dirty_blockindex.size());
    for (std::set<CBlockIndex*>::iterator it = m_dirty_blockindex.begin(); it != m_dirty_blockindex.end();) {
        vBlocks.push_back(*it);
        m_dirty_blockindex.erase(it++);
    }
    if (!m_block_tree_db->WriteBatchSync(vFiles, m_last_blockfile, vBlocks)) {
        return false;
    }
    return true;
}

bool BlockManager::LoadBlockIndexDB()
{
    if (!LoadBlockIndex()) {
        return false;
    }

    // Load block file info
    m_block_tree_db->ReadLastBlockFile(m_last_blockfile);
    m_blockfile_info.resize(m_last_blockfile + 1);
    LogPrintf("%s: last block file = %i\n", __func__, m_last_blockfile);
    for (int nFile = 0; nFile <= m_last_blockfile; nFile++) {
        m_block_tree_db->ReadBlockFileInfo(nFile, m_blockfile_info[nFile]);
    }
    LogPrintf("%s: last block file info: %s\n", __func__, m_blockfile_info[m_last_blockfile].ToString());
    for (int nFile = m_last_blockfile + 1; true; nFile++) {
        CBlockFileInfo info;
        if (m_block_tree_db->ReadBlockFileInfo(nFile, info)) {
            m_blockfile_info.push_back(info);
        } else {
            break;
        }
    }

    // Check presence of blk files
    LogPrintf("Checking all blk files are present...\n");
    std::set<int> setBlkDataFiles;
    for (const auto& [_, block_index] : m_block_index) {
        if (block_index.nStatus & BLOCK_HAVE_DATA) {
            setBlkDataFiles.insert(block_index.nFile);
        }
    }
    for (std::set<int>::iterator it = setBlkDataFiles.begin(); it != setBlkDataFiles.end(); it++) {
        FlatFilePos pos(*it, 0);
        if (OpenBlockFile(pos, true).IsNull()) {
            return false;
        }
    }

    // Check whether we have ever pruned block & undo files
    m_block_tree_db->ReadFlag("prunedblockfiles", m_have_pruned);
    if (m_have_pruned) {
        LogPrintf("LoadBlockIndexDB(): Block files have previously been pruned\n");
    }

    // Check whether we need to continue reindexing
    bool fReindexing = false;
    m_block_tree_db->ReadReindexing(fReindexing);
    if (fReindexing) fReindex = true;

    return true;
}

void BlockManager::ScanAndUnlinkAlreadyPrunedFiles()
{
    AssertLockHeld(::cs_main);
    if (!m_have_pruned) {
        return;
    }

    std::set<int> block_files_to_prune;
    for (int file_number = 0; file_number < m_last_blockfile; file_number++) {
        if (m_blockfile_info[file_number].nSize == 0) {
            block_files_to_prune.insert(file_number);
        }
    }

    UnlinkPrunedFiles(block_files_to_prune);
}

const CBlockIndex* BlockManager::GetLastCheckpoint(const CCheckpointData& data)
{
    const MapCheckpoints& checkpoints = data.mapCheckpoints;

    for (const MapCheckpoints::value_type& i : reverse_iterate(checkpoints)) {
        const uint256& hash = i.second;
        const CBlockIndex* pindex = LookupBlockIndex(hash);
        if (pindex) {
            return pindex;
        }
    }
    return nullptr;
}

bool BlockManager::IsBlockPruned(const CBlockIndex* pblockindex)
{
    AssertLockHeld(::cs_main);
    return (m_have_pruned && !(pblockindex->nStatus & BLOCK_HAVE_DATA) && pblockindex->nTx > 0);
}

const CBlockIndex* BlockManager::GetFirstStoredBlock(const CBlockIndex& upper_block, const CBlockIndex* lower_block)
{
    AssertLockHeld(::cs_main);
    const CBlockIndex* last_block = &upper_block;
    assert(last_block->nStatus & BLOCK_HAVE_DATA); // 'upper_block' must have data
    while (last_block->pprev && (last_block->pprev->nStatus & BLOCK_HAVE_DATA)) {
        if (lower_block) {
            // Return if we reached the lower_block
            if (last_block == lower_block) return lower_block;
            // if range was surpassed, means that 'lower_block' is not part of the 'upper_block' chain
            // and so far this is not allowed.
            assert(last_block->nHeight >= lower_block->nHeight);
        }
        last_block = last_block->pprev;
    }
    assert(last_block != nullptr);
    return last_block;
}

bool BlockManager::CheckBlockDataAvailability(const CBlockIndex& upper_block, const CBlockIndex& lower_block)
{
    if (!(upper_block.nStatus & BLOCK_HAVE_DATA)) return false;
    return GetFirstStoredBlock(upper_block, &lower_block) == &lower_block;
}

// If we're using -prune with -reindex, then delete block files that will be ignored by the
// reindex.  Since reindexing works by starting at block file 0 and looping until a blockfile
// is missing, do the same here to delete any later block files after a gap.  Also delete all
// rev files since they'll be rewritten by the reindex anyway.  This ensures that m_blockfile_info
// is in sync with what's actually on disk by the time we start downloading, so that pruning
// works correctly.
void BlockManager::CleanupBlockRevFiles() const
{
    std::map<std::string, fs::path> mapBlockFiles;

    // Glob all blk?????.dat and rev?????.dat files from the blocks directory.
    // Remove the rev files immediately and insert the blk file paths into an
    // ordered map keyed by block file index.
    LogPrintf("Removing unusable blk?????.dat and rev?????.dat files for -reindex with -prune\n");
    for (fs::directory_iterator it(m_opts.blocks_dir); it != fs::directory_iterator(); it++) {
        const std::string path = fs::PathToString(it->path().filename());
        if (fs::is_regular_file(*it) &&
            path.length() == 12 &&
            path.substr(8,4) == ".dat")
        {
            if (path.substr(0, 3) == "blk") {
                mapBlockFiles[path.substr(3, 5)] = it->path();
            } else if (path.substr(0, 3) == "rev") {
                remove(it->path());
            }
        }
    }

    // Remove all block files that aren't part of a contiguous set starting at
    // zero by walking the ordered map (keys are block file indices) by
    // keeping a separate counter.  Once we hit a gap (or if 0 doesn't exist)
    // start removing block files.
    int nContigCounter = 0;
    for (const std::pair<const std::string, fs::path>& item : mapBlockFiles) {
        if (LocaleIndependentAtoi<int>(item.first) == nContigCounter) {
            nContigCounter++;
            continue;
        }
        remove(item.second);
    }
}

CBlockFileInfo* BlockManager::GetBlockFileInfo(size_t n)
{
    LOCK(cs_LastBlockFile);

    return &m_blockfile_info.at(n);
}

bool BlockManager::UndoWriteToDisk(const CBlockUndo& blockundo, FlatFilePos& pos, const uint256& hashBlock) const
{
    // Open history file to append
    CAutoFile fileout{OpenUndoFile(pos)};
    if (fileout.IsNull()) {
        return error("%s: OpenUndoFile failed", __func__);
    }

    // Write index header
    unsigned int nSize = GetSerializeSize(blockundo, CLIENT_VERSION);
    fileout << GetParams().MessageStart() << nSize;

    // Write undo data
    long fileOutPos = ftell(fileout.Get());
    if (fileOutPos < 0) {
        return error("%s: ftell failed", __func__);
    }
    pos.nPos = (unsigned int)fileOutPos;
    fileout << blockundo;

    // calculate & write checksum
    HashWriter hasher{};
    hasher << hashBlock;
    hasher << blockundo;
    fileout << hasher.GetHash();

    return true;
}

bool BlockManager::UndoReadFromDisk(CBlockUndo& blockundo, const CBlockIndex& index) const
{
    const FlatFilePos pos{WITH_LOCK(::cs_main, return index.GetUndoPos())};

    if (pos.IsNull()) {
        return error("%s: no undo data available", __func__);
    }

    // Open history file to read
    CAutoFile filein{OpenUndoFile(pos, true)};
    if (filein.IsNull()) {
        return error("%s: OpenUndoFile failed", __func__);
    }

    // Read block
    uint256 hashChecksum;
    HashVerifier verifier{filein}; // Use HashVerifier as reserializing may lose data, c.f. commit d342424301013ec47dc146a4beb49d5c9319d80a
    try {
        verifier << index.pprev->GetBlockHash();
        verifier >> blockundo;
        filein >> hashChecksum;
    } catch (const std::exception& e) {
        return error("%s: Deserialize or I/O error - %s", __func__, e.what());
    }

    // Verify checksum
    if (hashChecksum != verifier.GetHash()) {
        return error("%s: Checksum mismatch", __func__);
    }

    return true;
}

bool BlockManager::FlushUndoFile(int block_file, bool finalize)
{
    FlatFilePos undo_pos_old(block_file, m_blockfile_info[block_file].nUndoSize);
    if (!UndoFileSeq().Flush(undo_pos_old, finalize)) {
        m_opts.notifications.flushError("Flushing undo file to disk failed. This is likely the result of an I/O error.");
        return false;
    }
    return true;
}

bool BlockManager::FlushBlockFile(bool fFinalize, bool finalize_undo)
{
    bool success = true;
    LOCK(cs_LastBlockFile);

    if (m_blockfile_info.size() < 1) {
        // Return if we haven't loaded any blockfiles yet. This happens during
        // chainstate init, when we call ChainstateManager::MaybeRebalanceCaches() (which
        // then calls FlushStateToDisk()), resulting in a call to this function before we
        // have populated `m_blockfile_info` via LoadBlockIndexDB().
        return true;
    }
    assert(static_cast<int>(m_blockfile_info.size()) > m_last_blockfile);

    FlatFilePos block_pos_old(m_last_blockfile, m_blockfile_info[m_last_blockfile].nSize);
    if (!BlockFileSeq().Flush(block_pos_old, fFinalize)) {
        m_opts.notifications.flushError("Flushing block file to disk failed. This is likely the result of an I/O error.");
        success = false;
    }
    // we do not always flush the undo file, as the chain tip may be lagging behind the incoming blocks,
    // e.g. during IBD or a sync after a node going offline
    if (!fFinalize || finalize_undo) {
        if (!FlushUndoFile(m_last_blockfile, finalize_undo)) {
            success = false;
        }
    }
    return success;
}

uint64_t BlockManager::CalculateCurrentUsage()
{
    LOCK(cs_LastBlockFile);

    uint64_t retval = 0;
    for (const CBlockFileInfo& file : m_blockfile_info) {
        retval += file.nSize + file.nUndoSize;
    }
    return retval;
}

void BlockManager::UnlinkPrunedFiles(const std::set<int>& setFilesToPrune) const
{
    std::error_code ec;
    for (std::set<int>::iterator it = setFilesToPrune.begin(); it != setFilesToPrune.end(); ++it) {
        FlatFilePos pos(*it, 0);
        const bool removed_blockfile{fs::remove(BlockFileSeq().FileName(pos), ec)};
        const bool removed_undofile{fs::remove(UndoFileSeq().FileName(pos), ec)};
        if (removed_blockfile || removed_undofile) {
            LogPrint(BCLog::BLOCKSTORAGE, "Prune: %s deleted blk/rev (%05u)\n", __func__, *it);
        }
    }
}

FlatFileSeq BlockManager::BlockFileSeq() const
{
    return FlatFileSeq(m_opts.blocks_dir, "blk", m_opts.fast_prune ? 0x4000 /* 16kb */ : BLOCKFILE_CHUNK_SIZE);
}

FlatFileSeq BlockManager::UndoFileSeq() const
{
    return FlatFileSeq(m_opts.blocks_dir, "rev", UNDOFILE_CHUNK_SIZE);
}

CAutoFile BlockManager::OpenBlockFile(const FlatFilePos& pos, bool fReadOnly) const
{
    return CAutoFile{BlockFileSeq().Open(pos, fReadOnly), CLIENT_VERSION};
}

/** Open an undo file (rev?????.dat) */
CAutoFile BlockManager::OpenUndoFile(const FlatFilePos& pos, bool fReadOnly) const
{
    return CAutoFile{UndoFileSeq().Open(pos, fReadOnly), CLIENT_VERSION};
}

fs::path BlockManager::GetBlockPosFilename(const FlatFilePos& pos) const
{
    return BlockFileSeq().FileName(pos);
}

bool BlockManager::FindBlockPos(FlatFilePos& pos, unsigned int nAddSize, unsigned int nHeight, uint64_t nTime, bool fKnown)
{
    LOCK(cs_LastBlockFile);

    unsigned int nFile = fKnown ? pos.nFile : m_last_blockfile;
    if (m_blockfile_info.size() <= nFile) {
        m_blockfile_info.resize(nFile + 1);
    }

    bool finalize_undo = false;
    if (!fKnown) {
        unsigned int max_blockfile_size{MAX_BLOCKFILE_SIZE};
        // Use smaller blockfiles in test-only -fastprune mode - but avoid
        // the possibility of having a block not fit into the block file.
        if (m_opts.fast_prune) {
            max_blockfile_size = 0x10000; // 64kiB
            if (nAddSize >= max_blockfile_size) {
                // dynamically adjust the blockfile size to be larger than the added size
                max_blockfile_size = nAddSize + 1;
            }
        }
        assert(nAddSize < max_blockfile_size);
        while (m_blockfile_info[nFile].nSize + nAddSize >= max_blockfile_size) {
            // when the undo file is keeping up with the block file, we want to flush it explicitly
            // when it is lagging behind (more blocks arrive than are being connected), we let the
            // undo block write case handle it
            finalize_undo = (m_blockfile_info[nFile].nHeightLast == m_undo_height_in_last_blockfile);
            nFile++;
            if (m_blockfile_info.size() <= nFile) {
                m_blockfile_info.resize(nFile + 1);
            }
        }
        pos.nFile = nFile;
        pos.nPos = m_blockfile_info[nFile].nSize;
    }

    if ((int)nFile != m_last_blockfile) {
        if (!fKnown) {
            LogPrint(BCLog::BLOCKSTORAGE, "Leaving block file %i: %s\n", m_last_blockfile, m_blockfile_info[m_last_blockfile].ToString());
        }

        // Do not propagate the return code. The flush concerns a previous block
        // and undo file that has already been written to. If a flush fails
        // here, and we crash, there is no expected additional block data
        // inconsistency arising from the flush failure here. However, the undo
        // data may be inconsistent after a crash if the flush is called during
        // a reindex. A flush error might also leave some of the data files
        // untrimmed.
        if (!FlushBlockFile(!fKnown, finalize_undo)) {
            LogPrintLevel(BCLog::BLOCKSTORAGE, BCLog::Level::Warning,
                          "Failed to flush previous block file %05i (finalize=%i, finalize_undo=%i) before opening new block file %05i\n",
                          m_last_blockfile, !fKnown, finalize_undo, nFile);
        }
        m_last_blockfile = nFile;
        m_undo_height_in_last_blockfile = 0; // No undo data yet in the new file, so reset our undo-height tracking.
    }

    m_blockfile_info[nFile].AddBlock(nHeight, nTime);
    if (fKnown) {
        m_blockfile_info[nFile].nSize = std::max(pos.nPos + nAddSize, m_blockfile_info[nFile].nSize);
    } else {
        m_blockfile_info[nFile].nSize += nAddSize;
    }

    if (!fKnown) {
        bool out_of_space;
        size_t bytes_allocated = BlockFileSeq().Allocate(pos, nAddSize, out_of_space);
        if (out_of_space) {
            m_opts.notifications.fatalError("Disk space is too low!", _("Disk space is too low!"));
            return false;
        }
        if (bytes_allocated != 0 && IsPruneMode()) {
            m_check_for_pruning = true;
        }
    }

    m_dirty_fileinfo.insert(nFile);
    return true;
}

bool BlockManager::FindUndoPos(BlockValidationState& state, int nFile, FlatFilePos& pos, unsigned int nAddSize)
{
    pos.nFile = nFile;

    LOCK(cs_LastBlockFile);

    pos.nPos = m_blockfile_info[nFile].nUndoSize;
    m_blockfile_info[nFile].nUndoSize += nAddSize;
    m_dirty_fileinfo.insert(nFile);

    bool out_of_space;
    size_t bytes_allocated = UndoFileSeq().Allocate(pos, nAddSize, out_of_space);
    if (out_of_space) {
        return FatalError(m_opts.notifications, state, "Disk space is too low!", _("Disk space is too low!"));
    }
    if (bytes_allocated != 0 && IsPruneMode()) {
        m_check_for_pruning = true;
    }

    return true;
}

bool BlockManager::WriteBlockToDisk(const CBlock& block, FlatFilePos& pos) const
{
    // Open history file to append
    CAutoFile fileout{OpenBlockFile(pos)};
    if (fileout.IsNull()) {
        return error("WriteBlockToDisk: OpenBlockFile failed");
    }

    // Write index header
    unsigned int nSize = GetSerializeSize(block, fileout.GetVersion());
    fileout << GetParams().MessageStart() << nSize;

    // Write block
    long fileOutPos = ftell(fileout.Get());
    if (fileOutPos < 0) {
        return error("WriteBlockToDisk: ftell failed");
    }
    pos.nPos = (unsigned int)fileOutPos;
    fileout << block;

    return true;
}

bool BlockManager::WriteUndoDataForBlock(const CBlockUndo& blockundo, BlockValidationState& state, CBlockIndex& block)
{
    AssertLockHeld(::cs_main);
    // Write undo information to disk
    if (block.GetUndoPos().IsNull()) {
        FlatFilePos _pos;
        if (!FindUndoPos(state, block.nFile, _pos, ::GetSerializeSize(blockundo, CLIENT_VERSION) + 40)) {
            return error("ConnectBlock(): FindUndoPos failed");
        }
        if (!UndoWriteToDisk(blockundo, _pos, block.pprev->GetBlockHash())) {
            return FatalError(m_opts.notifications, state, "Failed to write undo data");
        }
        // rev files are written in block height order, whereas blk files are written as blocks come in (often out of order)
        // we want to flush the rev (undo) file once we've written the last block, which is indicated by the last height
        // in the block file info as below; note that this does not catch the case where the undo writes are keeping up
        // with the block writes (usually when a synced up node is getting newly mined blocks) -- this case is caught in
        // the FindBlockPos function
        if (_pos.nFile < m_last_blockfile && static_cast<uint32_t>(block.nHeight) == m_blockfile_info[_pos.nFile].nHeightLast) {
            // Do not propagate the return code, a failed flush here should not
            // be an indication for a failed write. If it were propagated here,
            // the caller would assume the undo data not to be written, when in
            // fact it is. Note though, that a failed flush might leave the data
            // file untrimmed.
            if (!FlushUndoFile(_pos.nFile, true)) {
                LogPrintLevel(BCLog::BLOCKSTORAGE, BCLog::Level::Warning, "Failed to flush undo file %05i\n", _pos.nFile);
            }
        } else if (_pos.nFile == m_last_blockfile && static_cast<uint32_t>(block.nHeight) > m_undo_height_in_last_blockfile) {
            m_undo_height_in_last_blockfile = block.nHeight;
        }
        // update nUndoPos in block index
        block.nUndoPos = _pos.nPos;
        block.nStatus |= BLOCK_HAVE_UNDO;
        m_dirty_blockindex.insert(&block);
    }

    return true;
}

namespace
{

/* Generic implementation of block reading that can handle
   both a block and its header.  */

template<typename T>
bool ReadBlockOrHeader(T& block, const FlatFilePos& pos, const BlockManager& blockman)
{
    block.SetNull();

    // Open history file to read
<<<<<<< HEAD
    CAutoFile filein{blockman.OpenBlockFile(pos, true), CLIENT_VERSION};
=======
    CAutoFile filein{OpenBlockFile(pos, true)};
>>>>>>> 5bbf735d
    if (filein.IsNull()) {
        return error("ReadBlockFromDisk: OpenBlockFile failed for %s", pos.ToString());
    }

    // Read block
    try {
        filein >> block;
    } catch (const std::exception& e) {
        return error("%s: Deserialize or I/O error - %s at %s", __func__, e.what(), pos.ToString());
    }

    // Check the header
    if (!CheckProofOfWork(block, blockman.GetConsensus())) {
        return error("ReadBlockFromDisk: Errors in block header at %s", pos.ToString());
    }

    // Signet only: check block solution
    if (blockman.GetConsensus().signet_blocks && !CheckSignetBlockSolution(block, blockman.GetConsensus())) {
        return error("ReadBlockFromDisk: Errors in block solution at %s", pos.ToString());
    }

    return true;
}

template<typename T>
bool ReadBlockOrHeader(T& block, const CBlockIndex& index, const BlockManager& blockman)
{
    const FlatFilePos block_pos{WITH_LOCK(cs_main, return index.GetBlockPos())};

    if (!ReadBlockOrHeader(block, block_pos, blockman)) {
        return false;
    }
    if (block.GetHash() != index.GetBlockHash()) {
        return error("ReadBlockFromDisk(CBlock&, CBlockIndex*): GetHash() doesn't match index for %s at %s",
                     index.ToString(), block_pos.ToString());
    }
    return true;
}

} // anonymous namespace

bool BlockManager::ReadBlockFromDisk(CBlock& block, const FlatFilePos& pos) const
{
    return ReadBlockOrHeader(block, pos, *this);
}

bool BlockManager::ReadBlockFromDisk(CBlock& block, const CBlockIndex& index) const
{
    return ReadBlockOrHeader(block, index, *this);
}

bool BlockManager::ReadBlockHeaderFromDisk(CBlockHeader& block, const CBlockIndex& index) const
{
    return ReadBlockOrHeader(block, index, *this);
}

bool BlockManager::ReadRawBlockFromDisk(std::vector<uint8_t>& block, const FlatFilePos& pos) const
{
    FlatFilePos hpos = pos;
    hpos.nPos -= 8; // Seek back 8 bytes for meta header
    CAutoFile filein{OpenBlockFile(hpos, true)};
    if (filein.IsNull()) {
        return error("%s: OpenBlockFile failed for %s", __func__, pos.ToString());
    }

    try {
        MessageStartChars blk_start;
        unsigned int blk_size;

        filein >> blk_start >> blk_size;

        if (blk_start != GetParams().MessageStart()) {
            return error("%s: Block magic mismatch for %s: %s versus expected %s", __func__, pos.ToString(),
                    HexStr(blk_start),
                    HexStr(GetParams().MessageStart()));
        }

        if (blk_size > MAX_SIZE) {
            return error("%s: Block data is larger than maximum deserialization size for %s: %s versus %s", __func__, pos.ToString(),
                    blk_size, MAX_SIZE);
        }

        block.resize(blk_size); // Zeroing of memory is intentional here
        filein.read(MakeWritableByteSpan(block));
    } catch (const std::exception& e) {
        return error("%s: Read from block file failed: %s for %s", __func__, e.what(), pos.ToString());
    }

    return true;
}

FlatFilePos BlockManager::SaveBlockToDisk(const CBlock& block, int nHeight, const FlatFilePos* dbp)
{
    unsigned int nBlockSize = ::GetSerializeSize(block, CLIENT_VERSION);
    FlatFilePos blockPos;
    const auto position_known {dbp != nullptr};
    if (position_known) {
        blockPos = *dbp;
    } else {
        // when known, blockPos.nPos points at the offset of the block data in the blk file. that already accounts for
        // the serialization header present in the file (the 4 magic message start bytes + the 4 length bytes = 8 bytes = BLOCK_SERIALIZATION_HEADER_SIZE).
        // we add BLOCK_SERIALIZATION_HEADER_SIZE only for new blocks since they will have the serialization header added when written to disk.
        nBlockSize += static_cast<unsigned int>(BLOCK_SERIALIZATION_HEADER_SIZE);
    }
    if (!FindBlockPos(blockPos, nBlockSize, nHeight, block.GetBlockTime(), position_known)) {
        error("%s: FindBlockPos failed", __func__);
        return FlatFilePos();
    }
    if (!position_known) {
        if (!WriteBlockToDisk(block, blockPos)) {
            m_opts.notifications.fatalError("Failed to write block");
            return FlatFilePos();
        }
    }
    return blockPos;
}

class ImportingNow
{
    std::atomic<bool>& m_importing;

public:
    ImportingNow(std::atomic<bool>& importing) : m_importing{importing}
    {
        assert(m_importing == false);
        m_importing = true;
    }
    ~ImportingNow()
    {
        assert(m_importing == true);
        m_importing = false;
    }
};

void ImportBlocks(ChainstateManager& chainman, std::vector<fs::path> vImportFiles)
{
    ScheduleBatchPriority();

    {
        ImportingNow imp{chainman.m_blockman.m_importing};

        // -reindex
        if (fReindex) {
            int nFile = 0;
            // Map of disk positions for blocks with unknown parent (only used for reindex);
            // parent hash -> child disk position, multiple children can have the same parent.
            std::multimap<uint256, FlatFilePos> blocks_with_unknown_parent;
            while (true) {
                FlatFilePos pos(nFile, 0);
                if (!fs::exists(chainman.m_blockman.GetBlockPosFilename(pos))) {
                    break; // No block files left to reindex
                }
                CAutoFile file{chainman.m_blockman.OpenBlockFile(pos, true)};
                if (file.IsNull()) {
                    break; // This error is logged in OpenBlockFile
                }
                LogPrintf("Reindexing block file blk%05u.dat...\n", (unsigned int)nFile);
                chainman.LoadExternalBlockFile(file, &pos, &blocks_with_unknown_parent);
                if (chainman.m_interrupt) {
                    LogPrintf("Interrupt requested. Exit %s\n", __func__);
                    return;
                }
                nFile++;
            }
            WITH_LOCK(::cs_main, chainman.m_blockman.m_block_tree_db->WriteReindexing(false));
            fReindex = false;
            LogPrintf("Reindexing finished\n");
            // To avoid ending up in a situation without genesis block, re-try initializing (no-op if reindexing worked):
            chainman.ActiveChainstate().LoadGenesisBlock();
        }

        // -loadblock=
        for (const fs::path& path : vImportFiles) {
            CAutoFile file{fsbridge::fopen(path, "rb"), CLIENT_VERSION};
            if (!file.IsNull()) {
                LogPrintf("Importing blocks file %s...\n", fs::PathToString(path));
                chainman.LoadExternalBlockFile(file);
                if (chainman.m_interrupt) {
                    LogPrintf("Interrupt requested. Exit %s\n", __func__);
                    return;
                }
            } else {
                LogPrintf("Warning: Could not open blocks file %s\n", fs::PathToString(path));
            }
        }

        // scan for better chains in the block chain database, that are not yet connected in the active best chain

        // We can't hold cs_main during ActivateBestChain even though we're accessing
        // the chainman unique_ptrs since ABC requires us not to be holding cs_main, so retrieve
        // the relevant pointers before the ABC call.
        for (Chainstate* chainstate : WITH_LOCK(::cs_main, return chainman.GetAll())) {
            BlockValidationState state;
            if (!chainstate->ActivateBestChain(state, nullptr)) {
                chainman.GetNotifications().fatalError(strprintf("Failed to connect best block (%s)", state.ToString()));
                return;
            }
        }
    } // End scope of ImportingNow
}
} // namespace node<|MERGE_RESOLUTION|>--- conflicted
+++ resolved
@@ -916,11 +916,7 @@
     block.SetNull();
 
     // Open history file to read
-<<<<<<< HEAD
-    CAutoFile filein{blockman.OpenBlockFile(pos, true), CLIENT_VERSION};
-=======
-    CAutoFile filein{OpenBlockFile(pos, true)};
->>>>>>> 5bbf735d
+    CAutoFile filein{blockman.OpenBlockFile(pos, true)};
     if (filein.IsNull()) {
         return error("ReadBlockFromDisk: OpenBlockFile failed for %s", pos.ToString());
     }

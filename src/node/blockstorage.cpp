--- conflicted
+++ resolved
@@ -995,7 +995,6 @@
     return true;
 }
 
-<<<<<<< HEAD
 namespace
 {
 
@@ -1004,9 +1003,6 @@
 
 template<typename T>
 bool ReadBlockOrHeader(T& block, const FlatFilePos& pos, const BlockManager& blockman)
-=======
-bool BlockManager::ReadBlock(CBlock& block, const FlatFilePos& pos) const
->>>>>>> 0a931a97
 {
     block.SetNull();
 
@@ -1040,20 +1036,12 @@
     return true;
 }
 
-<<<<<<< HEAD
 template<typename T>
 bool ReadBlockOrHeader(T& block, const CBlockIndex& index, const BlockManager& blockman)
 {
     const FlatFilePos block_pos{WITH_LOCK(cs_main, return index.GetBlockPos())};
 
     if (!ReadBlockOrHeader(block, block_pos, blockman)) {
-=======
-bool BlockManager::ReadBlock(CBlock& block, const CBlockIndex& index) const
-{
-    const FlatFilePos block_pos{WITH_LOCK(cs_main, return index.GetBlockPos())};
-
-    if (!ReadBlock(block, block_pos)) {
->>>>>>> 0a931a97
         return false;
     }
     if (block.GetHash() != index.GetBlockHash()) {
@@ -1063,28 +1051,24 @@
     return true;
 }
 
-<<<<<<< HEAD
 } // anonymous namespace
 
-bool BlockManager::ReadBlockFromDisk(CBlock& block, const FlatFilePos& pos) const
+bool BlockManager::ReadBlock(CBlock& block, const FlatFilePos& pos) const
 {
     return ReadBlockOrHeader(block, pos, *this);
 }
 
-bool BlockManager::ReadBlockFromDisk(CBlock& block, const CBlockIndex& index) const
+bool BlockManager::ReadBlock(CBlock& block, const CBlockIndex& index) const
 {
     return ReadBlockOrHeader(block, index, *this);
 }
 
-bool BlockManager::ReadBlockHeaderFromDisk(CBlockHeader& block, const CBlockIndex& index) const
+bool BlockManager::ReadBlockHeader(CBlockHeader& block, const CBlockIndex& index) const
 {
     return ReadBlockOrHeader(block, index, *this);
 }
 
-bool BlockManager::ReadRawBlockFromDisk(std::vector<uint8_t>& block, const FlatFilePos& pos) const
-=======
 bool BlockManager::ReadRawBlock(std::vector<uint8_t>& block, const FlatFilePos& pos) const
->>>>>>> 0a931a97
 {
     FlatFilePos hpos = pos;
     // If nPos is less than 8 the pos is null and we don't have the block data

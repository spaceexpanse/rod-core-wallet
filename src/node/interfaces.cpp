// Copyright (c) 2018-2022 The Bitcoin Core developers
// Distributed under the MIT software license, see the accompanying
// file COPYING or http://www.opensource.org/licenses/mit-license.php.

#include <addrdb.h>
#include <banman.h>
#include <blockfilter.h>
#include <chain.h>
#include <chainparams.h>
#include <common/args.h>
#include <consensus/validation.h>
#include <deploymentstatus.h>
#include <external_signer.h>
#include <index/blockfilterindex.h>
#include <init.h>
#include <interfaces/chain.h>
#include <interfaces/handler.h>
#include <interfaces/mining.h>
#include <interfaces/node.h>
#include <interfaces/wallet.h>
#include <kernel/chain.h>
#include <kernel/context.h>
#include <kernel/mempool_entry.h>
#include <logging.h>
#include <mapport.h>
#include <net.h>
#include <net_processing.h>
#include <netaddress.h>
#include <netbase.h>
#include <node/blockstorage.h>
#include <node/coin.h>
#include <node/context.h>
#include <node/interface_ui.h>
#include <node/mini_miner.h>
#include <node/miner.h>
#include <node/transaction.h>
#include <node/types.h>
#include <node/warnings.h>
#include <policy/feerate.h>
#include <policy/fees.h>
#include <policy/policy.h>
#include <policy/rbf.h>
#include <policy/settings.h>
#include <primitives/block.h>
#include <primitives/transaction.h>
#include <rpc/protocol.h>
#include <rpc/server.h>
#include <support/allocators/secure.h>
#include <sync.h>
#include <txmempool.h>
#include <uint256.h>
#include <univalue.h>
#include <util/check.h>
#include <util/result.h>
#include <util/signalinterrupt.h>
#include <util/string.h>
#include <util/translation.h>
#include <validation.h>
#include <validationinterface.h>

#include <config/bitcoin-config.h> // IWYU pragma: keep

#include <any>
#include <memory>
#include <optional>
#include <utility>

#include <boost/signals2/signal.hpp>

using interfaces::BlockTemplate;
using interfaces::BlockTip;
using interfaces::Chain;
using interfaces::FoundBlock;
using interfaces::Handler;
using interfaces::MakeSignalHandler;
using interfaces::Mining;
using interfaces::Node;
using interfaces::WalletLoader;
using node::BlockAssembler;
using util::Join;

namespace node {
// All members of the classes in this namespace are intentionally public, as the
// classes themselves are private.
namespace {
#ifdef ENABLE_EXTERNAL_SIGNER
class ExternalSignerImpl : public interfaces::ExternalSigner
{
public:
    ExternalSignerImpl(::ExternalSigner signer) : m_signer(std::move(signer)) {}
    std::string getName() override { return m_signer.m_name; }
    ::ExternalSigner m_signer;
};
#endif

class NodeImpl : public Node
{
public:
    explicit NodeImpl(NodeContext& context) { setContext(&context); }
    void initLogging() override { InitLogging(args()); }
    void initParameterInteraction() override { InitParameterInteraction(args()); }
    bilingual_str getWarnings() override { return Join(Assert(m_context->warnings)->GetMessages(), Untranslated("<hr />")); }
    int getExitStatus() override { return Assert(m_context)->exit_status.load(); }
    BCLog::CategoryMask getLogCategories() override { return LogInstance().GetCategoryMask(); }
    bool baseInitialize() override
    {
        if (!AppInitBasicSetup(args(), Assert(context())->exit_status)) return false;
        if (!AppInitParameterInteraction(args())) return false;

        m_context->warnings = std::make_unique<node::Warnings>();
        m_context->kernel = std::make_unique<kernel::Context>();
        m_context->ecc_context = std::make_unique<ECC_Context>();
        if (!AppInitSanityChecks(*m_context->kernel)) return false;

        if (!AppInitLockDataDirectory()) return false;
        if (!AppInitInterfaces(*m_context)) return false;

        return true;
    }
    bool appInitMain(interfaces::BlockAndHeaderTipInfo* tip_info) override
    {
        if (AppInitMain(*m_context, tip_info)) return true;
        // Error during initialization, set exit status before continue
        m_context->exit_status.store(EXIT_FAILURE);
        return false;
    }
    void appShutdown() override
    {
        Interrupt(*m_context);
        Shutdown(*m_context);
    }
    void startShutdown() override
    {
        if (!(*Assert(Assert(m_context)->shutdown))()) {
            LogError("Failed to send shutdown signal\n");
        }
        // Stop RPC for clean shutdown if any of waitfor* commands is executed.
        if (args().GetBoolArg("-server", false)) {
            InterruptRPC();
            StopRPC();
        }
    }
    bool shutdownRequested() override { return ShutdownRequested(*Assert(m_context)); };
    bool isSettingIgnored(const std::string& name) override
    {
        bool ignored = false;
        args().LockSettings([&](common::Settings& settings) {
            if (auto* options = common::FindKey(settings.command_line_options, name)) {
                ignored = !options->empty();
            }
        });
        return ignored;
    }
    common::SettingsValue getPersistentSetting(const std::string& name) override { return args().GetPersistentSetting(name); }
    void updateRwSetting(const std::string& name, const common::SettingsValue& value) override
    {
        args().LockSettings([&](common::Settings& settings) {
            if (value.isNull()) {
                settings.rw_settings.erase(name);
            } else {
                settings.rw_settings[name] = value;
            }
        });
        args().WriteSettingsFile();
    }
    void forceSetting(const std::string& name, const common::SettingsValue& value) override
    {
        args().LockSettings([&](common::Settings& settings) {
            if (value.isNull()) {
                settings.forced_settings.erase(name);
            } else {
                settings.forced_settings[name] = value;
            }
        });
    }
    void resetSettings() override
    {
        args().WriteSettingsFile(/*errors=*/nullptr, /*backup=*/true);
        args().LockSettings([&](common::Settings& settings) {
            settings.rw_settings.clear();
        });
        args().WriteSettingsFile();
    }
    void mapPort(bool use_upnp, bool use_natpmp) override { StartMapPort(use_upnp, use_natpmp); }
    bool getProxy(Network net, Proxy& proxy_info) override { return GetProxy(net, proxy_info); }
    size_t getNodeCount(ConnectionDirection flags) override
    {
        return m_context->connman ? m_context->connman->GetNodeCount(flags) : 0;
    }
    bool getNodesStats(NodesStats& stats) override
    {
        stats.clear();

        if (m_context->connman) {
            std::vector<CNodeStats> stats_temp;
            m_context->connman->GetNodeStats(stats_temp);

            stats.reserve(stats_temp.size());
            for (auto& node_stats_temp : stats_temp) {
                stats.emplace_back(std::move(node_stats_temp), false, CNodeStateStats());
            }

            // Try to retrieve the CNodeStateStats for each node.
            if (m_context->peerman) {
                TRY_LOCK(::cs_main, lockMain);
                if (lockMain) {
                    for (auto& node_stats : stats) {
                        std::get<1>(node_stats) =
                            m_context->peerman->GetNodeStateStats(std::get<0>(node_stats).nodeid, std::get<2>(node_stats));
                    }
                }
            }
            return true;
        }
        return false;
    }
    bool getBanned(banmap_t& banmap) override
    {
        if (m_context->banman) {
            m_context->banman->GetBanned(banmap);
            return true;
        }
        return false;
    }
    bool ban(const CNetAddr& net_addr, int64_t ban_time_offset) override
    {
        if (m_context->banman) {
            m_context->banman->Ban(net_addr, ban_time_offset);
            return true;
        }
        return false;
    }
    bool unban(const CSubNet& ip) override
    {
        if (m_context->banman) {
            m_context->banman->Unban(ip);
            return true;
        }
        return false;
    }
    bool disconnectByAddress(const CNetAddr& net_addr) override
    {
        if (m_context->connman) {
            return m_context->connman->DisconnectNode(net_addr);
        }
        return false;
    }
    bool disconnectById(NodeId id) override
    {
        if (m_context->connman) {
            return m_context->connman->DisconnectNode(id);
        }
        return false;
    }
    std::vector<std::unique_ptr<interfaces::ExternalSigner>> listExternalSigners() override
    {
#ifdef ENABLE_EXTERNAL_SIGNER
        std::vector<ExternalSigner> signers = {};
        const std::string command = args().GetArg("-signer", "");
        if (command == "") return {};
        ExternalSigner::Enumerate(command, signers, Params().GetChainTypeString());
        std::vector<std::unique_ptr<interfaces::ExternalSigner>> result;
        result.reserve(signers.size());
        for (auto& signer : signers) {
            result.emplace_back(std::make_unique<ExternalSignerImpl>(std::move(signer)));
        }
        return result;
#else
        // This result is indistinguishable from a successful call that returns
        // no signers. For the current GUI this doesn't matter, because the wallet
        // creation dialog disables the external signer checkbox in both
        // cases. The return type could be changed to std::optional<std::vector>
        // (or something that also includes error messages) if this distinction
        // becomes important.
        return {};
#endif // ENABLE_EXTERNAL_SIGNER
    }
    int64_t getTotalBytesRecv() override { return m_context->connman ? m_context->connman->GetTotalBytesRecv() : 0; }
    int64_t getTotalBytesSent() override { return m_context->connman ? m_context->connman->GetTotalBytesSent() : 0; }
    size_t getMempoolSize() override { return m_context->mempool ? m_context->mempool->size() : 0; }
    size_t getMempoolDynamicUsage() override { return m_context->mempool ? m_context->mempool->DynamicMemoryUsage() : 0; }
    size_t getMempoolMaxUsage() override { return m_context->mempool ? m_context->mempool->m_opts.max_size_bytes : 0; }
    bool getHeaderTip(int& height, int64_t& block_time) override
    {
        LOCK(::cs_main);
        auto best_header = chainman().m_best_header;
        if (best_header) {
            height = best_header->nHeight;
            block_time = best_header->GetBlockTime();
            return true;
        }
        return false;
    }
    std::map<CNetAddr, LocalServiceInfo> getNetLocalAddresses() override
    {
        if (m_context->connman)
            return m_context->connman->getNetLocalAddresses();
        else
            return {};
    }
    int getNumBlocks() override
    {
        LOCK(::cs_main);
        return chainman().ActiveChain().Height();
    }
    uint256 getBestBlockHash() override
    {
        const CBlockIndex* tip = WITH_LOCK(::cs_main, return chainman().ActiveChain().Tip());
        return tip ? tip->GetBlockHash() : chainman().GetParams().GenesisBlock().GetHash();
    }
    int64_t getLastBlockTime() override
    {
        LOCK(::cs_main);
        if (chainman().ActiveChain().Tip()) {
            return chainman().ActiveChain().Tip()->GetBlockTime();
        }
        return chainman().GetParams().GenesisBlock().GetBlockTime(); // Genesis block's time of current network
    }
    double getVerificationProgress() override
    {
        return GuessVerificationProgress(chainman().GetParams().TxData(), WITH_LOCK(::cs_main, return chainman().ActiveChain().Tip()));
    }
    bool isInitialBlockDownload() override
    {
        return chainman().IsInitialBlockDownload();
    }
    bool isLoadingBlocks() override { return chainman().m_blockman.LoadingBlocks(); }
    void setNetworkActive(bool active) override
    {
        if (m_context->connman) {
            m_context->connman->SetNetworkActive(active);
        }
    }
    bool getNetworkActive() override { return m_context->connman && m_context->connman->GetNetworkActive(); }
    CFeeRate getDustRelayFee() override
    {
        if (!m_context->mempool) return CFeeRate{DUST_RELAY_TX_FEE};
        return m_context->mempool->m_opts.dust_relay_feerate;
    }
    UniValue executeRpc(const std::string& command, const UniValue& params, const std::string& uri) override
    {
        JSONRPCRequest req;
        req.context = m_context;
        req.params = params;
        req.strMethod = command;
        req.URI = uri;
        return ::tableRPC.execute(req);
    }
    std::vector<std::string> listRpcCommands() override { return ::tableRPC.listCommands(); }
    void rpcSetTimerInterfaceIfUnset(RPCTimerInterface* iface) override { RPCSetTimerInterfaceIfUnset(iface); }
    void rpcUnsetTimerInterface(RPCTimerInterface* iface) override { RPCUnsetTimerInterface(iface); }
    std::optional<Coin> getUnspentOutput(const COutPoint& output) override
    {
        LOCK(::cs_main);
        Coin coin;
        if (chainman().ActiveChainstate().CoinsTip().GetCoin(output, coin)) return coin;
        return {};
    }
    TransactionError broadcastTransaction(CTransactionRef tx, CAmount max_tx_fee, std::string& err_string) override
    {
        return BroadcastTransaction(*m_context, std::move(tx), err_string, max_tx_fee, /*relay=*/ true, /*wait_callback=*/ false);
    }
    WalletLoader& walletLoader() override
    {
        return *Assert(m_context->wallet_loader);
    }
    std::unique_ptr<Handler> handleInitMessage(InitMessageFn fn) override
    {
        return MakeSignalHandler(::uiInterface.InitMessage_connect(fn));
    }
    std::unique_ptr<Handler> handleMessageBox(MessageBoxFn fn) override
    {
        return MakeSignalHandler(::uiInterface.ThreadSafeMessageBox_connect(fn));
    }
    std::unique_ptr<Handler> handleQuestion(QuestionFn fn) override
    {
        return MakeSignalHandler(::uiInterface.ThreadSafeQuestion_connect(fn));
    }
    std::unique_ptr<Handler> handleShowProgress(ShowProgressFn fn) override
    {
        return MakeSignalHandler(::uiInterface.ShowProgress_connect(fn));
    }
    std::unique_ptr<Handler> handleInitWallet(InitWalletFn fn) override
    {
        return MakeSignalHandler(::uiInterface.InitWallet_connect(fn));
    }
    std::unique_ptr<Handler> handleNotifyNumConnectionsChanged(NotifyNumConnectionsChangedFn fn) override
    {
        return MakeSignalHandler(::uiInterface.NotifyNumConnectionsChanged_connect(fn));
    }
    std::unique_ptr<Handler> handleNotifyNetworkActiveChanged(NotifyNetworkActiveChangedFn fn) override
    {
        return MakeSignalHandler(::uiInterface.NotifyNetworkActiveChanged_connect(fn));
    }
    std::unique_ptr<Handler> handleNotifyAlertChanged(NotifyAlertChangedFn fn) override
    {
        return MakeSignalHandler(::uiInterface.NotifyAlertChanged_connect(fn));
    }
    std::unique_ptr<Handler> handleBannedListChanged(BannedListChangedFn fn) override
    {
        return MakeSignalHandler(::uiInterface.BannedListChanged_connect(fn));
    }
    std::unique_ptr<Handler> handleNotifyBlockTip(NotifyBlockTipFn fn) override
    {
        return MakeSignalHandler(::uiInterface.NotifyBlockTip_connect([fn](SynchronizationState sync_state, const CBlockIndex* block) {
            fn(sync_state, BlockTip{block->nHeight, block->GetBlockTime(), block->GetBlockHash()},
                GuessVerificationProgress(Params().TxData(), block));
        }));
    }
    std::unique_ptr<Handler> handleNotifyHeaderTip(NotifyHeaderTipFn fn) override
    {
        return MakeSignalHandler(
            ::uiInterface.NotifyHeaderTip_connect([fn](SynchronizationState sync_state, int64_t height, int64_t timestamp, bool presync) {
                fn(sync_state, BlockTip{(int)height, timestamp, uint256{}}, presync);
            }));
    }
    NodeContext* context() override { return m_context; }
    void setContext(NodeContext* context) override
    {
        m_context = context;
    }
    ArgsManager& args() { return *Assert(Assert(m_context)->args); }
    ChainstateManager& chainman() { return *Assert(m_context->chainman); }
    NodeContext* m_context{nullptr};
};

// NOLINTNEXTLINE(misc-no-recursion)
bool FillBlock(const CBlockIndex* index, const FoundBlock& block, UniqueLock<RecursiveMutex>& lock, const CChain& active, const BlockManager& blockman)
{
    if (!index) return false;
    if (block.m_hash) *block.m_hash = index->GetBlockHash();
    if (block.m_height) *block.m_height = index->nHeight;
    if (block.m_time) *block.m_time = index->GetBlockTime();
    if (block.m_max_time) *block.m_max_time = index->GetBlockTimeMax();
    if (block.m_mtp_time) *block.m_mtp_time = index->GetMedianTimePast();
    if (block.m_in_active_chain) *block.m_in_active_chain = active[index->nHeight] == index;
    if (block.m_locator) { *block.m_locator = GetLocator(index); }
    if (block.m_next_block) FillBlock(active[index->nHeight] == index ? active[index->nHeight + 1] : nullptr, *block.m_next_block, lock, active, blockman);
    if (block.m_data) {
        REVERSE_LOCK(lock);
        if (!blockman.ReadBlockFromDisk(*block.m_data, *index)) block.m_data->SetNull();
    }
    block.found = true;
    return true;
}

class NotificationsProxy : public CValidationInterface
{
public:
    explicit NotificationsProxy(std::shared_ptr<Chain::Notifications> notifications)
        : m_notifications(std::move(notifications)) {}
    virtual ~NotificationsProxy() = default;
    void TransactionAddedToMempool(const NewMempoolTransactionInfo& tx, uint64_t mempool_sequence) override
    {
        m_notifications->transactionAddedToMempool(tx.info.m_tx);
    }
    void TransactionRemovedFromMempool(const CTransactionRef& tx, MemPoolRemovalReason reason, uint64_t mempool_sequence) override
    {
        m_notifications->transactionRemovedFromMempool(tx, reason);
    }
    void BlockConnected(ChainstateRole role, const std::shared_ptr<const CBlock>& block, const CBlockIndex* index) override
    {
        m_notifications->blockConnected(role, kernel::MakeBlockInfo(index, block.get()));
    }
    void BlockDisconnected(const std::shared_ptr<const CBlock>& block, const CBlockIndex* index) override
    {
        m_notifications->blockDisconnected(kernel::MakeBlockInfo(index, block.get()));
    }
    void UpdatedBlockTip(const CBlockIndex* index, const CBlockIndex* fork_index, bool is_ibd) override
    {
        m_notifications->updatedBlockTip();
    }
    void ChainStateFlushed(ChainstateRole role, const CBlockLocator& locator) override {
        m_notifications->chainStateFlushed(role, locator);
    }
    std::shared_ptr<Chain::Notifications> m_notifications;
};

class NotificationsHandlerImpl : public Handler
{
public:
    explicit NotificationsHandlerImpl(ValidationSignals& signals, std::shared_ptr<Chain::Notifications> notifications)
        : m_signals{signals}, m_proxy{std::make_shared<NotificationsProxy>(std::move(notifications))}
    {
        m_signals.RegisterSharedValidationInterface(m_proxy);
    }
    ~NotificationsHandlerImpl() override { disconnect(); }
    void disconnect() override
    {
        if (m_proxy) {
            m_signals.UnregisterSharedValidationInterface(m_proxy);
            m_proxy.reset();
        }
    }
    ValidationSignals& m_signals;
    std::shared_ptr<NotificationsProxy> m_proxy;
};

class RpcHandlerImpl : public Handler
{
public:
    explicit RpcHandlerImpl(const CRPCCommand& command) : m_command(command), m_wrapped_command(&command)
    {
        m_command.actor = [this](const JSONRPCRequest& request, UniValue& result, bool last_handler) {
            if (!m_wrapped_command) return false;
            try {
                return m_wrapped_command->actor(request, result, last_handler);
            } catch (const UniValue& e) {
                // If this is not the last handler and a wallet not found
                // exception was thrown, return false so the next handler can
                // try to handle the request. Otherwise, reraise the exception.
                if (!last_handler) {
                    const UniValue& code = e["code"];
                    if (code.isNum() && code.getInt<int>() == RPC_WALLET_NOT_FOUND) {
                        return false;
                    }
                }
                throw;
            }
        };
        ::tableRPC.appendCommand(m_command.name, &m_command);
    }

    void disconnect() final
    {
        if (m_wrapped_command) {
            m_wrapped_command = nullptr;
            ::tableRPC.removeCommand(m_command.name, &m_command);
        }
    }

    ~RpcHandlerImpl() override { disconnect(); }

    CRPCCommand m_command;
    const CRPCCommand* m_wrapped_command;
};

class ChainImpl : public Chain
{
public:
    explicit ChainImpl(NodeContext& node) : m_node(node) {}
    std::optional<int> getHeight() override
    {
        const int height{WITH_LOCK(::cs_main, return chainman().ActiveChain().Height())};
        return height >= 0 ? std::optional{height} : std::nullopt;
    }
    uint256 getBlockHash(int height) override
    {
        LOCK(::cs_main);
        return Assert(chainman().ActiveChain()[height])->GetBlockHash();
    }
    bool haveBlockOnDisk(int height) override
    {
        LOCK(::cs_main);
        const CBlockIndex* block{chainman().ActiveChain()[height]};
        return block && ((block->nStatus & BLOCK_HAVE_DATA) != 0) && block->nTx > 0;
    }
    CBlockLocator getTipLocator() override
    {
        LOCK(::cs_main);
        return chainman().ActiveChain().GetLocator();
    }
    CBlockLocator getActiveChainLocator(const uint256& block_hash) override
    {
        LOCK(::cs_main);
        const CBlockIndex* index = chainman().m_blockman.LookupBlockIndex(block_hash);
        return GetLocator(index);
    }
    std::optional<int> findLocatorFork(const CBlockLocator& locator) override
    {
        LOCK(::cs_main);
        if (const CBlockIndex* fork = chainman().ActiveChainstate().FindForkInGlobalIndex(locator)) {
            return fork->nHeight;
        }
        return std::nullopt;
    }
    bool hasBlockFilterIndex(BlockFilterType filter_type) override
    {
        return GetBlockFilterIndex(filter_type) != nullptr;
    }
    std::optional<bool> blockFilterMatchesAny(BlockFilterType filter_type, const uint256& block_hash, const GCSFilter::ElementSet& filter_set) override
    {
        const BlockFilterIndex* block_filter_index{GetBlockFilterIndex(filter_type)};
        if (!block_filter_index) return std::nullopt;

        BlockFilter filter;
        const CBlockIndex* index{WITH_LOCK(::cs_main, return chainman().m_blockman.LookupBlockIndex(block_hash))};
        if (index == nullptr || !block_filter_index->LookupFilter(index, filter)) return std::nullopt;
        return filter.GetFilter().MatchAny(filter_set);
    }
    bool findBlock(const uint256& hash, const FoundBlock& block) override
    {
        WAIT_LOCK(cs_main, lock);
        return FillBlock(chainman().m_blockman.LookupBlockIndex(hash), block, lock, chainman().ActiveChain(), chainman().m_blockman);
    }
    bool findFirstBlockWithTimeAndHeight(int64_t min_time, int min_height, const FoundBlock& block) override
    {
        WAIT_LOCK(cs_main, lock);
        const CChain& active = chainman().ActiveChain();
        return FillBlock(active.FindEarliestAtLeast(min_time, min_height), block, lock, active, chainman().m_blockman);
    }
    bool findAncestorByHeight(const uint256& block_hash, int ancestor_height, const FoundBlock& ancestor_out) override
    {
        WAIT_LOCK(cs_main, lock);
        const CChain& active = chainman().ActiveChain();
        if (const CBlockIndex* block = chainman().m_blockman.LookupBlockIndex(block_hash)) {
            if (const CBlockIndex* ancestor = block->GetAncestor(ancestor_height)) {
                return FillBlock(ancestor, ancestor_out, lock, active, chainman().m_blockman);
            }
        }
        return FillBlock(nullptr, ancestor_out, lock, active, chainman().m_blockman);
    }
    bool findAncestorByHash(const uint256& block_hash, const uint256& ancestor_hash, const FoundBlock& ancestor_out) override
    {
        WAIT_LOCK(cs_main, lock);
        const CBlockIndex* block = chainman().m_blockman.LookupBlockIndex(block_hash);
        const CBlockIndex* ancestor = chainman().m_blockman.LookupBlockIndex(ancestor_hash);
        if (block && ancestor && block->GetAncestor(ancestor->nHeight) != ancestor) ancestor = nullptr;
        return FillBlock(ancestor, ancestor_out, lock, chainman().ActiveChain(), chainman().m_blockman);
    }
    bool findCommonAncestor(const uint256& block_hash1, const uint256& block_hash2, const FoundBlock& ancestor_out, const FoundBlock& block1_out, const FoundBlock& block2_out) override
    {
        WAIT_LOCK(cs_main, lock);
        const CChain& active = chainman().ActiveChain();
        const CBlockIndex* block1 = chainman().m_blockman.LookupBlockIndex(block_hash1);
        const CBlockIndex* block2 = chainman().m_blockman.LookupBlockIndex(block_hash2);
        const CBlockIndex* ancestor = block1 && block2 ? LastCommonAncestor(block1, block2) : nullptr;
        // Using & instead of && below to avoid short circuiting and leaving
        // output uninitialized. Cast bool to int to avoid -Wbitwise-instead-of-logical
        // compiler warnings.
        return int{FillBlock(ancestor, ancestor_out, lock, active, chainman().m_blockman)} &
               int{FillBlock(block1, block1_out, lock, active, chainman().m_blockman)} &
               int{FillBlock(block2, block2_out, lock, active, chainman().m_blockman)};
    }
    void findCoins(std::map<COutPoint, Coin>& coins) override { return FindCoins(m_node, coins); }
    double guessVerificationProgress(const uint256& block_hash) override
    {
        LOCK(::cs_main);
        return GuessVerificationProgress(chainman().GetParams().TxData(), chainman().m_blockman.LookupBlockIndex(block_hash));
    }
    bool hasBlocks(const uint256& block_hash, int min_height, std::optional<int> max_height) override
    {
        // hasBlocks returns true if all ancestors of block_hash in specified
        // range have block data (are not pruned), false if any ancestors in
        // specified range are missing data.
        //
        // For simplicity and robustness, min_height and max_height are only
        // used to limit the range, and passing min_height that's too low or
        // max_height that's too high will not crash or change the result.
        LOCK(::cs_main);
        if (const CBlockIndex* block = chainman().m_blockman.LookupBlockIndex(block_hash)) {
            if (max_height && block->nHeight >= *max_height) block = block->GetAncestor(*max_height);
            for (; block->nStatus & BLOCK_HAVE_DATA; block = block->pprev) {
                // Check pprev to not segfault if min_height is too low
                if (block->nHeight <= min_height || !block->pprev) return true;
            }
        }
        return false;
    }
    RBFTransactionState isRBFOptIn(const CTransaction& tx) override
    {
        if (!m_node.mempool) return IsRBFOptInEmptyMempool(tx);
        LOCK(m_node.mempool->cs);
        return IsRBFOptIn(tx, *m_node.mempool);
    }
    bool isInMempool(const uint256& txid) override
    {
        if (!m_node.mempool) return false;
        LOCK(m_node.mempool->cs);
        return m_node.mempool->exists(GenTxid::Txid(txid));
    }
    bool hasDescendantsInMempool(const uint256& txid) override
    {
        if (!m_node.mempool) return false;
        LOCK(m_node.mempool->cs);
        const auto entry{m_node.mempool->GetEntry(Txid::FromUint256(txid))};
        if (entry == nullptr) return false;
        return entry->GetCountWithDescendants() > 1;
    }
    bool broadcastTransaction(const CTransactionRef& tx,
        const CAmount& max_tx_fee,
        bool relay,
        std::string& err_string) override
    {
        const TransactionError err = BroadcastTransaction(m_node, tx, err_string, max_tx_fee, relay, /*wait_callback=*/false);
        // Chain clients only care about failures to accept the tx to the mempool. Disregard non-mempool related failures.
        // Note: this will need to be updated if BroadcastTransactions() is updated to return other non-mempool failures
        // that Chain clients do not need to know about.
        return TransactionError::OK == err;
    }
    void getTransactionAncestry(const uint256& txid, size_t& ancestors, size_t& descendants, size_t* ancestorsize, CAmount* ancestorfees) override
    {
        ancestors = descendants = 0;
        if (!m_node.mempool) return;
        m_node.mempool->GetTransactionAncestry(txid, ancestors, descendants, ancestorsize, ancestorfees);
    }

    std::map<COutPoint, CAmount> calculateIndividualBumpFees(const std::vector<COutPoint>& outpoints, const CFeeRate& target_feerate) override
    {
        if (!m_node.mempool) {
            std::map<COutPoint, CAmount> bump_fees;
            for (const auto& outpoint : outpoints) {
                bump_fees.emplace(outpoint, 0);
            }
            return bump_fees;
        }
        return MiniMiner(*m_node.mempool, outpoints).CalculateBumpFees(target_feerate);
    }

    std::optional<CAmount> calculateCombinedBumpFee(const std::vector<COutPoint>& outpoints, const CFeeRate& target_feerate) override
    {
        if (!m_node.mempool) {
            return 0;
        }
        return MiniMiner(*m_node.mempool, outpoints).CalculateTotalBumpFees(target_feerate);
    }
    void getPackageLimits(unsigned int& limit_ancestor_count, unsigned int& limit_descendant_count) override
    {
        const CTxMemPool::Limits default_limits{};

        const CTxMemPool::Limits& limits{m_node.mempool ? m_node.mempool->m_opts.limits : default_limits};

        limit_ancestor_count = limits.ancestor_count;
        limit_descendant_count = limits.descendant_count;
    }
    util::Result<void> checkChainLimits(const CTransactionRef& tx) override
    {
        if (!m_node.mempool) return {};
        LockPoints lp;
        CTxMemPoolEntry entry(tx, 0, 0, 0, 0, false, 0, lp);
        LOCK(m_node.mempool->cs);
        return m_node.mempool->CheckPackageLimits({tx}, entry.GetTxSize());
    }
    CFeeRate estimateSmartFee(int num_blocks, bool conservative, FeeCalculation* calc) override
    {
        if (!m_node.fee_estimator) return {};
        return m_node.fee_estimator->estimateSmartFee(num_blocks, calc, conservative);
    }
    unsigned int estimateMaxBlocks() override
    {
        if (!m_node.fee_estimator) return 0;
        return m_node.fee_estimator->HighestTargetTracked(FeeEstimateHorizon::LONG_HALFLIFE);
    }
    CFeeRate mempoolMinFee() override
    {
        if (!m_node.mempool) return {};
        return m_node.mempool->GetMinFee();
    }
    CFeeRate relayMinFee() override
    {
        if (!m_node.mempool) return CFeeRate{DEFAULT_MIN_RELAY_TX_FEE};
        return m_node.mempool->m_opts.min_relay_feerate;
    }
    CFeeRate relayIncrementalFee() override
    {
        if (!m_node.mempool) return CFeeRate{DEFAULT_INCREMENTAL_RELAY_FEE};
        return m_node.mempool->m_opts.incremental_relay_feerate;
    }
    CFeeRate relayDustFee() override
    {
        if (!m_node.mempool) return CFeeRate{DUST_RELAY_TX_FEE};
        return m_node.mempool->m_opts.dust_relay_feerate;
    }
    bool havePruned() override
    {
        LOCK(::cs_main);
        return chainman().m_blockman.m_have_pruned;
    }
    bool isReadyToBroadcast() override { return !chainman().m_blockman.LoadingBlocks() && !isInitialBlockDownload(); }
    bool isInitialBlockDownload() override
    {
        return chainman().IsInitialBlockDownload();
    }
    bool shutdownRequested() override { return ShutdownRequested(m_node); }
    void initMessage(const std::string& message) override { ::uiInterface.InitMessage(message); }
    void initWarning(const bilingual_str& message) override { InitWarning(message); }
    void initError(const bilingual_str& message) override { InitError(message); }
    void showProgress(const std::string& title, int progress, bool resume_possible) override
    {
        ::uiInterface.ShowProgress(title, progress, resume_possible);
    }
    std::unique_ptr<Handler> handleNotifications(std::shared_ptr<Notifications> notifications) override
    {
        return std::make_unique<NotificationsHandlerImpl>(validation_signals(), std::move(notifications));
    }
    void waitForNotificationsIfTipChanged(const uint256& old_tip) override
    {
        if (!old_tip.IsNull() && old_tip == WITH_LOCK(::cs_main, return chainman().ActiveChain().Tip()->GetBlockHash())) return;
        validation_signals().SyncWithValidationInterfaceQueue();
    }
    std::unique_ptr<Handler> handleRpc(const CRPCCommand& command) override
    {
        return std::make_unique<RpcHandlerImpl>(command);
    }
    bool rpcEnableDeprecated(const std::string& method) override { return IsDeprecatedRPCEnabled(method); }
    void rpcRunLater(const std::string& name, std::function<void()> fn, int64_t seconds) override
    {
        RPCRunLater(name, std::move(fn), seconds);
    }
    common::SettingsValue getSetting(const std::string& name) override
    {
        return args().GetSetting(name);
    }
    std::vector<common::SettingsValue> getSettingsList(const std::string& name) override
    {
        return args().GetSettingsList(name);
    }
    common::SettingsValue getRwSetting(const std::string& name) override
    {
        common::SettingsValue result;
        args().LockSettings([&](const common::Settings& settings) {
            if (const common::SettingsValue* value = common::FindKey(settings.rw_settings, name)) {
                result = *value;
            }
        });
        return result;
    }
    bool updateRwSetting(const std::string& name,
                         const interfaces::SettingsUpdate& update_settings_func) override
    {
        std::optional<interfaces::SettingsAction> action;
        args().LockSettings([&](common::Settings& settings) {
            if (auto* value = common::FindKey(settings.rw_settings, name)) {
                action = update_settings_func(*value);
                if (value->isNull()) settings.rw_settings.erase(name);
            } else {
                UniValue new_value;
                action = update_settings_func(new_value);
                if (!new_value.isNull()) settings.rw_settings[name] = std::move(new_value);
            }
        });
        if (!action) return false;
        // Now dump value to disk if requested
        return *action != interfaces::SettingsAction::WRITE || args().WriteSettingsFile();
    }
    bool overwriteRwSetting(const std::string& name, common::SettingsValue value, interfaces::SettingsAction action) override
    {
        return updateRwSetting(name, [&](common::SettingsValue& settings) {
            settings = std::move(value);
            return action;
        });
    }
    bool deleteRwSettings(const std::string& name, interfaces::SettingsAction action) override
    {
        return overwriteRwSetting(name, {}, action);
    }
    void requestMempoolTransactions(Notifications& notifications) override
    {
        if (!m_node.mempool) return;
        LOCK2(::cs_main, m_node.mempool->cs);
        for (const CTxMemPoolEntry& entry : m_node.mempool->entryAll()) {
            notifications.transactionAddedToMempool(entry.GetSharedTx());
        }
    }
    bool hasAssumedValidChain() override
    {
        return chainman().IsSnapshotActive();
    }

    NodeContext* context() override { return &m_node; }
    ArgsManager& args() { return *Assert(m_node.args); }
    ChainstateManager& chainman() { return *Assert(m_node.chainman); }
    ValidationSignals& validation_signals() { return *Assert(m_node.validation_signals); }
    NodeContext& m_node;
};

class BlockTemplateImpl : public BlockTemplate
{
public:
    explicit BlockTemplateImpl(std::unique_ptr<CBlockTemplate> block_template) : m_block_template(std::move(block_template))
    {
        assert(m_block_template);
    }

    CBlockHeader getBlockHeader() override
    {
        return m_block_template->block;
    }

    CBlock getBlock() override
    {
        return m_block_template->block;
    }

    std::vector<CAmount> getTxFees() override
    {
        return m_block_template->vTxFees;
    }

    std::vector<int64_t> getTxSigops() override
    {
        return m_block_template->vTxSigOpsCost;
    }

    CTransactionRef getCoinbaseTx() override
    {
        return m_block_template->block.vtx[0];
    }

    std::vector<unsigned char> getCoinbaseCommitment() override
    {
        return m_block_template->vchCoinbaseCommitment;
    }

    int getWitnessCommitmentIndex() override
    {
        return GetWitnessCommitmentIndex(m_block_template->block);
    }

    const std::unique_ptr<CBlockTemplate> m_block_template;
};

class MinerImpl : public Mining
{
public:
    explicit MinerImpl(NodeContext& node) : m_node(node) {}

    bool isTestChain() override
    {
        return chainman().GetParams().IsTestChain();
    }

    bool isInitialBlockDownload() override
    {
        return chainman().IsInitialBlockDownload();
    }

    std::optional<uint256> getTipHash() override
    {
        LOCK(::cs_main);
        CBlockIndex* tip{chainman().ActiveChain().Tip()};
        if (!tip) return {};
        return tip->GetBlockHash();
    }

    bool processNewBlock(const std::shared_ptr<const CBlock>& block, bool* new_block) override
    {
        return chainman().ProcessNewBlock(block, /*force_processing=*/true, /*min_pow_checked=*/true, /*new_block=*/new_block);
    }

    unsigned int getTransactionsUpdated() override
    {
        return context()->mempool->GetTransactionsUpdated();
    }

    bool testBlockValidity(const CBlock& block, bool check_merkle_root, BlockValidationState& state) override
    {
        LOCK(cs_main);
        CBlockIndex* tip{chainman().ActiveChain().Tip()};
        // Fail if the tip updated before the lock was taken
        if (block.hashPrevBlock != tip->GetBlockHash()) {
            state.Error("Block does not connect to current chain tip.");
            return false;
        }

        return TestBlockValidity(state, chainman().GetParams(), chainman().ActiveChainstate(), block, tip, /*fCheckPOW=*/false, /*fCheckBits=*/true, check_merkle_root);
    }

<<<<<<< HEAD
    std::unique_ptr<CBlockTemplate> createNewBlock(const PowAlgo algo, const CScript& script_pub_key, const BlockCreateOptions& options) override
    {
        BlockAssembler::Options assemble_options{options};
        ApplyArgsManOptions(*Assert(m_node.args), assemble_options);
        return BlockAssembler{chainman().ActiveChainstate(), context()->mempool.get(), assemble_options}.CreateNewBlock(algo, script_pub_key);
=======
    std::unique_ptr<BlockTemplate> createNewBlock(const CScript& script_pub_key, const BlockCreateOptions& options) override
    {
        BlockAssembler::Options assemble_options{options};
        ApplyArgsManOptions(*Assert(m_node.args), assemble_options);
        return std::make_unique<BlockTemplateImpl>(BlockAssembler{chainman().ActiveChainstate(), context()->mempool.get(), assemble_options}.CreateNewBlock(script_pub_key));
>>>>>>> 1b283f67
    }

    NodeContext* context() override { return &m_node; }
    ChainstateManager& chainman() { return *Assert(m_node.chainman); }
    NodeContext& m_node;
};
} // namespace
} // namespace node

namespace interfaces {
std::unique_ptr<Node> MakeNode(node::NodeContext& context) { return std::make_unique<node::NodeImpl>(context); }
std::unique_ptr<Chain> MakeChain(node::NodeContext& context) { return std::make_unique<node::ChainImpl>(context); }
std::unique_ptr<Mining> MakeMining(node::NodeContext& context) { return std::make_unique<node::MinerImpl>(context); }
} // namespace interfaces<|MERGE_RESOLUTION|>--- conflicted
+++ resolved
@@ -956,19 +956,11 @@
         return TestBlockValidity(state, chainman().GetParams(), chainman().ActiveChainstate(), block, tip, /*fCheckPOW=*/false, /*fCheckBits=*/true, check_merkle_root);
     }
 
-<<<<<<< HEAD
-    std::unique_ptr<CBlockTemplate> createNewBlock(const PowAlgo algo, const CScript& script_pub_key, const BlockCreateOptions& options) override
+    std::unique_ptr<BlockTemplate> createNewBlock(const PowAlgo algo, const CScript& script_pub_key, const BlockCreateOptions& options) override
     {
         BlockAssembler::Options assemble_options{options};
         ApplyArgsManOptions(*Assert(m_node.args), assemble_options);
-        return BlockAssembler{chainman().ActiveChainstate(), context()->mempool.get(), assemble_options}.CreateNewBlock(algo, script_pub_key);
-=======
-    std::unique_ptr<BlockTemplate> createNewBlock(const CScript& script_pub_key, const BlockCreateOptions& options) override
-    {
-        BlockAssembler::Options assemble_options{options};
-        ApplyArgsManOptions(*Assert(m_node.args), assemble_options);
-        return std::make_unique<BlockTemplateImpl>(BlockAssembler{chainman().ActiveChainstate(), context()->mempool.get(), assemble_options}.CreateNewBlock(script_pub_key));
->>>>>>> 1b283f67
+        return std::make_unique<BlockTemplateImpl>(BlockAssembler{chainman().ActiveChainstate(), context()->mempool.get(), assemble_options}.CreateNewBlock(algo, script_pub_key));
     }
 
     NodeContext* context() override { return &m_node; }

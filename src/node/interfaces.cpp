// Copyright (c) 2018-2022 The Bitcoin Core developers
// Distributed under the MIT software license, see the accompanying
// file COPYING or http://www.opensource.org/licenses/mit-license.php.

#include <addrdb.h>
#include <banman.h>
#include <blockfilter.h>
#include <chain.h>
#include <chainparams.h>
#include <common/args.h>
#include <consensus/merkle.h>
#include <consensus/validation.h>
#include <deploymentstatus.h>
#include <external_signer.h>
#include <index/blockfilterindex.h>
#include <init.h>
#include <interfaces/chain.h>
#include <interfaces/handler.h>
#include <interfaces/mining.h>
#include <interfaces/node.h>
#include <interfaces/types.h>
#include <interfaces/wallet.h>
#include <kernel/chain.h>
#include <kernel/context.h>
#include <kernel/mempool_entry.h>
#include <logging.h>
#include <mapport.h>
#include <net.h>
#include <net_processing.h>
#include <netaddress.h>
#include <netbase.h>
#include <node/blockstorage.h>
#include <node/coin.h>
#include <node/context.h>
#include <node/interface_ui.h>
#include <node/mini_miner.h>
#include <node/miner.h>
#include <node/kernel_notifications.h>
#include <node/transaction.h>
#include <node/types.h>
#include <node/warnings.h>
#include <policy/feerate.h>
#include <policy/fees.h>
#include <policy/policy.h>
#include <policy/rbf.h>
#include <policy/settings.h>
#include <primitives/block.h>
#include <primitives/transaction.h>
#include <rpc/protocol.h>
#include <rpc/server.h>
#include <support/allocators/secure.h>
#include <sync.h>
#include <txmempool.h>
#include <uint256.h>
#include <univalue.h>
#include <util/check.h>
#include <util/result.h>
#include <util/signalinterrupt.h>
#include <util/string.h>
#include <util/translation.h>
#include <validation.h>
#include <validationinterface.h>

#include <bitcoin-build-config.h> // IWYU pragma: keep

#include <any>
#include <memory>
#include <optional>
#include <utility>

#include <boost/signals2/signal.hpp>

using interfaces::BlockRef;
using interfaces::BlockTemplate;
using interfaces::BlockTip;
using interfaces::Chain;
using interfaces::FoundBlock;
using interfaces::Handler;
using interfaces::MakeSignalHandler;
using interfaces::Mining;
using interfaces::Node;
using interfaces::WalletLoader;
using node::BlockAssembler;
using util::Join;

namespace node {
// All members of the classes in this namespace are intentionally public, as the
// classes themselves are private.
namespace {
#ifdef ENABLE_EXTERNAL_SIGNER
class ExternalSignerImpl : public interfaces::ExternalSigner
{
public:
    ExternalSignerImpl(::ExternalSigner signer) : m_signer(std::move(signer)) {}
    std::string getName() override { return m_signer.m_name; }
    ::ExternalSigner m_signer;
};
#endif

class NodeImpl : public Node
{
public:
    explicit NodeImpl(NodeContext& context) { setContext(&context); }
    void initLogging() override { InitLogging(args()); }
    void initParameterInteraction() override { InitParameterInteraction(args()); }
    bilingual_str getWarnings() override { return Join(Assert(m_context->warnings)->GetMessages(), Untranslated("<hr />")); }
    int getExitStatus() override { return Assert(m_context)->exit_status.load(); }
    BCLog::CategoryMask getLogCategories() override { return LogInstance().GetCategoryMask(); }
    bool baseInitialize() override
    {
        if (!AppInitBasicSetup(args(), Assert(context())->exit_status)) return false;
        if (!AppInitParameterInteraction(args())) return false;

        m_context->warnings = std::make_unique<node::Warnings>();
        m_context->kernel = std::make_unique<kernel::Context>();
        m_context->ecc_context = std::make_unique<ECC_Context>();
        if (!AppInitSanityChecks(*m_context->kernel)) return false;

        if (!AppInitLockDataDirectory()) return false;
        if (!AppInitInterfaces(*m_context)) return false;

        return true;
    }
    bool appInitMain(interfaces::BlockAndHeaderTipInfo* tip_info) override
    {
        if (AppInitMain(*m_context, tip_info)) return true;
        // Error during initialization, set exit status before continue
        m_context->exit_status.store(EXIT_FAILURE);
        return false;
    }
    void appShutdown() override
    {
        Interrupt(*m_context);
        Shutdown(*m_context);
    }
    void startShutdown() override
    {
        NodeContext& ctx{*Assert(m_context)};
        if (!(Assert(ctx.shutdown_request))()) {
            LogError("Failed to send shutdown signal\n");
        }

        // Stop RPC for clean shutdown if any of waitfor* commands is executed.
        if (args().GetBoolArg("-server", false)) {
            InterruptRPC();
            StopRPC();
        }
    }
    bool shutdownRequested() override { return ShutdownRequested(*Assert(m_context)); };
    bool isSettingIgnored(const std::string& name) override
    {
        bool ignored = false;
        args().LockSettings([&](common::Settings& settings) {
            if (auto* options = common::FindKey(settings.command_line_options, name)) {
                ignored = !options->empty();
            }
        });
        return ignored;
    }
    common::SettingsValue getPersistentSetting(const std::string& name) override { return args().GetPersistentSetting(name); }
    void updateRwSetting(const std::string& name, const common::SettingsValue& value) override
    {
        args().LockSettings([&](common::Settings& settings) {
            if (value.isNull()) {
                settings.rw_settings.erase(name);
            } else {
                settings.rw_settings[name] = value;
            }
        });
        args().WriteSettingsFile();
    }
    void forceSetting(const std::string& name, const common::SettingsValue& value) override
    {
        args().LockSettings([&](common::Settings& settings) {
            if (value.isNull()) {
                settings.forced_settings.erase(name);
            } else {
                settings.forced_settings[name] = value;
            }
        });
    }
    void resetSettings() override
    {
        args().WriteSettingsFile(/*errors=*/nullptr, /*backup=*/true);
        args().LockSettings([&](common::Settings& settings) {
            settings.rw_settings.clear();
        });
        args().WriteSettingsFile();
    }
    void mapPort(bool use_upnp, bool use_pcp) override { StartMapPort(use_upnp, use_pcp); }
    bool getProxy(Network net, Proxy& proxy_info) override { return GetProxy(net, proxy_info); }
    size_t getNodeCount(ConnectionDirection flags) override
    {
        return m_context->connman ? m_context->connman->GetNodeCount(flags) : 0;
    }
    bool getNodesStats(NodesStats& stats) override
    {
        stats.clear();

        if (m_context->connman) {
            std::vector<CNodeStats> stats_temp;
            m_context->connman->GetNodeStats(stats_temp);

            stats.reserve(stats_temp.size());
            for (auto& node_stats_temp : stats_temp) {
                stats.emplace_back(std::move(node_stats_temp), false, CNodeStateStats());
            }

            // Try to retrieve the CNodeStateStats for each node.
            if (m_context->peerman) {
                TRY_LOCK(::cs_main, lockMain);
                if (lockMain) {
                    for (auto& node_stats : stats) {
                        std::get<1>(node_stats) =
                            m_context->peerman->GetNodeStateStats(std::get<0>(node_stats).nodeid, std::get<2>(node_stats));
                    }
                }
            }
            return true;
        }
        return false;
    }
    bool getBanned(banmap_t& banmap) override
    {
        if (m_context->banman) {
            m_context->banman->GetBanned(banmap);
            return true;
        }
        return false;
    }
    bool ban(const CNetAddr& net_addr, int64_t ban_time_offset) override
    {
        if (m_context->banman) {
            m_context->banman->Ban(net_addr, ban_time_offset);
            return true;
        }
        return false;
    }
    bool unban(const CSubNet& ip) override
    {
        if (m_context->banman) {
            m_context->banman->Unban(ip);
            return true;
        }
        return false;
    }
    bool disconnectByAddress(const CNetAddr& net_addr) override
    {
        if (m_context->connman) {
            return m_context->connman->DisconnectNode(net_addr);
        }
        return false;
    }
    bool disconnectById(NodeId id) override
    {
        if (m_context->connman) {
            return m_context->connman->DisconnectNode(id);
        }
        return false;
    }
    std::vector<std::unique_ptr<interfaces::ExternalSigner>> listExternalSigners() override
    {
#ifdef ENABLE_EXTERNAL_SIGNER
        std::vector<ExternalSigner> signers = {};
        const std::string command = args().GetArg("-signer", "");
        if (command == "") return {};
        ExternalSigner::Enumerate(command, signers, Params().GetChainTypeString());
        std::vector<std::unique_ptr<interfaces::ExternalSigner>> result;
        result.reserve(signers.size());
        for (auto& signer : signers) {
            result.emplace_back(std::make_unique<ExternalSignerImpl>(std::move(signer)));
        }
        return result;
#else
        // This result is indistinguishable from a successful call that returns
        // no signers. For the current GUI this doesn't matter, because the wallet
        // creation dialog disables the external signer checkbox in both
        // cases. The return type could be changed to std::optional<std::vector>
        // (or something that also includes error messages) if this distinction
        // becomes important.
        return {};
#endif // ENABLE_EXTERNAL_SIGNER
    }
    int64_t getTotalBytesRecv() override { return m_context->connman ? m_context->connman->GetTotalBytesRecv() : 0; }
    int64_t getTotalBytesSent() override { return m_context->connman ? m_context->connman->GetTotalBytesSent() : 0; }
    size_t getMempoolSize() override { return m_context->mempool ? m_context->mempool->size() : 0; }
    size_t getMempoolDynamicUsage() override { return m_context->mempool ? m_context->mempool->DynamicMemoryUsage() : 0; }
    size_t getMempoolMaxUsage() override { return m_context->mempool ? m_context->mempool->m_opts.max_size_bytes : 0; }
    bool getHeaderTip(int& height, int64_t& block_time) override
    {
        LOCK(::cs_main);
        auto best_header = chainman().m_best_header;
        if (best_header) {
            height = best_header->nHeight;
            block_time = best_header->GetBlockTime();
            return true;
        }
        return false;
    }
    std::map<CNetAddr, LocalServiceInfo> getNetLocalAddresses() override
    {
        if (m_context->connman)
            return m_context->connman->getNetLocalAddresses();
        else
            return {};
    }
    int getNumBlocks() override
    {
        LOCK(::cs_main);
        return chainman().ActiveChain().Height();
    }
    uint256 getBestBlockHash() override
    {
        const CBlockIndex* tip = WITH_LOCK(::cs_main, return chainman().ActiveChain().Tip());
        return tip ? tip->GetBlockHash() : chainman().GetParams().GenesisBlock().GetHash();
    }
    int64_t getLastBlockTime() override
    {
        LOCK(::cs_main);
        if (chainman().ActiveChain().Tip()) {
            return chainman().ActiveChain().Tip()->GetBlockTime();
        }
        return chainman().GetParams().GenesisBlock().GetBlockTime(); // Genesis block's time of current network
    }
    double getVerificationProgress() override
    {
        return GuessVerificationProgress(chainman().GetParams().TxData(), WITH_LOCK(::cs_main, return chainman().ActiveChain().Tip()));
    }
    bool isInitialBlockDownload() override
    {
        return chainman().IsInitialBlockDownload();
    }
    bool isLoadingBlocks() override { return chainman().m_blockman.LoadingBlocks(); }
    void setNetworkActive(bool active) override
    {
        if (m_context->connman) {
            m_context->connman->SetNetworkActive(active);
        }
    }
    bool getNetworkActive() override { return m_context->connman && m_context->connman->GetNetworkActive(); }
    CFeeRate getDustRelayFee() override
    {
        if (!m_context->mempool) return CFeeRate{DUST_RELAY_TX_FEE};
        return m_context->mempool->m_opts.dust_relay_feerate;
    }
    UniValue executeRpc(const std::string& command, const UniValue& params, const std::string& uri) override
    {
        JSONRPCRequest req;
        req.context = m_context;
        req.params = params;
        req.strMethod = command;
        req.URI = uri;
        return ::tableRPC.execute(req);
    }
    std::vector<std::string> listRpcCommands() override { return ::tableRPC.listCommands(); }
    void rpcSetTimerInterfaceIfUnset(RPCTimerInterface* iface) override { RPCSetTimerInterfaceIfUnset(iface); }
    void rpcUnsetTimerInterface(RPCTimerInterface* iface) override { RPCUnsetTimerInterface(iface); }
    std::optional<Coin> getUnspentOutput(const COutPoint& output) override
    {
        LOCK(::cs_main);
        Coin coin;
        if (chainman().ActiveChainstate().CoinsTip().GetCoin(output, coin)) return coin;
        return {};
    }
    TransactionError broadcastTransaction(CTransactionRef tx, CAmount max_tx_fee, std::string& err_string) override
    {
        return BroadcastTransaction(*m_context, std::move(tx), err_string, max_tx_fee, /*relay=*/ true, /*wait_callback=*/ false);
    }
    WalletLoader& walletLoader() override
    {
        return *Assert(m_context->wallet_loader);
    }
    std::unique_ptr<Handler> handleInitMessage(InitMessageFn fn) override
    {
        return MakeSignalHandler(::uiInterface.InitMessage_connect(fn));
    }
    std::unique_ptr<Handler> handleMessageBox(MessageBoxFn fn) override
    {
        return MakeSignalHandler(::uiInterface.ThreadSafeMessageBox_connect(fn));
    }
    std::unique_ptr<Handler> handleQuestion(QuestionFn fn) override
    {
        return MakeSignalHandler(::uiInterface.ThreadSafeQuestion_connect(fn));
    }
    std::unique_ptr<Handler> handleShowProgress(ShowProgressFn fn) override
    {
        return MakeSignalHandler(::uiInterface.ShowProgress_connect(fn));
    }
    std::unique_ptr<Handler> handleInitWallet(InitWalletFn fn) override
    {
        return MakeSignalHandler(::uiInterface.InitWallet_connect(fn));
    }
    std::unique_ptr<Handler> handleNotifyNumConnectionsChanged(NotifyNumConnectionsChangedFn fn) override
    {
        return MakeSignalHandler(::uiInterface.NotifyNumConnectionsChanged_connect(fn));
    }
    std::unique_ptr<Handler> handleNotifyNetworkActiveChanged(NotifyNetworkActiveChangedFn fn) override
    {
        return MakeSignalHandler(::uiInterface.NotifyNetworkActiveChanged_connect(fn));
    }
    std::unique_ptr<Handler> handleNotifyAlertChanged(NotifyAlertChangedFn fn) override
    {
        return MakeSignalHandler(::uiInterface.NotifyAlertChanged_connect(fn));
    }
    std::unique_ptr<Handler> handleBannedListChanged(BannedListChangedFn fn) override
    {
        return MakeSignalHandler(::uiInterface.BannedListChanged_connect(fn));
    }
    std::unique_ptr<Handler> handleNotifyBlockTip(NotifyBlockTipFn fn) override
    {
        return MakeSignalHandler(::uiInterface.NotifyBlockTip_connect([fn](SynchronizationState sync_state, const CBlockIndex* block) {
            fn(sync_state, BlockTip{block->nHeight, block->GetBlockTime(), block->GetBlockHash()},
                GuessVerificationProgress(Params().TxData(), block));
        }));
    }
    std::unique_ptr<Handler> handleNotifyHeaderTip(NotifyHeaderTipFn fn) override
    {
        return MakeSignalHandler(
            ::uiInterface.NotifyHeaderTip_connect([fn](SynchronizationState sync_state, int64_t height, int64_t timestamp, bool presync) {
                fn(sync_state, BlockTip{(int)height, timestamp, uint256{}}, presync);
            }));
    }
    NodeContext* context() override { return m_context; }
    void setContext(NodeContext* context) override
    {
        m_context = context;
    }
    ArgsManager& args() { return *Assert(Assert(m_context)->args); }
    ChainstateManager& chainman() { return *Assert(m_context->chainman); }
    NodeContext* m_context{nullptr};
};

// NOLINTNEXTLINE(misc-no-recursion)
bool FillBlock(const CBlockIndex* index, const FoundBlock& block, UniqueLock<RecursiveMutex>& lock, const CChain& active, const BlockManager& blockman)
{
    if (!index) return false;
    if (block.m_hash) *block.m_hash = index->GetBlockHash();
    if (block.m_height) *block.m_height = index->nHeight;
    if (block.m_time) *block.m_time = index->GetBlockTime();
    if (block.m_max_time) *block.m_max_time = index->GetBlockTimeMax();
    if (block.m_mtp_time) *block.m_mtp_time = index->GetMedianTimePast();
    if (block.m_in_active_chain) *block.m_in_active_chain = active[index->nHeight] == index;
    if (block.m_locator) { *block.m_locator = GetLocator(index); }
    if (block.m_next_block) FillBlock(active[index->nHeight] == index ? active[index->nHeight + 1] : nullptr, *block.m_next_block, lock, active, blockman);
    if (block.m_data) {
        REVERSE_LOCK(lock);
        if (!blockman.ReadBlockFromDisk(*block.m_data, *index)) block.m_data->SetNull();
    }
    block.found = true;
    return true;
}

class NotificationsProxy : public CValidationInterface
{
public:
    explicit NotificationsProxy(std::shared_ptr<Chain::Notifications> notifications)
        : m_notifications(std::move(notifications)) {}
    virtual ~NotificationsProxy() = default;
    void TransactionAddedToMempool(const NewMempoolTransactionInfo& tx, uint64_t mempool_sequence) override
    {
        m_notifications->transactionAddedToMempool(tx.info.m_tx);
    }
    void TransactionRemovedFromMempool(const CTransactionRef& tx, MemPoolRemovalReason reason, uint64_t mempool_sequence) override
    {
        m_notifications->transactionRemovedFromMempool(tx, reason);
    }
    void BlockConnected(ChainstateRole role, const std::shared_ptr<const CBlock>& block, const CBlockIndex* index) override
    {
        m_notifications->blockConnected(role, kernel::MakeBlockInfo(index, block.get()));
    }
    void BlockDisconnected(const std::shared_ptr<const CBlock>& block, const CBlockIndex* index) override
    {
        m_notifications->blockDisconnected(kernel::MakeBlockInfo(index, block.get()));
    }
    void UpdatedBlockTip(const CBlockIndex* index, const CBlockIndex* fork_index, bool is_ibd) override
    {
        m_notifications->updatedBlockTip();
    }
    void ChainStateFlushed(ChainstateRole role, const CBlockLocator& locator) override {
        m_notifications->chainStateFlushed(role, locator);
    }
    std::shared_ptr<Chain::Notifications> m_notifications;
};

class NotificationsHandlerImpl : public Handler
{
public:
    explicit NotificationsHandlerImpl(ValidationSignals& signals, std::shared_ptr<Chain::Notifications> notifications)
        : m_signals{signals}, m_proxy{std::make_shared<NotificationsProxy>(std::move(notifications))}
    {
        m_signals.RegisterSharedValidationInterface(m_proxy);
    }
    ~NotificationsHandlerImpl() override { disconnect(); }
    void disconnect() override
    {
        if (m_proxy) {
            m_signals.UnregisterSharedValidationInterface(m_proxy);
            m_proxy.reset();
        }
    }
    ValidationSignals& m_signals;
    std::shared_ptr<NotificationsProxy> m_proxy;
};

class RpcHandlerImpl : public Handler
{
public:
    explicit RpcHandlerImpl(const CRPCCommand& command) : m_command(command), m_wrapped_command(&command)
    {
        m_command.actor = [this](const JSONRPCRequest& request, UniValue& result, bool last_handler) {
            if (!m_wrapped_command) return false;
            try {
                return m_wrapped_command->actor(request, result, last_handler);
            } catch (const UniValue& e) {
                // If this is not the last handler and a wallet not found
                // exception was thrown, return false so the next handler can
                // try to handle the request. Otherwise, reraise the exception.
                if (!last_handler) {
                    const UniValue& code = e["code"];
                    if (code.isNum() && code.getInt<int>() == RPC_WALLET_NOT_FOUND) {
                        return false;
                    }
                }
                throw;
            }
        };
        ::tableRPC.appendCommand(m_command.name, &m_command);
    }

    void disconnect() final
    {
        if (m_wrapped_command) {
            m_wrapped_command = nullptr;
            ::tableRPC.removeCommand(m_command.name, &m_command);
        }
    }

    ~RpcHandlerImpl() override { disconnect(); }

    CRPCCommand m_command;
    const CRPCCommand* m_wrapped_command;
};

class ChainImpl : public Chain
{
public:
    explicit ChainImpl(NodeContext& node) : m_node(node) {}
    std::optional<int> getHeight() override
    {
        const int height{WITH_LOCK(::cs_main, return chainman().ActiveChain().Height())};
        return height >= 0 ? std::optional{height} : std::nullopt;
    }
    uint256 getBlockHash(int height) override
    {
        LOCK(::cs_main);
        return Assert(chainman().ActiveChain()[height])->GetBlockHash();
    }
    bool haveBlockOnDisk(int height) override
    {
        LOCK(::cs_main);
        const CBlockIndex* block{chainman().ActiveChain()[height]};
        return block && ((block->nStatus & BLOCK_HAVE_DATA) != 0) && block->nTx > 0;
    }
    CBlockLocator getTipLocator() override
    {
        LOCK(::cs_main);
        return chainman().ActiveChain().GetLocator();
    }
    CBlockLocator getActiveChainLocator(const uint256& block_hash) override
    {
        LOCK(::cs_main);
        const CBlockIndex* index = chainman().m_blockman.LookupBlockIndex(block_hash);
        return GetLocator(index);
    }
    std::optional<int> findLocatorFork(const CBlockLocator& locator) override
    {
        LOCK(::cs_main);
        if (const CBlockIndex* fork = chainman().ActiveChainstate().FindForkInGlobalIndex(locator)) {
            return fork->nHeight;
        }
        return std::nullopt;
    }
    bool hasBlockFilterIndex(BlockFilterType filter_type) override
    {
        return GetBlockFilterIndex(filter_type) != nullptr;
    }
    std::optional<bool> blockFilterMatchesAny(BlockFilterType filter_type, const uint256& block_hash, const GCSFilter::ElementSet& filter_set) override
    {
        const BlockFilterIndex* block_filter_index{GetBlockFilterIndex(filter_type)};
        if (!block_filter_index) return std::nullopt;

        BlockFilter filter;
        const CBlockIndex* index{WITH_LOCK(::cs_main, return chainman().m_blockman.LookupBlockIndex(block_hash))};
        if (index == nullptr || !block_filter_index->LookupFilter(index, filter)) return std::nullopt;
        return filter.GetFilter().MatchAny(filter_set);
    }
    bool findBlock(const uint256& hash, const FoundBlock& block) override
    {
        WAIT_LOCK(cs_main, lock);
        return FillBlock(chainman().m_blockman.LookupBlockIndex(hash), block, lock, chainman().ActiveChain(), chainman().m_blockman);
    }
    bool findFirstBlockWithTimeAndHeight(int64_t min_time, int min_height, const FoundBlock& block) override
    {
        WAIT_LOCK(cs_main, lock);
        const CChain& active = chainman().ActiveChain();
        return FillBlock(active.FindEarliestAtLeast(min_time, min_height), block, lock, active, chainman().m_blockman);
    }
    bool findAncestorByHeight(const uint256& block_hash, int ancestor_height, const FoundBlock& ancestor_out) override
    {
        WAIT_LOCK(cs_main, lock);
        const CChain& active = chainman().ActiveChain();
        if (const CBlockIndex* block = chainman().m_blockman.LookupBlockIndex(block_hash)) {
            if (const CBlockIndex* ancestor = block->GetAncestor(ancestor_height)) {
                return FillBlock(ancestor, ancestor_out, lock, active, chainman().m_blockman);
            }
        }
        return FillBlock(nullptr, ancestor_out, lock, active, chainman().m_blockman);
    }
    bool findAncestorByHash(const uint256& block_hash, const uint256& ancestor_hash, const FoundBlock& ancestor_out) override
    {
        WAIT_LOCK(cs_main, lock);
        const CBlockIndex* block = chainman().m_blockman.LookupBlockIndex(block_hash);
        const CBlockIndex* ancestor = chainman().m_blockman.LookupBlockIndex(ancestor_hash);
        if (block && ancestor && block->GetAncestor(ancestor->nHeight) != ancestor) ancestor = nullptr;
        return FillBlock(ancestor, ancestor_out, lock, chainman().ActiveChain(), chainman().m_blockman);
    }
    bool findCommonAncestor(const uint256& block_hash1, const uint256& block_hash2, const FoundBlock& ancestor_out, const FoundBlock& block1_out, const FoundBlock& block2_out) override
    {
        WAIT_LOCK(cs_main, lock);
        const CChain& active = chainman().ActiveChain();
        const CBlockIndex* block1 = chainman().m_blockman.LookupBlockIndex(block_hash1);
        const CBlockIndex* block2 = chainman().m_blockman.LookupBlockIndex(block_hash2);
        const CBlockIndex* ancestor = block1 && block2 ? LastCommonAncestor(block1, block2) : nullptr;
        // Using & instead of && below to avoid short circuiting and leaving
        // output uninitialized. Cast bool to int to avoid -Wbitwise-instead-of-logical
        // compiler warnings.
        return int{FillBlock(ancestor, ancestor_out, lock, active, chainman().m_blockman)} &
               int{FillBlock(block1, block1_out, lock, active, chainman().m_blockman)} &
               int{FillBlock(block2, block2_out, lock, active, chainman().m_blockman)};
    }
    void findCoins(std::map<COutPoint, Coin>& coins) override { return FindCoins(m_node, coins); }
    double guessVerificationProgress(const uint256& block_hash) override
    {
        LOCK(::cs_main);
        return GuessVerificationProgress(chainman().GetParams().TxData(), chainman().m_blockman.LookupBlockIndex(block_hash));
    }
    bool hasBlocks(const uint256& block_hash, int min_height, std::optional<int> max_height) override
    {
        // hasBlocks returns true if all ancestors of block_hash in specified
        // range have block data (are not pruned), false if any ancestors in
        // specified range are missing data.
        //
        // For simplicity and robustness, min_height and max_height are only
        // used to limit the range, and passing min_height that's too low or
        // max_height that's too high will not crash or change the result.
        LOCK(::cs_main);
        if (const CBlockIndex* block = chainman().m_blockman.LookupBlockIndex(block_hash)) {
            if (max_height && block->nHeight >= *max_height) block = block->GetAncestor(*max_height);
            for (; block->nStatus & BLOCK_HAVE_DATA; block = block->pprev) {
                // Check pprev to not segfault if min_height is too low
                if (block->nHeight <= min_height || !block->pprev) return true;
            }
        }
        return false;
    }
    RBFTransactionState isRBFOptIn(const CTransaction& tx) override
    {
        if (!m_node.mempool) return IsRBFOptInEmptyMempool(tx);
        LOCK(m_node.mempool->cs);
        return IsRBFOptIn(tx, *m_node.mempool);
    }
    bool isInMempool(const uint256& txid) override
    {
        if (!m_node.mempool) return false;
        LOCK(m_node.mempool->cs);
        return m_node.mempool->exists(GenTxid::Txid(txid));
    }
    bool hasDescendantsInMempool(const uint256& txid) override
    {
        if (!m_node.mempool) return false;
        LOCK(m_node.mempool->cs);
        const auto entry{m_node.mempool->GetEntry(Txid::FromUint256(txid))};
        if (entry == nullptr) return false;
        return entry->GetCountWithDescendants() > 1;
    }
    bool broadcastTransaction(const CTransactionRef& tx,
        const CAmount& max_tx_fee,
        bool relay,
        std::string& err_string) override
    {
        const TransactionError err = BroadcastTransaction(m_node, tx, err_string, max_tx_fee, relay, /*wait_callback=*/false);
        // Chain clients only care about failures to accept the tx to the mempool. Disregard non-mempool related failures.
        // Note: this will need to be updated if BroadcastTransactions() is updated to return other non-mempool failures
        // that Chain clients do not need to know about.
        return TransactionError::OK == err;
    }
    void getTransactionAncestry(const uint256& txid, size_t& ancestors, size_t& descendants, size_t* ancestorsize, CAmount* ancestorfees) override
    {
        ancestors = descendants = 0;
        if (!m_node.mempool) return;
        m_node.mempool->GetTransactionAncestry(txid, ancestors, descendants, ancestorsize, ancestorfees);
    }

    std::map<COutPoint, CAmount> calculateIndividualBumpFees(const std::vector<COutPoint>& outpoints, const CFeeRate& target_feerate) override
    {
        if (!m_node.mempool) {
            std::map<COutPoint, CAmount> bump_fees;
            for (const auto& outpoint : outpoints) {
                bump_fees.emplace(outpoint, 0);
            }
            return bump_fees;
        }
        return MiniMiner(*m_node.mempool, outpoints).CalculateBumpFees(target_feerate);
    }

    std::optional<CAmount> calculateCombinedBumpFee(const std::vector<COutPoint>& outpoints, const CFeeRate& target_feerate) override
    {
        if (!m_node.mempool) {
            return 0;
        }
        return MiniMiner(*m_node.mempool, outpoints).CalculateTotalBumpFees(target_feerate);
    }
    void getPackageLimits(unsigned int& limit_ancestor_count, unsigned int& limit_descendant_count) override
    {
        const CTxMemPool::Limits default_limits{};

        const CTxMemPool::Limits& limits{m_node.mempool ? m_node.mempool->m_opts.limits : default_limits};

        limit_ancestor_count = limits.ancestor_count;
        limit_descendant_count = limits.descendant_count;
    }
    util::Result<void> checkChainLimits(const CTransactionRef& tx) override
    {
        if (!m_node.mempool) return {};
        LockPoints lp;
        CTxMemPoolEntry entry(tx, 0, 0, 0, 0, false, 0, lp);
        LOCK(m_node.mempool->cs);
        return m_node.mempool->CheckPackageLimits({tx}, entry.GetTxSize());
    }
    CFeeRate estimateSmartFee(int num_blocks, bool conservative, FeeCalculation* calc) override
    {
        if (!m_node.fee_estimator) return {};
        return m_node.fee_estimator->estimateSmartFee(num_blocks, calc, conservative);
    }
    unsigned int estimateMaxBlocks() override
    {
        if (!m_node.fee_estimator) return 0;
        return m_node.fee_estimator->HighestTargetTracked(FeeEstimateHorizon::LONG_HALFLIFE);
    }
    CFeeRate mempoolMinFee() override
    {
        if (!m_node.mempool) return {};
        return m_node.mempool->GetMinFee();
    }
    CFeeRate relayMinFee() override
    {
        if (!m_node.mempool) return CFeeRate{DEFAULT_MIN_RELAY_TX_FEE};
        return m_node.mempool->m_opts.min_relay_feerate;
    }
    CFeeRate relayIncrementalFee() override
    {
        if (!m_node.mempool) return CFeeRate{DEFAULT_INCREMENTAL_RELAY_FEE};
        return m_node.mempool->m_opts.incremental_relay_feerate;
    }
    CFeeRate relayDustFee() override
    {
        if (!m_node.mempool) return CFeeRate{DUST_RELAY_TX_FEE};
        return m_node.mempool->m_opts.dust_relay_feerate;
    }
    bool havePruned() override
    {
        LOCK(::cs_main);
        return chainman().m_blockman.m_have_pruned;
    }
    bool isReadyToBroadcast() override { return !chainman().m_blockman.LoadingBlocks() && !isInitialBlockDownload(); }
    bool isInitialBlockDownload() override
    {
        return chainman().IsInitialBlockDownload();
    }
    bool shutdownRequested() override { return ShutdownRequested(m_node); }
    void initMessage(const std::string& message) override { ::uiInterface.InitMessage(message); }
    void initWarning(const bilingual_str& message) override { InitWarning(message); }
    void initError(const bilingual_str& message) override { InitError(message); }
    void showProgress(const std::string& title, int progress, bool resume_possible) override
    {
        ::uiInterface.ShowProgress(title, progress, resume_possible);
    }
    std::unique_ptr<Handler> handleNotifications(std::shared_ptr<Notifications> notifications) override
    {
        return std::make_unique<NotificationsHandlerImpl>(validation_signals(), std::move(notifications));
    }
    void waitForNotificationsIfTipChanged(const uint256& old_tip) override
    {
        if (!old_tip.IsNull() && old_tip == WITH_LOCK(::cs_main, return chainman().ActiveChain().Tip()->GetBlockHash())) return;
        validation_signals().SyncWithValidationInterfaceQueue();
    }
    std::unique_ptr<Handler> handleRpc(const CRPCCommand& command) override
    {
        return std::make_unique<RpcHandlerImpl>(command);
    }
    bool rpcEnableDeprecated(const std::string& method) override { return IsDeprecatedRPCEnabled(method); }
    void rpcRunLater(const std::string& name, std::function<void()> fn, int64_t seconds) override
    {
        RPCRunLater(name, std::move(fn), seconds);
    }
    common::SettingsValue getSetting(const std::string& name) override
    {
        return args().GetSetting(name);
    }
    std::vector<common::SettingsValue> getSettingsList(const std::string& name) override
    {
        return args().GetSettingsList(name);
    }
    common::SettingsValue getRwSetting(const std::string& name) override
    {
        common::SettingsValue result;
        args().LockSettings([&](const common::Settings& settings) {
            if (const common::SettingsValue* value = common::FindKey(settings.rw_settings, name)) {
                result = *value;
            }
        });
        return result;
    }
    bool updateRwSetting(const std::string& name,
                         const interfaces::SettingsUpdate& update_settings_func) override
    {
        std::optional<interfaces::SettingsAction> action;
        args().LockSettings([&](common::Settings& settings) {
            if (auto* value = common::FindKey(settings.rw_settings, name)) {
                action = update_settings_func(*value);
                if (value->isNull()) settings.rw_settings.erase(name);
            } else {
                UniValue new_value;
                action = update_settings_func(new_value);
                if (!new_value.isNull()) settings.rw_settings[name] = std::move(new_value);
            }
        });
        if (!action) return false;
        // Now dump value to disk if requested
        return *action != interfaces::SettingsAction::WRITE || args().WriteSettingsFile();
    }
    bool overwriteRwSetting(const std::string& name, common::SettingsValue value, interfaces::SettingsAction action) override
    {
        return updateRwSetting(name, [&](common::SettingsValue& settings) {
            settings = std::move(value);
            return action;
        });
    }
    bool deleteRwSettings(const std::string& name, interfaces::SettingsAction action) override
    {
        return overwriteRwSetting(name, {}, action);
    }
    void requestMempoolTransactions(Notifications& notifications) override
    {
        if (!m_node.mempool) return;
        LOCK2(::cs_main, m_node.mempool->cs);
        for (const CTxMemPoolEntry& entry : m_node.mempool->entryAll()) {
            notifications.transactionAddedToMempool(entry.GetSharedTx());
        }
    }
    bool hasAssumedValidChain() override
    {
        return chainman().IsSnapshotActive();
    }

    NodeContext* context() override { return &m_node; }
    ArgsManager& args() { return *Assert(m_node.args); }
    ChainstateManager& chainman() { return *Assert(m_node.chainman); }
    ValidationSignals& validation_signals() { return *Assert(m_node.validation_signals); }
    NodeContext& m_node;
};

class BlockTemplateImpl : public BlockTemplate
{
public:
    explicit BlockTemplateImpl(std::unique_ptr<CBlockTemplate> block_template, NodeContext& node) : m_block_template(std::move(block_template)), m_node(node)
    {
        assert(m_block_template);
    }

    CBlockHeader getBlockHeader() override
    {
        return m_block_template->block;
    }

    CBlock getBlock() override
    {
        return m_block_template->block;
    }

    std::vector<CAmount> getTxFees() override
    {
        return m_block_template->vTxFees;
    }

    std::vector<int64_t> getTxSigops() override
    {
        return m_block_template->vTxSigOpsCost;
    }

    CTransactionRef getCoinbaseTx() override
    {
        return m_block_template->block.vtx[0];
    }

    std::vector<unsigned char> getCoinbaseCommitment() override
    {
        return m_block_template->vchCoinbaseCommitment;
    }

    int getWitnessCommitmentIndex() override
    {
        return GetWitnessCommitmentIndex(m_block_template->block);
    }

    std::vector<uint256> getCoinbaseMerklePath() override
    {
        return BlockMerkleBranch(m_block_template->block);
    }

    bool submitSolution(uint32_t version, uint32_t timestamp, uint32_t nonce, CMutableTransaction coinbase) override
    {
        CBlock block{m_block_template->block};

        auto cb = MakeTransactionRef(std::move(coinbase));

        if (block.vtx.size() == 0) {
            block.vtx.push_back(cb);
        } else {
            block.vtx[0] = cb;
        }

        block.nVersion = version;
        block.nTime = timestamp;
        block.nNonce = nonce;

        block.hashMerkleRoot = BlockMerkleRoot(block);

        auto block_ptr = std::make_shared<const CBlock>(block);
        return chainman().ProcessNewBlock(block_ptr, /*force_processing=*/true, /*min_pow_checked=*/true, /*new_block=*/nullptr);
    }

    const std::unique_ptr<CBlockTemplate> m_block_template;

    ChainstateManager& chainman() { return *Assert(m_node.chainman); }
    NodeContext& m_node;
};

class MinerImpl : public Mining
{
public:
    explicit MinerImpl(NodeContext& node) : m_node(node) {}

    bool isTestChain() override
    {
        return chainman().GetParams().IsTestChain();
    }

    bool isInitialBlockDownload() override
    {
        return chainman().IsInitialBlockDownload();
    }

    std::optional<BlockRef> getTip() override
    {
        LOCK(::cs_main);
        CBlockIndex* tip{chainman().ActiveChain().Tip()};
        if (!tip) return {};
        return BlockRef{tip->GetBlockHash(), tip->nHeight};
    }

    BlockRef waitTipChanged(uint256 current_tip, MillisecondsDouble timeout) override
    {
        if (timeout > std::chrono::years{100}) timeout = std::chrono::years{100}; // Upper bound to avoid UB in std::chrono
        {
            WAIT_LOCK(notifications().m_tip_block_mutex, lock);
            notifications().m_tip_block_cv.wait_for(lock, timeout, [&]() EXCLUSIVE_LOCKS_REQUIRED(notifications().m_tip_block_mutex) {
                return (notifications().m_tip_block != current_tip && notifications().m_tip_block != uint256::ZERO) || chainman().m_interrupt;
            });
        }
        // Must release m_tip_block_mutex before locking cs_main, to avoid deadlocks.
        LOCK(::cs_main);
        return BlockRef{chainman().ActiveChain().Tip()->GetBlockHash(), chainman().ActiveChain().Tip()->nHeight};
    }

    bool processNewBlock(const std::shared_ptr<const CBlock>& block, bool* new_block) override
    {
        return chainman().ProcessNewBlock(block, /*force_processing=*/true, /*min_pow_checked=*/true, /*new_block=*/new_block);
    }

    unsigned int getTransactionsUpdated() override
    {
        return context()->mempool->GetTransactionsUpdated();
    }

    bool testBlockValidity(const CBlock& block, bool check_merkle_root, BlockValidationState& state) override
    {
        LOCK(cs_main);
        CBlockIndex* tip{chainman().ActiveChain().Tip()};
        // Fail if the tip updated before the lock was taken
        if (block.hashPrevBlock != tip->GetBlockHash()) {
            state.Error("Block does not connect to current chain tip.");
            return false;
        }

        return TestBlockValidity(state, chainman().GetParams(), chainman().ActiveChainstate(), block, tip, /*fCheckPOW=*/false, /*fCheckBits=*/true, check_merkle_root);
    }

    std::unique_ptr<BlockTemplate> createNewBlock(const PowAlgo algo, const CScript& script_pub_key, const BlockCreateOptions& options) override
    {
        BlockAssembler::Options assemble_options{options};
        ApplyArgsManOptions(*Assert(m_node.args), assemble_options);
<<<<<<< HEAD
        return std::make_unique<BlockTemplateImpl>(BlockAssembler{chainman().ActiveChainstate(), context()->mempool.get(), assemble_options}.CreateNewBlock(algo, script_pub_key));
=======
        return std::make_unique<BlockTemplateImpl>(BlockAssembler{chainman().ActiveChainstate(), context()->mempool.get(), assemble_options}.CreateNewBlock(script_pub_key), m_node);
>>>>>>> 763e0f5b
    }

    NodeContext* context() override { return &m_node; }
    ChainstateManager& chainman() { return *Assert(m_node.chainman); }
    KernelNotifications& notifications() { return *Assert(m_node.notifications); }
    NodeContext& m_node;
};
} // namespace
} // namespace node

namespace interfaces {
std::unique_ptr<Node> MakeNode(node::NodeContext& context) { return std::make_unique<node::NodeImpl>(context); }
std::unique_ptr<Chain> MakeChain(node::NodeContext& context) { return std::make_unique<node::ChainImpl>(context); }
std::unique_ptr<Mining> MakeMining(node::NodeContext& context) { return std::make_unique<node::MinerImpl>(context); }
} // namespace interfaces<|MERGE_RESOLUTION|>--- conflicted
+++ resolved
@@ -1010,11 +1010,7 @@
     {
         BlockAssembler::Options assemble_options{options};
         ApplyArgsManOptions(*Assert(m_node.args), assemble_options);
-<<<<<<< HEAD
-        return std::make_unique<BlockTemplateImpl>(BlockAssembler{chainman().ActiveChainstate(), context()->mempool.get(), assemble_options}.CreateNewBlock(algo, script_pub_key));
-=======
-        return std::make_unique<BlockTemplateImpl>(BlockAssembler{chainman().ActiveChainstate(), context()->mempool.get(), assemble_options}.CreateNewBlock(script_pub_key), m_node);
->>>>>>> 763e0f5b
+        return std::make_unique<BlockTemplateImpl>(BlockAssembler{chainman().ActiveChainstate(), context()->mempool.get(), assemble_options}.CreateNewBlock(algo, script_pub_key), m_node);
     }
 
     NodeContext* context() override { return &m_node; }

// Copyright (c) 2022 The Bitcoin Core developers
// Distributed under the MIT software license, see the accompanying
// file COPYING or http://www.opensource.org/licenses/mit-license.php.

#include <headerssync.h>
#include <logging.h>
#include <pow.h>
#include <timedata.h>
#include <util/check.h>

// The two constants below are computed using the simulation script on
// https://gist.github.com/sipa/016ae445c132cdf65a2791534dfb7ae1
//
// They are likely not ideal for auxpow, but we've kept them for now.

//! Store a commitment to a header every HEADER_COMMITMENT_PERIOD blocks.
constexpr size_t HEADER_COMMITMENT_PERIOD{584};

//! Only feed headers to validation once this many headers on top have been
//! received and validated against commitments.
constexpr size_t REDOWNLOAD_BUFFER_SIZE{13959}; // 13959/584 = ~23.9 commitments

HeadersSyncState::HeadersSyncState(NodeId id, const Consensus::Params& consensus_params,
        const CBlockIndex* chain_start, const arith_uint256& minimum_required_work) :
    m_commit_offset(GetRand<unsigned>(HEADER_COMMITMENT_PERIOD)),
    m_id(id), m_consensus_params(consensus_params),
    m_chain_start(chain_start),
    m_minimum_required_work(minimum_required_work),
    m_current_chain_work(chain_start->nChainWork),
<<<<<<< HEAD
    m_commit_offset(GetRand<unsigned>(HEADER_COMMITMENT_PERIOD)),
    m_last_header_received(m_chain_start->GetPureHeader()),
=======
    m_last_header_received(m_chain_start->GetBlockHeader()),
>>>>>>> b22c2755
    m_current_height(chain_start->nHeight)
{
    // Estimate the number of blocks that could possibly exist on the peer's
    // chain *right now* using 6 blocks/second (fastest blockrate given the MTP
    // rule) times the number of seconds from the last allowed block until
    // today. This serves as a memory bound on how many commitments we might
    // store from this peer, and we can safely give up syncing if the peer
    // exceeds this bound, because it's not possible for a consensus-valid
    // chain to be longer than this (at the current time -- in the future we
    // could try again, if necessary, to sync a longer chain).
    m_max_commitments = 6*(Ticks<std::chrono::seconds>(GetAdjustedTime() - NodeSeconds{std::chrono::seconds{chain_start->GetMedianTimePast()}}) + MAX_FUTURE_BLOCK_TIME) / HEADER_COMMITMENT_PERIOD;

    LogPrint(BCLog::NET, "Initial headers sync started with peer=%d: height=%i, max_commitments=%i, min_work=%s\n", m_id, m_current_height, m_max_commitments, m_minimum_required_work.ToString());
}

/** Free any memory in use, and mark this object as no longer usable. This is
 * required to guarantee that we won't reuse this object with the same
 * SaltedTxidHasher for another sync. */
void HeadersSyncState::Finalize()
{
    Assume(m_download_state != State::FINAL);
    m_header_commitments = {};
    m_last_header_received.SetNull();
    m_redownloaded_headers = {};
    m_redownload_buffer_last_hash.SetNull();
    m_redownload_buffer_first_prev_hash.SetNull();
    m_process_all_remaining_headers = false;
    m_current_height = 0;

    m_download_state = State::FINAL;
}

/** Process the next batch of headers received from our peer.
 *  Validate and store commitments, and compare total chainwork to our target to
 *  see if we can switch to REDOWNLOAD mode.  */
HeadersSyncState::ProcessingResult HeadersSyncState::ProcessNextHeaders(const
        std::vector<CBlockHeader>& received_headers, const bool full_headers_message)
{
    ProcessingResult ret;

    Assume(!received_headers.empty());
    if (received_headers.empty()) return ret;

    Assume(m_download_state != State::FINAL);
    if (m_download_state == State::FINAL) return ret;

    if (m_download_state == State::PRESYNC) {
        // During PRESYNC, we minimally validate block headers and
        // occasionally add commitments to them, until we reach our work
        // threshold (at which point m_download_state is updated to REDOWNLOAD).
        ret.success = ValidateAndStoreHeadersCommitments(received_headers);
        if (ret.success) {
            if (full_headers_message || m_download_state == State::REDOWNLOAD) {
                // A full headers message means the peer may have more to give us;
                // also if we just switched to REDOWNLOAD then we need to re-request
                // headers from the beginning.
                ret.request_more = true;
            } else {
                Assume(m_download_state == State::PRESYNC);
                // If we're in PRESYNC and we get a non-full headers
                // message, then the peer's chain has ended and definitely doesn't
                // have enough work, so we can stop our sync.
                LogPrint(BCLog::NET, "Initial headers sync aborted with peer=%d: incomplete headers message at height=%i (presync phase)\n", m_id, m_current_height);
            }
        }
    } else if (m_download_state == State::REDOWNLOAD) {
        // During REDOWNLOAD, we compare our stored commitments to what we
        // receive, and add headers to our redownload buffer. When the buffer
        // gets big enough (meaning that we've checked enough commitments),
        // we'll return a batch of headers to the caller for processing.
        ret.success = true;
        for (const auto& hdr : received_headers) {
            if (!ValidateAndStoreRedownloadedHeader(hdr)) {
                // Something went wrong -- the peer gave us an unexpected chain.
                // We could consider looking at the reason for failure and
                // punishing the peer, but for now just give up on sync.
                ret.success = false;
                break;
            }
        }

        if (ret.success) {
            // Return any headers that are ready for acceptance.
            ret.pow_validated_headers = PopHeadersReadyForAcceptance();

            // If we hit our target blockhash, then all remaining headers will be
            // returned and we can clear any leftover internal state.
            if (m_redownloaded_headers.empty() && m_process_all_remaining_headers) {
                LogPrint(BCLog::NET, "Initial headers sync complete with peer=%d: releasing all at height=%i (redownload phase)\n", m_id, m_redownload_buffer_last_height);
            } else if (full_headers_message) {
                // If the headers message is full, we need to request more.
                ret.request_more = true;
            } else {
                // For some reason our peer gave us a high-work chain, but is now
                // declining to serve us that full chain again. Give up.
                // Note that there's no more processing to be done with these
                // headers, so we can still return success.
                LogPrint(BCLog::NET, "Initial headers sync aborted with peer=%d: incomplete headers message at height=%i (redownload phase)\n", m_id, m_redownload_buffer_last_height);
            }
        }
    }

    if (!(ret.success && ret.request_more)) Finalize();
    return ret;
}

bool HeadersSyncState::ValidateAndStoreHeadersCommitments(const std::vector<CBlockHeader>& headers)
{
    // The caller should not give us an empty set of headers.
    Assume(headers.size() > 0);
    if (headers.size() == 0) return true;

    Assume(m_download_state == State::PRESYNC);
    if (m_download_state != State::PRESYNC) return false;

    if (headers[0].hashPrevBlock != m_last_header_received.GetHash()) {
        // Somehow our peer gave us a header that doesn't connect.
        // This might be benign -- perhaps our peer reorged away from the chain
        // they were on. Give up on this sync for now (likely we will start a
        // new sync with a new starting point).
        LogPrint(BCLog::NET, "Initial headers sync aborted with peer=%d: non-continuous headers at height=%i (presync phase)\n", m_id, m_current_height);
        return false;
    }

    // If it does connect, (minimally) validate and occasionally store
    // commitments.
    for (const auto& hdr : headers) {
        if (!ValidateAndProcessSingleHeader(hdr)) {
            return false;
        }
    }

    if (m_current_chain_work >= m_minimum_required_work) {
        m_redownloaded_headers.clear();
        m_redownload_buffer_last_height = m_chain_start->nHeight;
        m_redownload_buffer_first_prev_hash = m_chain_start->GetBlockHash();
        m_redownload_buffer_last_hash = m_chain_start->GetBlockHash();
        m_redownload_chain_work = m_chain_start->nChainWork;
        m_download_state = State::REDOWNLOAD;
        LogPrint(BCLog::NET, "Initial headers sync transition with peer=%d: reached sufficient work at height=%i, redownloading from height=%i\n", m_id, m_current_height, m_redownload_buffer_last_height);
    }
    return true;
}

bool HeadersSyncState::ValidateAndProcessSingleHeader(const CPureBlockHeader& current)
{
    Assume(m_download_state == State::PRESYNC);
    if (m_download_state != State::PRESYNC) return false;

    int next_height = m_current_height + 1;

    // Verify that the difficulty isn't growing too fast; an adversary with
    // limited hashing capability has a greater chance of producing a high
    // work chain if they compress the work into as few blocks as possible,
    // so don't let anyone give a chain that would violate the difficulty
    // adjustment maximum.
    if (!PermittedDifficultyTransition(m_consensus_params, next_height,
                m_last_header_received.nBits, current.nBits)) {
        LogPrint(BCLog::NET, "Initial headers sync aborted with peer=%d: invalid difficulty transition at height=%i (presync phase)\n", m_id, next_height);
        return false;
    }

    if (next_height % HEADER_COMMITMENT_PERIOD == m_commit_offset) {
        // Add a commitment.
        m_header_commitments.push_back(m_hasher(current.GetHash()) & 1);
        if (m_header_commitments.size() > m_max_commitments) {
            // The peer's chain is too long; give up.
            // It's possible the chain grew since we started the sync; so
            // potentially we could succeed in syncing the peer's chain if we
            // try again later.
            LogPrint(BCLog::NET, "Initial headers sync aborted with peer=%d: exceeded max commitments at height=%i (presync phase)\n", m_id, next_height);
            return false;
        }
    }

    m_current_chain_work += GetBlockProof(CBlockIndex(current));
    m_last_header_received = current;
    m_current_height = next_height;

    return true;
}

bool HeadersSyncState::ValidateAndStoreRedownloadedHeader(const CBlockHeader& header)
{
    Assume(m_download_state == State::REDOWNLOAD);
    if (m_download_state != State::REDOWNLOAD) return false;

    int64_t next_height = m_redownload_buffer_last_height + 1;

    // Ensure that we're working on a header that connects to the chain we're
    // downloading.
    if (header.hashPrevBlock != m_redownload_buffer_last_hash) {
        LogPrint(BCLog::NET, "Initial headers sync aborted with peer=%d: non-continuous headers at height=%i (redownload phase)\n", m_id, next_height);
        return false;
    }

    // Check that the difficulty adjustments are within our tolerance:
    uint32_t previous_nBits{0};
    if (!m_redownloaded_headers.empty()) {
        previous_nBits = m_redownloaded_headers.back().nBits;
    } else {
        previous_nBits = m_chain_start->nBits;
    }

    if (!PermittedDifficultyTransition(m_consensus_params, next_height,
                previous_nBits, header.nBits)) {
        LogPrint(BCLog::NET, "Initial headers sync aborted with peer=%d: invalid difficulty transition at height=%i (redownload phase)\n", m_id, next_height);
        return false;
    }

    // Track work on the redownloaded chain
    m_redownload_chain_work += GetBlockProof(CBlockIndex(header));

    if (m_redownload_chain_work >= m_minimum_required_work) {
        m_process_all_remaining_headers = true;
    }

    // If we're at a header for which we previously stored a commitment, verify
    // it is correct. Failure will result in aborting download.
    // Also, don't check commitments once we've gotten to our target blockhash;
    // it's possible our peer has extended its chain between our first sync and
    // our second, and we don't want to return failure after we've seen our
    // target blockhash just because we ran out of commitments.
    if (!m_process_all_remaining_headers && next_height % HEADER_COMMITMENT_PERIOD == m_commit_offset) {
        if (m_header_commitments.size() == 0) {
            LogPrint(BCLog::NET, "Initial headers sync aborted with peer=%d: commitment overrun at height=%i (redownload phase)\n", m_id, next_height);
            // Somehow our peer managed to feed us a different chain and
            // we've run out of commitments.
            return false;
        }
        bool commitment = m_hasher(header.GetHash()) & 1;
        bool expected_commitment = m_header_commitments.front();
        m_header_commitments.pop_front();
        if (commitment != expected_commitment) {
            LogPrint(BCLog::NET, "Initial headers sync aborted with peer=%d: commitment mismatch at height=%i (redownload phase)\n", m_id, next_height);
            return false;
        }
    }

    // Store this header for later processing.
    m_redownloaded_headers.push_back(header);
    m_redownload_buffer_last_height = next_height;
    m_redownload_buffer_last_hash = header.GetHash();

    return true;
}

std::vector<CBlockHeader> HeadersSyncState::PopHeadersReadyForAcceptance()
{
    std::vector<CBlockHeader> ret;

    Assume(m_download_state == State::REDOWNLOAD);
    if (m_download_state != State::REDOWNLOAD) return ret;

    while (m_redownloaded_headers.size() > REDOWNLOAD_BUFFER_SIZE ||
            (m_redownloaded_headers.size() > 0 && m_process_all_remaining_headers)) {
        ret.emplace_back(m_redownloaded_headers.front().GetFullHeader(m_redownload_buffer_first_prev_hash));
        m_redownloaded_headers.pop_front();
        m_redownload_buffer_first_prev_hash = ret.back().GetHash();
    }
    return ret;
}

CBlockLocator HeadersSyncState::NextHeadersRequestLocator() const
{
    Assume(m_download_state != State::FINAL);
    if (m_download_state == State::FINAL) return {};

    auto chain_start_locator = LocatorEntries(m_chain_start);
    std::vector<uint256> locator;

    if (m_download_state == State::PRESYNC) {
        // During pre-synchronization, we continue from the last header received.
        locator.push_back(m_last_header_received.GetHash());
    }

    if (m_download_state == State::REDOWNLOAD) {
        // During redownload, we will download from the last received header that we stored.
        locator.push_back(m_redownload_buffer_last_hash);
    }

    locator.insert(locator.end(), chain_start_locator.begin(), chain_start_locator.end());

    return CBlockLocator{std::move(locator)};
}<|MERGE_RESOLUTION|>--- conflicted
+++ resolved
@@ -27,12 +27,7 @@
     m_chain_start(chain_start),
     m_minimum_required_work(minimum_required_work),
     m_current_chain_work(chain_start->nChainWork),
-<<<<<<< HEAD
-    m_commit_offset(GetRand<unsigned>(HEADER_COMMITMENT_PERIOD)),
     m_last_header_received(m_chain_start->GetPureHeader()),
-=======
-    m_last_header_received(m_chain_start->GetBlockHeader()),
->>>>>>> b22c2755
     m_current_height(chain_start->nHeight)
 {
     // Estimate the number of blocks that could possibly exist on the peer's

// Copyright (c) 2009-2010 Satoshi Nakamoto
// Copyright (c) 2009-2022 The Bitcoin Core developers
// Distributed under the MIT software license, see the accompanying
// file COPYING or http://www.opensource.org/licenses/mit-license.php.

#include <protocol.h>

#include <common/system.h>

#include <atomic>

namespace NetMsgType {
const char* VERSION = "version";
const char* VERACK = "verack";
const char* ADDR = "addr";
const char* ADDRV2 = "addrv2";
const char* SENDADDRV2 = "sendaddrv2";
const char* INV = "inv";
const char* GETDATA = "getdata";
const char* MERKLEBLOCK = "merkleblock";
const char* GETBLOCKS = "getblocks";
const char* GETHEADERS = "getheaders";
const char* TX = "tx";
const char* HEADERS = "headers";
const char* BLOCK = "block";
const char* GETADDR = "getaddr";
const char* MEMPOOL = "mempool";
const char* PING = "ping";
const char* PONG = "pong";
const char* NOTFOUND = "notfound";
const char* FILTERLOAD = "filterload";
const char* FILTERADD = "filteradd";
const char* FILTERCLEAR = "filterclear";
const char* SENDHEADERS = "sendheaders";
const char* FEEFILTER = "feefilter";
const char* SENDCMPCT = "sendcmpct";
const char* CMPCTBLOCK = "cmpctblock";
const char* GETBLOCKTXN = "getblocktxn";
const char* BLOCKTXN = "blocktxn";
const char* GETCFILTERS = "getcfilters";
const char* CFILTER = "cfilter";
const char* GETCFHEADERS = "getcfheaders";
const char* CFHEADERS = "cfheaders";
const char* GETCFCHECKPT = "getcfcheckpt";
const char* CFCHECKPT = "cfcheckpt";
const char* WTXIDRELAY = "wtxidrelay";
const char* SENDTXRCNCL = "sendtxrcncl";
} // namespace NetMsgType

/** All known message types. Keep this in the same order as the list of
 * messages above and in protocol.h.
 */
const static std::vector<std::string> g_all_net_message_types{
    NetMsgType::VERSION,
    NetMsgType::VERACK,
    NetMsgType::ADDR,
    NetMsgType::ADDRV2,
    NetMsgType::SENDADDRV2,
    NetMsgType::INV,
    NetMsgType::GETDATA,
    NetMsgType::MERKLEBLOCK,
    NetMsgType::GETBLOCKS,
    NetMsgType::GETHEADERS,
    NetMsgType::TX,
    NetMsgType::HEADERS,
    NetMsgType::BLOCK,
    NetMsgType::GETADDR,
    NetMsgType::MEMPOOL,
    NetMsgType::PING,
    NetMsgType::PONG,
    NetMsgType::NOTFOUND,
    NetMsgType::FILTERLOAD,
    NetMsgType::FILTERADD,
    NetMsgType::FILTERCLEAR,
    NetMsgType::SENDHEADERS,
    NetMsgType::FEEFILTER,
    NetMsgType::SENDCMPCT,
    NetMsgType::CMPCTBLOCK,
    NetMsgType::GETBLOCKTXN,
    NetMsgType::BLOCKTXN,
    NetMsgType::GETCFILTERS,
    NetMsgType::CFILTER,
    NetMsgType::GETCFHEADERS,
    NetMsgType::CFHEADERS,
    NetMsgType::GETCFCHECKPT,
    NetMsgType::CFCHECKPT,
    NetMsgType::WTXIDRELAY,
    NetMsgType::SENDTXRCNCL,
};

CMessageHeader::CMessageHeader(const MessageStartChars& pchMessageStartIn, const char* pszCommand, unsigned int nMessageSizeIn)
    : pchMessageStart{pchMessageStartIn}
{
    // Copy the command name
    size_t i = 0;
    for (; i < COMMAND_SIZE && pszCommand[i] != 0; ++i) pchCommand[i] = pszCommand[i];
    assert(pszCommand[i] == 0); // Assert that the command name passed in is not longer than COMMAND_SIZE

    nMessageSize = nMessageSizeIn;
}

std::string CMessageHeader::GetCommand() const
{
    return std::string(pchCommand, pchCommand + strnlen(pchCommand, COMMAND_SIZE));
}

bool CMessageHeader::IsCommandValid() const
{
    // Check the command string for errors
    for (const char* p1 = pchCommand; p1 < pchCommand + COMMAND_SIZE; ++p1) {
        if (*p1 == 0) {
            // Must be all zeros after the first zero
            for (; p1 < pchCommand + COMMAND_SIZE; ++p1) {
                if (*p1 != 0) {
                    return false;
                }
            }
        } else if (*p1 < ' ' || *p1 > 0x7E) {
            return false;
        }
    }

    return true;
}

<<<<<<< HEAD

ServiceFlags GetDesirableServiceFlags(ServiceFlags services) {
    if ((services & NODE_NETWORK_LIMITED) && g_initial_block_download_completed) {
        return ServiceFlags(NODE_NETWORK_LIMITED /*| NODE_WITNESS*/);
    }
    return ServiceFlags(NODE_NETWORK /*| NODE_WITNESS*/);
}

void SetServiceFlagsIBDCache(bool state) {
    g_initial_block_download_completed = state;
}

=======
>>>>>>> 7ae3d1f5
CInv::CInv()
{
    type = 0;
    hash.SetNull();
}

CInv::CInv(uint32_t typeIn, const uint256& hashIn) : type(typeIn), hash(hashIn) {}

bool operator<(const CInv& a, const CInv& b)
{
    return (a.type < b.type || (a.type == b.type && a.hash < b.hash));
}

std::string CInv::GetCommand() const
{
    std::string cmd;
    if (type & MSG_WITNESS_FLAG)
        cmd.append("witness-");
    int masked = type & MSG_TYPE_MASK;
    switch (masked)
    {
    case MSG_TX:             return cmd.append(NetMsgType::TX);
    // WTX is not a message type, just an inv type
    case MSG_WTX:            return cmd.append("wtx");
    case MSG_BLOCK:          return cmd.append(NetMsgType::BLOCK);
    case MSG_FILTERED_BLOCK: return cmd.append(NetMsgType::MERKLEBLOCK);
    case MSG_CMPCT_BLOCK:    return cmd.append(NetMsgType::CMPCTBLOCK);
    default:
        throw std::out_of_range(strprintf("CInv::GetCommand(): type=%d unknown type", type));
    }
}

std::string CInv::ToString() const
{
    try {
        return strprintf("%s %s", GetCommand(), hash.ToString());
    } catch(const std::out_of_range &) {
        return strprintf("0x%08x %s", type, hash.ToString());
    }
}

const std::vector<std::string> &getAllNetMessageTypes()
{
    return g_all_net_message_types;
}

/**
 * Convert a service flag (NODE_*) to a human readable string.
 * It supports unknown service flags which will be returned as "UNKNOWN[...]".
 * @param[in] bit the service flag is calculated as (1 << bit)
 */
static std::string serviceFlagToStr(size_t bit)
{
    const uint64_t service_flag = 1ULL << bit;
    switch ((ServiceFlags)service_flag) {
    case NODE_NONE: abort();  // impossible
    case NODE_NETWORK:         return "NETWORK";
    case NODE_BLOOM:           return "BLOOM";
    case NODE_WITNESS:         return "WITNESS";
    case NODE_COMPACT_FILTERS: return "COMPACT_FILTERS";
    case NODE_NETWORK_LIMITED: return "NETWORK_LIMITED";
    case NODE_P2P_V2:          return "P2P_V2";
    // Not using default, so we get warned when a case is missing
    }

    return strprintf("UNKNOWN[2^%u]", bit);
}

std::vector<std::string> serviceFlagsToStr(uint64_t flags)
{
    std::vector<std::string> str_flags;

    for (size_t i = 0; i < sizeof(flags) * 8; ++i) {
        if (flags & (1ULL << i)) {
            str_flags.emplace_back(serviceFlagToStr(i));
        }
    }

    return str_flags;
}

GenTxid ToGenTxid(const CInv& inv)
{
    assert(inv.IsGenTxMsg());
    return inv.IsMsgWtx() ? GenTxid::Wtxid(inv.hash) : GenTxid::Txid(inv.hash);
}<|MERGE_RESOLUTION|>--- conflicted
+++ resolved
@@ -123,21 +123,6 @@
     return true;
 }
 
-<<<<<<< HEAD
-
-ServiceFlags GetDesirableServiceFlags(ServiceFlags services) {
-    if ((services & NODE_NETWORK_LIMITED) && g_initial_block_download_completed) {
-        return ServiceFlags(NODE_NETWORK_LIMITED /*| NODE_WITNESS*/);
-    }
-    return ServiceFlags(NODE_NETWORK /*| NODE_WITNESS*/);
-}
-
-void SetServiceFlagsIBDCache(bool state) {
-    g_initial_block_download_completed = state;
-}
-
-=======
->>>>>>> 7ae3d1f5
 CInv::CInv()
 {
     type = 0;

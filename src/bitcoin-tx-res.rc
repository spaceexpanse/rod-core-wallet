--- conflicted
+++ resolved
@@ -14,13 +14,8 @@
     BEGIN
         BLOCK "040904E4" // U.S. English - multilingual (hex)
         BEGIN
-<<<<<<< HEAD
-            VALUE "CompanyName",        "Xaya"
+            VALUE "CompanyName",        CLIENT_NAME " project"
             VALUE "FileDescription",    "xaya-tx (CLI Xaya transaction editor utility)"
-=======
-            VALUE "CompanyName",        CLIENT_NAME " project"
-            VALUE "FileDescription",    "namecoin-tx (CLI Namecoin transaction editor utility)"
->>>>>>> b0c8d1d4
             VALUE "FileVersion",        CLIENT_VERSION_STRING
             VALUE "InternalName",       "xaya-tx"
             VALUE "LegalCopyright",     COPYRIGHT_STR

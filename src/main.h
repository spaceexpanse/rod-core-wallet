--- conflicted
+++ resolved
@@ -96,7 +96,6 @@
  *  overloaded both with small and large headers.
  */
 static const unsigned int MAX_HEADERS_RESULTS = 2000;
-<<<<<<< HEAD
 /** Maximum size of a "headers" message.  This is enforced starting with
  *  SIZE_HEADERS_LIMIT_VERSION peers and prevents overloading if we have
  *  very large headers (due to auxpow).
@@ -107,13 +106,11 @@
  *  This is used starting with SIZE_HEADERS_LIMIT_VERSION peers.
  */
 static const unsigned int THRESHOLD_HEADERS_SIZE = (4 << 20); // 4 MiB
-=======
 /** Maximum depth of blocks we're willing to serve as compact blocks to peers
  *  when requested. For older blocks, a regular BLOCK response will be sent. */
 static const int MAX_CMPCTBLOCK_DEPTH = 5;
 /** Maximum depth of blocks we're willing to respond to GETBLOCKTXN requests for. */
 static const int MAX_BLOCKTXN_DEPTH = 10;
->>>>>>> f08222e8
 /** Size of the "block download window": how far ahead of our current height do we fetch?
  *  Larger windows tolerate larger download speed differences between peer, but increase the potential
  *  degree of disordering of blocks on disk (which make reindexing and in the future perhaps pruning

--- conflicted
+++ resolved
@@ -7,12 +7,7 @@
 
 #include <consensus/amount.h>       // for CAmount
 #include <interfaces/types.h>       // for BlockRef
-<<<<<<< HEAD
-#include <node/types.h>             // for BlockCreateOptions
-=======
 #include <node/types.h>             // for BlockCreateOptions, BlockWaitOptions
-#include <primitives/block.h>       // for CBlock, CBlockHeader
->>>>>>> 409d6848
 #include <primitives/transaction.h> // for CTransactionRef
 #include <stdint.h>                 // for int64_t
 #include <uint256.h>                // for uint256

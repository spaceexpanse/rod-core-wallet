// Copyright (c) 2024-present The Bitcoin Core developers
// Distributed under the MIT software license, see the accompanying
// file COPYING or http://www.opensource.org/licenses/mit-license.php.

#ifndef BITCOIN_INTERFACES_MINING_H
#define BITCOIN_INTERFACES_MINING_H

<<<<<<< HEAD
#include <consensus/amount.h>       // for CAmount
#include <interfaces/types.h>       // for BlockRef
#include <node/types.h>             // for BlockCreateOptions, BlockWaitOptions
#include <primitives/transaction.h> // for CTransactionRef
#include <stdint.h>                 // for int64_t
#include <uint256.h>                // for uint256
#include <util/time.h>              // for MillisecondsDouble

#include <memory>   // for unique_ptr, shared_ptr
#include <optional> // for optional
#include <vector>   // for vector
=======
#include <consensus/amount.h>
#include <interfaces/types.h>
#include <node/types.h>
#include <primitives/block.h>
#include <primitives/transaction.h>
#include <uint256.h>
#include <util/time.h>

#include <cstdint>
#include <memory>
#include <optional>
#include <vector>
>>>>>>> fe2ff395

class CBlock;
class CBlockHeader;

/** Possible PoW algorithms and their ID.  */
enum class PowAlgo : uint8_t
{
  INVALID = 0,

  SHA256D = 1,
  NEOSCRYPT = 2,

  FLAG_MERGE_MINED = 0x80,
};

namespace node {
struct NodeContext;
} // namespace node

class BlockValidationState;
class CScript;

namespace interfaces {

//! Block template interface
class BlockTemplate
{
public:
    virtual ~BlockTemplate() = default;

    virtual CBlockHeader getBlockHeader() = 0;
    // Block contains a dummy coinbase transaction that should not be used.
    virtual CBlock getBlock() = 0;

    // Fees per transaction, not including coinbase transaction.
    virtual std::vector<CAmount> getTxFees() = 0;
    // Sigop cost per transaction, not including coinbase transaction.
    virtual std::vector<int64_t> getTxSigops() = 0;

    virtual CTransactionRef getCoinbaseTx() = 0;
    virtual std::vector<unsigned char> getCoinbaseCommitment() = 0;
    virtual int getWitnessCommitmentIndex() = 0;

    /**
     * Compute merkle path to the coinbase transaction
     *
     * @return merkle path ordered from the deepest
     */
    virtual std::vector<uint256> getCoinbaseMerklePath() = 0;

    /**
     * Construct and broadcast the block.
     *
     * @returns if the block was processed, independent of block validity
     */
    virtual bool submitSolution(uint32_t version, uint32_t timestamp, uint32_t nonce, CTransactionRef coinbase) = 0;

    /**
     * Waits for fees in the next block to rise, a new tip or the timeout.
     *
     * @param[in] options   Control the timeout (default forever) and by how much total fees
     *                      for the next block should rise (default infinite).
     *
     * @returns a new BlockTemplate or nothing if the timeout occurs.
     *
     * On testnet this will additionally return a template with difficulty 1 if
     * the tip is more than 20 minutes old.
     */
    virtual std::unique_ptr<BlockTemplate> waitNext(const node::BlockWaitOptions options = {}) = 0;
};

//! Interface giving clients (RPC, Stratum v2 Template Provider in the future)
//! ability to create block templates.
class Mining
{
public:
    virtual ~Mining() = default;

    //! If this chain is exclusively used for testing
    virtual bool isTestChain() = 0;

    //! Returns whether IBD is still in progress.
    virtual bool isInitialBlockDownload() = 0;

    //! Returns the hash and height for the tip of this chain
    virtual std::optional<BlockRef> getTip() = 0;

    /**
     * Waits for the connected tip to change. During node initialization, this will
     * wait until the tip is connected (regardless of `timeout`).
     *
     * @param[in] current_tip block hash of the current chain tip. Function waits
     *                        for the chain tip to differ from this.
     * @param[in] timeout     how long to wait for a new tip (default is forever)
     *
     * @retval BlockRef hash and height of the current chain tip after this call.
     * @retval std::nullopt if the node is shut down.
     */
    virtual std::optional<BlockRef> waitTipChanged(uint256 current_tip, MillisecondsDouble timeout = MillisecondsDouble::max()) = 0;

   /**
     * Construct a new block template.
     *
     * During node initialization, this will wait until the tip is connected.
     *
     * @param[in] options options for creating the block
     * @retval BlockTemplate a block template.
     * @retval std::nullptr if the node is shut down.
     */
    virtual std::unique_ptr<BlockTemplate> createNewBlock(PowAlgo algo, const node::BlockCreateOptions& options = {}) = 0;

    //! Get internal node context. Useful for RPC and testing,
    //! but not accessible across processes.
    virtual node::NodeContext* context() { return nullptr; }
};

//! Return implementation of Mining interface.
std::unique_ptr<Mining> MakeMining(node::NodeContext& node);

} // namespace interfaces

#endif // BITCOIN_INTERFACES_MINING_H<|MERGE_RESOLUTION|>--- conflicted
+++ resolved
@@ -5,23 +5,9 @@
 #ifndef BITCOIN_INTERFACES_MINING_H
 #define BITCOIN_INTERFACES_MINING_H
 
-<<<<<<< HEAD
-#include <consensus/amount.h>       // for CAmount
-#include <interfaces/types.h>       // for BlockRef
-#include <node/types.h>             // for BlockCreateOptions, BlockWaitOptions
-#include <primitives/transaction.h> // for CTransactionRef
-#include <stdint.h>                 // for int64_t
-#include <uint256.h>                // for uint256
-#include <util/time.h>              // for MillisecondsDouble
-
-#include <memory>   // for unique_ptr, shared_ptr
-#include <optional> // for optional
-#include <vector>   // for vector
-=======
 #include <consensus/amount.h>
 #include <interfaces/types.h>
 #include <node/types.h>
-#include <primitives/block.h>
 #include <primitives/transaction.h>
 #include <uint256.h>
 #include <util/time.h>
@@ -30,7 +16,6 @@
 #include <memory>
 #include <optional>
 #include <vector>
->>>>>>> fe2ff395
 
 class CBlock;
 class CBlockHeader;

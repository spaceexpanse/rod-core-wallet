--- conflicted
+++ resolved
@@ -801,17 +801,6 @@
 
 std::string CopyrightHolders(const std::string& strPrefix)
 {
-<<<<<<< HEAD
-    std::string strCopyrightHolders = strPrefix + _(COPYRIGHT_HOLDERS);
-    if (strCopyrightHolders.find("%s") != strCopyrightHolders.npos) {
-        strCopyrightHolders = strprintf(strCopyrightHolders, _(COPYRIGHT_HOLDERS_SUBSTITUTION));
-=======
     std::string strCopyrightHolders = strPrefix + strprintf(_(COPYRIGHT_HOLDERS), _(COPYRIGHT_HOLDERS_SUBSTITUTION));
-
-    // Check for untranslated substitution to make sure Bitcoin Core copyright is not removed by accident
-    if (strprintf(COPYRIGHT_HOLDERS, COPYRIGHT_HOLDERS_SUBSTITUTION).find("Bitcoin Core") == std::string::npos) {
-        strCopyrightHolders += "\n" + strPrefix + "The Bitcoin Core developers";
->>>>>>> ff3575a0
-    }
     return strCopyrightHolders;
 }
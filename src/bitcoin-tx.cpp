// Copyright (c) 2009-2022 The Bitcoin Core developers
// Distributed under the MIT software license, see the accompanying
// file COPYING or http://www.opensource.org/licenses/mit-license.php.

#include <bitcoin-build-config.h> // IWYU pragma: keep

#include <chainparamsbase.h>
#include <clientversion.h>
#include <coins.h>
#include <common/args.h>
#include <common/system.h>
#include <compat/compat.h>
#include <consensus/amount.h>
#include <consensus/consensus.h>
#include <core_io.h>
#include <key_io.h>
#include <names/encoding.h>
#include <policy/policy.h>
#include <primitives/transaction.h>
#include <script/names.h>
#include <script/script.h>
#include <script/sign.h>
#include <script/signingprovider.h>
#include <univalue.h>
#include <util/exception.h>
#include <util/fs.h>
#include <util/moneystr.h>
#include <util/rbf.h>
#include <util/strencodings.h>
#include <util/string.h>
#include <util/translation.h>

#include <cstdio>
#include <functional>
#include <memory>

using util::SplitString;
using util::ToString;
using util::TrimString;
using util::TrimStringView;

static bool fCreateBlank;
static std::map<std::string,UniValue> registers;
static const int CONTINUE_EXECUTION=-1;

const std::function<std::string(const char*)> G_TRANSLATION_FUN = nullptr;

static void SetupBitcoinTxArgs(ArgsManager &argsman)
{
    SetupHelpOptions(argsman);

    argsman.AddArg("-version", "Print version and exit", ArgsManager::ALLOW_ANY, OptionsCategory::OPTIONS);
    argsman.AddArg("-create", "Create new, empty TX.", ArgsManager::ALLOW_ANY, OptionsCategory::OPTIONS);
    argsman.AddArg("-json", "Select JSON output", ArgsManager::ALLOW_ANY, OptionsCategory::OPTIONS);
    argsman.AddArg("-txid", "Output only the hex-encoded transaction id of the resultant transaction.", ArgsManager::ALLOW_ANY, OptionsCategory::OPTIONS);
    argsman.AddArg("-nameencoding", strprintf("The encoding to use for names in the JSON output (default: %s)", EncodingToString(DEFAULT_NAME_ENCODING)), ArgsManager::ALLOW_ANY, OptionsCategory::OPTIONS);
    argsman.AddArg("-valueencoding", strprintf("The encoding to use for values in the JSON output (default: %s)", EncodingToString(DEFAULT_VALUE_ENCODING)), ArgsManager::ALLOW_ANY, OptionsCategory::OPTIONS);
    SetupChainParamsBaseOptions(argsman);

    argsman.AddArg("delin=N", "Delete input N from TX", ArgsManager::ALLOW_ANY, OptionsCategory::COMMANDS);
    argsman.AddArg("delout=N", "Delete output N from TX", ArgsManager::ALLOW_ANY, OptionsCategory::COMMANDS);
    argsman.AddArg("in=TXID:VOUT(:SEQUENCE_NUMBER)", "Add input to TX", ArgsManager::ALLOW_ANY, OptionsCategory::COMMANDS);
    argsman.AddArg("locktime=N", "Set TX lock time to N", ArgsManager::ALLOW_ANY, OptionsCategory::COMMANDS);
    argsman.AddArg("nversion=N", "Set TX version to N", ArgsManager::ALLOW_ANY, OptionsCategory::COMMANDS);
    argsman.AddArg("outaddr=VALUE:ADDRESS", "Add address-based output to TX", ArgsManager::ALLOW_ANY, OptionsCategory::COMMANDS);
    argsman.AddArg("outdata=[VALUE:]DATA", "Add data-based output to TX", ArgsManager::ALLOW_ANY, OptionsCategory::COMMANDS);
    argsman.AddArg("outmultisig=VALUE:REQUIRED:PUBKEYS:PUBKEY1:PUBKEY2:....[:FLAGS]", "Add Pay To n-of-m Multi-sig output to TX. n = REQUIRED, m = PUBKEYS. "
        "Optionally add the \"W\" flag to produce a pay-to-witness-script-hash output. "
        "Optionally add the \"S\" flag to wrap the output in a pay-to-script-hash.", ArgsManager::ALLOW_ANY, OptionsCategory::COMMANDS);
    argsman.AddArg("outpubkey=VALUE:PUBKEY[:FLAGS]", "Add pay-to-pubkey output to TX. "
        "Optionally add the \"W\" flag to produce a pay-to-witness-pubkey-hash output. "
        "Optionally add the \"S\" flag to wrap the output in a pay-to-script-hash.", ArgsManager::ALLOW_ANY, OptionsCategory::COMMANDS);
    argsman.AddArg("outscript=VALUE:SCRIPT[:FLAGS]", "Add raw script output to TX. "
        "Optionally add the \"W\" flag to produce a pay-to-witness-script-hash output. "
        "Optionally add the \"S\" flag to wrap the output in a pay-to-script-hash.", ArgsManager::ALLOW_ANY, OptionsCategory::COMMANDS);
    argsman.AddArg("replaceable(=N)", "Sets Replace-By-Fee (RBF) opt-in sequence number for input N. "
        "If N is not provided, the command attempts to opt-in all available inputs for RBF. "
        "If the transaction has no inputs, this option is ignored.", ArgsManager::ALLOW_ANY, OptionsCategory::COMMANDS);
    argsman.AddArg("sign=SIGHASH-FLAGS", "Add zero or more signatures to transaction. "
        "This command requires JSON registers:"
        "prevtxs=JSON object, "
        "privatekeys=JSON object. "
        "See signrawtransactionwithkey docs for format of sighash flags, JSON objects.", ArgsManager::ALLOW_ANY, OptionsCategory::COMMANDS);

    argsman.AddArg("load=NAME:FILENAME", "Load JSON file FILENAME into register NAME", ArgsManager::ALLOW_ANY, OptionsCategory::REGISTER_COMMANDS);
    argsman.AddArg("set=NAME:JSON-STRING", "Set register NAME to given JSON-STRING", ArgsManager::ALLOW_ANY, OptionsCategory::REGISTER_COMMANDS);

    argsman.AddArg("nameregister=N:NAME:VALUE",
                   "Turns the existing output N into a NAME_REGISTER operation"
                   " with the given hex-encoded NAME and VALUE.",
                   ArgsManager::ALLOW_ANY, OptionsCategory::COMMANDS);
    argsman.AddArg("nameupdate=N:NAME:VALUE",
                   "Turns the existing output N into a NAME_UPDATE operation"
                   " with the given hex-encoded NAME and VALUE.",
                   ArgsManager::ALLOW_ANY, OptionsCategory::COMMANDS);
}

//
// This function returns either one of EXIT_ codes when it's expected to stop the process or
// CONTINUE_EXECUTION when it's expected to continue further.
//
static int AppInitRawTx(int argc, char* argv[])
{
    SetupBitcoinTxArgs(gArgs);
    std::string error;
    if (!gArgs.ParseParameters(argc, argv, error)) {
        tfm::format(std::cerr, "Error parsing command line arguments: %s\n", error);
        return EXIT_FAILURE;
    }

    // Check for chain settings (Params() calls are only valid after this clause)
    try {
        SelectParams(gArgs.GetChainType());
    } catch (const std::exception& e) {
        tfm::format(std::cerr, "Error: %s\n", e.what());
        return EXIT_FAILURE;
    }

    fCreateBlank = gArgs.GetBoolArg("-create", false);

    if (argc < 2 || HelpRequested(gArgs) || gArgs.IsArgSet("-version")) {
        // First part of help message is specific to this utility
        std::string strUsage = CLIENT_NAME " xaya-tx utility version " + FormatFullVersion() + "\n";

        if (gArgs.IsArgSet("-version")) {
            strUsage += FormatParagraph(LicenseInfo());
        } else {
            strUsage += "\n"
<<<<<<< HEAD
                "Usage:  xaya-tx [options] <hex-tx> [commands]  Update hex-encoded transaction\n"
                "or:     xaya-tx [options] -create [commands]   Create hex-encoded transaction\n"
=======
                "The namecoin-tx tool is used for creating and modifying transactions.\n\n"
                "namecoin-tx can be used with \"<hex-tx> [commands]\" to update a hex-encoded transaction, or with \"-create [commands]\" to create a hex-encoded transaction.\n"
                "\n"
                "Usage: namecoin-tx [options] <hex-tx> [commands]\n"
                "or:    namecoin-tx [options] -create [commands]\n"
>>>>>>> 6927e033
                "\n";
            strUsage += gArgs.GetHelpMessage();
        }

        tfm::format(std::cout, "%s", strUsage);

        if (argc < 2) {
            tfm::format(std::cerr, "Error: too few parameters\n");
            return EXIT_FAILURE;
        }
        return EXIT_SUCCESS;
    }
    return CONTINUE_EXECUTION;
}

static void RegisterSetJson(const std::string& key, const std::string& rawJson)
{
    UniValue val;
    if (!val.read(rawJson)) {
        std::string strErr = "Cannot parse JSON for key " + key;
        throw std::runtime_error(strErr);
    }

    registers[key] = val;
}

static void RegisterSet(const std::string& strInput)
{
    // separate NAME:VALUE in string
    size_t pos = strInput.find(':');
    if ((pos == std::string::npos) ||
        (pos == 0) ||
        (pos == (strInput.size() - 1)))
        throw std::runtime_error("Register input requires NAME:VALUE");

    std::string key = strInput.substr(0, pos);
    std::string valStr = strInput.substr(pos + 1, std::string::npos);

    RegisterSetJson(key, valStr);
}

static void RegisterLoad(const std::string& strInput)
{
    // separate NAME:FILENAME in string
    size_t pos = strInput.find(':');
    if ((pos == std::string::npos) ||
        (pos == 0) ||
        (pos == (strInput.size() - 1)))
        throw std::runtime_error("Register load requires NAME:FILENAME");

    std::string key = strInput.substr(0, pos);
    std::string filename = strInput.substr(pos + 1, std::string::npos);

    FILE *f = fsbridge::fopen(filename.c_str(), "r");
    if (!f) {
        std::string strErr = "Cannot open file " + filename;
        throw std::runtime_error(strErr);
    }

    // load file chunks into one big buffer
    std::string valStr;
    while ((!feof(f)) && (!ferror(f))) {
        char buf[4096];
        int bread = fread(buf, 1, sizeof(buf), f);
        if (bread <= 0)
            break;

        valStr.insert(valStr.size(), buf, bread);
    }

    int error = ferror(f);
    fclose(f);

    if (error) {
        std::string strErr = "Error reading file " + filename;
        throw std::runtime_error(strErr);
    }

    // evaluate as JSON buffer register
    RegisterSetJson(key, valStr);
}

static CAmount ExtractAndValidateValue(const std::string& strValue)
{
    if (std::optional<CAmount> parsed = ParseMoney(strValue)) {
        return parsed.value();
    } else {
        throw std::runtime_error("invalid TX output value");
    }
}

static void MutateTxVersion(CMutableTransaction& tx, const std::string& cmdVal)
{
    uint32_t newVersion;
    if (!ParseUInt32(cmdVal, &newVersion) || newVersion < 1 || newVersion > TX_MAX_STANDARD_VERSION) {
        throw std::runtime_error("Invalid TX version requested: '" + cmdVal + "'");
    }

    tx.version = newVersion;
}

static void MutateTxLocktime(CMutableTransaction& tx, const std::string& cmdVal)
{
    int64_t newLocktime;
    if (!ParseInt64(cmdVal, &newLocktime) || newLocktime < 0LL || newLocktime > 0xffffffffLL)
        throw std::runtime_error("Invalid TX locktime requested: '" + cmdVal + "'");

    tx.nLockTime = (unsigned int) newLocktime;
}

static void MutateTxRBFOptIn(CMutableTransaction& tx, const std::string& strInIdx)
{
    // parse requested index
    int64_t inIdx = -1;
    if (strInIdx != "" && (!ParseInt64(strInIdx, &inIdx) || inIdx < 0 || inIdx >= static_cast<int64_t>(tx.vin.size()))) {
        throw std::runtime_error("Invalid TX input index '" + strInIdx + "'");
    }

    // set the nSequence to MAX_INT - 2 (= RBF opt in flag)
    int cnt = 0;
    for (CTxIn& txin : tx.vin) {
        if (strInIdx == "" || cnt == inIdx) {
            if (txin.nSequence > MAX_BIP125_RBF_SEQUENCE) {
                txin.nSequence = MAX_BIP125_RBF_SEQUENCE;
            }
        }
        ++cnt;
    }
}

template <typename T>
static T TrimAndParse(const std::string& int_str, const std::string& err)
{
    const auto parsed{ToIntegral<T>(TrimStringView(int_str))};
    if (!parsed.has_value()) {
        throw std::runtime_error(err + " '" + int_str + "'");
    }
    return parsed.value();
}

static void MutateTxAddInput(CMutableTransaction& tx, const std::string& strInput)
{
    std::vector<std::string> vStrInputParts = SplitString(strInput, ':');

    // separate TXID:VOUT in string
    if (vStrInputParts.size()<2)
        throw std::runtime_error("TX input missing separator");

    // extract and validate TXID
    auto txid{Txid::FromHex(vStrInputParts[0])};
    if (!txid) {
        throw std::runtime_error("invalid TX input txid");
    }

    static const unsigned int minTxOutSz = 9;
    static const unsigned int maxVout = MAX_BLOCK_WEIGHT / (WITNESS_SCALE_FACTOR * minTxOutSz);

    // extract and validate vout
    const std::string& strVout = vStrInputParts[1];
    int64_t vout;
    if (!ParseInt64(strVout, &vout) || vout < 0 || vout > static_cast<int64_t>(maxVout))
        throw std::runtime_error("invalid TX input vout '" + strVout + "'");

    // extract the optional sequence number
    uint32_t nSequenceIn = CTxIn::SEQUENCE_FINAL;
    if (vStrInputParts.size() > 2) {
        nSequenceIn = TrimAndParse<uint32_t>(vStrInputParts.at(2), "invalid TX sequence id");
    }

    // append to transaction input list
    CTxIn txin(*txid, vout, CScript(), nSequenceIn);
    tx.vin.push_back(txin);
}

static void MutateTxAddOutAddr(CMutableTransaction& tx, const std::string& strInput)
{
    // Separate into VALUE:ADDRESS
    std::vector<std::string> vStrInputParts = SplitString(strInput, ':');

    if (vStrInputParts.size() != 2)
        throw std::runtime_error("TX output missing or too many separators");

    // Extract and validate VALUE
    CAmount value = ExtractAndValidateValue(vStrInputParts[0]);

    // extract and validate ADDRESS
    std::string strAddr = vStrInputParts[1];
    CTxDestination destination = DecodeDestination(strAddr);
    if (!IsValidDestination(destination)) {
        throw std::runtime_error("invalid TX output address");
    }
    CScript scriptPubKey = GetScriptForDestination(destination);

    // construct TxOut, append to transaction output list
    CTxOut txout(value, scriptPubKey);
    tx.vout.push_back(txout);
}

static void MutateTxAddOutPubKey(CMutableTransaction& tx, const std::string& strInput)
{
    // Separate into VALUE:PUBKEY[:FLAGS]
    std::vector<std::string> vStrInputParts = SplitString(strInput, ':');

    if (vStrInputParts.size() < 2 || vStrInputParts.size() > 3)
        throw std::runtime_error("TX output missing or too many separators");

    // Extract and validate VALUE
    CAmount value = ExtractAndValidateValue(vStrInputParts[0]);

    // Extract and validate PUBKEY
    CPubKey pubkey(ParseHex(vStrInputParts[1]));
    if (!pubkey.IsFullyValid())
        throw std::runtime_error("invalid TX output pubkey");
    CScript scriptPubKey = GetScriptForRawPubKey(pubkey);

    // Extract and validate FLAGS
    bool bSegWit = false;
    bool bScriptHash = false;
    if (vStrInputParts.size() == 3) {
        std::string flags = vStrInputParts[2];
        bSegWit = (flags.find('W') != std::string::npos);
        bScriptHash = (flags.find('S') != std::string::npos);
    }

    if (bSegWit) {
        if (!pubkey.IsCompressed()) {
            throw std::runtime_error("Uncompressed pubkeys are not useable for SegWit outputs");
        }
        // Build a P2WPKH script
        scriptPubKey = GetScriptForDestination(WitnessV0KeyHash(pubkey));
    }
    if (bScriptHash) {
        // Get the ID for the script, and then construct a P2SH destination for it.
        scriptPubKey = GetScriptForDestination(ScriptHash(scriptPubKey));
    }

    // construct TxOut, append to transaction output list
    CTxOut txout(value, scriptPubKey);
    tx.vout.push_back(txout);
}

static void MutateTxAddOutMultiSig(CMutableTransaction& tx, const std::string& strInput)
{
    // Separate into VALUE:REQUIRED:NUMKEYS:PUBKEY1:PUBKEY2:....[:FLAGS]
    std::vector<std::string> vStrInputParts = SplitString(strInput, ':');

    // Check that there are enough parameters
    if (vStrInputParts.size()<3)
        throw std::runtime_error("Not enough multisig parameters");

    // Extract and validate VALUE
    CAmount value = ExtractAndValidateValue(vStrInputParts[0]);

    // Extract REQUIRED
    const uint32_t required{TrimAndParse<uint32_t>(vStrInputParts.at(1), "invalid multisig required number")};

    // Extract NUMKEYS
    const uint32_t numkeys{TrimAndParse<uint32_t>(vStrInputParts.at(2), "invalid multisig total number")};

    // Validate there are the correct number of pubkeys
    if (vStrInputParts.size() < numkeys + 3)
        throw std::runtime_error("incorrect number of multisig pubkeys");

    if (required < 1 || required > MAX_PUBKEYS_PER_MULTISIG || numkeys < 1 || numkeys > MAX_PUBKEYS_PER_MULTISIG || numkeys < required)
        throw std::runtime_error("multisig parameter mismatch. Required " \
                            + ToString(required) + " of " + ToString(numkeys) + "signatures.");

    // extract and validate PUBKEYs
    std::vector<CPubKey> pubkeys;
    for(int pos = 1; pos <= int(numkeys); pos++) {
        CPubKey pubkey(ParseHex(vStrInputParts[pos + 2]));
        if (!pubkey.IsFullyValid())
            throw std::runtime_error("invalid TX output pubkey");
        pubkeys.push_back(pubkey);
    }

    // Extract FLAGS
    bool bSegWit = false;
    bool bScriptHash = false;
    if (vStrInputParts.size() == numkeys + 4) {
        std::string flags = vStrInputParts.back();
        bSegWit = (flags.find('W') != std::string::npos);
        bScriptHash = (flags.find('S') != std::string::npos);
    }
    else if (vStrInputParts.size() > numkeys + 4) {
        // Validate that there were no more parameters passed
        throw std::runtime_error("Too many parameters");
    }

    CScript scriptPubKey = GetScriptForMultisig(required, pubkeys);

    if (bSegWit) {
        for (const CPubKey& pubkey : pubkeys) {
            if (!pubkey.IsCompressed()) {
                throw std::runtime_error("Uncompressed pubkeys are not useable for SegWit outputs");
            }
        }
        // Build a P2WSH with the multisig script
        scriptPubKey = GetScriptForDestination(WitnessV0ScriptHash(scriptPubKey));
    }
    if (bScriptHash) {
        if (scriptPubKey.size() > MAX_SCRIPT_ELEMENT_SIZE) {
            throw std::runtime_error(strprintf(
                        "redeemScript exceeds size limit: %d > %d", scriptPubKey.size(), MAX_SCRIPT_ELEMENT_SIZE));
        }
        // Get the ID for the script, and then construct a P2SH destination for it.
        scriptPubKey = GetScriptForDestination(ScriptHash(scriptPubKey));
    }

    // construct TxOut, append to transaction output list
    CTxOut txout(value, scriptPubKey);
    tx.vout.push_back(txout);
}

static void MutateTxAddOutData(CMutableTransaction& tx, const std::string& strInput)
{
    CAmount value = 0;

    // separate [VALUE:]DATA in string
    size_t pos = strInput.find(':');

    if (pos==0)
        throw std::runtime_error("TX output value not specified");

    if (pos == std::string::npos) {
        pos = 0;
    } else {
        // Extract and validate VALUE
        value = ExtractAndValidateValue(strInput.substr(0, pos));
        ++pos;
    }

    // extract and validate DATA
    const std::string strData{strInput.substr(pos, std::string::npos)};

    if (!IsHex(strData))
        throw std::runtime_error("invalid TX output data");

    std::vector<unsigned char> data = ParseHex(strData);

    CTxOut txout(value, CScript() << OP_RETURN << data);
    tx.vout.push_back(txout);
}

static void MutateTxAddOutScript(CMutableTransaction& tx, const std::string& strInput)
{
    // separate VALUE:SCRIPT[:FLAGS]
    std::vector<std::string> vStrInputParts = SplitString(strInput, ':');
    if (vStrInputParts.size() < 2)
        throw std::runtime_error("TX output missing separator");

    // Extract and validate VALUE
    CAmount value = ExtractAndValidateValue(vStrInputParts[0]);

    // extract and validate script
    std::string strScript = vStrInputParts[1];
    CScript scriptPubKey = ParseScript(strScript);

    // Extract FLAGS
    bool bSegWit = false;
    bool bScriptHash = false;
    if (vStrInputParts.size() == 3) {
        std::string flags = vStrInputParts.back();
        bSegWit = (flags.find('W') != std::string::npos);
        bScriptHash = (flags.find('S') != std::string::npos);
    }

    if (scriptPubKey.size() > MAX_SCRIPT_SIZE) {
        throw std::runtime_error(strprintf(
                    "script exceeds size limit: %d > %d", scriptPubKey.size(), MAX_SCRIPT_SIZE));
    }

    if (bSegWit) {
        scriptPubKey = GetScriptForDestination(WitnessV0ScriptHash(scriptPubKey));
    }
    if (bScriptHash) {
        if (scriptPubKey.size() > MAX_SCRIPT_ELEMENT_SIZE) {
            throw std::runtime_error(strprintf(
                        "redeemScript exceeds size limit: %d > %d", scriptPubKey.size(), MAX_SCRIPT_ELEMENT_SIZE));
        }
        scriptPubKey = GetScriptForDestination(ScriptHash(scriptPubKey));
    }

    // construct TxOut, append to transaction output list
    CTxOut txout(value, scriptPubKey);
    tx.vout.push_back(txout);
}

namespace
{

/**
 * Mutates a transaction by turning an output indicated by the value string
 * into a name operation.  This is a common function, since the different
 * possible name operations share a lot of logic (like most argument parding).
 */
void
MutateTxNameOutput (CMutableTransaction& tx, const std::string& command,
                    const std::string& value)
{
  /* First, we parse the value string.  For all commands, it is supposed to
     start with the output index and then have some hex-encoded data
     arguments.  */

  const std::vector<std::string> valueParts = SplitString(value, ':');
  if (valueParts.size () < 1)
    throw std::runtime_error ("name operation missing output index");

  int64_t index;
  if (!ParseInt64 (valueParts[0], &index)
        || index < 0
        || index >= static_cast<int> (tx.vout.size ()))
    {
      std::ostringstream msg;
      msg << "invalid tx output index '" << valueParts[0] << "'"
          << " for name operation";
      throw std::runtime_error (msg.str ());
    }

  std::vector<valtype> data;
  for (size_t i = 1; i < valueParts.size (); ++i)
    {
      if (!IsHex (valueParts[i]))
        {
          std::ostringstream msg;
          msg << "invalid hex argument '" << valueParts[i] << "'"
              << " for name operation";
          throw std::runtime_error (msg.str ());
        }
      data.push_back (ParseHex (valueParts[i]));
    }

  /* Next, fetch the output script we want to modify.  */
  const CScript& addr = tx.vout[index].scriptPubKey;

  /* Build the name script according to the command.  */
  CScript nameOp;
  if (command == "nameregister")
    {
      if (data.size () != 2)
        throw std::runtime_error ("nameregister expects N:NAME:VALUE");
      nameOp = CNameScript::buildNameRegister (addr, data[0], data[1]);
    }
  else if (command == "nameupdate")
    {
      if (data.size () != 2)
        throw std::runtime_error ("nameupdate expects N:NAME:VALUE");
      nameOp = CNameScript::buildNameUpdate (addr, data[0], data[1]);
    }
  else
    assert (false);

  /* Update the transaction.  */
  tx.vout[index].scriptPubKey = nameOp;
}

} // anonymous namespace

static void MutateTxDelInput(CMutableTransaction& tx, const std::string& strInIdx)
{
    // parse requested deletion index
    int64_t inIdx;
    if (!ParseInt64(strInIdx, &inIdx) || inIdx < 0 || inIdx >= static_cast<int64_t>(tx.vin.size())) {
        throw std::runtime_error("Invalid TX input index '" + strInIdx + "'");
    }

    // delete input from transaction
    tx.vin.erase(tx.vin.begin() + inIdx);
}

static void MutateTxDelOutput(CMutableTransaction& tx, const std::string& strOutIdx)
{
    // parse requested deletion index
    int64_t outIdx;
    if (!ParseInt64(strOutIdx, &outIdx) || outIdx < 0 || outIdx >= static_cast<int64_t>(tx.vout.size())) {
        throw std::runtime_error("Invalid TX output index '" + strOutIdx + "'");
    }

    // delete output from transaction
    tx.vout.erase(tx.vout.begin() + outIdx);
}

static const unsigned int N_SIGHASH_OPTS = 7;
static const struct {
    const char *flagStr;
    int flags;
} sighashOptions[N_SIGHASH_OPTS] = {
    {"DEFAULT", SIGHASH_DEFAULT},
    {"ALL", SIGHASH_ALL},
    {"NONE", SIGHASH_NONE},
    {"SINGLE", SIGHASH_SINGLE},
    {"ALL|ANYONECANPAY", SIGHASH_ALL|SIGHASH_ANYONECANPAY},
    {"NONE|ANYONECANPAY", SIGHASH_NONE|SIGHASH_ANYONECANPAY},
    {"SINGLE|ANYONECANPAY", SIGHASH_SINGLE|SIGHASH_ANYONECANPAY},
};

static bool findSighashFlags(int& flags, const std::string& flagStr)
{
    flags = 0;

    for (unsigned int i = 0; i < N_SIGHASH_OPTS; i++) {
        if (flagStr == sighashOptions[i].flagStr) {
            flags = sighashOptions[i].flags;
            return true;
        }
    }

    return false;
}

static CAmount AmountFromValue(const UniValue& value)
{
    if (!value.isNum() && !value.isStr())
        throw std::runtime_error("Amount is not a number or string");
    CAmount amount;
    if (!ParseFixedPoint(value.getValStr(), 8, &amount))
        throw std::runtime_error("Invalid amount");
    if (!MoneyRange(amount))
        throw std::runtime_error("Amount out of range");
    return amount;
}

static std::vector<unsigned char> ParseHexUV(const UniValue& v, const std::string& strName)
{
    std::string strHex;
    if (v.isStr())
        strHex = v.getValStr();
    if (!IsHex(strHex))
        throw std::runtime_error(strName + " must be hexadecimal string (not '" + strHex + "')");
    return ParseHex(strHex);
}

static void MutateTxSign(CMutableTransaction& tx, const std::string& flagStr)
{
    int nHashType = SIGHASH_ALL;

    if (flagStr.size() > 0)
        if (!findSighashFlags(nHashType, flagStr))
            throw std::runtime_error("unknown sighash flag/sign option");

    // mergedTx will end up with all the signatures; it
    // starts as a clone of the raw tx:
    CMutableTransaction mergedTx{tx};
    const CMutableTransaction txv{tx};
    CCoinsView viewDummy;
    CCoinsViewCache view(&viewDummy);

    if (!registers.count("privatekeys"))
        throw std::runtime_error("privatekeys register variable must be set.");
    FillableSigningProvider tempKeystore;
    UniValue keysObj = registers["privatekeys"];

    for (unsigned int kidx = 0; kidx < keysObj.size(); kidx++) {
        if (!keysObj[kidx].isStr())
            throw std::runtime_error("privatekey not a std::string");
        CKey key = DecodeSecret(keysObj[kidx].getValStr());
        if (!key.IsValid()) {
            throw std::runtime_error("privatekey not valid");
        }
        tempKeystore.AddKey(key);
    }

    // Add previous txouts given in the RPC call:
    if (!registers.count("prevtxs"))
        throw std::runtime_error("prevtxs register variable must be set.");
    UniValue prevtxsObj = registers["prevtxs"];
    {
        for (unsigned int previdx = 0; previdx < prevtxsObj.size(); previdx++) {
            const UniValue& prevOut = prevtxsObj[previdx];
            if (!prevOut.isObject())
                throw std::runtime_error("expected prevtxs internal object");

            std::map<std::string, UniValue::VType> types = {
                {"txid", UniValue::VSTR},
                {"vout", UniValue::VNUM},
                {"scriptPubKey", UniValue::VSTR},
            };
            if (!prevOut.checkObject(types))
                throw std::runtime_error("prevtxs internal object typecheck fail");

            auto txid{Txid::FromHex(prevOut["txid"].get_str())};
            if (!txid) {
                throw std::runtime_error("txid must be hexadecimal string (not '" + prevOut["txid"].get_str() + "')");
            }

            const int nOut = prevOut["vout"].getInt<int>();
            if (nOut < 0)
                throw std::runtime_error("vout cannot be negative");

            COutPoint out(*txid, nOut);
            std::vector<unsigned char> pkData(ParseHexUV(prevOut["scriptPubKey"], "scriptPubKey"));
            CScript scriptPubKey(pkData.begin(), pkData.end());

            {
                const Coin& coin = view.AccessCoin(out);
                if (!coin.IsSpent() && coin.out.scriptPubKey != scriptPubKey) {
                    std::string err("Previous output scriptPubKey mismatch:\n");
                    err = err + ScriptToAsmStr(coin.out.scriptPubKey) + "\nvs:\n"+
                        ScriptToAsmStr(scriptPubKey);
                    throw std::runtime_error(err);
                }
                Coin newcoin;
                newcoin.out.scriptPubKey = scriptPubKey;
                newcoin.out.nValue = MAX_MONEY;
                if (prevOut.exists("amount")) {
                    newcoin.out.nValue = AmountFromValue(prevOut["amount"]);
                }
                newcoin.nHeight = 1;
                view.AddCoin(out, std::move(newcoin), true);
            }

            // if redeemScript given and private keys given,
            // add redeemScript to the tempKeystore so it can be signed:
            if ((scriptPubKey.IsPayToScriptHash(true) || scriptPubKey.IsPayToWitnessScriptHash(true)) &&
                prevOut.exists("redeemScript")) {
                UniValue v = prevOut["redeemScript"];
                std::vector<unsigned char> rsData(ParseHexUV(v, "redeemScript"));
                CScript redeemScript(rsData.begin(), rsData.end());
                tempKeystore.AddCScript(redeemScript);
            }
        }
    }

    const FillableSigningProvider& keystore = tempKeystore;

    bool fHashSingle = ((nHashType & ~SIGHASH_ANYONECANPAY) == SIGHASH_SINGLE);

    // Sign what we can:
    for (unsigned int i = 0; i < mergedTx.vin.size(); i++) {
        CTxIn& txin = mergedTx.vin[i];
        const Coin& coin = view.AccessCoin(txin.prevout);
        if (coin.IsSpent()) {
            continue;
        }
        const CScript& prevPubKey = coin.out.scriptPubKey;
        const CAmount& amount = coin.out.nValue;

        SignatureData sigdata = DataFromTransaction(mergedTx, i, coin.out);
        // Only sign SIGHASH_SINGLE if there's a corresponding output:
        if (!fHashSingle || (i < mergedTx.vout.size()))
            ProduceSignature(keystore, MutableTransactionSignatureCreator(mergedTx, i, amount, nHashType), prevPubKey, sigdata);

        if (amount == MAX_MONEY && !sigdata.scriptWitness.IsNull()) {
            throw std::runtime_error(strprintf("Missing amount for CTxOut with scriptPubKey=%s", HexStr(prevPubKey)));
        }

        UpdateInput(txin, sigdata);
    }

    tx = mergedTx;
}

static void MutateTx(CMutableTransaction& tx, const std::string& command,
                     const std::string& commandVal)
{
    std::unique_ptr<ECC_Context> ecc;

    if (command == "nversion")
        MutateTxVersion(tx, commandVal);
    else if (command == "locktime")
        MutateTxLocktime(tx, commandVal);
    else if (command == "replaceable") {
        MutateTxRBFOptIn(tx, commandVal);
    }

    else if (command == "delin")
        MutateTxDelInput(tx, commandVal);
    else if (command == "in")
        MutateTxAddInput(tx, commandVal);

    else if (command == "delout")
        MutateTxDelOutput(tx, commandVal);
    else if (command == "outaddr")
        MutateTxAddOutAddr(tx, commandVal);
    else if (command == "outpubkey") {
        ecc.reset(new ECC_Context());
        MutateTxAddOutPubKey(tx, commandVal);
    } else if (command == "outmultisig") {
        ecc.reset(new ECC_Context());
        MutateTxAddOutMultiSig(tx, commandVal);
    } else if (command == "outscript")
        MutateTxAddOutScript(tx, commandVal);
    else if (command == "outdata")
        MutateTxAddOutData(tx, commandVal);

    else if (command == "nameregister" || command == "nameupdate")
        MutateTxNameOutput(tx, command, commandVal);

    else if (command == "sign") {
        ecc.reset(new ECC_Context());
        MutateTxSign(tx, commandVal);
    }

    else if (command == "load")
        RegisterLoad(commandVal);

    else if (command == "set")
        RegisterSet(commandVal);

    else
        throw std::runtime_error("unknown command");
}

static void OutputTxJSON(const CTransaction& tx)
{
    UniValue entry(UniValue::VOBJ);
    TxToUniv(tx, /*block_hash=*/uint256(), entry);

    std::string jsonOutput = entry.write(4);
    tfm::format(std::cout, "%s\n", jsonOutput);
}

static void OutputTxHash(const CTransaction& tx)
{
    std::string strHexHash = tx.GetHash().GetHex(); // the hex-encoded transaction hash (aka the transaction id)

    tfm::format(std::cout, "%s\n", strHexHash);
}

static void OutputTxHex(const CTransaction& tx)
{
    std::string strHex = EncodeHexTx(tx);

    tfm::format(std::cout, "%s\n", strHex);
}

static void OutputTx(const CTransaction& tx)
{
    if (gArgs.GetBoolArg("-json", false))
        OutputTxJSON(tx);
    else if (gArgs.GetBoolArg("-txid", false))
        OutputTxHash(tx);
    else
        OutputTxHex(tx);
}

static std::string readStdin()
{
    char buf[4096];
    std::string ret;

    while (!feof(stdin)) {
        size_t bread = fread(buf, 1, sizeof(buf), stdin);
        ret.append(buf, bread);
        if (bread < sizeof(buf))
            break;
    }

    if (ferror(stdin))
        throw std::runtime_error("error reading stdin");

    return TrimString(ret);
}

static int CommandLineRawTx(int argc, char* argv[])
{
    std::string strPrint;
    int nRet = 0;
    try {
        // Skip switches; Permit common stdin convention "-"
        while (argc > 1 && IsSwitchChar(argv[1][0]) &&
               (argv[1][1] != 0)) {
            argc--;
            argv++;
        }

        CMutableTransaction tx;
        int startArg;

        if (!fCreateBlank) {
            // require at least one param
            if (argc < 2)
                throw std::runtime_error("too few parameters");

            // param: hex-encoded bitcoin transaction
            std::string strHexTx(argv[1]);
            if (strHexTx == "-")                 // "-" implies standard input
                strHexTx = readStdin();

            if (!DecodeHexTx(tx, strHexTx, true))
                throw std::runtime_error("invalid transaction encoding");

            startArg = 2;
        } else
            startArg = 1;

        for (int i = startArg; i < argc; i++) {
            std::string arg = argv[i];
            std::string key, value;
            size_t eqpos = arg.find('=');
            if (eqpos == std::string::npos)
                key = arg;
            else {
                key = arg.substr(0, eqpos);
                value = arg.substr(eqpos + 1);
            }

            MutateTx(tx, key, value);
        }

        OutputTx(CTransaction(tx));
    }
    catch (const std::exception& e) {
        strPrint = std::string("error: ") + e.what();
        nRet = EXIT_FAILURE;
    }
    catch (...) {
        PrintExceptionContinue(nullptr, "CommandLineRawTx()");
        throw;
    }

    if (strPrint != "") {
        tfm::format(nRet == 0 ? std::cout : std::cerr, "%s\n", strPrint);
    }
    return nRet;
}

MAIN_FUNCTION
{
    SetupEnvironment();

    try {
        int ret = AppInitRawTx(argc, argv);
        if (ret != CONTINUE_EXECUTION)
            return ret;
    }
    catch (const std::exception& e) {
        PrintExceptionContinue(&e, "AppInitRawTx()");
        return EXIT_FAILURE;
    } catch (...) {
        PrintExceptionContinue(nullptr, "AppInitRawTx()");
        return EXIT_FAILURE;
    }

    int ret = EXIT_FAILURE;
    try {
        ret = CommandLineRawTx(argc, argv);
    }
    catch (const std::exception& e) {
        PrintExceptionContinue(&e, "CommandLineRawTx()");
    } catch (...) {
        PrintExceptionContinue(nullptr, "CommandLineRawTx()");
    }
    return ret;
}<|MERGE_RESOLUTION|>--- conflicted
+++ resolved
@@ -126,16 +126,11 @@
             strUsage += FormatParagraph(LicenseInfo());
         } else {
             strUsage += "\n"
-<<<<<<< HEAD
-                "Usage:  xaya-tx [options] <hex-tx> [commands]  Update hex-encoded transaction\n"
-                "or:     xaya-tx [options] -create [commands]   Create hex-encoded transaction\n"
-=======
-                "The namecoin-tx tool is used for creating and modifying transactions.\n\n"
-                "namecoin-tx can be used with \"<hex-tx> [commands]\" to update a hex-encoded transaction, or with \"-create [commands]\" to create a hex-encoded transaction.\n"
+                "The xaya-tx tool is used for creating and modifying transactions.\n\n"
+                "xaya-tx can be used with \"<hex-tx> [commands]\" to update a hex-encoded transaction, or with \"-create [commands]\" to create a hex-encoded transaction.\n"
                 "\n"
-                "Usage: namecoin-tx [options] <hex-tx> [commands]\n"
-                "or:    namecoin-tx [options] -create [commands]\n"
->>>>>>> 6927e033
+                "Usage: xaya-tx [options] <hex-tx> [commands]\n"
+                "or:    xaya-tx [options] -create [commands]\n"
                 "\n";
             strUsage += gArgs.GetHelpMessage();
         }

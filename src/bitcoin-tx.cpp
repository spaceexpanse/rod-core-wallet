// Copyright (c) 2009-2021 The Bitcoin Core developers
// Distributed under the MIT software license, see the accompanying
// file COPYING or http://www.opensource.org/licenses/mit-license.php.

#if defined(HAVE_CONFIG_H)
#include <config/bitcoin-config.h>
#endif

#include <clientversion.h>
#include <coins.h>
#include <consensus/amount.h>
#include <consensus/consensus.h>
#include <core_io.h>
#include <key_io.h>
#include <fs.h>
#include <names/encoding.h>
#include <policy/policy.h>
#include <policy/rbf.h>
#include <primitives/transaction.h>
#include <script/names.h>
#include <script/script.h>
#include <script/sign.h>
#include <script/signingprovider.h>
#include <univalue.h>
#include <util/moneystr.h>
#include <util/rbf.h>
#include <util/strencodings.h>
#include <util/string.h>
#include <util/system.h>
#include <util/translation.h>

#include <functional>
#include <memory>
#include <stdio.h>

#include <boost/algorithm/string.hpp>

static bool fCreateBlank;
static std::map<std::string,UniValue> registers;
static const int CONTINUE_EXECUTION=-1;

const std::function<std::string(const char*)> G_TRANSLATION_FUN = nullptr;

static void SetupBitcoinTxArgs(ArgsManager &argsman)
{
    SetupHelpOptions(argsman);

    argsman.AddArg("-version", "Print version and exit", ArgsManager::ALLOW_ANY, OptionsCategory::OPTIONS);
    argsman.AddArg("-create", "Create new, empty TX.", ArgsManager::ALLOW_ANY, OptionsCategory::OPTIONS);
    argsman.AddArg("-json", "Select JSON output", ArgsManager::ALLOW_ANY, OptionsCategory::OPTIONS);
    argsman.AddArg("-txid", "Output only the hex-encoded transaction id of the resultant transaction.", ArgsManager::ALLOW_ANY, OptionsCategory::OPTIONS);
    argsman.AddArg("-nameencoding", strprintf("The encoding to use for names in the JSON output (default: %s)", EncodingToString(DEFAULT_NAME_ENCODING)), ArgsManager::ALLOW_ANY, OptionsCategory::OPTIONS);
    argsman.AddArg("-valueencoding", strprintf("The encoding to use for values in the JSON output (default: %s)", EncodingToString(DEFAULT_VALUE_ENCODING)), ArgsManager::ALLOW_ANY, OptionsCategory::OPTIONS);
    SetupChainParamsBaseOptions(argsman);

    argsman.AddArg("delin=N", "Delete input N from TX", ArgsManager::ALLOW_ANY, OptionsCategory::COMMANDS);
    argsman.AddArg("delout=N", "Delete output N from TX", ArgsManager::ALLOW_ANY, OptionsCategory::COMMANDS);
    argsman.AddArg("in=TXID:VOUT(:SEQUENCE_NUMBER)", "Add input to TX", ArgsManager::ALLOW_ANY, OptionsCategory::COMMANDS);
    argsman.AddArg("locktime=N", "Set TX lock time to N", ArgsManager::ALLOW_ANY, OptionsCategory::COMMANDS);
    argsman.AddArg("nversion=N", "Set TX version to N", ArgsManager::ALLOW_ANY, OptionsCategory::COMMANDS);
    argsman.AddArg("outaddr=VALUE:ADDRESS", "Add address-based output to TX", ArgsManager::ALLOW_ANY, OptionsCategory::COMMANDS);
    argsman.AddArg("outdata=[VALUE:]DATA", "Add data-based output to TX", ArgsManager::ALLOW_ANY, OptionsCategory::COMMANDS);
    argsman.AddArg("outmultisig=VALUE:REQUIRED:PUBKEYS:PUBKEY1:PUBKEY2:....[:FLAGS]", "Add Pay To n-of-m Multi-sig output to TX. n = REQUIRED, m = PUBKEYS. "
        "Optionally add the \"W\" flag to produce a pay-to-witness-script-hash output. "
        "Optionally add the \"S\" flag to wrap the output in a pay-to-script-hash.", ArgsManager::ALLOW_ANY, OptionsCategory::COMMANDS);
    argsman.AddArg("outpubkey=VALUE:PUBKEY[:FLAGS]", "Add pay-to-pubkey output to TX. "
        "Optionally add the \"W\" flag to produce a pay-to-witness-pubkey-hash output. "
        "Optionally add the \"S\" flag to wrap the output in a pay-to-script-hash.", ArgsManager::ALLOW_ANY, OptionsCategory::COMMANDS);
    argsman.AddArg("outscript=VALUE:SCRIPT[:FLAGS]", "Add raw script output to TX. "
        "Optionally add the \"W\" flag to produce a pay-to-witness-script-hash output. "
        "Optionally add the \"S\" flag to wrap the output in a pay-to-script-hash.", ArgsManager::ALLOW_ANY, OptionsCategory::COMMANDS);
    argsman.AddArg("replaceable(=N)", "Set RBF opt-in sequence number for input N (if not provided, opt-in all available inputs)", ArgsManager::ALLOW_ANY, OptionsCategory::COMMANDS);
    argsman.AddArg("sign=SIGHASH-FLAGS", "Add zero or more signatures to transaction. "
        "This command requires JSON registers:"
        "prevtxs=JSON object, "
        "privatekeys=JSON object. "
        "See signrawtransactionwithkey docs for format of sighash flags, JSON objects.", ArgsManager::ALLOW_ANY, OptionsCategory::COMMANDS);

    argsman.AddArg("load=NAME:FILENAME", "Load JSON file FILENAME into register NAME", ArgsManager::ALLOW_ANY, OptionsCategory::REGISTER_COMMANDS);
    argsman.AddArg("set=NAME:JSON-STRING", "Set register NAME to given JSON-STRING", ArgsManager::ALLOW_ANY, OptionsCategory::REGISTER_COMMANDS);

    argsman.AddArg("namenew=N:NAME:RAND",
                   "Turns the existing output N into a NAME_NEW operation"
                   " with the given hex-encoded NAME and RAND.",
                   ArgsManager::ALLOW_ANY, OptionsCategory::COMMANDS);
    argsman.AddArg("namefirstupdate=N:NAME:VALUE:RAND",
                   "Turns the existing output N into a NAME_FIRSTUPDATE operation"
                   " with the given hex-encoded NAME, VALUE and RAND.",
                   ArgsManager::ALLOW_ANY, OptionsCategory::COMMANDS);
    argsman.AddArg("nameupdate=N:NAME:VALUE",
                   "Turns the existing output N into a NAME_UPDATE operation"
                   " with the given hex-encoded NAME and VALUE.",
                   ArgsManager::ALLOW_ANY, OptionsCategory::COMMANDS);
}

//
// This function returns either one of EXIT_ codes when it's expected to stop the process or
// CONTINUE_EXECUTION when it's expected to continue further.
//
static int AppInitRawTx(int argc, char* argv[])
{
    SetupBitcoinTxArgs(gArgs);
    std::string error;
    if (!gArgs.ParseParameters(argc, argv, error)) {
        tfm::format(std::cerr, "Error parsing command line arguments: %s\n", error);
        return EXIT_FAILURE;
    }

    // Check for chain settings (Params() calls are only valid after this clause)
    try {
        SelectParams(gArgs.GetChainName());
    } catch (const std::exception& e) {
        tfm::format(std::cerr, "Error: %s\n", e.what());
        return EXIT_FAILURE;
    }

    fCreateBlank = gArgs.GetBoolArg("-create", false);

    if (argc < 2 || HelpRequested(gArgs) || gArgs.IsArgSet("-version")) {
        // First part of help message is specific to this utility
<<<<<<< HEAD
        std::string strUsage = PACKAGE_NAME " namecoin-tx utility version " + FormatFullVersion() + "\n";
        if (!gArgs.IsArgSet("-version")) {
=======
        std::string strUsage = PACKAGE_NAME " bitcoin-tx utility version " + FormatFullVersion() + "\n";

        if (gArgs.IsArgSet("-version")) {
            strUsage += FormatParagraph(LicenseInfo());
        } else {
>>>>>>> 709903a9
            strUsage += "\n"
                "Usage:  namecoin-tx [options] <hex-tx> [commands]  Update hex-encoded transaction\n"
                "or:     namecoin-tx [options] -create [commands]   Create hex-encoded transaction\n"
                "\n";
            strUsage += gArgs.GetHelpMessage();
        }

        tfm::format(std::cout, "%s", strUsage);

        if (argc < 2) {
            tfm::format(std::cerr, "Error: too few parameters\n");
            return EXIT_FAILURE;
        }
        return EXIT_SUCCESS;
    }
    return CONTINUE_EXECUTION;
}

static void RegisterSetJson(const std::string& key, const std::string& rawJson)
{
    UniValue val;
    if (!val.read(rawJson)) {
        std::string strErr = "Cannot parse JSON for key " + key;
        throw std::runtime_error(strErr);
    }

    registers[key] = val;
}

static void RegisterSet(const std::string& strInput)
{
    // separate NAME:VALUE in string
    size_t pos = strInput.find(':');
    if ((pos == std::string::npos) ||
        (pos == 0) ||
        (pos == (strInput.size() - 1)))
        throw std::runtime_error("Register input requires NAME:VALUE");

    std::string key = strInput.substr(0, pos);
    std::string valStr = strInput.substr(pos + 1, std::string::npos);

    RegisterSetJson(key, valStr);
}

static void RegisterLoad(const std::string& strInput)
{
    // separate NAME:FILENAME in string
    size_t pos = strInput.find(':');
    if ((pos == std::string::npos) ||
        (pos == 0) ||
        (pos == (strInput.size() - 1)))
        throw std::runtime_error("Register load requires NAME:FILENAME");

    std::string key = strInput.substr(0, pos);
    std::string filename = strInput.substr(pos + 1, std::string::npos);

    FILE *f = fsbridge::fopen(filename.c_str(), "r");
    if (!f) {
        std::string strErr = "Cannot open file " + filename;
        throw std::runtime_error(strErr);
    }

    // load file chunks into one big buffer
    std::string valStr;
    while ((!feof(f)) && (!ferror(f))) {
        char buf[4096];
        int bread = fread(buf, 1, sizeof(buf), f);
        if (bread <= 0)
            break;

        valStr.insert(valStr.size(), buf, bread);
    }

    int error = ferror(f);
    fclose(f);

    if (error) {
        std::string strErr = "Error reading file " + filename;
        throw std::runtime_error(strErr);
    }

    // evaluate as JSON buffer register
    RegisterSetJson(key, valStr);
}

static CAmount ExtractAndValidateValue(const std::string& strValue)
{
    if (std::optional<CAmount> parsed = ParseMoney(strValue)) {
        return parsed.value();
    } else {
        throw std::runtime_error("invalid TX output value");
    }
}

static void MutateTxVersion(CMutableTransaction& tx, const std::string& cmdVal)
{
    int64_t newVersion;
    if (!ParseInt64(cmdVal, &newVersion) || newVersion < 1 || newVersion > TX_MAX_STANDARD_VERSION) {
        throw std::runtime_error("Invalid TX version requested: '" + cmdVal + "'");
    }

    tx.nVersion = (int) newVersion;
}

static void MutateTxLocktime(CMutableTransaction& tx, const std::string& cmdVal)
{
    int64_t newLocktime;
    if (!ParseInt64(cmdVal, &newLocktime) || newLocktime < 0LL || newLocktime > 0xffffffffLL)
        throw std::runtime_error("Invalid TX locktime requested: '" + cmdVal + "'");

    tx.nLockTime = (unsigned int) newLocktime;
}

static void MutateTxRBFOptIn(CMutableTransaction& tx, const std::string& strInIdx)
{
    // parse requested index
    int64_t inIdx;
    if (!ParseInt64(strInIdx, &inIdx) || inIdx < 0 || inIdx >= static_cast<int64_t>(tx.vin.size())) {
        throw std::runtime_error("Invalid TX input index '" + strInIdx + "'");
    }

    // set the nSequence to MAX_INT - 2 (= RBF opt in flag)
    int cnt = 0;
    for (CTxIn& txin : tx.vin) {
        if (strInIdx == "" || cnt == inIdx) {
            if (txin.nSequence > MAX_BIP125_RBF_SEQUENCE) {
                txin.nSequence = MAX_BIP125_RBF_SEQUENCE;
            }
        }
        ++cnt;
    }
}

template <typename T>
static T TrimAndParse(const std::string& int_str, const std::string& err)
{
    const auto parsed{ToIntegral<T>(TrimString(int_str))};
    if (!parsed.has_value()) {
        throw std::runtime_error(err + " '" + int_str + "'");
    }
    return parsed.value();
}

static void MutateTxAddInput(CMutableTransaction& tx, const std::string& strInput)
{
    std::vector<std::string> vStrInputParts;
    boost::split(vStrInputParts, strInput, boost::is_any_of(":"));

    // separate TXID:VOUT in string
    if (vStrInputParts.size()<2)
        throw std::runtime_error("TX input missing separator");

    // extract and validate TXID
    uint256 txid;
    if (!ParseHashStr(vStrInputParts[0], txid)) {
        throw std::runtime_error("invalid TX input txid");
    }

    static const unsigned int minTxOutSz = 9;
    static const unsigned int maxVout = MAX_BLOCK_WEIGHT / (WITNESS_SCALE_FACTOR * minTxOutSz);

    // extract and validate vout
    const std::string& strVout = vStrInputParts[1];
    int64_t vout;
    if (!ParseInt64(strVout, &vout) || vout < 0 || vout > static_cast<int64_t>(maxVout))
        throw std::runtime_error("invalid TX input vout '" + strVout + "'");

    // extract the optional sequence number
    uint32_t nSequenceIn = CTxIn::SEQUENCE_FINAL;
    if (vStrInputParts.size() > 2) {
        nSequenceIn = TrimAndParse<uint32_t>(vStrInputParts.at(2), "invalid TX sequence id");
    }

    // append to transaction input list
    CTxIn txin(txid, vout, CScript(), nSequenceIn);
    tx.vin.push_back(txin);
}

static void MutateTxAddOutAddr(CMutableTransaction& tx, const std::string& strInput)
{
    // Separate into VALUE:ADDRESS
    std::vector<std::string> vStrInputParts;
    boost::split(vStrInputParts, strInput, boost::is_any_of(":"));

    if (vStrInputParts.size() != 2)
        throw std::runtime_error("TX output missing or too many separators");

    // Extract and validate VALUE
    CAmount value = ExtractAndValidateValue(vStrInputParts[0]);

    // extract and validate ADDRESS
    std::string strAddr = vStrInputParts[1];
    CTxDestination destination = DecodeDestination(strAddr);
    if (!IsValidDestination(destination)) {
        throw std::runtime_error("invalid TX output address");
    }
    CScript scriptPubKey = GetScriptForDestination(destination);

    // construct TxOut, append to transaction output list
    CTxOut txout(value, scriptPubKey);
    tx.vout.push_back(txout);
}

static void MutateTxAddOutPubKey(CMutableTransaction& tx, const std::string& strInput)
{
    // Separate into VALUE:PUBKEY[:FLAGS]
    std::vector<std::string> vStrInputParts;
    boost::split(vStrInputParts, strInput, boost::is_any_of(":"));

    if (vStrInputParts.size() < 2 || vStrInputParts.size() > 3)
        throw std::runtime_error("TX output missing or too many separators");

    // Extract and validate VALUE
    CAmount value = ExtractAndValidateValue(vStrInputParts[0]);

    // Extract and validate PUBKEY
    CPubKey pubkey(ParseHex(vStrInputParts[1]));
    if (!pubkey.IsFullyValid())
        throw std::runtime_error("invalid TX output pubkey");
    CScript scriptPubKey = GetScriptForRawPubKey(pubkey);

    // Extract and validate FLAGS
    bool bSegWit = false;
    bool bScriptHash = false;
    if (vStrInputParts.size() == 3) {
        std::string flags = vStrInputParts[2];
        bSegWit = (flags.find('W') != std::string::npos);
        bScriptHash = (flags.find('S') != std::string::npos);
    }

    if (bSegWit) {
        if (!pubkey.IsCompressed()) {
            throw std::runtime_error("Uncompressed pubkeys are not useable for SegWit outputs");
        }
        // Build a P2WPKH script
        scriptPubKey = GetScriptForDestination(WitnessV0KeyHash(pubkey));
    }
    if (bScriptHash) {
        // Get the ID for the script, and then construct a P2SH destination for it.
        scriptPubKey = GetScriptForDestination(ScriptHash(scriptPubKey));
    }

    // construct TxOut, append to transaction output list
    CTxOut txout(value, scriptPubKey);
    tx.vout.push_back(txout);
}

static void MutateTxAddOutMultiSig(CMutableTransaction& tx, const std::string& strInput)
{
    // Separate into VALUE:REQUIRED:NUMKEYS:PUBKEY1:PUBKEY2:....[:FLAGS]
    std::vector<std::string> vStrInputParts;
    boost::split(vStrInputParts, strInput, boost::is_any_of(":"));

    // Check that there are enough parameters
    if (vStrInputParts.size()<3)
        throw std::runtime_error("Not enough multisig parameters");

    // Extract and validate VALUE
    CAmount value = ExtractAndValidateValue(vStrInputParts[0]);

    // Extract REQUIRED
    const uint32_t required{TrimAndParse<uint32_t>(vStrInputParts.at(1), "invalid multisig required number")};

    // Extract NUMKEYS
    const uint32_t numkeys{TrimAndParse<uint32_t>(vStrInputParts.at(2), "invalid multisig total number")};

    // Validate there are the correct number of pubkeys
    if (vStrInputParts.size() < numkeys + 3)
        throw std::runtime_error("incorrect number of multisig pubkeys");

    if (required < 1 || required > MAX_PUBKEYS_PER_MULTISIG || numkeys < 1 || numkeys > MAX_PUBKEYS_PER_MULTISIG || numkeys < required)
        throw std::runtime_error("multisig parameter mismatch. Required " \
                            + ToString(required) + " of " + ToString(numkeys) + "signatures.");

    // extract and validate PUBKEYs
    std::vector<CPubKey> pubkeys;
    for(int pos = 1; pos <= int(numkeys); pos++) {
        CPubKey pubkey(ParseHex(vStrInputParts[pos + 2]));
        if (!pubkey.IsFullyValid())
            throw std::runtime_error("invalid TX output pubkey");
        pubkeys.push_back(pubkey);
    }

    // Extract FLAGS
    bool bSegWit = false;
    bool bScriptHash = false;
    if (vStrInputParts.size() == numkeys + 4) {
        std::string flags = vStrInputParts.back();
        bSegWit = (flags.find('W') != std::string::npos);
        bScriptHash = (flags.find('S') != std::string::npos);
    }
    else if (vStrInputParts.size() > numkeys + 4) {
        // Validate that there were no more parameters passed
        throw std::runtime_error("Too many parameters");
    }

    CScript scriptPubKey = GetScriptForMultisig(required, pubkeys);

    if (bSegWit) {
        for (const CPubKey& pubkey : pubkeys) {
            if (!pubkey.IsCompressed()) {
                throw std::runtime_error("Uncompressed pubkeys are not useable for SegWit outputs");
            }
        }
        // Build a P2WSH with the multisig script
        scriptPubKey = GetScriptForDestination(WitnessV0ScriptHash(scriptPubKey));
    }
    if (bScriptHash) {
        if (scriptPubKey.size() > MAX_SCRIPT_ELEMENT_SIZE) {
            throw std::runtime_error(strprintf(
                        "redeemScript exceeds size limit: %d > %d", scriptPubKey.size(), MAX_SCRIPT_ELEMENT_SIZE));
        }
        // Get the ID for the script, and then construct a P2SH destination for it.
        scriptPubKey = GetScriptForDestination(ScriptHash(scriptPubKey));
    }

    // construct TxOut, append to transaction output list
    CTxOut txout(value, scriptPubKey);
    tx.vout.push_back(txout);
}

static void MutateTxAddOutData(CMutableTransaction& tx, const std::string& strInput)
{
    CAmount value = 0;

    // separate [VALUE:]DATA in string
    size_t pos = strInput.find(':');

    if (pos==0)
        throw std::runtime_error("TX output value not specified");

    if (pos == std::string::npos) {
        pos = 0;
    } else {
        // Extract and validate VALUE
        value = ExtractAndValidateValue(strInput.substr(0, pos));
        ++pos;
    }

    // extract and validate DATA
    const std::string strData{strInput.substr(pos, std::string::npos)};

    if (!IsHex(strData))
        throw std::runtime_error("invalid TX output data");

    std::vector<unsigned char> data = ParseHex(strData);

    CTxOut txout(value, CScript() << OP_RETURN << data);
    tx.vout.push_back(txout);
}

static void MutateTxAddOutScript(CMutableTransaction& tx, const std::string& strInput)
{
    // separate VALUE:SCRIPT[:FLAGS]
    std::vector<std::string> vStrInputParts;
    boost::split(vStrInputParts, strInput, boost::is_any_of(":"));
    if (vStrInputParts.size() < 2)
        throw std::runtime_error("TX output missing separator");

    // Extract and validate VALUE
    CAmount value = ExtractAndValidateValue(vStrInputParts[0]);

    // extract and validate script
    std::string strScript = vStrInputParts[1];
    CScript scriptPubKey = ParseScript(strScript);

    // Extract FLAGS
    bool bSegWit = false;
    bool bScriptHash = false;
    if (vStrInputParts.size() == 3) {
        std::string flags = vStrInputParts.back();
        bSegWit = (flags.find('W') != std::string::npos);
        bScriptHash = (flags.find('S') != std::string::npos);
    }

    if (scriptPubKey.size() > MAX_SCRIPT_SIZE) {
        throw std::runtime_error(strprintf(
                    "script exceeds size limit: %d > %d", scriptPubKey.size(), MAX_SCRIPT_SIZE));
    }

    if (bSegWit) {
        scriptPubKey = GetScriptForDestination(WitnessV0ScriptHash(scriptPubKey));
    }
    if (bScriptHash) {
        if (scriptPubKey.size() > MAX_SCRIPT_ELEMENT_SIZE) {
            throw std::runtime_error(strprintf(
                        "redeemScript exceeds size limit: %d > %d", scriptPubKey.size(), MAX_SCRIPT_ELEMENT_SIZE));
        }
        scriptPubKey = GetScriptForDestination(ScriptHash(scriptPubKey));
    }

    // construct TxOut, append to transaction output list
    CTxOut txout(value, scriptPubKey);
    tx.vout.push_back(txout);
}

namespace
{

/**
 * Mutates a transaction by turning an output indicated by the value string
 * into a name operation.  This is a common function, since the different
 * possible name operations share a lot of logic (like most argument parding).
 */
void
MutateTxNameOutput (CMutableTransaction& tx, const std::string& command,
                    const std::string& value)
{
  /* First, we parse the value string.  For all commands, it is supposed to
     start with the output index and then have some hex-encoded data
     arguments.  */

  std::vector<std::string> valueParts;
  boost::split (valueParts, value, boost::is_any_of (":"));
  if (valueParts.size () < 1)
    throw std::runtime_error ("name operation missing output index");

  int64_t index;
  if (!ParseInt64 (valueParts[0], &index)
        || index < 0
        || index >= static_cast<int> (tx.vout.size ()))
    {
      std::ostringstream msg;
      msg << "invalid tx output index '" << valueParts[0] << "'"
          << " for name operation";
      throw std::runtime_error (msg.str ());
    }

  std::vector<valtype> data;
  for (size_t i = 1; i < valueParts.size (); ++i)
    {
      if (!IsHex (valueParts[i]))
        {
          std::ostringstream msg;
          msg << "invalid hex argument '" << valueParts[i] << "'"
              << " for name operation";
          throw std::runtime_error (msg.str ());
        }
      data.push_back (ParseHex (valueParts[i]));
    }

  /* Next, fetch the output script we want to modify.  */
  const CScript& addr = tx.vout[index].scriptPubKey;

  /* Build the name script according to the command.  */
  CScript nameOp;
  if (command == "namenew")
    {
      if (data.size () != 2)
        throw std::runtime_error ("namenew expects N:NAME:RAND");
      nameOp = CNameScript::buildNameNew (addr, data[0], data[1]);
    }
  else if (command == "namefirstupdate")
    {
      if (data.size () != 3)
        throw std::runtime_error ("namefirstupdate expects N:NAME:VALUE:RAND");
      nameOp = CNameScript::buildNameFirstupdate (addr, data[0], data[1],
                                                  data[2]);
    }
  else if (command == "nameupdate")
    {
      if (data.size () != 2)
        throw std::runtime_error ("nameupdate expects N:NAME:VALUE");
      nameOp = CNameScript::buildNameUpdate (addr, data[0], data[1]);
    }
  else
    assert (false);

  /* Update the transaction.  */
  tx.vout[index].scriptPubKey = nameOp;
}

} // anonymous namespace

static void MutateTxDelInput(CMutableTransaction& tx, const std::string& strInIdx)
{
    // parse requested deletion index
    int64_t inIdx;
    if (!ParseInt64(strInIdx, &inIdx) || inIdx < 0 || inIdx >= static_cast<int64_t>(tx.vin.size())) {
        throw std::runtime_error("Invalid TX input index '" + strInIdx + "'");
    }

    // delete input from transaction
    tx.vin.erase(tx.vin.begin() + inIdx);
}

static void MutateTxDelOutput(CMutableTransaction& tx, const std::string& strOutIdx)
{
    // parse requested deletion index
    int64_t outIdx;
    if (!ParseInt64(strOutIdx, &outIdx) || outIdx < 0 || outIdx >= static_cast<int64_t>(tx.vout.size())) {
        throw std::runtime_error("Invalid TX output index '" + strOutIdx + "'");
    }

    // delete output from transaction
    tx.vout.erase(tx.vout.begin() + outIdx);
}

static const unsigned int N_SIGHASH_OPTS = 7;
static const struct {
    const char *flagStr;
    int flags;
} sighashOptions[N_SIGHASH_OPTS] = {
    {"DEFAULT", SIGHASH_DEFAULT},
    {"ALL", SIGHASH_ALL},
    {"NONE", SIGHASH_NONE},
    {"SINGLE", SIGHASH_SINGLE},
    {"ALL|ANYONECANPAY", SIGHASH_ALL|SIGHASH_ANYONECANPAY},
    {"NONE|ANYONECANPAY", SIGHASH_NONE|SIGHASH_ANYONECANPAY},
    {"SINGLE|ANYONECANPAY", SIGHASH_SINGLE|SIGHASH_ANYONECANPAY},
};

static bool findSighashFlags(int& flags, const std::string& flagStr)
{
    flags = 0;

    for (unsigned int i = 0; i < N_SIGHASH_OPTS; i++) {
        if (flagStr == sighashOptions[i].flagStr) {
            flags = sighashOptions[i].flags;
            return true;
        }
    }

    return false;
}

static CAmount AmountFromValue(const UniValue& value)
{
    if (!value.isNum() && !value.isStr())
        throw std::runtime_error("Amount is not a number or string");
    CAmount amount;
    if (!ParseFixedPoint(value.getValStr(), 8, &amount))
        throw std::runtime_error("Invalid amount");
    if (!MoneyRange(amount))
        throw std::runtime_error("Amount out of range");
    return amount;
}

static void MutateTxSign(CMutableTransaction& tx, const std::string& flagStr)
{
    int nHashType = SIGHASH_ALL;

    if (flagStr.size() > 0)
        if (!findSighashFlags(nHashType, flagStr))
            throw std::runtime_error("unknown sighash flag/sign option");

    // mergedTx will end up with all the signatures; it
    // starts as a clone of the raw tx:
    CMutableTransaction mergedTx{tx};
    const CMutableTransaction txv{tx};
    CCoinsView viewDummy;
    CCoinsViewCache view(&viewDummy);

    if (!registers.count("privatekeys"))
        throw std::runtime_error("privatekeys register variable must be set.");
    FillableSigningProvider tempKeystore;
    UniValue keysObj = registers["privatekeys"];

    for (unsigned int kidx = 0; kidx < keysObj.size(); kidx++) {
        if (!keysObj[kidx].isStr())
            throw std::runtime_error("privatekey not a std::string");
        CKey key = DecodeSecret(keysObj[kidx].getValStr());
        if (!key.IsValid()) {
            throw std::runtime_error("privatekey not valid");
        }
        tempKeystore.AddKey(key);
    }

    // Add previous txouts given in the RPC call:
    if (!registers.count("prevtxs"))
        throw std::runtime_error("prevtxs register variable must be set.");
    UniValue prevtxsObj = registers["prevtxs"];
    {
        for (unsigned int previdx = 0; previdx < prevtxsObj.size(); previdx++) {
            UniValue prevOut = prevtxsObj[previdx];
            if (!prevOut.isObject())
                throw std::runtime_error("expected prevtxs internal object");

            std::map<std::string, UniValue::VType> types = {
                {"txid", UniValue::VSTR},
                {"vout", UniValue::VNUM},
                {"scriptPubKey", UniValue::VSTR},
            };
            if (!prevOut.checkObject(types))
                throw std::runtime_error("prevtxs internal object typecheck fail");

            uint256 txid;
            if (!ParseHashStr(prevOut["txid"].get_str(), txid)) {
                throw std::runtime_error("txid must be hexadecimal string (not '" + prevOut["txid"].get_str() + "')");
            }

            const int nOut = prevOut["vout"].get_int();
            if (nOut < 0)
                throw std::runtime_error("vout cannot be negative");

            COutPoint out(txid, nOut);
            std::vector<unsigned char> pkData(ParseHexUV(prevOut["scriptPubKey"], "scriptPubKey"));
            CScript scriptPubKey(pkData.begin(), pkData.end());

            {
                const Coin& coin = view.AccessCoin(out);
                if (!coin.IsSpent() && coin.out.scriptPubKey != scriptPubKey) {
                    std::string err("Previous output scriptPubKey mismatch:\n");
                    err = err + ScriptToAsmStr(coin.out.scriptPubKey) + "\nvs:\n"+
                        ScriptToAsmStr(scriptPubKey);
                    throw std::runtime_error(err);
                }
                Coin newcoin;
                newcoin.out.scriptPubKey = scriptPubKey;
                newcoin.out.nValue = MAX_MONEY;
                if (prevOut.exists("amount")) {
                    newcoin.out.nValue = AmountFromValue(prevOut["amount"]);
                }
                newcoin.nHeight = 1;
                view.AddCoin(out, std::move(newcoin), true);
            }

            // if redeemScript given and private keys given,
            // add redeemScript to the tempKeystore so it can be signed:
            if ((scriptPubKey.IsPayToScriptHash(true) || scriptPubKey.IsPayToWitnessScriptHash(true)) &&
                prevOut.exists("redeemScript")) {
                UniValue v = prevOut["redeemScript"];
                std::vector<unsigned char> rsData(ParseHexUV(v, "redeemScript"));
                CScript redeemScript(rsData.begin(), rsData.end());
                tempKeystore.AddCScript(redeemScript);
            }
        }
    }

    const FillableSigningProvider& keystore = tempKeystore;

    bool fHashSingle = ((nHashType & ~SIGHASH_ANYONECANPAY) == SIGHASH_SINGLE);

    // Sign what we can:
    for (unsigned int i = 0; i < mergedTx.vin.size(); i++) {
        CTxIn& txin = mergedTx.vin[i];
        const Coin& coin = view.AccessCoin(txin.prevout);
        if (coin.IsSpent()) {
            continue;
        }
        const CScript& prevPubKey = coin.out.scriptPubKey;
        const CAmount& amount = coin.out.nValue;

        SignatureData sigdata = DataFromTransaction(mergedTx, i, coin.out);
        // Only sign SIGHASH_SINGLE if there's a corresponding output:
        if (!fHashSingle || (i < mergedTx.vout.size()))
            ProduceSignature(keystore, MutableTransactionSignatureCreator(&mergedTx, i, amount, nHashType), prevPubKey, sigdata);

        if (amount == MAX_MONEY && !sigdata.scriptWitness.IsNull()) {
            throw std::runtime_error(strprintf("Missing amount for CTxOut with scriptPubKey=%s", HexStr(prevPubKey)));
        }

        UpdateInput(txin, sigdata);
    }

    tx = mergedTx;
}

class Secp256k1Init
{
    ECCVerifyHandle globalVerifyHandle;

public:
    Secp256k1Init() {
        ECC_Start();
    }
    ~Secp256k1Init() {
        ECC_Stop();
    }
};

static void MutateTx(CMutableTransaction& tx, const std::string& command,
                     const std::string& commandVal)
{
    std::unique_ptr<Secp256k1Init> ecc;

    if (command == "nversion")
        MutateTxVersion(tx, commandVal);
    else if (command == "locktime")
        MutateTxLocktime(tx, commandVal);
    else if (command == "replaceable") {
        MutateTxRBFOptIn(tx, commandVal);
    }

    else if (command == "delin")
        MutateTxDelInput(tx, commandVal);
    else if (command == "in")
        MutateTxAddInput(tx, commandVal);

    else if (command == "delout")
        MutateTxDelOutput(tx, commandVal);
    else if (command == "outaddr")
        MutateTxAddOutAddr(tx, commandVal);
    else if (command == "outpubkey") {
        ecc.reset(new Secp256k1Init());
        MutateTxAddOutPubKey(tx, commandVal);
    } else if (command == "outmultisig") {
        ecc.reset(new Secp256k1Init());
        MutateTxAddOutMultiSig(tx, commandVal);
    } else if (command == "outscript")
        MutateTxAddOutScript(tx, commandVal);
    else if (command == "outdata")
        MutateTxAddOutData(tx, commandVal);

    else if (command == "namenew"
              || command == "namefirstupdate"
              || command == "nameupdate")
        MutateTxNameOutput(tx, command, commandVal);

    else if (command == "sign") {
        ecc.reset(new Secp256k1Init());
        MutateTxSign(tx, commandVal);
    }

    else if (command == "load")
        RegisterLoad(commandVal);

    else if (command == "set")
        RegisterSet(commandVal);

    else
        throw std::runtime_error("unknown command");
}

static void OutputTxJSON(const CTransaction& tx)
{
    UniValue entry(UniValue::VOBJ);
    TxToUniv(tx, uint256(), entry);

    std::string jsonOutput = entry.write(4);
    tfm::format(std::cout, "%s\n", jsonOutput);
}

static void OutputTxHash(const CTransaction& tx)
{
    std::string strHexHash = tx.GetHash().GetHex(); // the hex-encoded transaction hash (aka the transaction id)

    tfm::format(std::cout, "%s\n", strHexHash);
}

static void OutputTxHex(const CTransaction& tx)
{
    std::string strHex = EncodeHexTx(tx);

    tfm::format(std::cout, "%s\n", strHex);
}

static void OutputTx(const CTransaction& tx)
{
    if (gArgs.GetBoolArg("-json", false))
        OutputTxJSON(tx);
    else if (gArgs.GetBoolArg("-txid", false))
        OutputTxHash(tx);
    else
        OutputTxHex(tx);
}

static std::string readStdin()
{
    char buf[4096];
    std::string ret;

    while (!feof(stdin)) {
        size_t bread = fread(buf, 1, sizeof(buf), stdin);
        ret.append(buf, bread);
        if (bread < sizeof(buf))
            break;
    }

    if (ferror(stdin))
        throw std::runtime_error("error reading stdin");

    return TrimString(ret);
}

static int CommandLineRawTx(int argc, char* argv[])
{
    std::string strPrint;
    int nRet = 0;
    try {
        // Skip switches; Permit common stdin convention "-"
        while (argc > 1 && IsSwitchChar(argv[1][0]) &&
               (argv[1][1] != 0)) {
            argc--;
            argv++;
        }

        CMutableTransaction tx;
        int startArg;

        if (!fCreateBlank) {
            // require at least one param
            if (argc < 2)
                throw std::runtime_error("too few parameters");

            // param: hex-encoded bitcoin transaction
            std::string strHexTx(argv[1]);
            if (strHexTx == "-")                 // "-" implies standard input
                strHexTx = readStdin();

            if (!DecodeHexTx(tx, strHexTx, true))
                throw std::runtime_error("invalid transaction encoding");

            startArg = 2;
        } else
            startArg = 1;

        for (int i = startArg; i < argc; i++) {
            std::string arg = argv[i];
            std::string key, value;
            size_t eqpos = arg.find('=');
            if (eqpos == std::string::npos)
                key = arg;
            else {
                key = arg.substr(0, eqpos);
                value = arg.substr(eqpos + 1);
            }

            MutateTx(tx, key, value);
        }

        OutputTx(CTransaction(tx));
    }
    catch (const std::exception& e) {
        strPrint = std::string("error: ") + e.what();
        nRet = EXIT_FAILURE;
    }
    catch (...) {
        PrintExceptionContinue(nullptr, "CommandLineRawTx()");
        throw;
    }

    if (strPrint != "") {
        tfm::format(nRet == 0 ? std::cout : std::cerr, "%s\n", strPrint);
    }
    return nRet;
}

int main(int argc, char* argv[])
{
    SetupEnvironment();

    try {
        int ret = AppInitRawTx(argc, argv);
        if (ret != CONTINUE_EXECUTION)
            return ret;
    }
    catch (const std::exception& e) {
        PrintExceptionContinue(&e, "AppInitRawTx()");
        return EXIT_FAILURE;
    } catch (...) {
        PrintExceptionContinue(nullptr, "AppInitRawTx()");
        return EXIT_FAILURE;
    }

    int ret = EXIT_FAILURE;
    try {
        ret = CommandLineRawTx(argc, argv);
    }
    catch (const std::exception& e) {
        PrintExceptionContinue(&e, "CommandLineRawTx()");
    } catch (...) {
        PrintExceptionContinue(nullptr, "CommandLineRawTx()");
    }
    return ret;
}<|MERGE_RESOLUTION|>--- conflicted
+++ resolved
@@ -118,16 +118,11 @@
 
     if (argc < 2 || HelpRequested(gArgs) || gArgs.IsArgSet("-version")) {
         // First part of help message is specific to this utility
-<<<<<<< HEAD
         std::string strUsage = PACKAGE_NAME " namecoin-tx utility version " + FormatFullVersion() + "\n";
-        if (!gArgs.IsArgSet("-version")) {
-=======
-        std::string strUsage = PACKAGE_NAME " bitcoin-tx utility version " + FormatFullVersion() + "\n";
 
         if (gArgs.IsArgSet("-version")) {
             strUsage += FormatParagraph(LicenseInfo());
         } else {
->>>>>>> 709903a9
             strUsage += "\n"
                 "Usage:  namecoin-tx [options] <hex-tx> [commands]  Update hex-encoded transaction\n"
                 "or:     namecoin-tx [options] -create [commands]   Create hex-encoded transaction\n"

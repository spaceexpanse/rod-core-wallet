// Copyright (c) 2010 Satoshi Nakamoto
// Copyright (c) 2009-2014 The Bitcoin Core developers
// Distributed under the MIT software license, see the accompanying
// file COPYING or http://www.opensource.org/licenses/mit-license.php.

#include "base58.h"
#include "primitives/transaction.h"
#include "core_io.h"
#include "init.h"
#include "keystore.h"
#include "main.h"
#include "net.h"
#include "rpcserver.h"
#include "script/names.h"
#include "script/script.h"
#include "script/sign.h"
#include "script/standard.h"
#include "uint256.h"
#ifdef ENABLE_WALLET
#include "wallet/wallet.h"
#endif

#include <stdint.h>

#include <boost/assign/list_of.hpp>
#include "json/json_spirit_utils.h"
#include "json/json_spirit_value.h"

using namespace json_spirit;
using namespace std;

void ScriptPubKeyToJSON(const CScript& scriptPubKey, Object& out, bool fIncludeHex)
{
    txnouttype type;
    vector<CTxDestination> addresses;
    int nRequired;

    const CNameScript nameOp(scriptPubKey);
    if (nameOp.isNameOp ())
    {
        Object jsonOp;
        switch (nameOp.getNameOp ())
        {
        case OP_NAME_NEW:
            jsonOp.push_back (Pair("op", "name_new"));
            jsonOp.push_back (Pair("hash", HexStr (nameOp.getOpHash ())));
            break;

        case OP_NAME_FIRSTUPDATE:
        {
            const std::string name = ValtypeToString (nameOp.getOpName ());
            const std::string value = ValtypeToString (nameOp.getOpValue ());

            jsonOp.push_back (Pair("op", "name_firstupdate"));
            jsonOp.push_back (Pair("name", name));
            jsonOp.push_back (Pair("value", value));
            jsonOp.push_back (Pair("rand", HexStr (nameOp.getOpRand ())));
            break;
        }

        case OP_NAME_UPDATE:
        {
            const std::string name = ValtypeToString (nameOp.getOpName ());
            const std::string value = ValtypeToString (nameOp.getOpValue ());

            jsonOp.push_back (Pair("op", "name_update"));
            jsonOp.push_back (Pair("name", name));
            jsonOp.push_back (Pair("value", value));
            break;
        }

        default:
            assert (false);
        }

        out.push_back (Pair("nameOp", jsonOp));
    }

    out.push_back(Pair("asm", scriptPubKey.ToString()));
    if (fIncludeHex)
        out.push_back(Pair("hex", HexStr(scriptPubKey.begin(), scriptPubKey.end())));

    if (!ExtractDestinations(scriptPubKey, type, addresses, nRequired)) {
        out.push_back(Pair("type", GetTxnOutputType(type)));
        return;
    }

    out.push_back(Pair("reqSigs", nRequired));
    out.push_back(Pair("type", GetTxnOutputType(type)));

    Array a;
    BOOST_FOREACH(const CTxDestination& addr, addresses)
        a.push_back(CBitcoinAddress(addr).ToString());
    out.push_back(Pair("addresses", a));
}

void TxToJSON(const CTransaction& tx, const uint256 hashBlock, Object& entry)
{
    entry.push_back(Pair("txid", tx.GetHash().GetHex()));
    entry.push_back(Pair("version", tx.nVersion));
    entry.push_back(Pair("locktime", (int64_t)tx.nLockTime));
    Array vin;
    BOOST_FOREACH(const CTxIn& txin, tx.vin) {
        Object in;
        if (tx.IsCoinBase())
            in.push_back(Pair("coinbase", HexStr(txin.scriptSig.begin(), txin.scriptSig.end())));
        else {
            in.push_back(Pair("txid", txin.prevout.hash.GetHex()));
            in.push_back(Pair("vout", (int64_t)txin.prevout.n));
            Object o;
            o.push_back(Pair("asm", txin.scriptSig.ToString()));
            o.push_back(Pair("hex", HexStr(txin.scriptSig.begin(), txin.scriptSig.end())));
            in.push_back(Pair("scriptSig", o));
        }
        in.push_back(Pair("sequence", (int64_t)txin.nSequence));
        vin.push_back(in);
    }
    entry.push_back(Pair("vin", vin));
    Array vout;
    for (unsigned int i = 0; i < tx.vout.size(); i++) {
        const CTxOut& txout = tx.vout[i];
        Object out;
        out.push_back(Pair("value", ValueFromAmount(txout.nValue)));
        out.push_back(Pair("n", (int64_t)i));
        Object o;
        ScriptPubKeyToJSON(txout.scriptPubKey, o, true);
        out.push_back(Pair("scriptPubKey", o));
        vout.push_back(out);
    }
    entry.push_back(Pair("vout", vout));

    if (!hashBlock.IsNull()) {
        entry.push_back(Pair("blockhash", hashBlock.GetHex()));
        BlockMap::iterator mi = mapBlockIndex.find(hashBlock);
        if (mi != mapBlockIndex.end() && (*mi).second) {
            CBlockIndex* pindex = (*mi).second;
            if (chainActive.Contains(pindex)) {
                entry.push_back(Pair("confirmations", 1 + chainActive.Height() - pindex->nHeight));
                entry.push_back(Pair("time", pindex->GetBlockTime()));
                entry.push_back(Pair("blocktime", pindex->GetBlockTime()));
            }
            else
                entry.push_back(Pair("confirmations", 0));
        }
    }
}

Value getrawtransaction(const Array& params, bool fHelp)
{
    if (fHelp || params.size() < 1 || params.size() > 2)
        throw runtime_error(
            "getrawtransaction \"txid\" ( verbose )\n"
            "\nNOTE: By default this function only works sometimes. This is when the tx is in the mempool\n"
            "or there is an unspent output in the utxo for this transaction. To make it always work,\n"
            "you need to maintain a transaction index, using the -txindex command line option.\n"
            "\nReturn the raw transaction data.\n"
            "\nIf verbose=0, returns a string that is serialized, hex-encoded data for 'txid'.\n"
            "If verbose is non-zero, returns an Object with information about 'txid'.\n"

            "\nArguments:\n"
            "1. \"txid\"      (string, required) The transaction id\n"
            "2. verbose       (numeric, optional, default=0) If 0, return a string, other return a json object\n"

            "\nResult (if verbose is not set or set to 0):\n"
            "\"data\"      (string) The serialized, hex-encoded data for 'txid'\n"

            "\nResult (if verbose > 0):\n"
            "{\n"
            "  \"hex\" : \"data\",       (string) The serialized, hex-encoded data for 'txid'\n"
            "  \"txid\" : \"id\",        (string) The transaction id (same as provided)\n"
            "  \"version\" : n,          (numeric) The version\n"
            "  \"locktime\" : ttt,       (numeric) The lock time\n"
            "  \"vin\" : [               (array of json objects)\n"
            "     {\n"
            "       \"txid\": \"id\",    (string) The transaction id\n"
            "       \"vout\": n,         (numeric) \n"
            "       \"scriptSig\": {     (json object) The script\n"
            "         \"asm\": \"asm\",  (string) asm\n"
            "         \"hex\": \"hex\"   (string) hex\n"
            "       },\n"
            "       \"sequence\": n      (numeric) The script sequence number\n"
            "     }\n"
            "     ,...\n"
            "  ],\n"
            "  \"vout\" : [              (array of json objects)\n"
            "     {\n"
            "       \"value\" : x.xxx,            (numeric) The value in btc\n"
            "       \"n\" : n,                    (numeric) index\n"
            "       \"scriptPubKey\" : {          (json object)\n"
            "         \"asm\" : \"asm\",          (string) the asm\n"
            "         \"hex\" : \"hex\",          (string) the hex\n"
            "         \"reqSigs\" : n,            (numeric) The required sigs\n"
            "         \"type\" : \"pubkeyhash\",  (string) The type, eg 'pubkeyhash'\n"
            "         \"addresses\" : [           (json array of string)\n"
            "           \"bitcoinaddress\"        (string) bitcoin address\n"
            "           ,...\n"
            "         ]\n"
            "       }\n"
            "     }\n"
            "     ,...\n"
            "  ],\n"
            "  \"blockhash\" : \"hash\",   (string) the block hash\n"
            "  \"confirmations\" : n,      (numeric) The confirmations\n"
            "  \"time\" : ttt,             (numeric) The transaction time in seconds since epoch (Jan 1 1970 GMT)\n"
            "  \"blocktime\" : ttt         (numeric) The block time in seconds since epoch (Jan 1 1970 GMT)\n"
            "}\n"

            "\nExamples:\n"
            + HelpExampleCli("getrawtransaction", "\"mytxid\"")
            + HelpExampleCli("getrawtransaction", "\"mytxid\" 1")
            + HelpExampleRpc("getrawtransaction", "\"mytxid\", 1")
        );

    LOCK(cs_main);

    uint256 hash = ParseHashV(params[0], "parameter 1");

    bool fVerbose = false;
    if (params.size() > 1)
        fVerbose = (params[1].get_int() != 0);

    CTransaction tx;
    uint256 hashBlock;
    if (!GetTransaction(hash, tx, hashBlock, true))
        throw JSONRPCError(RPC_INVALID_ADDRESS_OR_KEY, "No information available about transaction");

    string strHex = EncodeHexTx(tx);

    if (!fVerbose)
        return strHex;

    Object result;
    result.push_back(Pair("hex", strHex));
    TxToJSON(tx, hashBlock, result);
    return result;
}

<<<<<<< HEAD
#ifdef ENABLE_WALLET
Value listunspent(const Array& params, bool fHelp)
{
    if (fHelp || params.size() > 3)
        throw runtime_error(
            "listunspent ( minconf maxconf  [\"address\",...] )\n"
            "\nReturns array of unspent transaction outputs\n"
            "with between minconf and maxconf (inclusive) confirmations.\n"
            "Optionally filter to only include txouts paid to specified addresses.\n"
            "Results are an array of Objects, each of which has:\n"
            "{txid, vout, scriptPubKey, amount, confirmations}\n"
            "\nArguments:\n"
            "1. minconf          (numeric, optional, default=1) The minimum confirmations to filter\n"
            "2. maxconf          (numeric, optional, default=9999999) The maximum confirmations to filter\n"
            "3. \"addresses\"    (string) A json array of bitcoin addresses to filter\n"
            "    [\n"
            "      \"address\"   (string) bitcoin address\n"
            "      ,...\n"
            "    ]\n"
            "\nResult\n"
            "[                   (array of json object)\n"
            "  {\n"
            "    \"txid\" : \"txid\",        (string) the transaction id \n"
            "    \"vout\" : n,               (numeric) the vout value\n"
            "    \"address\" : \"address\",  (string) the bitcoin address\n"
            "    \"account\" : \"account\",  (string) DEPRECATED. The associated account, or \"\" for the default account\n"
            "    \"scriptPubKey\" : \"key\", (string) the script key\n"
            "    \"amount\" : x.xxx,         (numeric) the transaction amount in btc\n"
            "    \"confirmations\" : n       (numeric) The number of confirmations\n"
            "  }\n"
            "  ,...\n"
            "]\n"

            "\nExamples\n"
            + HelpExampleCli("listunspent", "")
            + HelpExampleCli("listunspent", "6 9999999 \"[\\\"1PGFqEzfmQch1gKD3ra4k18PNj3tTUUSqg\\\",\\\"1LtvqCaApEdUGFkpKMM4MstjcaL4dKg8SP\\\"]\"")
            + HelpExampleRpc("listunspent", "6, 9999999 \"[\\\"1PGFqEzfmQch1gKD3ra4k18PNj3tTUUSqg\\\",\\\"1LtvqCaApEdUGFkpKMM4MstjcaL4dKg8SP\\\"]\"")
        );

    RPCTypeCheck(params, boost::assign::list_of(int_type)(int_type)(array_type));

    int nMinDepth = 1;
    if (params.size() > 0)
        nMinDepth = params[0].get_int();

    int nMaxDepth = 9999999;
    if (params.size() > 1)
        nMaxDepth = params[1].get_int();

    set<CBitcoinAddress> setAddress;
    if (params.size() > 2) {
        Array inputs = params[2].get_array();
        BOOST_FOREACH(Value& input, inputs) {
            CBitcoinAddress address(input.get_str());
            if (!address.IsValid())
                throw JSONRPCError(RPC_INVALID_ADDRESS_OR_KEY, string("Invalid Bitcoin address: ")+input.get_str());
            if (setAddress.count(address))
                throw JSONRPCError(RPC_INVALID_PARAMETER, string("Invalid parameter, duplicated address: ")+input.get_str());
           setAddress.insert(address);
        }
    }

    Array results;
    vector<COutput> vecOutputs;
    assert(pwalletMain != NULL);
    LOCK2(cs_main, pwalletMain->cs_wallet);
    pwalletMain->AvailableCoins(vecOutputs, false);
    BOOST_FOREACH(const COutput& out, vecOutputs) {
        if (out.nDepth < nMinDepth || out.nDepth > nMaxDepth)
            continue;

        if (setAddress.size()) {
            CTxDestination address;
            if (!ExtractDestination(out.tx->vout[out.i].scriptPubKey, address))
                continue;

            if (!setAddress.count(address))
                continue;
        }

        CAmount nValue = out.tx->vout[out.i].nValue;
        const CScript& pk = out.tx->vout[out.i].scriptPubKey;
        Object entry;
        entry.push_back(Pair("txid", out.tx->GetHash().GetHex()));
        entry.push_back(Pair("vout", out.i));
        CTxDestination address;
        if (ExtractDestination(out.tx->vout[out.i].scriptPubKey, address)) {
            entry.push_back(Pair("address", CBitcoinAddress(address).ToString()));
            if (pwalletMain->mapAddressBook.count(address))
                entry.push_back(Pair("account", pwalletMain->mapAddressBook[address].name));
        }
        entry.push_back(Pair("scriptPubKey", HexStr(pk.begin(), pk.end())));
        if (pk.IsPayToScriptHash(true)) {
            CTxDestination address;
            if (ExtractDestination(pk, address)) {
                const CScriptID& hash = boost::get<const CScriptID&>(address);
                CScript redeemScript;
                if (pwalletMain->GetCScript(hash, redeemScript))
                    entry.push_back(Pair("redeemScript", HexStr(redeemScript.begin(), redeemScript.end())));
            }
        }
        entry.push_back(Pair("amount",ValueFromAmount(nValue)));
        entry.push_back(Pair("confirmations",out.nDepth));
        entry.push_back(Pair("spendable", out.fSpendable));
        results.push_back(entry);
    }

    return results;
}
#endif

=======
>>>>>>> 5abbdb87
Value createrawtransaction(const Array& params, bool fHelp)
{
    if (fHelp || (params.size() != 2 && params.size() != 3))
        throw runtime_error(
            "createrawtransaction [{\"txid\":\"id\",\"vout\":n},...] {\"address\":amount,...} (name operation)\n"
            "\nCreate a transaction spending the given inputs and sending to the given addresses.\n"
            "Optionally, a name update operation can be performed.  The name input must be added\n"
            "manually.  (name_show gives the necessary data.)\n"
            "Returns hex-encoded raw transaction.\n"
            "Note that the transaction's inputs are not signed, and\n"
            "it is not stored in the wallet or transmitted to the network.\n"

            "\nArguments:\n"
            "1. \"transactions\"        (string, required) A json array of json objects\n"
            "     [\n"
            "       {\n"
            "         \"txid\":\"id\",  (string, required) The transaction id\n"
            "         \"vout\":n        (numeric, required) The output number\n"
            "       }\n"
            "       ,...\n"
            "     ]\n"
            "2. \"addresses\"           (string, required) a json object with addresses as keys and amounts as values\n"
            "    {\n"
            "      \"address\": x.xxx   (numeric, required) The key is the bitcoin address, the value is the btc amount\n"
            "      ,...\n"
            "    }\n"
            "3. \"name operation\"      (string, optional) json object for name operation\n"
            "    {\n"
            "      \"op\": \"name_update\",\n"
            "      \"name\": xxx,       (string, required) the name to update\n"
            "      \"value\": xxx,      (string, required) the new value\n"
            "      \"address\": xxx,    (string, required) address to send it to\n"
            "    }\n"

            "\nResult:\n"
            "\"transaction\"            (string) hex string of the transaction\n"

            "\nExamples\n"
            + HelpExampleCli("createrawtransaction", "\"[{\\\"txid\\\":\\\"myid\\\",\\\"vout\\\":0}]\" \"{\\\"address\\\":0.01}\"")
            + HelpExampleCli("createrawtransaction", "\"[{\\\"txid\\\":\\\"myid\\\",\\\"vout\\\":0}]\" \"{}\" \"{\\\"op\""":\\\"name_update\\\",\\\"name\\\":\\\"my-name\\\",\\\"value\\\":\\\"new value\\\",\\\"address\\\":\\\"NFt4cuHJ97dxfsNZpz5qKxAxnQVAUShwdX\\\"}\"")
            + HelpExampleRpc("createrawtransaction", "\"[{\\\"txid\\\":\\\"myid\\\",\\\"vout\\\":0}]\", \"{\\\"address\\\":0.01}\"")
        );

    LOCK(cs_main);
    if (params.size() == 2)
        RPCTypeCheck(params, boost::assign::list_of(array_type)(obj_type));
    else
        RPCTypeCheck(params, boost::assign::list_of(array_type)(obj_type)(obj_type));

    Array inputs = params[0].get_array();
    Object sendTo = params[1].get_obj();

    CMutableTransaction rawTx;

    BOOST_FOREACH(const Value& input, inputs) {
        const Object& o = input.get_obj();

        uint256 txid = ParseHashO(o, "txid");

        const Value& vout_v = find_value(o, "vout");
        if (vout_v.type() != int_type)
            throw JSONRPCError(RPC_INVALID_PARAMETER, "Invalid parameter, missing vout key");
        int nOutput = vout_v.get_int();
        if (nOutput < 0)
            throw JSONRPCError(RPC_INVALID_PARAMETER, "Invalid parameter, vout must be positive");

        CTxIn in(COutPoint(txid, nOutput));
        rawTx.vin.push_back(in);
    }

    set<CBitcoinAddress> setAddress;
    BOOST_FOREACH(const Pair& s, sendTo) {
        CBitcoinAddress address(s.name_);
        if (!address.IsValid())
            throw JSONRPCError(RPC_INVALID_ADDRESS_OR_KEY, string("Invalid Bitcoin address: ")+s.name_);

        if (setAddress.count(address))
            throw JSONRPCError(RPC_INVALID_PARAMETER, string("Invalid parameter, duplicated address: ")+s.name_);
        setAddress.insert(address);

        CScript scriptPubKey = GetScriptForDestination(address.Get());
        CAmount nAmount = AmountFromValue(s.value_);

        CTxOut out(nAmount, scriptPubKey);
        rawTx.vout.push_back(out);
    }

    if (params.size() == 3)
        AddRawTxNameOperation(rawTx, params[2].get_obj());

    return EncodeHexTx(rawTx);
}

Value decoderawtransaction(const Array& params, bool fHelp)
{
    if (fHelp || params.size() != 1)
        throw runtime_error(
            "decoderawtransaction \"hexstring\"\n"
            "\nReturn a JSON object representing the serialized, hex-encoded transaction.\n"

            "\nArguments:\n"
            "1. \"hex\"      (string, required) The transaction hex string\n"

            "\nResult:\n"
            "{\n"
            "  \"txid\" : \"id\",        (string) The transaction id\n"
            "  \"version\" : n,          (numeric) The version\n"
            "  \"locktime\" : ttt,       (numeric) The lock time\n"
            "  \"vin\" : [               (array of json objects)\n"
            "     {\n"
            "       \"txid\": \"id\",    (string) The transaction id\n"
            "       \"vout\": n,         (numeric) The output number\n"
            "       \"scriptSig\": {     (json object) The script\n"
            "         \"asm\": \"asm\",  (string) asm\n"
            "         \"hex\": \"hex\"   (string) hex\n"
            "       },\n"
            "       \"sequence\": n     (numeric) The script sequence number\n"
            "     }\n"
            "     ,...\n"
            "  ],\n"
            "  \"vout\" : [             (array of json objects)\n"
            "     {\n"
            "       \"value\" : x.xxx,            (numeric) The value in btc\n"
            "       \"n\" : n,                    (numeric) index\n"
            "       \"scriptPubKey\" : {          (json object)\n"
            "         \"asm\" : \"asm\",          (string) the asm\n"
            "         \"hex\" : \"hex\",          (string) the hex\n"
            "         \"reqSigs\" : n,            (numeric) The required sigs\n"
            "         \"type\" : \"pubkeyhash\",  (string) The type, eg 'pubkeyhash'\n"
            "         \"addresses\" : [           (json array of string)\n"
            "           \"12tvKAXCxZjSmdNbao16dKXC8tRWfcF5oc\"   (string) bitcoin address\n"
            "           ,...\n"
            "         ]\n"
            "       }\n"
            "     }\n"
            "     ,...\n"
            "  ],\n"
            "}\n"

            "\nExamples:\n"
            + HelpExampleCli("decoderawtransaction", "\"hexstring\"")
            + HelpExampleRpc("decoderawtransaction", "\"hexstring\"")
        );

    LOCK(cs_main);
    RPCTypeCheck(params, boost::assign::list_of(str_type));

    CTransaction tx;

    if (!DecodeHexTx(tx, params[0].get_str()))
        throw JSONRPCError(RPC_DESERIALIZATION_ERROR, "TX decode failed");

    Object result;
    TxToJSON(tx, uint256(), result);

    return result;
}

Value decodescript(const Array& params, bool fHelp)
{
    if (fHelp || params.size() != 1)
        throw runtime_error(
            "decodescript \"hex\"\n"
            "\nDecode a hex-encoded script.\n"
            "\nArguments:\n"
            "1. \"hex\"     (string) the hex encoded script\n"
            "\nResult:\n"
            "{\n"
            "  \"asm\":\"asm\",   (string) Script public key\n"
            "  \"hex\":\"hex\",   (string) hex encoded public key\n"
            "  \"type\":\"type\", (string) The output type\n"
            "  \"reqSigs\": n,    (numeric) The required signatures\n"
            "  \"addresses\": [   (json array of string)\n"
            "     \"address\"     (string) bitcoin address\n"
            "     ,...\n"
            "  ],\n"
            "  \"p2sh\",\"address\" (string) script address\n"
            "}\n"
            "\nExamples:\n"
            + HelpExampleCli("decodescript", "\"hexstring\"")
            + HelpExampleRpc("decodescript", "\"hexstring\"")
        );

    LOCK(cs_main);
    RPCTypeCheck(params, boost::assign::list_of(str_type));

    Object r;
    CScript script;
    if (params[0].get_str().size() > 0){
        vector<unsigned char> scriptData(ParseHexV(params[0], "argument"));
        script = CScript(scriptData.begin(), scriptData.end());
    } else {
        // Empty scripts are valid
    }
    ScriptPubKeyToJSON(script, r, false);

    r.push_back(Pair("p2sh", CBitcoinAddress(CScriptID(script)).ToString()));
    return r;
}

Value signrawtransaction(const Array& params, bool fHelp)
{
    if (fHelp || params.size() < 1 || params.size() > 4)
        throw runtime_error(
            "signrawtransaction \"hexstring\" ( [{\"txid\":\"id\",\"vout\":n,\"scriptPubKey\":\"hex\",\"redeemScript\":\"hex\"},...] [\"privatekey1\",...] sighashtype )\n"
            "\nSign inputs for raw transaction (serialized, hex-encoded).\n"
            "The second optional argument (may be null) is an array of previous transaction outputs that\n"
            "this transaction depends on but may not yet be in the block chain.\n"
            "The third optional argument (may be null) is an array of base58-encoded private\n"
            "keys that, if given, will be the only keys used to sign the transaction.\n"
#ifdef ENABLE_WALLET
            + HelpRequiringPassphrase() + "\n"
#endif

            "\nArguments:\n"
            "1. \"hexstring\"     (string, required) The transaction hex string\n"
            "2. \"prevtxs\"       (string, optional) An json array of previous dependent transaction outputs\n"
            "     [               (json array of json objects, or 'null' if none provided)\n"
            "       {\n"
            "         \"txid\":\"id\",             (string, required) The transaction id\n"
            "         \"vout\":n,                  (numeric, required) The output number\n"
            "         \"scriptPubKey\": \"hex\",   (string, required) script key\n"
            "         \"redeemScript\": \"hex\"    (string, required for P2SH) redeem script\n"
            "       }\n"
            "       ,...\n"
            "    ]\n"
            "3. \"privatekeys\"     (string, optional) A json array of base58-encoded private keys for signing\n"
            "    [                  (json array of strings, or 'null' if none provided)\n"
            "      \"privatekey\"   (string) private key in base58-encoding\n"
            "      ,...\n"
            "    ]\n"
            "4. \"sighashtype\"     (string, optional, default=ALL) The signature hash type. Must be one of\n"
            "       \"ALL\"\n"
            "       \"NONE\"\n"
            "       \"SINGLE\"\n"
            "       \"ALL|ANYONECANPAY\"\n"
            "       \"NONE|ANYONECANPAY\"\n"
            "       \"SINGLE|ANYONECANPAY\"\n"

            "\nResult:\n"
            "{\n"
            "  \"hex\": \"value\",   (string) The raw transaction with signature(s) (hex-encoded string)\n"
            "  \"complete\": n       (numeric) if transaction has a complete set of signature (0 if not)\n"
            "}\n"

            "\nExamples:\n"
            + HelpExampleCli("signrawtransaction", "\"myhex\"")
            + HelpExampleRpc("signrawtransaction", "\"myhex\"")
        );

#ifdef ENABLE_WALLET
    LOCK2(cs_main, pwalletMain ? &pwalletMain->cs_wallet : NULL);
#else
    LOCK(cs_main);
#endif
    RPCTypeCheck(params, boost::assign::list_of(str_type)(array_type)(array_type)(str_type), true);

    vector<unsigned char> txData(ParseHexV(params[0], "argument 1"));
    CDataStream ssData(txData, SER_NETWORK, PROTOCOL_VERSION);
    vector<CMutableTransaction> txVariants;
    while (!ssData.empty()) {
        try {
            CMutableTransaction tx;
            ssData >> tx;
            txVariants.push_back(tx);
        }
        catch (const std::exception&) {
            throw JSONRPCError(RPC_DESERIALIZATION_ERROR, "TX decode failed");
        }
    }

    if (txVariants.empty())
        throw JSONRPCError(RPC_DESERIALIZATION_ERROR, "Missing transaction");

    // mergedTx will end up with all the signatures; it
    // starts as a clone of the rawtx:
    CMutableTransaction mergedTx(txVariants[0]);
    bool fComplete = true;

    // Fetch previous transactions (inputs):
    CCoinsView viewDummy;
    CCoinsViewCache view(&viewDummy);
    {
        LOCK(mempool.cs);
        CCoinsViewCache &viewChain = *pcoinsTip;
        CCoinsViewMemPool viewMempool(&viewChain, mempool);
        view.SetBackend(viewMempool); // temporarily switch cache backend to db+mempool view

        BOOST_FOREACH(const CTxIn& txin, mergedTx.vin) {
            const uint256& prevHash = txin.prevout.hash;
            CCoins coins;
            view.AccessCoins(prevHash); // this is certainly allowed to fail
        }

        view.SetBackend(viewDummy); // switch back to avoid locking mempool for too long
    }

    bool fGivenKeys = false;
    CBasicKeyStore tempKeystore;
    if (params.size() > 2 && params[2].type() != null_type) {
        fGivenKeys = true;
        Array keys = params[2].get_array();
        BOOST_FOREACH(Value k, keys) {
            CBitcoinSecret vchSecret;
            bool fGood = vchSecret.SetString(k.get_str());
            if (!fGood)
                throw JSONRPCError(RPC_INVALID_ADDRESS_OR_KEY, "Invalid private key");
            CKey key = vchSecret.GetKey();
            if (!key.IsValid())
                throw JSONRPCError(RPC_INVALID_ADDRESS_OR_KEY, "Private key outside allowed range");
            tempKeystore.AddKey(key);
        }
    }
#ifdef ENABLE_WALLET
    else if (pwalletMain)
        EnsureWalletIsUnlocked();
#endif

    // Add previous txouts given in the RPC call:
    if (params.size() > 1 && params[1].type() != null_type) {
        Array prevTxs = params[1].get_array();
        BOOST_FOREACH(Value& p, prevTxs) {
            if (p.type() != obj_type)
                throw JSONRPCError(RPC_DESERIALIZATION_ERROR, "expected object with {\"txid'\",\"vout\",\"scriptPubKey\"}");

            Object prevOut = p.get_obj();

            RPCTypeCheck(prevOut, boost::assign::map_list_of("txid", str_type)("vout", int_type)("scriptPubKey", str_type));

            uint256 txid = ParseHashO(prevOut, "txid");

            int nOut = find_value(prevOut, "vout").get_int();
            if (nOut < 0)
                throw JSONRPCError(RPC_DESERIALIZATION_ERROR, "vout must be positive");

            vector<unsigned char> pkData(ParseHexO(prevOut, "scriptPubKey"));
            CScript scriptPubKey(pkData.begin(), pkData.end());

            {
                CCoinsModifier coins = view.ModifyCoins(txid);
                if (coins->IsAvailable(nOut) && coins->vout[nOut].scriptPubKey != scriptPubKey) {
                    string err("Previous output scriptPubKey mismatch:\n");
                    err = err + coins->vout[nOut].scriptPubKey.ToString() + "\nvs:\n"+
                        scriptPubKey.ToString();
                    throw JSONRPCError(RPC_DESERIALIZATION_ERROR, err);
                }
                if ((unsigned int)nOut >= coins->vout.size())
                    coins->vout.resize(nOut+1);
                coins->vout[nOut].scriptPubKey = scriptPubKey;
                coins->vout[nOut].nValue = 0; // we don't know the actual output value
            }

            // if redeemScript given and not using the local wallet (private keys
            // given), add redeemScript to the tempKeystore so it can be signed:
            if (fGivenKeys && scriptPubKey.IsPayToScriptHash(true)) {
                RPCTypeCheck(prevOut, boost::assign::map_list_of("txid", str_type)("vout", int_type)("scriptPubKey", str_type)("redeemScript",str_type));
                Value v = find_value(prevOut, "redeemScript");
                if (!(v == Value::null)) {
                    vector<unsigned char> rsData(ParseHexV(v, "redeemScript"));
                    CScript redeemScript(rsData.begin(), rsData.end());
                    tempKeystore.AddCScript(redeemScript);
                }
            }
        }
    }

#ifdef ENABLE_WALLET
    const CKeyStore& keystore = ((fGivenKeys || !pwalletMain) ? tempKeystore : *pwalletMain);
#else
    const CKeyStore& keystore = tempKeystore;
#endif

    int nHashType = SIGHASH_ALL;
    if (params.size() > 3 && params[3].type() != null_type) {
        static map<string, int> mapSigHashValues =
            boost::assign::map_list_of
            (string("ALL"), int(SIGHASH_ALL))
            (string("ALL|ANYONECANPAY"), int(SIGHASH_ALL|SIGHASH_ANYONECANPAY))
            (string("NONE"), int(SIGHASH_NONE))
            (string("NONE|ANYONECANPAY"), int(SIGHASH_NONE|SIGHASH_ANYONECANPAY))
            (string("SINGLE"), int(SIGHASH_SINGLE))
            (string("SINGLE|ANYONECANPAY"), int(SIGHASH_SINGLE|SIGHASH_ANYONECANPAY))
            ;
        string strHashType = params[3].get_str();
        if (mapSigHashValues.count(strHashType))
            nHashType = mapSigHashValues[strHashType];
        else
            throw JSONRPCError(RPC_INVALID_PARAMETER, "Invalid sighash param");
    }

    bool fHashSingle = ((nHashType & ~SIGHASH_ANYONECANPAY) == SIGHASH_SINGLE);

    // Sign what we can:
    for (unsigned int i = 0; i < mergedTx.vin.size(); i++) {
        CTxIn& txin = mergedTx.vin[i];
        const CCoins* coins = view.AccessCoins(txin.prevout.hash);
        if (coins == NULL || !coins->IsAvailable(txin.prevout.n)) {
            fComplete = false;
            continue;
        }
        const CScript& prevPubKey = coins->vout[txin.prevout.n].scriptPubKey;

        txin.scriptSig.clear();
        // Only sign SIGHASH_SINGLE if there's a corresponding output:
        if (!fHashSingle || (i < mergedTx.vout.size()))
            SignSignature(keystore, prevPubKey, mergedTx, i, nHashType);

        // ... and merge in other signatures:
        BOOST_FOREACH(const CMutableTransaction& txv, txVariants) {
            txin.scriptSig = CombineSignatures(prevPubKey, mergedTx, i, txin.scriptSig, txv.vin[i].scriptSig);
        }
        if (!VerifyScript(txin.scriptSig, prevPubKey, STANDARD_SCRIPT_VERIFY_FLAGS, MutableTransactionSignatureChecker(&mergedTx, i)))
            fComplete = false;
    }

    Object result;
    result.push_back(Pair("hex", EncodeHexTx(mergedTx)));
    result.push_back(Pair("complete", fComplete));

    return result;
}

Value sendrawtransaction(const Array& params, bool fHelp)
{
    if (fHelp || params.size() < 1 || params.size() > 2)
        throw runtime_error(
            "sendrawtransaction \"hexstring\" ( allowhighfees )\n"
            "\nSubmits raw transaction (serialized, hex-encoded) to local node and network.\n"
            "\nAlso see createrawtransaction and signrawtransaction calls.\n"
            "\nArguments:\n"
            "1. \"hexstring\"    (string, required) The hex string of the raw transaction)\n"
            "2. allowhighfees    (boolean, optional, default=false) Allow high fees\n"
            "\nResult:\n"
            "\"hex\"             (string) The transaction hash in hex\n"
            "\nExamples:\n"
            "\nCreate a transaction\n"
            + HelpExampleCli("createrawtransaction", "\"[{\\\"txid\\\" : \\\"mytxid\\\",\\\"vout\\\":0}]\" \"{\\\"myaddress\\\":0.01}\"") +
            "Sign the transaction, and get back the hex\n"
            + HelpExampleCli("signrawtransaction", "\"myhex\"") +
            "\nSend the transaction (signed hex)\n"
            + HelpExampleCli("sendrawtransaction", "\"signedhex\"") +
            "\nAs a json rpc call\n"
            + HelpExampleRpc("sendrawtransaction", "\"signedhex\"")
        );

    LOCK(cs_main);
    RPCTypeCheck(params, boost::assign::list_of(str_type)(bool_type));

    // parse hex string from parameter
    CTransaction tx;
    if (!DecodeHexTx(tx, params[0].get_str()))
        throw JSONRPCError(RPC_DESERIALIZATION_ERROR, "TX decode failed");
    uint256 hashTx = tx.GetHash();

    bool fOverrideFees = false;
    if (params.size() > 1)
        fOverrideFees = params[1].get_bool();

    CCoinsViewCache &view = *pcoinsTip;
    const CCoins* existingCoins = view.AccessCoins(hashTx);
    bool fHaveMempool = mempool.exists(hashTx);
    bool fHaveChain = existingCoins && existingCoins->nHeight < 1000000000;
    if (!fHaveMempool && !fHaveChain) {
        // push to local node and sync with wallets
        CValidationState state;
        if (!AcceptToMemoryPool(mempool, state, tx, false, NULL, !fOverrideFees)) {
            if(state.IsInvalid())
                throw JSONRPCError(RPC_TRANSACTION_REJECTED, strprintf("%i: %s", state.GetRejectCode(), state.GetRejectReason()));
            else
                throw JSONRPCError(RPC_TRANSACTION_ERROR, state.GetRejectReason());
        }
    } else if (fHaveChain) {
        throw JSONRPCError(RPC_TRANSACTION_ALREADY_IN_CHAIN, "transaction already in block chain");
    }
    RelayTransaction(tx);

    return hashTx.GetHex();
}<|MERGE_RESOLUTION|>--- conflicted
+++ resolved
@@ -235,120 +235,6 @@
     return result;
 }
 
-<<<<<<< HEAD
-#ifdef ENABLE_WALLET
-Value listunspent(const Array& params, bool fHelp)
-{
-    if (fHelp || params.size() > 3)
-        throw runtime_error(
-            "listunspent ( minconf maxconf  [\"address\",...] )\n"
-            "\nReturns array of unspent transaction outputs\n"
-            "with between minconf and maxconf (inclusive) confirmations.\n"
-            "Optionally filter to only include txouts paid to specified addresses.\n"
-            "Results are an array of Objects, each of which has:\n"
-            "{txid, vout, scriptPubKey, amount, confirmations}\n"
-            "\nArguments:\n"
-            "1. minconf          (numeric, optional, default=1) The minimum confirmations to filter\n"
-            "2. maxconf          (numeric, optional, default=9999999) The maximum confirmations to filter\n"
-            "3. \"addresses\"    (string) A json array of bitcoin addresses to filter\n"
-            "    [\n"
-            "      \"address\"   (string) bitcoin address\n"
-            "      ,...\n"
-            "    ]\n"
-            "\nResult\n"
-            "[                   (array of json object)\n"
-            "  {\n"
-            "    \"txid\" : \"txid\",        (string) the transaction id \n"
-            "    \"vout\" : n,               (numeric) the vout value\n"
-            "    \"address\" : \"address\",  (string) the bitcoin address\n"
-            "    \"account\" : \"account\",  (string) DEPRECATED. The associated account, or \"\" for the default account\n"
-            "    \"scriptPubKey\" : \"key\", (string) the script key\n"
-            "    \"amount\" : x.xxx,         (numeric) the transaction amount in btc\n"
-            "    \"confirmations\" : n       (numeric) The number of confirmations\n"
-            "  }\n"
-            "  ,...\n"
-            "]\n"
-
-            "\nExamples\n"
-            + HelpExampleCli("listunspent", "")
-            + HelpExampleCli("listunspent", "6 9999999 \"[\\\"1PGFqEzfmQch1gKD3ra4k18PNj3tTUUSqg\\\",\\\"1LtvqCaApEdUGFkpKMM4MstjcaL4dKg8SP\\\"]\"")
-            + HelpExampleRpc("listunspent", "6, 9999999 \"[\\\"1PGFqEzfmQch1gKD3ra4k18PNj3tTUUSqg\\\",\\\"1LtvqCaApEdUGFkpKMM4MstjcaL4dKg8SP\\\"]\"")
-        );
-
-    RPCTypeCheck(params, boost::assign::list_of(int_type)(int_type)(array_type));
-
-    int nMinDepth = 1;
-    if (params.size() > 0)
-        nMinDepth = params[0].get_int();
-
-    int nMaxDepth = 9999999;
-    if (params.size() > 1)
-        nMaxDepth = params[1].get_int();
-
-    set<CBitcoinAddress> setAddress;
-    if (params.size() > 2) {
-        Array inputs = params[2].get_array();
-        BOOST_FOREACH(Value& input, inputs) {
-            CBitcoinAddress address(input.get_str());
-            if (!address.IsValid())
-                throw JSONRPCError(RPC_INVALID_ADDRESS_OR_KEY, string("Invalid Bitcoin address: ")+input.get_str());
-            if (setAddress.count(address))
-                throw JSONRPCError(RPC_INVALID_PARAMETER, string("Invalid parameter, duplicated address: ")+input.get_str());
-           setAddress.insert(address);
-        }
-    }
-
-    Array results;
-    vector<COutput> vecOutputs;
-    assert(pwalletMain != NULL);
-    LOCK2(cs_main, pwalletMain->cs_wallet);
-    pwalletMain->AvailableCoins(vecOutputs, false);
-    BOOST_FOREACH(const COutput& out, vecOutputs) {
-        if (out.nDepth < nMinDepth || out.nDepth > nMaxDepth)
-            continue;
-
-        if (setAddress.size()) {
-            CTxDestination address;
-            if (!ExtractDestination(out.tx->vout[out.i].scriptPubKey, address))
-                continue;
-
-            if (!setAddress.count(address))
-                continue;
-        }
-
-        CAmount nValue = out.tx->vout[out.i].nValue;
-        const CScript& pk = out.tx->vout[out.i].scriptPubKey;
-        Object entry;
-        entry.push_back(Pair("txid", out.tx->GetHash().GetHex()));
-        entry.push_back(Pair("vout", out.i));
-        CTxDestination address;
-        if (ExtractDestination(out.tx->vout[out.i].scriptPubKey, address)) {
-            entry.push_back(Pair("address", CBitcoinAddress(address).ToString()));
-            if (pwalletMain->mapAddressBook.count(address))
-                entry.push_back(Pair("account", pwalletMain->mapAddressBook[address].name));
-        }
-        entry.push_back(Pair("scriptPubKey", HexStr(pk.begin(), pk.end())));
-        if (pk.IsPayToScriptHash(true)) {
-            CTxDestination address;
-            if (ExtractDestination(pk, address)) {
-                const CScriptID& hash = boost::get<const CScriptID&>(address);
-                CScript redeemScript;
-                if (pwalletMain->GetCScript(hash, redeemScript))
-                    entry.push_back(Pair("redeemScript", HexStr(redeemScript.begin(), redeemScript.end())));
-            }
-        }
-        entry.push_back(Pair("amount",ValueFromAmount(nValue)));
-        entry.push_back(Pair("confirmations",out.nDepth));
-        entry.push_back(Pair("spendable", out.fSpendable));
-        results.push_back(entry);
-    }
-
-    return results;
-}
-#endif
-
-=======
->>>>>>> 5abbdb87
 Value createrawtransaction(const Array& params, bool fHelp)
 {
     if (fHelp || (params.size() != 2 && params.size() != 3))

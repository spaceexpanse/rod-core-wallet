// Copyright (c) 2009-2010 Satoshi Nakamoto
// Copyright (c) 2009-2019 The Bitcoin Core developers
// Distributed under the MIT software license, see the accompanying
// file COPYING or http://www.opensource.org/licenses/mit-license.php.

#ifndef BITCOIN_SCRIPT_INTERPRETER_H
#define BITCOIN_SCRIPT_INTERPRETER_H

#include <script/script_error.h>
#include <span.h>
#include <primitives/transaction.h>

#include <vector>
#include <stdint.h>

class CPubKey;
class XOnlyPubKey;
class CScript;
class CTransaction;
class CTxOut;
class uint256;

/** Signature hash types/flags */
enum
{
    SIGHASH_ALL = 1,
    SIGHASH_NONE = 2,
    SIGHASH_SINGLE = 3,
    SIGHASH_ANYONECANPAY = 0x80,

    SIGHASH_DEFAULT = 0, //!< Taproot only; implied when sighash byte is missing, and equivalent to SIGHASH_ALL
    SIGHASH_OUTPUT_MASK = 3,
    SIGHASH_INPUT_MASK = 0x80,
};

/** Script verification flags.
 *
 *  All flags are intended to be soft forks: the set of acceptable scripts under
 *  flags (A | B) is a subset of the acceptable scripts under flag (A).
 */
enum
{
    SCRIPT_VERIFY_NONE      = 0,

    // Evaluate P2SH subscripts (BIP16).
    SCRIPT_VERIFY_P2SH      = (1U << 0),

    // Passing a non-strict-DER signature or one with undefined hashtype to a checksig operation causes script failure.
    // Evaluating a pubkey that is not (0x04 + 64 bytes) or (0x02 or 0x03 + 32 bytes) by checksig causes script failure.
    // (not used or intended as a consensus rule).
    SCRIPT_VERIFY_STRICTENC = (1U << 1),

    // Passing a non-strict-DER signature to a checksig operation causes script failure (BIP62 rule 1)
    SCRIPT_VERIFY_DERSIG    = (1U << 2),

    // Passing a non-strict-DER signature or one with S > order/2 to a checksig operation causes script failure
    // (BIP62 rule 5).
    SCRIPT_VERIFY_LOW_S     = (1U << 3),

    // verify dummy stack item consumed by CHECKMULTISIG is of zero-length (BIP62 rule 7).
    SCRIPT_VERIFY_NULLDUMMY = (1U << 4),

    // Using a non-push operator in the scriptSig causes script failure (BIP62 rule 2).
    SCRIPT_VERIFY_SIGPUSHONLY = (1U << 5),

    // Require minimal encodings for all push operations (OP_0... OP_16, OP_1NEGATE where possible, direct
    // pushes up to 75 bytes, OP_PUSHDATA up to 255 bytes, OP_PUSHDATA2 for anything larger). Evaluating
    // any other push causes the script to fail (BIP62 rule 3).
    // In addition, whenever a stack element is interpreted as a number, it must be of minimal length (BIP62 rule 4).
    SCRIPT_VERIFY_MINIMALDATA = (1U << 6),

    // Discourage use of NOPs reserved for upgrades (NOP1-10)
    //
    // Provided so that nodes can avoid accepting or mining transactions
    // containing executed NOP's whose meaning may change after a soft-fork,
    // thus rendering the script invalid; with this flag set executing
    // discouraged NOPs fails the script. This verification flag will never be
    // a mandatory flag applied to scripts in a block. NOPs that are not
    // executed, e.g.  within an unexecuted IF ENDIF block, are *not* rejected.
    // NOPs that have associated forks to give them new meaning (CLTV, CSV)
    // are not subject to this rule.
    SCRIPT_VERIFY_DISCOURAGE_UPGRADABLE_NOPS  = (1U << 7),

    // Require that only a single stack element remains after evaluation. This changes the success criterion from
    // "At least one stack element must remain, and when interpreted as a boolean, it must be true" to
    // "Exactly one stack element must remain, and when interpreted as a boolean, it must be true".
    // (BIP62 rule 6)
    // Note: CLEANSTACK should never be used without P2SH or WITNESS.
    // Note: WITNESS_V0 and TAPSCRIPT script execution have behavior similar to CLEANSTACK as part of their
    //       consensus rules. It is automatic there and does not need this flag.
    SCRIPT_VERIFY_CLEANSTACK = (1U << 8),

    // Verify CHECKLOCKTIMEVERIFY
    //
    // See BIP65 for details.
    SCRIPT_VERIFY_CHECKLOCKTIMEVERIFY = (1U << 9),

    // support CHECKSEQUENCEVERIFY opcode
    //
    // See BIP112 for details
    SCRIPT_VERIFY_CHECKSEQUENCEVERIFY = (1U << 10),

    // Support segregated witness
    //
    SCRIPT_VERIFY_WITNESS = (1U << 11),

    // Making v1-v16 witness program non-standard
    //
    SCRIPT_VERIFY_DISCOURAGE_UPGRADABLE_WITNESS_PROGRAM = (1U << 12),

    // Segwit script only: Require the argument of OP_IF/NOTIF to be exactly 0x01 or empty vector
    //
    // Note: TAPSCRIPT script execution has behavior similar to MINIMALIF as part of its consensus
    //       rules. It is automatic there and does not depend on this flag.
    SCRIPT_VERIFY_MINIMALIF = (1U << 13),

    // Signature(s) must be empty vector if a CHECK(MULTI)SIG operation failed
    //
    SCRIPT_VERIFY_NULLFAIL = (1U << 14),

    // Public keys in segregated witness scripts must be compressed
    //
    SCRIPT_VERIFY_WITNESS_PUBKEYTYPE = (1U << 15),

    // Making OP_CODESEPARATOR and FindAndDelete fail any non-segwit scripts
    //
    SCRIPT_VERIFY_CONST_SCRIPTCODE = (1U << 16),
<<<<<<< HEAD
=======

    // Taproot/Tapscript validation (BIPs 341 & 342)
    //
    SCRIPT_VERIFY_TAPROOT = (1U << 17),

    // Making unknown Taproot leaf versions non-standard
    //
    SCRIPT_VERIFY_DISCOURAGE_UPGRADABLE_TAPROOT_VERSION = (1U << 18),

    // Making unknown OP_SUCCESS non-standard
    SCRIPT_VERIFY_DISCOURAGE_OP_SUCCESS = (1U << 19),

    // Making unknown public key versions (in BIP 342 scripts) non-standard
    SCRIPT_VERIFY_DISCOURAGE_UPGRADABLE_PUBKEYTYPE = (1U << 20),

    // Perform name checks in "mempool" mode.  This allows / disallows
    // certain stuff (e. g., it allows immature spending of name_new's).
    SCRIPT_VERIFY_NAMES_MEMPOOL = (1U << 24),
>>>>>>> 4a08daac
};

bool CheckSignatureEncoding(const std::vector<unsigned char> &vchSig, unsigned int flags, ScriptError* serror);

struct PrecomputedTransactionData
{
    // BIP341 precomputed data.
    // These are single-SHA256, see https://github.com/bitcoin/bips/blob/master/bip-0341.mediawiki#cite_note-15.
    uint256 m_prevouts_single_hash;
    uint256 m_sequences_single_hash;
    uint256 m_outputs_single_hash;
    uint256 m_spent_amounts_single_hash;
    uint256 m_spent_scripts_single_hash;
    //! Whether the 5 fields above are initialized.
    bool m_bip341_taproot_ready = false;

    // BIP143 precomputed data (double-SHA256).
    uint256 hashPrevouts, hashSequence, hashOutputs;
    //! Whether the 3 fields above are initialized.
    bool m_bip143_segwit_ready = false;

    std::vector<CTxOut> m_spent_outputs;
    //! Whether m_spent_outputs is initialized.
    bool m_spent_outputs_ready = false;

    PrecomputedTransactionData() = default;

    template <class T>
    void Init(const T& tx, std::vector<CTxOut>&& spent_outputs);

    template <class T>
    explicit PrecomputedTransactionData(const T& tx);
};

enum class SigVersion
{
    BASE = 0,        //!< Bare scripts and BIP16 P2SH-wrapped redeemscripts
    WITNESS_V0 = 1,  //!< Witness v0 (P2WPKH and P2WSH); see BIP 141
    TAPROOT = 2,     //!< Witness v1 with 32-byte program, not BIP16 P2SH-wrapped, key path spending; see BIP 341
    TAPSCRIPT = 3,   //!< Witness v1 with 32-byte program, not BIP16 P2SH-wrapped, script path spending, leaf version 0xc0; see BIP 342
};

struct ScriptExecutionData
{
    //! Whether m_tapleaf_hash is initialized.
    bool m_tapleaf_hash_init = false;
    //! The tapleaf hash.
    uint256 m_tapleaf_hash;

    //! Whether m_codeseparator_pos is initialized.
    bool m_codeseparator_pos_init = false;
    //! Opcode position of the last executed OP_CODESEPARATOR (or 0xFFFFFFFF if none executed).
    uint32_t m_codeseparator_pos;

    //! Whether m_annex_present and (when needed) m_annex_hash are initialized.
    bool m_annex_init = false;
    //! Whether an annex is present.
    bool m_annex_present;
    //! Hash of the annex data.
    uint256 m_annex_hash;

    //! Whether m_validation_weight_left is initialized.
    bool m_validation_weight_left_init = false;
    //! How much validation weight is left (decremented for every successful non-empty signature check).
    int64_t m_validation_weight_left;
};

/** Signature hash sizes */
static constexpr size_t WITNESS_V0_SCRIPTHASH_SIZE = 32;
static constexpr size_t WITNESS_V0_KEYHASH_SIZE = 20;
static constexpr size_t WITNESS_V1_TAPROOT_SIZE = 32;

static constexpr uint8_t TAPROOT_LEAF_MASK = 0xfe;
static constexpr uint8_t TAPROOT_LEAF_TAPSCRIPT = 0xc0;
static constexpr size_t TAPROOT_CONTROL_BASE_SIZE = 33;
static constexpr size_t TAPROOT_CONTROL_NODE_SIZE = 32;
static constexpr size_t TAPROOT_CONTROL_MAX_NODE_COUNT = 128;
static constexpr size_t TAPROOT_CONTROL_MAX_SIZE = TAPROOT_CONTROL_BASE_SIZE + TAPROOT_CONTROL_NODE_SIZE * TAPROOT_CONTROL_MAX_NODE_COUNT;

template <class T>
uint256 SignatureHash(const CScript& scriptCode, const T& txTo, unsigned int nIn, int nHashType, const CAmount& amount, SigVersion sigversion, const PrecomputedTransactionData* cache = nullptr);

class BaseSignatureChecker
{
public:
    virtual bool CheckECDSASignature(const std::vector<unsigned char>& scriptSig, const std::vector<unsigned char>& vchPubKey, const CScript& scriptCode, SigVersion sigversion) const
    {
        return false;
    }

    virtual bool CheckSchnorrSignature(Span<const unsigned char> sig, Span<const unsigned char> pubkey, SigVersion sigversion, const ScriptExecutionData& execdata, ScriptError* serror = nullptr) const
    {
        return false;
    }

    virtual bool CheckLockTime(const CScriptNum& nLockTime) const
    {
         return false;
    }

    virtual bool CheckSequence(const CScriptNum& nSequence) const
    {
         return false;
    }

    virtual ~BaseSignatureChecker() {}
};

template <class T>
class GenericTransactionSignatureChecker : public BaseSignatureChecker
{
private:
    const T* txTo;
    unsigned int nIn;
    const CAmount amount;
    const PrecomputedTransactionData* txdata;

protected:
    virtual bool VerifyECDSASignature(const std::vector<unsigned char>& vchSig, const CPubKey& vchPubKey, const uint256& sighash) const;
    virtual bool VerifySchnorrSignature(Span<const unsigned char> sig, const XOnlyPubKey& pubkey, const uint256& sighash) const;

public:
    GenericTransactionSignatureChecker(const T* txToIn, unsigned int nInIn, const CAmount& amountIn) : txTo(txToIn), nIn(nInIn), amount(amountIn), txdata(nullptr) {}
    GenericTransactionSignatureChecker(const T* txToIn, unsigned int nInIn, const CAmount& amountIn, const PrecomputedTransactionData& txdataIn) : txTo(txToIn), nIn(nInIn), amount(amountIn), txdata(&txdataIn) {}
    bool CheckECDSASignature(const std::vector<unsigned char>& scriptSig, const std::vector<unsigned char>& vchPubKey, const CScript& scriptCode, SigVersion sigversion) const override;
    bool CheckSchnorrSignature(Span<const unsigned char> sig, Span<const unsigned char> pubkey, SigVersion sigversion, const ScriptExecutionData& execdata, ScriptError* serror = nullptr) const override;
    bool CheckLockTime(const CScriptNum& nLockTime) const override;
    bool CheckSequence(const CScriptNum& nSequence) const override;
};

using TransactionSignatureChecker = GenericTransactionSignatureChecker<CTransaction>;
using MutableTransactionSignatureChecker = GenericTransactionSignatureChecker<CMutableTransaction>;

bool EvalScript(std::vector<std::vector<unsigned char> >& stack, const CScript& script, unsigned int flags, const BaseSignatureChecker& checker, SigVersion sigversion, ScriptExecutionData& execdata, ScriptError* error = nullptr);
bool EvalScript(std::vector<std::vector<unsigned char> >& stack, const CScript& script, unsigned int flags, const BaseSignatureChecker& checker, SigVersion sigversion, ScriptError* error = nullptr);
bool VerifyScript(const CScript& scriptSig, const CScript& scriptPubKey, const CScriptWitness* witness, unsigned int flags, const BaseSignatureChecker& checker, ScriptError* serror = nullptr);

size_t CountWitnessSigOps(const CScript& scriptSig, const CScript& scriptPubKey, const CScriptWitness* witness, unsigned int flags);

int FindAndDelete(CScript& script, const CScript& b);

#endif // BITCOIN_SCRIPT_INTERPRETER_H<|MERGE_RESOLUTION|>--- conflicted
+++ resolved
@@ -125,8 +125,6 @@
     // Making OP_CODESEPARATOR and FindAndDelete fail any non-segwit scripts
     //
     SCRIPT_VERIFY_CONST_SCRIPTCODE = (1U << 16),
-<<<<<<< HEAD
-=======
 
     // Taproot/Tapscript validation (BIPs 341 & 342)
     //
@@ -145,7 +143,6 @@
     // Perform name checks in "mempool" mode.  This allows / disallows
     // certain stuff (e. g., it allows immature spending of name_new's).
     SCRIPT_VERIFY_NAMES_MEMPOOL = (1U << 24),
->>>>>>> 4a08daac
 };
 
 bool CheckSignatureEncoding(const std::vector<unsigned char> &vchSig, unsigned int flags, ScriptError* serror);

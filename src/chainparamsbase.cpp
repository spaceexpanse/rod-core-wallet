--- conflicted
+++ resolved
@@ -20,12 +20,7 @@
     argsman.AddArg("-chain=<chain>", "Use the chain <chain> (default: main). Allowed values: main, test, signet, regtest", ArgsManager::ALLOW_ANY, OptionsCategory::CHAINPARAMS);
     argsman.AddArg("-regtest", "Enter regression test mode, which uses a special chain in which blocks can be solved instantly. "
                  "This is intended for regression testing tools and app development. Equivalent to -chain=regtest.", ArgsManager::ALLOW_ANY | ArgsManager::DEBUG_ONLY, OptionsCategory::CHAINPARAMS);
-<<<<<<< HEAD
-    argsman.AddArg("-bip16height=<n>", "Set the activation height of BIP16. (regtest-only)", ArgsManager::ALLOW_ANY | ArgsManager::DEBUG_ONLY, OptionsCategory::DEBUG_TEST);
-    argsman.AddArg("-segwitheight=<n>", "Set the activation height of segwit. (regtest-only)", ArgsManager::ALLOW_ANY | ArgsManager::DEBUG_ONLY, OptionsCategory::DEBUG_TEST);
-=======
-    argsman.AddArg("-testactivationheight=name@height.", "Set the activation height of 'name' (segwit, bip34, dersig, cltv, csv). (regtest-only)", ArgsManager::ALLOW_ANY | ArgsManager::DEBUG_ONLY, OptionsCategory::DEBUG_TEST);
->>>>>>> b376182a
+    argsman.AddArg("-testactivationheight=name@height.", "Set the activation height of 'name' (bip16, segwit, bip34, dersig, cltv, csv). (regtest-only)", ArgsManager::ALLOW_ANY | ArgsManager::DEBUG_ONLY, OptionsCategory::DEBUG_TEST);
     argsman.AddArg("-testnet", "Use the test chain. Equivalent to -chain=test.", ArgsManager::ALLOW_ANY, OptionsCategory::CHAINPARAMS);
     argsman.AddArg("-vbparams=deployment:start:end[:min_activation_height]", "Use given start/end times and min_activation_height for specified version bits deployment (regtest-only)", ArgsManager::ALLOW_ANY | ArgsManager::DEBUG_ONLY, OptionsCategory::CHAINPARAMS);
     argsman.AddArg("-signet", "Use the signet chain. Equivalent to -chain=signet. Note that the network is defined by the -signetchallenge parameter", ArgsManager::ALLOW_ANY, OptionsCategory::CHAINPARAMS);

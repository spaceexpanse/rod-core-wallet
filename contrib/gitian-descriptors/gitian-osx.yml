--- conflicted
+++ resolved
@@ -103,21 +103,9 @@
   create_per-host_faketime_wrappers "${REFERENCE_DATETIME}"
   export PATH=${WRAP_DIR}:${PATH}
 
-<<<<<<< HEAD
-  # Create the release tarball using (arbitrarily) the first host
-  ./autogen.sh
-  CONFIG_SITE=${BASEPREFIX}/$(echo "${HOSTS}" | awk '{print $1;}')/share/config.site ./configure --prefix=/
-  make dist
-  SOURCEDIST=$(echo namecoin-*.tar.gz)
-  DISTNAME=${SOURCEDIST/%.tar.gz}
-
-  # Workaround for tarball not building with the bare tag version (prep)
-  make -C src obj/build.h
-=======
   # Create the git archive, and define DISTNAME and GIT_ARCHIVE variables.
   # shellcheck source=contrib/gitian-descriptors/make_git_archive
   source contrib/gitian-descriptors/make_git_archive
->>>>>>> 0763024b
 
   ORIGPATH="$PATH"
   # Extract the git archive into a dir for each host and build

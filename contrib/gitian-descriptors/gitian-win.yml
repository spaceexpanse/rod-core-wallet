--- conflicted
+++ resolved
@@ -1,9 +1,5 @@
 ---
-<<<<<<< HEAD
-name: "namecoin-win-0.16"
-=======
-name: "bitcoin-win-0.17"
->>>>>>> 23132219
+name: "namecoin-win-0.17"
 enable_cache: true
 suites:
 - "trusty"

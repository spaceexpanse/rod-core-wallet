# Seeds

Utility to generate the seeds.txt list that is compiled into the client
(see [src/chainparamsseeds.h](/src/chainparamsseeds.h) and other utilities in [contrib/seeds](/contrib/seeds)).

Be sure to update `PATTERN_AGENT` in `makeseeds.py` to include the current version,
and remove old versions as necessary (at a minimum when GetDesirableServiceFlags
changes its default return value, as those are the services which seeds are added
to addrman with).

The seeds compiled into the release are created from jonasbits's DNS seed data, like this:

<<<<<<< HEAD
    curl -s https://stats.nmctest.net/seeds.txt?s=NamecoinNet > seeds_main.txt
    python3 makeseeds.py -a asmap-filled.dat -s seeds_main.txt > nodes_main.txt
    cat nodes_main_manual.txt >> nodes_main.txt
    python3 generate-seeds.py . > ../../src/chainparamsseeds.h
=======
```
curl https://bitcoin.sipa.be/seeds.txt.gz | gzip -dc > seeds_main.txt
curl https://bitcoin.sipa.be/asmap-filled.dat > asmap-filled.dat
python3 makeseeds.py -a asmap-filled.dat -s seeds_main.txt > nodes_main.txt
cat nodes_main_manual.txt >> nodes_main.txt
python3 generate-seeds.py . > ../../src/chainparamsseeds.h
```
>>>>>>> 436b8d62
<|MERGE_RESOLUTION|>--- conflicted
+++ resolved
@@ -10,17 +10,9 @@
 
 The seeds compiled into the release are created from jonasbits's DNS seed data, like this:
 
-<<<<<<< HEAD
-    curl -s https://stats.nmctest.net/seeds.txt?s=NamecoinNet > seeds_main.txt
-    python3 makeseeds.py -a asmap-filled.dat -s seeds_main.txt > nodes_main.txt
-    cat nodes_main_manual.txt >> nodes_main.txt
-    python3 generate-seeds.py . > ../../src/chainparamsseeds.h
-=======
-```
-curl https://bitcoin.sipa.be/seeds.txt.gz | gzip -dc > seeds_main.txt
-curl https://bitcoin.sipa.be/asmap-filled.dat > asmap-filled.dat
+````
+curl -s https://stats.nmctest.net/seeds.txt?s=NamecoinNet > seeds_main.txt
 python3 makeseeds.py -a asmap-filled.dat -s seeds_main.txt > nodes_main.txt
 cat nodes_main_manual.txt >> nodes_main.txt
 python3 generate-seeds.py . > ../../src/chainparamsseeds.h
-```
->>>>>>> 436b8d62
+````
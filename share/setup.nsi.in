Name "@PACKAGE_NAME@ (64-bit)"

RequestExecutionLevel highest
SetCompressor /SOLID lzma
SetDateSave off
Unicode true

# Uncomment these lines when investigating reproducibility errors
#SetCompress off
#SetDatablockOptimize off

# General Symbol Definitions
!define REGKEY "SOFTWARE\$(^Name)"
!define COMPANY "@PACKAGE_NAME@ project"
!define URL @PACKAGE_URL@

# MUI Symbol Definitions
!define MUI_ICON "@abs_top_srcdir@/share/pixmaps/bitcoin.ico"
!define MUI_WELCOMEFINISHPAGE_BITMAP "@abs_top_srcdir@/share/pixmaps/nsis-wizard.bmp"
!define MUI_HEADERIMAGE
!define MUI_HEADERIMAGE_RIGHT
!define MUI_HEADERIMAGE_BITMAP "@abs_top_srcdir@/share/pixmaps/nsis-header.bmp"
!define MUI_FINISHPAGE_NOAUTOCLOSE
!define MUI_STARTMENUPAGE_REGISTRY_ROOT HKLM
!define MUI_STARTMENUPAGE_REGISTRY_KEY ${REGKEY}
!define MUI_STARTMENUPAGE_REGISTRY_VALUENAME StartMenuGroup
!define MUI_STARTMENUPAGE_DEFAULTFOLDER "@PACKAGE_NAME@"
!define MUI_FINISHPAGE_RUN "$WINDIR\explorer.exe"
!define MUI_FINISHPAGE_RUN_PARAMETERS $INSTDIR\@BITCOIN_GUI_NAME@@EXEEXT@
!define MUI_UNICON "${NSISDIR}\Contrib\Graphics\Icons\modern-uninstall.ico"
!define MUI_UNWELCOMEFINISHPAGE_BITMAP "@abs_top_srcdir@/share/pixmaps/nsis-wizard.bmp"
!define MUI_UNFINISHPAGE_NOAUTOCLOSE

# Included files
!include Sections.nsh
!include MUI2.nsh
!include x64.nsh

# Variables
Var StartMenuGroup

# Installer pages
!insertmacro MUI_PAGE_WELCOME
!insertmacro MUI_PAGE_DIRECTORY
!insertmacro MUI_PAGE_STARTMENU Application $StartMenuGroup
!insertmacro MUI_PAGE_INSTFILES
!insertmacro MUI_PAGE_FINISH
!insertmacro MUI_UNPAGE_CONFIRM
!insertmacro MUI_UNPAGE_INSTFILES

# Installer languages
!insertmacro MUI_LANGUAGE English

# Installer attributes
<<<<<<< HEAD
InstallDir $PROGRAMFILES64\Namecoin
CRCCheck on
=======
InstallDir $PROGRAMFILES64\Bitcoin
CRCCheck force
>>>>>>> be1e29ad
XPStyle on
BrandingText " "
ShowInstDetails show
VIProductVersion @CLIENT_VERSION_MAJOR@.@CLIENT_VERSION_MINOR@.@CLIENT_VERSION_BUILD@.0
VIAddVersionKey ProductName "@PACKAGE_NAME@"
VIAddVersionKey ProductVersion "@PACKAGE_VERSION@"
VIAddVersionKey CompanyName "${COMPANY}"
VIAddVersionKey CompanyWebsite "${URL}"
VIAddVersionKey FileVersion "@PACKAGE_VERSION@"
VIAddVersionKey FileDescription "Installer for @PACKAGE_NAME@"
VIAddVersionKey LegalCopyright "Copyright (C) 2009-@COPYRIGHT_YEAR@ @COPYRIGHT_HOLDERS_FINAL@"
InstallDirRegKey HKCU "${REGKEY}" Path
ShowUninstDetails show

# Installer sections
Section -Main SEC0000
    SetOutPath $INSTDIR
    SetOverwrite on
    File @abs_top_srcdir@/release/@BITCOIN_GUI_NAME@@EXEEXT@
    File /oname=COPYING.txt @abs_top_srcdir@/COPYING
    File /oname=readme.txt @abs_top_srcdir@/doc/README_windows.txt
    SetOutPath $INSTDIR\daemon
    File @abs_top_srcdir@/release/@BITCOIN_DAEMON_NAME@@EXEEXT@
    File @abs_top_srcdir@/release/@BITCOIN_CLI_NAME@@EXEEXT@
    File @abs_top_srcdir@/release/@BITCOIN_TX_NAME@@EXEEXT@
    File @abs_top_srcdir@/release/@BITCOIN_WALLET_TOOL_NAME@@EXEEXT@
    SetOutPath $INSTDIR\doc
    File /r /x Makefile* @abs_top_srcdir@/doc\*.*
    SetOutPath $INSTDIR
    WriteRegStr HKCU "${REGKEY}\Components" Main 1
SectionEnd

Section -post SEC0001
    WriteRegStr HKCU "${REGKEY}" Path $INSTDIR
    SetOutPath $INSTDIR
    WriteUninstaller $INSTDIR\uninstall.exe
    !insertmacro MUI_STARTMENU_WRITE_BEGIN Application
    CreateDirectory $SMPROGRAMS\$StartMenuGroup
    CreateShortcut "$SMPROGRAMS\$StartMenuGroup\$(^Name).lnk" $INSTDIR\@BITCOIN_GUI_NAME@@EXEEXT@
    CreateShortcut "$SMPROGRAMS\$StartMenuGroup\@PACKAGE_NAME@ (testnet, 64-bit).lnk" "$INSTDIR\@BITCOIN_GUI_NAME@@EXEEXT@" "-testnet" "$INSTDIR\@BITCOIN_GUI_NAME@@EXEEXT@" 1
    CreateShortcut "$SMPROGRAMS\$StartMenuGroup\Uninstall $(^Name).lnk" $INSTDIR\uninstall.exe
    !insertmacro MUI_STARTMENU_WRITE_END
    WriteRegStr HKCU "SOFTWARE\Microsoft\Windows\CurrentVersion\Uninstall\$(^Name)" DisplayName "$(^Name)"
    WriteRegStr HKCU "SOFTWARE\Microsoft\Windows\CurrentVersion\Uninstall\$(^Name)" DisplayVersion "@PACKAGE_VERSION@"
    WriteRegStr HKCU "SOFTWARE\Microsoft\Windows\CurrentVersion\Uninstall\$(^Name)" Publisher "${COMPANY}"
    WriteRegStr HKCU "SOFTWARE\Microsoft\Windows\CurrentVersion\Uninstall\$(^Name)" URLInfoAbout "${URL}"
    WriteRegStr HKCU "SOFTWARE\Microsoft\Windows\CurrentVersion\Uninstall\$(^Name)" DisplayIcon $INSTDIR\namecoin-qt.exe
    WriteRegStr HKCU "SOFTWARE\Microsoft\Windows\CurrentVersion\Uninstall\$(^Name)" UninstallString $INSTDIR\uninstall.exe
    WriteRegDWORD HKCU "SOFTWARE\Microsoft\Windows\CurrentVersion\Uninstall\$(^Name)" NoModify 1
    WriteRegDWORD HKCU "SOFTWARE\Microsoft\Windows\CurrentVersion\Uninstall\$(^Name)" NoRepair 1
    WriteRegStr HKCR "@PACKAGE_TARNAME@" "URL Protocol" ""
    WriteRegStr HKCR "@PACKAGE_TARNAME@" "" "URL:Namecoin"
    WriteRegStr HKCR "@PACKAGE_TARNAME@\DefaultIcon" "" $INSTDIR\@BITCOIN_GUI_NAME@@EXEEXT@
    WriteRegStr HKCR "@PACKAGE_TARNAME@\shell\open\command" "" '"$INSTDIR\@BITCOIN_GUI_NAME@@EXEEXT@" "%1"'
SectionEnd

# Macro for selecting uninstaller sections
!macro SELECT_UNSECTION SECTION_NAME UNSECTION_ID
    Push $R0
    ReadRegStr $R0 HKCU "${REGKEY}\Components" "${SECTION_NAME}"
    StrCmp $R0 1 0 next${UNSECTION_ID}
    !insertmacro SelectSection "${UNSECTION_ID}"
    GoTo done${UNSECTION_ID}
next${UNSECTION_ID}:
    !insertmacro UnselectSection "${UNSECTION_ID}"
done${UNSECTION_ID}:
    Pop $R0
!macroend

# Uninstaller sections
Section /o -un.Main UNSEC0000
    Delete /REBOOTOK $INSTDIR\@BITCOIN_GUI_NAME@@EXEEXT@
    Delete /REBOOTOK $INSTDIR\COPYING.txt
    Delete /REBOOTOK $INSTDIR\readme.txt
    RMDir /r /REBOOTOK $INSTDIR\daemon
    RMDir /r /REBOOTOK $INSTDIR\doc
    DeleteRegValue HKCU "${REGKEY}\Components" Main
SectionEnd

Section -un.post UNSEC0001
    DeleteRegKey HKCU "SOFTWARE\Microsoft\Windows\CurrentVersion\Uninstall\$(^Name)"
    Delete /REBOOTOK "$SMPROGRAMS\$StartMenuGroup\Uninstall $(^Name).lnk"
    Delete /REBOOTOK "$SMPROGRAMS\$StartMenuGroup\$(^Name).lnk"
    Delete /REBOOTOK "$SMPROGRAMS\$StartMenuGroup\@PACKAGE_NAME@ (testnet, 64-bit).lnk"
    Delete /REBOOTOK "$SMSTARTUP\Namecoin.lnk"
    Delete /REBOOTOK $INSTDIR\uninstall.exe
    Delete /REBOOTOK $INSTDIR\debug.log
    Delete /REBOOTOK $INSTDIR\db.log
    DeleteRegValue HKCU "${REGKEY}" StartMenuGroup
    DeleteRegValue HKCU "${REGKEY}" Path
    DeleteRegKey /IfEmpty HKCU "${REGKEY}\Components"
    DeleteRegKey /IfEmpty HKCU "${REGKEY}"
    DeleteRegKey HKCR "@PACKAGE_TARNAME@"
    RmDir /REBOOTOK $SMPROGRAMS\$StartMenuGroup
    RmDir /REBOOTOK $INSTDIR
    Push $R0
    StrCpy $R0 $StartMenuGroup 1
    StrCmp $R0 ">" no_smgroup
no_smgroup:
    Pop $R0
SectionEnd

# Installer functions
Function .onInit
    InitPluginsDir
    ${If} ${RunningX64}
      ; disable registry redirection (enable access to 64-bit portion of registry)
      SetRegView 64
    ${Else}
      MessageBox MB_OK|MB_ICONSTOP "Cannot install 64-bit version on a 32-bit system."
      Abort
    ${EndIf}
FunctionEnd

# Uninstaller functions
Function un.onInit
    ReadRegStr $INSTDIR HKCU "${REGKEY}" Path
    !insertmacro MUI_STARTMENU_GETFOLDER Application $StartMenuGroup
    !insertmacro SELECT_UNSECTION Main ${UNSEC0000}
FunctionEnd<|MERGE_RESOLUTION|>--- conflicted
+++ resolved
@@ -52,13 +52,8 @@
 !insertmacro MUI_LANGUAGE English
 
 # Installer attributes
-<<<<<<< HEAD
 InstallDir $PROGRAMFILES64\Namecoin
-CRCCheck on
-=======
-InstallDir $PROGRAMFILES64\Bitcoin
 CRCCheck force
->>>>>>> be1e29ad
 XPStyle on
 BrandingText " "
 ShowInstDetails show

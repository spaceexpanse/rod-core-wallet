<?xml version="1.0" encoding="UTF-8"?>
<!DOCTYPE plist SYSTEM "file://localhost/System/Library/DTDs/PropertyList.dtd">
<plist version="0.9">
<dict>
  <key>LSMinimumSystemVersion</key>
  <string>10.10.0</string>

  <key>LSArchitecturePriority</key>
  <array>
    <string>x86_64</string>
  </array>

  <key>CFBundleIconFile</key>
  <string>bitcoin.icns</string>

  <key>CFBundlePackageType</key>
  <string>APPL</string>

  <key>CFBundleGetInfoString</key>
  <string>@CLIENT_VERSION_MAJOR@.@CLIENT_VERSION_MINOR@.@CLIENT_VERSION_REVISION@.@CLIENT_VERSION_BUILD@, Copyright © 2009-@COPYRIGHT_YEAR@ @COPYRIGHT_HOLDERS_FINAL@</string>

  <key>CFBundleShortVersionString</key>
  <string>@CLIENT_VERSION_MAJOR@.@CLIENT_VERSION_MINOR@.@CLIENT_VERSION_REVISION@</string>

  <key>CFBundleVersion</key>
  <string>@CLIENT_VERSION_MAJOR@.@CLIENT_VERSION_MINOR@.@CLIENT_VERSION_REVISION@</string>

  <key>CFBundleSignature</key>
  <string>????</string>

  <key>CFBundleExecutable</key>
<<<<<<< HEAD
  <string>Xaya-Qt</string>
  
=======
  <string>Namecoin-Qt</string>

>>>>>>> eaa69e89
  <key>CFBundleName</key>
  <string>Xaya-Qt</string>

  <key>LSHasLocalizedDisplayName</key>
  <true/>

  <key>CFBundleIdentifier</key>
  <string>io.xaya.Xaya-Qt</string>

  <key>CFBundleURLTypes</key>
  <array>
    <dict>
      <key>CFBundleTypeRole</key>
      <string>Editor</string>
      <key>CFBundleURLName</key>
      <string>io.xaya.XayaPayment</string>
      <key>CFBundleURLSchemes</key>
      <array>
        <string>xaya</string>
      </array>
    </dict>
  </array>

  <key>UTExportedTypeDeclarations</key>
  <array>
    <dict>
      <key>UTTypeIdentifier</key>
      <string>io.xaya.paymentrequest</string>
      <key>UTTypeDescription</key>
      <string>Xaya payment request</string>
      <key>UTTypeConformsTo</key>
      <array>
        <string>public.data</string>
      </array>
      <key>UTTypeTagSpecification</key>
      <dict>
        <key>public.mime-type</key>
        <string>application/x-xaya-payment-request</string>
        <key>public.filename-extension</key>
        <array>
          <string>xayapaymentrequest</string>
        </array>
      </dict>
    </dict>
  </array>

  <key>CFBundleDocumentTypes</key>
  <array>
    <dict>
      <key>CFBundleTypeRole</key>
      <string>Editor</string>
      <key>LSItemContentTypes</key>
      <array>
        <string>io.xaya.paymentrequest</string>
      </array>
      <key>LSHandlerRank</key>
      <string>Owner</string>
    </dict>
  </array>

  <key>NSPrincipalClass</key>
    <string>NSApplication</string>

  <key>NSHighResolutionCapable</key>
    <string>True</string>

  <key>NSRequiresAquaSystemAppearance</key>
    <string>True</string>

  <key>LSApplicationCategoryType</key>
    <string>public.app-category.finance</string>
</dict>
</plist><|MERGE_RESOLUTION|>--- conflicted
+++ resolved
@@ -29,13 +29,8 @@
   <string>????</string>
 
   <key>CFBundleExecutable</key>
-<<<<<<< HEAD
   <string>Xaya-Qt</string>
-  
-=======
-  <string>Namecoin-Qt</string>
 
->>>>>>> eaa69e89
   <key>CFBundleName</key>
   <string>Xaya-Qt</string>
 

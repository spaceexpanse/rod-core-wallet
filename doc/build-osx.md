# macOS Build Guide

**Updated for MacOS [11.2](https://www.apple.com/macos/big-sur/)**

This guide describes how to build namecoind, command-line utilities, and GUI on macOS

**Note:** The following is for Intel Macs only!

## Dependencies

The following dependencies are **required**:

Library                                                    | Purpose    | Description
-----------------------------------------------------------|------------|----------------------
[automake](https://formulae.brew.sh/formula/automake)      | Build      | Generate makefile
[libtool](https://formulae.brew.sh/formula/libtool)        | Build      | Shared library support
[pkg-config](https://formulae.brew.sh/formula/pkg-config)  | Build      | Configure compiler and linker flags
[boost](https://formulae.brew.sh/formula/boost)            | Utility    | Library for threading, data structures, etc
[libevent](https://formulae.brew.sh/formula/libevent)      | Networking | OS independent asynchronous networking

The following dependencies are **optional**:

Library                                                         | Purpose          | Description
--------------------------------------------------------------- |------------------|----------------------
[berkeley-db@4](https://formulae.brew.sh/formula/berkeley-db@4) | Berkeley DB      | Wallet storage (only needed when wallet enabled)
[qt@5](https://formulae.brew.sh/formula/qt@5)                   | GUI              | GUI toolkit (only needed when GUI enabled)
[qrencode](https://formulae.brew.sh/formula/qrencode)           | QR codes in GUI  | Generating QR codes (only needed when GUI enabled)
[zeromq](https://formulae.brew.sh/formula/zeromq)               | ZMQ notification | Allows generating ZMQ notifications (requires ZMQ version >= 4.0.0)
[sqlite](https://formulae.brew.sh/formula/sqlite)               | SQLite DB        | Wallet storage (only needed when wallet enabled)
[miniupnpc](https://formulae.brew.sh/formula/miniupnpc)         | UPnP Support     | Firewall-jumping support (needed for port mapping support)
[libnatpmp](https://formulae.brew.sh/formula/libnatpmp)         | NAT-PMP Support  | Firewall-jumping support (needed for port mapping support)
[python3](https://formulae.brew.sh/formula/python@3.9)          | Testing          | Python Interpreter (only needed when running the test suite)

The following dependencies are **optional** packages required for deploying:

Library                                             | Purpose          | Description
----------------------------------------------------|------------------|----------------------
[librsvg](https://formulae.brew.sh/formula/librsvg) | Deploy Dependency| Library to render SVG files
[ds_store](https://pypi.org/project/ds-store/)      | Deploy Dependency| Examine and modify .DS_Store files
[mac_alias](https://pypi.org/project/mac-alias/)    | Deploy Dependency| Generate/Read binary alias and bookmark records

See [dependencies.md](dependencies.md) for a complete overview.

## Preparation

The commands in this guide should be executed in a Terminal application.
macOS comes with a built-in Terminal located in:

```
/Applications/Utilities/Terminal.app
```

### 1. Xcode Command Line Tools

The Xcode Command Line Tools are a collection of build tools for macOS.
These tools must be installed in order to build Namecoin Core from source.

To install, run the following command from your terminal:

``` bash
xcode-select --install
```

Upon running the command, you should see a popup appear.
Click on `Install` to continue the installation process.

### 2. Homebrew Package Manager

Homebrew is a package manager for macOS that allows one to install packages from the command line easily.
While several package managers are available for macOS, this guide will focus on Homebrew as it is the most popular.
Since the examples in this guide which walk through the installation of a package will use Homebrew, it is recommended that you install it to follow along.
Otherwise, you can adapt the commands to your package manager of choice.

To install the Homebrew package manager, see: https://brew.sh

Note: If you run into issues while installing Homebrew or pulling packages, refer to [Homebrew's troubleshooting page](https://docs.brew.sh/Troubleshooting).

### 3. Install Required Dependencies

The first step is to download the required dependencies.
These dependencies represent the packages required to get a barebones installation up and running.
To install, run the following from your terminal:

``` bash
brew install automake libtool boost pkg-config libevent
```

### 4. Clone Namecoin repository

`git` should already be installed by default on your system.
Now that all the required dependencies are installed, let's clone the Namecoin Core repository to a directory.
All build scripts and commands will run from this directory.

``` bash
git clone https://github.com/namecoin/namecoin-core.git
```

### 5. Install Optional Dependencies

#### Wallet Dependencies

It is not necessary to build wallet functionality to run `namecoind` or  `namecoin-qt`.
To enable legacy wallets, you must install `berkeley-db@4`.
To enable [descriptor wallets](https://github.com/namecoin/namecoin-core/blob/master/doc/descriptors.md), `sqlite` is required.
Skip `berkeley-db@4` if you intend to *exclusively* use descriptor wallets.

###### Legacy Wallet Support

`berkeley-db@4` is required to enable support for legacy wallets.
Skip if you don't intend to use legacy wallets.

``` bash
brew install berkeley-db@4
```

###### Descriptor Wallet Support

Note: Apple has included a useable `sqlite` package since macOS 10.14.
You may not need to install this package.

`sqlite` is required to enable support for descriptor wallets.
Skip if you don't intend to use descriptor wallets.

``` bash
brew install sqlite
```
---

#### GUI Dependencies

###### Qt

Namecoin Core includes a GUI built with the cross-platform Qt Framework.
To compile the GUI, we need to install `qt@5`.
Skip if you don't intend to use the GUI.

``` bash
brew install qt@5
```

Note: Building with Qt binaries downloaded from the Qt website is not officially supported.
See the notes in [#7714](https://github.com/bitcoin/bitcoin/issues/7714).

###### qrencode

The GUI can encode addresses in a QR Code. To build in QR support for the GUI, install `qrencode`.
Skip if not using the GUI or don't want QR code functionality.

``` bash
brew install qrencode
```
---

#### Port Mapping Dependencies

###### miniupnpc

miniupnpc may be used for UPnP port mapping.
Skip if you do not need this functionality.

``` bash
brew install miniupnpc
```

###### libnatpmp

libnatpmp may be used for NAT-PMP port mapping.
Skip if you do not need this functionality.

``` bash
brew install libnatpmp
```

Note: UPnP and NAT-PMP support will be compiled in and disabled by default.
Check out the [further configuration](#further-configuration) section for more information.

---

#### ZMQ Dependencies

Support for ZMQ notifications requires the following dependency.
Skip if you do not need ZMQ functionality.

``` bash
brew install zeromq
```

ZMQ is automatically compiled in and enabled if the dependency is detected.
Check out the [further configuration](#further-configuration) section for more information.

For more information on ZMQ, see: [zmq.md](zmq.md)

---

#### Test Suite Dependencies

There is an included test suite that is useful for testing code changes when developing.
To run the test suite (recommended), you will need to have Python 3 installed:

``` bash
brew install python
```

---

#### Deploy Dependencies

You can deploy a `.dmg` containing the Namecoin Core application using `make deploy`.
This command depends on a couple of python packages, so it is required that you have `python` installed.

Ensuring that `python` is installed, you can install the deploy dependencies by running the following commands in your terminal:

``` bash
brew install librsvg
```

``` bash
pip3 install ds_store mac_alias
```

## Build Xaya

1. Clone the Xaya source code:
    ```shell
    git clone https://github.com/xaya/xaya.git
    cd xaya
    ```

2.  Build xaya:

    Configure and build the headless xaya binaries as well as the GUI (if Qt is found).

## Running
<<<<<<< HEAD
Xaya is now available at `./src/xayad`
=======

``` bash
./autogen.sh
./configure --with-gui=no
```

##### Wallet (only SQlite) and GUI Support:

This explicitly enables the GUI and disables legacy wallet support.
If `qt` is not installed, this will throw an error.
If `sqlite` is installed then descriptor wallet functionality will be built.
If `sqlite` is not installed, then wallet functionality will be disabled.

``` bash
./autogen.sh
./configure --without-bdb --with-gui=yes
```

##### No Wallet or GUI

``` bash
./autogen.sh
./configure --without-wallet --with-gui=no
```

##### Further Configuration

You may want to dig deeper into the configuration options to achieve your desired behavior.
Examine the output of the following command for a full list of configuration options:

``` bash
./configure -help
```

### 2. Compile

After configuration, you are ready to compile.
Run the following in your terminal to compile Namecoin Core:

``` bash
make        # use "-j N" here for N parallel jobs
make check  # Run tests if Python 3 is available
```

### 3. Deploy (optional)

You can also create a  `.dmg` containing the `.app` bundle by running the following command:

``` bash
make deploy
```

## Running Namecoin Core

Namecoin Core should now be available at `./src/namecoind`.
If you compiled support for the GUI, it should be available at `./src/qt/namecoin-qt`.

The first time you run `namecoind` or `namecoin-qt`, it will start downloading the blockchain.
This process could take many hours, or even days on slower than average systems.

By default, blockchain and wallet data files will be stored in:

``` bash
/Users/${USER}/Library/Application Support/Namecoin/
```
>>>>>>> a6d56bcf

Before running, you may create an empty configuration file:

```shell
mkdir -p "/Users/${USER}/Library/Application Support/Namecoin"

touch "/Users/${USER}/Library/Application Support/Xaya/xaya.conf"

chmod 600 "/Users/${USER}/Library/Application Support/Xaya/xaya.conf"
```

The first time you run xayad, it will start downloading the blockchain. This process could
take several hours.

You can monitor the download process by looking at the debug.log file:

```shell
tail -f $HOME/Library/Application\ Support/Namecoin/debug.log
```

## Other commands:

```shell
./src/xayad -daemon      # Starts the Xaya daemon.
./src/xaya-cli --help    # Outputs a list of command-line options.
./src/xaya-cli help      # Outputs a list of RPC commands when the daemon is running.
./src/qt/xaya-qt -server # Starts the xaya-qt server mode, allows xaya-cli control
```<|MERGE_RESOLUTION|>--- conflicted
+++ resolved
@@ -2,7 +2,7 @@
 
 **Updated for MacOS [11.2](https://www.apple.com/macos/big-sur/)**
 
-This guide describes how to build namecoind, command-line utilities, and GUI on macOS
+This guide describes how to build xayad, command-line utilities, and GUI on macOS
 
 **Note:** The following is for Intel Macs only!
 
@@ -53,7 +53,7 @@
 ### 1. Xcode Command Line Tools
 
 The Xcode Command Line Tools are a collection of build tools for macOS.
-These tools must be installed in order to build Namecoin Core from source.
+These tools must be installed in order to build Xaya Core from source.
 
 To install, run the following command from your terminal:
 
@@ -85,23 +85,23 @@
 brew install automake libtool boost pkg-config libevent
 ```
 
-### 4. Clone Namecoin repository
+### 4. Clone Xaya repository
 
 `git` should already be installed by default on your system.
-Now that all the required dependencies are installed, let's clone the Namecoin Core repository to a directory.
+Now that all the required dependencies are installed, let's clone the Xaya Core repository to a directory.
 All build scripts and commands will run from this directory.
 
 ``` bash
-git clone https://github.com/namecoin/namecoin-core.git
+git clone https://github.com/xaya/xaya.git
 ```
 
 ### 5. Install Optional Dependencies
 
 #### Wallet Dependencies
 
-It is not necessary to build wallet functionality to run `namecoind` or  `namecoin-qt`.
+It is not necessary to build wallet functionality to run `xayad` or  `xaya-qt`.
 To enable legacy wallets, you must install `berkeley-db@4`.
-To enable [descriptor wallets](https://github.com/namecoin/namecoin-core/blob/master/doc/descriptors.md), `sqlite` is required.
+To enable [descriptor wallets](https://github.com/xaya/xaya/blob/master/doc/descriptors.md), `sqlite` is required.
 Skip `berkeley-db@4` if you intend to *exclusively* use descriptor wallets.
 
 ###### Legacy Wallet Support
@@ -130,7 +130,7 @@
 
 ###### Qt
 
-Namecoin Core includes a GUI built with the cross-platform Qt Framework.
+Xaya Core includes a GUI built with the cross-platform Qt Framework.
 To compile the GUI, we need to install `qt@5`.
 Skip if you don't intend to use the GUI.
 
@@ -205,7 +205,7 @@
 
 #### Deploy Dependencies
 
-You can deploy a `.dmg` containing the Namecoin Core application using `make deploy`.
+You can deploy a `.dmg` containing the Xaya Core application using `make deploy`.
 This command depends on a couple of python packages, so it is required that you have `python` installed.
 
 Ensuring that `python` is installed, you can install the deploy dependencies by running the following commands in your terminal:
@@ -231,9 +231,6 @@
     Configure and build the headless xaya binaries as well as the GUI (if Qt is found).
 
 ## Running
-<<<<<<< HEAD
-Xaya is now available at `./src/xayad`
-=======
 
 ``` bash
 ./autogen.sh
@@ -271,7 +268,7 @@
 ### 2. Compile
 
 After configuration, you are ready to compile.
-Run the following in your terminal to compile Namecoin Core:
+Run the following in your terminal to compile Xaya Core:
 
 ``` bash
 make        # use "-j N" here for N parallel jobs
@@ -286,25 +283,24 @@
 make deploy
 ```
 
-## Running Namecoin Core
-
-Namecoin Core should now be available at `./src/namecoind`.
-If you compiled support for the GUI, it should be available at `./src/qt/namecoin-qt`.
-
-The first time you run `namecoind` or `namecoin-qt`, it will start downloading the blockchain.
+## Running Xaya Core
+
+Xaya Core should now be available at `./src/xayad`.
+If you compiled support for the GUI, it should be available at `./src/qt/xaya-qt`.
+
+The first time you run `xayad` or `xaya-qt`, it will start downloading the blockchain.
 This process could take many hours, or even days on slower than average systems.
 
 By default, blockchain and wallet data files will be stored in:
 
 ``` bash
-/Users/${USER}/Library/Application Support/Namecoin/
-```
->>>>>>> a6d56bcf
+/Users/${USER}/Library/Application Support/Xaya/
+```
 
 Before running, you may create an empty configuration file:
 
 ```shell
-mkdir -p "/Users/${USER}/Library/Application Support/Namecoin"
+mkdir -p "/Users/${USER}/Library/Application Support/Xaya"
 
 touch "/Users/${USER}/Library/Application Support/Xaya/xaya.conf"
 
@@ -317,7 +313,7 @@
 You can monitor the download process by looking at the debug.log file:
 
 ```shell
-tail -f $HOME/Library/Application\ Support/Namecoin/debug.log
+tail -f $HOME/Library/Application\ Support/Xaya/debug.log
 ```
 
 ## Other commands:

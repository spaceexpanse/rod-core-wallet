<<<<<<< HEAD
macOS Build Instructions and Notes
==================================
=======
# macOS Build Instructions and Notes

>>>>>>> f5269628
The commands in this guide should be executed in a Terminal application.
The built-in one is located in
```
/Applications/Utilities/Terminal.app
```

## Preparation
Install the macOS command line tools:

```shell
xcode-select --install
```

When the popup appears, click `Install`.

Then install [Homebrew](https://brew.sh).

<<<<<<< HEAD
Dependencies
------------

    brew install automake berkeley-db4 libtool boost miniupnpc openssl pkg-config protobuf python qt libevent qrencode
=======
## Dependencies
```shell
brew install automake berkeley-db4 libtool boost miniupnpc openssl pkg-config protobuf python qt libevent qrencode
```
>>>>>>> f5269628

See [dependencies.md](dependencies.md) for a complete overview.

If you want to build the disk image with `make deploy` (.dmg / optional), you need RSVG:
```shell
brew install librsvg
```

## Berkeley DB
It is recommended to use Berkeley DB 4.8. If you have to build it yourself,
you can use [this](/contrib/install_db4.sh) script to install it
like so:

```shell
./contrib/install_db4.sh .
```

from the root of the repository.

**Note**: You only need Berkeley DB if the wallet is enabled (see [*Disable-wallet mode*](/doc/build-osx.md#disable-wallet-mode)).

<<<<<<< HEAD
Build Xaya
----------

1. Clone the Xaya source code:

        git clone https://github.com/xaya/xaya.git
        cd xaya
=======
## Build Namecoin Core

1. Clone the Namecoin Core source code:
    ```shell
    git clone https://github.com/namecoin/namecoin-core
    cd namecoin-core
    ```
>>>>>>> f5269628

2.  Build xaya:

    Configure and build the headless xaya binaries as well as the GUI (if Qt is found).

    You can disable the GUI build by passing `--without-gui` to configure.
    ```shell
    ./autogen.sh
    ./configure
    make
    ```

3.  It is recommended to build and run the unit tests:
    ```shell
    make check
    ```

4.  You can also create a  `.dmg` that contains the `.app` bundle (optional):
    ```shell
    make deploy
    ```

## `disable-wallet` mode
When the intention is to run only a P2P node without a wallet, Bitcoin Core may be
compiled in `disable-wallet` mode with:
```shell
./configure --disable-wallet
```

In this case there is no dependency on Berkeley DB 4.8.

Mining is also possible in disable-wallet mode using the `getblocktemplate` RPC call.

<<<<<<< HEAD
Running
-------

Xaya is now available at `./src/xayad`
=======
## Running
Namecoin Core is now available at `./src/namecoind`
>>>>>>> f5269628

Before running, you may create an empty configuration file:
```shell
mkdir -p "/Users/${USER}/Library/Application Support/Bitcoin"

<<<<<<< HEAD
    mkdir -p "/Users/${USER}/Library/Application Support/Xaya"

    touch "/Users/${USER}/Library/Application Support/Xaya/xaya.conf"

    chmod 600 "/Users/${USER}/Library/Application Support/Xaya/xaya.conf"

The first time you run xayad, it will start downloading the blockchain. This process could take several hours.
=======
touch "/Users/${USER}/Library/Application Support/Namecoin/namecoin.conf"

chmod 600 "/Users/${USER}/Library/Application Support/Namecoin/namecoin.conf"
```

The first time you run namecoind, it will start downloading the blockchain. This process could
take several hours.
>>>>>>> f5269628

You can monitor the download process by looking at the debug.log file:
```shell
tail -f $HOME/Library/Application\ Support/Bitcoin/debug.log
```

<<<<<<< HEAD
    tail -f $HOME/Library/Application\ Support/Xaya/debug.log

Other commands:
---------------

    ./src/xayad -daemon # Starts the xaya daemon.
    ./src/xaya-cli --help # Outputs a list of command-line options.
    ./src/xaya-cli help # Outputs a list of RPC commands when the daemon is running.

Notes
-----

* Tested on OS X 10.10 Yosemite through macOS 10.13 High Sierra on 64-bit Intel processors only.

* Building with downloaded Qt binaries is not officially supported. See the notes in [#7714](https://github.com/bitcoin/bitcoin/issues/7714)
=======
## Other commands:
```shell
./src/namecoind -daemon      # Starts the namecoin daemon.
./src/namecoin-cli --help    # Outputs a list of command-line options.
./src/namecoin-cli help      # Outputs a list of RPC commands when the daemon is running.
```
>>>>>>> f5269628

## Notes
* Tested on OS X 10.10 Yosemite through macOS 10.14 Mojave on 64-bit Intel
processors only.
* Building with downloaded Qt binaries is not officially supported. See the notes in [#7714](https://github.com/bitcoin/bitcoin/issues/7714).

## Deterministic macOS DMG Notes
Working macOS DMGs are created in Linux by combining a recent `clang`, the Apple
`binutils` (`ld`, `ar`, etc) and DMG authoring tools.

Apple uses `clang` extensively for development and has upstreamed the necessary
functionality so that a vanilla clang can take advantage. It supports the use of `-F`,
`-target`, `-mmacosx-version-min`, and `--sysroot`, which are all necessary when
building for macOS.

Apple's version of `binutils` (called `cctools`) contains lots of functionality missing in the
FSF's `binutils`. In addition to extra linker options for frameworks and sysroots, several
other tools are needed as well such as `install_name_tool`, `lipo`, and `nmedit`. These
do not build under Linux, so they have been patched to do so. The work here was used as
a starting point: [mingwandroid/toolchain4](https://github.com/mingwandroid/toolchain4).

In order to build a working toolchain, the following source packages are needed from
Apple: `cctools`, `dyld`, and `ld64`.

These tools inject timestamps by default, which produce non-deterministic binaries. The
`ZERO_AR_DATE` environment variable is used to disable that.

This version of `cctools` has been patched to use the current version of `clang`'s headers
and its `libLTO.so` rather than those from `llvmgcc`, as it was originally done in `toolchain4`.

To complicate things further, all builds must target an Apple SDK. These SDKs are free to
download, but not redistributable. To obtain it, register for an Apple Developer Account,
then download the [Xcode 7.3.1 dmg](https://developer.apple.com/devcenter/download.action?path=/Developer_Tools/Xcode_7.3.1/Xcode_7.3.1.dmg).

This file is several gigabytes in size, but only a single directory inside is needed:
```
Xcode.app/Contents/Developer/Platforms/MacOSX.platform/Developer/SDKs/MacOSX10.11.sdk
```

Unfortunately, the usual Linux tools (7zip, hpmount, loopback mount) are incapable of
opening this file. To create a tarball suitable for Gitian input, there are two options:

Using macOS, you can mount the DMG, and then create it with:
```shell
hdiutil attach Xcode_7.3.1.dmg
tar -C /Volumes/Xcode/Xcode.app/Contents/Developer/Platforms/MacOSX.platform/Developer/SDKs/ -czf MacOSX10.11.sdk.tar.gz MacOSX10.11.sdk
```

Alternatively, you can use 7zip and SleuthKit to extract the files one by one. The script
[`extract-osx-sdk.sh`](./../contrib/macdeploy/extract-osx-sdk.sh) automates this. First
ensure the DMG file is in the current directory, and then run the script. You may wish to
delete the `intermediate 5.hfs` file and `MacOSX10.11.sdk` (the directory) when you've
confirmed the extraction succeeded.

```shell
apt-get install p7zip-full sleuthkit
contrib/macdeploy/extract-osx-sdk.sh
rm -rf 5.hfs MacOSX10.11.sdk
```

The Gitian descriptors build 2 sets of files: Linux tools, then Apple binaries which are
created using these tools. The build process has been designed to avoid including the
SDK's files in Gitian's outputs. All interim tarballs are fully deterministic and may be freely
redistributed.

`genisoimage` is used to create the initial DMG. It is not deterministic as-is, so it has been
patched. A system `genisoimage` will work fine, but it will not be deterministic because
the file-order will change between invocations. The patch can be seen here:  [theuni/osx-cross-depends](https://raw.githubusercontent.com/theuni/osx-cross-depends/master/patches/cdrtools/genisoimage.diff).
No effort was made to fix this cleanly, so it likely leaks memory badly. But it's only used for
a single invocation, so that's no real concern.

`genisoimage` cannot compress DMGs, so afterwards, the DMG tool from the
`libdmg-hfsplus` project is used to compress it. There are several bugs in this tool and its
maintainer has seemingly abandoned the project. It has been forked and is available
(with fixes) here: [theuni/libdmg-hfsplus](https://github.com/theuni/libdmg-hfsplus).

The DMG tool has the ability to create DMGs from scratch as well, but this functionality is
broken. Only the compression feature is currently used. Ideally, the creation could be fixed
and `genisoimage` would no longer be necessary.

Background images and other features can be added to DMG files by inserting a
`.DS_Store` before creation. This is generated by the script
`contrib/macdeploy/custom_dsstore.py`.

As of OS X 10.9 Mavericks, using an Apple-blessed key to sign binaries is a requirement in
order to satisfy the new Gatekeeper requirements. Because this private key cannot be
shared, we'll have to be a bit creative in order for the build process to remain somewhat
deterministic. Here's how it works:

- Builders use Gitian to create an unsigned release. This outputs an unsigned DMG which
  users may choose to bless and run. It also outputs an unsigned app structure in the form
  of a tarball, which also contains all of the tools that have been previously (deterministically)
  built in order to create a final DMG.
- The Apple keyholder uses this unsigned app to create a detached signature, using the
  script that is also included there. Detached signatures are available from this [repository](https://github.com/bitcoin-core/bitcoin-detached-sigs).
- Builders feed the unsigned app + detached signature back into Gitian. It uses the
  pre-built tools to recombine the pieces into a deterministic DMG.
<|MERGE_RESOLUTION|>--- conflicted
+++ resolved
@@ -1,10 +1,5 @@
-<<<<<<< HEAD
-macOS Build Instructions and Notes
-==================================
-=======
 # macOS Build Instructions and Notes
 
->>>>>>> f5269628
 The commands in this guide should be executed in a Terminal application.
 The built-in one is located in
 ```
@@ -22,17 +17,10 @@
 
 Then install [Homebrew](https://brew.sh).
 
-<<<<<<< HEAD
-Dependencies
-------------
-
-    brew install automake berkeley-db4 libtool boost miniupnpc openssl pkg-config protobuf python qt libevent qrencode
-=======
 ## Dependencies
 ```shell
 brew install automake berkeley-db4 libtool boost miniupnpc openssl pkg-config protobuf python qt libevent qrencode
 ```
->>>>>>> f5269628
 
 See [dependencies.md](dependencies.md) for a complete overview.
 
@@ -54,23 +42,13 @@
 
 **Note**: You only need Berkeley DB if the wallet is enabled (see [*Disable-wallet mode*](/doc/build-osx.md#disable-wallet-mode)).
 
-<<<<<<< HEAD
-Build Xaya
-----------
+## Build Xaya
 
 1. Clone the Xaya source code:
-
-        git clone https://github.com/xaya/xaya.git
-        cd xaya
-=======
-## Build Namecoin Core
-
-1. Clone the Namecoin Core source code:
-    ```shell
-    git clone https://github.com/namecoin/namecoin-core
-    cd namecoin-core
-    ```
->>>>>>> f5269628
+    ```shell
+    git clone https://github.com/xaya/xaya.git
+    cd xaya
+    ```
 
 2.  Build xaya:
 
@@ -104,67 +82,32 @@
 
 Mining is also possible in disable-wallet mode using the `getblocktemplate` RPC call.
 
-<<<<<<< HEAD
-Running
--------
-
+## Running
 Xaya is now available at `./src/xayad`
-=======
-## Running
-Namecoin Core is now available at `./src/namecoind`
->>>>>>> f5269628
 
 Before running, you may create an empty configuration file:
 ```shell
 mkdir -p "/Users/${USER}/Library/Application Support/Bitcoin"
 
-<<<<<<< HEAD
-    mkdir -p "/Users/${USER}/Library/Application Support/Xaya"
-
-    touch "/Users/${USER}/Library/Application Support/Xaya/xaya.conf"
-
-    chmod 600 "/Users/${USER}/Library/Application Support/Xaya/xaya.conf"
-
-The first time you run xayad, it will start downloading the blockchain. This process could take several hours.
-=======
-touch "/Users/${USER}/Library/Application Support/Namecoin/namecoin.conf"
-
-chmod 600 "/Users/${USER}/Library/Application Support/Namecoin/namecoin.conf"
-```
-
-The first time you run namecoind, it will start downloading the blockchain. This process could
+touch "/Users/${USER}/Library/Application Support/Xaya/xaya.conf"
+
+chmod 600 "/Users/${USER}/Library/Application Support/Xaya/xaya.conf"
+```
+
+The first time you run xayad, it will start downloading the blockchain. This process could
 take several hours.
->>>>>>> f5269628
 
 You can monitor the download process by looking at the debug.log file:
 ```shell
 tail -f $HOME/Library/Application\ Support/Bitcoin/debug.log
 ```
 
-<<<<<<< HEAD
-    tail -f $HOME/Library/Application\ Support/Xaya/debug.log
-
-Other commands:
----------------
-
-    ./src/xayad -daemon # Starts the xaya daemon.
-    ./src/xaya-cli --help # Outputs a list of command-line options.
-    ./src/xaya-cli help # Outputs a list of RPC commands when the daemon is running.
-
-Notes
------
-
-* Tested on OS X 10.10 Yosemite through macOS 10.13 High Sierra on 64-bit Intel processors only.
-
-* Building with downloaded Qt binaries is not officially supported. See the notes in [#7714](https://github.com/bitcoin/bitcoin/issues/7714)
-=======
 ## Other commands:
 ```shell
-./src/namecoind -daemon      # Starts the namecoin daemon.
-./src/namecoin-cli --help    # Outputs a list of command-line options.
-./src/namecoin-cli help      # Outputs a list of RPC commands when the daemon is running.
-```
->>>>>>> f5269628
+./src/xayad -daemon      # Starts the Xaya daemon.
+./src/xaya-cli --help    # Outputs a list of command-line options.
+./src/xaya-cli help      # Outputs a list of RPC commands when the daemon is running.
+```
 
 ## Notes
 * Tested on OS X 10.10 Yosemite through macOS 10.14 Mojave on 64-bit Intel

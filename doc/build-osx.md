--- conflicted
+++ resolved
@@ -156,17 +156,6 @@
 
 2.  Build Namecoin Core:
 
-<<<<<<< HEAD
-    Configure and build the headless Namecoin Core binaries as well as the GUI (if Qt is found).
-
-If `berkeley-db@4` or `sqlite` are not installed, this will throw an error.
-
-``` bash
-cmake -B build -DWITH_BDB=ON
-```
-
-=======
->>>>>>> 1b4133d3
 ##### Wallet (only SQlite) and GUI Support:
 
 This enables the GUI.

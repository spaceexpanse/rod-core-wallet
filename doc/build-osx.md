# macOS Build Guide

**Updated for MacOS [15](https://www.apple.com/macos/macos-sequoia/)**

<<<<<<< HEAD
This guide describes how to build xayad, command-line utilities, and GUI on macOS
=======
This guide describes how to build namecoind, command-line utilities, and GUI on macOS.
>>>>>>> 510a830a

## Preparation

The commands in this guide should be executed in a Terminal application.
macOS comes with a built-in Terminal located in:

```bash
/Applications/Utilities/Terminal.app
```

### 1. Xcode Command Line Tools

The Xcode Command Line Tools are a collection of build tools for macOS.
These tools must be installed in order to build Xaya Core from source.

To install, run the following command from your terminal:

``` bash
xcode-select --install
```

Upon running the command, you should see a popup appear.
Click on `Install` to continue the installation process.

### 2. Homebrew Package Manager

Homebrew is a package manager for macOS that allows one to install packages from the command line easily.
While several package managers are available for macOS, this guide will focus on Homebrew as it is the most popular.
Since the examples in this guide which walk through the installation of a package will use Homebrew, it is recommended that you install it to follow along.
Otherwise, you can adapt the commands to your package manager of choice.

To install the Homebrew package manager, see: https://brew.sh

Note: If you run into issues while installing Homebrew or pulling packages, refer to [Homebrew's troubleshooting page](https://docs.brew.sh/Troubleshooting).

### 3. Install Required Dependencies

The first step is to download the required dependencies.
These dependencies represent the packages required to get a barebones installation up and running.

See [dependencies.md](dependencies.md) for a complete overview.

To install, run the following from your terminal:

``` bash
brew install cmake boost pkg-config libevent
```

<<<<<<< HEAD
For macOS 11 (Big Sur) and 12 (Monterey) you need to install a more recent version of llvm.

``` bash
brew install llvm
```

And append the following to the configure commands below:

``` bash
-DCMAKE_C_COMPILER="$(brew --prefix llvm)/bin/clang" -DCMAKE_CXX_COMPILER="$(brew --prefix llvm)/bin/clang++"
```

Try `llvm@17` if compilation fails with the default version of llvm.

### 4. Clone Xaya repository
=======
### 4. Clone Namecoin repository
>>>>>>> 510a830a

`git` should already be installed by default on your system.
Now that all the required dependencies are installed, let's clone the Xaya Core repository to a directory.
All build scripts and commands will run from this directory.

``` bash
git clone https://github.com/xaya/xaya.git
```

### 5. Install Optional Dependencies

#### Wallet Dependencies

It is not necessary to build wallet functionality to run `xayad` or  `xaya-qt`.

###### Descriptor Wallet Support

`sqlite` is required to support for descriptor wallets.

macOS ships with a useable `sqlite` package, meaning you don't need to
install anything.

###### Legacy Wallet Support

`berkeley-db@4` is only required to support for legacy wallets.
Skip if you don't intend to use legacy wallets.

``` bash
brew install berkeley-db@4
```
---

#### GUI Dependencies

###### Qt

Xaya Core includes a GUI built with the cross-platform Qt Framework. To compile the GUI, we need to install
Qt, libqrencode and pass `-DBUILD_GUI=ON`. Skip if you don't intend to use the GUI.

``` bash
brew install qt@5
```

Note: Building with Qt binaries downloaded from the Qt website is not officially supported.
See the notes in [#7714](https://github.com/bitcoin/bitcoin/issues/7714).

###### libqrencode

The GUI will be able to encode addresses in QR codes unless this feature is explicitly disabled. To install libqrencode, run:

``` bash
brew install qrencode
```

Otherwise, if you don't need QR encoding support, you can pass `-DWITH_QRENCODE=OFF` to disable this feature.

---

#### Port Mapping Dependencies

###### miniupnpc

miniupnpc may be used for UPnP port mapping.
Skip if you do not need this functionality.

``` bash
brew install miniupnpc
```

---

#### ZMQ Dependencies

Support for ZMQ notifications requires the following dependency.
Skip if you do not need ZMQ functionality.

``` bash
brew install zeromq
```

Check out the [further configuration](#further-configuration) section for more information.

For more information on ZMQ, see: [zmq.md](zmq.md)

---

#### Test Suite Dependencies

There is an included test suite that is useful for testing code changes when developing.
To run the test suite (recommended), you will need to have Python 3 installed:

``` bash
brew install python
```

---

#### Deploy Dependencies

You can deploy a `.zip` containing the Xaya Core application using `make deploy`.
It is required that you have `python` installed.

## Build Xaya

1. Clone the Xaya source code:
    ```shell
    git clone https://github.com/xaya/xaya.git
    cd xaya
    ```

2.  Build xaya:

    Configure and build the headless xaya binaries as well as the GUI (if Qt is found).

If `berkeley-db@4` or `sqlite` are not installed, this will throw an error.

``` bash
cmake -B build -DWITH_BDB=ON
```

##### Wallet (only SQlite) and GUI Support:

This enables the GUI.
If `sqlite` or `qt` are not installed, this will throw an error.

``` bash
cmake -B build -DBUILD_GUI=ON
```

##### No Wallet or GUI

``` bash
cmake -B build -DENABLE_WALLET=OFF
```

##### Further Configuration

You may want to dig deeper into the configuration options to achieve your desired behavior.
Examine the output of the following command for a full list of configuration options:

``` bash
cmake -B build -LH
```

### 2. Compile

After configuration, you are ready to compile.
Run the following in your terminal to compile Xaya Core:

``` bash
cmake --build build     # Use "-j N" here for N parallel jobs.
ctest --test-dir build  # Use "-j N" for N parallel tests. Some tests are disabled if Python 3 is not available.
```

### 3. Deploy (optional)

You can also create a  `.zip` containing the `.app` bundle by running the following command:

``` bash
cmake --build build --target deploy
```

## Running Xaya Core

Xaya Core should now be available at `./build/src/xayad`.
If you compiled support for the GUI, it should be available at `./build/src/qt/xaya-qt`.

The first time you run `xayad` or `xaya-qt`, it will start downloading the blockchain.
This process could take many hours, or even days on slower than average systems.

By default, blockchain and wallet data files will be stored in:

``` bash
/Users/${USER}/Library/Application Support/Xaya/
```

Before running, you may create an empty configuration file:

```shell
mkdir -p "/Users/${USER}/Library/Application Support/Xaya"

touch "/Users/${USER}/Library/Application Support/Xaya/xaya.conf"

chmod 600 "/Users/${USER}/Library/Application Support/Xaya/xaya.conf"
```

The first time you run xayad, it will start downloading the blockchain. This process could
take several hours.

You can monitor the download process by looking at the debug.log file:

```shell
tail -f $HOME/Library/Application\ Support/Xaya/debug.log
```

## Other commands:

```shell
./build/src/xayad -daemon      # Starts the Xaya daemon.
./build/src/xaya-cli --help    # Outputs a list of command-line options.
./build/src/xaya-cli help      # Outputs a list of RPC commands when the daemon is running.
./build/src/qt/xaya-qt -server # Starts the xaya-qt server mode, allows xaya-cli control
```<|MERGE_RESOLUTION|>--- conflicted
+++ resolved
@@ -2,11 +2,7 @@
 
 **Updated for MacOS [15](https://www.apple.com/macos/macos-sequoia/)**
 
-<<<<<<< HEAD
-This guide describes how to build xayad, command-line utilities, and GUI on macOS
-=======
-This guide describes how to build namecoind, command-line utilities, and GUI on macOS.
->>>>>>> 510a830a
+This guide describes how to build xayad, command-line utilities, and GUI on macOS.
 
 ## Preparation
 
@@ -55,25 +51,7 @@
 brew install cmake boost pkg-config libevent
 ```
 
-<<<<<<< HEAD
-For macOS 11 (Big Sur) and 12 (Monterey) you need to install a more recent version of llvm.
-
-``` bash
-brew install llvm
-```
-
-And append the following to the configure commands below:
-
-``` bash
--DCMAKE_C_COMPILER="$(brew --prefix llvm)/bin/clang" -DCMAKE_CXX_COMPILER="$(brew --prefix llvm)/bin/clang++"
-```
-
-Try `llvm@17` if compilation fails with the default version of llvm.
-
 ### 4. Clone Xaya repository
-=======
-### 4. Clone Namecoin repository
->>>>>>> 510a830a
 
 `git` should already be installed by default on your system.
 Now that all the required dependencies are installed, let's clone the Xaya Core repository to a directory.

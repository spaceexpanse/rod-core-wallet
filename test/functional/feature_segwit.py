#!/usr/bin/env python3
# Copyright (c) 2016-2019 The Bitcoin Core developers
# Distributed under the MIT software license, see the accompanying
# file COPYING or http://www.opensource.org/licenses/mit-license.php.
"""Test the SegWit changeover logic."""

from decimal import Decimal
from io import BytesIO

from test_framework.address import (
    key_to_p2pkh,
    program_to_witness,
    script_to_p2sh,
    script_to_p2sh_p2wsh,
    script_to_p2wsh,
)
from test_framework.blocktools import witness_script, send_to_witness
from test_framework.messages import COIN, COutPoint, CTransaction, CTxIn, CTxOut, FromHex, sha256, ToHex
from test_framework.script import CScript, OP_HASH160, OP_CHECKSIG, OP_0, hash160, OP_EQUAL, OP_DUP, OP_EQUALVERIFY, OP_1, OP_2, OP_CHECKMULTISIG, OP_TRUE, OP_DROP
from test_framework.test_framework import BitcoinTestFramework
from test_framework.util import (
    assert_equal,
    assert_raises_rpc_error,
    connect_nodes,
    hex_str_to_bytes,
    try_rpc,
)

NODE_0 = 0
NODE_2 = 2
WIT_V0 = 0
WIT_V1 = 1

def getutxo(txid):
    utxo = {}
    utxo["vout"] = 0
    utxo["txid"] = txid
    return utxo

def find_spendable_utxo(node, min_value):
    for utxo in node.listunspent(query_options={'minimumAmount': min_value}):
        if utxo['spendable']:
            return utxo

    raise AssertionError("Unspent output equal or higher than %s not found" % min_value)

txs_mined = {} # txindex from txid to blockhash

class SegWitTest(BitcoinTestFramework):
    def set_test_params(self):
        self.setup_clean_chain = True
        self.num_nodes = 3
        # This test tests SegWit both pre and post-activation, so use the normal BIP9 activation.
        self.extra_args = [
            [
                "-acceptnonstdtxn=1",
                "-rpcserialversion=0",
                "-segwitheight=432",
                "-addresstype=legacy",
            ],
            [
                "-acceptnonstdtxn=1",
                "-blockversion=4",
                "-rpcserialversion=1",
                "-segwitheight=432",
                "-addresstype=legacy",
            ],
            [
                "-acceptnonstdtxn=1",
                "-segwitheight=432",
                "-addresstype=legacy",
            ],
        ]
        self.rpc_timeout = 120

    def skip_test_if_missing_module(self):
        self.skip_if_no_wallet()

    def setup_network(self):
        super().setup_network()
        connect_nodes(self.nodes[0], 2)
        self.sync_all()

    def success_mine(self, node, txid, sign, redeem_script=""):
        send_to_witness(1, node, getutxo(txid), self.pubkey[0], False, Decimal("49.998"), sign, redeem_script)
        block = node.generate(1)
        assert_equal(len(node.getblock(block[0])["tx"]), 2)
        self.sync_blocks()

    def skip_mine(self, node, txid, sign, redeem_script=""):
        send_to_witness(1, node, getutxo(txid), self.pubkey[0], False, Decimal("49.998"), sign, redeem_script)
        block = node.generate(1)
        assert_equal(len(node.getblock(block[0])["tx"]), 1)
        self.sync_blocks()

    def fail_accept(self, node, error_msg, txid, sign, redeem_script=""):
        assert_raises_rpc_error(-26, error_msg, send_to_witness, use_p2wsh=1, node=node, utxo=getutxo(txid), pubkey=self.pubkey[0], encode_p2sh=False, amount=Decimal("49.998"), sign=sign, insert_redeem_script=redeem_script)

    def run_test(self):
        self.nodes[0].generate(161)  # block 161

        self.log.info("Verify sigops are counted in GBT with pre-BIP141 rules before the fork")
        txid = self.nodes[0].sendtoaddress(self.nodes[0].getnewaddress(), 1)
        tmpl = self.nodes[0].getblocktemplate({'rules': ['segwit']})
        assert tmpl['sizelimit'] == 100000
        assert 'weightlimit' not in tmpl
        assert tmpl['sigoplimit'] == 2000
        assert tmpl['transactions'][0]['hash'] == txid
        assert tmpl['transactions'][0]['sigops'] == 2
<<<<<<< HEAD
        tmpl = self.nodes[0].getblocktemplate({'rules': ['segwit']})
        assert tmpl['sizelimit'] == 100000
        assert 'weightlimit' not in tmpl
        assert tmpl['sigoplimit'] == 2000
        assert tmpl['transactions'][0]['hash'] == txid
        assert tmpl['transactions'][0]['sigops'] == 2
=======
        assert '!segwit' not in tmpl['rules']
>>>>>>> 2b87b54e
        self.nodes[0].generate(1)  # block 162

        balance_presetup = self.nodes[0].getbalance()
        self.pubkey = []
        p2sh_ids = []  # p2sh_ids[NODE][VER] is an array of txids that spend to a witness version VER pkscript to an address for NODE embedded in p2sh
        wit_ids = []  # wit_ids[NODE][VER] is an array of txids that spend to a witness version VER pkscript to an address for NODE via bare witness
        for i in range(3):
            newaddress = self.nodes[i].getnewaddress()
            self.pubkey.append(self.nodes[i].getaddressinfo(newaddress)["pubkey"])
            multiscript = CScript([OP_1, hex_str_to_bytes(self.pubkey[-1]), OP_1, OP_CHECKMULTISIG])
            p2sh_ms_addr = self.nodes[i].addmultisigaddress(1, [self.pubkey[-1]], '', 'p2sh-segwit')['address']
            bip173_ms_addr = self.nodes[i].addmultisigaddress(1, [self.pubkey[-1]], '', 'bech32')['address']
            assert_equal(p2sh_ms_addr, script_to_p2sh_p2wsh(multiscript))
            assert_equal(bip173_ms_addr, script_to_p2wsh(multiscript))
            p2sh_ids.append([])
            wit_ids.append([])
            for v in range(2):
                p2sh_ids[i].append([])
                wit_ids[i].append([])

        for i in range(5):
            for n in range(3):
                for v in range(2):
                    wit_ids[n][v].append(send_to_witness(v, self.nodes[0], find_spendable_utxo(self.nodes[0], 50), self.pubkey[n], False, Decimal("49.999")))
                    p2sh_ids[n][v].append(send_to_witness(v, self.nodes[0], find_spendable_utxo(self.nodes[0], 50), self.pubkey[n], True, Decimal("49.999")))

        self.nodes[0].generate(1)  # block 163
        self.sync_blocks()

        # Make sure all nodes recognize the transactions as theirs
        assert_equal(self.nodes[0].getbalance(), balance_presetup - 60 * 50 + 20 * Decimal("49.999") + 50)
        assert_equal(self.nodes[1].getbalance(), 20 * Decimal("49.999"))
        assert_equal(self.nodes[2].getbalance(), 20 * Decimal("49.999"))

        self.nodes[0].generate(260)  # block 423
        self.sync_blocks()

        self.log.info("Verify witness txs are skipped for mining before the fork")
        self.skip_mine(self.nodes[2], wit_ids[NODE_2][WIT_V0][0], True)  # block 424
        self.skip_mine(self.nodes[2], wit_ids[NODE_2][WIT_V1][0], True)  # block 425
        self.skip_mine(self.nodes[2], p2sh_ids[NODE_2][WIT_V0][0], True)  # block 426
        self.skip_mine(self.nodes[2], p2sh_ids[NODE_2][WIT_V1][0], True)  # block 427

        self.log.info("Verify unsigned p2sh witness txs without a redeem script are invalid")
        self.fail_accept(self.nodes[2], "mandatory-script-verify-flag", p2sh_ids[NODE_2][WIT_V0][1], False)
        self.fail_accept(self.nodes[2], "mandatory-script-verify-flag", p2sh_ids[NODE_2][WIT_V1][1], False)

        self.nodes[2].generate(4)  # blocks 428-431

        self.log.info("Verify previous witness txs skipped for mining can now be mined")
        assert_equal(len(self.nodes[2].getrawmempool()), 4)
        blockhash = self.nodes[2].generate(1)[0]  # block 432 (first block with new rules; 432 = 144 * 3)
        self.sync_blocks()
        assert_equal(len(self.nodes[2].getrawmempool()), 0)
        segwit_tx_list = self.nodes[2].getblock(blockhash)["tx"]
        assert_equal(len(segwit_tx_list), 5)

        self.log.info("Verify default node can't accept txs with missing witness")
        # unsigned, no scriptsig
        self.fail_accept(self.nodes[0], "mandatory-script-verify-flag", wit_ids[NODE_0][WIT_V0][0], False)
        self.fail_accept(self.nodes[0], "mandatory-script-verify-flag", wit_ids[NODE_0][WIT_V1][0], False)
        self.fail_accept(self.nodes[0], "mandatory-script-verify-flag", p2sh_ids[NODE_0][WIT_V0][0], False)
        self.fail_accept(self.nodes[0], "mandatory-script-verify-flag", p2sh_ids[NODE_0][WIT_V1][0], False)
        # unsigned with redeem script
        self.fail_accept(self.nodes[0], "mandatory-script-verify-flag", p2sh_ids[NODE_0][WIT_V0][0], False, witness_script(False, self.pubkey[0]))
        self.fail_accept(self.nodes[0], "mandatory-script-verify-flag", p2sh_ids[NODE_0][WIT_V1][0], False, witness_script(True, self.pubkey[0]))

        self.log.info("Verify block and transaction serialization rpcs return differing serializations depending on rpc serialization flag")
        assert self.nodes[2].getblock(blockhash, False) != self.nodes[0].getblock(blockhash, False)
        assert self.nodes[1].getblock(blockhash, False) == self.nodes[2].getblock(blockhash, False)

        for tx_id in segwit_tx_list:
            tx = FromHex(CTransaction(), self.nodes[2].gettransaction(tx_id)["hex"])
            assert self.nodes[2].getrawtransaction(tx_id, False, blockhash) != self.nodes[0].getrawtransaction(tx_id, False, blockhash)
            assert self.nodes[1].getrawtransaction(tx_id, False, blockhash) == self.nodes[2].getrawtransaction(tx_id, False, blockhash)
            assert self.nodes[0].getrawtransaction(tx_id, False, blockhash) != self.nodes[2].gettransaction(tx_id)["hex"]
            assert self.nodes[1].getrawtransaction(tx_id, False, blockhash) == self.nodes[2].gettransaction(tx_id)["hex"]
            assert self.nodes[0].getrawtransaction(tx_id, False, blockhash) == tx.serialize_without_witness().hex()

        self.log.info("Verify witness txs without witness data are invalid after the fork")
        self.fail_accept(self.nodes[2], 'non-mandatory-script-verify-flag (Witness program hash mismatch)', wit_ids[NODE_2][WIT_V0][2], sign=False)
        self.fail_accept(self.nodes[2], 'non-mandatory-script-verify-flag (Witness program was passed an empty witness)', wit_ids[NODE_2][WIT_V1][2], sign=False)
        self.fail_accept(self.nodes[2], 'non-mandatory-script-verify-flag (Witness program hash mismatch)', p2sh_ids[NODE_2][WIT_V0][2], sign=False, redeem_script=witness_script(False, self.pubkey[2]))
        self.fail_accept(self.nodes[2], 'non-mandatory-script-verify-flag (Witness program was passed an empty witness)', p2sh_ids[NODE_2][WIT_V1][2], sign=False, redeem_script=witness_script(True, self.pubkey[2]))

        self.log.info("Verify default node can now use witness txs")
        self.success_mine(self.nodes[0], wit_ids[NODE_0][WIT_V0][0], True)  # block 432
        self.success_mine(self.nodes[0], wit_ids[NODE_0][WIT_V1][0], True)  # block 433
        self.success_mine(self.nodes[0], p2sh_ids[NODE_0][WIT_V0][0], True)  # block 434
        self.success_mine(self.nodes[0], p2sh_ids[NODE_0][WIT_V1][0], True)  # block 435

        self.log.info("Verify sigops are counted in GBT with BIP141 rules after the fork")
        txid = self.nodes[0].sendtoaddress(self.nodes[0].getnewaddress(), 1)
        tmpl = self.nodes[0].getblocktemplate({'rules': ['segwit']})
        assert tmpl['sizelimit'] >= 390000  # actual maximum size is lower due to minimum mandatory non-witness data
        assert tmpl['weightlimit'] == 400000
        assert tmpl['sigoplimit'] == 8000
        assert tmpl['transactions'][0]['txid'] == txid
        assert tmpl['transactions'][0]['sigops'] == 8
        assert '!segwit' in tmpl['rules']

        self.nodes[0].generate(1)  # Mine a block to clear the gbt cache

        self.log.info("Non-segwit miners are able to use GBT response after activation.")
        # Create a 3-tx chain: tx1 (non-segwit input, paying to a segwit output) ->
        #                      tx2 (segwit input, paying to a non-segwit output) ->
        #                      tx3 (non-segwit input, paying to a non-segwit output).
        # tx1 is allowed to appear in the block, but no others.
        txid1 = send_to_witness(1, self.nodes[0], find_spendable_utxo(self.nodes[0], 50), self.pubkey[0], False, Decimal("49.996"))
        hex_tx = self.nodes[0].gettransaction(txid)['hex']
        tx = FromHex(CTransaction(), hex_tx)
        assert tx.wit.is_null()  # This should not be a segwit input
        assert txid1 in self.nodes[0].getrawmempool()

        tx1_hex = self.nodes[0].gettransaction(txid1)['hex']
        tx1 = FromHex(CTransaction(), tx1_hex)

        # Check that wtxid is properly reported in mempool entry (txid1)
        assert_equal(int(self.nodes[0].getmempoolentry(txid1)["wtxid"], 16), tx1.calc_sha256(True))

        # Check that weight and vsize are properly reported in mempool entry (txid1)
        assert_equal(self.nodes[0].getmempoolentry(txid1)["vsize"], (self.nodes[0].getmempoolentry(txid1)["weight"] + 3) // 4)
        assert_equal(self.nodes[0].getmempoolentry(txid1)["weight"], len(tx1.serialize_without_witness())*3 + len(tx1.serialize_with_witness()))

        # Now create tx2, which will spend from txid1.
        tx = CTransaction()
        tx.vin.append(CTxIn(COutPoint(int(txid1, 16), 0), b''))
        tx.vout.append(CTxOut(int(49.99 * COIN), CScript([OP_TRUE, OP_DROP] * 15 + [OP_TRUE])))
        tx2_hex = self.nodes[0].signrawtransactionwithwallet(ToHex(tx))['hex']
        txid2 = self.nodes[0].sendrawtransaction(tx2_hex)
        tx = FromHex(CTransaction(), tx2_hex)
        assert not tx.wit.is_null()

        # Check that wtxid is properly reported in mempool entry (txid2)
        assert_equal(int(self.nodes[0].getmempoolentry(txid2)["wtxid"], 16), tx.calc_sha256(True))

        # Check that weight and vsize are properly reported in mempool entry (txid2)
        assert_equal(self.nodes[0].getmempoolentry(txid2)["vsize"], (self.nodes[0].getmempoolentry(txid2)["weight"] + 3) // 4)
        assert_equal(self.nodes[0].getmempoolentry(txid2)["weight"], len(tx.serialize_without_witness())*3 + len(tx.serialize_with_witness()))

        # Now create tx3, which will spend from txid2
        tx = CTransaction()
        tx.vin.append(CTxIn(COutPoint(int(txid2, 16), 0), b""))
        tx.vout.append(CTxOut(int(49.95 * COIN), CScript([OP_TRUE, OP_DROP] * 15 + [OP_TRUE])))  # Huge fee
        tx.calc_sha256()
        txid3 = self.nodes[0].sendrawtransaction(hexstring=ToHex(tx), maxfeerate=0)
        assert tx.wit.is_null()
        assert txid3 in self.nodes[0].getrawmempool()

        # Check that getblocktemplate includes all transactions.
        template = self.nodes[0].getblocktemplate({"rules": ["segwit"]})
        template_txids = [t['txid'] for t in template['transactions']]
        assert txid1 in template_txids
        assert txid2 in template_txids
        assert txid3 in template_txids

        # Check that wtxid is properly reported in mempool entry (txid3)
        assert_equal(int(self.nodes[0].getmempoolentry(txid3)["wtxid"], 16), tx.calc_sha256(True))

        # Check that weight and vsize are properly reported in mempool entry (txid3)
        assert_equal(self.nodes[0].getmempoolentry(txid3)["vsize"], (self.nodes[0].getmempoolentry(txid3)["weight"] + 3) // 4)
        assert_equal(self.nodes[0].getmempoolentry(txid3)["weight"], len(tx.serialize_without_witness())*3 + len(tx.serialize_with_witness()))

        # Mine a block to clear the gbt cache again.
        self.nodes[0].generate(1)

        self.log.info("Verify behaviour of importaddress and listunspent")

        # Some public keys to be used later
        pubkeys = [
            "0363D44AABD0F1699138239DF2F042C3282C0671CC7A76826A55C8203D90E39242", # b4Vfz2Ly8GAubXRrhpSGF9ctmorBYVzdokEQcDrbV2EmnzB5LonH
            "02D3E626B3E616FC8662B489C123349FECBFC611E778E5BE739B257EAE4721E5BF", # b4bVUqL7X7ZJpqzDnF6Ks32YM9GXbVdrEbmznQMRXcTixRM1AbGA
            "04A47F2CBCEFFA7B9BCDA184E7D5668D3DA6F9079AD41E422FA5FD7B2D458F2538A62F5BD8EC85C2477F39650BD391EA6250207065B2A81DA8B009FC891E898F0E", # 8iW8cP2tV3YUkc8XrPz3v7CvFjV5VkhpzgKos82q1LWshZEooJo
            "02A47F2CBCEFFA7B9BCDA184E7D5668D3DA6F9079AD41E422FA5FD7B2D458F2538", # b4BabAFLEnDwVU4FB2SosQPc42WvquuCqaa1rE34tV8rmhbQbjQv
            "036722F784214129FEB9E8129D626324F3F6716555B603FFE8300BBCB882151228", # b54DUJnyPL6VQMoCd4sXtvCBvhM1vG2vSCwqShSRE8ryS7Cuu9H1
            "0266A8396EE936BF6D99D17920DB21C6C7B1AB14C639D5CD72B300297E416FD2EC", # b8HQcxqFUhg4BsdjE21bisYRkwT4jvKhTUmcYh5ege5SQbLsmrAz
            "0450A38BD7F0AC212FEBA77354A9B036A32E0F7C81FC4E0C5ADCA7C549C4505D2522458C2D9AE3CEFD684E039194B72C8A10F9CB9D4764AB26FCC2718D421D3B84", # 92h2XPssjBpsJN5CqSP7v9a7cf2kgDunBC6PDFwJHMACM1rrVBJ
        ]

        # Import a compressed key and an uncompressed key, generate some multisig addresses
        self.nodes[0].importprivkey("8j9PwFko4f5TjUAyE9ssZAQSNmbCHXdV6sBwuh2ouxyeg41E8Vu")
        uncompressed_spendable_address = ["cg37jZdKe7YsxJMUVZNKD36EuaDpPdbZqe"]
        self.nodes[0].importprivkey("b2yTVwqY6fX1PqXUEqWbUCYAaUo4YFQc8nRZavfUt9Ki77ewQaDr")
        compressed_spendable_address = ["cWjYG6zbUdBfsULfCHD8xQF928QYxcy4ZZ"]
        assert not self.nodes[0].getaddressinfo(uncompressed_spendable_address[0])['iscompressed']
        assert self.nodes[0].getaddressinfo(compressed_spendable_address[0])['iscompressed']

        self.nodes[0].importpubkey(pubkeys[0])
        compressed_solvable_address = [key_to_p2pkh(pubkeys[0])]
        self.nodes[0].importpubkey(pubkeys[1])
        compressed_solvable_address.append(key_to_p2pkh(pubkeys[1]))
        self.nodes[0].importpubkey(pubkeys[2])
        uncompressed_solvable_address = [key_to_p2pkh(pubkeys[2])]

        spendable_anytime = []                      # These outputs should be seen anytime after importprivkey and addmultisigaddress
        spendable_after_importaddress = []          # These outputs should be seen after importaddress
        solvable_after_importaddress = []           # These outputs should be seen after importaddress but not spendable
        unsolvable_after_importaddress = []         # These outputs should be unsolvable after importaddress
        solvable_anytime = []                       # These outputs should be solvable after importpubkey
        unseen_anytime = []                         # These outputs should never be seen

        uncompressed_spendable_address.append(self.nodes[0].addmultisigaddress(2, [uncompressed_spendable_address[0], compressed_spendable_address[0]])['address'])
        uncompressed_spendable_address.append(self.nodes[0].addmultisigaddress(2, [uncompressed_spendable_address[0], uncompressed_spendable_address[0]])['address'])
        compressed_spendable_address.append(self.nodes[0].addmultisigaddress(2, [compressed_spendable_address[0], compressed_spendable_address[0]])['address'])
        uncompressed_solvable_address.append(self.nodes[0].addmultisigaddress(2, [compressed_spendable_address[0], uncompressed_solvable_address[0]])['address'])
        compressed_solvable_address.append(self.nodes[0].addmultisigaddress(2, [compressed_spendable_address[0], compressed_solvable_address[0]])['address'])
        compressed_solvable_address.append(self.nodes[0].addmultisigaddress(2, [compressed_solvable_address[0], compressed_solvable_address[1]])['address'])

        # Test multisig_without_privkey
        # We have 2 public keys without private keys, use addmultisigaddress to add to wallet.
        # Money sent to P2SH of multisig of this should only be seen after importaddress with the BASE58 P2SH address.

        multisig_without_privkey_address = self.nodes[0].addmultisigaddress(2, [pubkeys[3], pubkeys[4]])['address']
        script = CScript([OP_2, hex_str_to_bytes(pubkeys[3]), hex_str_to_bytes(pubkeys[4]), OP_2, OP_CHECKMULTISIG])
        solvable_after_importaddress.append(CScript([OP_HASH160, hash160(script), OP_EQUAL]))

        for i in compressed_spendable_address:
            v = self.nodes[0].getaddressinfo(i)
            if (v['isscript']):
                [bare, p2sh, p2wsh, p2sh_p2wsh] = self.p2sh_address_to_script(v)
                # p2sh multisig with compressed keys should always be spendable
                spendable_anytime.extend([p2sh])
                # bare multisig can be watched and signed, but is not treated as ours
                solvable_after_importaddress.extend([bare])
                # P2WSH and P2SH(P2WSH) multisig with compressed keys are spendable after direct importaddress
                spendable_after_importaddress.extend([p2wsh, p2sh_p2wsh])
            else:
                [p2wpkh, p2sh_p2wpkh, p2pk, p2pkh, p2sh_p2pk, p2sh_p2pkh, p2wsh_p2pk, p2wsh_p2pkh, p2sh_p2wsh_p2pk, p2sh_p2wsh_p2pkh] = self.p2pkh_address_to_script(v)
                # normal P2PKH and P2PK with compressed keys should always be spendable
                spendable_anytime.extend([p2pkh, p2pk])
                # P2SH_P2PK, P2SH_P2PKH with compressed keys are spendable after direct importaddress
                spendable_after_importaddress.extend([p2sh_p2pk, p2sh_p2pkh, p2wsh_p2pk, p2wsh_p2pkh, p2sh_p2wsh_p2pk, p2sh_p2wsh_p2pkh])
                # P2WPKH and P2SH_P2WPKH with compressed keys should always be spendable
                spendable_anytime.extend([p2wpkh, p2sh_p2wpkh])

        for i in uncompressed_spendable_address:
            v = self.nodes[0].getaddressinfo(i)
            if (v['isscript']):
                [bare, p2sh, p2wsh, p2sh_p2wsh] = self.p2sh_address_to_script(v)
                # p2sh multisig with uncompressed keys should always be spendable
                spendable_anytime.extend([p2sh])
                # bare multisig can be watched and signed, but is not treated as ours
                solvable_after_importaddress.extend([bare])
                # P2WSH and P2SH(P2WSH) multisig with uncompressed keys are never seen
                unseen_anytime.extend([p2wsh, p2sh_p2wsh])
            else:
                [p2wpkh, p2sh_p2wpkh, p2pk, p2pkh, p2sh_p2pk, p2sh_p2pkh, p2wsh_p2pk, p2wsh_p2pkh, p2sh_p2wsh_p2pk, p2sh_p2wsh_p2pkh] = self.p2pkh_address_to_script(v)
                # normal P2PKH and P2PK with uncompressed keys should always be spendable
                spendable_anytime.extend([p2pkh, p2pk])
                # P2SH_P2PK and P2SH_P2PKH are spendable after direct importaddress
                spendable_after_importaddress.extend([p2sh_p2pk, p2sh_p2pkh])
                # Witness output types with uncompressed keys are never seen
                unseen_anytime.extend([p2wpkh, p2sh_p2wpkh, p2wsh_p2pk, p2wsh_p2pkh, p2sh_p2wsh_p2pk, p2sh_p2wsh_p2pkh])

        for i in compressed_solvable_address:
            v = self.nodes[0].getaddressinfo(i)
            if (v['isscript']):
                # Multisig without private is not seen after addmultisigaddress, but seen after importaddress
                [bare, p2sh, p2wsh, p2sh_p2wsh] = self.p2sh_address_to_script(v)
                solvable_after_importaddress.extend([bare, p2sh, p2wsh, p2sh_p2wsh])
            else:
                [p2wpkh, p2sh_p2wpkh, p2pk, p2pkh, p2sh_p2pk, p2sh_p2pkh, p2wsh_p2pk, p2wsh_p2pkh, p2sh_p2wsh_p2pk, p2sh_p2wsh_p2pkh] = self.p2pkh_address_to_script(v)
                # normal P2PKH, P2PK, P2WPKH and P2SH_P2WPKH with compressed keys should always be seen
                solvable_anytime.extend([p2pkh, p2pk, p2wpkh, p2sh_p2wpkh])
                # P2SH_P2PK, P2SH_P2PKH with compressed keys are seen after direct importaddress
                solvable_after_importaddress.extend([p2sh_p2pk, p2sh_p2pkh, p2wsh_p2pk, p2wsh_p2pkh, p2sh_p2wsh_p2pk, p2sh_p2wsh_p2pkh])

        for i in uncompressed_solvable_address:
            v = self.nodes[0].getaddressinfo(i)
            if (v['isscript']):
                [bare, p2sh, p2wsh, p2sh_p2wsh] = self.p2sh_address_to_script(v)
                # Base uncompressed multisig without private is not seen after addmultisigaddress, but seen after importaddress
                solvable_after_importaddress.extend([bare, p2sh])
                # P2WSH and P2SH(P2WSH) multisig with uncompressed keys are never seen
                unseen_anytime.extend([p2wsh, p2sh_p2wsh])
            else:
                [p2wpkh, p2sh_p2wpkh, p2pk, p2pkh, p2sh_p2pk, p2sh_p2pkh, p2wsh_p2pk, p2wsh_p2pkh, p2sh_p2wsh_p2pk, p2sh_p2wsh_p2pkh] = self.p2pkh_address_to_script(v)
                # normal P2PKH and P2PK with uncompressed keys should always be seen
                solvable_anytime.extend([p2pkh, p2pk])
                # P2SH_P2PK, P2SH_P2PKH with uncompressed keys are seen after direct importaddress
                solvable_after_importaddress.extend([p2sh_p2pk, p2sh_p2pkh])
                # Witness output types with uncompressed keys are never seen
                unseen_anytime.extend([p2wpkh, p2sh_p2wpkh, p2wsh_p2pk, p2wsh_p2pkh, p2sh_p2wsh_p2pk, p2sh_p2wsh_p2pkh])

        op1 = CScript([OP_1])
        op0 = CScript([OP_0])
        # dTXLAVZMSwCLfWDF4us6U6F1FWbyWyBYwK is the P2SH(P2PKH) version of cV2MQNbEFyXpjGihDYNqf4s1RQGbS94jVC
        unsolvable_address_key = hex_str_to_bytes("02341AEC7587A51CDE5279E0630A531AEA2615A9F80B17E8D9376327BAEAA59E3D")
        unsolvablep2pkh = CScript([OP_DUP, OP_HASH160, hash160(unsolvable_address_key), OP_EQUALVERIFY, OP_CHECKSIG])
        unsolvablep2wshp2pkh = CScript([OP_0, sha256(unsolvablep2pkh)])
        p2shop0 = CScript([OP_HASH160, hash160(op0), OP_EQUAL])
        p2wshop1 = CScript([OP_0, sha256(op1)])
        unsolvable_after_importaddress.append(unsolvablep2pkh)
        unsolvable_after_importaddress.append(unsolvablep2wshp2pkh)
        unsolvable_after_importaddress.append(op1)  # OP_1 will be imported as script
        unsolvable_after_importaddress.append(p2wshop1)
        unseen_anytime.append(op0)  # OP_0 will be imported as P2SH address with no script provided
        unsolvable_after_importaddress.append(p2shop0)

        spendable_txid = []
        solvable_txid = []
        spendable_txid.append(self.mine_and_test_listunspent(spendable_anytime, 2))
        solvable_txid.append(self.mine_and_test_listunspent(solvable_anytime, 1))
        self.mine_and_test_listunspent(spendable_after_importaddress + solvable_after_importaddress + unseen_anytime + unsolvable_after_importaddress, 0)

        importlist = []
        for i in compressed_spendable_address + uncompressed_spendable_address + compressed_solvable_address + uncompressed_solvable_address:
            v = self.nodes[0].getaddressinfo(i)
            if (v['isscript']):
                bare = hex_str_to_bytes(v['hex'])
                importlist.append(bare.hex())
                importlist.append(CScript([OP_0, sha256(bare)]).hex())
            else:
                pubkey = hex_str_to_bytes(v['pubkey'])
                p2pk = CScript([pubkey, OP_CHECKSIG])
                p2pkh = CScript([OP_DUP, OP_HASH160, hash160(pubkey), OP_EQUALVERIFY, OP_CHECKSIG])
                importlist.append(p2pk.hex())
                importlist.append(p2pkh.hex())
                importlist.append(CScript([OP_0, hash160(pubkey)]).hex())
                importlist.append(CScript([OP_0, sha256(p2pk)]).hex())
                importlist.append(CScript([OP_0, sha256(p2pkh)]).hex())

        importlist.append(unsolvablep2pkh.hex())
        importlist.append(unsolvablep2wshp2pkh.hex())
        importlist.append(op1.hex())
        importlist.append(p2wshop1.hex())

        for i in importlist:
            # import all generated addresses. The wallet already has the private keys for some of these, so catch JSON RPC
            # exceptions and continue.
            try_rpc(-4, "The wallet already contains the private key for this address or script", self.nodes[0].importaddress, i, "", False, True)

        self.nodes[0].importaddress(script_to_p2sh(op0))  # import OP_0 as address only
        self.nodes[0].importaddress(multisig_without_privkey_address)  # Test multisig_without_privkey

        spendable_txid.append(self.mine_and_test_listunspent(spendable_anytime + spendable_after_importaddress, 2))
        solvable_txid.append(self.mine_and_test_listunspent(solvable_anytime + solvable_after_importaddress, 1))
        self.mine_and_test_listunspent(unsolvable_after_importaddress, 1)
        self.mine_and_test_listunspent(unseen_anytime, 0)

        spendable_txid.append(self.mine_and_test_listunspent(spendable_anytime + spendable_after_importaddress, 2))
        solvable_txid.append(self.mine_and_test_listunspent(solvable_anytime + solvable_after_importaddress, 1))
        self.mine_and_test_listunspent(unsolvable_after_importaddress, 1)
        self.mine_and_test_listunspent(unseen_anytime, 0)

        # Repeat some tests. This time we don't add witness scripts with importaddress
        # Import a compressed key and an uncompressed key, generate some multisig addresses
        self.nodes[0].importprivkey("8id8M1PDTjZimEZBfxp2iYgp9xFZ865PHcVqdksDhja21H3kuZC")
        uncompressed_spendable_address = ["cS8VPRWos5pYHt6ay9WAnenT6LeDpfdtVP"]
        self.nodes[0].importprivkey("b2QBP8LNcftKZAW4zx7DdZYa3FvxMmuAAuCvkgmKcvEptAiiFsvU")
        compressed_spendable_address = ["ckhW8KuyAKe1AvKYy5FXcP8JZrWA9n6u3g"]

        self.nodes[0].importpubkey(pubkeys[5])
        compressed_solvable_address = [key_to_p2pkh(pubkeys[5])]
        self.nodes[0].importpubkey(pubkeys[6])
        uncompressed_solvable_address = [key_to_p2pkh(pubkeys[6])]

        unseen_anytime = []                         # These outputs should never be seen
        solvable_anytime = []                       # These outputs should be solvable after importpubkey
        unseen_anytime = []                         # These outputs should never be seen

        uncompressed_spendable_address.append(self.nodes[0].addmultisigaddress(2, [uncompressed_spendable_address[0], compressed_spendable_address[0]])['address'])
        uncompressed_spendable_address.append(self.nodes[0].addmultisigaddress(2, [uncompressed_spendable_address[0], uncompressed_spendable_address[0]])['address'])
        compressed_spendable_address.append(self.nodes[0].addmultisigaddress(2, [compressed_spendable_address[0], compressed_spendable_address[0]])['address'])
        uncompressed_solvable_address.append(self.nodes[0].addmultisigaddress(2, [compressed_solvable_address[0], uncompressed_solvable_address[0]])['address'])
        compressed_solvable_address.append(self.nodes[0].addmultisigaddress(2, [compressed_spendable_address[0], compressed_solvable_address[0]])['address'])

        premature_witaddress = []

        for i in compressed_spendable_address:
            v = self.nodes[0].getaddressinfo(i)
            if (v['isscript']):
                [bare, p2sh, p2wsh, p2sh_p2wsh] = self.p2sh_address_to_script(v)
                premature_witaddress.append(script_to_p2sh(p2wsh))
            else:
                [p2wpkh, p2sh_p2wpkh, p2pk, p2pkh, p2sh_p2pk, p2sh_p2pkh, p2wsh_p2pk, p2wsh_p2pkh, p2sh_p2wsh_p2pk, p2sh_p2wsh_p2pkh] = self.p2pkh_address_to_script(v)
                # P2WPKH, P2SH_P2WPKH are always spendable
                spendable_anytime.extend([p2wpkh, p2sh_p2wpkh])

        for i in uncompressed_spendable_address + uncompressed_solvable_address:
            v = self.nodes[0].getaddressinfo(i)
            if (v['isscript']):
                [bare, p2sh, p2wsh, p2sh_p2wsh] = self.p2sh_address_to_script(v)
                # P2WSH and P2SH(P2WSH) multisig with uncompressed keys are never seen
                unseen_anytime.extend([p2wsh, p2sh_p2wsh])
            else:
                [p2wpkh, p2sh_p2wpkh, p2pk, p2pkh, p2sh_p2pk, p2sh_p2pkh, p2wsh_p2pk, p2wsh_p2pkh, p2sh_p2wsh_p2pk, p2sh_p2wsh_p2pkh] = self.p2pkh_address_to_script(v)
                # P2WPKH, P2SH_P2WPKH with uncompressed keys are never seen
                unseen_anytime.extend([p2wpkh, p2sh_p2wpkh])

        for i in compressed_solvable_address:
            v = self.nodes[0].getaddressinfo(i)
            if (v['isscript']):
                [bare, p2sh, p2wsh, p2sh_p2wsh] = self.p2sh_address_to_script(v)
                premature_witaddress.append(script_to_p2sh(p2wsh))
            else:
                [p2wpkh, p2sh_p2wpkh, p2pk, p2pkh, p2sh_p2pk, p2sh_p2pkh, p2wsh_p2pk, p2wsh_p2pkh, p2sh_p2wsh_p2pk, p2sh_p2wsh_p2pkh] = self.p2pkh_address_to_script(v)
                # P2SH_P2PK, P2SH_P2PKH with compressed keys are always solvable
                solvable_anytime.extend([p2wpkh, p2sh_p2wpkh])

        self.mine_and_test_listunspent(spendable_anytime, 2)
        self.mine_and_test_listunspent(solvable_anytime, 1)
        self.mine_and_test_listunspent(unseen_anytime, 0)

        # Check that createrawtransaction/decoderawtransaction with non-v0 Bech32 works
        v1_addr = program_to_witness(1, [3, 5])
        v1_tx = self.nodes[0].createrawtransaction([getutxo(spendable_txid[0])], {v1_addr: 1})
        v1_decoded = self.nodes[1].decoderawtransaction(v1_tx)
        assert_equal(v1_decoded['vout'][0]['scriptPubKey']['addresses'][0], v1_addr)
        assert_equal(v1_decoded['vout'][0]['scriptPubKey']['hex'], "51020305")

        # Check that spendable outputs are really spendable
        self.create_and_mine_tx_from_txids(spendable_txid)

        # import all the private keys so solvable addresses become spendable
        self.nodes[0].importprivkey("b4Vfz2Ly8GAubXRrhpSGF9ctmorBYVzdokEQcDrbV2EmnzB5LonH")
        self.nodes[0].importprivkey("b4bVUqL7X7ZJpqzDnF6Ks32YM9GXbVdrEbmznQMRXcTixRM1AbGA")
        self.nodes[0].importprivkey("8iW8cP2tV3YUkc8XrPz3v7CvFjV5VkhpzgKos82q1LWshZEooJo")
        self.nodes[0].importprivkey("b4BabAFLEnDwVU4FB2SosQPc42WvquuCqaa1rE34tV8rmhbQbjQv")
        self.nodes[0].importprivkey("b54DUJnyPL6VQMoCd4sXtvCBvhM1vG2vSCwqShSRE8ryS7Cuu9H1")
        self.nodes[0].importprivkey("b8HQcxqFUhg4BsdjE21bisYRkwT4jvKhTUmcYh5ege5SQbLsmrAz")
        self.create_and_mine_tx_from_txids(solvable_txid)

        # Test that importing native P2WPKH/P2WSH scripts works
        for use_p2wsh in [False, True]:
            if use_p2wsh:
                scriptPubKey = "00203a59f3f56b713fdcf5d1a57357f02c44342cbf306ffe0c4741046837bf90561a"
                transaction = "01000000000100e1f505000000002200203a59f3f56b713fdcf5d1a57357f02c44342cbf306ffe0c4741046837bf90561a00000000"
            else:
                scriptPubKey = "a9142f8c469c2f0084c48e11f998ffbe7efa7549f26d87"
                transaction = "01000000000100e1f5050000000017a9142f8c469c2f0084c48e11f998ffbe7efa7549f26d8700000000"

            self.nodes[1].importaddress(scriptPubKey, "", False)
            rawtxfund = self.nodes[1].fundrawtransaction(transaction)['hex']
            rawtxfund = self.nodes[1].signrawtransactionwithwallet(rawtxfund)["hex"]
            txid = self.nodes[1].sendrawtransaction(rawtxfund)

            assert_equal(self.nodes[1].gettransaction(txid, True)["txid"], txid)
            assert_equal(self.nodes[1].listtransactions("*", 1, 0, True)[0]["txid"], txid)

            # Assert it is properly saved
            self.stop_node(1)
            self.start_node(1)
            assert_equal(self.nodes[1].gettransaction(txid, True)["txid"], txid)
            assert_equal(self.nodes[1].listtransactions("*", 1, 0, True)[0]["txid"], txid)

    def mine_and_test_listunspent(self, script_list, ismine):
        utxo = find_spendable_utxo(self.nodes[0], 50)
        tx = CTransaction()
        tx.vin.append(CTxIn(COutPoint(int('0x' + utxo['txid'], 0), utxo['vout'])))
        for i in script_list:
            tx.vout.append(CTxOut(10000000, i))
        tx.rehash()
        signresults = self.nodes[0].signrawtransactionwithwallet(tx.serialize_without_witness().hex())['hex']
        txid = self.nodes[0].sendrawtransaction(hexstring=signresults, maxfeerate=0)
        txs_mined[txid] = self.nodes[0].generate(1)[0]
        self.sync_blocks()
        watchcount = 0
        spendcount = 0
        for i in self.nodes[0].listunspent():
            if (i['txid'] == txid):
                watchcount += 1
                if i['spendable']:
                    spendcount += 1
        if (ismine == 2):
            assert_equal(spendcount, len(script_list))
        elif (ismine == 1):
            assert_equal(watchcount, len(script_list))
            assert_equal(spendcount, 0)
        else:
            assert_equal(watchcount, 0)
        return txid

    def p2sh_address_to_script(self, v):
        bare = CScript(hex_str_to_bytes(v['hex']))
        p2sh = CScript(hex_str_to_bytes(v['scriptPubKey']))
        p2wsh = CScript([OP_0, sha256(bare)])
        p2sh_p2wsh = CScript([OP_HASH160, hash160(p2wsh), OP_EQUAL])
        return([bare, p2sh, p2wsh, p2sh_p2wsh])

    def p2pkh_address_to_script(self, v):
        pubkey = hex_str_to_bytes(v['pubkey'])
        p2wpkh = CScript([OP_0, hash160(pubkey)])
        p2sh_p2wpkh = CScript([OP_HASH160, hash160(p2wpkh), OP_EQUAL])
        p2pk = CScript([pubkey, OP_CHECKSIG])
        p2pkh = CScript(hex_str_to_bytes(v['scriptPubKey']))
        p2sh_p2pk = CScript([OP_HASH160, hash160(p2pk), OP_EQUAL])
        p2sh_p2pkh = CScript([OP_HASH160, hash160(p2pkh), OP_EQUAL])
        p2wsh_p2pk = CScript([OP_0, sha256(p2pk)])
        p2wsh_p2pkh = CScript([OP_0, sha256(p2pkh)])
        p2sh_p2wsh_p2pk = CScript([OP_HASH160, hash160(p2wsh_p2pk), OP_EQUAL])
        p2sh_p2wsh_p2pkh = CScript([OP_HASH160, hash160(p2wsh_p2pkh), OP_EQUAL])
        return [p2wpkh, p2sh_p2wpkh, p2pk, p2pkh, p2sh_p2pk, p2sh_p2pkh, p2wsh_p2pk, p2wsh_p2pkh, p2sh_p2wsh_p2pk, p2sh_p2wsh_p2pkh]

    def create_and_mine_tx_from_txids(self, txids, success=True):
        tx = CTransaction()
        for i in txids:
            txtmp = CTransaction()
            txraw = self.nodes[0].getrawtransaction(i, 0, txs_mined[i])
            f = BytesIO(hex_str_to_bytes(txraw))
            txtmp.deserialize(f)
            for j in range(len(txtmp.vout)):
                tx.vin.append(CTxIn(COutPoint(int('0x' + i, 0), j)))
        tx.vout.append(CTxOut(0, CScript()))
        tx.rehash()
        signresults = self.nodes[0].signrawtransactionwithwallet(tx.serialize_without_witness().hex())['hex']
        self.nodes[0].sendrawtransaction(hexstring=signresults, maxfeerate=0)
        self.nodes[0].generate(1)
        self.sync_blocks()


if __name__ == '__main__':
    SegWitTest().main()<|MERGE_RESOLUTION|>--- conflicted
+++ resolved
@@ -107,16 +107,7 @@
         assert tmpl['sigoplimit'] == 2000
         assert tmpl['transactions'][0]['hash'] == txid
         assert tmpl['transactions'][0]['sigops'] == 2
-<<<<<<< HEAD
-        tmpl = self.nodes[0].getblocktemplate({'rules': ['segwit']})
-        assert tmpl['sizelimit'] == 100000
-        assert 'weightlimit' not in tmpl
-        assert tmpl['sigoplimit'] == 2000
-        assert tmpl['transactions'][0]['hash'] == txid
-        assert tmpl['transactions'][0]['sigops'] == 2
-=======
         assert '!segwit' not in tmpl['rules']
->>>>>>> 2b87b54e
         self.nodes[0].generate(1)  # block 162
 
         balance_presetup = self.nodes[0].getbalance()

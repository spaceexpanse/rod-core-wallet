--- conflicted
+++ resolved
@@ -129,19 +129,11 @@
         self.log.info("Verify sigops are counted in GBT with pre-BIP141 rules before the fork")
         txid = self.nodes[0].sendtoaddress(self.nodes[0].getnewaddress(), 1)
         tmpl = self.nodes[0].getblocktemplate({'rules': ['segwit']})
-<<<<<<< HEAD
-        assert tmpl['sizelimit'] == 100000
+        assert_equal(tmpl['sizelimit'], 100000)
         assert 'weightlimit' not in tmpl
-        assert tmpl['sigoplimit'] == 2000
-        assert tmpl['transactions'][0]['hash'] == txid
-        assert tmpl['transactions'][0]['sigops'] == 2
-=======
-        assert_equal(tmpl['sizelimit'], 1000000)
-        assert 'weightlimit' not in tmpl
-        assert_equal(tmpl['sigoplimit'], 20000)
+        assert_equal(tmpl['sigoplimit'], 2000)
         assert_equal(tmpl['transactions'][0]['hash'], txid)
         assert_equal(tmpl['transactions'][0]['sigops'], 2)
->>>>>>> dcce61d7
         assert '!segwit' not in tmpl['rules']
         self.generate(self.nodes[0], 1)  # block 162
 
@@ -246,20 +238,12 @@
         txid = self.nodes[0].sendtoaddress(self.nodes[0].getnewaddress(), 1)
         raw_tx = self.nodes[0].getrawtransaction(txid, True)
         tmpl = self.nodes[0].getblocktemplate({'rules': ['segwit']})
-<<<<<<< HEAD
-        assert tmpl['sizelimit'] >= 390000  # actual maximum size is lower due to minimum mandatory non-witness data
-        assert tmpl['weightlimit'] == 400000
-        assert tmpl['sigoplimit'] == 8000
-        assert tmpl['transactions'][0]['txid'] == txid
-        assert tmpl['transactions'][0]['sigops'] == 8
-=======
-        assert_greater_than_or_equal(tmpl['sizelimit'], 3999577)  # actual maximum size is lower due to minimum mandatory non-witness data
-        assert_equal(tmpl['weightlimit'], 4000000)
-        assert_equal(tmpl['sigoplimit'], 80000)
+        assert_greater_than_or_equal(tmpl['sizelimit'], 390000)  # actual maximum size is lower due to minimum mandatory non-witness data
+        assert_equal(tmpl['weightlimit'], 400000)
+        assert_equal(tmpl['sigoplimit'], 8000)
         assert_equal(tmpl['transactions'][0]['txid'], txid)
         expected_sigops = 9 if 'txinwitness' in raw_tx["vin"][0] else 8
         assert_equal(tmpl['transactions'][0]['sigops'], expected_sigops)
->>>>>>> dcce61d7
         assert '!segwit' in tmpl['rules']
 
         self.generate(self.nodes[0], 1)  # Mine a block to clear the gbt cache

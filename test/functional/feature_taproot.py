#!/usr/bin/env python3
# Copyright (c) 2019-2021 The Bitcoin Core developers
# Distributed under the MIT software license, see the accompanying
# file COPYING or http://www.opensource.org/licenses/mit-license.php.
# Test Taproot softfork (BIPs 340-342)

from test_framework.blocktools import (
    COINBASE_MATURITY,
    create_coinbase,
    create_block,
    add_witness_commitment,
    MAX_BLOCK_SIGOPS_WEIGHT,
    WITNESS_SCALE_FACTOR,
)
from test_framework.messages import (
    COutPoint,
    CTransaction,
    CTxIn,
    CTxInWitness,
    CTxOut,
    SEQUENCE_FINAL,
)
from test_framework.script import (
    ANNEX_TAG,
    BIP341_sha_amounts,
    BIP341_sha_outputs,
    BIP341_sha_prevouts,
    BIP341_sha_scriptpubkeys,
    BIP341_sha_sequences,
    CScript,
    CScriptNum,
    CScriptOp,
    hash256,
    LEAF_VERSION_TAPSCRIPT,
    LegacySignatureMsg,
    LOCKTIME_THRESHOLD,
    MAX_SCRIPT_ELEMENT_SIZE,
    OP_0,
    OP_1,
    OP_2,
    OP_3,
    OP_4,
    OP_5,
    OP_6,
    OP_7,
    OP_8,
    OP_9,
    OP_10,
    OP_11,
    OP_12,
    OP_16,
    OP_2DROP,
    OP_2DUP,
    OP_CHECKMULTISIG,
    OP_CHECKMULTISIGVERIFY,
    OP_CHECKSIG,
    OP_CHECKSIGADD,
    OP_CHECKSIGVERIFY,
    OP_CODESEPARATOR,
    OP_DROP,
    OP_DUP,
    OP_ELSE,
    OP_ENDIF,
    OP_EQUAL,
    OP_EQUALVERIFY,
    OP_IF,
    OP_NOP,
    OP_NOT,
    OP_NOTIF,
    OP_PUSHDATA1,
    OP_RETURN,
    OP_SWAP,
    OP_VERIFY,
    SIGHASH_DEFAULT,
    SIGHASH_ALL,
    SIGHASH_NONE,
    SIGHASH_SINGLE,
    SIGHASH_ANYONECANPAY,
    SegwitV0SignatureMsg,
    TaggedHash,
    TaprootSignatureMsg,
    is_op_success,
    taproot_construct,
)
from test_framework.script_util import (
    key_to_p2pk_script,
    key_to_p2pkh_script,
    key_to_p2wpkh_script,
    keyhash_to_p2pkh_script,
    script_to_p2sh_script,
    script_to_p2wsh_script,
)
from test_framework.test_framework import BitcoinTestFramework
from test_framework.util import assert_raises_rpc_error, assert_equal
from test_framework.key import generate_privkey, compute_xonly_pubkey, sign_schnorr, tweak_add_privkey, ECKey
from test_framework.address import (
    hash160,
    program_to_witness,
)
from collections import OrderedDict, namedtuple
from io import BytesIO
import json
import hashlib
import os
import random

# Whether or not to output generated test vectors, in JSON format.
GEN_TEST_VECTORS = False

# === Framework for building spending transactions. ===
#
# The computation is represented as a "context" dict, whose entries store potentially-unevaluated expressions that
# refer to lower-level ones. By overwriting these expression, many aspects - both high and low level - of the signing
# process can be overridden.
#
# Specifically, a context object is a dict that maps names to compositions of:
# - values
# - lists of values
# - callables which, when fed the context object as argument, produce any of these
#
# The DEFAULT_CONTEXT object specifies a standard signing process, with many overridable knobs.
#
# The get(ctx, name) function can evaluate a name, and cache its result in the context.
# getter(name) can be used to construct a callable that evaluates name. For example:
#
#   ctx1 = {**DEFAULT_CONTEXT, inputs=[getter("sign"), b'\x01']}
#
# creates a context where the script inputs are a signature plus the bytes 0x01.
#
# override(expr, name1=expr1, name2=expr2, ...) can be used to cause an expression to be evaluated in a selectively
# modified context. For example:
#
#   ctx2 = {**DEFAULT_CONTEXT, sighash=override(default_sighash, hashtype=SIGHASH_DEFAULT)}
#
# creates a context ctx2 where the sighash is modified to use hashtype=SIGHASH_DEFAULT. This differs from
#
#   ctx3 = {**DEFAULT_CONTEXT, hashtype=SIGHASH_DEFAULT}
#
# in that ctx3 will globally use hashtype=SIGHASH_DEFAULT (including in the hashtype byte appended to the signature)
# while ctx2 only uses the modified hashtype inside the sighash calculation.

def deep_eval(ctx, expr):
    """Recursively replace any callables c in expr (including inside lists) with c(ctx)."""
    while callable(expr):
        expr = expr(ctx)
    if isinstance(expr, list):
        expr = [deep_eval(ctx, x) for x in expr]
    return expr

# Data type to represent fully-evaluated expressions in a context dict (so we can avoid reevaluating them).
Final = namedtuple("Final", "value")

def get(ctx, name):
    """Evaluate name in context ctx."""
    assert name in ctx, "Missing '%s' in context" % name
    expr = ctx[name]
    if not isinstance(expr, Final):
        # Evaluate and cache the result.
        expr = Final(deep_eval(ctx, expr))
        ctx[name] = expr
    return expr.value

def getter(name):
    """Return a callable that evaluates name in its passed context."""
    return lambda ctx: get(ctx, name)

def override(expr, **kwargs):
    """Return a callable that evaluates expr in a modified context."""
    return lambda ctx: deep_eval({**ctx, **kwargs}, expr)

# === Implementations for the various default expressions in DEFAULT_CONTEXT ===

def default_hashtype(ctx):
    """Default expression for "hashtype": SIGHASH_DEFAULT for taproot, SIGHASH_ALL otherwise."""
    mode = get(ctx, "mode")
    if mode == "taproot":
        return SIGHASH_DEFAULT
    else:
        return SIGHASH_ALL

def default_tapleaf(ctx):
    """Default expression for "tapleaf": looking up leaf in tap[2]."""
    return get(ctx, "tap").leaves[get(ctx, "leaf")]

def default_script_taproot(ctx):
    """Default expression for "script_taproot": tapleaf.script."""
    return get(ctx, "tapleaf").script

def default_leafversion(ctx):
    """Default expression for "leafversion": tapleaf.version"""
    return get(ctx, "tapleaf").version

def default_negflag(ctx):
    """Default expression for "negflag": tap.negflag."""
    return get(ctx, "tap").negflag

def default_pubkey_internal(ctx):
    """Default expression for "pubkey_internal": tap.internal_pubkey."""
    return get(ctx, "tap").internal_pubkey

def default_merklebranch(ctx):
    """Default expression for "merklebranch": tapleaf.merklebranch."""
    return get(ctx, "tapleaf").merklebranch

def default_controlblock(ctx):
    """Default expression for "controlblock": combine leafversion, negflag, pubkey_internal, merklebranch."""
    return bytes([get(ctx, "leafversion") + get(ctx, "negflag")]) + get(ctx, "pubkey_internal") + get(ctx, "merklebranch")

def default_sigmsg(ctx):
    """Default expression for "sigmsg": depending on mode, compute BIP341, BIP143, or legacy sigmsg."""
    tx = get(ctx, "tx")
    idx = get(ctx, "idx")
    hashtype = get(ctx, "hashtype_actual")
    mode = get(ctx, "mode")
    if mode == "taproot":
        # BIP341 signature hash
        utxos = get(ctx, "utxos")
        annex = get(ctx, "annex")
        if get(ctx, "leaf") is not None:
            codeseppos = get(ctx, "codeseppos")
            leaf_ver = get(ctx, "leafversion")
            script = get(ctx, "script_taproot")
            return TaprootSignatureMsg(tx, utxos, hashtype, idx, scriptpath=True, script=script, leaf_ver=leaf_ver, codeseparator_pos=codeseppos, annex=annex)
        else:
            return TaprootSignatureMsg(tx, utxos, hashtype, idx, scriptpath=False, annex=annex)
    elif mode == "witv0":
        # BIP143 signature hash
        scriptcode = get(ctx, "scriptcode")
        utxos = get(ctx, "utxos")
        return SegwitV0SignatureMsg(scriptcode, tx, idx, hashtype, utxos[idx].nValue)
    else:
        # Pre-segwit signature hash
        scriptcode = get(ctx, "scriptcode")
        return LegacySignatureMsg(scriptcode, tx, idx, hashtype)[0]

def default_sighash(ctx):
    """Default expression for "sighash": depending on mode, compute tagged hash or dsha256 of sigmsg."""
    msg = get(ctx, "sigmsg")
    mode = get(ctx, "mode")
    if mode == "taproot":
        return TaggedHash("TapSighash", msg)
    else:
        if msg is None:
            return (1).to_bytes(32, 'little')
        else:
            return hash256(msg)

def default_tweak(ctx):
    """Default expression for "tweak": None if a leaf is specified, tap[0] otherwise."""
    if get(ctx, "leaf") is None:
        return get(ctx, "tap").tweak
    return None

def default_key_tweaked(ctx):
    """Default expression for "key_tweaked": key if tweak is None, tweaked with it otherwise."""
    key = get(ctx, "key")
    tweak = get(ctx, "tweak")
    if tweak is None:
        return key
    else:
        return tweak_add_privkey(key, tweak)

def default_signature(ctx):
    """Default expression for "signature": BIP340 signature or ECDSA signature depending on mode."""
    sighash = get(ctx, "sighash")
    deterministic = get(ctx, "deterministic")
    if get(ctx, "mode") == "taproot":
        key = get(ctx, "key_tweaked")
        flip_r = get(ctx, "flag_flip_r")
        flip_p = get(ctx, "flag_flip_p")
        aux = bytes([0] * 32)
        if not deterministic:
            aux = random.getrandbits(256).to_bytes(32, 'big')
        return sign_schnorr(key, sighash, flip_r=flip_r, flip_p=flip_p, aux=aux)
    else:
        key = get(ctx, "key")
        return key.sign_ecdsa(sighash, rfc6979=deterministic)

def default_hashtype_actual(ctx):
    """Default expression for "hashtype_actual": hashtype, unless mismatching SIGHASH_SINGLE in taproot."""
    hashtype = get(ctx, "hashtype")
    mode = get(ctx, "mode")
    if mode != "taproot":
        return hashtype
    idx = get(ctx, "idx")
    tx = get(ctx, "tx")
    if hashtype & 3 == SIGHASH_SINGLE and idx >= len(tx.vout):
        return (hashtype & ~3) | SIGHASH_NONE
    return hashtype

def default_bytes_hashtype(ctx):
    """Default expression for "bytes_hashtype": bytes([hashtype_actual]) if not 0, b"" otherwise."""
    return bytes([x for x in [get(ctx, "hashtype_actual")] if x != 0])

def default_sign(ctx):
    """Default expression for "sign": concatenation of signature and bytes_hashtype."""
    return get(ctx, "signature") + get(ctx, "bytes_hashtype")

def default_inputs_keypath(ctx):
    """Default expression for "inputs_keypath": a signature."""
    return [get(ctx, "sign")]

def default_witness_taproot(ctx):
    """Default expression for "witness_taproot", consisting of inputs, script, control block, and annex as needed."""
    annex = get(ctx, "annex")
    suffix_annex = []
    if annex is not None:
        suffix_annex = [annex]
    if get(ctx, "leaf") is None:
        return get(ctx, "inputs_keypath") + suffix_annex
    else:
        return get(ctx, "inputs") + [bytes(get(ctx, "script_taproot")), get(ctx, "controlblock")] + suffix_annex

def default_witness_witv0(ctx):
    """Default expression for "witness_witv0", consisting of inputs and witness script, as needed."""
    script = get(ctx, "script_witv0")
    inputs = get(ctx, "inputs")
    if script is None:
        return inputs
    else:
        return inputs + [script]

def default_witness(ctx):
    """Default expression for "witness", delegating to "witness_taproot" or "witness_witv0" as needed."""
    mode = get(ctx, "mode")
    if mode == "taproot":
        return get(ctx, "witness_taproot")
    elif mode == "witv0":
        return get(ctx, "witness_witv0")
    else:
        return []

def default_scriptsig(ctx):
    """Default expression for "scriptsig", consisting of inputs and redeemscript, as needed."""
    scriptsig = []
    mode = get(ctx, "mode")
    if mode == "legacy":
        scriptsig = get(ctx, "inputs")
    redeemscript = get(ctx, "script_p2sh")
    if redeemscript is not None:
        scriptsig += [bytes(redeemscript)]
    return scriptsig

# The default context object.
DEFAULT_CONTEXT = {
    # == The main expressions to evaluate. Only override these for unusual or invalid spends. ==
    # The overall witness stack, as a list of bytes objects.
    "witness": default_witness,
    # The overall scriptsig, as a list of CScript objects (to be concatenated) and bytes objects (to be pushed)
    "scriptsig": default_scriptsig,

    # == Expressions you'll generally only override for intentionally invalid spends. ==
    # The witness stack for spending a taproot output.
    "witness_taproot": default_witness_taproot,
    # The witness stack for spending a P2WPKH/P2WSH output.
    "witness_witv0": default_witness_witv0,
    # The script inputs for a taproot key path spend.
    "inputs_keypath": default_inputs_keypath,
    # The actual hashtype to use (usually equal to hashtype, but in taproot SIGHASH_SINGLE is not always allowed).
    "hashtype_actual": default_hashtype_actual,
    # The bytes object for a full signature (including hashtype byte, if needed).
    "bytes_hashtype": default_bytes_hashtype,
    # A full script signature (bytes including hashtype, if needed)
    "sign": default_sign,
    # An ECDSA or Schnorr signature (excluding hashtype byte).
    "signature": default_signature,
    # The 32-byte tweaked key (equal to key for script path spends, or key+tweak for key path spends).
    "key_tweaked": default_key_tweaked,
    # The tweak to use (None for script path spends, the actual tweak for key path spends).
    "tweak": default_tweak,
    # The sigmsg value (preimage of sighash)
    "sigmsg": default_sigmsg,
    # The sighash value (32 bytes)
    "sighash": default_sighash,
    # The information about the chosen script path spend (TaprootLeafInfo object).
    "tapleaf": default_tapleaf,
    # The script to push, and include in the sighash, for a taproot script path spend.
    "script_taproot": default_script_taproot,
    # The internal pubkey for a taproot script path spend (32 bytes).
    "pubkey_internal": default_pubkey_internal,
    # The negation flag of the internal pubkey for a taproot script path spend.
    "negflag": default_negflag,
    # The leaf version to include in the sighash (this does not affect the one in the control block).
    "leafversion": default_leafversion,
    # The Merkle path to include in the control block for a script path spend.
    "merklebranch": default_merklebranch,
    # The control block to push for a taproot script path spend.
    "controlblock": default_controlblock,
    # Whether to produce signatures with invalid P sign (Schnorr signatures only).
    "flag_flip_p": False,
    # Whether to produce signatures with invalid R sign (Schnorr signatures only).
    "flag_flip_r": False,

    # == Parameters that can be changed without invalidating, but do have a default: ==
    # The hashtype (as an integer).
    "hashtype": default_hashtype,
    # The annex (only when mode=="taproot").
    "annex": None,
    # The codeseparator position (only when mode=="taproot").
    "codeseppos": -1,
    # The redeemscript to add to the scriptSig (if P2SH; None implies not P2SH).
    "script_p2sh": None,
    # The script to add to the witness in (if P2WSH; None implies P2WPKH)
    "script_witv0": None,
    # The leaf to use in taproot spends (if script path spend; None implies key path spend).
    "leaf": None,
    # The input arguments to provide to the executed script
    "inputs": [],
    # Use deterministic signing nonces
    "deterministic": False,

    # == Parameters to be set before evaluation: ==
    # - mode: what spending style to use ("taproot", "witv0", or "legacy").
    # - key: the (untweaked) private key to sign with (ECKey object for ECDSA, 32 bytes for Schnorr).
    # - tap: the TaprootInfo object (see taproot_construct; needed in mode=="taproot").
    # - tx: the transaction to sign.
    # - utxos: the UTXOs being spent (needed in mode=="witv0" and mode=="taproot").
    # - idx: the input position being signed.
    # - scriptcode: the scriptcode to include in legacy and witv0 sighashes.
}

def flatten(lst):
    ret = []
    for elem in lst:
        if isinstance(elem, list):
            ret += flatten(elem)
        else:
            ret.append(elem)
    return ret


def spend(tx, idx, utxos, **kwargs):
    """Sign transaction input idx of tx, provided utxos is the list of outputs being spent.

    Additional arguments may be provided that override any aspect of the signing process.
    See DEFAULT_CONTEXT above for what can be overridden, and what must be provided.
    """

    ctx = {**DEFAULT_CONTEXT, "tx":tx, "idx":idx, "utxos":utxos, **kwargs}

    def to_script(elem):
        """If fed a CScript, return it; if fed bytes, return a CScript that pushes it."""
        if isinstance(elem, CScript):
            return elem
        else:
            return CScript([elem])

    scriptsig_list = flatten(get(ctx, "scriptsig"))
    scriptsig = CScript(b"".join(bytes(to_script(elem)) for elem in scriptsig_list))
    witness_stack = flatten(get(ctx, "witness"))
    return (scriptsig, witness_stack)


# === Spender objects ===
#
# Each spender is a tuple of:
# - A scriptPubKey which is to be spent from (CScript)
# - A comment describing the test (string)
# - Whether the spending (on itself) is expected to be standard (bool)
# - A tx-signing lambda returning (scriptsig, witness_stack), taking as inputs:
#   - A transaction to sign (CTransaction)
#   - An input position (int)
#   - The spent UTXOs by this transaction (list of CTxOut)
#   - Whether to produce a valid spend (bool)
# - A string with an expected error message for failure case if known
# - The (pre-taproot) sigops weight consumed by a successful spend
# - Whether this spend cannot fail
# - Whether this test demands being placed in a txin with no corresponding txout (for testing SIGHASH_SINGLE behavior)

Spender = namedtuple("Spender", "script,comment,is_standard,sat_function,err_msg,sigops_weight,no_fail,need_vin_vout_mismatch")


def make_spender(comment, *, tap=None, witv0=False, script=None, pkh=None, p2sh=False, spk_mutate_pre_p2sh=None, failure=None, standard=True, err_msg=None, sigops_weight=0, need_vin_vout_mismatch=False, **kwargs):
    """Helper for constructing Spender objects using the context signing framework.

    * tap: a TaprootInfo object (see taproot_construct), for Taproot spends (cannot be combined with pkh, witv0, or script)
    * witv0: boolean indicating the use of witness v0 spending (needs one of script or pkh)
    * script: the actual script executed (for bare/P2WSH/P2SH spending)
    * pkh: the public key for P2PKH or P2WPKH spending
    * p2sh: whether the output is P2SH wrapper (this is supported even for Taproot, where it makes the output unencumbered)
    * spk_mutate_pre_psh: a callable to be applied to the script (before potentially P2SH-wrapping it)
    * failure: a dict of entries to override in the context when intentionally failing to spend (if None, no_fail will be set)
    * standard: whether the (valid version of) spending is expected to be standard
    * err_msg: a string with an expected error message for failure (or None, if not cared about)
    * sigops_weight: the pre-taproot sigops weight consumed by a successful spend
    * need_vin_vout_mismatch: whether this test requires being tested in a transaction input that has no corresponding
                              transaction output.
    """

    conf = dict()

    # Compute scriptPubKey and set useful defaults based on the inputs.
    if witv0:
        assert tap is None
        conf["mode"] = "witv0"
        if pkh is not None:
            # P2WPKH
            assert script is None
            pubkeyhash = hash160(pkh)
            spk = key_to_p2wpkh_script(pkh)
            conf["scriptcode"] = keyhash_to_p2pkh_script(pubkeyhash)
            conf["script_witv0"] = None
            conf["inputs"] = [getter("sign"), pkh]
        elif script is not None:
            # P2WSH
            spk = script_to_p2wsh_script(script)
            conf["scriptcode"] = script
            conf["script_witv0"] = script
        else:
            assert False
    elif tap is None:
        conf["mode"] = "legacy"
        if pkh is not None:
            # P2PKH
            assert script is None
            pubkeyhash = hash160(pkh)
            spk = keyhash_to_p2pkh_script(pubkeyhash)
            conf["scriptcode"] = spk
            conf["inputs"] = [getter("sign"), pkh]
        elif script is not None:
            # bare
            spk = script
            conf["scriptcode"] = script
        else:
            assert False
    else:
        assert script is None
        conf["mode"] = "taproot"
        conf["tap"] = tap
        spk = tap.scriptPubKey

    if spk_mutate_pre_p2sh is not None:
        spk = spk_mutate_pre_p2sh(spk)

    if p2sh:
        # P2SH wrapper can be combined with anything else
        conf["script_p2sh"] = spk
        spk = script_to_p2sh_script(spk)

    conf = {**conf, **kwargs}

    def sat_fn(tx, idx, utxos, valid):
        if valid:
            return spend(tx, idx, utxos, **conf)
        else:
            assert failure is not None
            return spend(tx, idx, utxos, **{**conf, **failure})

    return Spender(script=spk, comment=comment, is_standard=standard, sat_function=sat_fn, err_msg=err_msg, sigops_weight=sigops_weight, no_fail=failure is None, need_vin_vout_mismatch=need_vin_vout_mismatch)

def add_spender(spenders, *args, **kwargs):
    """Make a spender using make_spender, and add it to spenders."""
    spenders.append(make_spender(*args, **kwargs))

# === Helpers for the test ===

def random_checksig_style(pubkey):
    """Creates a random CHECKSIG* tapscript that would succeed with only the valid signature on witness stack."""
    opcode = random.choice([OP_CHECKSIG, OP_CHECKSIGVERIFY, OP_CHECKSIGADD])
    if opcode == OP_CHECKSIGVERIFY:
        ret = CScript([pubkey, opcode, OP_1])
    elif opcode == OP_CHECKSIGADD:
        num = random.choice([0, 0x7fffffff, -0x7fffffff])
        ret = CScript([num, pubkey, opcode, num + 1, OP_EQUAL])
    else:
        ret = CScript([pubkey, opcode])
    return bytes(ret)

def random_bytes(n):
    """Return a random bytes object of length n."""
    return bytes(random.getrandbits(8) for i in range(n))

def bitflipper(expr):
    """Return a callable that evaluates expr and returns it with a random bitflip."""
    def fn(ctx):
        sub = deep_eval(ctx, expr)
        assert isinstance(sub, bytes)
        return (int.from_bytes(sub, 'little') ^ (1 << random.randrange(len(sub) * 8))).to_bytes(len(sub), 'little')
    return fn

def zero_appender(expr):
    """Return a callable that evaluates expr and returns it with a zero added."""
    return lambda ctx: deep_eval(ctx, expr) + b"\x00"

def byte_popper(expr):
    """Return a callable that evaluates expr and returns it with its last byte removed."""
    return lambda ctx: deep_eval(ctx, expr)[:-1]

# Expected error strings

ERR_SIG_SIZE = {"err_msg": "Invalid Schnorr signature size"}
ERR_SIG_HASHTYPE = {"err_msg": "Invalid Schnorr signature hash type"}
ERR_SIG_SCHNORR = {"err_msg": "Invalid Schnorr signature"}
ERR_OP_RETURN = {"err_msg": "OP_RETURN was encountered"}
ERR_CONTROLBLOCK_SIZE = {"err_msg": "Invalid Taproot control block size"}
ERR_WITNESS_PROGRAM_MISMATCH = {"err_msg": "Witness program hash mismatch"}
ERR_PUSH_LIMIT = {"err_msg": "Push value size limit exceeded"}
ERR_DISABLED_OPCODE = {"err_msg": "Attempted to use a disabled opcode"}
ERR_TAPSCRIPT_CHECKMULTISIG = {"err_msg": "OP_CHECKMULTISIG(VERIFY) is not available in tapscript"}
ERR_MINIMALIF = {"err_msg": "OP_IF/NOTIF argument must be minimal in tapscript"}
ERR_UNKNOWN_PUBKEY = {"err_msg": "Public key is neither compressed or uncompressed"}
ERR_STACK_SIZE = {"err_msg": "Stack size limit exceeded"}
ERR_CLEANSTACK = {"err_msg": "Stack size must be exactly one after execution"}
ERR_STACK_EMPTY = {"err_msg": "Operation not valid with the current stack size"}
ERR_SIGOPS_RATIO = {"err_msg": "Too much signature validation relative to witness weight"}
ERR_UNDECODABLE = {"err_msg": "Opcode missing or not understood"}
ERR_NO_SUCCESS = {"err_msg": "Script evaluated without error but finished with a false/empty top stack element"}
ERR_EMPTY_WITNESS = {"err_msg": "Witness program was passed an empty witness"}
ERR_CHECKSIGVERIFY = {"err_msg": "Script failed an OP_CHECKSIGVERIFY operation"}

VALID_SIGHASHES_ECDSA = [
    SIGHASH_ALL,
    SIGHASH_NONE,
    SIGHASH_SINGLE,
    SIGHASH_ANYONECANPAY + SIGHASH_ALL,
    SIGHASH_ANYONECANPAY + SIGHASH_NONE,
    SIGHASH_ANYONECANPAY + SIGHASH_SINGLE
]

VALID_SIGHASHES_TAPROOT = [SIGHASH_DEFAULT] + VALID_SIGHASHES_ECDSA

VALID_SIGHASHES_TAPROOT_SINGLE = [
    SIGHASH_SINGLE,
    SIGHASH_ANYONECANPAY + SIGHASH_SINGLE
]

VALID_SIGHASHES_TAPROOT_NO_SINGLE = [h for h in VALID_SIGHASHES_TAPROOT if h not in VALID_SIGHASHES_TAPROOT_SINGLE]

SIGHASH_BITFLIP = {"failure": {"sighash": bitflipper(default_sighash)}}
SIG_POP_BYTE = {"failure": {"sign": byte_popper(default_sign)}}
SINGLE_SIG = {"inputs": [getter("sign")]}
SIG_ADD_ZERO = {"failure": {"sign": zero_appender(default_sign)}}

DUST_LIMIT = 600
MIN_FEE = 50000

# === Actual test cases ===


def spenders_taproot_active():
    """Return a list of Spenders for testing post-Taproot activation behavior."""

    secs = [generate_privkey() for _ in range(8)]
    pubs = [compute_xonly_pubkey(sec)[0] for sec in secs]

    spenders = []

    # == Tests for BIP340 signature validation. ==
    # These are primarily tested through the test vectors implemented in libsecp256k1, and in src/tests/key_tests.cpp.
    # Some things are tested programmatically as well here.

    tap = taproot_construct(pubs[0])
    # Test with key with bit flipped.
    add_spender(spenders, "sig/key", tap=tap, key=secs[0], failure={"key_tweaked": bitflipper(default_key_tweaked)}, **ERR_SIG_SCHNORR)
    # Test with sighash with bit flipped.
    add_spender(spenders, "sig/sighash", tap=tap, key=secs[0], failure={"sighash": bitflipper(default_sighash)}, **ERR_SIG_SCHNORR)
    # Test with invalid R sign.
    add_spender(spenders, "sig/flip_r", tap=tap, key=secs[0], failure={"flag_flip_r": True}, **ERR_SIG_SCHNORR)
    # Test with invalid P sign.
    add_spender(spenders, "sig/flip_p", tap=tap, key=secs[0], failure={"flag_flip_p": True}, **ERR_SIG_SCHNORR)
    # Test with signature with bit flipped.
    add_spender(spenders, "sig/bitflip", tap=tap, key=secs[0], failure={"signature": bitflipper(default_signature)}, **ERR_SIG_SCHNORR)

    # == Tests for signature hashing ==

    # Run all tests once with no annex, and once with a valid random annex.
    for annex in [None, lambda _: bytes([ANNEX_TAG]) + random_bytes(random.randrange(0, 250))]:
        # Non-empty annex is non-standard
        no_annex = annex is None

        # Sighash mutation tests (test all sighash combinations)
        for hashtype in VALID_SIGHASHES_TAPROOT:
            common = {"annex": annex, "hashtype": hashtype, "standard": no_annex}

            # Pure pubkey
            tap = taproot_construct(pubs[0])
            add_spender(spenders, "sighash/purepk", tap=tap, key=secs[0], **common, **SIGHASH_BITFLIP, **ERR_SIG_SCHNORR)

            # Pubkey/P2PK script combination
            scripts = [("s0", CScript(random_checksig_style(pubs[1])))]
            tap = taproot_construct(pubs[0], scripts)
            add_spender(spenders, "sighash/keypath_hashtype_%x" % hashtype, tap=tap, key=secs[0], **common, **SIGHASH_BITFLIP, **ERR_SIG_SCHNORR)
            add_spender(spenders, "sighash/scriptpath_hashtype_%x" % hashtype, tap=tap, leaf="s0", key=secs[1], **common, **SINGLE_SIG, **SIGHASH_BITFLIP, **ERR_SIG_SCHNORR)

            # Test SIGHASH_SINGLE behavior in combination with mismatching outputs
            if hashtype in VALID_SIGHASHES_TAPROOT_SINGLE:
                add_spender(spenders, "sighash/keypath_hashtype_mis_%x" % hashtype, tap=tap, key=secs[0], annex=annex, standard=no_annex, hashtype_actual=random.choice(VALID_SIGHASHES_TAPROOT_NO_SINGLE), failure={"hashtype_actual": hashtype}, **ERR_SIG_HASHTYPE, need_vin_vout_mismatch=True)
                add_spender(spenders, "sighash/scriptpath_hashtype_mis_%x" % hashtype, tap=tap, leaf="s0", key=secs[1], annex=annex, standard=no_annex, hashtype_actual=random.choice(VALID_SIGHASHES_TAPROOT_NO_SINGLE), **SINGLE_SIG, failure={"hashtype_actual": hashtype}, **ERR_SIG_HASHTYPE, need_vin_vout_mismatch=True)

        # Test OP_CODESEPARATOR impact on sighashing.
        hashtype = lambda _: random.choice(VALID_SIGHASHES_TAPROOT)
        common = {"annex": annex, "hashtype": hashtype, "standard": no_annex}
        scripts = [
            ("pk_codesep", CScript(random_checksig_style(pubs[1]) + bytes([OP_CODESEPARATOR]))),  # codesep after checksig
            ("codesep_pk", CScript(bytes([OP_CODESEPARATOR]) + random_checksig_style(pubs[1]))),  # codesep before checksig
            ("branched_codesep", CScript([random_bytes(random.randrange(511)), OP_DROP, OP_IF, OP_CODESEPARATOR, pubs[0], OP_ELSE, OP_CODESEPARATOR, pubs[1], OP_ENDIF, OP_CHECKSIG])),  # branch dependent codesep
        ]
        random.shuffle(scripts)
        tap = taproot_construct(pubs[0], scripts)
        add_spender(spenders, "sighash/pk_codesep", tap=tap, leaf="pk_codesep", key=secs[1], **common, **SINGLE_SIG, **SIGHASH_BITFLIP, **ERR_SIG_SCHNORR)
        add_spender(spenders, "sighash/codesep_pk", tap=tap, leaf="codesep_pk", key=secs[1], codeseppos=0, **common, **SINGLE_SIG, **SIGHASH_BITFLIP, **ERR_SIG_SCHNORR)
        add_spender(spenders, "sighash/branched_codesep/left", tap=tap, leaf="branched_codesep", key=secs[0], codeseppos=3, **common, inputs=[getter("sign"), b'\x01'], **SIGHASH_BITFLIP, **ERR_SIG_SCHNORR)
        add_spender(spenders, "sighash/branched_codesep/right", tap=tap, leaf="branched_codesep", key=secs[1], codeseppos=6, **common, inputs=[getter("sign"), b''], **SIGHASH_BITFLIP, **ERR_SIG_SCHNORR)

    # Reusing the scripts above, test that various features affect the sighash.
    add_spender(spenders, "sighash/annex", tap=tap, leaf="pk_codesep", key=secs[1], hashtype=hashtype, standard=False, **SINGLE_SIG, annex=bytes([ANNEX_TAG]), failure={"sighash": override(default_sighash, annex=None)}, **ERR_SIG_SCHNORR)
    add_spender(spenders, "sighash/script", tap=tap, leaf="pk_codesep", key=secs[1], **common, **SINGLE_SIG, failure={"sighash": override(default_sighash, script_taproot=tap.leaves["codesep_pk"].script)}, **ERR_SIG_SCHNORR)
    add_spender(spenders, "sighash/leafver", tap=tap, leaf="pk_codesep", key=secs[1], **common, **SINGLE_SIG, failure={"sighash": override(default_sighash, leafversion=random.choice([x & 0xFE for x in range(0x100) if x & 0xFE != 0xC0]))}, **ERR_SIG_SCHNORR)
    add_spender(spenders, "sighash/scriptpath", tap=tap, leaf="pk_codesep", key=secs[1], **common, **SINGLE_SIG, failure={"sighash": override(default_sighash, leaf=None)}, **ERR_SIG_SCHNORR)
    add_spender(spenders, "sighash/keypath", tap=tap, key=secs[0], **common, failure={"sighash": override(default_sighash, leaf="pk_codesep")}, **ERR_SIG_SCHNORR)

    # Test that invalid hashtypes don't work, both in key path and script path spends
    hashtype = lambda _: random.choice(VALID_SIGHASHES_TAPROOT)
    for invalid_hashtype in [x for x in range(0x100) if x not in VALID_SIGHASHES_TAPROOT]:
        add_spender(spenders, "sighash/keypath_unk_hashtype_%x" % invalid_hashtype, tap=tap, key=secs[0], hashtype=hashtype, failure={"hashtype": invalid_hashtype}, **ERR_SIG_HASHTYPE)
        add_spender(spenders, "sighash/scriptpath_unk_hashtype_%x" % invalid_hashtype, tap=tap, leaf="pk_codesep", key=secs[1], **SINGLE_SIG, hashtype=hashtype, failure={"hashtype": invalid_hashtype}, **ERR_SIG_HASHTYPE)

    # Test that hashtype 0 cannot have a hashtype byte, and 1 must have one.
    add_spender(spenders, "sighash/hashtype0_byte_keypath", tap=tap, key=secs[0], hashtype=SIGHASH_DEFAULT, failure={"bytes_hashtype": bytes([SIGHASH_DEFAULT])}, **ERR_SIG_HASHTYPE)
    add_spender(spenders, "sighash/hashtype0_byte_scriptpath", tap=tap, leaf="pk_codesep", key=secs[1], **SINGLE_SIG, hashtype=SIGHASH_DEFAULT, failure={"bytes_hashtype": bytes([SIGHASH_DEFAULT])}, **ERR_SIG_HASHTYPE)
    add_spender(spenders, "sighash/hashtype1_byte_keypath", tap=tap, key=secs[0], hashtype=SIGHASH_ALL, failure={"bytes_hashtype": b''}, **ERR_SIG_SCHNORR)
    add_spender(spenders, "sighash/hashtype1_byte_scriptpath", tap=tap, leaf="pk_codesep", key=secs[1], **SINGLE_SIG, hashtype=SIGHASH_ALL, failure={"bytes_hashtype": b''}, **ERR_SIG_SCHNORR)
    # Test that hashtype 0 and hashtype 1 cannot be transmuted into each other.
    add_spender(spenders, "sighash/hashtype0to1_keypath", tap=tap, key=secs[0], hashtype=SIGHASH_DEFAULT, failure={"bytes_hashtype": bytes([SIGHASH_ALL])}, **ERR_SIG_SCHNORR)
    add_spender(spenders, "sighash/hashtype0to1_scriptpath", tap=tap, leaf="pk_codesep", key=secs[1], **SINGLE_SIG, hashtype=SIGHASH_DEFAULT, failure={"bytes_hashtype": bytes([SIGHASH_ALL])}, **ERR_SIG_SCHNORR)
    add_spender(spenders, "sighash/hashtype1to0_keypath", tap=tap, key=secs[0], hashtype=SIGHASH_ALL, failure={"bytes_hashtype": b''}, **ERR_SIG_SCHNORR)
    add_spender(spenders, "sighash/hashtype1to0_scriptpath", tap=tap, leaf="pk_codesep", key=secs[1], **SINGLE_SIG, hashtype=SIGHASH_ALL, failure={"bytes_hashtype": b''}, **ERR_SIG_SCHNORR)

    # Test aspects of signatures with unusual lengths
    for hashtype in [SIGHASH_DEFAULT, random.choice(VALID_SIGHASHES_TAPROOT)]:
        scripts = [
            ("csv", CScript([pubs[2], OP_CHECKSIGVERIFY, OP_1])),
            ("cs_pos", CScript([pubs[2], OP_CHECKSIG])),
            ("csa_pos", CScript([OP_0, pubs[2], OP_CHECKSIGADD, OP_1, OP_EQUAL])),
            ("cs_neg", CScript([pubs[2], OP_CHECKSIG, OP_NOT])),
            ("csa_neg", CScript([OP_2, pubs[2], OP_CHECKSIGADD, OP_2, OP_EQUAL]))
        ]
        random.shuffle(scripts)
        tap = taproot_construct(pubs[3], scripts)
        # Empty signatures
        add_spender(spenders, "siglen/empty_keypath", tap=tap, key=secs[3], hashtype=hashtype, failure={"sign": b""}, **ERR_SIG_SIZE)
        add_spender(spenders, "siglen/empty_csv", tap=tap, key=secs[2], leaf="csv", hashtype=hashtype, **SINGLE_SIG, failure={"sign": b""}, **ERR_CHECKSIGVERIFY)
        add_spender(spenders, "siglen/empty_cs", tap=tap, key=secs[2], leaf="cs_pos", hashtype=hashtype, **SINGLE_SIG, failure={"sign": b""}, **ERR_NO_SUCCESS)
        add_spender(spenders, "siglen/empty_csa", tap=tap, key=secs[2], leaf="csa_pos", hashtype=hashtype, **SINGLE_SIG, failure={"sign": b""}, **ERR_NO_SUCCESS)
        add_spender(spenders, "siglen/empty_cs_neg", tap=tap, key=secs[2], leaf="cs_neg", hashtype=hashtype, **SINGLE_SIG, sign=b"", failure={"sign": lambda _: random_bytes(random.randrange(1, 63))}, **ERR_SIG_SIZE)
        add_spender(spenders, "siglen/empty_csa_neg", tap=tap, key=secs[2], leaf="csa_neg", hashtype=hashtype, **SINGLE_SIG, sign=b"", failure={"sign": lambda _: random_bytes(random.randrange(66, 100))}, **ERR_SIG_SIZE)
        # Appending a zero byte to signatures invalidates them
        add_spender(spenders, "siglen/padzero_keypath", tap=tap, key=secs[3], hashtype=hashtype, **SIG_ADD_ZERO, **(ERR_SIG_HASHTYPE if hashtype == SIGHASH_DEFAULT else ERR_SIG_SIZE))
        add_spender(spenders, "siglen/padzero_csv", tap=tap, key=secs[2], leaf="csv", hashtype=hashtype, **SINGLE_SIG, **SIG_ADD_ZERO, **(ERR_SIG_HASHTYPE if hashtype == SIGHASH_DEFAULT else ERR_SIG_SIZE))
        add_spender(spenders, "siglen/padzero_cs", tap=tap, key=secs[2], leaf="cs_pos", hashtype=hashtype, **SINGLE_SIG, **SIG_ADD_ZERO, **(ERR_SIG_HASHTYPE if hashtype == SIGHASH_DEFAULT else ERR_SIG_SIZE))
        add_spender(spenders, "siglen/padzero_csa", tap=tap, key=secs[2], leaf="csa_pos", hashtype=hashtype, **SINGLE_SIG, **SIG_ADD_ZERO, **(ERR_SIG_HASHTYPE if hashtype == SIGHASH_DEFAULT else ERR_SIG_SIZE))
        add_spender(spenders, "siglen/padzero_cs_neg", tap=tap, key=secs[2], leaf="cs_neg", hashtype=hashtype, **SINGLE_SIG, sign=b"", **SIG_ADD_ZERO, **(ERR_SIG_HASHTYPE if hashtype == SIGHASH_DEFAULT else ERR_SIG_SIZE))
        add_spender(spenders, "siglen/padzero_csa_neg", tap=tap, key=secs[2], leaf="csa_neg", hashtype=hashtype, **SINGLE_SIG, sign=b"", **SIG_ADD_ZERO, **(ERR_SIG_HASHTYPE if hashtype == SIGHASH_DEFAULT else ERR_SIG_SIZE))
        # Removing the last byte from signatures invalidates them
        add_spender(spenders, "siglen/popbyte_keypath", tap=tap, key=secs[3], hashtype=hashtype, **SIG_POP_BYTE, **(ERR_SIG_SIZE if hashtype == SIGHASH_DEFAULT else ERR_SIG_SCHNORR))
        add_spender(spenders, "siglen/popbyte_csv", tap=tap, key=secs[2], leaf="csv", hashtype=hashtype, **SINGLE_SIG, **SIG_POP_BYTE, **(ERR_SIG_SIZE if hashtype == SIGHASH_DEFAULT else ERR_SIG_SCHNORR))
        add_spender(spenders, "siglen/popbyte_cs", tap=tap, key=secs[2], leaf="cs_pos", hashtype=hashtype, **SINGLE_SIG, **SIG_POP_BYTE, **(ERR_SIG_SIZE if hashtype == SIGHASH_DEFAULT else ERR_SIG_SCHNORR))
        add_spender(spenders, "siglen/popbyte_csa", tap=tap, key=secs[2], leaf="csa_pos", hashtype=hashtype, **SINGLE_SIG, **SIG_POP_BYTE, **(ERR_SIG_SIZE if hashtype == SIGHASH_DEFAULT else ERR_SIG_SCHNORR))
        add_spender(spenders, "siglen/popbyte_cs_neg", tap=tap, key=secs[2], leaf="cs_neg", hashtype=hashtype, **SINGLE_SIG, sign=b"", **SIG_POP_BYTE, **(ERR_SIG_SIZE if hashtype == SIGHASH_DEFAULT else ERR_SIG_SCHNORR))
        add_spender(spenders, "siglen/popbyte_csa_neg", tap=tap, key=secs[2], leaf="csa_neg", hashtype=hashtype, **SINGLE_SIG, sign=b"", **SIG_POP_BYTE, **(ERR_SIG_SIZE if hashtype == SIGHASH_DEFAULT else ERR_SIG_SCHNORR))
        # Verify that an invalid signature is not allowed, not even when the CHECKSIG* is expected to fail.
        add_spender(spenders, "siglen/invalid_cs_neg", tap=tap, key=secs[2], leaf="cs_neg", hashtype=hashtype, **SINGLE_SIG, sign=b"", failure={"sign": default_sign, "sighash": bitflipper(default_sighash)}, **ERR_SIG_SCHNORR)
        add_spender(spenders, "siglen/invalid_csa_neg", tap=tap, key=secs[2], leaf="csa_neg", hashtype=hashtype, **SINGLE_SIG, sign=b"", failure={"sign": default_sign, "sighash": bitflipper(default_sighash)}, **ERR_SIG_SCHNORR)

    # == Test that BIP341 spending only applies to witness version 1, program length 32, no P2SH ==

    for p2sh in [False, True]:
        for witver in range(1, 17):
            for witlen in [20, 31, 32, 33]:
                def mutate(spk):
                    prog = spk[2:]
                    assert len(prog) == 32
                    if witlen < 32:
                        prog = prog[0:witlen]
                    elif witlen > 32:
                        prog += bytes([0 for _ in range(witlen - 32)])
                    return CScript([CScriptOp.encode_op_n(witver), prog])
                scripts = [("s0", CScript([pubs[0], OP_CHECKSIG])), ("dummy", CScript([OP_RETURN]))]
                tap = taproot_construct(pubs[1], scripts)
                if not p2sh and witver == 1 and witlen == 32:
                    add_spender(spenders, "applic/keypath", p2sh=p2sh, spk_mutate_pre_p2sh=mutate, tap=tap, key=secs[1], **SIGHASH_BITFLIP, **ERR_SIG_SCHNORR)
                    add_spender(spenders, "applic/scriptpath", p2sh=p2sh, leaf="s0", spk_mutate_pre_p2sh=mutate, tap=tap, key=secs[0], **SINGLE_SIG, failure={"leaf": "dummy"}, **ERR_OP_RETURN)
                else:
                    add_spender(spenders, "applic/keypath", p2sh=p2sh, spk_mutate_pre_p2sh=mutate, tap=tap, key=secs[1], standard=False)
                    add_spender(spenders, "applic/scriptpath", p2sh=p2sh, leaf="s0", spk_mutate_pre_p2sh=mutate, tap=tap, key=secs[0], **SINGLE_SIG, standard=False)

    # == Test various aspects of BIP341 spending paths ==

    # A set of functions that compute the hashing partner in a Merkle tree, designed to exercise
    # edge cases. This relies on the taproot_construct feature that a lambda can be passed in
    # instead of a subtree, to compute the partner to be hashed with.
    PARTNER_MERKLE_FN = [
        # Combine with itself
        lambda h: h,
        # Combine with hash 0
        lambda h: bytes([0 for _ in range(32)]),
        # Combine with hash 2^256-1
        lambda h: bytes([0xff for _ in range(32)]),
        # Combine with itself-1 (BE)
        lambda h: (int.from_bytes(h, 'big') - 1).to_bytes(32, 'big'),
        # Combine with itself+1 (BE)
        lambda h: (int.from_bytes(h, 'big') + 1).to_bytes(32, 'big'),
        # Combine with itself-1 (LE)
        lambda h: (int.from_bytes(h, 'little') - 1).to_bytes(32, 'big'),
        # Combine with itself+1 (LE)
        lambda h: (int.from_bytes(h, 'little') + 1).to_bytes(32, 'little'),
        # Combine with random bitflipped version of self.
        lambda h: (int.from_bytes(h, 'little') ^ (1 << random.randrange(256))).to_bytes(32, 'little')
    ]
    # Start with a tree of that has depth 1 for "128deep" and depth 2 for "129deep".
    scripts = [("128deep", CScript([pubs[0], OP_CHECKSIG])), [("129deep", CScript([pubs[0], OP_CHECKSIG])), random.choice(PARTNER_MERKLE_FN)]]
    # Add 127 nodes on top of that tree, so that "128deep" and "129deep" end up at their designated depths.
    for _ in range(127):
        scripts = [scripts, random.choice(PARTNER_MERKLE_FN)]
    tap = taproot_construct(pubs[0], scripts)
    # Test that spends with a depth of 128 work, but 129 doesn't (even with a tree with weird Merkle branches in it).
    add_spender(spenders, "spendpath/merklelimit", tap=tap, leaf="128deep", **SINGLE_SIG, key=secs[0], failure={"leaf": "129deep"}, **ERR_CONTROLBLOCK_SIZE)
    # Test that flipping the negation bit invalidates spends.
    add_spender(spenders, "spendpath/negflag", tap=tap, leaf="128deep", **SINGLE_SIG, key=secs[0], failure={"negflag": lambda ctx: 1 - default_negflag(ctx)}, **ERR_WITNESS_PROGRAM_MISMATCH)
    # Test that bitflips in the Merkle branch invalidate it.
    add_spender(spenders, "spendpath/bitflipmerkle", tap=tap, leaf="128deep", **SINGLE_SIG, key=secs[0], failure={"merklebranch": bitflipper(default_merklebranch)}, **ERR_WITNESS_PROGRAM_MISMATCH)
    # Test that bitflips in the internal pubkey invalidate it.
    add_spender(spenders, "spendpath/bitflippubkey", tap=tap, leaf="128deep", **SINGLE_SIG, key=secs[0], failure={"pubkey_internal": bitflipper(default_pubkey_internal)}, **ERR_WITNESS_PROGRAM_MISMATCH)
    # Test that empty witnesses are invalid.
    add_spender(spenders, "spendpath/emptywit", tap=tap, leaf="128deep", **SINGLE_SIG, key=secs[0], failure={"witness": []}, **ERR_EMPTY_WITNESS)
    # Test that adding garbage to the control block invalidates it.
    add_spender(spenders, "spendpath/padlongcontrol", tap=tap, leaf="128deep", **SINGLE_SIG, key=secs[0], failure={"controlblock": lambda ctx: default_controlblock(ctx) + random_bytes(random.randrange(1, 32))}, **ERR_CONTROLBLOCK_SIZE)
    # Test that truncating the control block invalidates it.
    add_spender(spenders, "spendpath/trunclongcontrol", tap=tap, leaf="128deep", **SINGLE_SIG, key=secs[0], failure={"controlblock": lambda ctx: default_merklebranch(ctx)[0:random.randrange(1, 32)]}, **ERR_CONTROLBLOCK_SIZE)

    scripts = [("s", CScript([pubs[0], OP_CHECKSIG]))]
    tap = taproot_construct(pubs[1], scripts)
    # Test that adding garbage to the control block invalidates it.
    add_spender(spenders, "spendpath/padshortcontrol", tap=tap, leaf="s", **SINGLE_SIG, key=secs[0], failure={"controlblock": lambda ctx: default_controlblock(ctx) + random_bytes(random.randrange(1, 32))}, **ERR_CONTROLBLOCK_SIZE)
    # Test that truncating the control block invalidates it.
    add_spender(spenders, "spendpath/truncshortcontrol", tap=tap, leaf="s", **SINGLE_SIG, key=secs[0], failure={"controlblock": lambda ctx: default_merklebranch(ctx)[0:random.randrange(1, 32)]}, **ERR_CONTROLBLOCK_SIZE)
    # Test that truncating the control block to 1 byte ("-1 Merkle length") invalidates it
    add_spender(spenders, "spendpath/trunc1shortcontrol", tap=tap, leaf="s", **SINGLE_SIG, key=secs[0], failure={"controlblock": lambda ctx: default_merklebranch(ctx)[0:1]}, **ERR_CONTROLBLOCK_SIZE)

    # == Test BIP342 edge cases ==

    csa_low_val = random.randrange(0, 17) # Within range for OP_n
    csa_low_result = csa_low_val + 1

    csa_high_val = random.randrange(17, 100) if random.getrandbits(1) else random.randrange(-100, -1) # Outside OP_n range
    csa_high_result = csa_high_val + 1

    OVERSIZE_NUMBER = 2**31
    assert_equal(len(CScriptNum.encode(CScriptNum(OVERSIZE_NUMBER))), 6)
    assert_equal(len(CScriptNum.encode(CScriptNum(OVERSIZE_NUMBER-1))), 5)

    big_choices = []
    big_scriptops = []
    for i in range(1000):
        r = random.randrange(len(pubs))
        big_choices.append(r)
        big_scriptops += [pubs[r], OP_CHECKSIGVERIFY]


    def big_spend_inputs(ctx):
        """Helper function to construct the script input for t33/t34 below."""
        # Instead of signing 999 times, precompute signatures for every (key, hashtype) combination
        sigs = {}
        for ht in VALID_SIGHASHES_TAPROOT:
            for k in range(len(pubs)):
                sigs[(k, ht)] = override(default_sign, hashtype=ht, key=secs[k])(ctx)
        num = get(ctx, "num")
        return [sigs[(big_choices[i], random.choice(VALID_SIGHASHES_TAPROOT))] for i in range(num - 1, -1, -1)]

    # Various BIP342 features
    scripts = [
        # 0) drop stack element and OP_CHECKSIG
        ("t0", CScript([OP_DROP, pubs[1], OP_CHECKSIG])),
        # 1) normal OP_CHECKSIG
        ("t1", CScript([pubs[1], OP_CHECKSIG])),
        # 2) normal OP_CHECKSIGVERIFY
        ("t2", CScript([pubs[1], OP_CHECKSIGVERIFY, OP_1])),
        # 3) Hypothetical OP_CHECKMULTISIG script that takes a single sig as input
        ("t3", CScript([OP_0, OP_SWAP, OP_1, pubs[1], OP_1, OP_CHECKMULTISIG])),
        # 4) Hypothetical OP_CHECKMULTISIGVERIFY script that takes a single sig as input
        ("t4", CScript([OP_0, OP_SWAP, OP_1, pubs[1], OP_1, OP_CHECKMULTISIGVERIFY, OP_1])),
        # 5) OP_IF script that needs a true input
        ("t5", CScript([OP_IF, pubs[1], OP_CHECKSIG, OP_ELSE, OP_RETURN, OP_ENDIF])),
        # 6) OP_NOTIF script that needs a true input
        ("t6", CScript([OP_NOTIF, OP_RETURN, OP_ELSE, pubs[1], OP_CHECKSIG, OP_ENDIF])),
        # 7) OP_CHECKSIG with an empty key
        ("t7", CScript([OP_0, OP_CHECKSIG])),
        # 8) OP_CHECKSIGVERIFY with an empty key
        ("t8", CScript([OP_0, OP_CHECKSIGVERIFY, OP_1])),
        # 9) normal OP_CHECKSIGADD that also ensures return value is correct
        ("t9", CScript([csa_low_val, pubs[1], OP_CHECKSIGADD, csa_low_result, OP_EQUAL])),
        # 10) OP_CHECKSIGADD with empty key
        ("t10", CScript([csa_low_val, OP_0, OP_CHECKSIGADD, csa_low_result, OP_EQUAL])),
        # 11) OP_CHECKSIGADD with missing counter stack element
        ("t11", CScript([pubs[1], OP_CHECKSIGADD, OP_1, OP_EQUAL])),
        # 12) OP_CHECKSIG that needs invalid signature
        ("t12", CScript([pubs[1], OP_CHECKSIGVERIFY, pubs[0], OP_CHECKSIG, OP_NOT])),
        # 13) OP_CHECKSIG with empty key that needs invalid signature
        ("t13", CScript([pubs[1], OP_CHECKSIGVERIFY, OP_0, OP_CHECKSIG, OP_NOT])),
        # 14) OP_CHECKSIGADD that needs invalid signature
        ("t14", CScript([pubs[1], OP_CHECKSIGVERIFY, OP_0, pubs[0], OP_CHECKSIGADD, OP_NOT])),
        # 15) OP_CHECKSIGADD with empty key that needs invalid signature
        ("t15", CScript([pubs[1], OP_CHECKSIGVERIFY, OP_0, OP_0, OP_CHECKSIGADD, OP_NOT])),
        # 16) OP_CHECKSIG with unknown pubkey type
        ("t16", CScript([OP_1, OP_CHECKSIG])),
        # 17) OP_CHECKSIGADD with unknown pubkey type
        ("t17", CScript([OP_0, OP_1, OP_CHECKSIGADD])),
        # 18) OP_CHECKSIGVERIFY with unknown pubkey type
        ("t18", CScript([OP_1, OP_CHECKSIGVERIFY, OP_1])),
        # 19) script longer than 10000 bytes and over 201 non-push opcodes
        ("t19", CScript([OP_0, OP_0, OP_2DROP] * 10001 + [pubs[1], OP_CHECKSIG])),
        # 20) OP_CHECKSIGVERIFY with empty key
        ("t20", CScript([pubs[1], OP_CHECKSIGVERIFY, OP_0, OP_0, OP_CHECKSIGVERIFY, OP_1])),
        # 21) Script that grows the stack to 1000 elements
        ("t21", CScript([pubs[1], OP_CHECKSIGVERIFY, OP_1] + [OP_DUP] * 999 + [OP_DROP] * 999)),
        # 22) Script that grows the stack to 1001 elements
        ("t22", CScript([pubs[1], OP_CHECKSIGVERIFY, OP_1] + [OP_DUP] * 1000 + [OP_DROP] * 1000)),
        # 23) Script that expects an input stack of 1000 elements
        ("t23", CScript([OP_DROP] * 999 + [pubs[1], OP_CHECKSIG])),
        # 24) Script that expects an input stack of 1001 elements
        ("t24", CScript([OP_DROP] * 1000 + [pubs[1], OP_CHECKSIG])),
        # 25) Script that pushes a MAX_SCRIPT_ELEMENT_SIZE-bytes element
        ("t25", CScript([random_bytes(MAX_SCRIPT_ELEMENT_SIZE), OP_DROP, pubs[1], OP_CHECKSIG])),
        # 26) Script that pushes a (MAX_SCRIPT_ELEMENT_SIZE+1)-bytes element
        ("t26", CScript([random_bytes(MAX_SCRIPT_ELEMENT_SIZE+1), OP_DROP, pubs[1], OP_CHECKSIG])),
        # 27) CHECKSIGADD that must fail because numeric argument number is >4 bytes
        ("t27", CScript([CScriptNum(OVERSIZE_NUMBER), pubs[1], OP_CHECKSIGADD])),
        # 28) Pushes random CScriptNum value, checks OP_CHECKSIGADD result
        ("t28", CScript([csa_high_val, pubs[1], OP_CHECKSIGADD, csa_high_result, OP_EQUAL])),
        # 29) CHECKSIGADD that succeeds with proper sig because numeric argument number is <=4 bytes
        ("t29", CScript([CScriptNum(OVERSIZE_NUMBER-1), pubs[1], OP_CHECKSIGADD])),
        # 30) Variant of t1 with "normal" 33-byte pubkey
        ("t30", CScript([b'\x03' + pubs[1], OP_CHECKSIG])),
        # 31) Variant of t2 with "normal" 33-byte pubkey
        ("t31", CScript([b'\x02' + pubs[1], OP_CHECKSIGVERIFY, OP_1])),
        # 32) Variant of t28 with "normal" 33-byte pubkey
        ("t32", CScript([csa_high_val, b'\x03' + pubs[1], OP_CHECKSIGADD, csa_high_result, OP_EQUAL])),
        # 33) 999-of-999 multisig
        ("t33", CScript(big_scriptops[:1998] + [OP_1])),
        # 34) 1000-of-1000 multisig
        ("t34", CScript(big_scriptops[:2000] + [OP_1])),
        # 35) Variant of t9 that uses a non-minimally encoded input arg
        ("t35", CScript([bytes([csa_low_val]), pubs[1], OP_CHECKSIGADD, csa_low_result, OP_EQUAL])),
        # 36) Empty script
        ("t36", CScript([])),
    ]
    # Add many dummies to test huge trees
    for j in range(100000):
        scripts.append((None, CScript([OP_RETURN, random.randrange(100000)])))
    random.shuffle(scripts)
    tap = taproot_construct(pubs[0], scripts)
    common = {
        "hashtype": hashtype,
        "key": secs[1],
        "tap": tap,
    }
    # Test that MAX_SCRIPT_ELEMENT_SIZE byte stack element inputs are valid, but not one more (and 80 bytes is standard but 81 is not).
    add_spender(spenders, "tapscript/inputmaxlimit", leaf="t0", **common, standard=False, inputs=[getter("sign"), random_bytes(MAX_SCRIPT_ELEMENT_SIZE)], failure={"inputs": [getter("sign"), random_bytes(MAX_SCRIPT_ELEMENT_SIZE+1)]}, **ERR_PUSH_LIMIT)
    add_spender(spenders, "tapscript/input80limit", leaf="t0", **common, inputs=[getter("sign"), random_bytes(80)])
    add_spender(spenders, "tapscript/input81limit", leaf="t0", **common, standard=False, inputs=[getter("sign"), random_bytes(81)])
    # Test that OP_CHECKMULTISIG and OP_CHECKMULTISIGVERIFY cause failure, but OP_CHECKSIG and OP_CHECKSIGVERIFY work.
    add_spender(spenders, "tapscript/disabled_checkmultisig", leaf="t1", **common, **SINGLE_SIG, failure={"leaf": "t3"}, **ERR_TAPSCRIPT_CHECKMULTISIG)
    add_spender(spenders, "tapscript/disabled_checkmultisigverify", leaf="t2", **common, **SINGLE_SIG, failure={"leaf": "t4"}, **ERR_TAPSCRIPT_CHECKMULTISIG)
    # Test that OP_IF and OP_NOTIF do not accept non-0x01 as truth value (the MINIMALIF rule is consensus in Tapscript)
    add_spender(spenders, "tapscript/minimalif", leaf="t5", **common, inputs=[getter("sign"), b'\x01'], failure={"inputs": [getter("sign"), b'\x02']}, **ERR_MINIMALIF)
    add_spender(spenders, "tapscript/minimalnotif", leaf="t6", **common, inputs=[getter("sign"), b'\x01'], failure={"inputs": [getter("sign"), b'\x03']}, **ERR_MINIMALIF)
    add_spender(spenders, "tapscript/minimalif", leaf="t5", **common, inputs=[getter("sign"), b'\x01'], failure={"inputs": [getter("sign"), b'\x0001']}, **ERR_MINIMALIF)
    add_spender(spenders, "tapscript/minimalnotif", leaf="t6", **common, inputs=[getter("sign"), b'\x01'], failure={"inputs": [getter("sign"), b'\x0100']}, **ERR_MINIMALIF)
    # Test that 1-byte public keys (which are unknown) are acceptable but nonstandard with unrelated signatures, but 0-byte public keys are not valid.
    add_spender(spenders, "tapscript/unkpk/checksig", leaf="t16", standard=False, **common, **SINGLE_SIG, failure={"leaf": "t7"}, **ERR_UNKNOWN_PUBKEY)
    add_spender(spenders, "tapscript/unkpk/checksigadd", leaf="t17", standard=False, **common, **SINGLE_SIG, failure={"leaf": "t10"}, **ERR_UNKNOWN_PUBKEY)
    add_spender(spenders, "tapscript/unkpk/checksigverify", leaf="t18", standard=False, **common, **SINGLE_SIG, failure={"leaf": "t8"}, **ERR_UNKNOWN_PUBKEY)
    # Test that 33-byte public keys (which are unknown) are acceptable but nonstandard with valid signatures, but normal pubkeys are not valid in that case.
    add_spender(spenders, "tapscript/oldpk/checksig", leaf="t30", standard=False, **common, **SINGLE_SIG, sighash=bitflipper(default_sighash), failure={"leaf": "t1"}, **ERR_SIG_SCHNORR)
    add_spender(spenders, "tapscript/oldpk/checksigadd", leaf="t31", standard=False, **common, **SINGLE_SIG, sighash=bitflipper(default_sighash), failure={"leaf": "t2"}, **ERR_SIG_SCHNORR)
    add_spender(spenders, "tapscript/oldpk/checksigverify", leaf="t32", standard=False, **common, **SINGLE_SIG, sighash=bitflipper(default_sighash), failure={"leaf": "t28"}, **ERR_SIG_SCHNORR)
    # Test that 0-byte public keys are not acceptable.
    add_spender(spenders, "tapscript/emptypk/checksig", leaf="t1", **SINGLE_SIG, **common, failure={"leaf": "t7"}, **ERR_UNKNOWN_PUBKEY)
    add_spender(spenders, "tapscript/emptypk/checksigverify", leaf="t2", **SINGLE_SIG, **common, failure={"leaf": "t8"}, **ERR_UNKNOWN_PUBKEY)
    add_spender(spenders, "tapscript/emptypk/checksigadd", leaf="t9", **SINGLE_SIG, **common, failure={"leaf": "t10"}, **ERR_UNKNOWN_PUBKEY)
    add_spender(spenders, "tapscript/emptypk/checksigadd", leaf="t35", standard=False, **SINGLE_SIG, **common, failure={"leaf": "t10"}, **ERR_UNKNOWN_PUBKEY)
    # Test that OP_CHECKSIGADD results are as expected
    add_spender(spenders, "tapscript/checksigaddresults", leaf="t28", **SINGLE_SIG, **common, failure={"leaf": "t27"}, err_msg="unknown error")
    add_spender(spenders, "tapscript/checksigaddoversize", leaf="t29", **SINGLE_SIG, **common, failure={"leaf": "t27"}, err_msg="unknown error")
    # Test that OP_CHECKSIGADD requires 3 stack elements.
    add_spender(spenders, "tapscript/checksigadd3args", leaf="t9", **SINGLE_SIG, **common, failure={"leaf": "t11"}, **ERR_STACK_EMPTY)
    # Test that empty signatures do not cause script failure in OP_CHECKSIG and OP_CHECKSIGADD (but do fail with empty pubkey, and do fail OP_CHECKSIGVERIFY)
    add_spender(spenders, "tapscript/emptysigs/checksig", leaf="t12", **common, inputs=[b'', getter("sign")], failure={"leaf": "t13"}, **ERR_UNKNOWN_PUBKEY)
    add_spender(spenders, "tapscript/emptysigs/nochecksigverify", leaf="t12", **common, inputs=[b'', getter("sign")], failure={"leaf": "t20"}, **ERR_UNKNOWN_PUBKEY)
    add_spender(spenders, "tapscript/emptysigs/checksigadd", leaf="t14", **common, inputs=[b'', getter("sign")], failure={"leaf": "t15"}, **ERR_UNKNOWN_PUBKEY)
    # Test that scripts over 10000 bytes (and over 201 non-push ops) are acceptable.
    add_spender(spenders, "tapscript/no10000limit", leaf="t19", **SINGLE_SIG, **common)
    # Test that a stack size of 1000 elements is permitted, but 1001 isn't.
    add_spender(spenders, "tapscript/1000stack", leaf="t21", **SINGLE_SIG, **common, failure={"leaf": "t22"}, **ERR_STACK_SIZE)
    # Test that an input stack size of 1000 elements is permitted, but 1001 isn't.
    add_spender(spenders, "tapscript/1000inputs", leaf="t23", **common, inputs=[getter("sign")] + [b'' for _ in range(999)], failure={"leaf": "t24", "inputs": [getter("sign")] + [b'' for _ in range(1000)]}, **ERR_STACK_SIZE)
    # Test that pushing a MAX_SCRIPT_ELEMENT_SIZE byte stack element is valid, but one longer is not.
    add_spender(spenders, "tapscript/pushmaxlimit", leaf="t25", **common, **SINGLE_SIG, failure={"leaf": "t26"}, **ERR_PUSH_LIMIT)
    # Test that 999-of-999 multisig works (but 1000-of-1000 triggers stack size limits)
    add_spender(spenders, "tapscript/bigmulti", leaf="t33", **common, inputs=big_spend_inputs, num=999, failure={"leaf": "t34", "num": 1000}, **ERR_STACK_SIZE)
    # Test that the CLEANSTACK rule is consensus critical in tapscript
    add_spender(spenders, "tapscript/cleanstack", leaf="t36", tap=tap, inputs=[b'\x01'], failure={"inputs": [b'\x01', b'\x01']}, **ERR_CLEANSTACK)

    # == Test for sigops ratio limit ==

    # Given a number n, and a public key pk, functions that produce a (CScript, sigops). Each script takes as
    # input a valid signature with the passed pk followed by a dummy push of bytes that are to be dropped, and
    # will execute sigops signature checks.
    SIGOPS_RATIO_SCRIPTS = [
        # n OP_CHECKSIGVERFIYs and 1 OP_CHECKSIG.
        lambda n, pk: (CScript([OP_DROP, pk] + [OP_2DUP, OP_CHECKSIGVERIFY] * n + [OP_CHECKSIG]), n + 1),
        # n OP_CHECKSIGVERIFYs and 1 OP_CHECKSIGADD, but also one unexecuted OP_CHECKSIGVERIFY.
        lambda n, pk: (CScript([OP_DROP, pk, OP_0, OP_IF, OP_2DUP, OP_CHECKSIGVERIFY, OP_ENDIF] + [OP_2DUP, OP_CHECKSIGVERIFY] * n + [OP_2, OP_SWAP, OP_CHECKSIGADD, OP_3, OP_EQUAL]), n + 1),
        # n OP_CHECKSIGVERIFYs and 1 OP_CHECKSIGADD, but also one unexecuted OP_CHECKSIG.
        lambda n, pk: (CScript([random_bytes(220), OP_2DROP, pk, OP_1, OP_NOTIF, OP_2DUP, OP_CHECKSIG, OP_VERIFY, OP_ENDIF] + [OP_2DUP, OP_CHECKSIGVERIFY] * n + [OP_4, OP_SWAP, OP_CHECKSIGADD, OP_5, OP_EQUAL]), n + 1),
        # n OP_CHECKSIGVERFIYs and 1 OP_CHECKSIGADD, but also one unexecuted OP_CHECKSIGADD.
        lambda n, pk: (CScript([OP_DROP, pk, OP_1, OP_IF, OP_ELSE, OP_2DUP, OP_6, OP_SWAP, OP_CHECKSIGADD, OP_7, OP_EQUALVERIFY, OP_ENDIF] + [OP_2DUP, OP_CHECKSIGVERIFY] * n + [OP_8, OP_SWAP, OP_CHECKSIGADD, OP_9, OP_EQUAL]), n + 1),
        # n+1 OP_CHECKSIGs, but also one OP_CHECKSIG with an empty signature.
        lambda n, pk: (CScript([OP_DROP, OP_0, pk, OP_CHECKSIG, OP_NOT, OP_VERIFY, pk] + [OP_2DUP, OP_CHECKSIG, OP_VERIFY] * n + [OP_CHECKSIG]), n + 1),
        # n OP_CHECKSIGADDs and 1 OP_CHECKSIG, but also an OP_CHECKSIGADD with an empty signature.
        lambda n, pk: (CScript([OP_DROP, OP_0, OP_10, pk, OP_CHECKSIGADD, OP_10, OP_EQUALVERIFY, pk] + [OP_2DUP, OP_16, OP_SWAP, OP_CHECKSIGADD, b'\x11', OP_EQUALVERIFY] * n + [OP_CHECKSIG]), n + 1),
    ]
    for annex in [None, bytes([ANNEX_TAG]) + random_bytes(random.randrange(1000))]:
        for hashtype in [SIGHASH_DEFAULT, SIGHASH_ALL]:
            for pubkey in [pubs[1], random_bytes(random.choice([x for x in range(2, 81) if x != 32]))]:
                for fn_num, fn in enumerate(SIGOPS_RATIO_SCRIPTS):
                    merkledepth = random.randrange(129)


                    def predict_sigops_ratio(n, dummy_size):
                        """Predict whether spending fn(n, pubkey) with dummy_size will pass the ratio test."""
                        script, sigops = fn(n, pubkey)
                        # Predict the size of the witness for a given choice of n
                        stacklen_size = 1
                        sig_size = 64 + (hashtype != SIGHASH_DEFAULT)
                        siglen_size = 1
                        dummylen_size = 1 + 2 * (dummy_size >= 253)
                        script_size = len(script)
                        scriptlen_size = 1 + 2 * (script_size >= 253)
                        control_size = 33 + 32 * merkledepth
                        controllen_size = 1 + 2 * (control_size >= 253)
                        annex_size = 0 if annex is None else len(annex)
                        annexlen_size = 0 if annex is None else 1 + 2 * (annex_size >= 253)
                        witsize = stacklen_size + sig_size + siglen_size + dummy_size + dummylen_size + script_size + scriptlen_size + control_size + controllen_size + annex_size + annexlen_size
                        # sigops ratio test
                        return witsize + 50 >= 50 * sigops
                    # Make sure n is high enough that with empty dummy, the script is not valid
                    n = 0
                    while predict_sigops_ratio(n, 0):
                        n += 1
                    # But allow picking a bit higher still
                    n += random.randrange(5)
                    # Now pick dummy size *just* large enough that the overall construction passes
                    dummylen = 0
                    while not predict_sigops_ratio(n, dummylen):
                        dummylen += 1
                    scripts = [("s", fn(n, pubkey)[0])]
                    for _ in range(merkledepth):
                        scripts = [scripts, random.choice(PARTNER_MERKLE_FN)]
                    tap = taproot_construct(pubs[0], scripts)
                    standard = annex is None and dummylen <= 80 and len(pubkey) == 32
                    add_spender(spenders, "tapscript/sigopsratio_%i" % fn_num, tap=tap, leaf="s", annex=annex, hashtype=hashtype, key=secs[1], inputs=[getter("sign"), random_bytes(dummylen)], standard=standard, failure={"inputs": [getter("sign"), random_bytes(dummylen - 1)]}, **ERR_SIGOPS_RATIO)

    # Future leaf versions
    for leafver in range(0, 0x100, 2):
        if leafver == LEAF_VERSION_TAPSCRIPT or leafver == ANNEX_TAG:
            # Skip the defined LEAF_VERSION_TAPSCRIPT, and the ANNEX_TAG which is not usable as leaf version
            continue
        scripts = [
            ("bare_c0", CScript([OP_NOP])),
            ("bare_unkver", CScript([OP_NOP]), leafver),
            ("return_c0", CScript([OP_RETURN])),
            ("return_unkver", CScript([OP_RETURN]), leafver),
            ("undecodable_c0", CScript([OP_PUSHDATA1])),
            ("undecodable_unkver", CScript([OP_PUSHDATA1]), leafver),
            ("bigpush_c0", CScript([random_bytes(MAX_SCRIPT_ELEMENT_SIZE+1), OP_DROP])),
            ("bigpush_unkver", CScript([random_bytes(MAX_SCRIPT_ELEMENT_SIZE+1), OP_DROP]), leafver),
            ("1001push_c0", CScript([OP_0] * 1001)),
            ("1001push_unkver", CScript([OP_0] * 1001), leafver),
        ]
        random.shuffle(scripts)
        tap = taproot_construct(pubs[0], scripts)
        add_spender(spenders, "unkver/bare", standard=False, tap=tap, leaf="bare_unkver", failure={"leaf": "bare_c0"}, **ERR_CLEANSTACK)
        add_spender(spenders, "unkver/return", standard=False, tap=tap, leaf="return_unkver", failure={"leaf": "return_c0"}, **ERR_OP_RETURN)
        add_spender(spenders, "unkver/undecodable", standard=False, tap=tap, leaf="undecodable_unkver", failure={"leaf": "undecodable_c0"}, **ERR_UNDECODABLE)
        add_spender(spenders, "unkver/bigpush", standard=False, tap=tap, leaf="bigpush_unkver", failure={"leaf": "bigpush_c0"}, **ERR_PUSH_LIMIT)
        add_spender(spenders, "unkver/1001push", standard=False, tap=tap, leaf="1001push_unkver", failure={"leaf": "1001push_c0"}, **ERR_STACK_SIZE)
        add_spender(spenders, "unkver/1001inputs", standard=False, tap=tap, leaf="bare_unkver", inputs=[b'']*1001, failure={"leaf": "bare_c0"}, **ERR_STACK_SIZE)

    # OP_SUCCESSx tests.
    hashtype = lambda _: random.choice(VALID_SIGHASHES_TAPROOT)
    for opval in range(76, 0x100):
        opcode = CScriptOp(opval)
        if not is_op_success(opcode):
            continue
        scripts = [
            ("bare_success", CScript([opcode])),
            ("bare_nop", CScript([OP_NOP])),
            ("unexecif_success", CScript([OP_0, OP_IF, opcode, OP_ENDIF])),
            ("unexecif_nop", CScript([OP_0, OP_IF, OP_NOP, OP_ENDIF])),
            ("return_success", CScript([OP_RETURN, opcode])),
            ("return_nop", CScript([OP_RETURN, OP_NOP])),
            ("undecodable_success", CScript([opcode, OP_PUSHDATA1])),
            ("undecodable_nop", CScript([OP_NOP, OP_PUSHDATA1])),
            ("undecodable_bypassed_success", CScript([OP_PUSHDATA1, OP_2, opcode])),
            ("bigpush_success", CScript([random_bytes(MAX_SCRIPT_ELEMENT_SIZE+1), OP_DROP, opcode])),
            ("bigpush_nop", CScript([random_bytes(MAX_SCRIPT_ELEMENT_SIZE+1), OP_DROP, OP_NOP])),
            ("1001push_success", CScript([OP_0] * 1001 + [opcode])),
            ("1001push_nop", CScript([OP_0] * 1001 + [OP_NOP])),
        ]
        random.shuffle(scripts)
        tap = taproot_construct(pubs[0], scripts)
        add_spender(spenders, "opsuccess/bare", standard=False, tap=tap, leaf="bare_success", failure={"leaf": "bare_nop"}, **ERR_CLEANSTACK)
        add_spender(spenders, "opsuccess/unexecif", standard=False, tap=tap, leaf="unexecif_success", failure={"leaf": "unexecif_nop"}, **ERR_CLEANSTACK)
        add_spender(spenders, "opsuccess/return", standard=False, tap=tap, leaf="return_success", failure={"leaf": "return_nop"}, **ERR_OP_RETURN)
        add_spender(spenders, "opsuccess/undecodable", standard=False, tap=tap, leaf="undecodable_success", failure={"leaf": "undecodable_nop"}, **ERR_UNDECODABLE)
        add_spender(spenders, "opsuccess/undecodable_bypass", standard=False, tap=tap, leaf="undecodable_success", failure={"leaf": "undecodable_bypassed_success"}, **ERR_UNDECODABLE)
        add_spender(spenders, "opsuccess/bigpush", standard=False, tap=tap, leaf="bigpush_success", failure={"leaf": "bigpush_nop"}, **ERR_PUSH_LIMIT)
        add_spender(spenders, "opsuccess/1001push", standard=False, tap=tap, leaf="1001push_success", failure={"leaf": "1001push_nop"}, **ERR_STACK_SIZE)
        add_spender(spenders, "opsuccess/1001inputs", standard=False, tap=tap, leaf="bare_success", inputs=[b'']*1001, failure={"leaf": "bare_nop"}, **ERR_STACK_SIZE)

    # Non-OP_SUCCESSx (verify that those aren't accidentally treated as OP_SUCCESSx)
    for opval in range(0, 0x100):
        opcode = CScriptOp(opval)
        if is_op_success(opcode):
            continue
        scripts = [
            ("normal", CScript([OP_RETURN, opcode] + [OP_NOP] * 75)),
            ("op_success", CScript([OP_RETURN, CScriptOp(0x50)]))
        ]
        tap = taproot_construct(pubs[0], scripts)
        add_spender(spenders, "alwaysvalid/notsuccessx", tap=tap, leaf="op_success", inputs=[], standard=False, failure={"leaf": "normal"}) # err_msg differs based on opcode

    # == Legacy tests ==

    # Also add a few legacy spends into the mix, so that transactions which combine taproot and pre-taproot spends get tested too.
    for compressed in [False, True]:
        eckey1 = ECKey()
        eckey1.set(generate_privkey(), compressed)
        pubkey1 = eckey1.get_pubkey().get_bytes()
        eckey2 = ECKey()
        eckey2.set(generate_privkey(), compressed)
        for p2sh in [False, True]:
            for witv0 in [False, True]:
                for hashtype in VALID_SIGHASHES_ECDSA + [random.randrange(0x04, 0x80), random.randrange(0x84, 0x100)]:
                    standard = (hashtype in VALID_SIGHASHES_ECDSA) and (compressed or not witv0)
                    add_spender(spenders, "legacy/pk-wrongkey", hashtype=hashtype, p2sh=p2sh, witv0=witv0, standard=standard, script=key_to_p2pk_script(pubkey1), **SINGLE_SIG, key=eckey1, failure={"key": eckey2}, sigops_weight=4-3*witv0, **ERR_NO_SUCCESS)
                    add_spender(spenders, "legacy/pkh-sighashflip", hashtype=hashtype, p2sh=p2sh, witv0=witv0, standard=standard, pkh=pubkey1, key=eckey1, **SIGHASH_BITFLIP, sigops_weight=4-3*witv0, **ERR_NO_SUCCESS)

    # Verify that OP_CHECKSIGADD wasn't accidentally added to pre-taproot validation logic.
    for p2sh in [False, True]:
        for witv0 in [False, True]:
            for hashtype in VALID_SIGHASHES_ECDSA + [random.randrange(0x04, 0x80), random.randrange(0x84, 0x100)]:
                standard = hashtype in VALID_SIGHASHES_ECDSA and (p2sh or witv0)
                add_spender(spenders, "compat/nocsa", hashtype=hashtype, p2sh=p2sh, witv0=witv0, standard=standard, script=CScript([OP_IF, OP_11, pubkey1, OP_CHECKSIGADD, OP_12, OP_EQUAL, OP_ELSE, pubkey1, OP_CHECKSIG, OP_ENDIF]), key=eckey1, sigops_weight=4-3*witv0, inputs=[getter("sign"), b''], failure={"inputs": [getter("sign"), b'\x01']}, **ERR_UNDECODABLE)

    return spenders


def spenders_taproot_nonstandard():
    """Spenders for testing that post-activation Taproot rules may be nonstandard."""

    spenders = []

    sec = generate_privkey()
    pub, _ = compute_xonly_pubkey(sec)
    scripts = [
        ("future_leaf", CScript([pub, OP_CHECKSIG]), 0xc2),
        ("op_success", CScript([pub, OP_CHECKSIG, OP_0, OP_IF, CScriptOp(0x50), OP_ENDIF])),
    ]
    tap = taproot_construct(pub, scripts)

    # Test that features like annex, leaf versions, or OP_SUCCESS are valid but non-standard
    add_spender(spenders, "inactive/scriptpath_valid_unkleaf", key=sec, tap=tap, leaf="future_leaf", standard=False, inputs=[getter("sign")])
    add_spender(spenders, "inactive/scriptpath_invalid_unkleaf", key=sec, tap=tap, leaf="future_leaf", standard=False, inputs=[getter("sign")], sighash=bitflipper(default_sighash))
    add_spender(spenders, "inactive/scriptpath_valid_opsuccess", key=sec, tap=tap, leaf="op_success", standard=False, inputs=[getter("sign")])
    add_spender(spenders, "inactive/scriptpath_valid_opsuccess", key=sec, tap=tap, leaf="op_success", standard=False, inputs=[getter("sign")], sighash=bitflipper(default_sighash))

    return spenders

# Consensus validation flags to use in dumps for tests with "legacy/" or "inactive/" prefix.
LEGACY_FLAGS = "P2SH,DERSIG,CHECKLOCKTIMEVERIFY,CHECKSEQUENCEVERIFY,WITNESS,NULLDUMMY"
# Consensus validation flags to use in dumps for all other tests.
TAPROOT_FLAGS = "P2SH,DERSIG,CHECKLOCKTIMEVERIFY,CHECKSEQUENCEVERIFY,WITNESS,NULLDUMMY,TAPROOT"

def dump_json_test(tx, input_utxos, idx, success, failure):
    spender = input_utxos[idx].spender
    # Determine flags to dump
    flags = LEGACY_FLAGS if spender.comment.startswith("legacy/") or spender.comment.startswith("inactive/") else TAPROOT_FLAGS

    fields = [
        ("tx", tx.serialize().hex()),
        ("prevouts", [x.output.serialize().hex() for x in input_utxos]),
        ("index", idx),
        ("flags", flags),
        ("comment", spender.comment)
    ]

    # The "final" field indicates that a spend should be always valid, even with more validation flags enabled
    # than the listed ones. Use standardness as a proxy for this (which gives a conservative underestimate).
    if spender.is_standard:
        fields.append(("final", True))

    def dump_witness(wit):
        return OrderedDict([("scriptSig", wit[0].hex()), ("witness", [x.hex() for x in wit[1]])])
    if success is not None:
        fields.append(("success", dump_witness(success)))
    if failure is not None:
        fields.append(("failure", dump_witness(failure)))

    # Write the dump to $TEST_DUMP_DIR/x/xyz... where x,y,z,... are the SHA1 sum of the dump (which makes the
    # file naming scheme compatible with fuzzing infrastructure).
    dump = json.dumps(OrderedDict(fields)) + ",\n"
    sha1 = hashlib.sha1(dump.encode("utf-8")).hexdigest()
    dirname = os.environ.get("TEST_DUMP_DIR", ".") + ("/%s" % sha1[0])
    os.makedirs(dirname, exist_ok=True)
    with open(dirname + ("/%s" % sha1), 'w', encoding="utf8") as f:
        f.write(dump)

# Data type to keep track of UTXOs, where they were created, and how to spend them.
UTXOData = namedtuple('UTXOData', 'outpoint,output,spender')


class TaprootTest(BitcoinTestFramework):
    def add_options(self, parser):
        parser.add_argument("--dumptests", dest="dump_tests", default=False, action="store_true",
                            help="Dump generated test cases to directory set by TEST_DUMP_DIR environment variable")

    def skip_test_if_missing_module(self):
        self.skip_if_no_wallet()

    def set_test_params(self):
        self.num_nodes = 1
        self.setup_clean_chain = True
        self.extra_args = [["-par=1"]]

    def block_submit(self, node, txs, msg, err_msg, cb_pubkey=None, fees=0, sigops_weight=0, witness=False, accept=False):

        # Deplete block of any non-tapscript sigops using a single additional 0-value coinbase output.
        # It is not impossible to fit enough tapscript sigops to hit the old 80k limit without
        # busting txin-level limits. We simply have to account for the p2pk outputs in all
        # transactions.
        extra_output_script = CScript([OP_CHECKSIG]*((MAX_BLOCK_SIGOPS_WEIGHT - sigops_weight) // WITNESS_SCALE_FACTOR))

        coinbase_tx = create_coinbase(self.lastblockheight + 1, pubkey=cb_pubkey, extra_output_script=extra_output_script, fees=fees)
        block = create_block(self.tip, coinbase_tx, self.lastblocktime + 1, txlist=txs)
        witness and add_witness_commitment(block)
        block.solve()
        block_response = node.submitblock(block.serialize().hex())
        if err_msg is not None:
            assert block_response is not None and err_msg in block_response, "Missing error message '%s' from block response '%s': %s" % (err_msg, "(None)" if block_response is None else block_response, msg)
        if accept:
            assert node.getbestblockhash() == block.hash, "Failed to accept: %s (response: %s)" % (msg, block_response)
            self.tip = block.sha256
            self.lastblockhash = block.hash
            self.lastblocktime += 1
            self.lastblockheight += 1
        else:
            assert node.getbestblockhash() == self.lastblockhash, "Failed to reject: " + msg

    def init_blockinfo(self, node):
        # Initialize variables used by block_submit().
        self.lastblockhash = node.getbestblockhash()
        self.tip = int(self.lastblockhash, 16)
        block = node.getblock(self.lastblockhash)
        self.lastblockheight = block['height']
        self.lastblocktime = block['time']

    def test_spenders(self, node, spenders, input_counts):
        """Run randomized tests with a number of "spenders".

        Steps:
            1) Generate an appropriate UTXO for each spender to test spend conditions
            2) Generate 100 random addresses of all wallet types: pkh/sh_wpkh/wpkh
            3) Select random number of inputs from (1)
            4) Select random number of addresses from (2) as outputs

        Each spender embodies a test; in a large randomized test, it is verified
        that toggling the valid argument to each lambda toggles the validity of
        the transaction. This is accomplished by constructing transactions consisting
        of all valid inputs, except one invalid one.
        """

        # Construct a bunch of sPKs that send coins back to the host wallet
        self.log.info("- Constructing addresses for returning coins")
        host_spks = []
        host_pubkeys = []
        for i in range(16):
            addr = node.getnewaddress(address_type=random.choice(["legacy", "p2sh-segwit", "bech32"]))
            info = node.getaddressinfo(addr)
            spk = bytes.fromhex(info['scriptPubKey'])
            host_spks.append(spk)
            host_pubkeys.append(bytes.fromhex(info['pubkey']))

        self.init_blockinfo(node)

        # Create transactions spending up to 50 of the wallet's inputs, with one output for each spender, and
        # one change output at the end. The transaction is constructed on the Python side to enable
        # having multiple outputs to the same address and outputs with no assigned address. The wallet
        # is then asked to sign it through signrawtransactionwithwallet, and then added to a block on the
        # Python side (to bypass standardness rules).
        self.log.info("- Creating test UTXOs...")
        random.shuffle(spenders)
        normal_utxos = []
        mismatching_utxos = [] # UTXOs with input that requires mismatching output position
        done = 0
        while done < len(spenders):
            # Compute how many UTXOs to create with this transaction
            count_this_tx = min(len(spenders) - done, (len(spenders) + 4) // 5, 10000)

            fund_tx = CTransaction()
            # Add the 50 highest-value inputs
            unspents = node.listunspent()
            random.shuffle(unspents)
            unspents.sort(key=lambda x: int(x["amount"] * 100000000), reverse=True)
            if len(unspents) > 50:
                unspents = unspents[:50]
            random.shuffle(unspents)
            balance = 0
            for unspent in unspents:
                balance += int(unspent["amount"] * 100000000)
                txid = int(unspent["txid"], 16)
                fund_tx.vin.append(CTxIn(COutPoint(txid, int(unspent["vout"])), CScript()))
            # Add outputs
            cur_progress = done / len(spenders)
            next_progress = (done + count_this_tx) / len(spenders)
            change_goal = (1.0 - 0.6 * next_progress) / (1.0 - 0.6 * cur_progress) * balance
            self.log.debug("Create %i UTXOs in a transaction spending %i inputs worth %.8f (sending ~%.8f to change)" % (count_this_tx, len(unspents), balance * 0.00000001, change_goal * 0.00000001))
            for i in range(count_this_tx):
                avg = (balance - change_goal) / (count_this_tx - i)
                amount = int(random.randrange(int(avg*0.85 + 0.5), int(avg*1.15 + 0.5)) + 0.5)
                balance -= amount
                fund_tx.vout.append(CTxOut(amount, spenders[done + i].script))
            # Add change
            fund_tx.vout.append(CTxOut(balance - 10000, random.choice(host_spks)))
            # Ask the wallet to sign
            ss = BytesIO(bytes.fromhex(node.signrawtransactionwithwallet(fund_tx.serialize().hex())["hex"]))
            fund_tx.deserialize(ss)
            # Construct UTXOData entries
            fund_tx.rehash()
            for i in range(count_this_tx):
                utxodata = UTXOData(outpoint=COutPoint(fund_tx.sha256, i), output=fund_tx.vout[i], spender=spenders[done])
                if utxodata.spender.need_vin_vout_mismatch:
                    mismatching_utxos.append(utxodata)
                else:
                    normal_utxos.append(utxodata)
                done += 1
            # Mine into a block
            self.block_submit(node, [fund_tx], "Funding tx", None, random.choice(host_pubkeys), 10000, MAX_BLOCK_SIGOPS_WEIGHT, True, True)

        # Consume groups of choice(input_coins) from utxos in a tx, testing the spenders.
        self.log.info("- Running %i spending tests" % done)
        random.shuffle(normal_utxos)
        random.shuffle(mismatching_utxos)
        assert done == len(normal_utxos) + len(mismatching_utxos)

        left = done
        while left:
            # Construct CTransaction with random nVersion, nLocktime
            tx = CTransaction()
            tx.nVersion = random.choice([1, 2, random.randint(-0x80000000, 0x7fffffff)])
            min_sequence = (tx.nVersion != 1 and tx.nVersion != 0) * 0x80000000  # The minimum sequence number to disable relative locktime
            if random.choice([True, False]):
                tx.nLockTime = random.randrange(LOCKTIME_THRESHOLD, self.lastblocktime - 7200)  # all absolute locktimes in the past
            else:
                tx.nLockTime = random.randrange(self.lastblockheight + 1)  # all block heights in the past

            # Decide how many UTXOs to test with.
            acceptable = [n for n in input_counts if n <= left and (left - n > max(input_counts) or (left - n) in [0] + input_counts)]
            num_inputs = random.choice(acceptable)

            # If we have UTXOs that require mismatching inputs/outputs left, include exactly one of those
            # unless there is only one normal UTXO left (as tests with mismatching UTXOs require at least one
            # normal UTXO to go in the first position), and we don't want to run out of normal UTXOs.
            input_utxos = []
            while len(mismatching_utxos) and (len(input_utxos) == 0 or len(normal_utxos) == 1):
                input_utxos.append(mismatching_utxos.pop())
                left -= 1

            # Top up until we hit num_inputs (but include at least one normal UTXO always).
            for _ in range(max(1, num_inputs - len(input_utxos))):
                input_utxos.append(normal_utxos.pop())
                left -= 1

            # The first input cannot require a mismatching output (as there is at least one output).
            while True:
                random.shuffle(input_utxos)
                if not input_utxos[0].spender.need_vin_vout_mismatch:
                    break
            first_mismatch_input = None
            for i in range(len(input_utxos)):
                if input_utxos[i].spender.need_vin_vout_mismatch:
                    first_mismatch_input = i
            assert first_mismatch_input is None or first_mismatch_input > 0

            # Decide fee, and add CTxIns to tx.
            amount = sum(utxo.output.nValue for utxo in input_utxos)
            fee = min(random.randrange(MIN_FEE * 2, MIN_FEE * 4), amount - DUST_LIMIT)  # 10000-20000 sat fee
            in_value = amount - fee
            tx.vin = [CTxIn(outpoint=utxo.outpoint, nSequence=random.randint(min_sequence, 0xffffffff)) for utxo in input_utxos]
            tx.wit.vtxinwit = [CTxInWitness() for _ in range(len(input_utxos))]
            sigops_weight = sum(utxo.spender.sigops_weight for utxo in input_utxos)
            self.log.debug("Test: %s" % (", ".join(utxo.spender.comment for utxo in input_utxos)))

            # Add 1 to 4 random outputs (but constrained by inputs that require mismatching outputs)
            num_outputs = random.choice(range(1, 1 + min(4, 4 if first_mismatch_input is None else first_mismatch_input)))
            assert in_value >= 0 and fee - num_outputs * DUST_LIMIT >= MIN_FEE
            for i in range(num_outputs):
                tx.vout.append(CTxOut())
                if in_value <= DUST_LIMIT:
                    tx.vout[-1].nValue = DUST_LIMIT
                elif i < num_outputs - 1:
                    tx.vout[-1].nValue = in_value
                else:
                    tx.vout[-1].nValue = random.randint(DUST_LIMIT, in_value)
                in_value -= tx.vout[-1].nValue
                tx.vout[-1].scriptPubKey = random.choice(host_spks)
                sigops_weight += CScript(tx.vout[-1].scriptPubKey).GetSigOpCount(False) * WITNESS_SCALE_FACTOR
            fee += in_value
            assert fee >= 0

            # Select coinbase pubkey
            cb_pubkey = random.choice(host_pubkeys)
            sigops_weight += 1 * WITNESS_SCALE_FACTOR

            # Precompute one satisfying and one failing scriptSig/witness for each input.
            input_data = []
            for i in range(len(input_utxos)):
                fn = input_utxos[i].spender.sat_function
                fail = None
                success = fn(tx, i, [utxo.output for utxo in input_utxos], True)
                if not input_utxos[i].spender.no_fail:
                    fail = fn(tx, i, [utxo.output for utxo in input_utxos], False)
                input_data.append((fail, success))
                if self.options.dump_tests:
                    dump_json_test(tx, input_utxos, i, success, fail)

            # Sign each input incorrectly once on each complete signing pass, except the very last.
            for fail_input in list(range(len(input_utxos))) + [None]:
                # Skip trying to fail at spending something that can't be made to fail.
                if fail_input is not None and input_utxos[fail_input].spender.no_fail:
                    continue
                # Expected message with each input failure, may be None(which is ignored)
                expected_fail_msg = None if fail_input is None else input_utxos[fail_input].spender.err_msg
                # Fill inputs/witnesses
                for i in range(len(input_utxos)):
                    tx.vin[i].scriptSig = input_data[i][i != fail_input][0]
                    tx.wit.vtxinwit[i].scriptWitness.stack = input_data[i][i != fail_input][1]
                # Submit to mempool to check standardness
                is_standard_tx = (
                    fail_input is None  # Must be valid to be standard
                    and (all(utxo.spender.is_standard for utxo in input_utxos))  # All inputs must be standard
                    and tx.nVersion >= 1  # The tx version must be standard
                    and tx.nVersion <= 2)
                tx.rehash()
                msg = ','.join(utxo.spender.comment + ("*" if n == fail_input else "") for n, utxo in enumerate(input_utxos))
                if is_standard_tx:
                    node.sendrawtransaction(tx.serialize().hex(), 0)
                    assert node.getmempoolentry(tx.hash) is not None, "Failed to accept into mempool: " + msg
                else:
                    assert_raises_rpc_error(-26, None, node.sendrawtransaction, tx.serialize().hex(), 0)
                # Submit in a block
                self.block_submit(node, [tx], msg, witness=True, accept=fail_input is None, cb_pubkey=cb_pubkey, fees=fee, sigops_weight=sigops_weight, err_msg=expected_fail_msg)

            if (len(spenders) - left) // 200 > (len(spenders) - left - len(input_utxos)) // 200:
                self.log.info("  - %i tests done" % (len(spenders) - left))

        assert left == 0
        assert len(normal_utxos) == 0
        assert len(mismatching_utxos) == 0
        self.log.info("  - Done")

    def gen_test_vectors(self):
        """Run a scenario that corresponds (and optionally produces) to BIP341 test vectors."""

        self.log.info("Unit test scenario...")

        # Deterministically mine coins to OP_TRUE in block 1
        assert_equal(self.nodes[0].getblockcount(), 0)
        coinbase = CTransaction()
        coinbase.nVersion = 1
        coinbase.vin = [CTxIn(COutPoint(0, 0xffffffff), CScript([OP_1, OP_1]), SEQUENCE_FINAL)]
        coinbase.vout = [CTxOut(5000000000, CScript([OP_1]))]
        coinbase.nLockTime = 0
        coinbase.rehash()
        assert coinbase.hash == "f60c73405d499a956d3162e3483c395526ef78286458a4cb17b125aa92e49b20"
        # Mine it
        block = create_block(hashprev=int(self.nodes[0].getbestblockhash(), 16), coinbase=coinbase)
        block.rehash()
        block.solve()
        self.nodes[0].submitblock(block.serialize().hex())
        assert_equal(self.nodes[0].getblockcount(), 1)
        self.generate(self.nodes[0], COINBASE_MATURITY)

        SEED = 317
        VALID_LEAF_VERS = list(range(0xc0, 0x100, 2)) + [0x66, 0x7e, 0x80, 0x84, 0x96, 0x98, 0xba, 0xbc, 0xbe]
        # Generate private keys
        prvs = [hashlib.sha256(SEED.to_bytes(2, 'big') + bytes([i])).digest() for i in range(100)]
        # Generate corresponding public x-only pubkeys
        pubs = [compute_xonly_pubkey(prv)[0] for prv in prvs]
        # Generate taproot objects
        inner_keys = [pubs[i] for i in range(7)]

        script_lists = [
            None,
            [("0", CScript([pubs[50], OP_CHECKSIG]), 0xc0)],
            [("0", CScript([pubs[51], OP_CHECKSIG]), 0xc0)],
            [("0", CScript([pubs[52], OP_CHECKSIG]), 0xc0), ("1", CScript([b"BIP341"]), VALID_LEAF_VERS[pubs[99][0] % 41])],
            [("0", CScript([pubs[53], OP_CHECKSIG]), 0xc0), ("1", CScript([b"Taproot"]), VALID_LEAF_VERS[pubs[99][1] % 41])],
            [("0", CScript([pubs[54], OP_CHECKSIG]), 0xc0), [("1", CScript([pubs[55], OP_CHECKSIG]), 0xc0), ("2", CScript([pubs[56], OP_CHECKSIG]), 0xc0)]],
            [("0", CScript([pubs[57], OP_CHECKSIG]), 0xc0), [("1", CScript([pubs[58], OP_CHECKSIG]), 0xc0), ("2", CScript([pubs[59], OP_CHECKSIG]), 0xc0)]],
        ]
        taps = [taproot_construct(inner_keys[i], script_lists[i]) for i in range(len(inner_keys))]

        # Require negated taps[0]
        assert taps[0].negflag
        # Require one negated and one non-negated in taps 1 and 2.
        assert taps[1].negflag != taps[2].negflag
        # Require one negated and one non-negated in taps 3 and 4.
        assert taps[3].negflag != taps[4].negflag
        # Require one negated and one non-negated in taps 5 and 6.
        assert taps[5].negflag != taps[6].negflag

        cblks = [{leaf: get({**DEFAULT_CONTEXT, 'tap': taps[i], 'leaf': leaf}, 'controlblock') for leaf in taps[i].leaves} for i in range(7)]
        # Require one swapped and one unswapped in taps 3 and 4.
        assert (cblks[3]['0'][33:65] < cblks[3]['1'][33:65]) != (cblks[4]['0'][33:65] < cblks[4]['1'][33:65])
        # Require one swapped and one unswapped in taps 5 and 6, both at the top and child level.
        assert (cblks[5]['0'][33:65] < cblks[5]['1'][65:]) != (cblks[6]['0'][33:65] < cblks[6]['1'][65:])
        assert (cblks[5]['1'][33:65] < cblks[5]['2'][33:65]) != (cblks[6]['1'][33:65] < cblks[6]['2'][33:65])
        # Require within taps 5 (and thus also 6) that one level is swapped and the other is not.
        assert (cblks[5]['0'][33:65] < cblks[5]['1'][65:]) != (cblks[5]['1'][33:65] < cblks[5]['2'][33:65])

        # Compute a deterministic set of scriptPubKeys
        tap_spks = []
        old_spks = []
        spend_info = {}
        # First, taproot scriptPubKeys, for the tap objects constructed above
        for i, tap in enumerate(taps):
            tap_spks.append(tap.scriptPubKey)
            d = {'key': prvs[i], 'tap': tap, 'mode': 'taproot'}
            spend_info[tap.scriptPubKey] = d
        # Then, a number of deterministically generated (keys 0x1,0x2,0x3) with 2x P2PKH, 1x P2WPKH spks.
        for i in range(1, 4):
            prv = ECKey()
            prv.set(i.to_bytes(32, 'big'), True)
            pub = prv.get_pubkey().get_bytes()
            d = {"key": prv}
            d["scriptcode"] = key_to_p2pkh_script(pub)
            d["inputs"] = [getter("sign"), pub]
            if i < 3:
                # P2PKH
                d['spk'] = key_to_p2pkh_script(pub)
                d['mode'] = 'legacy'
            else:
                # P2WPKH
                d['spk'] = key_to_p2wpkh_script(pub)
                d['mode'] = 'witv0'
            old_spks.append(d['spk'])
            spend_info[d['spk']] = d

        # Construct a deterministic chain of transactions creating UTXOs to the test's spk's (so that they
        # come from distinct txids).
        txn = []
        lasttxid = coinbase.sha256
        amount = 5000000000
        for i, spk in enumerate(old_spks + tap_spks):
            val = 42000000 * (i + 7)
            tx = CTransaction()
            tx.nVersion = 1
            tx.vin = [CTxIn(COutPoint(lasttxid, i & 1), CScript([]), SEQUENCE_FINAL)]
            tx.vout = [CTxOut(val, spk), CTxOut(amount - val, CScript([OP_1]))]
            if i & 1:
                tx.vout = list(reversed(tx.vout))
            tx.nLockTime = 0
            tx.rehash()
            amount -= val
            lasttxid = tx.sha256
            txn.append(tx)
            spend_info[spk]['prevout'] = COutPoint(tx.sha256, i & 1)
            spend_info[spk]['utxo'] = CTxOut(val, spk)
        # Mine those transactions
        self.init_blockinfo(self.nodes[0])
        self.block_submit(self.nodes[0], txn, "Crediting txn", None, sigops_weight=10, accept=True)

        # scriptPubKey computation
        tests = {"version": 1}
        spk_tests = tests.setdefault("scriptPubKey", [])
        for i, tap in enumerate(taps):
            test_case = {}
            given = test_case.setdefault("given", {})
            given['internalPubkey'] = tap.internal_pubkey.hex()

            def pr(node):
                if node is None:
                    return None
                elif isinstance(node, tuple):
                    return {"id": int(node[0]), "script": node[1].hex(), "leafVersion": node[2]}
                elif len(node) == 1:
                    return pr(node[0])
                elif len(node) == 2:
                    return [pr(node[0]), pr(node[1])]
                else:
                    assert False

            given['scriptTree'] = pr(script_lists[i])
            intermediary = test_case.setdefault("intermediary", {})
            if len(tap.leaves):
                leafhashes = intermediary.setdefault('leafHashes', [None] * len(tap.leaves))
                for leaf in tap.leaves:
                    leafhashes[int(leaf)] = tap.leaves[leaf].leaf_hash.hex()
            intermediary['merkleRoot'] = tap.merkle_root.hex() if tap.merkle_root else None
            intermediary['tweak'] = tap.tweak.hex()
            intermediary['tweakedPubkey'] = tap.output_pubkey.hex()
            expected = test_case.setdefault("expected", {})
            expected['scriptPubKey'] = tap.scriptPubKey.hex()
            expected['bip350Address'] = program_to_witness(1, bytes(tap.output_pubkey), True)
            if len(tap.leaves):
                control_blocks = expected.setdefault("scriptPathControlBlocks", [None] * len(tap.leaves))
                for leaf in tap.leaves:
                    ctx = {**DEFAULT_CONTEXT, 'tap': tap, 'leaf': leaf}
                    control_blocks[int(leaf)] = get(ctx, "controlblock").hex()
            spk_tests.append(test_case)

        # Construct a deterministic transaction spending all outputs created above.
        tx = CTransaction()
        tx.nVersion = 2
        tx.vin = []
        inputs = []
        input_spks = [tap_spks[0], tap_spks[1], old_spks[0], tap_spks[2], tap_spks[5], old_spks[2], tap_spks[6], tap_spks[3], tap_spks[4]]
        sequences = [0, SEQUENCE_FINAL, SEQUENCE_FINAL, 0xfffffffe, 0xfffffffe, 0, 0, SEQUENCE_FINAL, SEQUENCE_FINAL]
        hashtypes = [SIGHASH_SINGLE, SIGHASH_SINGLE|SIGHASH_ANYONECANPAY, SIGHASH_ALL, SIGHASH_ALL, SIGHASH_DEFAULT, SIGHASH_ALL, SIGHASH_NONE, SIGHASH_NONE|SIGHASH_ANYONECANPAY, SIGHASH_ALL|SIGHASH_ANYONECANPAY]
        for i, spk in enumerate(input_spks):
            tx.vin.append(CTxIn(spend_info[spk]['prevout'], CScript(), sequences[i]))
            inputs.append(spend_info[spk]['utxo'])
        tx.vout.append(CTxOut(1000000000, old_spks[1]))
        tx.vout.append(CTxOut(3410000000, pubs[98]))
        tx.nLockTime = 500000000
        precomputed = {
            "hashAmounts": BIP341_sha_amounts(inputs),
            "hashPrevouts": BIP341_sha_prevouts(tx),
            "hashScriptPubkeys": BIP341_sha_scriptpubkeys(inputs),
            "hashSequences": BIP341_sha_sequences(tx),
            "hashOutputs": BIP341_sha_outputs(tx)
        }
        keypath_tests = tests.setdefault("keyPathSpending", [])
        tx_test = {}
        global_given = tx_test.setdefault("given", {})
        global_given['rawUnsignedTx'] = tx.serialize().hex()
        utxos_spent = global_given.setdefault("utxosSpent", [])
        for i in range(len(input_spks)):
            utxos_spent.append({"scriptPubKey": inputs[i].scriptPubKey.hex(), "amountSats": inputs[i].nValue})
        global_intermediary = tx_test.setdefault("intermediary", {})
        for key in sorted(precomputed.keys()):
            global_intermediary[key] = precomputed[key].hex()
        test_list = tx_test.setdefault('inputSpending', [])
        for i in range(len(input_spks)):
            ctx = {
                **DEFAULT_CONTEXT,
                **spend_info[input_spks[i]],
                'tx': tx,
                'utxos': inputs,
                'idx': i,
                'hashtype': hashtypes[i],
                'deterministic': True
            }
            if ctx['mode'] == 'taproot':
                test_case = {}
                given = test_case.setdefault("given", {})
                given['txinIndex'] = i
                given['internalPrivkey'] = get(ctx, 'key').hex()
                if get(ctx, "tap").merkle_root != bytes():
                    given['merkleRoot'] = get(ctx, "tap").merkle_root.hex()
                else:
                    given['merkleRoot'] = None
                given['hashType'] = get(ctx, "hashtype")
                intermediary = test_case.setdefault("intermediary", {})
                intermediary['internalPubkey'] = get(ctx, "tap").internal_pubkey.hex()
                intermediary['tweak'] = get(ctx, "tap").tweak.hex()
                intermediary['tweakedPrivkey'] = get(ctx, "key_tweaked").hex()
                sigmsg = get(ctx, "sigmsg")
                intermediary['sigMsg'] = sigmsg.hex()
                intermediary['precomputedUsed'] = [key for key in sorted(precomputed.keys()) if sigmsg.count(precomputed[key])]
                intermediary['sigHash'] = get(ctx, "sighash").hex()
                expected = test_case.setdefault("expected", {})
                expected['witness'] = [get(ctx, "sign").hex()]
                test_list.append(test_case)
            tx.wit.vtxinwit.append(CTxInWitness())
            tx.vin[i].scriptSig = CScript(flatten(get(ctx, "scriptsig")))
            tx.wit.vtxinwit[i].scriptWitness.stack = flatten(get(ctx, "witness"))
        aux = tx_test.setdefault("auxiliary", {})
        aux['fullySignedTx'] = tx.serialize().hex()
        keypath_tests.append(tx_test)
        assert_equal(hashlib.sha256(tx.serialize()).hexdigest(), "24bab662cb55a7f3bae29b559f651674c62bcc1cd442d44715c0133939107b38")
        # Mine the spending transaction
        self.block_submit(self.nodes[0], [tx], "Spending txn", None, sigops_weight=10000, accept=True, witness=True)

        if GEN_TEST_VECTORS:
            print(json.dumps(tests, indent=4, sort_keys=False))

    def run_test(self):
        self.gen_test_vectors()

        self.log.info("Post-activation tests...")
<<<<<<< HEAD
        self.generate(self.nodes[0], 50)
        self.generate(self.nodes[1], COINBASE_MATURITY + 1)
        self.test_spenders(self.nodes[1], spenders_taproot_active(), input_counts=[1, 2, 2, 2, 2, 3])

        # Upstream Bitcoin explicitly sends funds from node 1 to node 0 here,
        # instead of mining them also with node 0 above.  But this fails with
        # Xaya's stricter tx size limit.

        # Pre-taproot activation tests.
        self.log.info("Pre-activation tests...")
=======
        self.test_spenders(self.nodes[0], spenders_taproot_active(), input_counts=[1, 2, 2, 2, 2, 3])
>>>>>>> 7998410d
        # Run each test twice; once in isolation, and once combined with others. Testing in isolation
        # means that the standardness is verified in every test (as combined transactions are only standard
        # when all their inputs are standard).
        self.test_spenders(self.nodes[0], spenders_taproot_nonstandard(), input_counts=[1])
        self.test_spenders(self.nodes[0], spenders_taproot_nonstandard(), input_counts=[2, 3])


if __name__ == '__main__':
    TaprootTest().main()<|MERGE_RESOLUTION|>--- conflicted
+++ resolved
@@ -1701,20 +1701,7 @@
         self.gen_test_vectors()
 
         self.log.info("Post-activation tests...")
-<<<<<<< HEAD
-        self.generate(self.nodes[0], 50)
-        self.generate(self.nodes[1], COINBASE_MATURITY + 1)
-        self.test_spenders(self.nodes[1], spenders_taproot_active(), input_counts=[1, 2, 2, 2, 2, 3])
-
-        # Upstream Bitcoin explicitly sends funds from node 1 to node 0 here,
-        # instead of mining them also with node 0 above.  But this fails with
-        # Xaya's stricter tx size limit.
-
-        # Pre-taproot activation tests.
-        self.log.info("Pre-activation tests...")
-=======
         self.test_spenders(self.nodes[0], spenders_taproot_active(), input_counts=[1, 2, 2, 2, 2, 3])
->>>>>>> 7998410d
         # Run each test twice; once in isolation, and once combined with others. Testing in isolation
         # means that the standardness is verified in every test (as combined transactions are only standard
         # when all their inputs are standard).

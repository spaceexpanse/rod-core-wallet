#!/usr/bin/env python3
# Copyright (c) 2014-2022 The Bitcoin Core developers
# Distributed under the MIT software license, see the accompanying
# file COPYING or http://www.opensource.org/licenses/mit-license.php.
"""Test mining RPCs

- getmininginfo
- getblocktemplate proposal mode
- submitblock"""

import copy
from decimal import Decimal

from test_framework.blocktools import (
    create_coinbase,
    get_witness_script,
    NORMAL_GBT_REQUEST_PARAMS,
    TIME_GENESIS_BLOCK,
)
from test_framework.messages import (
    BLOCK_HEADER_SIZE,
    CBlock,
    CBlockHeader,
<<<<<<< HEAD
    BLOCK_HEADER_SIZE,
=======
    CHAIN_ID,
    COIN,
    VERSION_CHAIN_START,
>>>>>>> c080dd51
    ser_uint256,
)
from test_framework.p2p import P2PDataStore
from test_framework.test_framework import BitcoinTestFramework
from test_framework.util import (
    assert_equal,
    assert_raises_rpc_error,
    get_fee,
)
from test_framework.wallet import MiniWallet


VERSIONBITS_TOP_BITS = 0x20000000
VERSIONBITS_DEPLOYMENT_TESTDUMMY_BIT = 28
DEFAULT_BLOCK_MIN_TX_FEE = 1000  # default `-blockmintxfee` setting [sat/kvB]


def assert_template(node, block, expect, rehash=True):
    if rehash:
        block.hashMerkleRoot = block.calc_merkle_root()
    rsp = node.getblocktemplate(template_request={
        'data': block.serialize().hex(),
        'mode': 'proposal',
        'rules': ['segwit'],
    })
    assert_equal(rsp, expect)


class MiningTest(BitcoinTestFramework):
    def set_test_params(self):
        self.num_nodes = 2
        self.setup_clean_chain = True
        self.supports_cli = False

    def mine_chain(self):
        self.log.info('Create some old blocks')
        for t in range(TIME_GENESIS_BLOCK, TIME_GENESIS_BLOCK + 200 * 600, 600):
            self.nodes[0].setmocktime(t)
            self.generate(self.wallet, 1, sync_fun=self.no_op)
        mining_info = self.nodes[0].getmininginfo()
        assert_equal(mining_info['blocks'], 200)
        assert_equal(mining_info['currentblocktx'], 0)
        assert_equal(mining_info['currentblockweight'], 4000)

        self.log.info('test blockversion')
        self.restart_node(0, extra_args=[f'-mocktime={t}', '-blockversion=1337'])
        self.connect_nodes(0, 1)
        assert_equal(1337, self.nodes[0].getblocktemplate(NORMAL_GBT_REQUEST_PARAMS)['version'])
        self.restart_node(0, extra_args=[f'-mocktime={t}'])
        self.connect_nodes(0, 1)
        assert_equal(VERSIONBITS_TOP_BITS + (1 << VERSIONBITS_DEPLOYMENT_TESTDUMMY_BIT), self.nodes[0].getblocktemplate(NORMAL_GBT_REQUEST_PARAMS)['version'])
        self.restart_node(0)
        self.connect_nodes(0, 1)

    def test_blockmintxfee_parameter(self):
        self.log.info("Test -blockmintxfee setting")
        self.restart_node(0, extra_args=['-minrelaytxfee=0', '-persistmempool=0'])
        node = self.nodes[0]

        # test default (no parameter), zero and a bunch of arbitrary blockmintxfee rates [sat/kvB]
        for blockmintxfee_sat_kvb in (DEFAULT_BLOCK_MIN_TX_FEE, 0, 50, 100, 500, 2500, 5000, 21000, 333333, 2500000):
            blockmintxfee_btc_kvb = blockmintxfee_sat_kvb / Decimal(COIN)
            if blockmintxfee_sat_kvb == DEFAULT_BLOCK_MIN_TX_FEE:
                self.log.info(f"-> Default -blockmintxfee setting ({blockmintxfee_sat_kvb} sat/kvB)...")
            else:
                blockmintxfee_parameter = f"-blockmintxfee={blockmintxfee_btc_kvb:.8f}"
                self.log.info(f"-> Test {blockmintxfee_parameter} ({blockmintxfee_sat_kvb} sat/kvB)...")
                self.restart_node(0, extra_args=[blockmintxfee_parameter, '-minrelaytxfee=0', '-persistmempool=0'])
                self.wallet.rescan_utxos()  # to avoid spending outputs of txs that are not in mempool anymore after restart

            # submit one tx with exactly the blockmintxfee rate, and one slightly below
            tx_with_min_feerate = self.wallet.send_self_transfer(from_node=node, fee_rate=blockmintxfee_btc_kvb)
            assert_equal(tx_with_min_feerate["fee"], get_fee(tx_with_min_feerate["tx"].get_vsize(), blockmintxfee_btc_kvb))
            if blockmintxfee_btc_kvb > 0:
                lowerfee_btc_kvb = blockmintxfee_btc_kvb - Decimal(10)/COIN  # 0.01 sat/vbyte lower
                tx_below_min_feerate = self.wallet.send_self_transfer(from_node=node, fee_rate=lowerfee_btc_kvb)
                assert_equal(tx_below_min_feerate["fee"], get_fee(tx_below_min_feerate["tx"].get_vsize(), lowerfee_btc_kvb))
            else:  # go below zero fee by using modified fees
                tx_below_min_feerate = self.wallet.send_self_transfer(from_node=node, fee_rate=blockmintxfee_btc_kvb)
                node.prioritisetransaction(tx_below_min_feerate["txid"], 0, -1)

            # check that tx below specified fee-rate is neither in template nor in the actual block
            block_template = node.getblocktemplate(NORMAL_GBT_REQUEST_PARAMS)
            block_template_txids = [tx['txid'] for tx in block_template['transactions']]
            self.generate(self.wallet, 1, sync_fun=self.no_op)
            block = node.getblock(node.getbestblockhash(), verbosity=2)
            block_txids = [tx['txid'] for tx in block['tx']]

            assert tx_with_min_feerate['txid'] in block_template_txids
            assert tx_with_min_feerate['txid'] in block_txids
            assert tx_below_min_feerate['txid'] not in block_template_txids
            assert tx_below_min_feerate['txid'] not in block_txids

    def run_test(self):
        node = self.nodes[0]
        self.wallet = MiniWallet(node)
        self.mine_chain()

        def assert_submitblock(block, result_str_1, result_str_2=None):
            block.solve()
            result_str_2 = result_str_2 or 'duplicate-invalid'
            assert_equal(result_str_1, node.submitblock(hexdata=block.serialize().hex()))
            assert_equal(result_str_2, node.submitblock(hexdata=block.serialize().hex()))

        self.log.info('getmininginfo')
        mining_info = node.getmininginfo()
        assert_equal(mining_info['blocks'], 200)
        assert_equal(mining_info['chain'], self.chain)
        assert 'currentblocktx' not in mining_info
        assert 'currentblockweight' not in mining_info
        assert_equal(mining_info['difficulty'], {
            'sha256d': Decimal('4.656542373906925E-10'),
            'neoscrypt': Decimal('4.656542373906925E-10'),
        })
        assert_equal(mining_info['networkhashps']['neoscrypt'], Decimal('0.003333333333333334'))
        assert_equal(mining_info['networkhashps']['sha256d'], Decimal('0'))
        assert_equal(mining_info['pooledtx'], 0)

        self.log.info("getblocktemplate: Test default witness commitment")
        txid = int(self.wallet.send_self_transfer(from_node=node)['wtxid'], 16)
        tmpl = node.getblocktemplate(NORMAL_GBT_REQUEST_PARAMS)

        # Check that default_witness_commitment is present.
        assert 'default_witness_commitment' in tmpl
        witness_commitment = tmpl['default_witness_commitment']

        # Check that default_witness_commitment is correct.
        witness_root = CBlock.get_merkle_root([ser_uint256(0),
                                               ser_uint256(txid)])
        script = get_witness_script(witness_root, 0)
        assert_equal(witness_commitment, script.hex())

        # Mine a block to leave initial block download and clear the mempool
        self.generatetoaddress(node, 1, node.get_deterministic_priv_key().address)
        tmpl = node.getblocktemplate(NORMAL_GBT_REQUEST_PARAMS)
        self.log.info("getblocktemplate: Test capability advertised")
        assert 'proposal' in tmpl['capabilities']
        assert 'coinbasetxn' not in tmpl

        next_height = int(tmpl["height"])
        coinbase_tx = create_coinbase(height=next_height)
        # sequence numbers must not be max for nLockTime to have effect
        coinbase_tx.vin[0].nSequence = 2**32 - 2
        coinbase_tx.rehash()

        block = CBlock()
        block.nVersion = tmpl["version"]
        block.hashPrevBlock = int(tmpl["previousblockhash"], 16)
        block.nTime = tmpl["curtime"]
        block.nBits = 0
        block.nNonce = 0
        block.powData.nBits = int(tmpl["bits"], 16)
        assert_equal(tmpl["algo"], "neoscrypt")
        block.vtx = [coinbase_tx]

        self.log.info("getblocktemplate: segwit rule must be set")
        assert_raises_rpc_error(-8, "getblocktemplate must be called with the segwit rule set", node.getblocktemplate)

        self.log.info("getblocktemplate: Test valid block")
        assert_template(node, block, None)

        self.log.info("submitblock: Test block decode failure")
        assert_raises_rpc_error(-22, "Block decode failed", node.submitblock, block.serialize()[:-15].hex())

        self.log.info("getblocktemplate: Test bad input hash for coinbase transaction")
        bad_block = copy.deepcopy(block)
        bad_block.vtx[0].vin[0].prevout.hash += 1
        bad_block.vtx[0].rehash()
        assert_template(node, bad_block, 'bad-cb-missing')

        self.log.info("submitblock: Test invalid coinbase transaction")
        assert_raises_rpc_error(-22, "Block does not start with a coinbase", node.submitblock, CBlock().serialize().hex())
        assert_raises_rpc_error(-22, "Block does not start with a coinbase", node.submitblock, bad_block.serialize().hex())

        self.log.info("getblocktemplate: Test truncated final transaction")
        assert_raises_rpc_error(-22, "Block decode failed", node.getblocktemplate, {
            'data': block.serialize()[:-1].hex(),
            'mode': 'proposal',
            'rules': ['segwit'],
        })

        self.log.info("getblocktemplate: Test duplicate transaction")
        bad_block = copy.deepcopy(block)
        bad_block.vtx.append(bad_block.vtx[0])
        assert_template(node, bad_block, 'bad-txns-duplicate')
        assert_submitblock(bad_block, 'bad-txns-duplicate', 'bad-txns-duplicate')

        self.log.info("getblocktemplate: Test invalid transaction")
        bad_block = copy.deepcopy(block)
        bad_tx = copy.deepcopy(bad_block.vtx[0])
        bad_tx.vin[0].prevout.hash = 255
        bad_tx.rehash()
        bad_block.vtx.append(bad_tx)
        assert_template(node, bad_block, 'bad-txns-inputs-missingorspent')
        assert_submitblock(bad_block, 'bad-txns-inputs-missingorspent')

        self.log.info("getblocktemplate: Test nonfinal transaction")
        bad_block = copy.deepcopy(block)
        bad_block.vtx[0].nLockTime = 2**32 - 1
        bad_block.vtx[0].rehash()
        assert_template(node, bad_block, 'bad-txns-nonfinal')
        assert_submitblock(bad_block, 'bad-txns-nonfinal')

        self.log.info("getblocktemplate: Test bad tx count")
        # The tx count is immediately after the block header
        bad_block_sn = bytearray(block.serialize())
        assert_equal(bad_block_sn[BLOCK_HEADER_SIZE], 1)
        bad_block_sn[BLOCK_HEADER_SIZE] += 1
        assert_raises_rpc_error(-22, "Block decode failed", node.getblocktemplate, {
            'data': bad_block_sn.hex(),
            'mode': 'proposal',
            'rules': ['segwit'],
        })

        self.log.info("getblocktemplate: Test bad bits")
        bad_block = copy.deepcopy(block)
        bad_block.powData.nBits = 469762303  # impossible in the real world
        assert_template(node, bad_block, 'bad-diffbits')

        self.log.info("getblocktemplate: Test bad merkle root")
        bad_block = copy.deepcopy(block)
        bad_block.hashMerkleRoot += 1
        assert_template(node, bad_block, 'bad-txnmrklroot', False)
        assert_submitblock(bad_block, 'bad-txnmrklroot', 'bad-txnmrklroot')

        self.log.info("getblocktemplate: Test bad timestamps")
        bad_block = copy.deepcopy(block)
        bad_block.nTime = 2**32 - 1
        assert_template(node, bad_block, 'time-too-new')
        assert_submitblock(bad_block, 'time-too-new', 'time-too-new')
        bad_block.nTime = 0
        assert_template(node, bad_block, 'time-too-old')
        assert_submitblock(bad_block, 'time-too-old', 'time-too-old')

        self.log.info("getblocktemplate: Test not best block")
        bad_block = copy.deepcopy(block)
        bad_block.hashPrevBlock = 123
        assert_template(node, bad_block, 'inconclusive-not-best-prevblk')
        assert_submitblock(bad_block, 'prev-blk-not-found', 'prev-blk-not-found')

        self.log.info('submitheader tests')
        assert_raises_rpc_error(-22, 'Block header decode failed', lambda: node.submitheader(hexdata='xx' * BLOCK_HEADER_SIZE))
        assert_raises_rpc_error(-22, 'Block header decode failed', lambda: node.submitheader(hexdata='ff' * (BLOCK_HEADER_SIZE-2)))
        assert_raises_rpc_error(-25, 'Must submit previous header', lambda: node.submitheader(hexdata=super(CBlock, bad_block).serialize().hex()))

        block.nTime += 1
        block.solve()

        def chain_tip(b_hash, *, status='headers-only', branchlen=1):
            return {'hash': b_hash, 'height': 202, 'branchlen': branchlen, 'status': status}

        assert chain_tip(block.hash) not in node.getchaintips()
        node.submitheader(hexdata=block.serialize().hex())
        assert chain_tip(block.hash) in node.getchaintips()
        node.submitheader(hexdata=CBlockHeader(block).serialize().hex())  # Noop
        assert chain_tip(block.hash) in node.getchaintips()

        bad_block_root = copy.deepcopy(block)
        bad_block_root.hashMerkleRoot += 2
        bad_block_root.solve()
        assert chain_tip(bad_block_root.hash) not in node.getchaintips()
        node.submitheader(hexdata=CBlockHeader(bad_block_root).serialize().hex())
        assert chain_tip(bad_block_root.hash) in node.getchaintips()
        # Should still reject invalid blocks, even if we have the header:
        assert_equal(node.submitblock(hexdata=bad_block_root.serialize().hex()), 'bad-txnmrklroot')
        assert_equal(node.submitblock(hexdata=bad_block_root.serialize().hex()), 'bad-txnmrklroot')
        assert chain_tip(bad_block_root.hash) in node.getchaintips()
        # We know the header for this invalid block, so should just return early without error:
        node.submitheader(hexdata=CBlockHeader(bad_block_root).serialize().hex())
        assert chain_tip(bad_block_root.hash) in node.getchaintips()

        bad_block_lock = copy.deepcopy(block)
        bad_block_lock.vtx[0].nLockTime = 2**32 - 1
        bad_block_lock.vtx[0].rehash()
        bad_block_lock.hashMerkleRoot = bad_block_lock.calc_merkle_root()
        bad_block_lock.solve()
        assert_equal(node.submitblock(hexdata=bad_block_lock.serialize().hex()), 'bad-txns-nonfinal')
        assert_equal(node.submitblock(hexdata=bad_block_lock.serialize().hex()), 'duplicate-invalid')
        # Build a "good" block on top of the submitted bad block
        bad_block2 = copy.deepcopy(block)
        bad_block2.hashPrevBlock = bad_block_lock.sha256
        bad_block2.solve()
        assert_raises_rpc_error(-25, 'bad-prevblk', lambda: node.submitheader(hexdata=CBlockHeader(bad_block2).serialize().hex()))

        # Should reject invalid header right away
        bad_block_time = copy.deepcopy(block)
        bad_block_time.nTime = 1
        bad_block_time.solve()
        assert_raises_rpc_error(-25, 'time-too-old', lambda: node.submitheader(hexdata=CBlockHeader(bad_block_time).serialize().hex()))

        # Should ask for the block from a p2p node, if they announce the header as well:
        peer = node.add_p2p_connection(P2PDataStore())
        peer.wait_for_getheaders(timeout=5)  # Drop the first getheaders
        peer.send_blocks_and_test(blocks=[block], node=node)
        # Must be active now:
        assert chain_tip(block.hash, status='active', branchlen=0) in node.getchaintips()

        # Building a few blocks should give the same results
        self.generatetoaddress(node, 10, node.get_deterministic_priv_key().address)
        assert_raises_rpc_error(-25, 'time-too-old', lambda: node.submitheader(hexdata=CBlockHeader(bad_block_time).serialize().hex()))
        assert_raises_rpc_error(-25, 'bad-prevblk', lambda: node.submitheader(hexdata=CBlockHeader(bad_block2).serialize().hex()))
        node.submitheader(hexdata=CBlockHeader(block).serialize().hex())
        node.submitheader(hexdata=CBlockHeader(bad_block_root).serialize().hex())
        assert_equal(node.submitblock(hexdata=block.serialize().hex()), 'duplicate')  # valid

        self.test_blockmintxfee_parameter()


if __name__ == '__main__':
    MiningTest().main()<|MERGE_RESOLUTION|>--- conflicted
+++ resolved
@@ -21,13 +21,7 @@
     BLOCK_HEADER_SIZE,
     CBlock,
     CBlockHeader,
-<<<<<<< HEAD
-    BLOCK_HEADER_SIZE,
-=======
-    CHAIN_ID,
     COIN,
-    VERSION_CHAIN_START,
->>>>>>> c080dd51
     ser_uint256,
 )
 from test_framework.p2p import P2PDataStore

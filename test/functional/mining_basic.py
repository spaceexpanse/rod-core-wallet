#!/usr/bin/env python3
# Copyright (c) 2014-2020 The Bitcoin Core developers
# Distributed under the MIT software license, see the accompanying
# file COPYING or http://www.opensource.org/licenses/mit-license.php.
"""Test mining RPCs

- getmininginfo
- getblocktemplate proposal mode
- submitblock"""

import copy
from decimal import Decimal

from test_framework.blocktools import (
    create_coinbase,
    get_witness_script,
    NORMAL_GBT_REQUEST_PARAMS,
    TIME_GENESIS_BLOCK,
)
from test_framework.messages import (
    CBlock,
    CBlockHeader,
    CHAIN_ID,
    BLOCK_HEADER_SIZE,
<<<<<<< HEAD
    VERSION_CHAIN_START,
=======
    ser_uint256,
>>>>>>> 1488f55f
)
from test_framework.p2p import P2PDataStore
from test_framework.test_framework import BitcoinTestFramework
from test_framework.util import (
    assert_equal,
    assert_raises_rpc_error,
)

VERSIONBITS_TOP_BITS = 0x20000000
VERSIONBITS_DEPLOYMENT_TESTDUMMY_BIT = 28


def assert_template(node, block, expect, rehash=True):
    if rehash:
        block.hashMerkleRoot = block.calc_merkle_root()
    rsp = node.getblocktemplate(template_request={
        'data': block.serialize().hex(),
        'mode': 'proposal',
        'rules': ['segwit'],
    })
    assert_equal(rsp, expect)


class MiningTest(BitcoinTestFramework):
    def set_test_params(self):
        self.num_nodes = 2
        self.setup_clean_chain = True
        self.supports_cli = False

    def skip_test_if_missing_module(self):
        self.skip_if_no_wallet()

    def mine_chain(self):
        self.log.info('Create some old blocks')
        for t in range(TIME_GENESIS_BLOCK, TIME_GENESIS_BLOCK + 200 * 600, 600):
            self.nodes[0].setmocktime(t)
            self.nodes[0].generate(1)
        mining_info = self.nodes[0].getmininginfo()
        assert_equal(mining_info['blocks'], 200)
        assert_equal(mining_info['currentblocktx'], 0)
        assert_equal(mining_info['currentblockweight'], 4000)

        self.log.info('test blockversion')
        self.restart_node(0, extra_args=['-mocktime={}'.format(t), '-blockversion=133'])
        self.connect_nodes(0, 1)
        assert_equal(133, self.nodes[0].getblocktemplate(NORMAL_GBT_REQUEST_PARAMS)['version'] % VERSION_CHAIN_START)
        self.restart_node(0, extra_args=['-mocktime={}'.format(t)])
        self.connect_nodes(0, 1)
        assert_equal(CHAIN_ID, self.nodes[0].getblocktemplate(NORMAL_GBT_REQUEST_PARAMS)['version'] // VERSION_CHAIN_START)
        self.restart_node(0)
        self.connect_nodes(0, 1)

    def run_test(self):
        self.mine_chain()
        node = self.nodes[0]

        def assert_submitblock(block, result_str_1, result_str_2=None):
            block.solve()
            result_str_2 = result_str_2 or 'duplicate-invalid'
            assert_equal(result_str_1, node.submitblock(hexdata=block.serialize().hex()))
            assert_equal(result_str_2, node.submitblock(hexdata=block.serialize().hex()))

        self.log.info('getmininginfo')
        mining_info = node.getmininginfo()
        assert_equal(mining_info['blocks'], 200)
        assert_equal(mining_info['chain'], self.chain)
        assert 'currentblocktx' not in mining_info
        assert 'currentblockweight' not in mining_info
        assert_equal(mining_info['difficulty'], Decimal('4.656542373906925E-10'))
        assert_equal(mining_info['networkhashps'], Decimal('0.003333333333333334'))
        assert_equal(mining_info['pooledtx'], 0)

        self.log.info("getblocktemplate: Test default witness commitment")
        txid = int(node.sendtoaddress(node.getnewaddress(), 1), 16)
        tmpl = node.getblocktemplate(NORMAL_GBT_REQUEST_PARAMS)

        # Check that default_witness_commitment is present.
        assert 'default_witness_commitment' in tmpl
        witness_commitment = tmpl['default_witness_commitment']

        # Check that default_witness_commitment is correct.
        witness_root = CBlock.get_merkle_root([ser_uint256(0),
                                               ser_uint256(txid)])
        script = get_witness_script(witness_root, 0)
        assert_equal(witness_commitment, script.hex())

        # Mine a block to leave initial block download and clear the mempool
        node.generatetoaddress(1, node.get_deterministic_priv_key().address)
        tmpl = node.getblocktemplate(NORMAL_GBT_REQUEST_PARAMS)
        self.log.info("getblocktemplate: Test capability advertised")
        assert 'proposal' in tmpl['capabilities']
        assert 'coinbasetxn' not in tmpl

        next_height = int(tmpl["height"])
        coinbase_tx = create_coinbase(height=next_height)
        # sequence numbers must not be max for nLockTime to have effect
        coinbase_tx.vin[0].nSequence = 2**32 - 2
        coinbase_tx.rehash()

        block = CBlock()
        block.nVersion = tmpl["version"]
        block.hashPrevBlock = int(tmpl["previousblockhash"], 16)
        block.nTime = tmpl["curtime"]
        block.nBits = int(tmpl["bits"], 16)
        block.nNonce = 0
        block.vtx = [coinbase_tx]

        self.log.info("getblocktemplate: segwit rule must be set")
        assert_raises_rpc_error(-8, "getblocktemplate must be called with the segwit rule set", node.getblocktemplate)

        self.log.info("getblocktemplate: Test valid block")
        assert_template(node, block, None)

        self.log.info("submitblock: Test block decode failure")
        assert_raises_rpc_error(-22, "Block decode failed", node.submitblock, block.serialize()[:-15].hex())

        self.log.info("getblocktemplate: Test bad input hash for coinbase transaction")
        bad_block = copy.deepcopy(block)
        bad_block.vtx[0].vin[0].prevout.hash += 1
        bad_block.vtx[0].rehash()
        assert_template(node, bad_block, 'bad-cb-missing')

        self.log.info("submitblock: Test invalid coinbase transaction")
        assert_raises_rpc_error(-22, "Block does not start with a coinbase", node.submitblock, bad_block.serialize().hex())

        self.log.info("getblocktemplate: Test truncated final transaction")
        assert_raises_rpc_error(-22, "Block decode failed", node.getblocktemplate, {
            'data': block.serialize()[:-1].hex(),
            'mode': 'proposal',
            'rules': ['segwit'],
        })

        self.log.info("getblocktemplate: Test duplicate transaction")
        bad_block = copy.deepcopy(block)
        bad_block.vtx.append(bad_block.vtx[0])
        assert_template(node, bad_block, 'bad-txns-duplicate')
        assert_submitblock(bad_block, 'bad-txns-duplicate', 'bad-txns-duplicate')

        self.log.info("getblocktemplate: Test invalid transaction")
        bad_block = copy.deepcopy(block)
        bad_tx = copy.deepcopy(bad_block.vtx[0])
        bad_tx.vin[0].prevout.hash = 255
        bad_tx.rehash()
        bad_block.vtx.append(bad_tx)
        assert_template(node, bad_block, 'bad-txns-inputs-missingorspent')
        assert_submitblock(bad_block, 'bad-txns-inputs-missingorspent')

        self.log.info("getblocktemplate: Test nonfinal transaction")
        bad_block = copy.deepcopy(block)
        bad_block.vtx[0].nLockTime = 2**32 - 1
        bad_block.vtx[0].rehash()
        assert_template(node, bad_block, 'bad-txns-nonfinal')
        assert_submitblock(bad_block, 'bad-txns-nonfinal')

        self.log.info("getblocktemplate: Test bad tx count")
        # The tx count is immediately after the block header
        bad_block_sn = bytearray(block.serialize())
        assert_equal(bad_block_sn[BLOCK_HEADER_SIZE], 1)
        bad_block_sn[BLOCK_HEADER_SIZE] += 1
        assert_raises_rpc_error(-22, "Block decode failed", node.getblocktemplate, {
            'data': bad_block_sn.hex(),
            'mode': 'proposal',
            'rules': ['segwit'],
        })

        self.log.info("getblocktemplate: Test bad bits")
        bad_block = copy.deepcopy(block)
        bad_block.nBits = 469762303  # impossible in the real world
        assert_template(node, bad_block, 'bad-diffbits')

        self.log.info("getblocktemplate: Test bad merkle root")
        bad_block = copy.deepcopy(block)
        bad_block.hashMerkleRoot += 1
        assert_template(node, bad_block, 'bad-txnmrklroot', False)
        assert_submitblock(bad_block, 'bad-txnmrklroot', 'bad-txnmrklroot')

        self.log.info("getblocktemplate: Test bad timestamps")
        bad_block = copy.deepcopy(block)
        bad_block.nTime = 2**31 - 1
        assert_template(node, bad_block, 'time-too-new')
        assert_submitblock(bad_block, 'time-too-new', 'time-too-new')
        bad_block.nTime = 0
        assert_template(node, bad_block, 'time-too-old')
        assert_submitblock(bad_block, 'time-too-old', 'time-too-old')

        self.log.info("getblocktemplate: Test not best block")
        bad_block = copy.deepcopy(block)
        bad_block.hashPrevBlock = 123
        assert_template(node, bad_block, 'inconclusive-not-best-prevblk')
        assert_submitblock(bad_block, 'prev-blk-not-found', 'prev-blk-not-found')

        self.log.info('submitheader tests')
        assert_raises_rpc_error(-22, 'Block header decode failed', lambda: node.submitheader(hexdata='xx' * BLOCK_HEADER_SIZE))
        assert_raises_rpc_error(-22, 'Block header decode failed', lambda: node.submitheader(hexdata='ff' * (BLOCK_HEADER_SIZE-2)))
        assert_raises_rpc_error(-25, 'Must submit previous header', lambda: node.submitheader(hexdata=super(CBlock, bad_block).serialize().hex()))

        block.nTime += 1
        block.solve()

        def chain_tip(b_hash, *, status='headers-only', branchlen=1):
            return {'hash': b_hash, 'height': 202, 'branchlen': branchlen, 'status': status}

        assert chain_tip(block.hash) not in node.getchaintips()
        node.submitheader(hexdata=block.serialize().hex())
        assert chain_tip(block.hash) in node.getchaintips()
        node.submitheader(hexdata=CBlockHeader(block).serialize().hex())  # Noop
        assert chain_tip(block.hash) in node.getchaintips()

        bad_block_root = copy.deepcopy(block)
        bad_block_root.hashMerkleRoot += 2
        bad_block_root.solve()
        assert chain_tip(bad_block_root.hash) not in node.getchaintips()
        node.submitheader(hexdata=CBlockHeader(bad_block_root).serialize().hex())
        assert chain_tip(bad_block_root.hash) in node.getchaintips()
        # Should still reject invalid blocks, even if we have the header:
        assert_equal(node.submitblock(hexdata=bad_block_root.serialize().hex()), 'bad-txnmrklroot')
        assert_equal(node.submitblock(hexdata=bad_block_root.serialize().hex()), 'bad-txnmrklroot')
        assert chain_tip(bad_block_root.hash) in node.getchaintips()
        # We know the header for this invalid block, so should just return early without error:
        node.submitheader(hexdata=CBlockHeader(bad_block_root).serialize().hex())
        assert chain_tip(bad_block_root.hash) in node.getchaintips()

        bad_block_lock = copy.deepcopy(block)
        bad_block_lock.vtx[0].nLockTime = 2**32 - 1
        bad_block_lock.vtx[0].rehash()
        bad_block_lock.hashMerkleRoot = bad_block_lock.calc_merkle_root()
        bad_block_lock.solve()
        assert_equal(node.submitblock(hexdata=bad_block_lock.serialize().hex()), 'bad-txns-nonfinal')
        assert_equal(node.submitblock(hexdata=bad_block_lock.serialize().hex()), 'duplicate-invalid')
        # Build a "good" block on top of the submitted bad block
        bad_block2 = copy.deepcopy(block)
        bad_block2.hashPrevBlock = bad_block_lock.sha256
        bad_block2.solve()
        assert_raises_rpc_error(-25, 'bad-prevblk', lambda: node.submitheader(hexdata=CBlockHeader(bad_block2).serialize().hex()))

        # Should reject invalid header right away
        bad_block_time = copy.deepcopy(block)
        bad_block_time.nTime = 1
        bad_block_time.solve()
        assert_raises_rpc_error(-25, 'time-too-old', lambda: node.submitheader(hexdata=CBlockHeader(bad_block_time).serialize().hex()))

        # Should ask for the block from a p2p node, if they announce the header as well:
        peer = node.add_p2p_connection(P2PDataStore())
        peer.wait_for_getheaders(timeout=5)  # Drop the first getheaders
        peer.send_blocks_and_test(blocks=[block], node=node)
        # Must be active now:
        assert chain_tip(block.hash, status='active', branchlen=0) in node.getchaintips()

        # Building a few blocks should give the same results
        node.generatetoaddress(10, node.get_deterministic_priv_key().address)
        assert_raises_rpc_error(-25, 'time-too-old', lambda: node.submitheader(hexdata=CBlockHeader(bad_block_time).serialize().hex()))
        assert_raises_rpc_error(-25, 'bad-prevblk', lambda: node.submitheader(hexdata=CBlockHeader(bad_block2).serialize().hex()))
        node.submitheader(hexdata=CBlockHeader(block).serialize().hex())
        node.submitheader(hexdata=CBlockHeader(bad_block_root).serialize().hex())
        assert_equal(node.submitblock(hexdata=block.serialize().hex()), 'duplicate')  # valid


if __name__ == '__main__':
    MiningTest().main()<|MERGE_RESOLUTION|>--- conflicted
+++ resolved
@@ -22,11 +22,8 @@
     CBlockHeader,
     CHAIN_ID,
     BLOCK_HEADER_SIZE,
-<<<<<<< HEAD
     VERSION_CHAIN_START,
-=======
     ser_uint256,
->>>>>>> 1488f55f
 )
 from test_framework.p2p import P2PDataStore
 from test_framework.test_framework import BitcoinTestFramework

--- conflicted
+++ resolved
@@ -917,20 +917,12 @@
         outputs = {}
         rawtx = recipient.createrawtransaction([], {wallet.getnewaddress(): 14.79989926})
 
-<<<<<<< HEAD
-        # Make 150 0.1 BTC outputs
-        # The amount that we target for funding is in the BnB range when these outputs are used.
-        # However if these outputs are selected, the transaction will end up being too large, so it shouldn't use BnB and instead fallback to Knapsack
-        # but that behavior is not implemented yet. For now we just check that we get an error.
-        for i in range(0, 150):
-=======
-        # Make 1500 0.1 BTC outputs. The amount that we target for funding is in
+        # Make 150 0.1 BTC outputs. The amount that we target for funding is in
         # the BnB range when these outputs are used.  However if these outputs
         # are selected, the transaction will end up being too large, so it
         # shouldn't use BnB and instead fall back to Knapsack but that behavior
         # is not implemented yet. For now we just check that we get an error.
-        for _ in range(1500):
->>>>>>> 8c0d5933
+        for _ in range(150):
             outputs[recipient.getnewaddress()] = 0.1
         wallet.sendmany("", outputs)
         self.nodes[0].generate(10)

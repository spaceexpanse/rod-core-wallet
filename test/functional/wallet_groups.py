--- conflicted
+++ resolved
@@ -22,14 +22,11 @@
     def set_test_params(self):
         self.setup_clean_chain = True
         self.num_nodes = 5
-<<<<<<< HEAD
+        # whitelist peers to speed up tx relay / mempool sync
+        self.noban_tx_relay = True
         # To make the upstream magic numbers for fees match, we have to
         # make sure the test is using segwit and bech32 addresses.
         args = ["-addresstype=bech32"]
-=======
-        # whitelist peers to speed up tx relay / mempool sync
-        self.noban_tx_relay = True
->>>>>>> 015ac13d
         self.extra_args = [
             args + [],
             args + [],

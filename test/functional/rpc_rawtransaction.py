#!/usr/bin/env python3
# Copyright (c) 2014-2019 The Bitcoin Core developers
# Distributed under the MIT software license, see the accompanying
# file COPYING or http://www.opensource.org/licenses/mit-license.php.
"""Test the rawtransaction RPCs.

Test the following RPCs:
   - createrawtransaction
   - signrawtransactionwithwallet
   - sendrawtransaction
   - decoderawtransaction
   - getrawtransaction
"""

from collections import OrderedDict
from decimal import Decimal
from io import BytesIO
from test_framework.messages import CTransaction, ToHex
from test_framework.test_framework import BitcoinTestFramework
from test_framework.util import assert_equal, assert_raises_rpc_error, connect_nodes_bi, hex_str_to_bytes

class multidict(dict):
    """Dictionary that allows duplicate keys.

    Constructed with a list of (key, value) tuples. When dumped by the json module,
    will output invalid json with repeated keys, eg:
    >>> json.dumps(multidict([(1,2),(1,2)])
    '{"1": 2, "1": 2}'

    Used to test calls to rpc methods with repeated keys in the json object."""

    def __init__(self, x):
        dict.__init__(self, x)
        self.x = x

    def items(self):
        return self.x


# Create one-input, one-output, no-fee transaction:
class RawTransactionsTest(BitcoinTestFramework):
    def set_test_params(self):
        self.setup_clean_chain = True
        self.num_nodes = 3
        self.extra_args = [["-addresstype=legacy", "-txindex"], ["-addresstype=legacy", "-txindex"], ["-addresstype=legacy", "-txindex"]]

    def skip_test_if_missing_module(self):
        self.skip_if_no_wallet()

    def setup_network(self):
        super().setup_network()
        connect_nodes_bi(self.nodes, 0, 2)

    def run_test(self):
        self.log.info('prepare some coins for multiple *rawtransaction commands')
        self.nodes[2].generate(1)
        self.sync_all()
        self.nodes[0].generate(101)
        self.sync_all()
        self.nodes[0].sendtoaddress(self.nodes[2].getnewaddress(),1.5)
        self.nodes[0].sendtoaddress(self.nodes[2].getnewaddress(),1.0)
        self.nodes[0].sendtoaddress(self.nodes[2].getnewaddress(),5.0)
        self.sync_all()
        self.nodes[0].generate(5)
        self.sync_all()

        # Here, upstream code checks that getrawtransactions throws an error
        # for the genesis coinbase tx.  This is perfectly fine in Xaya.

        self.log.info('Check parameter types and required parameters of createrawtransaction')
        # Test `createrawtransaction` required parameters
        assert_raises_rpc_error(-1, "createrawtransaction", self.nodes[0].createrawtransaction)
        assert_raises_rpc_error(-1, "createrawtransaction", self.nodes[0].createrawtransaction, [])

        # Test `createrawtransaction` invalid extra parameters
        assert_raises_rpc_error(-1, "createrawtransaction", self.nodes[0].createrawtransaction, [], {}, 0, False, 'foo')

        # Test `createrawtransaction` invalid `inputs`
        txid = '1d1d4e24ed99057e84c3f80fd8fbec79ed9e1acee37da269356ecea000000000'
        assert_raises_rpc_error(-3, "Expected type array", self.nodes[0].createrawtransaction, 'foo', {})
        assert_raises_rpc_error(-1, "JSON value is not an object as expected", self.nodes[0].createrawtransaction, ['foo'], {})
        assert_raises_rpc_error(-1, "JSON value is not a string as expected", self.nodes[0].createrawtransaction, [{}], {})
        assert_raises_rpc_error(-8, "txid must be of length 64 (not 3, for 'foo')", self.nodes[0].createrawtransaction, [{'txid': 'foo'}], {})
        assert_raises_rpc_error(-8, "txid must be hexadecimal string (not 'ZZZ7bb8b1697ea987f3b223ba7819250cae33efacb068d23dc24859824a77844')", self.nodes[0].createrawtransaction, [{'txid': 'ZZZ7bb8b1697ea987f3b223ba7819250cae33efacb068d23dc24859824a77844'}], {})
        assert_raises_rpc_error(-8, "Invalid parameter, missing vout key", self.nodes[0].createrawtransaction, [{'txid': txid}], {})
        assert_raises_rpc_error(-8, "Invalid parameter, missing vout key", self.nodes[0].createrawtransaction, [{'txid': txid, 'vout': 'foo'}], {})
        assert_raises_rpc_error(-8, "Invalid parameter, vout must be positive", self.nodes[0].createrawtransaction, [{'txid': txid, 'vout': -1}], {})
        assert_raises_rpc_error(-8, "Invalid parameter, sequence number is out of range", self.nodes[0].createrawtransaction, [{'txid': txid, 'vout': 0, 'sequence': -1}], {})

        # Test `createrawtransaction` invalid `outputs`
        address = self.nodes[0].getnewaddress()
        address2 = self.nodes[0].getnewaddress()
        assert_raises_rpc_error(-1, "JSON value is not an array as expected", self.nodes[0].createrawtransaction, [], 'foo')
        self.nodes[0].createrawtransaction(inputs=[], outputs={})  # Should not throw for backwards compatibility
        self.nodes[0].createrawtransaction(inputs=[], outputs=[])
        assert_raises_rpc_error(-8, "Data must be hexadecimal string", self.nodes[0].createrawtransaction, [], {'data': 'foo'})
<<<<<<< HEAD
        assert_raises_rpc_error(-5, "Invalid Xaya address", self.nodes[0].createrawtransaction, [], {'foo': 0})
=======
        assert_raises_rpc_error(-5, "Invalid address", self.nodes[0].createrawtransaction, [], {'foo': 0})
>>>>>>> b8496e8f
        assert_raises_rpc_error(-3, "Invalid amount", self.nodes[0].createrawtransaction, [], {address: 'foo'})
        assert_raises_rpc_error(-3, "Amount out of range", self.nodes[0].createrawtransaction, [], {address: -1})
        assert_raises_rpc_error(-8, "Invalid parameter, duplicated address: %s" % address, self.nodes[0].createrawtransaction, [], multidict([(address, 1), (address, 1)]))
        assert_raises_rpc_error(-8, "Invalid parameter, duplicated address: %s" % address, self.nodes[0].createrawtransaction, [], [{address: 1}, {address: 1}])
        assert_raises_rpc_error(-8, "Invalid parameter, duplicate key: data", self.nodes[0].createrawtransaction, [], [{"data": 'aa'}, {"data": "bb"}])
        assert_raises_rpc_error(-8, "Invalid parameter, duplicate key: data", self.nodes[0].createrawtransaction, [], multidict([("data", 'aa'), ("data", "bb")]))
        assert_raises_rpc_error(-8, "Invalid parameter, key-value pair must contain exactly one key", self.nodes[0].createrawtransaction, [], [{'a': 1, 'b': 2}])
        assert_raises_rpc_error(-8, "Invalid parameter, key-value pair not an object as expected", self.nodes[0].createrawtransaction, [], [['key-value pair1'], ['2']])

        # Test `createrawtransaction` invalid `locktime`
        assert_raises_rpc_error(-3, "Expected type number", self.nodes[0].createrawtransaction, [], {}, 'foo')
        assert_raises_rpc_error(-8, "Invalid parameter, locktime out of range", self.nodes[0].createrawtransaction, [], {}, -1)
        assert_raises_rpc_error(-8, "Invalid parameter, locktime out of range", self.nodes[0].createrawtransaction, [], {}, 4294967296)

        # Test `createrawtransaction` invalid `replaceable`
        assert_raises_rpc_error(-3, "Expected type bool", self.nodes[0].createrawtransaction, [], {}, 0, 'foo')

        self.log.info('Check that createrawtransaction accepts an array and object as outputs')
        tx = CTransaction()
        # One output
        tx.deserialize(BytesIO(hex_str_to_bytes(self.nodes[2].createrawtransaction(inputs=[{'txid': txid, 'vout': 9}], outputs={address: 99}))))
        assert_equal(len(tx.vout), 1)
        assert_equal(
            tx.serialize().hex(),
            self.nodes[2].createrawtransaction(inputs=[{'txid': txid, 'vout': 9}], outputs=[{address: 99}]),
        )
        # Two outputs
        tx.deserialize(BytesIO(hex_str_to_bytes(self.nodes[2].createrawtransaction(inputs=[{'txid': txid, 'vout': 9}], outputs=OrderedDict([(address, 99), (address2, 99)])))))
        assert_equal(len(tx.vout), 2)
        assert_equal(
            tx.serialize().hex(),
            self.nodes[2].createrawtransaction(inputs=[{'txid': txid, 'vout': 9}], outputs=[{address: 99}, {address2: 99}]),
        )
        # Multiple mixed outputs
        tx.deserialize(BytesIO(hex_str_to_bytes(self.nodes[2].createrawtransaction(inputs=[{'txid': txid, 'vout': 9}], outputs=multidict([(address, 99), (address2, 99), ('data', '99')])))))
        assert_equal(len(tx.vout), 3)
        assert_equal(
            tx.serialize().hex(),
            self.nodes[2].createrawtransaction(inputs=[{'txid': txid, 'vout': 9}], outputs=[{address: 99}, {address2: 99}, {'data': '99'}]),
        )

        for type in ["bech32", "p2sh-segwit", "legacy"]:
            addr = self.nodes[0].getnewaddress("", type)
            addrinfo = self.nodes[0].getaddressinfo(addr)
            pubkey = addrinfo["scriptPubKey"]

            self.log.info('sendrawtransaction with missing prevtx info (%s)' %(type))

            # Test `signrawtransactionwithwallet` invalid `prevtxs`
            inputs  = [ {'txid' : txid, 'vout' : 3, 'sequence' : 1000}]
            outputs = { self.nodes[0].getnewaddress() : 1 }
            rawtx   = self.nodes[0].createrawtransaction(inputs, outputs)

            prevtx = dict(txid=txid, scriptPubKey=pubkey, vout=3, amount=1)
            succ = self.nodes[0].signrawtransactionwithwallet(rawtx, [prevtx])
            assert succ["complete"]
            if type == "legacy":
                del prevtx["amount"]
                succ = self.nodes[0].signrawtransactionwithwallet(rawtx, [prevtx])
                assert succ["complete"]

            if type != "legacy":
                assert_raises_rpc_error(-3, "Missing amount", self.nodes[0].signrawtransactionwithwallet, rawtx, [
                    {
                        "txid": txid,
                        "scriptPubKey": pubkey,
                        "vout": 3,
                    }
                ])

            assert_raises_rpc_error(-3, "Missing vout", self.nodes[0].signrawtransactionwithwallet, rawtx, [
                {
                    "txid": txid,
                    "scriptPubKey": pubkey,
                    "amount": 1,
                }
            ])
            assert_raises_rpc_error(-3, "Missing txid", self.nodes[0].signrawtransactionwithwallet, rawtx, [
                {
                    "scriptPubKey": pubkey,
                    "vout": 3,
                    "amount": 1,
                }
            ])
            assert_raises_rpc_error(-3, "Missing scriptPubKey", self.nodes[0].signrawtransactionwithwallet, rawtx, [
                {
                    "txid": txid,
                    "vout": 3,
                    "amount": 1
                }
            ])

        #########################################
        # sendrawtransaction with missing input #
        #########################################

        self.log.info('sendrawtransaction with missing input')
        inputs  = [ {'txid' : "1d1d4e24ed99057e84c3f80fd8fbec79ed9e1acee37da269356ecea000000000", 'vout' : 1}] #won't exists
        outputs = { self.nodes[0].getnewaddress() : 4.998 }
        rawtx   = self.nodes[2].createrawtransaction(inputs, outputs)
        rawtx   = self.nodes[2].signrawtransactionwithwallet(rawtx)

        # This will raise an exception since there are missing inputs
        assert_raises_rpc_error(-25, "Missing inputs", self.nodes[2].sendrawtransaction, rawtx['hex'])

        #####################################
        # getrawtransaction with block hash #
        #####################################

        # make a tx by sending then generate 2 blocks; block1 has the tx in it
        tx = self.nodes[2].sendtoaddress(self.nodes[1].getnewaddress(), 1)
        block1, block2 = self.nodes[2].generate(2)
        self.sync_all()
        # We should be able to get the raw transaction by providing the correct block
        gottx = self.nodes[0].getrawtransaction(tx, True, block1)
        assert_equal(gottx['txid'], tx)
        assert_equal(gottx['in_active_chain'], True)
        # We should not have the 'in_active_chain' flag when we don't provide a block
        gottx = self.nodes[0].getrawtransaction(tx, True)
        assert_equal(gottx['txid'], tx)
        assert 'in_active_chain' not in gottx
        # We should not get the tx if we provide an unrelated block
        assert_raises_rpc_error(-5, "No such transaction found", self.nodes[0].getrawtransaction, tx, True, block2)
        # An invalid block hash should raise the correct errors
        assert_raises_rpc_error(-1, "JSON value is not a string as expected", self.nodes[0].getrawtransaction, tx, True, True)
        assert_raises_rpc_error(-8, "parameter 3 must be of length 64 (not 6, for 'foobar')", self.nodes[0].getrawtransaction, tx, True, "foobar")
        assert_raises_rpc_error(-8, "parameter 3 must be of length 64 (not 8, for 'abcd1234')", self.nodes[0].getrawtransaction, tx, True, "abcd1234")
        assert_raises_rpc_error(-8, "parameter 3 must be hexadecimal string (not 'ZZZ0000000000000000000000000000000000000000000000000000000000000')", self.nodes[0].getrawtransaction, tx, True, "ZZZ0000000000000000000000000000000000000000000000000000000000000")
        assert_raises_rpc_error(-5, "Block hash not found", self.nodes[0].getrawtransaction, tx, True, "0000000000000000000000000000000000000000000000000000000000000000")
        # Undo the blocks and check in_active_chain
        self.nodes[0].invalidateblock(block1)
        gottx = self.nodes[0].getrawtransaction(txid=tx, verbose=True, blockhash=block1)
        assert_equal(gottx['in_active_chain'], False)
        self.nodes[0].reconsiderblock(block1)
        assert_equal(self.nodes[0].getbestblockhash(), block2)

        #########################
        # RAW TX MULTISIG TESTS #
        #########################
        # 2of2 test
        addr1 = self.nodes[2].getnewaddress()
        addr2 = self.nodes[2].getnewaddress()

        addr1Obj = self.nodes[2].getaddressinfo(addr1)
        addr2Obj = self.nodes[2].getaddressinfo(addr2)

        # Tests for createmultisig and addmultisigaddress
        assert_raises_rpc_error(-5, "Invalid public key", self.nodes[0].createmultisig, 1, ["01020304"])
        self.nodes[0].createmultisig(2, [addr1Obj['pubkey'], addr2Obj['pubkey']]) # createmultisig can only take public keys
        assert_raises_rpc_error(-5, "Invalid public key", self.nodes[0].createmultisig, 2, [addr1Obj['pubkey'], addr1]) # addmultisigaddress can take both pubkeys and addresses so long as they are in the wallet, which is tested here.

        mSigObj = self.nodes[2].addmultisigaddress(2, [addr1Obj['pubkey'], addr1])['address']

        #use balance deltas instead of absolute values
        bal = self.nodes[2].getbalance()

        # send 1.2 BTC to msig adr
        txId = self.nodes[0].sendtoaddress(mSigObj, 1.2)
        self.sync_all()
        self.nodes[0].generate(1)
        self.sync_all()
        assert_equal(self.nodes[2].getbalance(), bal+Decimal('1.20000000')) #node2 has both keys of the 2of2 ms addr., tx should affect the balance


        # 2of3 test from different nodes
        bal = self.nodes[2].getbalance()
        addr1 = self.nodes[1].getnewaddress()
        addr2 = self.nodes[2].getnewaddress()
        addr3 = self.nodes[2].getnewaddress()

        addr1Obj = self.nodes[1].getaddressinfo(addr1)
        addr2Obj = self.nodes[2].getaddressinfo(addr2)
        addr3Obj = self.nodes[2].getaddressinfo(addr3)

        mSigObj = self.nodes[2].addmultisigaddress(2, [addr1Obj['pubkey'], addr2Obj['pubkey'], addr3Obj['pubkey']])['address']

        txId = self.nodes[0].sendtoaddress(mSigObj, 2.2)
        decTx = self.nodes[0].gettransaction(txId)
        rawTx = self.nodes[0].decoderawtransaction(decTx['hex'])
        self.sync_all()
        self.nodes[0].generate(1)
        self.sync_all()

        #THIS IS AN INCOMPLETE FEATURE
        #NODE2 HAS TWO OF THREE KEY AND THE FUNDS SHOULD BE SPENDABLE AND COUNT AT BALANCE CALCULATION
        assert_equal(self.nodes[2].getbalance(), bal) #for now, assume the funds of a 2of3 multisig tx are not marked as spendable

        txDetails = self.nodes[0].gettransaction(txId, True)
        rawTx = self.nodes[0].decoderawtransaction(txDetails['hex'])
        vout = next(o for o in rawTx['vout'] if o['value'] == Decimal('2.20000000'))

        bal = self.nodes[0].getbalance()
        inputs = [{ "txid" : txId, "vout" : vout['n'], "scriptPubKey" : vout['scriptPubKey']['hex'], "amount" : vout['value']}]
        outputs = { self.nodes[0].getnewaddress() : 2.19 }
        rawTx = self.nodes[2].createrawtransaction(inputs, outputs)
        rawTxPartialSigned = self.nodes[1].signrawtransactionwithwallet(rawTx, inputs)
        assert_equal(rawTxPartialSigned['complete'], False) #node1 only has one key, can't comp. sign the tx

        rawTxSigned = self.nodes[2].signrawtransactionwithwallet(rawTx, inputs)
        assert_equal(rawTxSigned['complete'], True) #node2 can sign the tx compl., own two of three keys
        self.nodes[2].sendrawtransaction(rawTxSigned['hex'])
        rawTx = self.nodes[0].decoderawtransaction(rawTxSigned['hex'])
        self.sync_all()
        self.nodes[0].generate(1)
        self.sync_all()
        assert_equal(self.nodes[0].getbalance(), bal+Decimal('50.00000000')+Decimal('2.19000000')) #block reward + tx

        # 2of2 test for combining transactions
        bal = self.nodes[2].getbalance()
        addr1 = self.nodes[1].getnewaddress()
        addr2 = self.nodes[2].getnewaddress()

        addr1Obj = self.nodes[1].getaddressinfo(addr1)
        addr2Obj = self.nodes[2].getaddressinfo(addr2)

        self.nodes[1].addmultisigaddress(2, [addr1Obj['pubkey'], addr2Obj['pubkey']])['address']
        mSigObj = self.nodes[2].addmultisigaddress(2, [addr1Obj['pubkey'], addr2Obj['pubkey']])['address']
        mSigObjValid = self.nodes[2].getaddressinfo(mSigObj)

        txId = self.nodes[0].sendtoaddress(mSigObj, 2.2)
        decTx = self.nodes[0].gettransaction(txId)
        rawTx2 = self.nodes[0].decoderawtransaction(decTx['hex'])
        self.sync_all()
        self.nodes[0].generate(1)
        self.sync_all()

        assert_equal(self.nodes[2].getbalance(), bal) # the funds of a 2of2 multisig tx should not be marked as spendable

        txDetails = self.nodes[0].gettransaction(txId, True)
        rawTx2 = self.nodes[0].decoderawtransaction(txDetails['hex'])
        vout = next(o for o in rawTx2['vout'] if o['value'] == Decimal('2.20000000'))

        bal = self.nodes[0].getbalance()
        inputs = [{ "txid" : txId, "vout" : vout['n'], "scriptPubKey" : vout['scriptPubKey']['hex'], "redeemScript" : mSigObjValid['hex'], "amount" : vout['value']}]
        outputs = { self.nodes[0].getnewaddress() : 2.19 }
        rawTx2 = self.nodes[2].createrawtransaction(inputs, outputs)
        rawTxPartialSigned1 = self.nodes[1].signrawtransactionwithwallet(rawTx2, inputs)
        self.log.debug(rawTxPartialSigned1)
        assert_equal(rawTxPartialSigned1['complete'], False) #node1 only has one key, can't comp. sign the tx

        rawTxPartialSigned2 = self.nodes[2].signrawtransactionwithwallet(rawTx2, inputs)
        self.log.debug(rawTxPartialSigned2)
        assert_equal(rawTxPartialSigned2['complete'], False) #node2 only has one key, can't comp. sign the tx
        rawTxComb = self.nodes[2].combinerawtransaction([rawTxPartialSigned1['hex'], rawTxPartialSigned2['hex']])
        self.log.debug(rawTxComb)
        self.nodes[2].sendrawtransaction(rawTxComb)
        rawTx2 = self.nodes[0].decoderawtransaction(rawTxComb)
        self.sync_all()
        self.nodes[0].generate(1)
        self.sync_all()
        assert_equal(self.nodes[0].getbalance(), bal+Decimal('50.00000000')+Decimal('2.19000000')) #block reward + tx

        # decoderawtransaction tests
        # witness transaction
        encrawtx = "010000000001010000000000000072c1a6a246ae63f74f931e8365e15a089c68d61900000000000000000000ffffffff0100e1f50500000000000102616100000000"
        decrawtx = self.nodes[0].decoderawtransaction(encrawtx, True) # decode as witness transaction
        assert_equal(decrawtx['vout'][0]['value'], Decimal('1.00000000'))
        assert_raises_rpc_error(-22, 'TX decode failed', self.nodes[0].decoderawtransaction, encrawtx, False) # force decode as non-witness transaction
        # non-witness transaction
        encrawtx = "01000000010000000000000072c1a6a246ae63f74f931e8365e15a089c68d61900000000000000000000ffffffff0100e1f505000000000000000000"
        decrawtx = self.nodes[0].decoderawtransaction(encrawtx, False) # decode as non-witness transaction
        assert_equal(decrawtx['vout'][0]['value'], Decimal('1.00000000'))

        # getrawtransaction tests
        # 1. valid parameters - only supply txid
        txHash = rawTx["hash"]
        assert_equal(self.nodes[0].getrawtransaction(txHash), rawTxSigned['hex'])

        # 2. valid parameters - supply txid and 0 for non-verbose
        assert_equal(self.nodes[0].getrawtransaction(txHash, 0), rawTxSigned['hex'])

        # 3. valid parameters - supply txid and False for non-verbose
        assert_equal(self.nodes[0].getrawtransaction(txHash, False), rawTxSigned['hex'])

        # 4. valid parameters - supply txid and 1 for verbose.
        # We only check the "hex" field of the output so we don't need to update this test every time the output format changes.
        assert_equal(self.nodes[0].getrawtransaction(txHash, 1)["hex"], rawTxSigned['hex'])

        # 5. valid parameters - supply txid and True for non-verbose
        assert_equal(self.nodes[0].getrawtransaction(txHash, True)["hex"], rawTxSigned['hex'])

        # 6. invalid parameters - supply txid and string "Flase"
        assert_raises_rpc_error(-1, "not a boolean", self.nodes[0].getrawtransaction, txHash, "Flase")

        # 7. invalid parameters - supply txid and empty array
        assert_raises_rpc_error(-1, "not a boolean", self.nodes[0].getrawtransaction, txHash, [])

        # 8. invalid parameters - supply txid and empty dict
        assert_raises_rpc_error(-1, "not a boolean", self.nodes[0].getrawtransaction, txHash, {})

        inputs  = [ {'txid' : "1d1d4e24ed99057e84c3f80fd8fbec79ed9e1acee37da269356ecea000000000", 'vout' : 1, 'sequence' : 1000}]
        outputs = { self.nodes[0].getnewaddress() : 1 }
        rawtx   = self.nodes[0].createrawtransaction(inputs, outputs)
        decrawtx= self.nodes[0].decoderawtransaction(rawtx)
        assert_equal(decrawtx['vin'][0]['sequence'], 1000)

        # 9. invalid parameters - sequence number out of range
        inputs  = [ {'txid' : "1d1d4e24ed99057e84c3f80fd8fbec79ed9e1acee37da269356ecea000000000", 'vout' : 1, 'sequence' : -1}]
        outputs = { self.nodes[0].getnewaddress() : 1 }
        assert_raises_rpc_error(-8, 'Invalid parameter, sequence number is out of range', self.nodes[0].createrawtransaction, inputs, outputs)

        # 10. invalid parameters - sequence number out of range
        inputs  = [ {'txid' : "1d1d4e24ed99057e84c3f80fd8fbec79ed9e1acee37da269356ecea000000000", 'vout' : 1, 'sequence' : 4294967296}]
        outputs = { self.nodes[0].getnewaddress() : 1 }
        assert_raises_rpc_error(-8, 'Invalid parameter, sequence number is out of range', self.nodes[0].createrawtransaction, inputs, outputs)

        inputs  = [ {'txid' : "1d1d4e24ed99057e84c3f80fd8fbec79ed9e1acee37da269356ecea000000000", 'vout' : 1, 'sequence' : 4294967294}]
        outputs = { self.nodes[0].getnewaddress() : 1 }
        rawtx   = self.nodes[0].createrawtransaction(inputs, outputs)
        decrawtx= self.nodes[0].decoderawtransaction(rawtx)
        assert_equal(decrawtx['vin'][0]['sequence'], 4294967294)

        ####################################
        # TRANSACTION VERSION NUMBER TESTS #
        ####################################

        # Test the minimum transaction version number that fits in a signed 32-bit integer.
        tx = CTransaction()
        tx.nVersion = -0x80000000
        rawtx = ToHex(tx)
        decrawtx = self.nodes[0].decoderawtransaction(rawtx)
        assert_equal(decrawtx['version'], -0x80000000)

        # Test the maximum transaction version number that fits in a signed 32-bit integer.
        tx = CTransaction()
        tx.nVersion = 0x7fffffff
        rawtx = ToHex(tx)
        decrawtx = self.nodes[0].decoderawtransaction(rawtx)
        assert_equal(decrawtx['version'], 0x7fffffff)

        self.log.info('sendrawtransaction/testmempoolaccept with maxfeerate')

        txId = self.nodes[0].sendtoaddress(self.nodes[2].getnewaddress(), 1.0)
        rawTx = self.nodes[0].getrawtransaction(txId, True)
        vout = next(o for o in rawTx['vout'] if o['value'] == Decimal('1.00000000'))

        self.sync_all()
        inputs = [{ "txid" : txId, "vout" : vout['n'] }]
        outputs = { self.nodes[0].getnewaddress() : Decimal("0.99999000") } # 1000 sat fee
        rawTx = self.nodes[2].createrawtransaction(inputs, outputs)
        rawTxSigned = self.nodes[2].signrawtransactionwithwallet(rawTx)
        assert_equal(rawTxSigned['complete'], True)
        # 1000 sat fee, ~200 b transaction, fee rate should land around 5 sat/b = 0.00005000 BTC/kB
        # Thus, testmempoolaccept should reject
        testres = self.nodes[2].testmempoolaccept([rawTxSigned['hex']], 0.00001000)[0]
        assert_equal(testres['allowed'], False)
        assert_equal(testres['reject-reason'], '256: absurdly-high-fee')
        # and sendrawtransaction should throw
        assert_raises_rpc_error(-26, "absurdly-high-fee", self.nodes[2].sendrawtransaction, rawTxSigned['hex'], 0.00001000)
        # And below calls should both succeed
        testres = self.nodes[2].testmempoolaccept(rawtxs=[rawTxSigned['hex']], maxfeerate=0.00007000)[0]
        assert_equal(testres['allowed'], True)
        self.nodes[2].sendrawtransaction(hexstring=rawTxSigned['hex'], maxfeerate=0.00007000)


if __name__ == '__main__':
    RawTransactionsTest().main()<|MERGE_RESOLUTION|>--- conflicted
+++ resolved
@@ -94,11 +94,7 @@
         self.nodes[0].createrawtransaction(inputs=[], outputs={})  # Should not throw for backwards compatibility
         self.nodes[0].createrawtransaction(inputs=[], outputs=[])
         assert_raises_rpc_error(-8, "Data must be hexadecimal string", self.nodes[0].createrawtransaction, [], {'data': 'foo'})
-<<<<<<< HEAD
-        assert_raises_rpc_error(-5, "Invalid Xaya address", self.nodes[0].createrawtransaction, [], {'foo': 0})
-=======
         assert_raises_rpc_error(-5, "Invalid address", self.nodes[0].createrawtransaction, [], {'foo': 0})
->>>>>>> b8496e8f
         assert_raises_rpc_error(-3, "Invalid amount", self.nodes[0].createrawtransaction, [], {address: 'foo'})
         assert_raises_rpc_error(-3, "Amount out of range", self.nodes[0].createrawtransaction, [], {address: -1})
         assert_raises_rpc_error(-8, "Invalid parameter, duplicated address: %s" % address, self.nodes[0].createrawtransaction, [], multidict([(address, 1), (address, 1)]))

--- conflicted
+++ resolved
@@ -84,10 +84,6 @@
         self.nodes[0].generate(5)
         self.sync_all()
 
-<<<<<<< HEAD
-        # Here, upstream code checks that getrawtransactions throws an error
-        # for the genesis coinbase tx.  This is perfectly fine in Xaya.
-=======
         self.getrawtransaction_tests()
         self.createrawtransaction_tests()
         self.signrawtransactionwithwallet_tests()
@@ -177,10 +173,8 @@
             self.nodes[n].reconsiderblock(block1)
             assert_equal(self.nodes[n].getbestblockhash(), block2)
 
-        self.log.info("Test getrawtransaction on genesis block coinbase returns an error")
-        block = self.nodes[0].getblock(self.nodes[0].getblockhash(0))
-        assert_raises_rpc_error(-5, "The genesis block coinbase is not considered an ordinary transaction", self.nodes[0].getrawtransaction, block['merkleroot'])
->>>>>>> 8ab1f6d4
+        # Here, upstream code checks that getrawtransactions throws an error
+        # for the genesis coinbase tx.  This is perfectly fine in Xaya.
 
     def createrawtransaction_tests(self):
         self.log.info("Test createrawtransaction")

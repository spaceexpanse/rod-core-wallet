--- conflicted
+++ resolved
@@ -62,13 +62,8 @@
         assert_equal(cli_get_info['timeoffset'], network_info['timeoffset'])
         assert_equal(cli_get_info['connections'], network_info['connections'])
         assert_equal(cli_get_info['proxy'], network_info['networks'][0]['proxy'])
-<<<<<<< HEAD
         assert_equal(cli_get_info['difficulty'], mining_info['difficulty'])
-        assert_equal(cli_get_info['testnet'], blockchain_info['chain'] == "test")
-=======
-        assert_equal(cli_get_info['difficulty'], blockchain_info['difficulty'])
         assert_equal(cli_get_info['chain'], blockchain_info['chain'])
->>>>>>> faf20727
         if self.is_wallet_compiled():
             assert_equal(cli_get_info['walletversion'], wallet_info['walletversion'])
             assert_equal(cli_get_info['balance'], wallet_info['balance'])

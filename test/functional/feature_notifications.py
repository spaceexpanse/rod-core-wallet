#!/usr/bin/env python3
# Copyright (c) 2014-2022 The Bitcoin Core developers
# Distributed under the MIT software license, see the accompanying
# file COPYING or http://www.opensource.org/licenses/mit-license.php.
"""Test the -alertnotify, -blocknotify and -walletnotify options."""
import os

from test_framework.address import ADDRESS_BCRT1_UNSPENDABLE
from test_framework.descriptors import descsum_create
from test_framework.test_framework import BitcoinTestFramework
from test_framework.util import (
    assert_equal,
)

# Linux allow all characters other than \x00
# Windows disallow control characters (0-31) and /\?%:|"<>
FILE_CHAR_START = 32 if os.name == 'nt' else 1
FILE_CHAR_END = 128
FILE_CHARS_DISALLOWED = '/\\?%*:|"<>' if os.name == 'nt' else '/'
UNCONFIRMED_HASH_STRING = 'unconfirmed'

def notify_outputname(walletname, txid):
    return txid if os.name == 'nt' else f'{walletname}_{txid}'


class NotificationsTest(BitcoinTestFramework):
    def add_options(self, parser):
        self.add_wallet_options(parser)

    def set_test_params(self):
        self.num_nodes = 2
        self.setup_clean_chain = True
        # The experimental syscall sandbox feature (-sandbox) is not compatible with -alertnotify,
        # -blocknotify, -walletnotify or -shutdownnotify (which all invoke execve).
        self.disable_syscall_sandbox = True

    def setup_network(self):
        self.wallet = ''.join(chr(i) for i in range(FILE_CHAR_START, FILE_CHAR_END) if chr(i) not in FILE_CHARS_DISALLOWED)
        self.alertnotify_dir = os.path.join(self.options.tmpdir, "alertnotify")
        self.blocknotify_dir = os.path.join(self.options.tmpdir, "blocknotify")
        self.walletnotify_dir = os.path.join(self.options.tmpdir, "walletnotify")
        self.shutdownnotify_dir = os.path.join(self.options.tmpdir, "shutdownnotify")
        self.shutdownnotify_file = os.path.join(self.shutdownnotify_dir, "shutdownnotify.txt")
        os.mkdir(self.alertnotify_dir)
        os.mkdir(self.blocknotify_dir)
        os.mkdir(self.walletnotify_dir)
        os.mkdir(self.shutdownnotify_dir)

        # -alertnotify and -blocknotify on node0, walletnotify on node1
        self.extra_args = [[
            f"-alertnotify=echo > {os.path.join(self.alertnotify_dir, '%s')}",
            f"-blocknotify=echo > {os.path.join(self.blocknotify_dir, '%s')}",
<<<<<<< HEAD
            "-addresstype=bech32",
=======
            f"-shutdownnotify=echo > {self.shutdownnotify_file}",
>>>>>>> ad09b762
        ], [
            f"-walletnotify=echo %h_%b > {os.path.join(self.walletnotify_dir, notify_outputname('%w', '%s'))}",
            "-addresstype=bech32",
        ]]
        self.wallet_names = [self.default_wallet_name, self.wallet]
        super().setup_network()

    def run_test(self):
        if self.is_wallet_compiled():
            # Setup the descriptors to be imported to the wallet
            seed = "cTdGmKFWpbvpKQ7ejrdzqYT2hhjyb3GPHnLAK7wdi5Em67YLwSm9"
            xpriv = "tprv8ZgxMBicQKsPfHCsTwkiM1KT56RXbGGTqvc2hgqzycpwbHqqpcajQeMRZoBD35kW4RtyCemu6j34Ku5DEspmgjKdt2qe4SvRch5Kk8B8A2v"
            desc_imports = [{
                "desc": descsum_create(f"wpkh({xpriv}/0/*)"),
                "timestamp": 0,
                "active": True,
                "keypool": True,
            },{
                "desc": descsum_create(f"wpkh({xpriv}/1/*)"),
                "timestamp": 0,
                "active": True,
                "keypool": True,
                "internal": True,
            }]
            # Make the wallets and import the descriptors
            # Ensures that node 0 and node 1 share the same wallet for the conflicting transaction tests below.
            for i, name in enumerate(self.wallet_names):
                self.nodes[i].createwallet(wallet_name=name, descriptors=self.options.descriptors, blank=True, load_on_startup=True)
                if self.options.descriptors:
                    self.nodes[i].importdescriptors(desc_imports)
                else:
                    self.nodes[i].sethdseed(True, seed)

        self.log.info("test -blocknotify")
        block_count = 10
        blocks = self.generatetoaddress(self.nodes[1], block_count, self.nodes[1].getnewaddress() if self.is_wallet_compiled() else ADDRESS_BCRT1_UNSPENDABLE)

        # wait at most 10 seconds for expected number of files before reading the content
        self.wait_until(lambda: len(os.listdir(self.blocknotify_dir)) == block_count, timeout=10)

        # directory content should equal the generated blocks hashes
        assert_equal(sorted(blocks), sorted(os.listdir(self.blocknotify_dir)))

        if self.is_wallet_compiled():
            self.log.info("test -walletnotify")
            # wait at most 10 seconds for expected number of files before reading the content
            self.wait_until(lambda: len(os.listdir(self.walletnotify_dir)) == block_count, timeout=10)

            # directory content should equal the generated transaction hashes
            tx_details = list(map(lambda t: (t['txid'], t['blockheight'], t['blockhash']), self.nodes[1].listtransactions("*", block_count)))
            self.expect_wallet_notify(tx_details)

            self.log.info("test -walletnotify after rescan")
            # rescan to force wallet notifications
            self.nodes[1].rescanblockchain()
            self.wait_until(lambda: len(os.listdir(self.walletnotify_dir)) == block_count, timeout=10)

            self.connect_nodes(0, 1)

            # directory content should equal the generated transaction hashes
            tx_details = list(map(lambda t: (t['txid'], t['blockheight'], t['blockhash']), self.nodes[1].listtransactions("*", block_count)))
            self.expect_wallet_notify(tx_details)

            # Conflicting transactions tests.
            # Generate spends from node 0, and check notifications
            # triggered by node 1
            self.log.info("test -walletnotify with conflicting transactions")
            self.nodes[0].rescanblockchain()
            self.generatetoaddress(self.nodes[0], 100, ADDRESS_BCRT1_UNSPENDABLE)

            # Generate transaction on node 0, sync mempools, and check for
            # notification on node 1.
            tx1 = self.nodes[0].sendtoaddress(address=ADDRESS_BCRT1_UNSPENDABLE, amount=1, replaceable=True)
            assert_equal(tx1 in self.nodes[0].getrawmempool(), True)
            self.sync_mempools()
            self.expect_wallet_notify([(tx1, -1, UNCONFIRMED_HASH_STRING)])

            # Generate bump transaction, sync mempools, and check for bump1
            # notification. In the future, per
            # https://github.com/bitcoin/bitcoin/pull/9371, it might be better
            # to have notifications for both tx1 and bump1.
            bump1 = self.nodes[0].bumpfee(tx1)["txid"]
            assert_equal(bump1 in self.nodes[0].getrawmempool(), True)
            self.sync_mempools()
            self.expect_wallet_notify([(bump1, -1, UNCONFIRMED_HASH_STRING)])

            # Add bump1 transaction to new block, checking for a notification
            # and the correct number of confirmations.
            blockhash1 = self.generatetoaddress(self.nodes[0], 1, ADDRESS_BCRT1_UNSPENDABLE)[0]
            blockheight1 = self.nodes[0].getblockcount()
            self.sync_blocks()
            self.expect_wallet_notify([(bump1, blockheight1, blockhash1)])
            assert_equal(self.nodes[1].gettransaction(bump1)["confirmations"], 1)

            # Generate a second transaction to be bumped.
            tx2 = self.nodes[0].sendtoaddress(address=ADDRESS_BCRT1_UNSPENDABLE, amount=1, replaceable=True)
            assert_equal(tx2 in self.nodes[0].getrawmempool(), True)
            self.sync_mempools()
            self.expect_wallet_notify([(tx2, -1, UNCONFIRMED_HASH_STRING)])

            # Bump tx2 as bump2 and generate a block on node 0 while
            # disconnected, then reconnect and check for notifications on node 1
            # about newly confirmed bump2 and newly conflicted tx2.
            self.disconnect_nodes(0, 1)
            bump2 = self.nodes[0].bumpfee(tx2)["txid"]
            blockhash2 = self.generatetoaddress(self.nodes[0], 1, ADDRESS_BCRT1_UNSPENDABLE, sync_fun=self.no_op)[0]
            blockheight2 = self.nodes[0].getblockcount()
            assert_equal(self.nodes[0].gettransaction(bump2)["confirmations"], 1)
            assert_equal(tx2 in self.nodes[1].getrawmempool(), True)
            self.connect_nodes(0, 1)
            self.sync_blocks()
            self.expect_wallet_notify([(bump2, blockheight2, blockhash2), (tx2, -1, UNCONFIRMED_HASH_STRING)])
            assert_equal(self.nodes[1].gettransaction(bump2)["confirmations"], 1)

        # TODO: add test for `-alertnotify` large fork notifications

        self.log.info("test -shutdownnotify")
        self.stop_nodes()
        self.wait_until(lambda: os.path.isfile(self.shutdownnotify_file), timeout=10)

    def expect_wallet_notify(self, tx_details):
        self.wait_until(lambda: len(os.listdir(self.walletnotify_dir)) >= len(tx_details), timeout=10)
        # Should have no more and no less files than expected
        assert_equal(sorted(notify_outputname(self.wallet, tx_id) for tx_id, _, _ in tx_details), sorted(os.listdir(self.walletnotify_dir)))
        # Should now verify contents of each file
        for tx_id, blockheight, blockhash in tx_details:
            fname = os.path.join(self.walletnotify_dir, notify_outputname(self.wallet, tx_id))
            # Wait for the cached writes to hit storage
            self.wait_until(lambda: os.path.getsize(fname) > 0, timeout=10)
            with open(fname, 'rt', encoding='utf-8') as f:
                text = f.read()
                # Universal newline ensures '\n' on 'nt'
                assert_equal(text[-1], '\n')
                text = text[:-1]
                if os.name == 'nt':
                    # On Windows, echo as above will append a whitespace
                    assert_equal(text[-1], ' ')
                    text = text[:-1]
                expected = str(blockheight) + '_' + blockhash
                assert_equal(text, expected)

        for tx_file in os.listdir(self.walletnotify_dir):
            os.remove(os.path.join(self.walletnotify_dir, tx_file))


if __name__ == '__main__':
    NotificationsTest().main()<|MERGE_RESOLUTION|>--- conflicted
+++ resolved
@@ -50,11 +50,8 @@
         self.extra_args = [[
             f"-alertnotify=echo > {os.path.join(self.alertnotify_dir, '%s')}",
             f"-blocknotify=echo > {os.path.join(self.blocknotify_dir, '%s')}",
-<<<<<<< HEAD
+            f"-shutdownnotify=echo > {self.shutdownnotify_file}",
             "-addresstype=bech32",
-=======
-            f"-shutdownnotify=echo > {self.shutdownnotify_file}",
->>>>>>> ad09b762
         ], [
             f"-walletnotify=echo %h_%b > {os.path.join(self.walletnotify_dir, notify_outputname('%w', '%s'))}",
             "-addresstype=bech32",

#!/usr/bin/env python3
# Copyright (c) 2020-2022 The Bitcoin Core developers
# Distributed under the MIT software license, see the accompanying
# file COPYING or http://www.opensource.org/licenses/mit-license.php.
"""Test the send RPC command."""

from decimal import Decimal, getcontext
from itertools import product

from test_framework.authproxy import JSONRPCException
from test_framework.descriptors import descsum_create
from test_framework.messages import (
    ser_compact_size,
    WITNESS_SCALE_FACTOR,
)
from test_framework.test_framework import BitcoinTestFramework
from test_framework.util import (
    assert_equal,
    assert_fee_amount,
    assert_greater_than,
    assert_raises_rpc_error,
    count_bytes,
)
from test_framework.wallet_util import generate_keypair


class WalletSendTest(BitcoinTestFramework):
    def add_options(self, parser):
        self.add_wallet_options(parser)

    def set_test_params(self):
        self.num_nodes = 2
        # whitelist peers to speed up tx relay / mempool sync
        self.noban_tx_relay = True
        self.extra_args = [
<<<<<<< HEAD
            ["-whitelist=127.0.0.1","-walletrbf=1","-addresstype=bech32"],
            ["-whitelist=127.0.0.1","-walletrbf=1","-addresstype=bech32"],
=======
            ["-walletrbf=1"],
            ["-walletrbf=1"]
>>>>>>> 015ac13d
        ]
        getcontext().prec = 8 # Satoshi precision for Decimal

    def skip_test_if_missing_module(self):
        self.skip_if_no_wallet()

    def test_send(self, from_wallet, to_wallet=None, amount=None, data=None,
                  arg_conf_target=None, arg_estimate_mode=None, arg_fee_rate=None,
                  conf_target=None, estimate_mode=None, fee_rate=None, add_to_wallet=None, psbt=None,
                  inputs=None, add_inputs=None, include_unsafe=None, change_address=None, change_position=None, change_type=None,
                  include_watching=None, locktime=None, lock_unspents=None, replaceable=None, subtract_fee_from_outputs=None,
                  expect_error=None, solving_data=None, minconf=None):
        assert (amount is None) != (data is None)

        from_balance_before = from_wallet.getbalances()["mine"]["trusted"]
        if include_unsafe:
            from_balance_before += from_wallet.getbalances()["mine"]["untrusted_pending"]

        if to_wallet is None:
            assert amount is None
        else:
            to_untrusted_pending_before = to_wallet.getbalances()["mine"]["untrusted_pending"]

        if amount:
            dest = to_wallet.getnewaddress()
            outputs = {dest: amount}
        else:
            outputs = {"data": data}

        # Construct options dictionary
        options = {}
        if add_to_wallet is not None:
            options["add_to_wallet"] = add_to_wallet
        else:
            if psbt:
                add_to_wallet = False
            else:
                add_to_wallet = from_wallet.getwalletinfo()["private_keys_enabled"] # Default value
        if psbt is not None:
            options["psbt"] = psbt
        if conf_target is not None:
            options["conf_target"] = conf_target
        if estimate_mode is not None:
            options["estimate_mode"] = estimate_mode
        if fee_rate is not None:
            options["fee_rate"] = fee_rate
        if inputs is not None:
            options["inputs"] = inputs
        if add_inputs is not None:
            options["add_inputs"] = add_inputs
        if include_unsafe is not None:
            options["include_unsafe"] = include_unsafe
        if change_address is not None:
            options["change_address"] = change_address
        if change_position is not None:
            options["change_position"] = change_position
        if change_type is not None:
            options["change_type"] = change_type
        if include_watching is not None:
            options["include_watching"] = include_watching
        if locktime is not None:
            options["locktime"] = locktime
        if lock_unspents is not None:
            options["lock_unspents"] = lock_unspents
        if replaceable is None:
            replaceable = True # default
        else:
            options["replaceable"] = replaceable
        if subtract_fee_from_outputs is not None:
            options["subtract_fee_from_outputs"] = subtract_fee_from_outputs
        if solving_data is not None:
            options["solving_data"] = solving_data
        if minconf is not None:
            options["minconf"] = minconf

        if len(options.keys()) == 0:
            options = None

        if expect_error is None:
            res = from_wallet.send(outputs=outputs, conf_target=arg_conf_target, estimate_mode=arg_estimate_mode, fee_rate=arg_fee_rate, options=options)
        else:
            try:
                assert_raises_rpc_error(expect_error[0], expect_error[1], from_wallet.send,
                    outputs=outputs, conf_target=arg_conf_target, estimate_mode=arg_estimate_mode, fee_rate=arg_fee_rate, options=options)
            except AssertionError:
                # Provide debug info if the test fails
                self.log.error("Unexpected successful result:")
                self.log.error(arg_conf_target)
                self.log.error(arg_estimate_mode)
                self.log.error(arg_fee_rate)
                self.log.error(options)
                res = from_wallet.send(outputs=outputs, conf_target=arg_conf_target, estimate_mode=arg_estimate_mode, fee_rate=arg_fee_rate, options=options)
                self.log.error(res)
                if "txid" in res and add_to_wallet:
                    self.log.error("Transaction details:")
                    try:
                        tx = from_wallet.gettransaction(res["txid"])
                        self.log.error(tx)
                        self.log.error("testmempoolaccept (transaction may already be in mempool):")
                        self.log.error(from_wallet.testmempoolaccept([tx["hex"]]))
                    except JSONRPCException as exc:
                        self.log.error(exc)

                raise

            return

        if locktime:
            return res

        if from_wallet.getwalletinfo()["private_keys_enabled"] and not include_watching:
            assert_equal(res["complete"], True)
            assert "txid" in res
        else:
            assert_equal(res["complete"], False)
            assert not "txid" in res
            assert "psbt" in res

        from_balance = from_wallet.getbalances()["mine"]["trusted"]
        if include_unsafe:
            from_balance += from_wallet.getbalances()["mine"]["untrusted_pending"]

        if add_to_wallet and not include_watching:
            # Ensure transaction exists in the wallet:
            tx = from_wallet.gettransaction(res["txid"])
            assert tx
            assert_equal(tx["bip125-replaceable"], "yes" if replaceable else "no")
            # Ensure transaction exists in the mempool:
            tx = from_wallet.getrawtransaction(res["txid"], True)
            assert tx
            if amount:
                if subtract_fee_from_outputs:
                    assert_equal(from_balance_before - from_balance, amount)
                else:
                    assert_greater_than(from_balance_before - from_balance, amount)
            else:
                assert next((out for out in tx["vout"] if out["scriptPubKey"]["asm"] == "OP_RETURN 35"), None)
        else:
            assert_equal(from_balance_before, from_balance)

        if to_wallet:
            self.sync_mempools()
            if add_to_wallet:
                if not subtract_fee_from_outputs:
                    assert_equal(to_wallet.getbalances()["mine"]["untrusted_pending"], to_untrusted_pending_before + Decimal(amount if amount else 0))
            else:
                assert_equal(to_wallet.getbalances()["mine"]["untrusted_pending"], to_untrusted_pending_before)

        return res

    def run_test(self):
        self.log.info("Setup wallets...")
        # w0 is a wallet with coinbase rewards
        w0 = self.nodes[0].get_wallet_rpc(self.default_wallet_name)
        # w1 is a regular wallet
        self.nodes[1].createwallet(wallet_name="w1")
        w1 = self.nodes[1].get_wallet_rpc("w1")
        # w2 contains the private keys for w3
        self.nodes[1].createwallet(wallet_name="w2", blank=True)
        w2 = self.nodes[1].get_wallet_rpc("w2")
        xpriv = "tprv8ZgxMBicQKsPfHCsTwkiM1KT56RXbGGTqvc2hgqzycpwbHqqpcajQeMRZoBD35kW4RtyCemu6j34Ku5DEspmgjKdt2qe4SvRch5Kk8B8A2v"
        xpub = "tpubD6NzVbkrYhZ4YkEfMbRJkQyZe7wTkbTNRECozCtJPtdLRn6cT1QKb8yHjwAPcAr26eHBFYs5iLiFFnCbwPRsncCKUKCfubHDMGKzMVcN1Jg"
        if self.options.descriptors:
            w2.importdescriptors([{
                "desc": descsum_create("wpkh(" + xpriv + "/0/0/*)"),
                "timestamp": "now",
                "range": [0, 100],
                "active": True
            },{
                "desc": descsum_create("wpkh(" + xpriv + "/0/1/*)"),
                "timestamp": "now",
                "range": [0, 100],
                "active": True,
                "internal": True
            }])
        else:
            w2.sethdseed(True)

        # w3 is a watch-only wallet, based on w2
        self.nodes[1].createwallet(wallet_name="w3", disable_private_keys=True)
        w3 = self.nodes[1].get_wallet_rpc("w3")
        if self.options.descriptors:
            # Match the privkeys in w2 for descriptors
            res = w3.importdescriptors([{
                "desc": descsum_create("wpkh(" + xpub + "/0/0/*)"),
                "timestamp": "now",
                "range": [0, 100],
                "keypool": True,
                "active": True,
                "watchonly": True
            },{
                "desc": descsum_create("wpkh(" + xpub + "/0/1/*)"),
                "timestamp": "now",
                "range": [0, 100],
                "keypool": True,
                "active": True,
                "internal": True,
                "watchonly": True
            }])
            assert_equal(res, [{"success": True}, {"success": True}])

        for _ in range(3):
            a2_receive = w2.getnewaddress()
            if not self.options.descriptors:
                # Because legacy wallets use exclusively hardened derivation, we can't do a ranged import like we do for descriptors
                a2_change = w2.getrawchangeaddress() # doesn't actually use change derivation
                res = w3.importmulti([{
                    "desc": w2.getaddressinfo(a2_receive)["desc"],
                    "timestamp": "now",
                    "keypool": True,
                    "watchonly": True
                },{
                    "desc": w2.getaddressinfo(a2_change)["desc"],
                    "timestamp": "now",
                    "keypool": True,
                    "internal": True,
                    "watchonly": True
                }])
                assert_equal(res, [{"success": True}, {"success": True}])

        w0.sendtoaddress(a2_receive, 10) # fund w3
        self.generate(self.nodes[0], 1)

        if not self.options.descriptors:
            # w4 has private keys enabled, but only contains watch-only keys (from w2)
            # This is legacy wallet behavior only as descriptor wallets don't allow watchonly and non-watchonly things in the same wallet.
            self.nodes[1].createwallet(wallet_name="w4", disable_private_keys=False)
            w4 = self.nodes[1].get_wallet_rpc("w4")
            for _ in range(3):
                a2_receive = w2.getnewaddress()
                res = w4.importmulti([{
                    "desc": w2.getaddressinfo(a2_receive)["desc"],
                    "timestamp": "now",
                    "keypool": False,
                    "watchonly": True
                }])
                assert_equal(res, [{"success": True}])

            w0.sendtoaddress(a2_receive, 10) # fund w4
            self.generate(self.nodes[0], 1)

        self.log.info("Send to address...")
        self.test_send(from_wallet=w0, to_wallet=w1, amount=1)
        self.test_send(from_wallet=w0, to_wallet=w1, amount=1, add_to_wallet=True)

        self.log.info("Don't broadcast...")
        res = self.test_send(from_wallet=w0, to_wallet=w1, amount=1, add_to_wallet=False)
        assert res["hex"]

        self.log.info("Return PSBT...")
        res = self.test_send(from_wallet=w0, to_wallet=w1, amount=1, psbt=True)
        assert res["psbt"]

        self.log.info("Create transaction that spends to address, but don't broadcast...")
        self.test_send(from_wallet=w0, to_wallet=w1, amount=1, add_to_wallet=False)
        # conf_target & estimate_mode can be set as argument or option
        res1 = self.test_send(from_wallet=w0, to_wallet=w1, amount=1, arg_conf_target=1, arg_estimate_mode="economical", add_to_wallet=False)
        res2 = self.test_send(from_wallet=w0, to_wallet=w1, amount=1, conf_target=1, estimate_mode="economical", add_to_wallet=False)
        assert_equal(self.nodes[1].decodepsbt(res1["psbt"])["fee"],
                     self.nodes[1].decodepsbt(res2["psbt"])["fee"])
        # but not at the same time
        for mode in ["unset", "economical", "conservative"]:
            self.test_send(from_wallet=w0, to_wallet=w1, amount=1, arg_conf_target=1, arg_estimate_mode="economical",
                conf_target=1, estimate_mode=mode, add_to_wallet=False,
                expect_error=(-8, "Pass conf_target and estimate_mode either as arguments or in the options object, but not both"))

        self.log.info("Create PSBT from watch-only wallet w3, sign with w2...")
        res = self.test_send(from_wallet=w3, to_wallet=w1, amount=1)
        res = w2.walletprocesspsbt(res["psbt"])
        assert res["complete"]

        if not self.options.descriptors:
            # Descriptor wallets do not allow mixed watch-only and non-watch-only things in the same wallet.
            # This is specifically testing that w4 ignores its own private keys and creates a psbt with send
            # which is not something that needs to be tested in descriptor wallets.
            self.log.info("Create PSBT from wallet w4 with watch-only keys, sign with w2...")
            self.test_send(from_wallet=w4, to_wallet=w1, amount=1, expect_error=(-4, "Insufficient funds"))
            res = self.test_send(from_wallet=w4, to_wallet=w1, amount=1, include_watching=True, add_to_wallet=False)
            res = w2.walletprocesspsbt(res["psbt"])
            assert res["complete"]

        self.log.info("Create OP_RETURN...")
        self.test_send(from_wallet=w0, to_wallet=w1, amount=1)
        self.test_send(from_wallet=w0, data="Hello World", expect_error=(-8, "Data must be hexadecimal string (not 'Hello World')"))
        self.test_send(from_wallet=w0, data="23")
        res = self.test_send(from_wallet=w3, data="23")
        res = w2.walletprocesspsbt(res["psbt"])
        assert res["complete"]

        self.log.info("Test setting explicit fee rate")
        res1 = self.test_send(from_wallet=w0, to_wallet=w1, amount=1, arg_fee_rate="1", add_to_wallet=False)
        res2 = self.test_send(from_wallet=w0, to_wallet=w1, amount=1, fee_rate="1", add_to_wallet=False)
        assert_equal(self.nodes[1].decodepsbt(res1["psbt"])["fee"], self.nodes[1].decodepsbt(res2["psbt"])["fee"])

        res = self.test_send(from_wallet=w0, to_wallet=w1, amount=1, fee_rate=7, add_to_wallet=False)
        fee = self.nodes[1].decodepsbt(res["psbt"])["fee"]
        assert_fee_amount(fee, count_bytes(res["hex"]), Decimal("0.00007"))

        # "unset" and None are treated the same for estimate_mode
        res = self.test_send(from_wallet=w0, to_wallet=w1, amount=1, fee_rate=2, estimate_mode="unset", add_to_wallet=False)
        fee = self.nodes[1].decodepsbt(res["psbt"])["fee"]
        assert_fee_amount(fee, count_bytes(res["hex"]), Decimal("0.00002"))

        res = self.test_send(from_wallet=w0, to_wallet=w1, amount=1, arg_fee_rate=4.531, add_to_wallet=False)
        fee = self.nodes[1].decodepsbt(res["psbt"])["fee"]
        assert_fee_amount(fee, count_bytes(res["hex"]), Decimal("0.00004531"))

        res = self.test_send(from_wallet=w0, to_wallet=w1, amount=1, arg_fee_rate=3, add_to_wallet=False)
        fee = self.nodes[1].decodepsbt(res["psbt"])["fee"]
        assert_fee_amount(fee, count_bytes(res["hex"]), Decimal("0.00003"))

        # Test that passing fee_rate as both an argument and an option raises.
        self.test_send(from_wallet=w0, to_wallet=w1, amount=1, arg_fee_rate=1, fee_rate=1, add_to_wallet=False,
                       expect_error=(-8, "Pass the fee_rate either as an argument, or in the options object, but not both"))

        assert_raises_rpc_error(-8, "Use fee_rate (sat/vB) instead of feeRate", w0.send, {w1.getnewaddress(): 1}, 6, "conservative", 1, {"feeRate": 0.01})

        assert_raises_rpc_error(-3, "Unexpected key totalFee", w0.send, {w1.getnewaddress(): 1}, 6, "conservative", 1, {"totalFee": 0.01})

        for target, mode in product([-1, 0, 1009], ["economical", "conservative"]):
            self.test_send(from_wallet=w0, to_wallet=w1, amount=1, conf_target=target, estimate_mode=mode,
                expect_error=(-8, "Invalid conf_target, must be between 1 and 1008"))  # max value of 1008 per src/policy/fees.h
        msg = 'Invalid estimate_mode parameter, must be one of: "unset", "economical", "conservative"'
        for target, mode in product([-1, 0], ["btc/kb", "sat/b"]):
            self.test_send(from_wallet=w0, to_wallet=w1, amount=1, conf_target=target, estimate_mode=mode, expect_error=(-8, msg))
        for mode in ["", "foo", Decimal("3.141592")]:
            self.test_send(from_wallet=w0, to_wallet=w1, amount=1, conf_target=0.1, estimate_mode=mode, expect_error=(-8, msg))
            self.test_send(from_wallet=w0, to_wallet=w1, amount=1, arg_conf_target=0.1, arg_estimate_mode=mode, expect_error=(-8, msg))
            assert_raises_rpc_error(-8, msg, w0.send, {w1.getnewaddress(): 1}, 0.1, mode)

        for mode in ["economical", "conservative"]:
            for k, v in {"string": "true", "bool": True, "object": {"foo": "bar"}}.items():
                self.test_send(from_wallet=w0, to_wallet=w1, amount=1, conf_target=v, estimate_mode=mode,
                    expect_error=(-3, f"JSON value of type {k} for field conf_target is not of expected type number"))

        # Test setting explicit fee rate just below the minimum of 1 sat/vB.
        self.log.info("Explicit fee rate raises RPC error 'fee rate too low' if fee_rate of 0.99999999 is passed")
        msg = "Fee rate (0.999 sat/vB) is lower than the minimum fee rate setting (1.000 sat/vB)"
        self.test_send(from_wallet=w0, to_wallet=w1, amount=1, fee_rate=0.999, expect_error=(-4, msg))
        self.test_send(from_wallet=w0, to_wallet=w1, amount=1, arg_fee_rate=0.999, expect_error=(-4, msg))

        self.log.info("Explicit fee rate raises if invalid fee_rate is passed")
        # Test fee_rate with zero values.
        msg = "Fee rate (0.000 sat/vB) is lower than the minimum fee rate setting (1.000 sat/vB)"
        for zero_value in [0, 0.000, 0.00000000, "0", "0.000", "0.00000000"]:
            self.test_send(from_wallet=w0, to_wallet=w1, amount=1, fee_rate=zero_value, expect_error=(-4, msg))
            self.test_send(from_wallet=w0, to_wallet=w1, amount=1, arg_fee_rate=zero_value, expect_error=(-4, msg))
        msg = "Invalid amount"
        # Test fee_rate values that don't pass fixed-point parsing checks.
        for invalid_value in ["", 0.000000001, 1e-09, 1.111111111, 1111111111111111, "31.999999999999999999999"]:
            self.test_send(from_wallet=w0, to_wallet=w1, amount=1, fee_rate=invalid_value, expect_error=(-3, msg))
            self.test_send(from_wallet=w0, to_wallet=w1, amount=1, arg_fee_rate=invalid_value, expect_error=(-3, msg))
        # Test fee_rate values that cannot be represented in sat/vB.
        for invalid_value in [0.0001, 0.00000001, 0.00099999, 31.99999999]:
            self.test_send(from_wallet=w0, to_wallet=w1, amount=1, fee_rate=invalid_value, expect_error=(-3, msg))
            self.test_send(from_wallet=w0, to_wallet=w1, amount=1, arg_fee_rate=invalid_value, expect_error=(-3, msg))
        # Test fee_rate out of range (negative number).
        msg = "Amount out of range"
        self.test_send(from_wallet=w0, to_wallet=w1, amount=1, fee_rate=-1, expect_error=(-3, msg))
        self.test_send(from_wallet=w0, to_wallet=w1, amount=1, arg_fee_rate=-1, expect_error=(-3, msg))
        # Test type error.
        msg = "Amount is not a number or string"
        for invalid_value in [True, {"foo": "bar"}]:
            self.test_send(from_wallet=w0, to_wallet=w1, amount=1, fee_rate=invalid_value, expect_error=(-3, msg))
            self.test_send(from_wallet=w0, to_wallet=w1, amount=1, arg_fee_rate=invalid_value, expect_error=(-3, msg))

        # TODO: Return hex if fee rate is below -maxmempool
        # res = self.test_send(from_wallet=w0, to_wallet=w1, amount=1, conf_target=0.1, estimate_mode="sat/b", add_to_wallet=False)
        # assert res["hex"]
        # hex = res["hex"]
        # res = self.nodes[0].testmempoolaccept([hex])
        # assert not res[0]["allowed"]
        # assert_equal(res[0]["reject-reason"], "...") # low fee
        # assert_fee_amount(fee, Decimal(len(res["hex"]) / 2), Decimal("0.000001"))

        self.log.info("If inputs are specified, do not automatically add more...")
        res = self.test_send(from_wallet=w0, to_wallet=w1, amount=51, inputs=[], add_to_wallet=False)
        assert res["complete"]
        utxo1 = w0.listunspent()[0]
        assert_equal(utxo1["amount"], 50)
        ERR_NOT_ENOUGH_PRESET_INPUTS = "The preselected coins total amount does not cover the transaction target. " \
                                       "Please allow other inputs to be automatically selected or include more coins manually"
        self.test_send(from_wallet=w0, to_wallet=w1, amount=51, inputs=[utxo1],
                       expect_error=(-4, ERR_NOT_ENOUGH_PRESET_INPUTS))
        self.test_send(from_wallet=w0, to_wallet=w1, amount=51, inputs=[utxo1], add_inputs=False,
                       expect_error=(-4, ERR_NOT_ENOUGH_PRESET_INPUTS))
        res = self.test_send(from_wallet=w0, to_wallet=w1, amount=51, inputs=[utxo1], add_inputs=True, add_to_wallet=False)
        assert res["complete"]

        self.log.info("Manual change address and position...")
        self.test_send(from_wallet=w0, to_wallet=w1, amount=1, change_address="not an address",
                       expect_error=(-5, "Change address must be a valid bitcoin address"))
        change_address = w0.getnewaddress()
        self.test_send(from_wallet=w0, to_wallet=w1, amount=1, add_to_wallet=False, change_address=change_address)
        assert res["complete"]
        res = self.test_send(from_wallet=w0, to_wallet=w1, amount=1, add_to_wallet=False, change_address=change_address, change_position=0)
        assert res["complete"]
        assert_equal(self.nodes[0].decodepsbt(res["psbt"])["tx"]["vout"][0]["scriptPubKey"]["address"], change_address)
        res = self.test_send(from_wallet=w0, to_wallet=w1, amount=1, add_to_wallet=False, change_type="legacy", change_position=0)
        assert res["complete"]
        change_address = self.nodes[0].decodepsbt(res["psbt"])["tx"]["vout"][0]["scriptPubKey"]["address"]
        assert change_address[0] == "m" or change_address[0] == "n"

        self.log.info("Set lock time...")
        height = self.nodes[0].getblockchaininfo()["blocks"]
        res = self.test_send(from_wallet=w0, to_wallet=w1, amount=1, locktime=height + 1)
        assert res["complete"]
        assert res["txid"]
        txid = res["txid"]
        # Although the wallet finishes the transaction, it can't be added to the mempool yet:
        hex = self.nodes[0].gettransaction(res["txid"])["hex"]
        res = self.nodes[0].testmempoolaccept([hex])
        assert not res[0]["allowed"]
        assert_equal(res[0]["reject-reason"], "non-final")
        # It shouldn't be confirmed in the next block
        self.generate(self.nodes[0], 1)
        assert_equal(self.nodes[0].gettransaction(txid)["confirmations"], 0)
        # The mempool should allow it now:
        res = self.nodes[0].testmempoolaccept([hex])
        assert res[0]["allowed"]
        # Don't wait for wallet to add it to the mempool:
        res = self.nodes[0].sendrawtransaction(hex)
        self.generate(self.nodes[0], 1)
        assert_equal(self.nodes[0].gettransaction(txid)["confirmations"], 1)

        self.log.info("Lock unspents...")
        utxo1 = w0.listunspent()[0]
        assert_greater_than(utxo1["amount"], 1)
        res = self.test_send(from_wallet=w0, to_wallet=w1, amount=1, inputs=[utxo1], add_to_wallet=False, lock_unspents=True)
        assert res["complete"]
        locked_coins = w0.listlockunspent()
        assert_equal(len(locked_coins), 1)
        # Locked coins are automatically unlocked when manually selected
        res = self.test_send(from_wallet=w0, to_wallet=w1, amount=1, inputs=[utxo1], add_to_wallet=False)
        assert res["complete"]

        self.log.info("Replaceable...")
        res = self.test_send(from_wallet=w0, to_wallet=w1, amount=1, add_to_wallet=True, replaceable=True)
        assert res["complete"]
        assert_equal(self.nodes[0].gettransaction(res["txid"])["bip125-replaceable"], "yes")
        res = self.test_send(from_wallet=w0, to_wallet=w1, amount=1, add_to_wallet=True, replaceable=False)
        assert res["complete"]
        assert_equal(self.nodes[0].gettransaction(res["txid"])["bip125-replaceable"], "no")

        self.log.info("Subtract fee from output")
        self.test_send(from_wallet=w0, to_wallet=w1, amount=1, subtract_fee_from_outputs=[0])

        self.log.info("Include unsafe inputs")
        self.nodes[1].createwallet(wallet_name="w5")
        w5 = self.nodes[1].get_wallet_rpc("w5")
        self.test_send(from_wallet=w0, to_wallet=w5, amount=2)
        self.test_send(from_wallet=w5, to_wallet=w0, amount=1, expect_error=(-4, "Insufficient funds"))
        res = self.test_send(from_wallet=w5, to_wallet=w0, amount=1, include_unsafe=True)
        assert res["complete"]

        self.log.info("Minconf")
        self.nodes[1].createwallet(wallet_name="minconfw")
        minconfw= self.nodes[1].get_wallet_rpc("minconfw")
        self.test_send(from_wallet=w0, to_wallet=minconfw, amount=2)
        self.generate(self.nodes[0], 3)
        self.test_send(from_wallet=minconfw, to_wallet=w0, amount=1, minconf=4, expect_error=(-4, "Insufficient funds"))
        self.test_send(from_wallet=minconfw, to_wallet=w0, amount=1, minconf=-4, expect_error=(-8, "Negative minconf"))
        res = self.test_send(from_wallet=minconfw, to_wallet=w0, amount=1, minconf=3)
        assert res["complete"]

        self.log.info("External outputs")
        privkey, _ = generate_keypair(wif=True)

        self.nodes[1].createwallet("extsend")
        ext_wallet = self.nodes[1].get_wallet_rpc("extsend")
        self.nodes[1].createwallet("extfund")
        ext_fund = self.nodes[1].get_wallet_rpc("extfund")

        # Make a weird but signable script. sh(wsh(pkh())) descriptor accomplishes this
        desc = descsum_create("sh(wsh(pkh({})))".format(privkey))
        if self.options.descriptors:
            res = ext_fund.importdescriptors([{"desc": desc, "timestamp": "now"}])
        else:
            res = ext_fund.importmulti([{"desc": desc, "timestamp": "now"}])
        assert res[0]["success"]
        addr = self.nodes[0].deriveaddresses(desc)[0]
        addr_info = ext_fund.getaddressinfo(addr)

        self.nodes[0].sendtoaddress(addr, 10)
        self.nodes[0].sendtoaddress(ext_wallet.getnewaddress(), 10)
        self.generate(self.nodes[0], 6)
        ext_utxo = ext_fund.listunspent(addresses=[addr])[0]

        # An external input without solving data should result in an error
        self.test_send(from_wallet=ext_wallet, to_wallet=self.nodes[0], amount=15, inputs=[ext_utxo], add_inputs=True, psbt=True, include_watching=True, expect_error=(-4, "Not solvable pre-selected input COutPoint(%s, %s)" % (ext_utxo["txid"][0:10], ext_utxo["vout"])))

        # But funding should work when the solving data is provided
        res = self.test_send(from_wallet=ext_wallet, to_wallet=self.nodes[0], amount=15, inputs=[ext_utxo], add_inputs=True, psbt=True, include_watching=True, solving_data={"pubkeys": [addr_info['pubkey']], "scripts": [addr_info["embedded"]["scriptPubKey"], addr_info["embedded"]["embedded"]["scriptPubKey"]]})
        signed = ext_wallet.walletprocesspsbt(res["psbt"])
        signed = ext_fund.walletprocesspsbt(res["psbt"])
        assert signed["complete"]

        res = self.test_send(from_wallet=ext_wallet, to_wallet=self.nodes[0], amount=15, inputs=[ext_utxo], add_inputs=True, psbt=True, include_watching=True, solving_data={"descriptors": [desc]})
        signed = ext_wallet.walletprocesspsbt(res["psbt"])
        signed = ext_fund.walletprocesspsbt(res["psbt"])
        assert signed["complete"]

        dec = self.nodes[0].decodepsbt(signed["psbt"])
        for i, txin in enumerate(dec["tx"]["vin"]):
            if txin["txid"] == ext_utxo["txid"] and txin["vout"] == ext_utxo["vout"]:
                input_idx = i
                break
        psbt_in = dec["inputs"][input_idx]
        # Calculate the input weight
        # (prevout + sequence + length of scriptSig + scriptsig) * WITNESS_SCALE_FACTOR + len of num scriptWitness stack items + (length of stack item + stack item) * N stack items
        # Note that occasionally this weight estimate may be slightly larger or smaller than the real weight
        # as sometimes ECDSA signatures are one byte shorter than expected with a probability of 1/128
        len_scriptsig = len(psbt_in["final_scriptSig"]["hex"]) // 2 if "final_scriptSig" in psbt_in else 0
        len_scriptsig += len(ser_compact_size(len_scriptsig))
        len_scriptwitness = (sum([(len(x) // 2) + len(ser_compact_size(len(x) // 2)) for x in psbt_in["final_scriptwitness"]]) + len(ser_compact_size(len(psbt_in["final_scriptwitness"])))) if "final_scriptwitness" in psbt_in else 0
        len_prevout_txid = 32
        len_prevout_index = 4
        len_sequence = 4
        input_weight = ((len_prevout_txid + len_prevout_index + len_sequence + len_scriptsig) * WITNESS_SCALE_FACTOR) + len_scriptwitness

        # Input weight error conditions
        assert_raises_rpc_error(
            -8,
            "Input weights should be specified in inputs rather than in options.",
            ext_wallet.send,
            outputs={self.nodes[0].getnewaddress(): 15},
            options={"inputs": [ext_utxo], "input_weights": [{"txid": ext_utxo["txid"], "vout": ext_utxo["vout"], "weight": 1000}]}
        )

        target_fee_rate_sat_vb = 10
        # Funding should also work when input weights are provided
        res = self.test_send(
            from_wallet=ext_wallet,
            to_wallet=self.nodes[0],
            amount=15,
            inputs=[{"txid": ext_utxo["txid"], "vout": ext_utxo["vout"], "weight": input_weight}],
            add_inputs=True,
            psbt=True,
            include_watching=True,
            fee_rate=target_fee_rate_sat_vb
        )
        signed = ext_wallet.walletprocesspsbt(res["psbt"])
        signed = ext_fund.walletprocesspsbt(res["psbt"])
        assert signed["complete"]
        testres = self.nodes[0].testmempoolaccept([signed["hex"]])[0]
        assert_equal(testres["allowed"], True)
        actual_fee_rate_sat_vb = Decimal(testres["fees"]["base"]) * Decimal(1e8) / Decimal(testres["vsize"])
        # Due to ECDSA signatures not always being the same length, the actual fee rate may be slightly different
        # but rounded to nearest integer, it should be the same as the target fee rate
        assert_equal(round(actual_fee_rate_sat_vb), target_fee_rate_sat_vb)

if __name__ == '__main__':
    WalletSendTest().main()<|MERGE_RESOLUTION|>--- conflicted
+++ resolved
@@ -33,13 +33,8 @@
         # whitelist peers to speed up tx relay / mempool sync
         self.noban_tx_relay = True
         self.extra_args = [
-<<<<<<< HEAD
-            ["-whitelist=127.0.0.1","-walletrbf=1","-addresstype=bech32"],
-            ["-whitelist=127.0.0.1","-walletrbf=1","-addresstype=bech32"],
-=======
-            ["-walletrbf=1"],
-            ["-walletrbf=1"]
->>>>>>> 015ac13d
+            ["-walletrbf=1", "-addresstype=bech32"],
+            ["-walletrbf=1", "-addresstype=bech32"]
         ]
         getcontext().prec = 8 # Satoshi precision for Decimal
 

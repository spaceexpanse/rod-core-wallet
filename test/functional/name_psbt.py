--- conflicted
+++ resolved
@@ -19,38 +19,18 @@
 
     # Go through the full name "life cycle" (name_register and
     # name_update) with the PSBT interface.
-<<<<<<< HEAD
     regOp = {"op": "name_register", "name": "d/my-name",
              "value": val ("first value")}
     regAddr = self.nodes[0].getnewaddress ()
     regOutp, regData = self.rawNameOp (0, None, regAddr, regOp)
-    self.nodes[0].generate (1)
+    self.generate (self.nodes[0], 1)
     self.checkName (0, "d/my-name", val ("first value"))
-=======
-    newOp = {"op": "name_new", "name": "d/my-name"}
-    newAddr = self.nodes[0].getnewaddress ()
-    newOutp, newData = self.rawNameOp (0, None, newAddr, newOp)
-    self.generate (self.nodes[0], 10)
-
-    firstOp = {"op": "name_firstupdate", "rand": newData["rand"],
-               "name": "d/my-name", "value": "first value"}
-    firstAddr = self.nodes[0].getnewaddress ()
-    firstOutp, firstData = self.rawNameOp (0, newOutp, firstAddr, firstOp)
-    self.generate (self.nodes[0], 5)
-    self.checkName (0, "d/my-name", "first value", None, False)
-
-    updOp = {"op": "name_update", "name": "d/my-name", "value": "new value"}
-    updAddr = self.nodes[0].getnewaddress ()
-    _, updData = self.rawNameOp (0, firstOutp, updAddr, updOp)
-    self.generate (self.nodes[0], 1)
-    self.checkName (0, "d/my-name", "new value", None, False)
->>>>>>> f4f450b2
 
     updOp = {"op": "name_update", "name": "d/my-name",
              "value": val ("new value")}
     updAddr = self.nodes[0].getnewaddress ()
     _, updData = self.rawNameOp (0, regOutp, updAddr, updOp)
-    self.nodes[0].generate (1)
+    self.generate (self.nodes[0], 1)
     self.checkName (0, "d/my-name", val ("new value"))
 
     # Decode name_register.

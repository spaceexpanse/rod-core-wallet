--- conflicted
+++ resolved
@@ -208,11 +208,8 @@
 
     def set_test_params(self):
         self.num_nodes = 1
-<<<<<<< HEAD
+        self.rpc_timeout = 180
         self.extra_args = [["-addresstype=bech32"]]
-=======
-        self.rpc_timeout = 180
->>>>>>> 82437627
 
     def skip_test_if_missing_module(self):
         self.skip_if_no_wallet()

#!/usr/bin/env python3
# Copyright (c) 2015-2019 Daniel Kraft
# Distributed under the MIT/X11 software license, see the accompanying
# file COPYING or http://www.opensource.org/licenses/mit-license.php.

# RPC test for name_pending call.

from test_framework.names import NameTestFramework, val
from test_framework.util import *

class NamePendingTest (NameTestFramework):

  def set_test_params (self):
    self.setup_name_test ([[]] * 2)

  def run_test (self):
    node = self.nodes[0]

    # Register a name that can then be update'd in the mempool.
<<<<<<< HEAD
    self.nodes[1].name_register ("x/a", val ("old-value-a"))
    self.generate (0, 1)

    # Start a new name registration so we can first_update it.
    txb = self.nodes[2].name_register ("x/b", val ("value-b"))

    # Perform the unconfirmed updates.  Include a currency transaction
    # to check that it is not shown.
    txa = self.nodes[1].name_update ("x/a", val ("value-a"))
    addrC = self.nodes[3].getnewaddress ()
    self.nodes[2].sendtoaddress (addrC, 1)
=======
    newData = node.name_new ("a")
    node.generate (10)
    self.firstupdateName (0, "a", newData, "old-value-a")
    node.generate (10)

    # Start a new name registration so we can first_update it.
    newData = node.name_new ("b")
    node.generate (15)

    # Perform the unconfirmed updates.  Include a currency transaction
    # and a name_new to check that those are not shown.
    txa = node.name_update ("a", "value-a")
    txb = self.firstupdateName (0, "b", newData, "value-b")
    addrOther = self.nodes[1].getnewaddress ()
    node.sendtoaddress (addrOther, 1)
    newData = node.name_new ("c")
>>>>>>> d8c537bf

    # Check that name_show still returns the old value.
    self.checkName (0, "x/a", val ("old-value-a"))

    # Check sizes of mempool against name_pending.
<<<<<<< HEAD
    self.sync_with_mode ('mempool')
    mempool = self.nodes[0].getrawmempool ()
    assert_equal (len (mempool), 3)
    pending = self.nodes[0].name_pending ()
=======
    mempool = node.getrawmempool ()
    assert_equal (len (mempool), 4)
    pending = node.name_pending ()
>>>>>>> d8c537bf
    assert_equal (len (pending), 2)

    # Check result of full name_pending (called above).
    for op in pending:
      assert op['txid'] in mempool
<<<<<<< HEAD
      assert not op['ismine']
      if op['name'] == 'x/a':
=======
      if op['name'] == 'a':
>>>>>>> d8c537bf
        assert_equal (op['op'], 'name_update')
        assert_equal (op['value'], val ('value-a'))
        assert_equal (op['txid'], txa)
      elif op['name'] == 'x/b':
        assert_equal (op['op'], 'name_register')
        assert_equal (op['value'], val ('value-b'))
        assert_equal (op['txid'], txb)
      else:
        assert False

    # Check name_pending with name filter that does not match any name.
<<<<<<< HEAD
    pending = self.nodes[0].name_pending ('x/does not exist')
    assert_equal (pending, [])

    # Check name_pending with name filter and ismine.
    self.checkPendingName (1, 'x/a', 'name_update', val ('value-a'), txa, True)
    self.checkPendingName (2, 'x/a', 'name_update', val ('value-a'), txa, False)
=======
    pending = node.name_pending ('does not exist')
    assert_equal (pending, [])

    # Check name_pending with name filter and ismine.
    self.checkPendingName (0, 'a', 'name_update', 'value-a', txa)
>>>>>>> d8c537bf

    # We don't know the golden value for vout, as this is randomised.  But we
    # can store the output now and then verify it with name_show after the
    # update has been mined.
<<<<<<< HEAD
    pending = self.nodes[0].name_pending ('x/a')
=======
    pending = node.name_pending ('a')
>>>>>>> d8c537bf
    assert_equal (len (pending), 1)
    pending = pending[0]
    assert 'vout' in pending

    # Mine a block and check that all mempool is cleared.
    node.generate (1)
    assert_equal (node.getrawmempool (), [])
    assert_equal (node.name_pending (), [])

    # Verify vout from before against name_show.
<<<<<<< HEAD
    confirmed = self.nodes[0].name_show ('x/a')
=======
    confirmed = node.name_show ('a')
>>>>>>> d8c537bf
    assert_equal (pending['vout'], confirmed['vout'])
    return

    # Send a name and check that ismine is handled correctly.
<<<<<<< HEAD
    tx = self.nodes[1].name_update ('x/a', val ('sent-a'),
                                    {"destAddress": addrC})
    self.sync_with_mode ('mempool')
    self.checkPendingName (1, 'x/a', 'name_update', val ('sent-a'), tx, False)
    self.checkPendingName (3, 'x/a', 'name_update', val ('sent-a'), tx, True)
=======
    tx = node.name_update ('a', 'sent-a', {"destAddress": addrOther})
    self.sync_with_mode ('mempool')
    self.checkPendingName (0, 'a', 'name_update', 'sent-a', tx, False)
    self.checkPendingName (1, 'a', 'name_update', 'sent-a', tx, True)
>>>>>>> d8c537bf

  def checkPendingName (self, ind, name, op, value, txid, mine=None):
    """
    Call name_pending on a given name and check that the result
    matches the expected values.
    """

    res = self.nodes[ind].name_pending (name)
    assert_equal (len (res), 1)

    obj = res[0]
    assert_equal (obj['op'], op)
    assert_equal (obj['name'], name)
    assert_equal (obj['value'], value)
    assert_equal (obj['txid'], txid)
    assert isinstance (obj['ismine'], bool)
    if mine is not None:
      assert_equal (obj['ismine'], mine)

    # There is no golden value for vout, but we can decode the transaction
    # to make sure it is correct.
    rawtx = self.nodes[ind].getrawtransaction (txid, 1)
    assert 'nameOp' in rawtx['vout'][obj['vout']]['scriptPubKey']


if __name__ == '__main__':
  NamePendingTest ().main ()<|MERGE_RESOLUTION|>--- conflicted
+++ resolved
@@ -17,62 +17,31 @@
     node = self.nodes[0]
 
     # Register a name that can then be update'd in the mempool.
-<<<<<<< HEAD
-    self.nodes[1].name_register ("x/a", val ("old-value-a"))
-    self.generate (0, 1)
+    node.name_register ("x/a", val ("old-value-a"))
+    node.generate (1)
 
-    # Start a new name registration so we can first_update it.
-    txb = self.nodes[2].name_register ("x/b", val ("value-b"))
+    # Start a new name registration as well.
+    txb = node.name_register ("x/b", val ("value-b"))
 
     # Perform the unconfirmed updates.  Include a currency transaction
     # to check that it is not shown.
-    txa = self.nodes[1].name_update ("x/a", val ("value-a"))
-    addrC = self.nodes[3].getnewaddress ()
-    self.nodes[2].sendtoaddress (addrC, 1)
-=======
-    newData = node.name_new ("a")
-    node.generate (10)
-    self.firstupdateName (0, "a", newData, "old-value-a")
-    node.generate (10)
-
-    # Start a new name registration so we can first_update it.
-    newData = node.name_new ("b")
-    node.generate (15)
-
-    # Perform the unconfirmed updates.  Include a currency transaction
-    # and a name_new to check that those are not shown.
-    txa = node.name_update ("a", "value-a")
-    txb = self.firstupdateName (0, "b", newData, "value-b")
+    txa = node.name_update ("x/a", val ("value-a"))
     addrOther = self.nodes[1].getnewaddress ()
     node.sendtoaddress (addrOther, 1)
-    newData = node.name_new ("c")
->>>>>>> d8c537bf
 
     # Check that name_show still returns the old value.
     self.checkName (0, "x/a", val ("old-value-a"))
 
     # Check sizes of mempool against name_pending.
-<<<<<<< HEAD
-    self.sync_with_mode ('mempool')
-    mempool = self.nodes[0].getrawmempool ()
+    mempool = node.getrawmempool ()
     assert_equal (len (mempool), 3)
-    pending = self.nodes[0].name_pending ()
-=======
-    mempool = node.getrawmempool ()
-    assert_equal (len (mempool), 4)
     pending = node.name_pending ()
->>>>>>> d8c537bf
     assert_equal (len (pending), 2)
 
     # Check result of full name_pending (called above).
     for op in pending:
       assert op['txid'] in mempool
-<<<<<<< HEAD
-      assert not op['ismine']
       if op['name'] == 'x/a':
-=======
-      if op['name'] == 'a':
->>>>>>> d8c537bf
         assert_equal (op['op'], 'name_update')
         assert_equal (op['value'], val ('value-a'))
         assert_equal (op['txid'], txa)
@@ -84,29 +53,16 @@
         assert False
 
     # Check name_pending with name filter that does not match any name.
-<<<<<<< HEAD
-    pending = self.nodes[0].name_pending ('x/does not exist')
+    pending = node.name_pending ('x/does not exist')
     assert_equal (pending, [])
 
     # Check name_pending with name filter and ismine.
-    self.checkPendingName (1, 'x/a', 'name_update', val ('value-a'), txa, True)
-    self.checkPendingName (2, 'x/a', 'name_update', val ('value-a'), txa, False)
-=======
-    pending = node.name_pending ('does not exist')
-    assert_equal (pending, [])
-
-    # Check name_pending with name filter and ismine.
-    self.checkPendingName (0, 'a', 'name_update', 'value-a', txa)
->>>>>>> d8c537bf
+    self.checkPendingName (0, 'x/a', 'name_update', val ('value-a'), txa)
 
     # We don't know the golden value for vout, as this is randomised.  But we
     # can store the output now and then verify it with name_show after the
     # update has been mined.
-<<<<<<< HEAD
-    pending = self.nodes[0].name_pending ('x/a')
-=======
-    pending = node.name_pending ('a')
->>>>>>> d8c537bf
+    pending = node.name_pending ('x/a')
     assert_equal (len (pending), 1)
     pending = pending[0]
     assert 'vout' in pending
@@ -117,27 +73,15 @@
     assert_equal (node.name_pending (), [])
 
     # Verify vout from before against name_show.
-<<<<<<< HEAD
-    confirmed = self.nodes[0].name_show ('x/a')
-=======
-    confirmed = node.name_show ('a')
->>>>>>> d8c537bf
+    confirmed = node.name_show ('x/a')
     assert_equal (pending['vout'], confirmed['vout'])
     return
 
     # Send a name and check that ismine is handled correctly.
-<<<<<<< HEAD
-    tx = self.nodes[1].name_update ('x/a', val ('sent-a'),
-                                    {"destAddress": addrC})
+    tx = node.name_update ('x/a', val ('sent-a'), {"destAddress": addrOther})
     self.sync_with_mode ('mempool')
-    self.checkPendingName (1, 'x/a', 'name_update', val ('sent-a'), tx, False)
-    self.checkPendingName (3, 'x/a', 'name_update', val ('sent-a'), tx, True)
-=======
-    tx = node.name_update ('a', 'sent-a', {"destAddress": addrOther})
-    self.sync_with_mode ('mempool')
-    self.checkPendingName (0, 'a', 'name_update', 'sent-a', tx, False)
-    self.checkPendingName (1, 'a', 'name_update', 'sent-a', tx, True)
->>>>>>> d8c537bf
+    self.checkPendingName (0, 'x/a', 'name_update', val ('sent-a'), tx, False)
+    self.checkPendingName (1, 'x/a', 'name_update', val ('sent-a'), tx, True)
 
   def checkPendingName (self, ind, name, op, value, txid, mine=None):
     """

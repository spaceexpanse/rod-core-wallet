--- conflicted
+++ resolved
@@ -41,11 +41,7 @@
         self.setup_clean_chain = True
         # This script tests NULLDUMMY activation, which is part of the 'segwit' deployment, so we go through
         # normal segwit activation here (and don't use the default always-on behaviour).
-<<<<<<< HEAD
-        self.extra_args = [['-whitelist=127.0.0.1', '-addresstype=legacy', "-deprecatedrpc=addwitnessaddress"]]
-=======
-        self.extra_args = [['-whitelist=127.0.0.1', '-vbparams=segwit:0:999999999999', '-addresstype=legacy']]
->>>>>>> f1e2f2a8
+        self.extra_args = [['-whitelist=127.0.0.1', '-addresstype=legacy']]
 
     def skip_test_if_missing_module(self):
         self.skip_if_no_wallet()

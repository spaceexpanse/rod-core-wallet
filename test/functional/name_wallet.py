#!/usr/bin/env python3
# Copyright (c) 2014-2019 Daniel Kraft
# Distributed under the MIT/X11 software license, see the accompanying
# file COPYING or http://www.opensource.org/licenses/mit-license.php.

# RPC tests for the handling of names in the wallet.

from test_framework.names import NameTestFramework, val
from test_framework.util import *

from decimal import Decimal

nameFee = Decimal ("0.01")
txFee = Decimal ("0.001")
initialBalance = Decimal ("2500")
zero = Decimal ("0")

class NameWalletTest (NameTestFramework):

  spentA = zero
  spentB = zero

  def set_test_params (self):
    self.setup_clean_chain = True
    self.setup_name_test ([["-paytxfee=%s" % txFee]] * 2)

  def generateToOther (self, ind, n):
    """
    Generates n new blocks with test node ind, paying to an address in neither
    test wallet.  This ensures that we do not mess up the balances.
    """

    addr = "my8oiLCytSojEzK8Apgt7bYjGUD4s6jvRv"
    self.nodes[ind].generatetoaddress (n, addr)

  def getFee (self, ind, txid, extra=zero):
    """
    Returns and checks the fee of a transaction.  There may be an additional
    fee for the locked coin, and the paytxfee times the tx size.
    The tx size is queried from the node with the given index by the txid.
    """

    info = self.nodes[ind].gettransaction (txid)
    totalFee = -info['fee']
    assert totalFee >= extra

    absFee = totalFee - extra
    size = count_bytes (info['hex'])
    assert_fee_amount (absFee, size, txFee)

    return totalFee

  def checkBalance (self, ind, spent):
    """
    Checks the balance of the node with index ind.  It should be
    the initial balance minus "spent".
    """

    bal = self.nodes[ind].getbalance ()
    assert_equal (bal, initialBalance - spent)
    assert_equal (self.nodes[ind].getbalance (), bal)

  def checkBalances (self, spentA=zero, spentB=zero):
    """
    Checks balances of the two test nodes.  The expected spent amounts
    for them are stored in self.spentA and self.spentB, and increased
    prior to the check by the arguments passed in.
    """

    self.spentA += spentA
    self.spentB += spentB

    self.checkBalance (0, self.spentA)
    self.checkBalance (1, self.spentB)

  def checkTx (self, ind, txid, amount, fee, details):
    """
    Calls 'gettransaction' and compares the result to the
    expected data given in the arguments.  "details" is an array
    containing all the tx sent/received entries expected.
    Each array element is an array itself with the fields:

      [category, nameop, amount, fee]

    nameop can be None if no "name" key is expected.
    """

    data = self.nodes[ind].gettransaction (txid)
    assert_equal (data['amount'], amount)

    if fee is None:
      assert 'fee' not in data
    else:
      assert_equal (data['fee'], fee)

    # Bring the details returned in the same format as our expected
    # argument.  Furthermore, check that each entry has an address
    # set (but don't compare the address, since we don't know it).
    detailsGot = []
    for d in data['details']:
      assert 'address' in d
      if 'name' in d:
        nameOp = d['name']
        if nameOp[:3] == 'new':
          nameOp = 'new'
      else:
        # None is not sortable in Python3, so use "none" instead.
        nameOp = "none"
      if 'fee' in d:
        fee = d['fee']
      else:
        fee = None
      detailsGot.append ([d['category'], nameOp, d['amount'], fee])

    # Compare.  Sort to get rid of differences in the order.
    detailsGot.sort ()
    details.sort ()
    assert_equal (detailsGot, details)

  def run_test (self):
    self.nodes[0].generate (50)
    self.sync_blocks ()
    self.nodes[1].generate (50)
    self.generateToOther (1, 150)
    self.sync_blocks ()
    self.checkBalances ()

    # Check that we use legacy addresses.
    # FIXME: Remove once we have segwit.
    addr = self.nodes[0].getnewaddress ()
    info = self.nodes[0].getaddressinfo (addr)
    assert not info['isscript']
    assert not info['iswitness']

    # Register and update a name.  Check changes to the balance.
<<<<<<< HEAD
    regA = self.nodes[2].name_register ("x/name-a", val ("value"))
    regFee = self.getFee (2, regA, nameFee)
    self.generate (0, 1)
    self.checkBalances (regFee)
    updA = self.nodes[2].name_update ("x/name-a", val ("new value"))
    updFee = self.getFee (2, updA)
    self.generate (0, 1)
    self.checkBalances (updFee)

    # Check the transactions.
    self.checkTx (2, regA, zero, -regFee,
                  [['send', "update: 'x/name-a'", zero, -regFee]])
    self.checkTx (2, updA, zero, -updFee,
                  [['send', "update: 'x/name-a'", zero, -updFee]])

    # Send a name from 1 to 2 by firstupdate and update.
    addrB = self.nodes[3].getnewaddress ()
    regB = self.nodes[2].name_register ("x/name-b", val ("value"),
                                        {"destAddress": addrB})
    fee = self.getFee (2, regB, nameFee)
    regC = self.nodes[2].name_register ("x/name-c", val ("value"))
    fee += self.getFee (2, regC, nameFee)
    self.generate (0, 1)
    self.checkBalances (fee)
    updC = self.nodes[2].name_update ("x/name-c", val ("new value"),
                                      {"destAddress": addrB})
    fee = self.getFee (2, updC)
    self.generate (0, 1)
    self.checkBalances (fee)

    # Check the receiving transactions on B.
    self.checkTx (3, regB, zero, None,
                  [['receive', "update: 'x/name-b'", zero, None]])
    self.checkTx (3, updC, zero, None,
                  [['receive', "update: 'x/name-c'", zero, None]])
=======
    newA = self.nodes[0].name_new ("name-a")
    newFee = self.getFee (0, newA[0], nameFee)
    self.generateToOther (0, 5)
    self.checkBalances (newFee)
    firstA = self.firstupdateName (0, "name-a", newA, "value")
    firstFee = self.getFee (0, firstA)
    self.generateToOther (0, 10)
    self.checkBalances (firstFee)
    updA = self.nodes[0].name_update ("name-a", "new value")
    updFee = self.getFee (0, updA)
    self.generateToOther (0, 1)
    self.checkBalances (updFee)

    # Check the transactions.
    self.checkTx (0, newA[0], zero, -newFee,
                  [['send', 'new', zero, -newFee]])
    self.checkTx (0, firstA, zero, -firstFee,
                  [['send', "update: 'name-a'", zero, -firstFee]])
    self.checkTx (0, updA, zero, -updFee,
                  [['send', "update: 'name-a'", zero, -updFee]])

    # Send a name from 0 to 1 by firstupdate and update.
    addr = self.nodes[1].getnewaddress ()
    newB = self.nodes[0].name_new ("name-b")
    fee = self.getFee (0, newB[0], nameFee)
    newC = self.nodes[0].name_new ("name-c")
    fee += self.getFee (0, newC[0], nameFee)
    self.generateToOther (0, 5)
    self.checkBalances (fee)
    firstB = self.firstupdateName (0, "name-b", newB, "value",
                                   {"destAddress": addr})
    fee = self.getFee (0, firstB)
    firstC = self.firstupdateName (0, "name-c", newC, "value")
    fee += self.getFee (0, firstC)
    self.generateToOther (0, 10)
    self.checkBalances (fee)
    updC = self.nodes[0].name_update ("name-c", "new value",
                                      {"destAddress": addr})
    fee = self.getFee (0, updC)
    self.generateToOther (0, 1)
    self.checkBalances (fee)

    # Check the receiving transactions on node 1.
    self.sync_blocks ()
    self.checkTx (1, firstB, zero, None,
                  [['receive', "update: 'name-b'", zero, None]])
    self.checkTx (1, updC, zero, None,
                  [['receive', "update: 'name-c'", zero, None]])
>>>>>>> d8c537bf

    # Use the rawtx API to build a simultaneous name update and currency send.
    # This is done as an atomic name trade.  Note, though, that the
    # logic is a bit confused by "coin join" transactions and thus
    # possibly not exactly what one would expect.
    price = Decimal ("1.0")
    fee = Decimal ("0.01")
<<<<<<< HEAD
    txid = self.atomicTrade ("x/name-a", val ("enjoy"), price, fee, 2, 3)
    self.generate (0, 1)
=======
    txid = self.atomicTrade ("name-a", "enjoy", price, fee, 0, 1)
    self.generateToOther (0, 1)
>>>>>>> d8c537bf

    self.sync_blocks ()
    self.checkBalances (-price, price + fee)
    self.checkTx (0, txid, price, None,
                  [['receive', "none", price, None]])
    self.checkTx (1, txid, -price, -fee,
                  [['send', "none", -price, -fee],
<<<<<<< HEAD
                   ['send', "update: 'x/name-a'", zero, -fee]])

    # Test sendtoname RPC command.

    addrDest = self.nodes[2].getnewaddress ()
    self.nodes[0].name_register ("x/destination", val ("value"),
                                 {"destAddress": addrDest})
    self.generate (0, 1)
    self.checkName (3, "x/destination", val ("value"))
=======
                   ['send', "update: 'name-a'", zero, -fee]])
    return

    # Test sendtoname RPC command.
    addr = self.nodes[0].getnewaddress ()
    newDest = self.nodes[0].name_new ("destination")
    self.generateToOther (0, 5)
    self.firstupdateName (0, "destination", newDest, "value",
                          {"destAddress": addr})
    self.generateToOther (0, 10)
    self.checkName (0, "destination", "value", None, False)
>>>>>>> d8c537bf

    self.sync_blocks ()
    assert_raises_rpc_error (-5, 'name not found',
<<<<<<< HEAD
                             self.nodes[3].sendtoname, "x/non-existant", 10)

    txid = self.nodes[3].sendtoname ("x/destination", 10)
    fee = self.getFee (3, txid)
    self.generate (0, 1)
    self.checkBalances (-10, 10 + fee)

    txid = self.nodes[3].sendtoname ("x/destination", 10, "foo", "bar", True)
    fee = self.getFee (3, txid)
    self.generate (0, 1)
    self.checkBalances (-10 + fee, 10)

=======
                             self.nodes[1].sendtoname, "non-existant", 10)

    txid = self.nodes[1].sendtoname ("destination", 10)
    fee = self.getFee (1, txid)
    self.generateToOther (1, 1)
    self.sync_blocks ()
    self.checkBalances (-10, 10 + fee)

    txid = self.nodes[1].sendtoname ("destination", 10, "foo", "bar", True)
    fee = self.getFee (1, txid)
    self.generateToOther (1, 1)
    self.sync_blocks ()
    self.checkBalances (-10 + fee, 10)

    self.generateToOther (1, 30)
    self.checkName (1, "destination", "value", None, True)
    assert_raises_rpc_error (-5, 'the name is expired',
                             self.nodes[1].sendtoname, "destination", 10)


>>>>>>> d8c537bf
if __name__ == '__main__':
  NameWalletTest ().main ()<|MERGE_RESOLUTION|>--- conflicted
+++ resolved
@@ -30,7 +30,7 @@
     test wallet.  This ensures that we do not mess up the balances.
     """
 
-    addr = "my8oiLCytSojEzK8Apgt7bYjGUD4s6jvRv"
+    addr = "cmUcickA9iRQpTTnwoXrrxCpb73ggpQiAn"
     self.nodes[ind].generatetoaddress (n, addr)
 
   def getFee (self, ind, txid, extra=zero):
@@ -133,80 +133,31 @@
     assert not info['iswitness']
 
     # Register and update a name.  Check changes to the balance.
-<<<<<<< HEAD
-    regA = self.nodes[2].name_register ("x/name-a", val ("value"))
-    regFee = self.getFee (2, regA, nameFee)
-    self.generate (0, 1)
+    regA = self.nodes[0].name_register ("x/name-a", val ("value"))
+    regFee = self.getFee (0, regA, nameFee)
+    self.generateToOther (0, 1)
     self.checkBalances (regFee)
-    updA = self.nodes[2].name_update ("x/name-a", val ("new value"))
-    updFee = self.getFee (2, updA)
-    self.generate (0, 1)
+    updA = self.nodes[0].name_update ("x/name-a", val ("new value"))
+    updFee = self.getFee (0, updA)
+    self.generateToOther (0, 1)
     self.checkBalances (updFee)
 
     # Check the transactions.
-    self.checkTx (2, regA, zero, -regFee,
+    self.checkTx (0, regA, zero, -regFee,
                   [['send', "update: 'x/name-a'", zero, -regFee]])
-    self.checkTx (2, updA, zero, -updFee,
+    self.checkTx (0, updA, zero, -updFee,
                   [['send', "update: 'x/name-a'", zero, -updFee]])
 
-    # Send a name from 1 to 2 by firstupdate and update.
-    addrB = self.nodes[3].getnewaddress ()
-    regB = self.nodes[2].name_register ("x/name-b", val ("value"),
-                                        {"destAddress": addrB})
-    fee = self.getFee (2, regB, nameFee)
-    regC = self.nodes[2].name_register ("x/name-c", val ("value"))
-    fee += self.getFee (2, regC, nameFee)
-    self.generate (0, 1)
+    # Send a name from 0 to 1 by registration and update.
+    addr = self.nodes[1].getnewaddress ()
+    regB = self.nodes[0].name_register ("x/name-b", val ("value"),
+                                        {"destAddress": addr})
+    fee = self.getFee (0, regB, nameFee)
+    regC = self.nodes[0].name_register ("x/name-c", val ("value"))
+    fee += self.getFee (0, regC, nameFee)
+    self.generateToOther (0, 1)
     self.checkBalances (fee)
-    updC = self.nodes[2].name_update ("x/name-c", val ("new value"),
-                                      {"destAddress": addrB})
-    fee = self.getFee (2, updC)
-    self.generate (0, 1)
-    self.checkBalances (fee)
-
-    # Check the receiving transactions on B.
-    self.checkTx (3, regB, zero, None,
-                  [['receive', "update: 'x/name-b'", zero, None]])
-    self.checkTx (3, updC, zero, None,
-                  [['receive', "update: 'x/name-c'", zero, None]])
-=======
-    newA = self.nodes[0].name_new ("name-a")
-    newFee = self.getFee (0, newA[0], nameFee)
-    self.generateToOther (0, 5)
-    self.checkBalances (newFee)
-    firstA = self.firstupdateName (0, "name-a", newA, "value")
-    firstFee = self.getFee (0, firstA)
-    self.generateToOther (0, 10)
-    self.checkBalances (firstFee)
-    updA = self.nodes[0].name_update ("name-a", "new value")
-    updFee = self.getFee (0, updA)
-    self.generateToOther (0, 1)
-    self.checkBalances (updFee)
-
-    # Check the transactions.
-    self.checkTx (0, newA[0], zero, -newFee,
-                  [['send', 'new', zero, -newFee]])
-    self.checkTx (0, firstA, zero, -firstFee,
-                  [['send', "update: 'name-a'", zero, -firstFee]])
-    self.checkTx (0, updA, zero, -updFee,
-                  [['send', "update: 'name-a'", zero, -updFee]])
-
-    # Send a name from 0 to 1 by firstupdate and update.
-    addr = self.nodes[1].getnewaddress ()
-    newB = self.nodes[0].name_new ("name-b")
-    fee = self.getFee (0, newB[0], nameFee)
-    newC = self.nodes[0].name_new ("name-c")
-    fee += self.getFee (0, newC[0], nameFee)
-    self.generateToOther (0, 5)
-    self.checkBalances (fee)
-    firstB = self.firstupdateName (0, "name-b", newB, "value",
-                                   {"destAddress": addr})
-    fee = self.getFee (0, firstB)
-    firstC = self.firstupdateName (0, "name-c", newC, "value")
-    fee += self.getFee (0, firstC)
-    self.generateToOther (0, 10)
-    self.checkBalances (fee)
-    updC = self.nodes[0].name_update ("name-c", "new value",
+    updC = self.nodes[0].name_update ("x/name-c", val ("new value"),
                                       {"destAddress": addr})
     fee = self.getFee (0, updC)
     self.generateToOther (0, 1)
@@ -214,11 +165,10 @@
 
     # Check the receiving transactions on node 1.
     self.sync_blocks ()
-    self.checkTx (1, firstB, zero, None,
-                  [['receive', "update: 'name-b'", zero, None]])
+    self.checkTx (1, regB, zero, None,
+                  [['receive', "update: 'x/name-b'", zero, None]])
     self.checkTx (1, updC, zero, None,
-                  [['receive', "update: 'name-c'", zero, None]])
->>>>>>> d8c537bf
+                  [['receive', "update: 'x/name-c'", zero, None]])
 
     # Use the rawtx API to build a simultaneous name update and currency send.
     # This is done as an atomic name trade.  Note, though, that the
@@ -226,13 +176,8 @@
     # possibly not exactly what one would expect.
     price = Decimal ("1.0")
     fee = Decimal ("0.01")
-<<<<<<< HEAD
-    txid = self.atomicTrade ("x/name-a", val ("enjoy"), price, fee, 2, 3)
-    self.generate (0, 1)
-=======
-    txid = self.atomicTrade ("name-a", "enjoy", price, fee, 0, 1)
-    self.generateToOther (0, 1)
->>>>>>> d8c537bf
+    txid = self.atomicTrade ("x/name-a", val ("enjoy"), price, fee, 0, 1)
+    self.generateToOther (0, 1)
 
     self.sync_blocks ()
     self.checkBalances (-price, price + fee)
@@ -240,66 +185,32 @@
                   [['receive', "none", price, None]])
     self.checkTx (1, txid, -price, -fee,
                   [['send', "none", -price, -fee],
-<<<<<<< HEAD
                    ['send', "update: 'x/name-a'", zero, -fee]])
-
-    # Test sendtoname RPC command.
-
-    addrDest = self.nodes[2].getnewaddress ()
-    self.nodes[0].name_register ("x/destination", val ("value"),
-                                 {"destAddress": addrDest})
-    self.generate (0, 1)
-    self.checkName (3, "x/destination", val ("value"))
-=======
-                   ['send', "update: 'name-a'", zero, -fee]])
     return
 
     # Test sendtoname RPC command.
     addr = self.nodes[0].getnewaddress ()
-    newDest = self.nodes[0].name_new ("destination")
-    self.generateToOther (0, 5)
-    self.firstupdateName (0, "destination", newDest, "value",
-                          {"destAddress": addr})
-    self.generateToOther (0, 10)
-    self.checkName (0, "destination", "value", None, False)
->>>>>>> d8c537bf
+    self.nodes[0].name_register ("x/destination", val ("value"),
+                                 {"destAddress": addr})
+    self.generateToOther (0, 1)
+    self.checkName (0, "x/destination", val ("value"))
 
     self.sync_blocks ()
     assert_raises_rpc_error (-5, 'name not found',
-<<<<<<< HEAD
-                             self.nodes[3].sendtoname, "x/non-existant", 10)
-
-    txid = self.nodes[3].sendtoname ("x/destination", 10)
-    fee = self.getFee (3, txid)
-    self.generate (0, 1)
-    self.checkBalances (-10, 10 + fee)
-
-    txid = self.nodes[3].sendtoname ("x/destination", 10, "foo", "bar", True)
-    fee = self.getFee (3, txid)
-    self.generate (0, 1)
-    self.checkBalances (-10 + fee, 10)
-
-=======
-                             self.nodes[1].sendtoname, "non-existant", 10)
-
-    txid = self.nodes[1].sendtoname ("destination", 10)
+                             self.nodes[1].sendtoname, "x/non-existant", 10)
+
+    txid = self.nodes[1].sendtoname ("x/destination", 10)
     fee = self.getFee (1, txid)
     self.generateToOther (1, 1)
     self.sync_blocks ()
     self.checkBalances (-10, 10 + fee)
 
-    txid = self.nodes[1].sendtoname ("destination", 10, "foo", "bar", True)
+    txid = self.nodes[1].sendtoname ("x/destination", 10, "foo", "bar", True)
     fee = self.getFee (1, txid)
     self.generateToOther (1, 1)
     self.sync_blocks ()
     self.checkBalances (-10 + fee, 10)
 
-    self.generateToOther (1, 30)
-    self.checkName (1, "destination", "value", None, True)
-    assert_raises_rpc_error (-5, 'the name is expired',
-                             self.nodes[1].sendtoname, "destination", 10)
-
-
->>>>>>> d8c537bf
+
 if __name__ == '__main__':
   NameWalletTest ().main ()
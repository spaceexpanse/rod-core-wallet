--- conflicted
+++ resolved
@@ -15,10 +15,6 @@
     sync_blocks,
 )
 
-<<<<<<< HEAD
-RANDOM_COINBASE_ADDRESS = 'cXsfqGevYm5xx1EiunHsZ9uBVFF9CkCYQd'
-=======
->>>>>>> 7c2a5515
 
 def create_transactions(node, address, amt, fees):
     # Create and sign raw transactions from node to address for amt.

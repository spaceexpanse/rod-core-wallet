#!/usr/bin/env python3
# Copyright (c) 2014-2021 Daniel Kraft
# Distributed under the MIT/X11 software license, see the accompanying
# file COPYING or http://www.opensource.org/licenses/mit-license.php.

# RPC tests for name operations and the rawtx API.

from test_framework.names import NameTestFramework, val
from test_framework.util import *

from decimal import Decimal

class NameRawTxTest (NameTestFramework):

  def set_test_params (self):
    self.setup_name_test ([[]] * 2)

  def run_test (self):
<<<<<<< HEAD
    # Decode name_register.
    reg = self.nodes[0].name_register ("x/my-name", val ("initial value"))
    self.nodes[0].generate (1)
    data = self.decodeNameTx (0, reg)
    assert_equal (data['op'], "name_register")
    assert_equal (data['name'], "x/my-name")
    assert_equal (data['value'], val ("initial value"))

    # Decode name_update.
    upd = self.nodes[0].name_update ("x/my-name", val ("new value"))
    self.nodes[0].generate (1)
    data = self.decodeNameTx (0, upd)
    assert_equal (data['op'], "name_update")
    assert_equal (data['name'], "x/my-name")
    assert_equal (data['value'], val ("new value"))

    # Go through the full name "life cycle" (name_register and name_update)
    # with raw transactions.
    regOp = {"op": "name_register", "name": "x/raw-test-name",
             "value": val ("first value")}
    regAddr = self.nodes[0].getnewaddress ()
    regOutp, _ = self.rawNameOp (0, None, regAddr, regOp)
    self.nodes[0].generate (1)
    self.checkName (0, "x/raw-test-name", val ("first value"))

    updOp = {"op": "name_update", "name": "x/raw-test-name",
             "value": val ("new value")}
    updAddr = self.nodes[0].getnewaddress ()
    self.rawNameOp (0, regOutp, updAddr, updOp)
    self.nodes[0].generate (1)
    self.checkName (0, "x/raw-test-name", val ("new value"))
=======
    # Decode name_new.
    new = self.nodes[0].name_new ("my-name")
    self.generate (self.nodes[0], 10)
    data = self.decodeNameTx (0, new[0])
    assert_equal (data['op'], "name_new")
    assert 'hash' in data

    # Decode name_firstupdate.
    first = self.firstupdateName (0, "my-name", new, "initial value")
    self.generate (self.nodes[0], 5)
    data = self.decodeNameTx (0, first)
    assert_equal (data['op'], "name_firstupdate")
    assert_equal (data['name'], "my-name")
    assert_equal (data['value'], "initial value")
    assert_equal (data['rand'], new[1])

    # Decode name_update.
    upd = self.nodes[0].name_update ("my-name", "new value")
    self.generate (self.nodes[0], 1)
    data = self.decodeNameTx (0, upd)
    assert_equal (data['op'], "name_update")
    assert_equal (data['name'], "my-name")
    assert_equal (data['value'], "new value")

    # Go through the full name "life cycle" (name_new, name_firstupdate and
    # name_update) with raw transactions.
    newOp = {"op": "name_new", "name": "raw-test-name"}
    newAddr = self.nodes[0].getnewaddress ()
    newOutp, newData = self.rawNameOp (0, None, newAddr, newOp)
    self.generate (self.nodes[0], 10)

    firstOp = {"op": "name_firstupdate", "rand": newData["rand"],
               "name": "raw-test-name", "value": "first value"}
    firstAddr = self.nodes[0].getnewaddress ()
    firstOutp, _ = self.rawNameOp (0, newOutp, firstAddr, firstOp)
    self.generate (self.nodes[0], 5)
    self.checkName (0, "raw-test-name", "first value", None, False)

    updOp = {"op": "name_update", "name": "raw-test-name", "value": "new value"}
    updAddr = self.nodes[0].getnewaddress ()
    self.rawNameOp (0, firstOutp, updAddr, updOp)
    self.generate (self.nodes[0], 1)
    self.checkName (0, "raw-test-name", "new value", None, False)
>>>>>>> f4f450b2

    # Verify range check of vout in namerawtransaction.
    tx = self.nodes[0].createrawtransaction ([], {})
    assert_raises_rpc_error (-8, "vout is out of range",
                             self.nodes[0].namerawtransaction, tx, 0, {})
    assert_raises_rpc_error (-8, "vout is out of range",
                             self.nodes[0].namerawtransaction, tx, -1, {})

    # Perform a rawtx name update together with an atomic currency transaction.
    # We send the test name from 0 to 1 and some coins from 1 to 0.  In other
    # words, perform an atomic name trade.
    self.sync_blocks ()
    balanceA = self.nodes[0].getbalance ()
    balanceB = self.nodes[1].getbalance ()
    price = Decimal ("1.0")
    fee = Decimal ("0.01")

<<<<<<< HEAD
    self.atomicTrade ("x/my-name", val ("enjoy"), price, fee, 0, 1)
    self.nodes[0].generate (1)
=======
    self.atomicTrade ("my-name", "enjoy", price, fee, 0, 1)
    self.generate (self.nodes[0], 1)
>>>>>>> f4f450b2
    self.sync_blocks ()

    data = self.checkName (0, "x/my-name", val ("enjoy"))
    info = self.nodes[1].getaddressinfo (data["address"])
    assert info['ismine']
    data = self.nodes[0].name_list ("x/my-name")
    assert_equal (len (data), 1)
    assert_equal (data[0]["name"], "x/my-name")
    assert_equal (data[0]["ismine"], False)
    data = self.nodes[1].name_list ("x/my-name")
    assert_equal (len (data), 1)
    assert_equal (data[0]["name"], "x/my-name")
    assert_equal (data[0]["ismine"], True)

    # Node 0 gets a block matured, take this into account.
    assert_equal (balanceA + price + Decimal ("50"),
                  self.nodes[0].getbalance ())
    assert_equal (balanceB - price - fee, self.nodes[1].getbalance ())

    # Try to construct and relay a transaction that updates two names at once.
    # This used to crash the client, #116.  It should lead to an error (as such
    # a transaction is invalid), but not a crash.
<<<<<<< HEAD
    self.nodes[0].name_register ("x/a", val ("value a"))
    self.nodes[0].name_register ("x/b", val ("value b"))
    self.nodes[0].generate (1)

    inA, outA = self.constructUpdateTx (0, "x/a", val ("new value a"))
    inB, outB = self.constructUpdateTx (0, "x/b", val ("new value b"))
=======
    newA = self.nodes[0].name_new ("a")
    newB = self.nodes[0].name_new ("b")
    self.generate (self.nodes[0], 10)
    self.firstupdateName (0, "a", newA, "value a")
    self.firstupdateName (0, "b", newB, "value b")
    self.generate (self.nodes[0], 5)

    inA, outA = self.constructUpdateTx (0, "a", "new value a")
    inB, outB = self.constructUpdateTx (0, "b", "new value b")
>>>>>>> f4f450b2

    tx = outA[:8]      # version
    tx += '02'         # number of txin
    tx += inA[10:-10]  # first txin
    tx += inB[10:-10]  # second txin
    tx += '02'         # number of txout
    tx += outA[12:-8]  # first txout
    tx += outB[12:-8]  # second txout
    tx += '00' * 4     # locktime

    signed = self.nodes[0].signrawtransactionwithwallet (tx)
    assert_raises_rpc_error (-26, None,
                             self.nodes[0].sendrawtransaction, signed['hex'])

  def decodeNameTx (self, ind, txid):
    """
    Retrieves the transaction data for the given txid (assuming it is in the
    node's wallet) and finds the output that is a name operation.  Returns
    the decoded nameop entry.
    """

    txHex = self.nodes[ind].gettransaction (txid)['hex']
    data = self.nodes[ind].decoderawtransaction (txHex)
    res = None
    for out in data['vout']:
      if 'nameOp' in out['scriptPubKey']:
        assert res is None
        res = out['scriptPubKey']['nameOp']

        # Extra check:  Verify that the address is decoded correctly.
        addr = out['scriptPubKey']['address']
        assert_equal (out['scriptPubKey']['type'], "pubkeyhash")
        validation = self.nodes[ind].validateaddress (addr)
        assert validation['isvalid']

    assert res is not None
    return res

  def rawNameOp (self, ind, nameIn, toAddr, op):
    """
    Utility method to construct and send a name-operation transaction with
    the raw-transactions interface.  It uses the provided input (if not None)
    for the name and finds other inputs to fund the tx.  It sends the name
    to toAddr with the operation defined by op.
    """

    vin = []
    if nameIn is not None:
      vin.append (nameIn)

    nameAmount = Decimal ("0.01")
    vout = {toAddr: nameAmount}

    tx = self.nodes[ind].createrawtransaction (vin, vout)
    tx = self.nodes[ind].fundrawtransaction (tx, {"feeRate": 0.01})

    nameInd = self.rawtxOutputIndex (ind, tx['hex'], toAddr)
    nameTx = self.nodes[ind].namerawtransaction (tx['hex'], nameInd, op)

    tx = self.nodes[ind].signrawtransactionwithwallet (nameTx['hex'])
    txid = self.nodes[ind].sendrawtransaction (tx['hex'])

    return {"txid": txid, "vout": nameInd}, nameTx


  def constructUpdateTx (self, ind, name, val):
    """
    Construct a name_update raw transaction for the given name.  The target
    address is newly constructed.  Returned are the hex-encoded input
    and output, so that one can mix-and-match them.
    """

    addr = self.nodes[ind].getnewaddress ()
    data = self.nodes[ind].name_show (name)
    txo = self.nodes[ind].gettxout (data['txid'], data['vout'])
    amount = txo['value']

    vin = [{"txid": data['txid'], "vout": data['vout']}]
    txin = self.nodes[ind].createrawtransaction (vin, {})

    vout = {addr: amount}
    txout = self.nodes[ind].createrawtransaction ([], vout)
    nameop = {"op": "name_update", "name": name, "value": val, "address": addr}
    txout = self.nodes[ind].namerawtransaction (txout, 0, nameop)

    return txin, txout['hex']


if __name__ == '__main__':
  NameRawTxTest ().main ()<|MERGE_RESOLUTION|>--- conflicted
+++ resolved
@@ -16,10 +16,9 @@
     self.setup_name_test ([[]] * 2)
 
   def run_test (self):
-<<<<<<< HEAD
     # Decode name_register.
     reg = self.nodes[0].name_register ("x/my-name", val ("initial value"))
-    self.nodes[0].generate (1)
+    self.generate (self.nodes[0], 1)
     data = self.decodeNameTx (0, reg)
     assert_equal (data['op'], "name_register")
     assert_equal (data['name'], "x/my-name")
@@ -27,7 +26,7 @@
 
     # Decode name_update.
     upd = self.nodes[0].name_update ("x/my-name", val ("new value"))
-    self.nodes[0].generate (1)
+    self.generate (self.nodes[0], 1)
     data = self.decodeNameTx (0, upd)
     assert_equal (data['op'], "name_update")
     assert_equal (data['name'], "x/my-name")
@@ -39,60 +38,15 @@
              "value": val ("first value")}
     regAddr = self.nodes[0].getnewaddress ()
     regOutp, _ = self.rawNameOp (0, None, regAddr, regOp)
-    self.nodes[0].generate (1)
+    self.generate (self.nodes[0], 1)
     self.checkName (0, "x/raw-test-name", val ("first value"))
 
     updOp = {"op": "name_update", "name": "x/raw-test-name",
              "value": val ("new value")}
     updAddr = self.nodes[0].getnewaddress ()
     self.rawNameOp (0, regOutp, updAddr, updOp)
-    self.nodes[0].generate (1)
+    self.generate (self.nodes[0], 1)
     self.checkName (0, "x/raw-test-name", val ("new value"))
-=======
-    # Decode name_new.
-    new = self.nodes[0].name_new ("my-name")
-    self.generate (self.nodes[0], 10)
-    data = self.decodeNameTx (0, new[0])
-    assert_equal (data['op'], "name_new")
-    assert 'hash' in data
-
-    # Decode name_firstupdate.
-    first = self.firstupdateName (0, "my-name", new, "initial value")
-    self.generate (self.nodes[0], 5)
-    data = self.decodeNameTx (0, first)
-    assert_equal (data['op'], "name_firstupdate")
-    assert_equal (data['name'], "my-name")
-    assert_equal (data['value'], "initial value")
-    assert_equal (data['rand'], new[1])
-
-    # Decode name_update.
-    upd = self.nodes[0].name_update ("my-name", "new value")
-    self.generate (self.nodes[0], 1)
-    data = self.decodeNameTx (0, upd)
-    assert_equal (data['op'], "name_update")
-    assert_equal (data['name'], "my-name")
-    assert_equal (data['value'], "new value")
-
-    # Go through the full name "life cycle" (name_new, name_firstupdate and
-    # name_update) with raw transactions.
-    newOp = {"op": "name_new", "name": "raw-test-name"}
-    newAddr = self.nodes[0].getnewaddress ()
-    newOutp, newData = self.rawNameOp (0, None, newAddr, newOp)
-    self.generate (self.nodes[0], 10)
-
-    firstOp = {"op": "name_firstupdate", "rand": newData["rand"],
-               "name": "raw-test-name", "value": "first value"}
-    firstAddr = self.nodes[0].getnewaddress ()
-    firstOutp, _ = self.rawNameOp (0, newOutp, firstAddr, firstOp)
-    self.generate (self.nodes[0], 5)
-    self.checkName (0, "raw-test-name", "first value", None, False)
-
-    updOp = {"op": "name_update", "name": "raw-test-name", "value": "new value"}
-    updAddr = self.nodes[0].getnewaddress ()
-    self.rawNameOp (0, firstOutp, updAddr, updOp)
-    self.generate (self.nodes[0], 1)
-    self.checkName (0, "raw-test-name", "new value", None, False)
->>>>>>> f4f450b2
 
     # Verify range check of vout in namerawtransaction.
     tx = self.nodes[0].createrawtransaction ([], {})
@@ -110,13 +64,8 @@
     price = Decimal ("1.0")
     fee = Decimal ("0.01")
 
-<<<<<<< HEAD
     self.atomicTrade ("x/my-name", val ("enjoy"), price, fee, 0, 1)
-    self.nodes[0].generate (1)
-=======
-    self.atomicTrade ("my-name", "enjoy", price, fee, 0, 1)
     self.generate (self.nodes[0], 1)
->>>>>>> f4f450b2
     self.sync_blocks ()
 
     data = self.checkName (0, "x/my-name", val ("enjoy"))
@@ -139,24 +88,12 @@
     # Try to construct and relay a transaction that updates two names at once.
     # This used to crash the client, #116.  It should lead to an error (as such
     # a transaction is invalid), but not a crash.
-<<<<<<< HEAD
     self.nodes[0].name_register ("x/a", val ("value a"))
     self.nodes[0].name_register ("x/b", val ("value b"))
-    self.nodes[0].generate (1)
+    self.generate (self.nodes[0], 1)
 
     inA, outA = self.constructUpdateTx (0, "x/a", val ("new value a"))
     inB, outB = self.constructUpdateTx (0, "x/b", val ("new value b"))
-=======
-    newA = self.nodes[0].name_new ("a")
-    newB = self.nodes[0].name_new ("b")
-    self.generate (self.nodes[0], 10)
-    self.firstupdateName (0, "a", newA, "value a")
-    self.firstupdateName (0, "b", newB, "value b")
-    self.generate (self.nodes[0], 5)
-
-    inA, outA = self.constructUpdateTx (0, "a", "new value a")
-    inB, outB = self.constructUpdateTx (0, "b", "new value b")
->>>>>>> f4f450b2
 
     tx = outA[:8]      # version
     tx += '02'         # number of txin

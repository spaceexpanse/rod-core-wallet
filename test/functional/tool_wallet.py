#!/usr/bin/env python3
# Copyright (c) 2018-2022 The Bitcoin Core developers
# Distributed under the MIT software license, see the accompanying
# file COPYING or http://www.opensource.org/licenses/mit-license.php.
"""Test bitcoin-wallet."""

import os
import platform
import random
import stat
import string
import subprocess
import textwrap

from collections import OrderedDict

from test_framework.bdb import dump_bdb_kv
from test_framework.messages import ser_string
from test_framework.test_framework import BitcoinTestFramework
from test_framework.util import (
    assert_equal,
    assert_greater_than,
    sha256sum_file,
)
from test_framework.wallet import getnewdestination


class ToolWalletTest(BitcoinTestFramework):
    def add_options(self, parser):
        self.add_wallet_options(parser)
        parser.add_argument("--bdbro", action="store_true", help="Use the BerkeleyRO internal parser when dumping a Berkeley DB wallet file")
        parser.add_argument("--swap-bdb-endian", action="store_true",help="When making Legacy BDB wallets, always make then byte swapped internally")

    def set_test_params(self):
        self.num_nodes = 1
        self.setup_clean_chain = True
        self.rpc_timeout = 120
        if self.options.swap_bdb_endian:
            self.extra_args = [["-swapbdbendian"]]

    def skip_test_if_missing_module(self):
        self.skip_if_no_wallet()
        self.skip_if_no_wallet_tool()

    def bitcoin_wallet_process(self, *args):
        default_args = ['-datadir={}'.format(self.nodes[0].datadir_path), '-chain=%s' % self.chain]
        if not self.options.descriptors and 'create' in args:
            default_args.append('-legacy')
        if "dump" in args and self.options.bdbro:
            default_args.append("-withinternalbdb")

        return subprocess.Popen([self.options.bitcoinwallet] + default_args + list(args), stdin=subprocess.PIPE, stdout=subprocess.PIPE, stderr=subprocess.PIPE, text=True)

    def assert_raises_tool_error(self, error, *args):
        p = self.bitcoin_wallet_process(*args)
        stdout, stderr = p.communicate()
        assert_equal(stdout, '')
        if isinstance(error, tuple):
            assert_equal(p.poll(), error[0])
            assert error[1] in stderr.strip()
        else:
            assert_equal(p.poll(), 1)
            assert error in stderr.strip()

    def assert_tool_output(self, output, *args):
        p = self.bitcoin_wallet_process(*args)
        stdout, stderr = p.communicate()
        assert_equal(stderr, '')
        assert_equal(stdout, output)
        assert_equal(p.poll(), 0)

    def wallet_shasum(self):
        return sha256sum_file(self.wallet_path).hex()

    def wallet_timestamp(self):
        return os.path.getmtime(self.wallet_path)

    def wallet_permissions(self):
        return oct(os.lstat(self.wallet_path).st_mode)[-3:]

    def log_wallet_timestamp_comparison(self, old, new):
        result = 'unchanged' if new == old else 'increased!'
        self.log.debug('Wallet file timestamp {}'.format(result))

    def get_expected_info_output(self, name="", transactions=0, keypool=2, address=0, imported_privs=0):
        wallet_name = self.default_wallet_name if name == "" else name
        if self.options.descriptors:
            output_types = 4  # p2pkh, p2sh, segwit, bech32m
            return textwrap.dedent('''\
                Wallet info
                ===========
                Name: %s
                Format: sqlite
                Descriptors: yes
                Encrypted: no
                HD (hd seed available): yes
                Keypool Size: %d
                Transactions: %d
                Address Book: %d
            ''' % (wallet_name, keypool * output_types, transactions, imported_privs * 3 + address))
        else:
            output_types = 3  # p2pkh, p2sh, segwit. Legacy wallets do not support bech32m.
            return textwrap.dedent('''\
                Wallet info
                ===========
                Name: %s
                Format: bdb
                Descriptors: no
                Encrypted: no
                HD (hd seed available): yes
                Keypool Size: %d
                Transactions: %d
                Address Book: %d
            ''' % (wallet_name, keypool, transactions, (address + imported_privs) * output_types))

    def read_dump(self, filename):
        dump = OrderedDict()
        with open(filename, "r", encoding="utf8") as f:
            for row in f:
                row = row.strip()
                key, value = row.split(',')
                dump[key] = value
        return dump

    def assert_is_sqlite(self, filename):
        with open(filename, 'rb') as f:
            file_magic = f.read(16)
            assert file_magic == b'SQLite format 3\x00'

    def assert_is_bdb(self, filename):
        with open(filename, 'rb') as f:
            f.seek(12, 0)
            file_magic = f.read(4)
            assert file_magic == b'\x00\x05\x31\x62' or file_magic == b'\x62\x31\x05\x00'

    def write_dump(self, dump, filename, magic=None, skip_checksum=False):
        if magic is None:
            magic = "BITCOIN_CORE_WALLET_DUMP"
        with open(filename, "w", encoding="utf8") as f:
            row = ",".join([magic, dump[magic]]) + "\n"
            f.write(row)
            for k, v in dump.items():
                if k == magic or k == "checksum":
                    continue
                row = ",".join([k, v]) + "\n"
                f.write(row)
            if not skip_checksum:
                row = ",".join(["checksum", dump["checksum"]]) + "\n"
                f.write(row)

    def assert_dump(self, expected, received):
        e = expected.copy()
        r = received.copy()

        # BDB will add a "version" record that is not present in sqlite
        # In that case, we should ignore this record in both
        # But because this also effects the checksum, we also need to drop that.
        v_key = "0776657273696f6e" # Version key
        if v_key in e and v_key not in r:
            del e[v_key]
            del e["checksum"]
            del r["checksum"]
        if v_key not in e and v_key in r:
            del r[v_key]
            del e["checksum"]
            del r["checksum"]

        assert_equal(len(e), len(r))
        for k, v in e.items():
            assert_equal(v, r[k])

    def do_tool_createfromdump(self, wallet_name, dumpfile, file_format=None):
        dumppath = self.nodes[0].datadir_path / dumpfile
        rt_dumppath = self.nodes[0].datadir_path / "rt-{}.dump".format(wallet_name)

        dump_data = self.read_dump(dumppath)

        args = ["-wallet={}".format(wallet_name),
                "-dumpfile={}".format(dumppath)]
        if file_format is not None:
            args.append("-format={}".format(file_format))
        args.append("createfromdump")

        load_output = ""
        if file_format is not None and file_format != dump_data["format"]:
            load_output += "Warning: Dumpfile wallet format \"{}\" does not match command line specified format \"{}\".\n".format(dump_data["format"], file_format)
        self.assert_tool_output(load_output, *args)
        assert (self.nodes[0].wallets_path / wallet_name).is_dir()

        self.assert_tool_output("The dumpfile may contain private keys. To ensure the safety of your Bitcoin, do not share the dumpfile.\n", '-wallet={}'.format(wallet_name), '-dumpfile={}'.format(rt_dumppath), 'dump')

        rt_dump_data = self.read_dump(rt_dumppath)
        wallet_dat = self.nodes[0].wallets_path / wallet_name / "wallet.dat"
        if rt_dump_data["format"] == "bdb":
            self.assert_is_bdb(wallet_dat)
        else:
            self.assert_is_sqlite(wallet_dat)

    def test_invalid_tool_commands_and_args(self):
        self.log.info('Testing that various invalid commands raise with specific error messages')
        self.assert_raises_tool_error("Error parsing command line arguments: Invalid command 'foo'", 'foo')
        # `bitcoin-wallet help` raises an error. Use `bitcoin-wallet -help`.
        self.assert_raises_tool_error("Error parsing command line arguments: Invalid command 'help'", 'help')
        self.assert_raises_tool_error('Error: Additional arguments provided (create). Methods do not take arguments. Please refer to `-help`.', 'info', 'create')
        self.assert_raises_tool_error('Error parsing command line arguments: Invalid parameter -foo', '-foo')
<<<<<<< HEAD
        self.assert_raises_tool_error('No method provided. Run `xaya-wallet -help` for valid methods.')
=======
        self.assert_raises_tool_error('No method provided. Run `namecoin-wallet -help` for valid methods.')
>>>>>>> 0186f78e
        self.assert_raises_tool_error('Wallet name must be provided when creating a new wallet.', 'create')
        locked_dir = self.nodes[0].wallets_path
        error = 'Error initializing wallet database environment "{}"!'.format(locked_dir)
        if self.options.descriptors:
            error = f"SQLiteDatabase: Unable to obtain an exclusive lock on the database, is it being used by another instance of {self.config['environment']['CLIENT_NAME']}?"
        self.assert_raises_tool_error(
            error,
            '-wallet=' + self.default_wallet_name,
            'info',
        )
        path = self.nodes[0].wallets_path / "nonexistent.dat"
        self.assert_raises_tool_error("Failed to load database path '{}'. Path does not exist.".format(path), '-wallet=nonexistent.dat', 'info')

    def test_tool_wallet_info(self):
        # Stop the node to close the wallet to call the info command.
        self.stop_node(0)
        self.log.info('Calling wallet tool info, testing output')
        #
        # TODO: Wallet tool info should work with wallet file permissions set to
        # read-only without raising:
        # "Error loading wallet.dat. Is wallet being used by another process?"
        # The following lines should be uncommented and the tests still succeed:
        #
        # self.log.debug('Setting wallet file permissions to 400 (read-only)')
        # os.chmod(self.wallet_path, stat.S_IRUSR)
        # assert self.wallet_permissions() in ['400', '666'] # Sanity check. 666 because Appveyor.
        # shasum_before = self.wallet_shasum()
        timestamp_before = self.wallet_timestamp()
        self.log.debug('Wallet file timestamp before calling info: {}'.format(timestamp_before))
        out = self.get_expected_info_output(imported_privs=1)
        self.assert_tool_output(out, '-wallet=' + self.default_wallet_name, 'info')
        timestamp_after = self.wallet_timestamp()
        self.log.debug('Wallet file timestamp after calling info: {}'.format(timestamp_after))
        self.log_wallet_timestamp_comparison(timestamp_before, timestamp_after)
        self.log.debug('Setting wallet file permissions back to 600 (read/write)')
        os.chmod(self.wallet_path, stat.S_IRUSR | stat.S_IWUSR)
        assert self.wallet_permissions() in ['600', '666']  # Sanity check. 666 because Appveyor.
        #
        # TODO: Wallet tool info should not write to the wallet file.
        # The following lines should be uncommented and the tests still succeed:
        #
        # assert_equal(timestamp_before, timestamp_after)
        # shasum_after = self.wallet_shasum()
        # assert_equal(shasum_before, shasum_after)
        # self.log.debug('Wallet file shasum unchanged\n')

    def test_tool_wallet_info_after_transaction(self):
        """
        Mutate the wallet with a transaction to verify that the info command
        output changes accordingly.
        """
        self.start_node(0)
        self.log.info('Generating transaction to mutate wallet')
        self.generate(self.nodes[0], 1)
        self.stop_node(0)

        self.log.info('Calling wallet tool info after generating a transaction, testing output')
        shasum_before = self.wallet_shasum()
        timestamp_before = self.wallet_timestamp()
        self.log.debug('Wallet file timestamp before calling info: {}'.format(timestamp_before))
        out = self.get_expected_info_output(transactions=1, imported_privs=1)
        self.assert_tool_output(out, '-wallet=' + self.default_wallet_name, 'info')
        shasum_after = self.wallet_shasum()
        timestamp_after = self.wallet_timestamp()
        self.log.debug('Wallet file timestamp after calling info: {}'.format(timestamp_after))
        self.log_wallet_timestamp_comparison(timestamp_before, timestamp_after)
        #
        # TODO: Wallet tool info should not write to the wallet file.
        # This assertion should be uncommented and succeed:
        # assert_equal(timestamp_before, timestamp_after)
        assert_equal(shasum_before, shasum_after)
        self.log.debug('Wallet file shasum unchanged\n')

    def test_tool_wallet_create_on_existing_wallet(self):
        self.log.info('Calling wallet tool create on an existing wallet, testing output')
        shasum_before = self.wallet_shasum()
        timestamp_before = self.wallet_timestamp()
        self.log.debug('Wallet file timestamp before calling create: {}'.format(timestamp_before))
        out = "Topping up keypool...\n" + self.get_expected_info_output(name="foo", keypool=2000)
        self.assert_tool_output(out, '-wallet=foo', 'create')
        shasum_after = self.wallet_shasum()
        timestamp_after = self.wallet_timestamp()
        self.log.debug('Wallet file timestamp after calling create: {}'.format(timestamp_after))
        self.log_wallet_timestamp_comparison(timestamp_before, timestamp_after)
        assert_equal(timestamp_before, timestamp_after)
        assert_equal(shasum_before, shasum_after)
        self.log.debug('Wallet file shasum unchanged\n')

    def test_getwalletinfo_on_different_wallet(self):
        self.log.info('Starting node with arg -wallet=foo')
        self.start_node(0, ['-nowallet', '-wallet=foo'])

        self.log.info('Calling getwalletinfo on a different wallet ("foo"), testing output')
        shasum_before = self.wallet_shasum()
        timestamp_before = self.wallet_timestamp()
        self.log.debug('Wallet file timestamp before calling getwalletinfo: {}'.format(timestamp_before))
        out = self.nodes[0].getwalletinfo()
        self.stop_node(0)

        shasum_after = self.wallet_shasum()
        timestamp_after = self.wallet_timestamp()
        self.log.debug('Wallet file timestamp after calling getwalletinfo: {}'.format(timestamp_after))

        assert_equal(0, out['txcount'])
        if not self.options.descriptors:
            assert_equal(1000, out['keypoolsize'])
            assert_equal(1000, out['keypoolsize_hd_internal'])
            assert_equal(True, 'hdseedid' in out)
        else:
            assert_equal(4000, out['keypoolsize'])
            assert_equal(4000, out['keypoolsize_hd_internal'])

        self.log_wallet_timestamp_comparison(timestamp_before, timestamp_after)
        assert_equal(timestamp_before, timestamp_after)
        assert_equal(shasum_after, shasum_before)
        self.log.debug('Wallet file shasum unchanged\n')

    def test_salvage(self):
        # TODO: Check salvage actually salvages and doesn't break things. https://github.com/bitcoin/bitcoin/issues/7463
        self.log.info('Check salvage')
        self.start_node(0)
        self.nodes[0].createwallet("salvage")
        self.stop_node(0)

        self.assert_tool_output('', '-wallet=salvage', 'salvage')

    def test_dump_createfromdump(self):
        self.start_node(0)
        self.nodes[0].createwallet("todump")
        file_format = self.nodes[0].get_wallet_rpc("todump").getwalletinfo()["format"]
        self.nodes[0].createwallet("todump2")
        self.stop_node(0)

        self.log.info('Checking dump arguments')
        self.assert_raises_tool_error('No dump file provided. To use dump, -dumpfile=<filename> must be provided.', '-wallet=todump', 'dump')

        self.log.info('Checking basic dump')
        wallet_dump = self.nodes[0].datadir_path / "wallet.dump"
        self.assert_tool_output('The dumpfile may contain private keys. To ensure the safety of your Bitcoin, do not share the dumpfile.\n', '-wallet=todump', '-dumpfile={}'.format(wallet_dump), 'dump')

        dump_data = self.read_dump(wallet_dump)
        orig_dump = dump_data.copy()
        # Check the dump magic
        assert_equal(dump_data['BITCOIN_CORE_WALLET_DUMP'], '1')
        # Check the file format
        assert_equal(dump_data["format"], file_format)

        self.log.info('Checking that a dumpfile cannot be overwritten')
        self.assert_raises_tool_error('File {} already exists. If you are sure this is what you want, move it out of the way first.'.format(wallet_dump),  '-wallet=todump2', '-dumpfile={}'.format(wallet_dump), 'dump')

        self.log.info('Checking createfromdump arguments')
        self.assert_raises_tool_error('No dump file provided. To use createfromdump, -dumpfile=<filename> must be provided.', '-wallet=todump', 'createfromdump')
        non_exist_dump = self.nodes[0].datadir_path / "wallet.nodump"
        self.assert_raises_tool_error('Unknown wallet file format "notaformat" provided. Please provide one of "bdb" or "sqlite".', '-wallet=todump', '-format=notaformat', '-dumpfile={}'.format(wallet_dump), 'createfromdump')
        self.assert_raises_tool_error('Dump file {} does not exist.'.format(non_exist_dump), '-wallet=todump', '-dumpfile={}'.format(non_exist_dump), 'createfromdump')
        wallet_path = self.nodes[0].wallets_path / "todump2"
        self.assert_raises_tool_error('Failed to create database path \'{}\'. Database already exists.'.format(wallet_path), '-wallet=todump2', '-dumpfile={}'.format(wallet_dump), 'createfromdump')
        self.assert_raises_tool_error("The -descriptors option can only be used with the 'create' command.", '-descriptors', '-wallet=todump2', '-dumpfile={}'.format(wallet_dump), 'createfromdump')

        self.log.info('Checking createfromdump')
        self.do_tool_createfromdump("load", "wallet.dump")
        if self.is_bdb_compiled():
            self.do_tool_createfromdump("load-bdb", "wallet.dump", "bdb")
        if self.is_sqlite_compiled():
            self.do_tool_createfromdump("load-sqlite", "wallet.dump", "sqlite")

        self.log.info('Checking createfromdump handling of magic and versions')
        bad_ver_wallet_dump = self.nodes[0].datadir_path / "wallet-bad_ver1.dump"
        dump_data["BITCOIN_CORE_WALLET_DUMP"] = "0"
        self.write_dump(dump_data, bad_ver_wallet_dump)
<<<<<<< HEAD
        self.assert_raises_tool_error('Error: Dumpfile version is not supported. This version of xaya-wallet only supports version 1 dumpfiles. Got dumpfile with version 0', '-wallet=badload', '-dumpfile={}'.format(bad_ver_wallet_dump), 'createfromdump')
=======
        self.assert_raises_tool_error('Error: Dumpfile version is not supported. This version of namecoin-wallet only supports version 1 dumpfiles. Got dumpfile with version 0', '-wallet=badload', '-dumpfile={}'.format(bad_ver_wallet_dump), 'createfromdump')
>>>>>>> 0186f78e
        assert not (self.nodes[0].wallets_path / "badload").is_dir()
        bad_ver_wallet_dump = self.nodes[0].datadir_path / "wallet-bad_ver2.dump"
        dump_data["BITCOIN_CORE_WALLET_DUMP"] = "2"
        self.write_dump(dump_data, bad_ver_wallet_dump)
<<<<<<< HEAD
        self.assert_raises_tool_error('Error: Dumpfile version is not supported. This version of xaya-wallet only supports version 1 dumpfiles. Got dumpfile with version 2', '-wallet=badload', '-dumpfile={}'.format(bad_ver_wallet_dump), 'createfromdump')
=======
        self.assert_raises_tool_error('Error: Dumpfile version is not supported. This version of namecoin-wallet only supports version 1 dumpfiles. Got dumpfile with version 2', '-wallet=badload', '-dumpfile={}'.format(bad_ver_wallet_dump), 'createfromdump')
>>>>>>> 0186f78e
        assert not (self.nodes[0].wallets_path / "badload").is_dir()
        bad_magic_wallet_dump = self.nodes[0].datadir_path / "wallet-bad_magic.dump"
        del dump_data["BITCOIN_CORE_WALLET_DUMP"]
        dump_data["not_the_right_magic"] = "1"
        self.write_dump(dump_data, bad_magic_wallet_dump, "not_the_right_magic")
        self.assert_raises_tool_error('Error: Dumpfile identifier record is incorrect. Got "not_the_right_magic", expected "BITCOIN_CORE_WALLET_DUMP".', '-wallet=badload', '-dumpfile={}'.format(bad_magic_wallet_dump), 'createfromdump')
        assert not (self.nodes[0].wallets_path / "badload").is_dir()

        self.log.info('Checking createfromdump handling of checksums')
        bad_sum_wallet_dump = self.nodes[0].datadir_path / "wallet-bad_sum1.dump"
        dump_data = orig_dump.copy()
        checksum = dump_data["checksum"]
        dump_data["checksum"] = "1" * 64
        self.write_dump(dump_data, bad_sum_wallet_dump)
        self.assert_raises_tool_error('Error: Dumpfile checksum does not match. Computed {}, expected {}'.format(checksum, "1" * 64), '-wallet=bad', '-dumpfile={}'.format(bad_sum_wallet_dump), 'createfromdump')
        assert not (self.nodes[0].wallets_path / "badload").is_dir()
        bad_sum_wallet_dump = self.nodes[0].datadir_path / "wallet-bad_sum2.dump"
        del dump_data["checksum"]
        self.write_dump(dump_data, bad_sum_wallet_dump, skip_checksum=True)
        self.assert_raises_tool_error('Error: Missing checksum', '-wallet=badload', '-dumpfile={}'.format(bad_sum_wallet_dump), 'createfromdump')
        assert not (self.nodes[0].wallets_path / "badload").is_dir()
        bad_sum_wallet_dump = self.nodes[0].datadir_path / "wallet-bad_sum3.dump"
        dump_data["checksum"] = "2" * 10
        self.write_dump(dump_data, bad_sum_wallet_dump)
        self.assert_raises_tool_error('Error: Checksum is not the correct size', '-wallet=badload', '-dumpfile={}'.format(bad_sum_wallet_dump), 'createfromdump')
        assert not (self.nodes[0].wallets_path / "badload").is_dir()
        dump_data["checksum"] = "3" * 66
        self.write_dump(dump_data, bad_sum_wallet_dump)
        self.assert_raises_tool_error('Error: Checksum is not the correct size', '-wallet=badload', '-dumpfile={}'.format(bad_sum_wallet_dump), 'createfromdump')
        assert not (self.nodes[0].wallets_path / "badload").is_dir()

    def test_chainless_conflicts(self):
        self.log.info("Test wallet tool when wallet contains conflicting transactions")
        self.restart_node(0)
        self.generate(self.nodes[0], 101)

        def_wallet = self.nodes[0].get_wallet_rpc(self.default_wallet_name)

        self.nodes[0].createwallet("conflicts")
        wallet = self.nodes[0].get_wallet_rpc("conflicts")
        def_wallet.sendtoaddress(wallet.getnewaddress(), 10)
        self.generate(self.nodes[0], 1)

        # parent tx
        parent_txid = wallet.sendtoaddress(wallet.getnewaddress(), 9)
        parent_txid_bytes = bytes.fromhex(parent_txid)[::-1]
        conflict_utxo = wallet.gettransaction(txid=parent_txid, verbose=True)["decoded"]["vin"][0]

        # The specific assertion in MarkConflicted being tested requires that the parent tx is already loaded
        # by the time the child tx is loaded. Since transactions end up being loaded in txid order due to how both
        # and sqlite store things, we can just grind the child tx until it has a txid that is greater than the parent's.
        locktime = 500000000 # Use locktime as nonce, starting at unix timestamp minimum
        addr = wallet.getnewaddress()
        while True:
            child_send_res = wallet.send(outputs=[{addr: 8}], add_to_wallet=False, locktime=locktime)
            child_txid = child_send_res["txid"]
            child_txid_bytes = bytes.fromhex(child_txid)[::-1]
            if (child_txid_bytes > parent_txid_bytes):
                wallet.sendrawtransaction(child_send_res["hex"])
                break
            locktime += 1

        # conflict with parent
        conflict_unsigned = self.nodes[0].createrawtransaction(inputs=[conflict_utxo], outputs=[{wallet.getnewaddress(): 9.9999}])
        conflict_signed = wallet.signrawtransactionwithwallet(conflict_unsigned)["hex"]
        conflict_txid = self.nodes[0].sendrawtransaction(conflict_signed)
        self.generate(self.nodes[0], 1)
        assert_equal(wallet.gettransaction(txid=parent_txid)["confirmations"], -1)
        assert_equal(wallet.gettransaction(txid=child_txid)["confirmations"], -1)
        assert_equal(wallet.gettransaction(txid=conflict_txid)["confirmations"], 1)

        self.stop_node(0)

        # Wallet tool should successfully give info for this wallet
        expected_output = textwrap.dedent(f'''\
            Wallet info
            ===========
            Name: conflicts
            Format: {"sqlite" if self.options.descriptors else "bdb"}
            Descriptors: {"yes" if self.options.descriptors else "no"}
            Encrypted: no
            HD (hd seed available): yes
            Keypool Size: {"8" if self.options.descriptors else "1"}
            Transactions: 4
            Address Book: 4
        ''')
        self.assert_tool_output(expected_output, "-wallet=conflicts", "info")

    def test_dump_endianness(self):
        self.log.info("Testing dumps of the same contents with different BDB endianness")

        self.start_node(0)
        self.nodes[0].createwallet("endian")
        self.stop_node(0)

        wallet_dump = self.nodes[0].datadir_path / "endian.dump"
        self.assert_tool_output("The dumpfile may contain private keys. To ensure the safety of your Bitcoin, do not share the dumpfile.\n", "-wallet=endian", f"-dumpfile={wallet_dump}", "dump")
        expected_dump = self.read_dump(wallet_dump)

        self.do_tool_createfromdump("native_endian", "endian.dump", "bdb")
        native_dump = self.read_dump(self.nodes[0].datadir_path / "rt-native_endian.dump")
        self.assert_dump(expected_dump, native_dump)

        self.do_tool_createfromdump("other_endian", "endian.dump", "bdb_swap")
        other_dump = self.read_dump(self.nodes[0].datadir_path / "rt-other_endian.dump")
        self.assert_dump(expected_dump, other_dump)

    def test_dump_very_large_records(self):
        self.log.info("Test that wallets with large records are successfully dumped")

        self.start_node(0)
        self.nodes[0].createwallet("bigrecords")
        wallet = self.nodes[0].get_wallet_rpc("bigrecords")

        # Both BDB and sqlite have maximum page sizes of 65536 bytes, with defaults of 4096
        # When a record exceeds some size threshold, both BDB and SQLite will store the data
        # in one or more overflow pages. We want to make sure that our tooling can dump such
        # records, even when they span multiple pages. To make a large record, we just need
        # to make a very big transaction.
        self.generate(self.nodes[0], 101)
        def_wallet = self.nodes[0].get_wallet_rpc(self.default_wallet_name)
        outputs = {}
        for i in range(50):
            outputs[wallet.getnewaddress(address_type="p2sh-segwit")] = 0.01
        def_wallet.sendmany(amounts=outputs)
        self.generate(self.nodes[0], 1)
        send_res = wallet.sendall([def_wallet.getnewaddress()])
        self.generate(self.nodes[0], 1)
        assert_equal(send_res["complete"], True)
        tx = wallet.gettransaction(txid=send_res["txid"], verbose=True)
        assert_greater_than(tx["decoded"]["size"], 7000)

        self.stop_node(0)

        wallet_dump = self.nodes[0].datadir_path / "bigrecords.dump"
        self.assert_tool_output("The dumpfile may contain private keys. To ensure the safety of your Bitcoin, do not share the dumpfile.\n", "-wallet=bigrecords", f"-dumpfile={wallet_dump}", "dump")
        dump = self.read_dump(wallet_dump)
        for k,v in dump.items():
            if tx["hex"] in v:
                break
        else:
            assert False, "Big transaction was not found in wallet dump"

    def test_dump_unclean_lsns(self):
        if not self.options.bdbro:
            return
        self.log.info("Test that a legacy wallet that has not been compacted is not dumped by bdbro")

        self.start_node(0, extra_args=["-flushwallet=0"])
        self.nodes[0].createwallet("unclean_lsn")
        wallet = self.nodes[0].get_wallet_rpc("unclean_lsn")
        # First unload and load normally to make sure everything is written
        wallet.unloadwallet()
        self.nodes[0].loadwallet("unclean_lsn")
        # Next cause a bunch of writes by filling the keypool
        wallet.keypoolrefill(wallet.getwalletinfo()["keypoolsize"] + 100)
        # Lastly kill bitcoind so that the LSNs don't get reset
        self.nodes[0].process.kill()
        self.nodes[0].wait_until_stopped(expected_ret_code=1 if platform.system() == "Windows" else -9)
        assert self.nodes[0].is_node_stopped()

        wallet_dump = self.nodes[0].datadir_path / "unclean_lsn.dump"
        self.assert_raises_tool_error("LSNs are not reset, this database is not completely flushed. Please reopen then close the database with a version that has BDB support", "-wallet=unclean_lsn", f"-dumpfile={wallet_dump}", "dump")

        # File can be dumped after reload it normally
        self.start_node(0)
        self.nodes[0].loadwallet("unclean_lsn")
        self.stop_node(0)
        self.assert_tool_output("The dumpfile may contain private keys. To ensure the safety of your Bitcoin, do not share the dumpfile.\n", "-wallet=unclean_lsn", f"-dumpfile={wallet_dump}", "dump")

    def test_compare_legacy_dump_with_framework_bdb_parser(self):
        self.log.info("Verify that legacy wallet database dump matches the one from the test framework's BDB parser")
        wallet_name = "bdb_ro_test"
        self.start_node(0)
        # add some really large labels (above twice the largest valid page size) to create BDB overflow pages
        self.nodes[0].createwallet(wallet_name)
        wallet_rpc = self.nodes[0].get_wallet_rpc(wallet_name)
        generated_labels = {}
        for i in range(10):
            address = getnewdestination()[2]
            large_label = ''.join([random.choice(string.ascii_letters) for _ in range(150000)])
            wallet_rpc.setlabel(address, large_label)
            generated_labels[address] = large_label
        # fill the keypool to create BDB internal pages
        wallet_rpc.keypoolrefill(1000)
        self.stop_node(0)

        wallet_dumpfile = self.nodes[0].datadir_path / "bdb_ro_test.dump"
        self.assert_tool_output("The dumpfile may contain private keys. To ensure the safety of your Bitcoin, do not share the dumpfile.\n", "-wallet={}".format(wallet_name), "-dumpfile={}".format(wallet_dumpfile), "dump")

        expected_dump = self.read_dump(wallet_dumpfile)
        # remove extra entries from wallet tool dump that are not actual key/value pairs from the database
        del expected_dump['BITCOIN_CORE_WALLET_DUMP']
        del expected_dump['format']
        del expected_dump['checksum']
        bdb_ro_parser_dump_raw = dump_bdb_kv(self.nodes[0].wallets_path / wallet_name / "wallet.dat")
        bdb_ro_parser_dump = OrderedDict()
        assert any([len(bytes.fromhex(value)) >= 150000 for value in expected_dump.values()])
        for key, value in sorted(bdb_ro_parser_dump_raw.items()):
            bdb_ro_parser_dump[key.hex()] = value.hex()
        assert_equal(bdb_ro_parser_dump, expected_dump)

        # check that all labels were created with the correct address
        for address, label in generated_labels.items():
            key_bytes = b'\x04name' + ser_string(address.encode())
            assert key_bytes in bdb_ro_parser_dump_raw
            assert_equal(bdb_ro_parser_dump_raw[key_bytes], ser_string(label.encode()))

    def run_test(self):
        self.wallet_path = self.nodes[0].wallets_path / self.default_wallet_name / self.wallet_data_filename
        self.test_invalid_tool_commands_and_args()
        # Warning: The following tests are order-dependent.
        self.test_tool_wallet_info()
        self.test_tool_wallet_info_after_transaction()
        self.test_tool_wallet_create_on_existing_wallet()
        self.test_getwalletinfo_on_different_wallet()
        if not self.options.descriptors:
            # Salvage is a legacy wallet only thing
            self.test_salvage()
            self.test_dump_endianness()
            self.test_dump_unclean_lsns()
        self.test_dump_createfromdump()
        self.test_chainless_conflicts()
        self.test_dump_very_large_records()
        if not self.options.descriptors and self.is_bdb_compiled() and not self.options.swap_bdb_endian:
            self.test_compare_legacy_dump_with_framework_bdb_parser()


if __name__ == '__main__':
    ToolWalletTest(__file__).main()<|MERGE_RESOLUTION|>--- conflicted
+++ resolved
@@ -203,11 +203,7 @@
         self.assert_raises_tool_error("Error parsing command line arguments: Invalid command 'help'", 'help')
         self.assert_raises_tool_error('Error: Additional arguments provided (create). Methods do not take arguments. Please refer to `-help`.', 'info', 'create')
         self.assert_raises_tool_error('Error parsing command line arguments: Invalid parameter -foo', '-foo')
-<<<<<<< HEAD
         self.assert_raises_tool_error('No method provided. Run `xaya-wallet -help` for valid methods.')
-=======
-        self.assert_raises_tool_error('No method provided. Run `namecoin-wallet -help` for valid methods.')
->>>>>>> 0186f78e
         self.assert_raises_tool_error('Wallet name must be provided when creating a new wallet.', 'create')
         locked_dir = self.nodes[0].wallets_path
         error = 'Error initializing wallet database environment "{}"!'.format(locked_dir)
@@ -378,20 +374,12 @@
         bad_ver_wallet_dump = self.nodes[0].datadir_path / "wallet-bad_ver1.dump"
         dump_data["BITCOIN_CORE_WALLET_DUMP"] = "0"
         self.write_dump(dump_data, bad_ver_wallet_dump)
-<<<<<<< HEAD
         self.assert_raises_tool_error('Error: Dumpfile version is not supported. This version of xaya-wallet only supports version 1 dumpfiles. Got dumpfile with version 0', '-wallet=badload', '-dumpfile={}'.format(bad_ver_wallet_dump), 'createfromdump')
-=======
-        self.assert_raises_tool_error('Error: Dumpfile version is not supported. This version of namecoin-wallet only supports version 1 dumpfiles. Got dumpfile with version 0', '-wallet=badload', '-dumpfile={}'.format(bad_ver_wallet_dump), 'createfromdump')
->>>>>>> 0186f78e
         assert not (self.nodes[0].wallets_path / "badload").is_dir()
         bad_ver_wallet_dump = self.nodes[0].datadir_path / "wallet-bad_ver2.dump"
         dump_data["BITCOIN_CORE_WALLET_DUMP"] = "2"
         self.write_dump(dump_data, bad_ver_wallet_dump)
-<<<<<<< HEAD
         self.assert_raises_tool_error('Error: Dumpfile version is not supported. This version of xaya-wallet only supports version 1 dumpfiles. Got dumpfile with version 2', '-wallet=badload', '-dumpfile={}'.format(bad_ver_wallet_dump), 'createfromdump')
-=======
-        self.assert_raises_tool_error('Error: Dumpfile version is not supported. This version of namecoin-wallet only supports version 1 dumpfiles. Got dumpfile with version 2', '-wallet=badload', '-dumpfile={}'.format(bad_ver_wallet_dump), 'createfromdump')
->>>>>>> 0186f78e
         assert not (self.nodes[0].wallets_path / "badload").is_dir()
         bad_magic_wallet_dump = self.nodes[0].datadir_path / "wallet-bad_magic.dump"
         del dump_data["BITCOIN_CORE_WALLET_DUMP"]

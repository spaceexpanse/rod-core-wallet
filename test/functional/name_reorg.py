--- conflicted
+++ resolved
@@ -21,112 +21,52 @@
 
     # Register a name prior to forking the chain.  This is used
     # to test unrolling of updates (as opposed to registrations).
-<<<<<<< HEAD
-    self.nodes[3].name_register ("x/a", val ("initial value"))
-    self.generate (0, 1)
-
-    # Split the network.
-    self.split_network ()
+    node.name_register ("x/a", val ("initial value"))
+    node.generate (1)
 
     # Build a long chain that registers "b" (to clash with
     # the same registration on the short chain).
-    self.generate (0, 2)
-    self.nodes[0].name_register ("x/b", val ("b long"))
-    self.generate (0, 2)
+    node.name_register ("x/b", val ("b long"))
+    undoBlk = node.generate (20)[0]
     self.checkName (0, "x/a", val ("initial value"))
     self.checkName (0, "x/b", val ("b long"))
-    self.checkNameHistory (1, "x/a", [val ("initial value")])
-    self.checkNameHistory (1, "x/b", [val ("b long")])
-
-    # Build a short chain with an update to "a" and registrations.
-    self.generate (3, 1)
-    txidB = self.nodes[3].name_register ("x/b", val ("b short"))
-    self.nodes[3].name_register ("x/c", val ("c registered"))
-    self.nodes[3].name_update ("x/a", val ("changed value"))
-    self.generate (3, 1)
-    self.checkName (3, "x/a", val ("changed value"))
-    self.checkName (3, "x/b", val ("b short"))
-    self.checkName (3, "x/c", val ("c registered"))
-    self.checkNameHistory (2, "x/a",
-                           [val ("initial value"), val ("changed value")])
-    self.checkNameHistory (2, "x/b", [val ("b short")])
-    self.checkNameHistory (2, "x/c", [val ("c registered")])
-
-    # Join the network and let the long chain prevail.
-    self.join_network ()
-    self.checkName (3, "x/a", val ("initial value"))
-    self.checkName (3, "x/b", val ("b long"))
-    self.checkNameHistory (2, "x/a", [val ("initial value")])
-    self.checkNameHistory (2, "x/b", [val ("b long")])
-    assert_raises_rpc_error (-4, 'name not found',
-                             self.nodes[3].name_show, "x/c")
-    assert_raises_rpc_error (-4, 'name not found',
-                             self.nodes[2].name_history, "x/c")
-
-    # Mine another block.  This should at least perform the
-    # non-conflicting transactions.  It is done on node 3 so
-    # that these tx are actually in the mempool.
-    self.generate (3, 1, False)
-    self.checkName (3, "x/a", val ("changed value"))
-    self.checkName (3, "x/b", val ("b long"))
-    self.checkName (3, "x/c", val ("c registered"))
-    self.checkNameHistory (2, "x/a",
-                           [val ("initial value"), val ("changed value")])
-    self.checkNameHistory (2, "x/b", [val ("b long")])
-    self.checkNameHistory (2, "x/c", [val ("c registered")])
-=======
-    newA = node.name_new ("a")
-    newBshort = node.name_new ("b")
-    newBlong = node.name_new ("b")
-    newC = node.name_new ("c")
-    node.generate (10)
-    self.firstupdateName (0, "a", newA, "initial value")
-    node.generate (5)
-
-    # Build a long chain that registers "b" (to clash with
-    # the same registration on the short chain).
-    self.firstupdateName (0, "b", newBlong, "b long")
-    undoBlk = node.generate (20)[0]
-    self.checkName (0, "a", "initial value", None, False)
-    self.checkName (0, "b", "b long", None, False)
-    self.checkNameHistory (0, "a", ["initial value"])
-    self.checkNameHistory (0, "b", ["b long"])
+    self.checkNameHistory (0, "x/a", val (["initial value"]))
+    self.checkNameHistory (0, "x/b", val (["b long"]))
     node.invalidateblock (undoBlk)
 
     # Build a short chain with an update to "a" and registrations.
     assert_equal (node.getrawmempool (), [])
     node.generate (1)
-    txidA = node.name_update ("a", "changed value")
-    txidB = self.firstupdateName (0, "b", newBshort, "b short")
-    txidC = self.firstupdateName (0, "c", newC, "c registered")
+    txidA = node.name_update ("x/a", val ("changed value"))
+    txidB = node.name_register ("x/b", val ("b short"))
+    txidC = node.name_register ("x/c", val ("c registered"))
     node.generate (1)
-    self.checkName (0, "a", "changed value", None, False)
-    self.checkName (0, "b", "b short", None, False)
-    self.checkName (0, "c", "c registered", None, False)
-    self.checkNameHistory (0, "a", ["initial value", "changed value"])
-    self.checkNameHistory (0, "b", ["b short"])
-    self.checkNameHistory (0, "c", ["c registered"])
+    self.checkName (0, "x/a", val ("changed value"))
+    self.checkName (0, "x/b", val ("b short"))
+    self.checkName (0, "x/c", val ("c registered"))
+    self.checkNameHistory (0, "x/a", val (["initial value", "changed value"]))
+    self.checkNameHistory (0, "x/b", val (["b short"]))
+    self.checkNameHistory (0, "x/c", val (["c registered"]))
 
     # Reconsider the long chain to reorg back to it.
     node.reconsiderblock (undoBlk)
-    self.checkName (0, "a", "initial value", None, False)
-    self.checkName (0, "b", "b long", None, False)
-    self.checkNameHistory (0, "a", ["initial value"])
-    self.checkNameHistory (0, "b", ["b long"])
-    assert_raises_rpc_error (-4, 'name not found', node.name_show, "c")
-    assert_raises_rpc_error (-4, 'name not found', node.name_history, "c")
+    self.checkName (0, "x/a", val ("initial value"))
+    self.checkName (0, "x/b", val ("b long"))
+    self.checkNameHistory (0, "x/a", val (["initial value"]))
+    self.checkNameHistory (0, "x/b", val (["b long"]))
+    assert_raises_rpc_error (-4, 'name not found', node.name_show, "x/c")
+    assert_raises_rpc_error (-4, 'name not found', node.name_history, "x/c")
 
     # Mine another block.  This should at least perform the
     # non-conflicting transactions.
     assert_equal (set (node.getrawmempool ()), set ([txidA, txidC]))
     node.generate (1)
-    self.checkName (0, "a", "changed value", None, False)
-    self.checkName (0, "b", "b long", None, False)
-    self.checkName (0, "c", "c registered", None, False)
-    self.checkNameHistory (0, "a", ["initial value", "changed value"])
-    self.checkNameHistory (0, "b", ["b long"])
-    self.checkNameHistory (0, "c", ["c registered"])
->>>>>>> d8c537bf
+    self.checkName (0, "x/a", val ("changed value"))
+    self.checkName (0, "x/b", val ("b long"))
+    self.checkName (0, "x/c", val ("c registered"))
+    self.checkNameHistory (0, "x/a", val (["initial value", "changed value"]))
+    self.checkNameHistory (0, "x/b", val (["b long"]))
+    self.checkNameHistory (0, "x/c", val (["c registered"]))
 
     # Check that the conflicting tx got handled properly.
     assert_equal (node.getrawmempool (), [])

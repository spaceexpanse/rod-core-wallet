#!/usr/bin/env python3
# Copyright (c) 2014-2019 The Bitcoin Core developers
# Distributed under the MIT software license, see the accompanying
# file COPYING or http://www.opensource.org/licenses/mit-license.php.
"""Test BIP68 implementation."""

import time

from test_framework.blocktools import create_block, create_coinbase, add_witness_commitment
from test_framework.messages import COIN, COutPoint, CTransaction, CTxIn, CTxOut, FromHex, ToHex
from test_framework.script import CScript
from test_framework.test_framework import BitcoinTestFramework
from test_framework.util import (
    assert_equal,
    assert_greater_than,
    assert_raises_rpc_error,
    satoshi_round,
    softfork_active,
)

SEQUENCE_LOCKTIME_DISABLE_FLAG = (1<<31)
SEQUENCE_LOCKTIME_TYPE_FLAG = (1<<22) # this means use time (0 means height)
SEQUENCE_LOCKTIME_GRANULARITY = 9 # this is a bit-shift
SEQUENCE_LOCKTIME_MASK = 0x0000ffff

# RPC error for non-BIP68 final transactions
NOT_FINAL_ERROR = "non-BIP68-final (code 64)"

class BIP68Test(BitcoinTestFramework):
    def set_test_params(self):
        self.num_nodes = 2
        self.extra_args = [
            ["-acceptnonstdtxn=1"],
            ["-acceptnonstdtxn=0"],
        ]

    def skip_test_if_missing_module(self):
        self.skip_if_no_wallet()

    def run_test(self):
        self.relayfee = self.nodes[0].getnetworkinfo()["relayfee"]

        # Generate some coins
        self.nodes[0].generate(110)

        self.log.info("Running test disable flag")
        self.test_disable_flag()

        self.log.info("Running test sequence-lock-confirmed-inputs")
        self.test_sequence_lock_confirmed_inputs()

        self.log.info("Running test sequence-lock-unconfirmed-inputs")
        self.test_sequence_lock_unconfirmed_inputs()

<<<<<<< HEAD
        # Upstream tests here that BIP68 is not enforced before activated.
        # It uses segwit in the test, though, so we cannot do the same here
        # as segwit and BIP68 are coupled and activated together.
=======
        self.log.info("Running test BIP68 not consensus before activation")
        self.test_bip68_not_consensus()
>>>>>>> 48e5bfe2

        self.log.info("Activating BIP68 (and 112/113)")
        self.activateCSV()

        self.log.info("Verifying nVersion=2 transactions are standard.")
        self.log.info("Note that nVersion=2 transactions are always standard (independent of BIP68 activation status).")
        self.test_version2_relay()

        self.log.info("Passed")

    # Test that BIP68 is not in effect if tx version is 1, or if
    # the first sequence bit is set.
    def test_disable_flag(self):
        # Create some unconfirmed inputs
        new_addr = self.nodes[0].getnewaddress()
        self.nodes[0].sendtoaddress(new_addr, 2) # send 2 BTC

        utxos = self.nodes[0].listunspent(0, 0)
        assert len(utxos) > 0

        utxo = utxos[0]

        tx1 = CTransaction()
        value = int(satoshi_round(utxo["amount"] - self.relayfee)*COIN)

        # Check that the disable flag disables relative locktime.
        # If sequence locks were used, this would require 1 block for the
        # input to mature.
        sequence_value = SEQUENCE_LOCKTIME_DISABLE_FLAG | 1
        tx1.vin = [CTxIn(COutPoint(int(utxo["txid"], 16), utxo["vout"]), nSequence=sequence_value)]
        tx1.vout = [CTxOut(value, CScript([b'a']))]

        tx1_signed = self.nodes[0].signrawtransactionwithwallet(ToHex(tx1))["hex"]
        tx1_id = self.nodes[0].sendrawtransaction(tx1_signed)
        tx1_id = int(tx1_id, 16)

        # This transaction will enable sequence-locks, so this transaction should
        # fail
        tx2 = CTransaction()
        tx2.nVersion = 2
        sequence_value = sequence_value & 0x7fffffff
        tx2.vin = [CTxIn(COutPoint(tx1_id, 0), nSequence=sequence_value)]
        tx2.vout = [CTxOut(int(value - self.relayfee * COIN), CScript([b'a' * 35]))]
        tx2.rehash()

        assert_raises_rpc_error(-26, NOT_FINAL_ERROR, self.nodes[0].sendrawtransaction, ToHex(tx2))

        # Setting the version back down to 1 should disable the sequence lock,
        # so this should be accepted.
        tx2.nVersion = 1

        self.nodes[0].sendrawtransaction(ToHex(tx2))

    # Calculate the median time past of a prior block ("confirmations" before
    # the current tip).
    def get_median_time_past(self, confirmations):
        block_hash = self.nodes[0].getblockhash(self.nodes[0].getblockcount()-confirmations)
        return self.nodes[0].getblockheader(block_hash)["mediantime"]

    # Test that sequence locks are respected for transactions spending confirmed inputs.
    def test_sequence_lock_confirmed_inputs(self):
        # Create lots of confirmed utxos, and use them to generate lots of random
        # transactions.
        max_outputs = 50
        addresses = []
        while len(addresses) < max_outputs:
            addresses.append(self.nodes[0].getnewaddress())
        while len(self.nodes[0].listunspent()) < 200:
            import random
            random.shuffle(addresses)
            num_outputs = random.randint(1, max_outputs)
            outputs = {}
            for i in range(num_outputs):
                outputs[addresses[i]] = random.randint(1, 20)*0.01
            self.nodes[0].sendmany("", outputs)
            self.nodes[0].generate(1)

        utxos = self.nodes[0].listunspent()

        # Try creating a lot of random transactions.
        # Each time, choose a random number of inputs, and randomly set
        # some of those inputs to be sequence locked (and randomly choose
        # between height/time locking). Small random chance of making the locks
        # all pass.
        for i in range(400):
            # Randomly choose up to 10 inputs
            num_inputs = random.randint(1, 10)
            random.shuffle(utxos)

            # Track whether any sequence locks used should fail
            should_pass = True

            # Track whether this transaction was built with sequence locks
            using_sequence_locks = False

            tx = CTransaction()
            tx.nVersion = 2
            value = 0
            for j in range(num_inputs):
                sequence_value = 0xfffffffe # this disables sequence locks

                # 50% chance we enable sequence locks
                if random.randint(0,1):
                    using_sequence_locks = True

                    # 10% of the time, make the input sequence value pass
                    input_will_pass = (random.randint(1,10) == 1)
                    sequence_value = utxos[j]["confirmations"]
                    if not input_will_pass:
                        sequence_value += 1
                        should_pass = False

                    # Figure out what the median-time-past was for the confirmed input
                    # Note that if an input has N confirmations, we're going back N blocks
                    # from the tip so that we're looking up MTP of the block
                    # PRIOR to the one the input appears in, as per the BIP68 spec.
                    orig_time = self.get_median_time_past(utxos[j]["confirmations"])
                    cur_time = self.get_median_time_past(0) # MTP of the tip

                    # can only timelock this input if it's not too old -- otherwise use height
                    can_time_lock = True
                    if ((cur_time - orig_time) >> SEQUENCE_LOCKTIME_GRANULARITY) >= SEQUENCE_LOCKTIME_MASK:
                        can_time_lock = False

                    # if time-lockable, then 50% chance we make this a time lock
                    if random.randint(0,1) and can_time_lock:
                        # Find first time-lock value that fails, or latest one that succeeds
                        time_delta = sequence_value << SEQUENCE_LOCKTIME_GRANULARITY
                        if input_will_pass and time_delta > cur_time - orig_time:
                            sequence_value = ((cur_time - orig_time) >> SEQUENCE_LOCKTIME_GRANULARITY)
                        elif (not input_will_pass and time_delta <= cur_time - orig_time):
                            sequence_value = ((cur_time - orig_time) >> SEQUENCE_LOCKTIME_GRANULARITY)+1
                        sequence_value |= SEQUENCE_LOCKTIME_TYPE_FLAG
                tx.vin.append(CTxIn(COutPoint(int(utxos[j]["txid"], 16), utxos[j]["vout"]), nSequence=sequence_value))
                value += utxos[j]["amount"]*COIN
            # Overestimate the size of the tx - signatures should be less than 120 bytes, and leave 50 for the output
            tx_size = len(ToHex(tx))//2 + 120*num_inputs + 50
            tx.vout.append(CTxOut(int(value-self.relayfee*tx_size*COIN/1000), CScript([b'a'])))
            rawtx = self.nodes[0].signrawtransactionwithwallet(ToHex(tx))["hex"]

            if (using_sequence_locks and not should_pass):
                # This transaction should be rejected
                assert_raises_rpc_error(-26, NOT_FINAL_ERROR, self.nodes[0].sendrawtransaction, rawtx)
            else:
                # This raw transaction should be accepted
                self.nodes[0].sendrawtransaction(rawtx)
                utxos = self.nodes[0].listunspent()

    # Test that sequence locks on unconfirmed inputs must have nSequence
    # height or time of 0 to be accepted.
    # Then test that BIP68-invalid transactions are removed from the mempool
    # after a reorg.
    def test_sequence_lock_unconfirmed_inputs(self):
        # Store height so we can easily reset the chain at the end of the test
        cur_height = self.nodes[0].getblockcount()

        # Create a mempool tx.
        txid = self.nodes[0].sendtoaddress(self.nodes[0].getnewaddress(), 2)
        tx1 = FromHex(CTransaction(), self.nodes[0].getrawtransaction(txid))
        tx1.rehash()

        # Anyone-can-spend mempool tx.
        # Sequence lock of 0 should pass.
        tx2 = CTransaction()
        tx2.nVersion = 2
        tx2.vin = [CTxIn(COutPoint(tx1.sha256, 0), nSequence=0)]
        tx2.vout = [CTxOut(int(tx1.vout[0].nValue - self.relayfee*COIN), CScript([b'a']))]
        tx2_raw = self.nodes[0].signrawtransactionwithwallet(ToHex(tx2))["hex"]
        tx2 = FromHex(tx2, tx2_raw)
        tx2.rehash()

        self.nodes[0].sendrawtransaction(tx2_raw)

        # Create a spend of the 0th output of orig_tx with a sequence lock
        # of 1, and test what happens when submitting.
        # orig_tx.vout[0] must be an anyone-can-spend output
        def test_nonzero_locks(orig_tx, node, relayfee, use_height_lock):
            sequence_value = 1
            if not use_height_lock:
                sequence_value |= SEQUENCE_LOCKTIME_TYPE_FLAG

            tx = CTransaction()
            tx.nVersion = 2
            tx.vin = [CTxIn(COutPoint(orig_tx.sha256, 0), nSequence=sequence_value)]
            tx.vout = [CTxOut(int(orig_tx.vout[0].nValue - relayfee * COIN), CScript([b'a' * 35]))]
            tx.rehash()

            if (orig_tx.hash in node.getrawmempool()):
                # sendrawtransaction should fail if the tx is in the mempool
                assert_raises_rpc_error(-26, NOT_FINAL_ERROR, node.sendrawtransaction, ToHex(tx))
            else:
                # sendrawtransaction should succeed if the tx is not in the mempool
                node.sendrawtransaction(ToHex(tx))

            return tx

        test_nonzero_locks(tx2, self.nodes[0], self.relayfee, use_height_lock=True)
        test_nonzero_locks(tx2, self.nodes[0], self.relayfee, use_height_lock=False)

        # Now mine some blocks, but make sure tx2 doesn't get mined.
        # Use prioritisetransaction to lower the effective feerate to 0
        self.nodes[0].prioritisetransaction(txid=tx2.hash, fee_delta=int(-self.relayfee*COIN))
        cur_time = int(time.time())
        for i in range(10):
            self.nodes[0].setmocktime(cur_time + 600)
            self.nodes[0].generate(1)
            cur_time += 600

        assert tx2.hash in self.nodes[0].getrawmempool()

        test_nonzero_locks(tx2, self.nodes[0], self.relayfee, use_height_lock=True)
        test_nonzero_locks(tx2, self.nodes[0], self.relayfee, use_height_lock=False)

        # Mine tx2, and then try again
        self.nodes[0].prioritisetransaction(txid=tx2.hash, fee_delta=int(self.relayfee*COIN))

        # Advance the time on the node so that we can test timelocks
        self.nodes[0].setmocktime(cur_time+600)
        self.nodes[0].generate(1)
        assert tx2.hash not in self.nodes[0].getrawmempool()

        # Now that tx2 is not in the mempool, a sequence locked spend should
        # succeed
        tx3 = test_nonzero_locks(tx2, self.nodes[0], self.relayfee, use_height_lock=False)
        assert tx3.hash in self.nodes[0].getrawmempool()

        self.nodes[0].generate(1)
        assert tx3.hash not in self.nodes[0].getrawmempool()

        # One more test, this time using height locks
        tx4 = test_nonzero_locks(tx3, self.nodes[0], self.relayfee, use_height_lock=True)
        assert tx4.hash in self.nodes[0].getrawmempool()

        # Now try combining confirmed and unconfirmed inputs
        tx5 = test_nonzero_locks(tx4, self.nodes[0], self.relayfee, use_height_lock=True)
        assert tx5.hash not in self.nodes[0].getrawmempool()

        utxos = self.nodes[0].listunspent()
        tx5.vin.append(CTxIn(COutPoint(int(utxos[0]["txid"], 16), utxos[0]["vout"]), nSequence=1))
        tx5.vout[0].nValue += int(utxos[0]["amount"]*COIN)
        raw_tx5 = self.nodes[0].signrawtransactionwithwallet(ToHex(tx5))["hex"]

        assert_raises_rpc_error(-26, NOT_FINAL_ERROR, self.nodes[0].sendrawtransaction, raw_tx5)

        # Test mempool-BIP68 consistency after reorg
        #
        # State of the transactions in the last blocks:
        # ... -> [ tx2 ] ->  [ tx3 ]
        #         tip-1        tip
        # And currently tx4 is in the mempool.
        #
        # If we invalidate the tip, tx3 should get added to the mempool, causing
        # tx4 to be removed (fails sequence-lock).
        self.nodes[0].invalidateblock(self.nodes[0].getbestblockhash())
        assert tx4.hash not in self.nodes[0].getrawmempool()
        assert tx3.hash in self.nodes[0].getrawmempool()

        # Now mine 2 empty blocks to reorg out the current tip (labeled tip-1 in
        # diagram above).
        # This would cause tx2 to be added back to the mempool, which in turn causes
        # tx3 to be removed.
        tip = int(self.nodes[0].getblockhash(self.nodes[0].getblockcount()-1), 16)
        height = self.nodes[0].getblockcount()
        for i in range(2):
            block = create_block(tip, create_coinbase(height), cur_time)
            block.set_base_version(3)
            block.rehash()
            block.solve()
            tip = block.sha256
            height += 1
            self.nodes[0].submitblock(ToHex(block))
            cur_time += 1

        mempool = self.nodes[0].getrawmempool()
        assert tx3.hash not in mempool
        assert tx2.hash in mempool

        # Reset the chain and get rid of the mocktimed-blocks
        self.nodes[0].setmocktime(0)
        self.nodes[0].invalidateblock(self.nodes[0].getblockhash(cur_height+1))
        self.nodes[0].generate(10)

<<<<<<< HEAD
=======
    # Make sure that BIP68 isn't being used to validate blocks prior to
    # activation height.  If more blocks are mined prior to this test
    # being run, then it's possible the test has activated the soft fork, and
    # this test should be moved to run earlier, or deleted.
    def test_bip68_not_consensus(self):
        assert not softfork_active(self.nodes[0], 'csv')
        txid = self.nodes[0].sendtoaddress(self.nodes[0].getnewaddress(), 2)

        tx1 = FromHex(CTransaction(), self.nodes[0].getrawtransaction(txid))
        tx1.rehash()

        # Make an anyone-can-spend transaction
        tx2 = CTransaction()
        tx2.nVersion = 1
        tx2.vin = [CTxIn(COutPoint(tx1.sha256, 0), nSequence=0)]
        tx2.vout = [CTxOut(int(tx1.vout[0].nValue - self.relayfee*COIN), CScript([b'a']))]

        # sign tx2
        tx2_raw = self.nodes[0].signrawtransactionwithwallet(ToHex(tx2))["hex"]
        tx2 = FromHex(tx2, tx2_raw)
        tx2.rehash()

        self.nodes[0].sendrawtransaction(ToHex(tx2))

        # Now make an invalid spend of tx2 according to BIP68
        sequence_value = 100 # 100 block relative locktime

        tx3 = CTransaction()
        tx3.nVersion = 2
        tx3.vin = [CTxIn(COutPoint(tx2.sha256, 0), nSequence=sequence_value)]
        tx3.vout = [CTxOut(int(tx2.vout[0].nValue - self.relayfee * COIN), CScript([b'a' * 35]))]
        tx3.rehash()

        assert_raises_rpc_error(-26, NOT_FINAL_ERROR, self.nodes[0].sendrawtransaction, ToHex(tx3))

        # make a block that violates bip68; ensure that the tip updates
        tip = int(self.nodes[0].getbestblockhash(), 16)
        block = create_block(tip, create_coinbase(self.nodes[0].getblockcount()+1))
        block.nVersion = 3
        block.vtx.extend([tx1, tx2, tx3])
        block.hashMerkleRoot = block.calc_merkle_root()
        block.rehash()
        add_witness_commitment(block)
        block.solve()

        self.nodes[0].submitblock(block.serialize().hex())
        assert_equal(self.nodes[0].getbestblockhash(), block.hash)

>>>>>>> 48e5bfe2
    def activateCSV(self):
        # activation should happen at block height 432 (3 periods)
        # getblockchaininfo will show CSV as active at block 431 (144 * 3 -1) since it's returning whether CSV is active for the next block.
        min_activation_height = 432
        height = self.nodes[0].getblockcount()
        assert_greater_than(min_activation_height - height, 2)
<<<<<<< HEAD
        self.nodes[0].generate(min_activation_height - height)
        assert_equal(self.nodes[0].getblockcount(), min_activation_height)
=======
        self.nodes[0].generate(min_activation_height - height - 2)
        assert not softfork_active(self.nodes[0], 'csv')
        self.nodes[0].generate(1)
        assert softfork_active(self.nodes[0], 'csv')
>>>>>>> 48e5bfe2
        self.sync_blocks()

    # Use self.nodes[1] to test that version 2 transactions are standard.
    def test_version2_relay(self):
        inputs = [ ]
        outputs = { self.nodes[1].getnewaddress() : 1.0 }
        rawtx = self.nodes[1].createrawtransaction(inputs, outputs)
        rawtxfund = self.nodes[1].fundrawtransaction(rawtx)['hex']
        tx = FromHex(CTransaction(), rawtxfund)
        tx.nVersion = 2
        tx_signed = self.nodes[1].signrawtransactionwithwallet(ToHex(tx))["hex"]
        self.nodes[1].sendrawtransaction(tx_signed)

if __name__ == '__main__':
    BIP68Test().main()<|MERGE_RESOLUTION|>--- conflicted
+++ resolved
@@ -52,14 +52,8 @@
         self.log.info("Running test sequence-lock-unconfirmed-inputs")
         self.test_sequence_lock_unconfirmed_inputs()
 
-<<<<<<< HEAD
-        # Upstream tests here that BIP68 is not enforced before activated.
-        # It uses segwit in the test, though, so we cannot do the same here
-        # as segwit and BIP68 are coupled and activated together.
-=======
         self.log.info("Running test BIP68 not consensus before activation")
         self.test_bip68_not_consensus()
->>>>>>> 48e5bfe2
 
         self.log.info("Activating BIP68 (and 112/113)")
         self.activateCSV()
@@ -342,8 +336,6 @@
         self.nodes[0].invalidateblock(self.nodes[0].getblockhash(cur_height+1))
         self.nodes[0].generate(10)
 
-<<<<<<< HEAD
-=======
     # Make sure that BIP68 isn't being used to validate blocks prior to
     # activation height.  If more blocks are mined prior to this test
     # being run, then it's possible the test has activated the soft fork, and
@@ -382,7 +374,7 @@
         # make a block that violates bip68; ensure that the tip updates
         tip = int(self.nodes[0].getbestblockhash(), 16)
         block = create_block(tip, create_coinbase(self.nodes[0].getblockcount()+1))
-        block.nVersion = 3
+        block.set_base_version(3)
         block.vtx.extend([tx1, tx2, tx3])
         block.hashMerkleRoot = block.calc_merkle_root()
         block.rehash()
@@ -392,22 +384,16 @@
         self.nodes[0].submitblock(block.serialize().hex())
         assert_equal(self.nodes[0].getbestblockhash(), block.hash)
 
->>>>>>> 48e5bfe2
     def activateCSV(self):
         # activation should happen at block height 432 (3 periods)
         # getblockchaininfo will show CSV as active at block 431 (144 * 3 -1) since it's returning whether CSV is active for the next block.
         min_activation_height = 432
         height = self.nodes[0].getblockcount()
         assert_greater_than(min_activation_height - height, 2)
-<<<<<<< HEAD
-        self.nodes[0].generate(min_activation_height - height)
-        assert_equal(self.nodes[0].getblockcount(), min_activation_height)
-=======
         self.nodes[0].generate(min_activation_height - height - 2)
         assert not softfork_active(self.nodes[0], 'csv')
         self.nodes[0].generate(1)
         assert softfork_active(self.nodes[0], 'csv')
->>>>>>> 48e5bfe2
         self.sync_blocks()
 
     # Use self.nodes[1] to test that version 2 transactions are standard.

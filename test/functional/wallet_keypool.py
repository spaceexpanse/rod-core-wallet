#!/usr/bin/env python3
# Copyright (c) 2014-2022 The Bitcoin Core developers
# Distributed under the MIT software license, see the accompanying
# file COPYING or http://www.opensource.org/licenses/mit-license.php.
"""Test the wallet keypool and interaction with wallet encryption/locking."""

import time
from decimal import Decimal

from test_framework.test_framework import BitcoinTestFramework
from test_framework.util import assert_equal, assert_raises_rpc_error

from test_framework.auxpow import reverseHex
from test_framework.auxpow_testing import computeAuxpow

class KeyPoolTest(BitcoinTestFramework):
    def add_options(self, parser):
        self.add_wallet_options(parser)

    def set_test_params(self):
        self.num_nodes = 1
        self.extra_args = [['-addresstype=bech32']]

    def skip_test_if_missing_module(self):
        self.skip_if_no_wallet()

    def run_test(self):
        nodes = self.nodes
        addr_before_encrypting = nodes[0].getnewaddress()
        addr_before_encrypting_data = nodes[0].getaddressinfo(addr_before_encrypting)
        wallet_info_old = nodes[0].getwalletinfo()
        if not self.options.descriptors:
            assert addr_before_encrypting_data['hdseedid'] == wallet_info_old['hdseedid']

        # Encrypt wallet and wait to terminate
        nodes[0].encryptwallet('test')
        if self.options.descriptors:
            # Import hardened derivation only descriptors
            nodes[0].walletpassphrase('test', 10)
            nodes[0].importdescriptors([
                {
                    "desc": "wpkh(tprv8ZgxMBicQKsPd7Uf69XL1XwhmjHopUGep8GuEiJDZmbQz6o58LninorQAfcKZWARbtRtfnLcJ5MQ2AtHcQJCCRUcMRvmDUjyEmNUWwx8UbK/0h/*h)#y4dfsj7n",
                    "timestamp": "now",
                    "range": [0,0],
                    "active": True
                },
                {
                    "desc": "pkh(tprv8ZgxMBicQKsPd7Uf69XL1XwhmjHopUGep8GuEiJDZmbQz6o58LninorQAfcKZWARbtRtfnLcJ5MQ2AtHcQJCCRUcMRvmDUjyEmNUWwx8UbK/1h/*h)#a0nyvl0k",
                    "timestamp": "now",
                    "range": [0,0],
                    "active": True
                },
                {
                    "desc": "sh(wpkh(tprv8ZgxMBicQKsPd7Uf69XL1XwhmjHopUGep8GuEiJDZmbQz6o58LninorQAfcKZWARbtRtfnLcJ5MQ2AtHcQJCCRUcMRvmDUjyEmNUWwx8UbK/2h/*h))#lmeu2axg",
                    "timestamp": "now",
                    "range": [0,0],
                    "active": True
                },
                {
                    "desc": "wpkh(tprv8ZgxMBicQKsPd7Uf69XL1XwhmjHopUGep8GuEiJDZmbQz6o58LninorQAfcKZWARbtRtfnLcJ5MQ2AtHcQJCCRUcMRvmDUjyEmNUWwx8UbK/3h/*h)#jkl636gm",
                    "timestamp": "now",
                    "range": [0,0],
                    "active": True,
                    "internal": True
                },
                {
                    "desc": "pkh(tprv8ZgxMBicQKsPd7Uf69XL1XwhmjHopUGep8GuEiJDZmbQz6o58LninorQAfcKZWARbtRtfnLcJ5MQ2AtHcQJCCRUcMRvmDUjyEmNUWwx8UbK/4h/*h)#l3crwaus",
                    "timestamp": "now",
                    "range": [0,0],
                    "active": True,
                    "internal": True
                },
                {
                    "desc": "sh(wpkh(tprv8ZgxMBicQKsPd7Uf69XL1XwhmjHopUGep8GuEiJDZmbQz6o58LninorQAfcKZWARbtRtfnLcJ5MQ2AtHcQJCCRUcMRvmDUjyEmNUWwx8UbK/5h/*h))#qg8wa75f",
                    "timestamp": "now",
                    "range": [0,0],
                    "active": True,
                    "internal": True
                }
            ])
            nodes[0].walletlock()
        # Keep creating keys
        addr = nodes[0].getnewaddress()
        addr_data = nodes[0].getaddressinfo(addr)
        wallet_info = nodes[0].getwalletinfo()
        assert addr_before_encrypting_data['hdmasterfingerprint'] != addr_data['hdmasterfingerprint']
        if not self.options.descriptors:
            assert addr_data['hdseedid'] == wallet_info['hdseedid']
        assert_raises_rpc_error(-12, "Error: Keypool ran out, please call keypoolrefill first", nodes[0].getnewaddress)

        # put six (plus 2) new keys in the keypool (100% external-, +100% internal-keys, 1 in min)
        nodes[0].walletpassphrase("test", 999000)
        nodes[0].keypoolrefill(6)
        nodes[0].walletlock()
        wi = nodes[0].getwalletinfo()
        if self.options.descriptors:
            assert_equal(wi['keypoolsize_hd_internal'], 24)
            assert_equal(wi['keypoolsize'], 24)
        else:
            assert_equal(wi['keypoolsize_hd_internal'], 6)
            assert_equal(wi['keypoolsize'], 6)

        # drain the internal keys
        nodes[0].getrawchangeaddress()
        nodes[0].getrawchangeaddress()
        nodes[0].getrawchangeaddress()
        nodes[0].getrawchangeaddress()
        nodes[0].getrawchangeaddress()
        nodes[0].getrawchangeaddress()
        addr = set()
        # the next one should fail
        assert_raises_rpc_error(-12, "Keypool ran out", nodes[0].getrawchangeaddress)

        # drain the external keys
        addr.add(nodes[0].getnewaddress(address_type="bech32"))
        addr.add(nodes[0].getnewaddress(address_type="bech32"))
        addr.add(nodes[0].getnewaddress(address_type="bech32"))
        addr.add(nodes[0].getnewaddress(address_type="bech32"))
        addr.add(nodes[0].getnewaddress(address_type="bech32"))
        addr.add(nodes[0].getnewaddress(address_type="bech32"))
        assert len(addr) == 6
        # the next one should fail
        assert_raises_rpc_error(-12, "Error: Keypool ran out, please call keypoolrefill first", nodes[0].getnewaddress)

        # refill keypool with three new addresses
        nodes[0].walletpassphrase('test', 1)
        nodes[0].keypoolrefill(3)

        # test walletpassphrase timeout
        time.sleep(1.1)
        assert_equal(nodes[0].getwalletinfo()["unlocked_until"], 0)

        # drain the keypool
        for _ in range(3):
            nodes[0].getnewaddress()
        assert_raises_rpc_error(-12, "Keypool ran out", nodes[0].getnewaddress)

<<<<<<< HEAD
        # test draining with getauxblock
        self.test_auxpow(nodes)

        nodes[0].walletpassphrase('test', 100)
=======
        nodes[0].walletpassphrase("test", 999000)
>>>>>>> db283a6b
        nodes[0].keypoolrefill(100)
        wi = nodes[0].getwalletinfo()
        if self.options.descriptors:
            assert_equal(wi['keypoolsize_hd_internal'], 400)
            assert_equal(wi['keypoolsize'], 400)
        else:
            assert_equal(wi['keypoolsize_hd_internal'], 100)
            assert_equal(wi['keypoolsize'], 100)

        if not self.options.descriptors:
            # Check that newkeypool entirely flushes the keypool
            start_keypath = nodes[0].getaddressinfo(nodes[0].getnewaddress())['hdkeypath']
            start_change_keypath = nodes[0].getaddressinfo(nodes[0].getrawchangeaddress())['hdkeypath']
            # flush keypool and get new addresses
            nodes[0].newkeypool()
            end_keypath = nodes[0].getaddressinfo(nodes[0].getnewaddress())['hdkeypath']
            end_change_keypath = nodes[0].getaddressinfo(nodes[0].getrawchangeaddress())['hdkeypath']
            # The new keypath index should be 100 more than the old one
            new_index = int(start_keypath.rsplit('/',  1)[1][:-1]) + 100
            new_change_index = int(start_change_keypath.rsplit('/',  1)[1][:-1]) + 100
            assert_equal(end_keypath, "m/0'/0'/" + str(new_index) + "'")
            assert_equal(end_change_keypath, "m/0'/1'/" + str(new_change_index) + "'")

        # create a blank wallet
        nodes[0].createwallet(wallet_name='w2', blank=True, disable_private_keys=True)
        w2 = nodes[0].get_wallet_rpc('w2')

        # refer to initial wallet as w1
        w1 = nodes[0].get_wallet_rpc(self.default_wallet_name)

        # import private key and fund it
        address = addr.pop()
        desc = w1.getaddressinfo(address)['desc']
        if self.options.descriptors:
            res = w2.importdescriptors([{'desc': desc, 'timestamp': 'now'}])
        else:
            res = w2.importmulti([{'desc': desc, 'timestamp': 'now'}])
        assert_equal(res[0]['success'], True)
        w1.walletpassphrase("test", 999000)

        res = w1.sendtoaddress(address=address, amount=0.00010000)
        self.generate(nodes[0], 1)
        destination = addr.pop()

        # Using a fee rate (10 sat / byte) well above the minimum relay rate
        # creating a 5,000 sat transaction with change should not be possible
        assert_raises_rpc_error(-4, "Transaction needs a change address, but we can't generate it.", w2.walletcreatefundedpsbt, inputs=[], outputs=[{addr.pop(): 0.00005000}], subtractFeeFromOutputs=[0], feeRate=0.00010)

        # creating a 10,000 sat transaction without change, with a manual input, should still be possible
        res = w2.walletcreatefundedpsbt(inputs=w2.listunspent(), outputs=[{destination: 0.00010000}], subtractFeeFromOutputs=[0], feeRate=0.00010)
        assert_equal("psbt" in res, True)

        # creating a 10,000 sat transaction without change should still be possible
        res = w2.walletcreatefundedpsbt(inputs=[], outputs=[{destination: 0.00010000}], subtractFeeFromOutputs=[0], feeRate=0.00010)
        assert_equal("psbt" in res, True)
        # should work without subtractFeeFromOutputs if the exact fee is subtracted from the amount
        res = w2.walletcreatefundedpsbt(inputs=[], outputs=[{destination: 0.00008900}], feeRate=0.00010)
        assert_equal("psbt" in res, True)

        # dust change should be removed
        res = w2.walletcreatefundedpsbt(inputs=[], outputs=[{destination: 0.00008800}], feeRate=0.00010)
        assert_equal("psbt" in res, True)

        # create a transaction without change at the maximum fee rate, such that the output is still spendable:
        res = w2.walletcreatefundedpsbt(inputs=[], outputs=[{destination: 0.00010000}], subtractFeeFromOutputs=[0], feeRate=0.0008823)
        assert_equal("psbt" in res, True)
        assert_equal(res["fee"], Decimal("0.00009706"))

        # creating a 10,000 sat transaction with a manual change address should be possible
        res = w2.walletcreatefundedpsbt(inputs=[], outputs=[{destination: 0.00010000}], subtractFeeFromOutputs=[0], feeRate=0.00010, changeAddress=addr.pop())
        assert_equal("psbt" in res, True)

        if not self.options.descriptors:
            msg = "Error: Private keys are disabled for this wallet"
            assert_raises_rpc_error(-4, msg, w2.keypoolrefill, 100)

    def test_auxpow(self, nodes):
        """
        Test behaviour of getauxpow.  Calling getauxpow should reserve
        a key from the pool, but it should be released again if the
        created block is not actually used.  On the other hand, if the
        auxpow is submitted and turned into a block, the keypool should
        be drained.
        """

        extraKeys = 0
        if self.options.descriptors:
          extraKeys = 18

        nodes[0].walletpassphrase('test', 12000)
        nodes[0].keypoolrefill(1)
        nodes[0].walletlock()
        assert_equal (nodes[0].getwalletinfo()['keypoolsize'], 1 + extraKeys)

        nodes[0].getauxblock()
        assert_equal (nodes[0].getwalletinfo()['keypoolsize'], extraKeys)
        self.generate (self.nodes[0], 1)
        assert_equal (nodes[0].getwalletinfo()['keypoolsize'], extraKeys)
        auxblock = nodes[0].getauxblock()
        assert_equal (nodes[0].getwalletinfo()['keypoolsize'], extraKeys)

        target = reverseHex(auxblock['_target'])
        solved = computeAuxpow(auxblock['hash'], target, True)
        res = nodes[0].getauxblock(auxblock['hash'], solved)
        assert res
        assert_equal(nodes[0].getwalletinfo()['keypoolsize'], extraKeys)

        assert_raises_rpc_error(-12, 'Keypool ran out', nodes[0].getauxblock)

if __name__ == '__main__':
    KeyPoolTest().main()<|MERGE_RESOLUTION|>--- conflicted
+++ resolved
@@ -135,14 +135,10 @@
             nodes[0].getnewaddress()
         assert_raises_rpc_error(-12, "Keypool ran out", nodes[0].getnewaddress)
 
-<<<<<<< HEAD
         # test draining with getauxblock
         self.test_auxpow(nodes)
 
-        nodes[0].walletpassphrase('test', 100)
-=======
         nodes[0].walletpassphrase("test", 999000)
->>>>>>> db283a6b
         nodes[0].keypoolrefill(100)
         wi = nodes[0].getwalletinfo()
         if self.options.descriptors:

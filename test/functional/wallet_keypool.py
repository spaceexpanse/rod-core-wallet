#!/usr/bin/env python3
# Copyright (c) 2014-2022 The Bitcoin Core developers
# Distributed under the MIT software license, see the accompanying
# file COPYING or http://www.opensource.org/licenses/mit-license.php.
"""Test the wallet keypool and interaction with wallet encryption/locking."""

import time
from decimal import Decimal

from test_framework.test_framework import BitcoinTestFramework
from test_framework.util import (
    assert_equal,
    assert_not_equal,
    assert_raises_rpc_error,
)
from test_framework.wallet_util import WalletUnlock

from test_framework.auxpow import reverseHex
from test_framework.auxpow_testing import computeAuxpow

class KeyPoolTest(BitcoinTestFramework):
    def set_test_params(self):
        self.num_nodes = 1
        self.extra_args = [['-addresstype=bech32']]

    def skip_test_if_missing_module(self):
        self.skip_if_no_wallet()

    def run_test(self):
        nodes = self.nodes
        addr_before_encrypting = nodes[0].getnewaddress()
        addr_before_encrypting_data = nodes[0].getaddressinfo(addr_before_encrypting)

        # Encrypt wallet and wait to terminate
        nodes[0].encryptwallet('test')
        # Import hardened derivation only descriptors
        nodes[0].walletpassphrase('test', 10)
        nodes[0].importdescriptors([
            {
                "desc": "wpkh(tprv8ZgxMBicQKsPd7Uf69XL1XwhmjHopUGep8GuEiJDZmbQz6o58LninorQAfcKZWARbtRtfnLcJ5MQ2AtHcQJCCRUcMRvmDUjyEmNUWwx8UbK/0h/*h)#y4dfsj7n",
                "timestamp": "now",
                "range": [0,0],
                "active": True
            },
            {
                "desc": "pkh(tprv8ZgxMBicQKsPd7Uf69XL1XwhmjHopUGep8GuEiJDZmbQz6o58LninorQAfcKZWARbtRtfnLcJ5MQ2AtHcQJCCRUcMRvmDUjyEmNUWwx8UbK/1h/*h)#a0nyvl0k",
                "timestamp": "now",
                "range": [0,0],
                "active": True
            },
            {
                "desc": "sh(wpkh(tprv8ZgxMBicQKsPd7Uf69XL1XwhmjHopUGep8GuEiJDZmbQz6o58LninorQAfcKZWARbtRtfnLcJ5MQ2AtHcQJCCRUcMRvmDUjyEmNUWwx8UbK/2h/*h))#lmeu2axg",
                "timestamp": "now",
                "range": [0,0],
                "active": True
            },
            {
                "desc": "wpkh(tprv8ZgxMBicQKsPd7Uf69XL1XwhmjHopUGep8GuEiJDZmbQz6o58LninorQAfcKZWARbtRtfnLcJ5MQ2AtHcQJCCRUcMRvmDUjyEmNUWwx8UbK/3h/*h)#jkl636gm",
                "timestamp": "now",
                "range": [0,0],
                "active": True,
                "internal": True
            },
            {
                "desc": "pkh(tprv8ZgxMBicQKsPd7Uf69XL1XwhmjHopUGep8GuEiJDZmbQz6o58LninorQAfcKZWARbtRtfnLcJ5MQ2AtHcQJCCRUcMRvmDUjyEmNUWwx8UbK/4h/*h)#l3crwaus",
                "timestamp": "now",
                "range": [0,0],
                "active": True,
                "internal": True
            },
            {
                "desc": "sh(wpkh(tprv8ZgxMBicQKsPd7Uf69XL1XwhmjHopUGep8GuEiJDZmbQz6o58LninorQAfcKZWARbtRtfnLcJ5MQ2AtHcQJCCRUcMRvmDUjyEmNUWwx8UbK/5h/*h))#qg8wa75f",
                "timestamp": "now",
                "range": [0,0],
                "active": True,
                "internal": True
            }
        ])
        nodes[0].walletlock()
        # Keep creating keys
        addr = nodes[0].getnewaddress()
        addr_data = nodes[0].getaddressinfo(addr)
        assert_not_equal(addr_before_encrypting_data['hdmasterfingerprint'], addr_data['hdmasterfingerprint'])
        assert_raises_rpc_error(-12, "Error: Keypool ran out, please call keypoolrefill first", nodes[0].getnewaddress)

        # put six (plus 2) new keys in the keypool (100% external-, +100% internal-keys, 1 in min)
        with WalletUnlock(nodes[0], 'test'):
            nodes[0].keypoolrefill(6)
        wi = nodes[0].getwalletinfo()
        assert_equal(wi['keypoolsize_hd_internal'], 24)
        assert_equal(wi['keypoolsize'], 24)

        # drain the internal keys
        nodes[0].getrawchangeaddress()
        nodes[0].getrawchangeaddress()
        nodes[0].getrawchangeaddress()
        nodes[0].getrawchangeaddress()
        nodes[0].getrawchangeaddress()
        nodes[0].getrawchangeaddress()
        # remember keypool sizes
        wi = nodes[0].getwalletinfo()
        kp_size_before = [wi['keypoolsize_hd_internal'], wi['keypoolsize']]
        # the next one should fail
        assert_raises_rpc_error(-12, "Keypool ran out", nodes[0].getrawchangeaddress)
        # check that keypool sizes did not change
        wi = nodes[0].getwalletinfo()
        kp_size_after = [wi['keypoolsize_hd_internal'], wi['keypoolsize']]
        assert_equal(kp_size_before, kp_size_after)

        # drain the external keys
        addr = set()
        addr.add(nodes[0].getnewaddress(address_type="bech32"))
        addr.add(nodes[0].getnewaddress(address_type="bech32"))
        addr.add(nodes[0].getnewaddress(address_type="bech32"))
        addr.add(nodes[0].getnewaddress(address_type="bech32"))
        addr.add(nodes[0].getnewaddress(address_type="bech32"))
        addr.add(nodes[0].getnewaddress(address_type="bech32"))
        assert len(addr) == 6
        # remember keypool sizes
        wi = nodes[0].getwalletinfo()
        kp_size_before = [wi['keypoolsize_hd_internal'], wi['keypoolsize']]
        # the next one should fail
        assert_raises_rpc_error(-12, "Error: Keypool ran out, please call keypoolrefill first", nodes[0].getnewaddress)
        # check that keypool sizes did not change
        wi = nodes[0].getwalletinfo()
        kp_size_after = [wi['keypoolsize_hd_internal'], wi['keypoolsize']]
        assert_equal(kp_size_before, kp_size_after)

        # refill keypool with three new addresses
        nodes[0].walletpassphrase('test', 1)
        nodes[0].keypoolrefill(3)

        # test walletpassphrase timeout
        time.sleep(1.1)
        assert_equal(nodes[0].getwalletinfo()["unlocked_until"], 0)

        # drain the keypool
        for _ in range(3):
            nodes[0].getnewaddress()
        assert_raises_rpc_error(-12, "Keypool ran out", nodes[0].getnewaddress)

        # test draining with getauxblock
        self.test_auxpow(nodes)

        with WalletUnlock(nodes[0], 'test'):
            nodes[0].keypoolrefill(100)
            wi = nodes[0].getwalletinfo()
            assert_equal(wi['keypoolsize_hd_internal'], 400)
            assert_equal(wi['keypoolsize'], 400)

        # create a blank wallet
        nodes[0].createwallet(wallet_name='w2', blank=True, disable_private_keys=True)
        w2 = nodes[0].get_wallet_rpc('w2')

        # refer to initial wallet as w1
        w1 = nodes[0].get_wallet_rpc(self.default_wallet_name)

        # import private key and fund it
        address = addr.pop()
        desc = w1.getaddressinfo(address)['desc']
        res = w2.importdescriptors([{'desc': desc, 'timestamp': 'now'}])
        assert_equal(res[0]['success'], True)

        with WalletUnlock(w1, 'test'):
            res = w1.sendtoaddress(address=address, amount=0.00010000)
        self.generate(nodes[0], 1)
        destination = addr.pop()

        # Using a fee rate (10 sat / byte) well above the minimum relay rate
        # creating a 5,000 sat transaction with change should not be possible
        assert_raises_rpc_error(-4, "Transaction needs a change address, but we can't generate it.", w2.walletcreatefundedpsbt, inputs=[], outputs=[{addr.pop(): 0.00005000}], subtractFeeFromOutputs=[0], feeRate=0.00010)

        # creating a 10,000 sat transaction without change, with a manual input, should still be possible
        res = w2.walletcreatefundedpsbt(inputs=w2.listunspent(), outputs=[{destination: 0.00010000}], subtractFeeFromOutputs=[0], feeRate=0.00010)
        assert_equal("psbt" in res, True)

        # creating a 10,000 sat transaction without change should still be possible
        res = w2.walletcreatefundedpsbt(inputs=[], outputs=[{destination: 0.00010000}], subtractFeeFromOutputs=[0], feeRate=0.00010)
        assert_equal("psbt" in res, True)
        # should work without subtractFeeFromOutputs if the exact fee is subtracted from the amount
        res = w2.walletcreatefundedpsbt(inputs=[], outputs=[{destination: 0.00008900}], feeRate=0.00010)
        assert_equal("psbt" in res, True)

        # dust change should be removed
        res = w2.walletcreatefundedpsbt(inputs=[], outputs=[{destination: 0.00008800}], feeRate=0.00010)
        assert_equal("psbt" in res, True)

        # create a transaction without change at the maximum fee rate, such that the output is still spendable:
        res = w2.walletcreatefundedpsbt(inputs=[], outputs=[{destination: 0.00010000}], subtractFeeFromOutputs=[0], feeRate=0.0008823)
        assert_equal("psbt" in res, True)
        assert_equal(res["fee"], Decimal("0.00009706"))

        # creating a 10,000 sat transaction with a manual change address should be possible
        res = w2.walletcreatefundedpsbt(inputs=[], outputs=[{destination: 0.00010000}], subtractFeeFromOutputs=[0], feeRate=0.00010, changeAddress=addr.pop())
        assert_equal("psbt" in res, True)

<<<<<<< HEAD
        if not self.options.descriptors:
            msg = "Error: Private keys are disabled for this wallet"
            assert_raises_rpc_error(-4, msg, w2.keypoolrefill, 100)

    def test_auxpow(self, nodes):
        """
        Test behaviour of getauxpow.  Calling getauxpow should reserve
        a key from the pool, but it should be released again if the
        created block is not actually used.  On the other hand, if the
        auxpow is submitted and turned into a block, the keypool should
        be drained.
        """

        extraKeys = 0
        if self.options.descriptors:
          extraKeys = 18

        nodes[0].walletpassphrase('test', 12000)
        nodes[0].keypoolrefill(1)
        nodes[0].walletlock()
        assert_equal (nodes[0].getwalletinfo()['keypoolsize'], 1 + extraKeys)

        nodes[0].getauxblock()
        assert_equal (nodes[0].getwalletinfo()['keypoolsize'], extraKeys)
        self.generate (self.nodes[0], 1)
        assert_equal (nodes[0].getwalletinfo()['keypoolsize'], extraKeys)
        auxblock = nodes[0].getauxblock()
        assert_equal (nodes[0].getwalletinfo()['keypoolsize'], extraKeys)

        target = reverseHex(auxblock['_target'])
        solved = computeAuxpow(auxblock['hash'], target, True)
        res = nodes[0].getauxblock(auxblock['hash'], solved)
        assert res
        assert_equal(nodes[0].getwalletinfo()['keypoolsize'], extraKeys)

        assert_raises_rpc_error(-12, 'Keypool ran out', nodes[0].getauxblock)

=======
>>>>>>> d62c2d82
if __name__ == '__main__':
    KeyPoolTest(__file__).main()<|MERGE_RESOLUTION|>--- conflicted
+++ resolved
@@ -194,11 +194,6 @@
         res = w2.walletcreatefundedpsbt(inputs=[], outputs=[{destination: 0.00010000}], subtractFeeFromOutputs=[0], feeRate=0.00010, changeAddress=addr.pop())
         assert_equal("psbt" in res, True)
 
-<<<<<<< HEAD
-        if not self.options.descriptors:
-            msg = "Error: Private keys are disabled for this wallet"
-            assert_raises_rpc_error(-4, msg, w2.keypoolrefill, 100)
-
     def test_auxpow(self, nodes):
         """
         Test behaviour of getauxpow.  Calling getauxpow should reserve
@@ -208,9 +203,7 @@
         be drained.
         """
 
-        extraKeys = 0
-        if self.options.descriptors:
-          extraKeys = 18
+        extraKeys = 18
 
         nodes[0].walletpassphrase('test', 12000)
         nodes[0].keypoolrefill(1)
@@ -232,7 +225,5 @@
 
         assert_raises_rpc_error(-12, 'Keypool ran out', nodes[0].getauxblock)
 
-=======
->>>>>>> d62c2d82
 if __name__ == '__main__':
     KeyPoolTest(__file__).main()
--- conflicted
+++ resolved
@@ -147,19 +147,12 @@
     assert_equal (data['address'], p2sh)
 
     # Straight-forward name updating should fail (for both nodes).
-<<<<<<< HEAD
-    assert_raises_rpc_error (-4, None,
+    assert_raises_rpc_error (-6, None,
                              self.nodes[0].name_update,
                              "x/name", val ("new value"))
-    assert_raises_rpc_error (-4, None,
+    assert_raises_rpc_error (-6, None,
                              self.nodes[1].name_update,
                              "x/name", val ("new value"))
-=======
-    assert_raises_rpc_error (-6, None,
-                             self.nodes[0].name_update, "name", "new value")
-    assert_raises_rpc_error (-6, None,
-                             self.nodes[1].name_update, "name", "new value")
->>>>>>> e7206871
 
     # Find some other input to add as fee.
     unspents = self.nodes[0].listunspent ()

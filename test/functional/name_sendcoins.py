#!/usr/bin/env python3
# Copyright (c) 2018-2019 Daniel Kraft
# Distributed under the MIT/X11 software license, see the accompanying
# file COPYING or http://www.opensource.org/licenses/mit-license.php.

# RPC test for the "sendCoins" option with name operations.

from test_framework.names import NameTestFramework, val
from test_framework.util import *

class NameSendCoinsTest (NameTestFramework):

  def set_test_params (self):
    self.setup_name_test ([[]] * 1)

  def verifyTx (self, txid, expected):
    """Verify that the given tx sends currency to the expected recipients."""

    txHex = self.nodes[0].gettransaction (txid)['hex']
    tx = self.nodes[0].decoderawtransaction (txHex)
    vout = tx['vout']

    # There should be two additional outputs: name and change
    assert_equal (len (vout), len (expected) + 2)

    actual = {}
    for out in vout:
      if 'nameOp' in out['scriptPubKey']:
        continue
      addr = out['scriptPubKey']['addresses']
      assert_equal (len (addr), 1)
      addr = addr[0]
      if not addr in expected:
        # This must be the change address.  Through the assertion above about
        # the expected sizes, we make sure that the test fails if there is
        # not exactly one key with this property.
        continue
      actual[addr] = out['value']
    assert_equal (actual, expected)

  def run_test (self):

    # Send name_register with sendCoins option and verify it worked as expected.
    addr1 = self.nodes[0].getnewaddress ()
    addr2 = self.nodes[0].getnewaddress ()
    sendCoins = {addr1: 1, addr2: 2}
<<<<<<< HEAD
    txid = self.nodes[0].name_register ("x/testname", val ("value"),
                                        {"sendCoins": sendCoins})
    self.generate (0, 1)
=======
    new = self.nodes[0].name_new ("testname", {"sendCoins": sendCoins})
    self.nodes[0].generate (10)
    self.verifyTx (new[0], sendCoins)

    # Check that it also works with first_update.
    txid = self.firstupdateName (0, "testname", new, "value",
                                 {"sendCoins": sendCoins})
    self.nodes[0].generate (5)
>>>>>>> d8c537bf
    self.verifyTx (txid, sendCoins)

    # Test different variantions (numbers of target addresses) with name_update.
    for n in range (5):
      sendCoins = {}
      for i in range (n):
        sendCoins[self.nodes[0].getnewaddress ()] = 42 + i
      txid = self.nodes[0].name_update ("x/testname", val ("value"),
                                       {"sendCoins": sendCoins})
      self.nodes[0].generate (1)
      self.verifyTx (txid, sendCoins)

    # Verify the range check for amount and the address validation.
    assert_raises_rpc_error (-3, 'Invalid amount for send',
                             self.nodes[0].name_update,
                             "x/testname", val ("value"),
                             {"sendCoins": {addr1: 0}})
    assert_raises_rpc_error (-5, 'Invalid address',
                             self.nodes[0].name_update,
                             "x/testname", val ("value"),
                             {"sendCoins": {"x": 1}})

    # Verify the insufficient funds check, both where it fails a priori
    # and where we just don't have enough for the fee.
    balance = self.nodes[0].getbalance ()
    assert_raises_rpc_error (-6, 'Insufficient funds',
                             self.nodes[0].name_update,
                             "x/testname", val ("value"),
                             {"sendCoins": {addr1: balance + 1}})
    assert_raises_rpc_error (-4, 'requires a transaction fee',
                             self.nodes[0].name_update,
                             "x/testname", val ("value"),
                             {"sendCoins": {addr1: balance}})

    # Check that we can send a name_update that spends almost all funds in
    # the wallet.  We only need to keep a tiny amount to pay for the fee
    # (but less than the locked amount of 0.01).
    keep = Decimal ("0.009")
    sendCoins = {addr1: balance - keep}
    txid = self.nodes[0].name_update ("x/testname", val ("value"),
                                      {"sendCoins": sendCoins})
    self.nodes[0].generate (1)
    self.verifyTx (txid, sendCoins)

if __name__ == '__main__':
  NameSendCoinsTest ().main ()<|MERGE_RESOLUTION|>--- conflicted
+++ resolved
@@ -44,20 +44,9 @@
     addr1 = self.nodes[0].getnewaddress ()
     addr2 = self.nodes[0].getnewaddress ()
     sendCoins = {addr1: 1, addr2: 2}
-<<<<<<< HEAD
     txid = self.nodes[0].name_register ("x/testname", val ("value"),
                                         {"sendCoins": sendCoins})
-    self.generate (0, 1)
-=======
-    new = self.nodes[0].name_new ("testname", {"sendCoins": sendCoins})
-    self.nodes[0].generate (10)
-    self.verifyTx (new[0], sendCoins)
-
-    # Check that it also works with first_update.
-    txid = self.firstupdateName (0, "testname", new, "value",
-                                 {"sendCoins": sendCoins})
-    self.nodes[0].generate (5)
->>>>>>> d8c537bf
+    self.nodes[0].generate (1)
     self.verifyTx (txid, sendCoins)
 
     # Test different variantions (numbers of target addresses) with name_update.

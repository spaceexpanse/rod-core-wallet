#!/usr/bin/env python3
# Copyright (c) 2014-2022 The Bitcoin Core developers
# Distributed under the MIT software license, see the accompanying
# file COPYING or http://www.opensource.org/licenses/mit-license.php.
"""Test descendant package tracking carve-out allowing one final transaction in
   an otherwise-full package as long as it has only one parent and is <= 10k in
   size.
"""

from test_framework.messages import (
    DEFAULT_ANCESTOR_LIMIT,
)
from test_framework.test_framework import BitcoinTestFramework
from test_framework.util import (
    assert_equal,
    assert_raises_rpc_error,
)
from test_framework.wallet import MiniWallet


class MempoolPackagesTest(BitcoinTestFramework):
    def set_test_params(self):
        self.num_nodes = 1

    def chain_tx(self, utxos_to_spend, *, num_outputs=1):
        return self.wallet.send_self_transfer_multi(
            from_node=self.nodes[0],
            utxos_to_spend=utxos_to_spend,
            num_outputs=num_outputs)['new_utxos']

    def run_test(self):
        self.wallet = MiniWallet(self.nodes[0])

        # DEFAULT_ANCESTOR_LIMIT transactions off a confirmed tx should be fine
        chain = []
        utxo = self.wallet.get_utxo()
        for _ in range(4):
            utxo, utxo2 = self.chain_tx([utxo], num_outputs=2)
            chain.append(utxo2)
        for _ in range(DEFAULT_ANCESTOR_LIMIT - 4):
            utxo, = self.chain_tx([utxo])
            chain.append(utxo)
        second_chain, = self.chain_tx([self.wallet.get_utxo()])

        # Check mempool has DEFAULT_ANCESTOR_LIMIT + 1 transactions in it
        assert_equal(len(self.nodes[0].getrawmempool()), DEFAULT_ANCESTOR_LIMIT + 1)

        # Adding one more transaction on to the chain should fail.
        assert_raises_rpc_error(-26, "too-long-mempool-chain, too many unconfirmed ancestors [limit: 25]", self.chain_tx, [utxo])
        # ... or if it chains on from some point in the middle of the chain.
        assert_raises_rpc_error(-26, "too-long-mempool-chain, too many descendants", self.chain_tx, [chain[2]])
        assert_raises_rpc_error(-26, "too-long-mempool-chain, too many descendants", self.chain_tx, [chain[1]])
        # ...even if it chains on to two parent transactions with one in the chain.
        assert_raises_rpc_error(-26, "too-long-mempool-chain, too many descendants", self.chain_tx, [chain[0], second_chain])
<<<<<<< HEAD

        # Upstream has here a check for >40k weight.  Since the maximum
        # weight in Xaya is smaller in general, this check is removed.

=======
        # ...especially if its > 40k weight
        assert_raises_rpc_error(-26, "too-long-mempool-chain, too many descendants", self.chain_tx, [chain[0]], num_outputs=350)
        # ...even if it's submitted with other transactions
        replaceable_tx = self.wallet.create_self_transfer_multi(utxos_to_spend=[chain[0]])
        txns = [replaceable_tx["tx"], self.wallet.create_self_transfer_multi(utxos_to_spend=replaceable_tx["new_utxos"])["tx"]]
        txns_hex = [tx.serialize().hex() for tx in txns]
        assert_equal(self.nodes[0].testmempoolaccept(txns_hex)[0]["reject-reason"], "too-long-mempool-chain")
        pkg_result = self.nodes[0].submitpackage(txns_hex)
        assert "too-long-mempool-chain" in pkg_result["tx-results"][txns[0].getwtxid()]["error"]
        assert_equal(pkg_result["tx-results"][txns[1].getwtxid()]["error"], "bad-txns-inputs-missingorspent")
>>>>>>> c712ae21
        # But not if it chains directly off the first transaction
        self.nodes[0].sendrawtransaction(replaceable_tx["hex"])
        # and the second chain should work just fine
        self.chain_tx([second_chain])

        # Ensure an individual transaction with single direct conflict can RBF the chain which used our carve-out rule
        replacement_tx = replaceable_tx["tx"]
        replacement_tx.vout[0].nValue -= 1000000
        self.nodes[0].sendrawtransaction(replacement_tx.serialize().hex())

        # Finally, check that we added two transactions
        assert_equal(len(self.nodes[0].getrawmempool()), DEFAULT_ANCESTOR_LIMIT + 3)


if __name__ == '__main__':
    MempoolPackagesTest().main()<|MERGE_RESOLUTION|>--- conflicted
+++ resolved
@@ -52,14 +52,10 @@
         assert_raises_rpc_error(-26, "too-long-mempool-chain, too many descendants", self.chain_tx, [chain[1]])
         # ...even if it chains on to two parent transactions with one in the chain.
         assert_raises_rpc_error(-26, "too-long-mempool-chain, too many descendants", self.chain_tx, [chain[0], second_chain])
-<<<<<<< HEAD
 
         # Upstream has here a check for >40k weight.  Since the maximum
         # weight in Xaya is smaller in general, this check is removed.
 
-=======
-        # ...especially if its > 40k weight
-        assert_raises_rpc_error(-26, "too-long-mempool-chain, too many descendants", self.chain_tx, [chain[0]], num_outputs=350)
         # ...even if it's submitted with other transactions
         replaceable_tx = self.wallet.create_self_transfer_multi(utxos_to_spend=[chain[0]])
         txns = [replaceable_tx["tx"], self.wallet.create_self_transfer_multi(utxos_to_spend=replaceable_tx["new_utxos"])["tx"]]
@@ -68,7 +64,6 @@
         pkg_result = self.nodes[0].submitpackage(txns_hex)
         assert "too-long-mempool-chain" in pkg_result["tx-results"][txns[0].getwtxid()]["error"]
         assert_equal(pkg_result["tx-results"][txns[1].getwtxid()]["error"], "bad-txns-inputs-missingorspent")
->>>>>>> c712ae21
         # But not if it chains directly off the first transaction
         self.nodes[0].sendrawtransaction(replaceable_tx["hex"])
         # and the second chain should work just fine

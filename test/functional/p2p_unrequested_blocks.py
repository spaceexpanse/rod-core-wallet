--- conflicted
+++ resolved
@@ -57,14 +57,6 @@
 import time
 from test_framework.blocktools import create_block, create_coinbase, create_transaction
 
-<<<<<<< HEAD
-class AcceptBlockTest(BitcoinTestFramework):
-    def add_options(self, parser):
-        parser.add_option("--testbinary", dest="testbinary",
-                          default=os.getenv("BITCOIND", "chimaerad"),
-                          help="chimaerad binary to test")
-=======
->>>>>>> c2496821
 
 class AcceptBlockTest(BitcoinTestFramework):
     def set_test_params(self):

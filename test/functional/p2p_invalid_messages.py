--- conflicted
+++ resolved
@@ -65,37 +65,14 @@
         msg_at_size = msg_unrecognized(str_data="b" * valid_data_limit)
         assert len(msg_at_size.serialize()) == msg_limit
 
-<<<<<<< HEAD
-        increase_allowed = 0.5
-        if [s for s in os.environ.get("BITCOIN_CONFIG", "").split(" ") if "--with-sanitizers" in s and "address" in s]:
-            increase_allowed = 3.5
-        with node.assert_memory_usage_stable(increase_allowed=increase_allowed):
-            self.log.info(
-                "Sending a bunch of large, junk messages to test "
-                "memory exhaustion. May take a bit...")
-
-            # Run a bunch of times to test for memory exhaustion.
-            # Upstream uses 80 iterations here, but its messages are 8x smaller.
-            # So with 10 iterations, we get the same amount of junk data sent
-            # to the node.  If we use 80 here, Python uses an insane amount of
-            # memory by itself.
-            for _ in range(10):
-                node.p2p.send_message(msg_at_size)
-
-            # Check that, even though the node is being hammered by nonsense from one
-            # connection, it can still service other peers in a timely way.
-            for _ in range(20):
-                conn2.sync_with_ping(timeout=2)
-
-            # Peer 1, despite serving up a bunch of nonsense, should still be connected.
-            self.log.info("Waiting for node to drop junk messages.")
-            node.p2p.sync_with_ping(timeout=320)
-            assert node.p2p.is_connected
-=======
         self.log.info("Sending a bunch of large, junk messages to test memory exhaustion. May take a bit...")
 
         # Run a bunch of times to test for memory exhaustion.
-        for _ in range(80):
+        # Upstream uses 80 iterations here, but its messages are 8x smaller.
+        # So with 10 iterations, we get the same amount of junk data sent
+        # to the node.  If we use 80 here, Python uses an insane amount of
+        # memory by itself.
+        for _ in range(10):
             node.p2p.send_message(msg_at_size)
 
         # Check that, even though the node is being hammered by nonsense from one
@@ -107,7 +84,6 @@
         self.log.info("Waiting for node to drop junk messages.")
         node.p2p.sync_with_ping(timeout=320)
         assert node.p2p.is_connected
->>>>>>> 7dbc33f6
 
         #
         # 1.

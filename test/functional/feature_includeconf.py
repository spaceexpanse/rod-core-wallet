#!/usr/bin/env python3
# Copyright (c) 2018-2021 The Bitcoin Core developers
# Distributed under the MIT software license, see the accompanying
# file COPYING or http://www.opensource.org/licenses/mit-license.php.
"""Tests the includeconf argument

Verify that:

1. adding includeconf to the configuration file causes the includeconf
   file to be loaded in the correct order.
2. includeconf cannot be used as a command line argument.
3. includeconf cannot be used recursively (ie includeconf can only
   be used from the base config file).
4. multiple includeconf arguments can be specified in the main config
   file.
"""
from test_framework.test_framework import BitcoinTestFramework
from test_framework.util import config_file


class IncludeConfTest(BitcoinTestFramework):
    def set_test_params(self):
        self.num_nodes = 1

    def run_test(self):
        # Create additional config files
        # - tmpdir/node0/relative.conf
        with open(self.nodes[0].datadir_path / "relative.conf", "w", encoding="utf8") as f:
            f.write("uacomment=relative\n")
        # - tmpdir/node0/relative2.conf
        with open(self.nodes[0].datadir_path / "relative2.conf", "w", encoding="utf8") as f:
            f.write("uacomment=relative2\n")
<<<<<<< HEAD
        with open(os.path.join(self.options.tmpdir, "node0", config_file), "a", encoding='utf8') as f:
=======
        with open(self.nodes[0].datadir_path / "bitcoin.conf", "a", encoding="utf8") as f:
>>>>>>> 45f29337
            f.write("uacomment=main\nincludeconf=relative.conf\n")
        self.restart_node(0)

        self.log.info("-includeconf works from config file. subversion should end with 'main; relative)/'")

        subversion = self.nodes[0].getnetworkinfo()["subversion"]
        assert subversion.endswith("main; relative)/")

        self.log.info("-includeconf cannot be used as command-line arg")
        self.stop_node(0)
        self.nodes[0].assert_start_raises_init_error(
            extra_args=['-noincludeconf=0'],
            expected_msg='Error: Error parsing command line arguments: -includeconf cannot be used from commandline; -includeconf=true',
        )
        self.nodes[0].assert_start_raises_init_error(
            extra_args=['-includeconf=relative2.conf', '-includeconf=no_warn.conf'],
            expected_msg='Error: Error parsing command line arguments: -includeconf cannot be used from commandline; -includeconf="relative2.conf"',
        )

        self.log.info("-includeconf cannot be used recursively. subversion should end with 'main; relative)/'")
        with open(self.nodes[0].datadir_path / "relative.conf", "a", encoding="utf8") as f:
            f.write("includeconf=relative2.conf\n")
        self.start_node(0)

        subversion = self.nodes[0].getnetworkinfo()["subversion"]
        assert subversion.endswith("main; relative)/")
        self.stop_node(0, expected_stderr="warning: -includeconf cannot be used from included files; ignoring -includeconf=relative2.conf")

        self.log.info("-includeconf cannot contain invalid arg")

        # Commented out as long as we ignore invalid arguments in configuration files
        #with open(self.nodes[0].datadir_path / "relative.conf", "w", encoding="utf8") as f:
        #    f.write("foo=bar\n")
        #self.nodes[0].assert_start_raises_init_error(expected_msg="Error: Error reading configuration file: Invalid configuration value foo")

        self.log.info("-includeconf cannot be invalid path")
        (self.nodes[0].datadir_path / "relative.conf").unlink()
        self.nodes[0].assert_start_raises_init_error(expected_msg="Error: Error reading configuration file: Failed to include configuration file relative.conf")

        self.log.info("multiple -includeconf args can be used from the base config file. subversion should end with 'main; relative; relative2)/'")
        with open(self.nodes[0].datadir_path / "relative.conf", "w", encoding="utf8") as f:
            # Restore initial file contents
            f.write("uacomment=relative\n")

<<<<<<< HEAD
        with open(os.path.join(self.options.tmpdir, "node0", config_file), "a", encoding='utf8') as f:
=======
        with open(self.nodes[0].datadir_path / "bitcoin.conf", "a", encoding="utf8") as f:
>>>>>>> 45f29337
            f.write("includeconf=relative2.conf\n")

        self.start_node(0)

        subversion = self.nodes[0].getnetworkinfo()["subversion"]
        assert subversion.endswith("main; relative; relative2)/")

if __name__ == '__main__':
    IncludeConfTest().main()<|MERGE_RESOLUTION|>--- conflicted
+++ resolved
@@ -30,11 +30,7 @@
         # - tmpdir/node0/relative2.conf
         with open(self.nodes[0].datadir_path / "relative2.conf", "w", encoding="utf8") as f:
             f.write("uacomment=relative2\n")
-<<<<<<< HEAD
-        with open(os.path.join(self.options.tmpdir, "node0", config_file), "a", encoding='utf8') as f:
-=======
-        with open(self.nodes[0].datadir_path / "bitcoin.conf", "a", encoding="utf8") as f:
->>>>>>> 45f29337
+        with open(self.nodes[0].datadir_path / config_file, "a", encoding="utf8") as f:
             f.write("uacomment=main\nincludeconf=relative.conf\n")
         self.restart_node(0)
 
@@ -79,11 +75,7 @@
             # Restore initial file contents
             f.write("uacomment=relative\n")
 
-<<<<<<< HEAD
-        with open(os.path.join(self.options.tmpdir, "node0", config_file), "a", encoding='utf8') as f:
-=======
-        with open(self.nodes[0].datadir_path / "bitcoin.conf", "a", encoding="utf8") as f:
->>>>>>> 45f29337
+        with open(self.nodes[0].datadir_path / config_file, "a", encoding="utf8") as f:
             f.write("includeconf=relative2.conf\n")
 
         self.start_node(0)

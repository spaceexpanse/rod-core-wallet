#!/usr/bin/env python3
# Copyright (c) 2014-2021 The Bitcoin Core developers
# Distributed under the MIT software license, see the accompanying
# file COPYING or http://www.opensource.org/licenses/mit-license.php.
"""Test logic for skipping signature validation on old blocks.

Test logic for skipping signature validation on blocks which we've assumed
valid (https://github.com/bitcoin/bitcoin/pull/9484)

We build a chain that includes and invalid signature for one of the
transactions:

    0:        genesis block
    1:        block 1 with coinbase transaction output.
    2-101:    bury that block with 100 blocks so the coinbase transaction
              output can be spent
    102:      a block containing a transaction spending the coinbase
              transaction output. The transaction has an invalid signature.
    103-2202: bury the bad block with just over two weeks' worth of blocks
              (2100 blocks)

Start three nodes:

    - node0 has no -assumevalid parameter. Try to sync to block 2202. It will
      reject block 102 and only sync as far as block 101
    - node1 has -assumevalid set to the hash of block 102. Try to sync to
      block 2202. node1 will sync all the way to block 2202.
    - node2 has -assumevalid set to the hash of block 102. Try to sync to
      block 200. node2 will reject block 102 since it's assumed valid, but it
      isn't buried by at least two weeks' work.
"""

from test_framework.blocktools import (
    COINBASE_MATURITY,
    create_block,
    create_coinbase,
)
from test_framework.key import ECKey
from test_framework.messages import (
    CBlockHeader,
    COutPoint,
    CTransaction,
    CTxIn,
    CTxOut,
    msg_block,
    msg_headers,
)
from test_framework.p2p import P2PInterface
from test_framework.script import (CScript, OP_TRUE)
from test_framework.test_framework import BitcoinTestFramework
from test_framework.util import assert_equal


class BaseNode(P2PInterface):
    def send_header_for_blocks(self, new_blocks):
        headers_message = msg_headers()
        headers_message.headers = [CBlockHeader(b) for b in new_blocks]
        self.send_message(headers_message)


class AssumeValidTest(BitcoinTestFramework):
    def set_test_params(self):
        self.setup_clean_chain = True
        self.num_nodes = 3
        self.rpc_timeout = 120

    def setup_network(self):
        self.add_nodes(3)
        # Start node0. We don't start the other nodes yet since
        # we need to pre-mine a block with an invalid transaction
        # signature so we can pass in the block hash as assumevalid.
        self.start_node(0)

    def send_blocks_until_disconnected(self, p2p_conn):
        """Keep sending blocks to the node until we're disconnected."""
        for i in range(len(self.blocks)):
            if not p2p_conn.is_connected:
                break
            try:
                p2p_conn.send_message(msg_block(self.blocks[i]))
            except IOError:
                assert not p2p_conn.is_connected
                break

    def run_test(self):
        p2p0 = self.nodes[0].add_p2p_connection(BaseNode())

        # Build the blockchain
        self.tip = int(self.nodes[0].getbestblockhash(), 16)
        self.block_time = self.nodes[0].getblock(self.nodes[0].getbestblockhash())['time'] + 1

        self.blocks = []

        # Get a pubkey for the coinbase TXO
        coinbase_key = ECKey()
        coinbase_key.generate()
        coinbase_pubkey = coinbase_key.get_pubkey().get_bytes()

        # Create the first block with a coinbase output to our key
        height = 1
        block = create_block(self.tip, create_coinbase(height, coinbase_pubkey), self.block_time)
        self.blocks.append(block)
        self.block_time += 1
        block.solve()
        # Save the coinbase for later
        self.block1 = block
        self.tip = block.sha256
        height += 1

        # Bury the block 100 deep so the coinbase output is spendable
        for _ in range(100):
            block = create_block(self.tip, create_coinbase(height), self.block_time)
            block.solve()
            self.blocks.append(block)
            self.tip = block.sha256
            self.block_time += 1
            height += 1

        # Create a transaction spending the coinbase output with an invalid (null) signature
        tx = CTransaction()
        tx.vin.append(CTxIn(COutPoint(self.block1.vtx[0].sha256, 0), scriptSig=b""))
        tx.vout.append(CTxOut(49 * 100000000, CScript([OP_TRUE])))
        tx.calc_sha256()

        block102 = create_block(self.tip, create_coinbase(height), self.block_time, txlist=[tx])
        self.block_time += 1
        block102.solve()
        self.blocks.append(block102)
        self.tip = block102.sha256
        self.block_time += 1
        height += 1

        # Bury the assumed valid block 2100 deep
        for _ in range(2100):
            block = create_block(self.tip, create_coinbase(height), self.block_time)
<<<<<<< HEAD
            block.nVersion = 4
=======
>>>>>>> bd38234a
            block.solve()
            self.blocks.append(block)
            self.tip = block.sha256
            self.block_time += 1
            height += 1

        self.nodes[0].disconnect_p2ps()

        # Start node1 and node2 with assumevalid so they accept a block with a bad signature.
        self.start_node(1, extra_args=["-assumevalid=" + hex(block102.sha256)])
        self.start_node(2, extra_args=["-assumevalid=" + hex(block102.sha256)])

        p2p0 = self.nodes[0].add_p2p_connection(BaseNode())
        p2p1 = self.nodes[1].add_p2p_connection(BaseNode())
        p2p2 = self.nodes[2].add_p2p_connection(BaseNode())

        # send header lists to all three nodes
        p2p0.send_header_for_blocks(self.blocks[0:2000])
        p2p0.send_header_for_blocks(self.blocks[2000:])
        p2p1.send_header_for_blocks(self.blocks[0:2000])
        p2p1.send_header_for_blocks(self.blocks[2000:])
        p2p2.send_header_for_blocks(self.blocks[0:200])

        # Send blocks to node0. Block 102 will be rejected.
        self.send_blocks_until_disconnected(p2p0)
        self.wait_until(lambda: self.nodes[0].getblockcount() >= COINBASE_MATURITY + 1)
        assert_equal(self.nodes[0].getblockcount(), COINBASE_MATURITY + 1)

        # Send all blocks to node1. All blocks will be accepted.
        for i in range(2202):
            p2p1.send_message(msg_block(self.blocks[i]))
        # Syncing 2200 blocks can take a while on slow systems. Give it plenty of time to sync.
        p2p1.sync_with_ping(960)
        assert_equal(self.nodes[1].getblock(self.nodes[1].getbestblockhash())['height'], 2202)

        # Send blocks to node2. Block 102 will be rejected.
        self.send_blocks_until_disconnected(p2p2)
        self.wait_until(lambda: self.nodes[2].getblockcount() >= COINBASE_MATURITY + 1)
        assert_equal(self.nodes[2].getblockcount(), COINBASE_MATURITY + 1)


if __name__ == '__main__':
    AssumeValidTest().main()<|MERGE_RESOLUTION|>--- conflicted
+++ resolved
@@ -133,10 +133,6 @@
         # Bury the assumed valid block 2100 deep
         for _ in range(2100):
             block = create_block(self.tip, create_coinbase(height), self.block_time)
-<<<<<<< HEAD
-            block.nVersion = 4
-=======
->>>>>>> bd38234a
             block.solve()
             self.blocks.append(block)
             self.tip = block.sha256

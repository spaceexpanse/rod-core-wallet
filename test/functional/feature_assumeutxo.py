--- conflicted
+++ resolved
@@ -140,21 +140,12 @@
         self.log.info("  - snapshot file with alternated but parsable UTXO data results in different hash")
         cases = [
             # (content, offset, wrong_hash, custom_message)
-<<<<<<< HEAD
-            [b"\xff" * 32, 0, "21eb04288321243b93d736868ad16ab29c3d1f51727eb869eb199af4380d706d", None],  # wrong outpoint hash
+            [b"\xff" * 32, 0, "a7d6892a80a0c8c6c2e094d73d909d5d3aff40f72ebd4130af5c87f4232bd038", None],  # wrong outpoint hash
             #[(2).to_bytes(1, "little"), 32, None, "Bad snapshot data after deserializing 1 coins."],  # wrong txid coins count
             [b"\xfd\xff\xff", 32, None, "Mismatch in coins count in snapshot metadata and actual snapshot data"],  # txid coins count exceeds coins left
-            [b"\x01", 33, "d0c3f9ce7e1bb13c5fbde7dc57ffae2cbebc917c750b8bc14ceb6d9ca307bb4a", None],  # wrong outpoint index
-            [b"\x81", 34, "3f77cfd6fc7e4febe65097fa591af5beeba512f3b59176646991d731e6556ff6", None],  # wrong coin code VARINT
-            [b"\x80", 34, "4185efc84235ebbedaa088d52825dbb1a040806fde1ca10ee650fc312d7c5abe", None],  # another wrong coin code
-=======
-            [b"\xff" * 32, 0, "a6e537ed06af7da54a52e7cafe9235671e07f04bb9613d58fbb4cf41389a7f0e", None],  # wrong outpoint hash
-            #[(2).to_bytes(1, "little"), 32, None, "Bad snapshot data after deserializing 1 coins."],  # wrong txid coins count
-            [b"\xfd\xff\xff", 32, None, "Mismatch in coins count in snapshot metadata and actual snapshot data"],  # txid coins count exceeds coins left
-            [b"\x01", 33, "d18f82b4b0e4d6e5b42c1b7c744e95ec68b9f2da9b38c0b064c8bbc811a7997c", None],  # wrong outpoint index
-            [b"\x81", 34, "7854b2e328ebfa5c67959bceeb15fec27cec4770aa6d02f38165bd4cfaa41271", None],  # wrong coin code VARINT
-            [b"\x80", 34, "6aa1b55b24b98f3c0532e5eb17683f36cbcff63090cda0dd45c523a6fd996d0f", None],  # another wrong coin code
->>>>>>> f0bad79d
+            [b"\x01", 33, "3addc20226abf7ed1b78db20e15b1ca90ca54cf95213a6523579640c011d359e", None],  # wrong outpoint index
+            #[b"\x81", 34, "3f77cfd6fc7e4febe65097fa591af5beeba512f3b59176646991d731e6556ff6", None],  # wrong coin code VARINT
+            [b"\x80", 34, "d6978bd0a7c8f6fce56450fa4aa27c9940772edebeffedf4e20b2a273b693eba", None],  # another wrong coin code
             [b"\x84\x58", 34, None, "Bad snapshot data after deserializing 0 coins"],  # wrong coin case with height 364 and coinbase 0
             [
                 # compressed txout value + scriptpubkey
@@ -173,20 +164,12 @@
                 f.write(content)
                 f.write(valid_snapshot_contents[(5 + 2 + 4 + 32 + 8 + offset + len(content)):])
 
-<<<<<<< HEAD
-            msg = custom_message if custom_message is not None else f"Bad snapshot content hash: expected bc222dd2a08a561ff47d77c06af1fe35127bf4840392a83475332f45ea5efa3e, got {wrong_hash}."
-=======
-            msg = custom_message if custom_message is not None else f"Bad snapshot content hash: expected 74251f753e3e273fe8856d4e058f6cb4264a30dcef0dff7d355eac040e32e61b, got {wrong_hash}."
->>>>>>> f0bad79d
+            msg = custom_message if custom_message is not None else f"Bad snapshot content hash: expected cacbaf3ecfe053dddffe0edd6a8907680d912e33b376ad390b3778c449fac720, got {wrong_hash}."
             expected_error(msg)
 
     def test_headers_not_synced(self, valid_snapshot_path):
         for node in self.nodes[1:]:
-<<<<<<< HEAD
-            msg = "Unable to load UTXO snapshot: The base block header (cb3e6696a6e1713994cf6daf8c0c874e51d04a9f7ef5a19595639f0293002f70) must appear in the headers chain. Make sure all headers are syncing, and call loadtxoutset again."
-=======
-            msg = "Unable to load UTXO snapshot: The base block header (a53cb7a2bedb5860b46df1481ac107e2d53940bbbe7f3dd82301b4f467083736) must appear in the headers chain. Make sure all headers are syncing, and call loadtxoutset again."
->>>>>>> f0bad79d
+            msg = "Unable to load UTXO snapshot: The base block header (b278c92e0a27cf929931ae73f4098fcdd0c241726dd5a5f1bc4d3002fbcca5ce) must appear in the headers chain. Make sure all headers are syncing, and call loadtxoutset again."
             assert_raises_rpc_error(-32603, msg, node.loadtxoutset, valid_snapshot_path)
 
     def test_invalid_chainstate_scenarios(self):
@@ -245,11 +228,7 @@
             block_hash = node.getblockhash(height)
             node.invalidateblock(block_hash)
             assert_equal(node.getblockcount(), height - 1)
-<<<<<<< HEAD
-            msg = "Unable to load UTXO snapshot: The base block header (cb3e6696a6e1713994cf6daf8c0c874e51d04a9f7ef5a19595639f0293002f70) is part of an invalid chain."
-=======
-            msg = "Unable to load UTXO snapshot: The base block header (a53cb7a2bedb5860b46df1481ac107e2d53940bbbe7f3dd82301b4f467083736) is part of an invalid chain."
->>>>>>> f0bad79d
+            msg = "Unable to load UTXO snapshot: The base block header (b278c92e0a27cf929931ae73f4098fcdd0c241726dd5a5f1bc4d3002fbcca5ce) is part of an invalid chain."
             assert_raises_rpc_error(-32603, msg, node.loadtxoutset, dump_output_path)
             node.reconsiderblock(block_hash)
 
@@ -461,11 +440,7 @@
         def check_dump_output(output):
             assert_equal(
                 output['txoutset_hash'],
-<<<<<<< HEAD
-                "bc222dd2a08a561ff47d77c06af1fe35127bf4840392a83475332f45ea5efa3e")
-=======
-                "74251f753e3e273fe8856d4e058f6cb4264a30dcef0dff7d355eac040e32e61b")
->>>>>>> f0bad79d
+                "cacbaf3ecfe053dddffe0edd6a8907680d912e33b376ad390b3778c449fac720")
             assert_equal(output["nchaintx"], blocks[SNAPSHOT_BASE_HEIGHT].chain_tx)
 
         check_dump_output(dump_output)
@@ -495,11 +470,7 @@
         dump_output4 = n0.dumptxoutset(path='utxos4.dat', rollback=prev_snap_height)
         assert_equal(
             dump_output4['txoutset_hash'],
-<<<<<<< HEAD
-            "d8e72a5e7232343cfce865b62e0fc96bc128d7c5c45f7413783cbb75e3090275")
-=======
-            "3cef0bdd6e29df0bd4f7512af316c3ed5268b83c95b4d63f0151a92df0d13d8d")
->>>>>>> f0bad79d
+            "8fc8655f17549b3dd764ef1c7d8e52bb0d805377fbc6de3cc6c05ed3c2b3199d")
         assert_not_equal(sha256sum_file(dump_output['path']), sha256sum_file(dump_output4['path']))
 
         # Use a hash instead of a height

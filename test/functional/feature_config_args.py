--- conflicted
+++ resolved
@@ -131,11 +131,7 @@
         # datadir= line pointing at the node datadir.
         node = self.nodes[0]
         conf_text = pathlib.Path(node.bitcoinconf).read_text()
-<<<<<<< HEAD
-        conf_path = default_datadir / "xaya.conf"
-=======
         conf_path = default_datadir / config_file
->>>>>>> 80ec8f54
         conf_path.write_text(f"datadir={node.datadir}\n{conf_text}")
 
         # Drop the node -datadir= argument during this test, because if it is
@@ -341,11 +337,7 @@
         # Test that passing a redundant -conf command line argument pointing to
         # the same bitcoin.conf that would be loaded anyway does not trigger an
         # error.
-<<<<<<< HEAD
-        self.start_node(0, [f'-conf={node.datadir}/xaya.conf'])
-=======
         self.start_node(0, [f'-conf={node.datadir}/{config_file}'])
->>>>>>> 80ec8f54
         self.stop_node(0)
 
     def test_ignored_default_conf(self):
@@ -367,11 +359,7 @@
         # startup error because the node datadir contains a different
         # bitcoin.conf that would be ignored.
         node = self.nodes[0]
-<<<<<<< HEAD
-        (default_datadir / "xaya.conf").write_text(f"datadir={node.datadir}\n")
-=======
         (default_datadir / config_file).write_text(f"datadir={node.datadir}\n")
->>>>>>> 80ec8f54
 
         # Drop the node -datadir= argument during this test, because if it is
         # specified it would take precedence over the datadir setting in the
@@ -379,13 +367,8 @@
         node_args = node.args
         node.args = [arg for arg in node.args if not arg.startswith("-datadir=")]
         node.assert_start_raises_init_error([], re.escape(
-<<<<<<< HEAD
             f'Error: Data directory "{node.datadir}" contains a "xaya.conf" file which is ignored, because a '
-            f'different configuration file "{default_datadir}/xaya.conf" from data directory "{default_datadir}" '
-=======
-            f'Error: Data directory "{node.datadir}" contains a "namecoin.conf" file which is ignored, because a '
             f'different configuration file "{default_datadir}/{config_file}" from data directory "{default_datadir}" '
->>>>>>> 80ec8f54
             f'is being used instead.') + r"[\s\S]*", env=env, match=ErrorMatch.FULL_REGEX)
         node.args = node_args
 

#!/usr/bin/env python3
# Copyright (c) 2017-2022 The Bitcoin Core developers
# Distributed under the MIT software license, see the accompanying
# file COPYING or http://www.opensource.org/licenses/mit-license.php.
"""Test various command line arguments and configuration file parameters."""

import os
from pathlib import Path
import platform
import re
import tempfile
import time

from test_framework.test_framework import BitcoinTestFramework
from test_framework.test_node import ErrorMatch
from test_framework import util
from test_framework.util import config_file


class ConfArgsTest(BitcoinTestFramework):
    def add_options(self, parser):
        self.add_wallet_options(parser)

    def set_test_params(self):
        self.setup_clean_chain = True
        self.num_nodes = 1
        self.supports_cli = False
        self.wallet_names = []
        self.disable_autoconnect = False

    def test_config_file_parser(self):
        self.log.info('Test config file parser')
        self.stop_node(0)

        # Check that startup fails if conf= is set in bitcoin.conf or in an included conf file
        bad_conf_file_path = self.nodes[0].datadir_path / "namecoin_bad.conf"
        util.write_config(bad_conf_file_path, n=0, chain='', extra_config=f'conf=some.conf\n')
        conf_in_config_file_err = 'Error: Error reading configuration file: conf cannot be set in the configuration file; use includeconf= if you want to include additional config files'
        self.nodes[0].assert_start_raises_init_error(
            extra_args=[f'-conf={bad_conf_file_path}'],
            expected_msg=conf_in_config_file_err,
        )
        inc_conf_file_path = self.nodes[0].datadir_path / 'include.conf'
        with open(self.nodes[0].datadir_path / config_file, 'a', encoding='utf-8') as conf:
            conf.write(f'includeconf={inc_conf_file_path}\n')
        with open(inc_conf_file_path, 'w', encoding='utf-8') as conf:
            conf.write('conf=some.conf\n')
        self.nodes[0].assert_start_raises_init_error(
            expected_msg=conf_in_config_file_err,
        )

        self.nodes[0].assert_start_raises_init_error(
            expected_msg='Error: Error parsing command line arguments: Invalid parameter -dash_cli=1',
            extra_args=['-dash_cli=1'],
        )
        with open(inc_conf_file_path, 'w', encoding='utf-8') as conf:
            conf.write('dash_conf=1\n')

        with self.nodes[0].assert_debug_log(expected_msgs=['Ignoring unknown configuration value dash_conf']):
            self.start_node(0)
        self.stop_node(0)

        with open(inc_conf_file_path, 'w', encoding='utf-8') as conf:
            conf.write('reindex=1\n')

        with self.nodes[0].assert_debug_log(expected_msgs=['Warning: reindex=1 is set in the configuration file, which will significantly slow down startup. Consider removing or commenting out this option for better performance, unless there is currently a condition which makes rebuilding the indexes necessary']):
            self.start_node(0)
        self.stop_node(0)

        with open(inc_conf_file_path, 'w', encoding='utf-8') as conf:
            conf.write('-dash=1\n')
        self.nodes[0].assert_start_raises_init_error(expected_msg='Error: Error reading configuration file: parse error on line 1: -dash=1, options in configuration file must be specified without leading -')

        if self.is_wallet_compiled():
            with open(inc_conf_file_path, 'w', encoding='utf8') as conf:
                conf.write("wallet=foo\n")
            self.nodes[0].assert_start_raises_init_error(expected_msg=f'Error: Config setting for -wallet only applied on {self.chain} network when in [{self.chain}] section.')

        main_conf_file_path = self.nodes[0].datadir_path / "namecoin_main.conf"
        util.write_config(main_conf_file_path, n=0, chain='', extra_config=f'includeconf={inc_conf_file_path}\n')
        with open(inc_conf_file_path, 'w', encoding='utf-8') as conf:
            conf.write('acceptnonstdtxn=1\n')
        self.nodes[0].assert_start_raises_init_error(extra_args=[f"-conf={main_conf_file_path}", "-allowignoredconf"], expected_msg='Error: acceptnonstdtxn is not currently supported for main chain')

        with open(inc_conf_file_path, 'w', encoding='utf-8') as conf:
            conf.write('nono\n')
        self.nodes[0].assert_start_raises_init_error(expected_msg='Error: Error reading configuration file: parse error on line 1: nono, if you intended to specify a negated option, use nono=1 instead')

        with open(inc_conf_file_path, 'w', encoding='utf-8') as conf:
            conf.write('server=1\nrpcuser=someuser\nrpcpassword=some#pass')
        self.nodes[0].assert_start_raises_init_error(expected_msg='Error: Error reading configuration file: parse error on line 3, using # in rpcpassword can be ambiguous and should be avoided')

        with open(inc_conf_file_path, 'w', encoding='utf-8') as conf:
            conf.write('server=1\nrpcuser=someuser\nmain.rpcpassword=some#pass')
        self.nodes[0].assert_start_raises_init_error(expected_msg='Error: Error reading configuration file: parse error on line 3, using # in rpcpassword can be ambiguous and should be avoided')

        with open(inc_conf_file_path, 'w', encoding='utf-8') as conf:
            conf.write('server=1\nrpcuser=someuser\n[main]\nrpcpassword=some#pass')
        self.nodes[0].assert_start_raises_init_error(expected_msg='Error: Error reading configuration file: parse error on line 4, using # in rpcpassword can be ambiguous and should be avoided')

        inc_conf_file2_path = self.nodes[0].datadir_path / 'include2.conf'
        with open(self.nodes[0].datadir_path / config_file, 'a', encoding='utf-8') as conf:
            conf.write(f'includeconf={inc_conf_file2_path}\n')

        with open(inc_conf_file_path, 'w', encoding='utf-8') as conf:
            conf.write('testnot.datadir=1\n')
        with open(inc_conf_file2_path, 'w', encoding='utf-8') as conf:
            conf.write('[testnet]\n')
        self.restart_node(0)
        self.nodes[0].stop_node(expected_stderr=f'Warning: {inc_conf_file_path}:1 Section [testnot] is not recognized.{os.linesep}{inc_conf_file2_path}:1 Section [testnet] is not recognized.')

        with open(inc_conf_file_path, 'w', encoding='utf-8') as conf:
            conf.write('')  # clear
        with open(inc_conf_file2_path, 'w', encoding='utf-8') as conf:
            conf.write('')  # clear

    def test_config_file_log(self):
        # Disable this test for windows currently because trying to override
        # the default datadir through the environment does not seem to work.
        if platform.system() == "Windows":
            return

        self.log.info('Test that correct configuration path is changed when configuration file changes the datadir')

        # Create a temporary directory that will be treated as the default data
        # directory by bitcoind.
        env, default_datadir = util.get_temp_default_datadir(Path(self.options.tmpdir, "test_config_file_log"))
        default_datadir.mkdir(parents=True)

        # Write a bitcoin.conf file in the default data directory containing a
        # datadir= line pointing at the node datadir.
        node = self.nodes[0]
        conf_text = node.bitcoinconf.read_text()
        conf_path = default_datadir / config_file
        conf_path.write_text(f"datadir={node.datadir_path}\n{conf_text}")

        # Drop the node -datadir= argument during this test, because if it is
        # specified it would take precedence over the datadir setting in the
        # config file.
        node_args = node.args
        node.args = [arg for arg in node.args if not arg.startswith("-datadir=")]

        # Check that correct configuration file path is actually logged
        # (conf_path, not node.bitcoinconf)
        with self.nodes[0].assert_debug_log(expected_msgs=[f"Config file: {conf_path}"]):
            self.start_node(0, ["-allowignoredconf"], env=env)
            self.stop_node(0)

        # Restore node arguments after the test
        node.args = node_args

    def test_invalid_command_line_options(self):
        self.nodes[0].assert_start_raises_init_error(
            expected_msg='Error: Error parsing command line arguments: Can not set -proxy with no value. Please specify value with -proxy=value.',
            extra_args=['-proxy'],
        )

    def test_log_buffer(self):
        self.stop_node(0)
        with self.nodes[0].assert_debug_log(expected_msgs=['Warning: parsed potentially confusing double-negative -connect=0\n']):
            self.start_node(0, extra_args=['-noconnect=0'])

    def test_args_log(self):
        self.stop_node(0)
        self.log.info('Test config args logging')
        with self.nodes[0].assert_debug_log(
                expected_msgs=[
                    'Command-line arg: addnode="some.node"',
                    'Command-line arg: rpcauth=****',
                    'Command-line arg: rpcpassword=****',
                    'Command-line arg: rpcuser=****',
                    'Command-line arg: torpassword=****',
                    f'Config file arg: {self.chain}="1"',
                    f'Config file arg: [{self.chain}] server="1"',
                ],
                unexpected_msgs=[
                    'alice:f7efda5c189b999524f151318c0c86$d5b51b3beffbc0',
                    'secret-rpcuser',
                    'secret-torpassword',
                    'Command-line arg: rpcbind=****',
                    'Command-line arg: rpcallowip=****',
                ]):
            self.start_node(0, extra_args=[
                '-addnode=some.node',
                '-rpcauth=alice:f7efda5c189b999524f151318c0c86$d5b51b3beffbc0',
                '-rpcbind=127.1.1.1',
                '-rpcbind=127.0.0.1',
                "-rpcallowip=127.0.0.1",
                '-rpcpassword=',
                '-rpcuser=secret-rpcuser',
                '-torpassword=secret-torpassword',
            ])

    def test_networkactive(self):
        self.log.info('Test -networkactive option')
        self.stop_node(0)
        with self.nodes[0].assert_debug_log(expected_msgs=['SetNetworkActive: true\n']):
            self.start_node(0)

        self.stop_node(0)
        with self.nodes[0].assert_debug_log(expected_msgs=['SetNetworkActive: true\n']):
            self.start_node(0, extra_args=['-networkactive'])

        self.stop_node(0)
        with self.nodes[0].assert_debug_log(expected_msgs=['SetNetworkActive: true\n']):
            self.start_node(0, extra_args=['-networkactive=1'])

        self.stop_node(0)
        with self.nodes[0].assert_debug_log(expected_msgs=['SetNetworkActive: false\n']):
            self.start_node(0, extra_args=['-networkactive=0'])

        self.stop_node(0)
        with self.nodes[0].assert_debug_log(expected_msgs=['SetNetworkActive: false\n']):
            self.start_node(0, extra_args=['-nonetworkactive'])

        self.stop_node(0)
        with self.nodes[0].assert_debug_log(expected_msgs=['SetNetworkActive: false\n']):
            self.start_node(0, extra_args=['-nonetworkactive=1'])

    def test_seed_peers(self):
        self.log.info('Test seed peers')
        default_data_dir = self.nodes[0].datadir_path
        peer_dat = default_data_dir / 'peers.dat'
        # Only regtest has no fixed seeds. To avoid connections to random
        # nodes, regtest is the only network where it is safe to enable
        # -fixedseeds in tests
        util.assert_equal(self.nodes[0].getblockchaininfo()['chain'],'regtest')
        self.stop_node(0)

        # No peers.dat exists and -dnsseed=1
        # We expect the node will use DNS Seeds, but Regtest mode does not have
        # any valid DNS seeds. So after 60 seconds, the node should fallback to
        # fixed seeds
        assert not peer_dat.exists()
        start = int(time.time())
        with self.nodes[0].assert_debug_log(
                expected_msgs=[
                    "Loaded 0 addresses from peers.dat",
                    "0 addresses found from DNS seeds",
                    "opencon thread start",  # Ensure ThreadOpenConnections::start time is properly set
                ],
                timeout=10,
        ):
            self.start_node(0, extra_args=['-dnsseed=1', '-fixedseeds=1', f'-mocktime={start}'])
        with self.nodes[0].assert_debug_log(expected_msgs=[
                "Adding fixed seeds as 60 seconds have passed and addrman is empty",
        ]):
            self.nodes[0].setmocktime(start + 65)
        self.stop_node(0)

        # No peers.dat exists and -dnsseed=0
        # We expect the node will fallback immediately to fixed seeds
        assert not peer_dat.exists()
        with self.nodes[0].assert_debug_log(expected_msgs=[
                "Loaded 0 addresses from peers.dat",
                "DNS seeding disabled",
                "Adding fixed seeds as -dnsseed=0 (or IPv4/IPv6 connections are disabled via -onlynet) and neither -addnode nor -seednode are provided\n",
        ]):
            self.start_node(0, extra_args=['-dnsseed=0', '-fixedseeds=1'])
        self.stop_node(0)
        self.nodes[0].assert_start_raises_init_error(['-dnsseed=1', '-onlynet=i2p', '-i2psam=127.0.0.1:7656'], "Error: Incompatible options: -dnsseed=1 was explicitly specified, but -onlynet forbids connections to IPv4/IPv6")

        # No peers.dat exists and dns seeds are disabled.
        # We expect the node will not add fixed seeds when explicitly disabled.
        assert not peer_dat.exists()
        with self.nodes[0].assert_debug_log(expected_msgs=[
                "Loaded 0 addresses from peers.dat",
                "DNS seeding disabled",
                "Fixed seeds are disabled",
        ]):
            self.start_node(0, extra_args=['-dnsseed=0', '-fixedseeds=0'])
        self.stop_node(0)

        # No peers.dat exists and -dnsseed=0, but a -addnode is provided
        # We expect the node will allow 60 seconds prior to using fixed seeds
        assert not peer_dat.exists()
        start = int(time.time())
        with self.nodes[0].assert_debug_log(
                expected_msgs=[
                    "Loaded 0 addresses from peers.dat",
                    "DNS seeding disabled",
                    "opencon thread start",  # Ensure ThreadOpenConnections::start time is properly set
                ],
                timeout=10,
        ):
            self.start_node(0, extra_args=['-dnsseed=0', '-fixedseeds=1', '-addnode=fakenodeaddr', f'-mocktime={start}'])
        with self.nodes[0].assert_debug_log(expected_msgs=[
                "Adding fixed seeds as 60 seconds have passed and addrman is empty",
        ]):
            self.nodes[0].setmocktime(start + 65)

    def test_connect_with_seednode(self):
        self.log.info('Test -connect with -seednode')
        seednode_ignored = ['-seednode is ignored when -connect is used\n']
        dnsseed_ignored = ['-dnsseed is ignored when -connect is used and -proxy is specified\n']
        addcon_thread_started = ['addcon thread start\n']
        self.stop_node(0)

        # When -connect is supplied, expanding addrman via getaddr calls to ADDR_FETCH(-seednode)
        # nodes is irrelevant and -seednode is ignored.
        with self.nodes[0].assert_debug_log(expected_msgs=seednode_ignored):
            self.start_node(0, extra_args=['-connect=fakeaddress1', '-seednode=fakeaddress2'])

        # With -proxy, an ADDR_FETCH connection is made to a peer that the dns seed resolves to.
        # ADDR_FETCH connections are not used when -connect is used.
        with self.nodes[0].assert_debug_log(expected_msgs=dnsseed_ignored):
            self.restart_node(0, extra_args=['-connect=fakeaddress1', '-dnsseed=1', '-proxy=1.2.3.4'])

        # If the user did not disable -dnsseed, but it was soft-disabled because they provided -connect,
        # they shouldn't see a warning about -dnsseed being ignored.
        with self.nodes[0].assert_debug_log(expected_msgs=addcon_thread_started,
                unexpected_msgs=dnsseed_ignored):
            self.restart_node(0, extra_args=['-connect=fakeaddress1', '-proxy=1.2.3.4'])

        # We have to supply expected_msgs as it's a required argument
        # The expected_msg must be something we are confident will be logged after the unexpected_msg
        # These cases test for -connect being supplied but only to disable it
        for connect_arg in ['-connect=0', '-noconnect']:
            with self.nodes[0].assert_debug_log(expected_msgs=addcon_thread_started,
                    unexpected_msgs=seednode_ignored):
                self.restart_node(0, extra_args=[connect_arg, '-seednode=fakeaddress2'])

    def test_ignored_conf(self):
        self.log.info('Test error is triggered when the datadir in use contains a namecoin.conf file that would be ignored '
                      'because a conflicting -conf file argument is passed.')
        node = self.nodes[0]
        with tempfile.NamedTemporaryFile(dir=self.options.tmpdir, mode="wt", delete=False) as temp_conf:
            temp_conf.write(f"datadir={node.datadir_path}\n")
        node.assert_start_raises_init_error([f"-conf={temp_conf.name}"], re.escape(
            f'Error: Data directory "{node.datadir_path}" contains a "{config_file}" file which is ignored, because a '
            f'different configuration file "{temp_conf.name}" from command line argument "-conf={temp_conf.name}" '
            f'is being used instead.') + r"[\s\S]*", match=ErrorMatch.FULL_REGEX)

        # Test that passing a redundant -conf command line argument pointing to
        # the same bitcoin.conf that would be loaded anyway does not trigger an
        # error.
        self.start_node(0, [f'-conf={node.datadir_path}/{config_file}'])
        self.stop_node(0)

    def test_ignored_default_conf(self):
        # Disable this test for windows currently because trying to override
        # the default datadir through the environment does not seem to work.
        if platform.system() == "Windows":
            return

        self.log.info('Test error is triggered when namecoin.conf in the default data directory sets another datadir '
                      'and it contains a different namecoin.conf file that would be ignored')

        # Create a temporary directory that will be treated as the default data
        # directory by bitcoind.
        env, default_datadir = util.get_temp_default_datadir(Path(self.options.tmpdir, "home"))
        default_datadir.mkdir(parents=True)

        # Write a bitcoin.conf file in the default data directory containing a
        # datadir= line pointing at the node datadir. This will trigger a
        # startup error because the node datadir contains a different
        # bitcoin.conf that would be ignored.
        node = self.nodes[0]
        (default_datadir / config_file).write_text(f"datadir={node.datadir_path}\n")

        # Drop the node -datadir= argument during this test, because if it is
        # specified it would take precedence over the datadir setting in the
        # config file.
        node_args = node.args
        node.args = [arg for arg in node.args if not arg.startswith("-datadir=")]
        node.assert_start_raises_init_error([], re.escape(
            f'Error: Data directory "{node.datadir_path}" contains a "{config_file}" file which is ignored, because a '
            f'different configuration file "{default_datadir}/{config_file}" from data directory "{default_datadir}" '
            f'is being used instead.') + r"[\s\S]*", env=env, match=ErrorMatch.FULL_REGEX)
        node.args = node_args

    def test_acceptstalefeeestimates_arg_support(self):
        self.log.info("Test -acceptstalefeeestimates option support")
<<<<<<< HEAD
        conf_file = self.nodes[0].datadir_path / config_file
        for chain, chain_name in {("main", ""), ("test", "testnet3"), ("signet", "signet")}:
=======
        conf_file = self.nodes[0].datadir_path / "bitcoin.conf"
        for chain, chain_name in {("main", ""), ("test", "testnet3"), ("signet", "signet"), ("testnet4", "testnet4")}:
>>>>>>> 29035a31
            util.write_config(conf_file, n=0, chain=chain_name, extra_config='acceptstalefeeestimates=1\n')
            self.nodes[0].assert_start_raises_init_error(expected_msg=f'Error: acceptstalefeeestimates is not supported on {chain} chain.')
        util.write_config(conf_file, n=0, chain="regtest")  # Reset to regtest

    def test_testnet3_deprecation_msg(self):
        self.log.info("Test testnet3 deprecation warning")
        t3_warning_log = "Warning: Support for testnet3 is deprecated and will be removed in an upcoming release. Consider switching to testnet4."

        def warning_msg(node, approx_size):
            return f'Warning: Disk space for "{node.datadir_path / node.chain / "blocks" }" may not accommodate the block files. Approximately {approx_size} GB of data will be stored in this directory.'

        # Testnet3 node will log the warning
        self.nodes[0].chain = 'testnet3'
        self.nodes[0].replace_in_config([('regtest=', 'testnet='), ('[regtest]', '[test]')])
        with self.nodes[0].assert_debug_log([t3_warning_log]):
            self.start_node(0)
        # Some CI environments will have limited space and some others won't
        # so we need to handle both cases as a valid result.
        self.nodes[0].stderr.seek(0)
        err = self.nodes[0].stdout.read()
        self.nodes[0].stderr.seek(0)
        self.nodes[0].stderr.truncate()
        if err != b'' and err != warning_msg(self.nodes[0], 42):
            raise AssertionError("Unexpected stderr after shutdown of Testnet3 node")
        self.stop_node(0)

        # Testnet4 node will not log the warning
        self.nodes[0].chain = 'testnet4'
        self.nodes[0].replace_in_config([('testnet=', 'testnet4='), ('[test]', '[testnet4]')])
        with self.nodes[0].assert_debug_log([], unexpected_msgs=[t3_warning_log]):
            self.start_node(0)
        self.stop_node(0)

        # Reset to regtest
        self.nodes[0].chain = 'regtest'
        self.nodes[0].replace_in_config([('testnet4=', 'regtest='), ('[testnet4]', '[regtest]')])

    def run_test(self):
        self.test_log_buffer()
        self.test_args_log()
        self.test_seed_peers()
        self.test_networkactive()
        self.test_connect_with_seednode()

        self.test_config_file_parser()
        self.test_config_file_log()
        self.test_invalid_command_line_options()
        self.test_ignored_conf()
        self.test_ignored_default_conf()
        self.test_acceptstalefeeestimates_arg_support()
        self.test_testnet3_deprecation_msg()

        # Remove the -datadir argument so it doesn't override the config file
        self.nodes[0].args = [arg for arg in self.nodes[0].args if not arg.startswith("-datadir")]

        default_data_dir = self.nodes[0].datadir_path
        new_data_dir = default_data_dir / 'newdatadir'
        new_data_dir_2 = default_data_dir / 'newdatadir2'

        # Check that using -datadir argument on non-existent directory fails
        self.nodes[0].datadir_path = new_data_dir
        self.nodes[0].assert_start_raises_init_error([f'-datadir={new_data_dir}'], f'Error: Specified data directory "{new_data_dir}" does not exist.')

        # Check that using non-existent datadir in conf file fails
        conf_file = default_data_dir / config_file

        # datadir needs to be set before [chain] section
        with open(conf_file, encoding='utf8') as f:
            conf_file_contents = f.read()
        with open(conf_file, 'w', encoding='utf8') as f:
            f.write(f"datadir={new_data_dir}\n")
            f.write(conf_file_contents)

        self.nodes[0].assert_start_raises_init_error([f'-conf={conf_file}'], f'Error: Error reading configuration file: specified data directory "{new_data_dir}" does not exist.')

        # Check that an explicitly specified config file that cannot be opened fails
        none_existent_conf_file = default_data_dir / f"none_existent_{config_file}"
        self.nodes[0].assert_start_raises_init_error(['-conf=' + f'{none_existent_conf_file}'], 'Error: Error reading configuration file: specified config file "' + f'{none_existent_conf_file}' + '" could not be opened.')

        # Create the directory and ensure the config file now works
        new_data_dir.mkdir()
        self.start_node(0, [f'-conf={conf_file}'])
        self.stop_node(0)
        assert (new_data_dir / self.chain / 'blocks').exists()

        # Ensure command line argument overrides datadir in conf
        new_data_dir_2.mkdir()
        self.nodes[0].datadir_path = new_data_dir_2
        self.start_node(0, [f'-datadir={new_data_dir_2}', f'-conf={conf_file}'])
        assert (new_data_dir_2 / self.chain / 'blocks').exists()


if __name__ == '__main__':
    ConfArgsTest(__file__).main()<|MERGE_RESOLUTION|>--- conflicted
+++ resolved
@@ -371,13 +371,8 @@
 
     def test_acceptstalefeeestimates_arg_support(self):
         self.log.info("Test -acceptstalefeeestimates option support")
-<<<<<<< HEAD
-        conf_file = self.nodes[0].datadir_path / config_file
-        for chain, chain_name in {("main", ""), ("test", "testnet3"), ("signet", "signet")}:
-=======
-        conf_file = self.nodes[0].datadir_path / "bitcoin.conf"
+        conf_file = self.nodes[0].datadir_path / "namecoin.conf"
         for chain, chain_name in {("main", ""), ("test", "testnet3"), ("signet", "signet"), ("testnet4", "testnet4")}:
->>>>>>> 29035a31
             util.write_config(conf_file, n=0, chain=chain_name, extra_config='acceptstalefeeestimates=1\n')
             self.nodes[0].assert_start_raises_init_error(expected_msg=f'Error: acceptstalefeeestimates is not supported on {chain} chain.')
         util.write_config(conf_file, n=0, chain="regtest")  # Reset to regtest
@@ -428,7 +423,7 @@
         self.test_ignored_conf()
         self.test_ignored_default_conf()
         self.test_acceptstalefeeestimates_arg_support()
-        self.test_testnet3_deprecation_msg()
+        #self.test_testnet3_deprecation_msg()
 
         # Remove the -datadir argument so it doesn't override the config file
         self.nodes[0].args = [arg for arg in self.nodes[0].args if not arg.startswith("-datadir")]

#!/usr/bin/env python3
# Copyright (c) 2023-present The Bitcoin Core developers
# Distributed under the MIT software license, see the accompanying
# file COPYING or http://www.opensource.org/licenses/mit-license.php.
"""Test for assumeutxo wallet related behavior.
See feature_assumeutxo.py for background.

## Possible test improvements

- TODO: test loading a wallet (backup) on a pruned node

"""
from test_framework.address import address_to_scriptpubkey
from test_framework.descriptors import descsum_create
from test_framework.test_framework import BitcoinTestFramework
from test_framework.messages import COIN
from test_framework.util import (
    assert_equal,
    assert_raises_rpc_error,
    ensure_for,
)
from test_framework.wallet import MiniWallet
from test_framework.wallet_util import get_generate_key

START_HEIGHT = 199
SNAPSHOT_BASE_HEIGHT = 299
FINAL_HEIGHT = 399


class AssumeutxoTest(BitcoinTestFramework):
    def skip_test_if_missing_module(self):
        self.skip_if_no_wallet()

    def add_options(self, parser):
        self.add_wallet_options(parser, legacy=False)

    def set_test_params(self):
        """Use the pregenerated, deterministic chain up to height 199."""
        self.num_nodes = 3
        self.rpc_timeout = 120
        self.extra_args = [
            [],
            [],
            [],
        ]

    def setup_network(self):
        """Start with the nodes disconnected so that one can generate a snapshot
        including blocks the other hasn't yet seen."""
        self.add_nodes(3)
        self.start_nodes(extra_args=self.extra_args)

    def import_descriptor(self, node, wallet_name, key, timestamp):
        import_request = [{"desc": descsum_create("pkh(" + key.pubkey + ")"),
                           "timestamp": timestamp,
                           "label": "Descriptor import test"}]
        wrpc = node.get_wallet_rpc(wallet_name)
        return wrpc.importdescriptors(import_request)

    def run_test(self):
        """
        Bring up two (disconnected) nodes, mine some new blocks on the first,
        and generate a UTXO snapshot.

        Load the snapshot into the second, ensure it syncs to tip and completes
        background validation when connected to the first.
        """
        n0 = self.nodes[0]
        n1 = self.nodes[1]
        n2 = self.nodes[2]

        self.mini_wallet = MiniWallet(n0)

        # Mock time for a deterministic chain
        for n in self.nodes:
            n.setmocktime(n.getblockheader(n.getbestblockhash())['time'])

        # Create a wallet that we will create a backup for later (at snapshot height)
        n0.createwallet('w')
        w = n0.get_wallet_rpc("w")
        w_address = w.getnewaddress()

        # Create another wallet and backup now (before snapshot height)
        n0.createwallet('w2')
        w2 = n0.get_wallet_rpc("w2")
        w2_address = w2.getnewaddress()
        w2.backupwallet("backup_w2.dat")

        # Generate a series of blocks that `n0` will have in the snapshot,
        # but that n1 doesn't yet see. In order for the snapshot to activate,
        # though, we have to ferry over the new headers to n1 so that it
        # isn't waiting forever to see the header of the snapshot's base block
        # while disconnected from n0.
        for i in range(100):
            if i % 3 == 0:
                self.mini_wallet.send_self_transfer(from_node=n0)
            self.generate(n0, nblocks=1, sync_fun=self.no_op)
            newblock = n0.getblock(n0.getbestblockhash(), 0)

            # make n1 aware of the new header, but don't give it the block.
            n1.submitheader(newblock)
            n2.submitheader(newblock)

        # Ensure everyone is seeing the same headers.
        for n in self.nodes:
            assert_equal(n.getblockchaininfo()[
                         "headers"], SNAPSHOT_BASE_HEIGHT)

        # This backup is created at the snapshot height, so it's
        # not part of the background sync anymore
        w.backupwallet("backup_w.dat")

        self.log.info("-- Testing assumeutxo")

        assert_equal(n0.getblockcount(), SNAPSHOT_BASE_HEIGHT)
        assert_equal(n1.getblockcount(), START_HEIGHT)

        self.log.info(
            f"Creating a UTXO snapshot at height {SNAPSHOT_BASE_HEIGHT}")
        dump_output = n0.dumptxoutset('utxos.dat', "latest")

        assert_equal(
            dump_output['txoutset_hash'],
<<<<<<< HEAD
            "bc222dd2a08a561ff47d77c06af1fe35127bf4840392a83475332f45ea5efa3e")
=======
            "f39133c5f4af2fb9211a25a997eef28126b4a5d0e4c00bf81c7c323788473280")
>>>>>>> 0186f78e
        assert_equal(dump_output["nchaintx"], 334)
        assert_equal(n0.getblockchaininfo()["blocks"], SNAPSHOT_BASE_HEIGHT)

        # Mine more blocks on top of the snapshot that n1 hasn't yet seen. This
        # will allow us to test n1's sync-to-tip on top of a snapshot.
        w_skp = address_to_scriptpubkey(w_address)
        w2_skp = address_to_scriptpubkey(w2_address)
        for i in range(100):
            if i % 3 == 0:
                self.mini_wallet.send_to(from_node=n0, scriptPubKey=w_skp, amount=1 * COIN)
                self.mini_wallet.send_to(from_node=n0, scriptPubKey=w2_skp, amount=10 * COIN)
            self.generate(n0, nblocks=1, sync_fun=self.no_op)

        assert_equal(n0.getblockcount(), FINAL_HEIGHT)
        assert_equal(n1.getblockcount(), START_HEIGHT)
        assert_equal(n2.getblockcount(), START_HEIGHT)

        assert_equal(n0.getblockchaininfo()["blocks"], FINAL_HEIGHT)

        self.log.info(
            f"Loading snapshot into second node from {dump_output['path']}")
        loaded = n1.loadtxoutset(dump_output['path'])
        assert_equal(loaded['coins_loaded'], SNAPSHOT_BASE_HEIGHT + 1)
        assert_equal(loaded['base_height'], SNAPSHOT_BASE_HEIGHT)

        normal, snapshot = n1.getchainstates()["chainstates"]
        assert_equal(normal['blocks'], START_HEIGHT)
        assert_equal(normal.get('snapshot_blockhash'), None)
        assert_equal(normal['validated'], True)
        assert_equal(snapshot['blocks'], SNAPSHOT_BASE_HEIGHT)
        assert_equal(snapshot['snapshot_blockhash'], dump_output['base_hash'])
        assert_equal(snapshot['validated'], False)

        assert_equal(n1.getblockchaininfo()["blocks"], SNAPSHOT_BASE_HEIGHT)

        self.log.info("Backup from the snapshot height can be loaded during background sync")
        n1.restorewallet("w", "backup_w.dat")
        # Balance of w wallet is still still 0 because n1 has not synced yet
        assert_equal(n1.getbalance(), 0)

        self.log.info("Backup from before the snapshot height can't be loaded during background sync")
        assert_raises_rpc_error(-4, "Wallet loading failed. Error loading wallet. Wallet requires blocks to be downloaded, and software does not currently support loading wallets while blocks are being downloaded out of order when using assumeutxo snapshots. Wallet should be able to load successfully after node sync reaches height 299", n1.restorewallet, "w2", "backup_w2.dat")

        self.log.info("Test loading descriptors during background sync")
        wallet_name = "w1"
        n1.createwallet(wallet_name, disable_private_keys=True)
        key = get_generate_key()
        time = n1.getblockchaininfo()['time']
        timestamp = 0
        expected_error_message = f"Rescan failed for descriptor with timestamp {timestamp}. There was an error reading a block from time {time}, which is after or within 7200 seconds of key creation, and could contain transactions pertaining to the desc. As a result, transactions and coins using this desc may not appear in the wallet. This error is likely caused by an in-progress assumeutxo background sync. Check logs or getchainstates RPC for assumeutxo background sync progress and try again later."
        result = self.import_descriptor(n1, wallet_name, key, timestamp)
        assert_equal(result[0]['error']['code'], -1)
        assert_equal(result[0]['error']['message'], expected_error_message)

        self.log.info("Test that rescanning blocks from before the snapshot fails when blocks are not available from the background sync yet")
        w1 = n1.get_wallet_rpc(wallet_name)
        assert_raises_rpc_error(-1, "Failed to rescan unavailable blocks likely due to an in-progress assumeutxo background sync. Check logs or getchainstates RPC for assumeutxo background sync progress and try again later.", w1.rescanblockchain, 100)

        PAUSE_HEIGHT = FINAL_HEIGHT - 40

        self.log.info("Restarting node to stop at height %d", PAUSE_HEIGHT)
        self.restart_node(1, extra_args=[
            f"-stopatheight={PAUSE_HEIGHT}", *self.extra_args[1]])

        # Finally connect the nodes and let them sync.
        #
        # Set `wait_for_connect=False` to avoid a race between performing connection
        # assertions and the -stopatheight tripping.
        self.connect_nodes(0, 1, wait_for_connect=False)

        n1.wait_until_stopped(timeout=5)

        self.log.info(
            "Restarted node before snapshot validation completed, reloading...")
        self.restart_node(1, extra_args=self.extra_args[1])

        # TODO: inspect state of e.g. the wallet before reconnecting
        self.connect_nodes(0, 1)

        self.log.info(
            f"Ensuring snapshot chain syncs to tip. ({FINAL_HEIGHT})")
        self.wait_until(lambda: n1.getchainstates()[
                        'chainstates'][-1]['blocks'] == FINAL_HEIGHT)
        self.sync_blocks(nodes=(n0, n1))

        self.log.info("Ensuring background validation completes")
        self.wait_until(lambda: len(n1.getchainstates()['chainstates']) == 1)

        self.log.info("Ensuring wallet can be restored from a backup that was created before the snapshot height")
        n1.restorewallet("w2", "backup_w2.dat")
        # Check balance of w2 wallet
        assert_equal(n1.getbalance(), 340)

        # Check balance of w wallet after node is synced
        n1.loadwallet("w")
        w = n1.get_wallet_rpc("w")
        assert_equal(w.getbalance(), 34)

        self.log.info("Check balance of a wallet that is active during snapshot completion")
        n2.restorewallet("w", "backup_w.dat")
        loaded = n2.loadtxoutset(dump_output['path'])
        self.connect_nodes(0, 2)
        self.wait_until(lambda: len(n2.getchainstates()['chainstates']) == 1)
        ensure_for(duration=1, f=lambda: (n2.getbalance() == 34))

        self.log.info("Ensuring descriptors can be loaded after background sync")
        n1.loadwallet(wallet_name)
        result = self.import_descriptor(n1, wallet_name, key, timestamp)
        assert_equal(result[0]['success'], True)


if __name__ == '__main__':
    AssumeutxoTest(__file__).main()<|MERGE_RESOLUTION|>--- conflicted
+++ resolved
@@ -121,11 +121,7 @@
 
         assert_equal(
             dump_output['txoutset_hash'],
-<<<<<<< HEAD
             "bc222dd2a08a561ff47d77c06af1fe35127bf4840392a83475332f45ea5efa3e")
-=======
-            "f39133c5f4af2fb9211a25a997eef28126b4a5d0e4c00bf81c7c323788473280")
->>>>>>> 0186f78e
         assert_equal(dump_output["nchaintx"], 334)
         assert_equal(n0.getblockchaininfo()["blocks"], SNAPSHOT_BASE_HEIGHT)
 

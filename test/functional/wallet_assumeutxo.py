--- conflicted
+++ resolved
@@ -118,11 +118,7 @@
 
         assert_equal(
             dump_output['txoutset_hash'],
-<<<<<<< HEAD
-            "bc222dd2a08a561ff47d77c06af1fe35127bf4840392a83475332f45ea5efa3e")
-=======
-            "74251f753e3e273fe8856d4e058f6cb4264a30dcef0dff7d355eac040e32e61b")
->>>>>>> f0bad79d
+            "cacbaf3ecfe053dddffe0edd6a8907680d912e33b376ad390b3778c449fac720")
         assert_equal(dump_output["nchaintx"], 334)
         assert_equal(n0.getblockchaininfo()["blocks"], SNAPSHOT_BASE_HEIGHT)
 

--- conflicted
+++ resolved
@@ -89,11 +89,7 @@
         self.log.info("Verifying inability to connect to namecoind's RPC interface due to wrong port results in one exception containing at least one OSError.")
         self._verify_startup_failure(
             TestWrongRpcPortStartupFailure, [f"--internal_node_start_duration={node_start_duration}"],
-<<<<<<< HEAD
-            r"AssertionError: \[node 0\] Unable to connect to namecoind after \d+s \(ignored errors: {[^}]*'OSError \w+'?: \d+[^}]*}, latest error: \w+\([^)]+\)\)"
-=======
-            r"AssertionError: \[node 0\] Unable to connect to bitcoind after \d+s \(ignored errors: {[^}]*'OSError \w+'?: \d+[^}]*}, latest: '[\w ]+'/\w+\([^)]+\)\)"
->>>>>>> 090ba282
+            r"AssertionError: \[node 0\] Unable to connect to namecoind after \d+s \(ignored errors: {[^}]*'OSError \w+'?: \d+[^}]*}, latest: '[\w ]+'/\w+\([^)]+\)\)"
         )
 
         self.log.info("Verifying startup failure due to invalid arg results in only one exception.")

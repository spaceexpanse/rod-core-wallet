#!/usr/bin/env python3
# Copyright (c) 2016 The Bitcoin Core developers
# Distributed under the MIT software license, see the accompanying
# file COPYING or http://www.opensource.org/licenses/mit-license.php.
"""Test processing of feefilter messages."""

from test_framework.mininode import *
from test_framework.test_framework import BitcoinTestFramework
from test_framework.util import *
import time


def hashToHex(hash):
    return format(hash, '064x')

# Wait up to 60 secs to see if the testnode has received all the expected invs
def allInvsMatch(invsExpected, testnode):
    for x in range(60):
        with mininode_lock:
            if (sorted(invsExpected) == sorted(testnode.txinvs)):
                return True
        time.sleep(1)
    return False

class TestNode(NodeConnCB):
    def __init__(self):
        super().__init__()
        self.txinvs = []

    def on_inv(self, conn, message):
        for i in message.inv:
            if (i.type == 1):
                self.txinvs.append(hashToHex(i.hash))

    def clear_invs(self):
        with mininode_lock:
            self.txinvs = []

class FeeFilterTest(BitcoinTestFramework):

    def __init__(self):
        super().__init__()
        self.num_nodes = 2
        self.setup_clean_chain = False

    def run_test(self):
        node1 = self.nodes[1]
        node0 = self.nodes[0]
        # Get out of IBD
        node1.generate(1)
        sync_blocks(self.nodes)

        # Setup the p2p connections and start up the network thread.
        test_node = TestNode()
        connection = NodeConn('127.0.0.1', p2p_port(0), self.nodes[0], test_node)
        test_node.add_connection(connection)
        NetworkThread().start()
        test_node.wait_for_verack()

        # Test that invs are received for all txs at feerate of 20 sat/byte
        node1.settxfee(Decimal("0.00200000"))
        txids = [node1.sendtoaddress(node1.getnewaddress(), 1) for x in range(3)]
        assert(allInvsMatch(txids, test_node))
        test_node.clear_invs()

<<<<<<< HEAD
        # Set a filter of 150 sat/byte
        test_node.send_filter(150000)
=======
        # Set a filter of 15 sat/byte
        test_node.send_and_ping(msg_feefilter(15000))
>>>>>>> 838df256

        # Test that txs are still being received (paying 20 sat/byte)
        txids = [node1.sendtoaddress(node1.getnewaddress(), 1) for x in range(3)]
        assert(allInvsMatch(txids, test_node))
        test_node.clear_invs()

        # Change tx fee rate to 100 sat/byte and test they are no longer received
        node1.settxfee(Decimal("0.00100000"))
        [node1.sendtoaddress(node1.getnewaddress(), 1) for x in range(3)]
        sync_mempools(self.nodes) # must be sure node 0 has received all txs 

        # Send one transaction from node0 that should be received, so that we
        # we can sync the test on receipt (if node1's txs were relayed, they'd
        # be received by the time this node0 tx is received). This is
        # unfortunately reliant on the current relay behavior where we batch up
        # to 35 entries in an inv, which means that when this next transaction
        # is eligible for relay, the prior transactions from node1 are eligible
        # as well.
        node0.settxfee(Decimal("0.00020000"))
        txids = [node0.sendtoaddress(node0.getnewaddress(), 1)]
        assert(allInvsMatch(txids, test_node))
        test_node.clear_invs()

        # Remove fee filter and check that txs are received again
        test_node.send_and_ping(msg_feefilter(0))
        txids = [node1.sendtoaddress(node1.getnewaddress(), 1) for x in range(3)]
        assert(allInvsMatch(txids, test_node))
        test_node.clear_invs()

if __name__ == '__main__':
    FeeFilterTest().main()<|MERGE_RESOLUTION|>--- conflicted
+++ resolved
@@ -63,13 +63,8 @@
         assert(allInvsMatch(txids, test_node))
         test_node.clear_invs()
 
-<<<<<<< HEAD
         # Set a filter of 150 sat/byte
-        test_node.send_filter(150000)
-=======
-        # Set a filter of 15 sat/byte
-        test_node.send_and_ping(msg_feefilter(15000))
->>>>>>> 838df256
+        test_node.send_and_ping(msg_feefilter(150000))
 
         # Test that txs are still being received (paying 20 sat/byte)
         txids = [node1.sendtoaddress(node1.getnewaddress(), 1) for x in range(3)]

--- conflicted
+++ resolved
@@ -123,13 +123,8 @@
         # At most a couple more tries should succeed (depending on how long
         # the test has been running so far).
         with self.nodes[0].assert_debug_log(expected_msgs=["historical block serving limit reached, disconnecting peer=0"]):
-<<<<<<< HEAD
             for _ in range(10):
-                p2p_conns[0].send_message(getdata_request)
-=======
-            for _ in range(3):
                 p2p_conns[0].send_without_ping(getdata_request)
->>>>>>> 409d6848
             p2p_conns[0].wait_for_disconnect()
         assert_equal(len(self.nodes[0].getpeerinfo()), 2)
         self.log.info("Peer 0 disconnected after downloading old block too many times")

--- conflicted
+++ resolved
@@ -31,11 +31,7 @@
         node = self.nodes[0]
         wallet = MiniWallet(node)
         for _ in range(5):
-<<<<<<< HEAD
-            wallet.send_self_transfer(from_node=node, target_weight=8000)
-=======
-            wallet.send_self_transfer(from_node=node, target_vsize=20000)
->>>>>>> 41a4b116
+            wallet.send_self_transfer(from_node=node, target_vsize=8000)
             self.generate(wallet, 1)
 
         block_files = list(node.blocks_path.glob('blk[0-9][0-9][0-9][0-9][0-9].dat'))

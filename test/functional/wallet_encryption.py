--- conflicted
+++ resolved
@@ -26,17 +26,10 @@
         passphrase2 = "SecondWalletPassphrase"
 
         # Make sure the wallet isn't encrypted first
-<<<<<<< HEAD
-        address = self.nodes[0].getnewaddress()
-        privkey = self.nodes[0].dumpprivkey(address)
-        assert_equal(privkey[:1], "b")
-        assert_equal(len(privkey), 52)
-=======
         msg = "test message"
         address = self.nodes[0].getnewaddress(address_type='legacy')
         sig = self.nodes[0].signmessage(address, msg)
         assert self.nodes[0].verifymessage(address, sig, msg)
->>>>>>> 16a50a80
         assert_raises_rpc_error(-15, "Error: running with an unencrypted wallet, but walletpassphrase was called", self.nodes[0].walletpassphrase, 'ff', 1)
         assert_raises_rpc_error(-15, "Error: running with an unencrypted wallet, but walletpassphrasechange was called.", self.nodes[0].walletpassphrasechange, 'ff', 'ff')
 

--- conflicted
+++ resolved
@@ -135,7 +135,6 @@
 
         keys = [
             'bestblockhash',
-            'bits',
             'blocks',
             'chain',
             'chainwork',
@@ -144,7 +143,6 @@
             'mediantime',
             'pruned',
             'size_on_disk',
-            'target',
             'time',
             'verificationprogress',
             'warnings',
@@ -200,9 +198,6 @@
         assert res['automatic_pruning']
         assert_equal(res['prune_target_size'], 576716800)
         assert_greater_than(res['size_on_disk'], 0)
-
-        assert_equal(res['bits'], nbits_str(REGTEST_N_BITS))
-        assert_equal(res['target'], target_str(REGTEST_TARGET))
 
     def check_signalling_deploymentinfo_result(self, gdi_result, height, blockhash, status_next):
         assert height >= 144 and height <= 287
@@ -388,11 +383,6 @@
         assert_is_hash_string(header['hash'])
         assert_is_hash_string(header['previousblockhash'])
         assert_is_hash_string(header['merkleroot'])
-<<<<<<< HEAD
-=======
-        assert_equal(header['bits'], nbits_str(REGTEST_N_BITS))
-        assert_equal(header['target'], target_str(REGTEST_TARGET))
->>>>>>> 2b956996
         assert isinstance(header['time'], int)
         assert_equal(header['mediantime'], TIME_RANGE_MTP)
         assert isinstance(header['version'], int)

--- conflicted
+++ resolved
@@ -134,40 +134,6 @@
             'bip65': {'type': 'buried', 'active': False, 'height': 1351},
             'csv': {'type': 'buried', 'active': False, 'height': 432},
             'segwit': {'type': 'buried', 'active': True, 'height': 0},
-<<<<<<< HEAD
-=======
-            'testdummy': {
-                'type': 'bip9',
-                'bip9': {
-                    'status': 'started',
-                    'bit': 28,
-                    'start_time': 0,
-                    'timeout': 0x7fffffffffffffff,  # testdummy does not have a timeout so is set to the max int64 value
-                    'since': 144,
-                    'statistics': {
-                        'period': 144,
-                        'threshold': 108,
-                        'elapsed': 57,
-                        'count': 57,
-                        'possible': True,
-                    },
-                    'min_activation_height': 0,
-                },
-                'active': False
-            },
-            'taproot': {
-                'type': 'bip9',
-                'bip9': {
-                    'status': 'active',
-                    'start_time': -1,
-                    'timeout': 9223372036854775807,
-                    'since': 0,
-                    'min_activation_height': 0,
-                },
-                'height': 0,
-                'active': True
-            }
->>>>>>> a47ae618
         })
 
     def _test_getchaintxstats(self):

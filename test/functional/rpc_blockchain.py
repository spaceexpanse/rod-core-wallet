--- conflicted
+++ resolved
@@ -305,13 +305,8 @@
         node = self.nodes[0]
         res = node.gettxoutsetinfo()
 
-<<<<<<< HEAD
         assert_equal(res['amount']['total'], Decimal('8725.00000000') + PREMINE_VALUE)
         assert_equal(res['transactions'], HEIGHT + 1)
-=======
-        assert_equal(res['amount']['total'], Decimal('8725.00000000'))
-        assert_equal(res['transactions'], HEIGHT)
->>>>>>> 0186f78e
         assert_equal(res['height'], HEIGHT)
         assert_equal(res['txouts'], HEIGHT + 1)
         assert_equal(res['bogosize'], 16873),
@@ -327,13 +322,8 @@
         node.invalidateblock(b1hash)
 
         res2 = node.gettxoutsetinfo()
-<<<<<<< HEAD
         assert_equal(res2['transactions'], 1)
         assert_equal(res2['amount']['total'], PREMINE_VALUE)
-=======
-        assert_equal(res2['transactions'], 0)
-        assert_equal(res2['amount']['total'], Decimal('0'))
->>>>>>> 0186f78e
         assert_equal(res2['height'], 0)
         assert_equal(res2['txouts'], 1)
         assert_equal(res2['bogosize'], 73),

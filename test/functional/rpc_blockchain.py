#!/usr/bin/env python3
# Copyright (c) 2014-2022 The Bitcoin Core developers
# Distributed under the MIT software license, see the accompanying
# file COPYING or http://www.opensource.org/licenses/mit-license.php.
"""Test RPCs related to blockchainstate.

Test the following RPCs:
    - getblockchaininfo
    - getdeploymentinfo
    - getchaintxstats
    - gettxoutsetinfo
    - getblockheader
    - getdifficulty
    - getnetworkhashps
    - waitforblockheight
    - getblock
    - getblockhash
    - getbestblockhash
    - verifychain

Tests correspond to code in rpc/blockchain.cpp.
"""

from decimal import Decimal
import http.client
import os
import subprocess
import textwrap

from test_framework.blocktools import (
    MAX_FUTURE_BLOCK_TIME,
    TIME_GENESIS_BLOCK,
    create_block,
    create_coinbase,
)
from test_framework.messages import (
    CBlockHeader,
    from_hex,
    msg_block,
)
from test_framework.p2p import P2PInterface
from test_framework.script import hash256
from test_framework.test_framework import BitcoinTestFramework
from test_framework.util import (
    assert_equal,
    assert_greater_than,
    assert_greater_than_or_equal,
    assert_raises,
    assert_raises_rpc_error,
    assert_is_hex_string,
    assert_is_hash_string,
)
from test_framework.wallet import MiniWallet


HEIGHT = 200  # blocks mined
TIME_RANGE_STEP = 600  # ten-minute steps
TIME_RANGE_MTP = TIME_GENESIS_BLOCK + (HEIGHT - 6) * TIME_RANGE_STEP
TIME_RANGE_TIP = TIME_GENESIS_BLOCK + (HEIGHT - 1) * TIME_RANGE_STEP
TIME_RANGE_END = TIME_GENESIS_BLOCK + HEIGHT * TIME_RANGE_STEP
DIFFICULTY_ADJUSTMENT_INTERVAL = 2016

PREMINE_VALUE = Decimal ('222222222')


class BlockchainTest(BitcoinTestFramework):
    def set_test_params(self):
        self.setup_clean_chain = True
        self.num_nodes = 1
        self.supports_cli = False

    def run_test(self):
        self.wallet = MiniWallet(self.nodes[0])
        self._test_prune_disk_space()
        self.mine_chain()
        self._test_max_future_block_time()
        self.restart_node(
            0,
            extra_args=[
                "-stopatheight=207",
                "-checkblocks=-1",  # Check all blocks
                "-prune=1",  # Set pruning after rescan is complete
            ],
        )

        self._test_getblockchaininfo()
        self._test_getchaintxstats()
        self._test_gettxoutsetinfo()
        self._test_getblockheader()
        self._test_getdifficulty()
        self._test_getnetworkhashps()
        self._test_stopatheight()
        self._test_waitforblockheight()
        self._test_getblock()
        self._test_getdeploymentinfo()
        self._test_y2106()
        assert self.nodes[0].verifychain(4, 0)

    def mine_chain(self):
        self.log.info(f"Generate {HEIGHT} blocks after the genesis block in ten-minute steps")
        for t in range(TIME_GENESIS_BLOCK, TIME_RANGE_END, TIME_RANGE_STEP):
            self.nodes[0].setmocktime(t)
            self.generate(self.wallet, 1)
        assert_equal(self.nodes[0].getblockchaininfo()['blocks'], HEIGHT)

    def _test_prune_disk_space(self):
        self.log.info("Test that a manually pruned node does not run into "
                      "integer overflow on first start up")
        self.restart_node(0, extra_args=["-prune=1"])
        self.log.info("Avoid warning when assumed chain size is enough")
        self.restart_node(0, extra_args=["-prune=123456789"])

    def _test_max_future_block_time(self):
        self.stop_node(0)
        self.log.info("A block tip of more than MAX_FUTURE_BLOCK_TIME in the future raises an error")
        self.nodes[0].assert_start_raises_init_error(
            extra_args=[f"-mocktime={TIME_RANGE_TIP - MAX_FUTURE_BLOCK_TIME - 1}"],
            expected_msg=": The block database contains a block which appears to be from the future."
            " This may be due to your computer's date and time being set incorrectly."
            f" Only rebuild the block database if you are sure that your computer's date and time are correct.{os.linesep}"
            "Please restart with -reindex or -reindex-chainstate to recover.",
        )
        self.log.info("A block tip of MAX_FUTURE_BLOCK_TIME in the future is fine")
        self.start_node(0, extra_args=[f"-mocktime={TIME_RANGE_TIP - MAX_FUTURE_BLOCK_TIME}"])

    def _test_getblockchaininfo(self):
        self.log.info("Test getblockchaininfo")

        keys = [
            'bestblockhash',
            'blocks',
            'chain',
            'chainwork',
            'headers',
            'initialblockdownload',
            'mediantime',
            'pruned',
            'size_on_disk',
            'time',
            'verificationprogress',
            'warnings',
        ]
        res = self.nodes[0].getblockchaininfo()

        assert_equal(res['time'], TIME_RANGE_END - TIME_RANGE_STEP)
        assert_equal(res['mediantime'], TIME_RANGE_MTP)

        # result should have these additional pruning keys if manual pruning is enabled
        assert_equal(sorted(res.keys()), sorted(['pruneheight', 'automatic_pruning'] + keys))

        # size_on_disk should be > 0
        assert_greater_than(res['size_on_disk'], 0)

        # pruneheight should be greater or equal to 0
        assert_greater_than_or_equal(res['pruneheight'], 0)

        # check other pruning fields given that prune=1
        assert res['pruned']
        assert not res['automatic_pruning']

        self.restart_node(0, ['-stopatheight=207'])
        res = self.nodes[0].getblockchaininfo()
        # should have exact keys
        assert_equal(sorted(res.keys()), keys)

        self.stop_node(0)
        self.nodes[0].assert_start_raises_init_error(
            extra_args=['-testactivationheight=name@2'],
            expected_msg='Error: Invalid name (name@2) for -testactivationheight=name@height.',
        )
        self.nodes[0].assert_start_raises_init_error(
            extra_args=['-testactivationheight=bip34@-2'],
            expected_msg='Error: Invalid height value (bip34@-2) for -testactivationheight=name@height.',
        )
        self.nodes[0].assert_start_raises_init_error(
            extra_args=['-testactivationheight='],
            expected_msg='Error: Invalid format () for -testactivationheight=name@height.',
        )
        self.start_node(0, extra_args=[
            '-stopatheight=207',
            '-prune=550',
        ])

        res = self.nodes[0].getblockchaininfo()
        # result should have these additional pruning keys if prune=550
        assert_equal(sorted(res.keys()), sorted(['pruneheight', 'automatic_pruning', 'prune_target_size'] + keys))

        # check related fields
        assert res['pruned']
        assert_equal(res['pruneheight'], 0)
        assert res['automatic_pruning']
        assert_equal(res['prune_target_size'], 576716800)
        assert_greater_than(res['size_on_disk'], 0)

    def check_signalling_deploymentinfo_result(self, gdi_result, height, blockhash, status_next):
        assert height >= 144 and height <= 287

        assert_equal(gdi_result, {
          "hash": blockhash,
          "height": height,
          "deployments": {
            'bip16': {'type': 'buried', 'active': True, 'height': 0},
            'bip34': {'type': 'buried', 'active': True, 'height': 2},
            'bip66': {'type': 'buried', 'active': True, 'height': 3},
            'bip65': {'type': 'buried', 'active': True, 'height': 4},
            'csv': {'type': 'buried', 'active': True, 'height': 5},
            'segwit': {'type': 'buried', 'active': True, 'height': 6},
        }})

    def _test_getdeploymentinfo(self):
        # Note: continues past -stopatheight height, so must be invoked
        # after _test_stopatheight

        self.log.info("Test getdeploymentinfo")
        self.stop_node(0)
        self.start_node(0, extra_args=[
            '-testactivationheight=bip34@2',
            '-testactivationheight=dersig@3',
            '-testactivationheight=cltv@4',
            '-testactivationheight=csv@5',
            '-testactivationheight=segwit@6',
        ])

        gbci207 = self.nodes[0].getblockchaininfo()
        self.check_signalling_deploymentinfo_result(self.nodes[0].getdeploymentinfo(), gbci207["blocks"], gbci207["bestblockhash"], "started")

        # block just prior to lock in
        self.generate(self.wallet, 287 - gbci207["blocks"])
        gbci287 = self.nodes[0].getblockchaininfo()
        self.check_signalling_deploymentinfo_result(self.nodes[0].getdeploymentinfo(), gbci287["blocks"], gbci287["bestblockhash"], "locked_in")

        # calling with an explicit hash works
        self.check_signalling_deploymentinfo_result(self.nodes[0].getdeploymentinfo(gbci207["bestblockhash"]), gbci207["blocks"], gbci207["bestblockhash"], "started")

    def _test_y2106(self):
        self.log.info("Check that block timestamps work until year 2106")
        self.generate(self.nodes[0], 8)[-1]
        time_2106 = 2**32 - 1
        self.nodes[0].setmocktime(time_2106)
        last = self.generate(self.nodes[0], 6)[-1]
        assert_equal(self.nodes[0].getblockheader(last)["mediantime"], time_2106)

    def _test_getchaintxstats(self):
        self.log.info("Test getchaintxstats")

        # Test `getchaintxstats` invalid extra parameters
        assert_raises_rpc_error(-1, 'getchaintxstats', self.nodes[0].getchaintxstats, 0, '', 0)

        # Test `getchaintxstats` invalid `nblocks`
        assert_raises_rpc_error(-3, "JSON value of type string is not of expected type number", self.nodes[0].getchaintxstats, '')
        assert_raises_rpc_error(-8, "Invalid block count: should be between 0 and the block's height - 1", self.nodes[0].getchaintxstats, -1)
        assert_raises_rpc_error(-8, "Invalid block count: should be between 0 and the block's height - 1", self.nodes[0].getchaintxstats, self.nodes[0].getblockcount())

        # Test `getchaintxstats` invalid `blockhash`
        assert_raises_rpc_error(-3, "JSON value of type number is not of expected type string", self.nodes[0].getchaintxstats, blockhash=0)
        assert_raises_rpc_error(-8, "blockhash must be of length 64 (not 1, for '0')", self.nodes[0].getchaintxstats, blockhash='0')
        assert_raises_rpc_error(-8, "blockhash must be hexadecimal string (not 'ZZZ0000000000000000000000000000000000000000000000000000000000000')", self.nodes[0].getchaintxstats, blockhash='ZZZ0000000000000000000000000000000000000000000000000000000000000')
        assert_raises_rpc_error(-5, "Block not found", self.nodes[0].getchaintxstats, blockhash='0000000000000000000000000000000000000000000000000000000000000000')
        blockhash = self.nodes[0].getblockhash(HEIGHT)
        self.nodes[0].invalidateblock(blockhash)
        assert_raises_rpc_error(-8, "Block is not in main chain", self.nodes[0].getchaintxstats, blockhash=blockhash)
        self.nodes[0].reconsiderblock(blockhash)

        chaintxstats = self.nodes[0].getchaintxstats(nblocks=1)
        # 200 txs plus genesis tx
        assert_equal(chaintxstats['txcount'], HEIGHT + 1)
        # tx rate should be 1 per 10 minutes, or 1/600
        # we have to round because of binary math
        assert_equal(round(chaintxstats['txrate'] * TIME_RANGE_STEP, 10), Decimal(1))

        b1_hash = self.nodes[0].getblockhash(1)
        b1 = self.nodes[0].getblock(b1_hash)
        b200_hash = self.nodes[0].getblockhash(HEIGHT)
        b200 = self.nodes[0].getblock(b200_hash)
        time_diff = b200['mediantime'] - b1['mediantime']

        chaintxstats = self.nodes[0].getchaintxstats()
        assert_equal(chaintxstats['time'], b200['time'])
        assert_equal(chaintxstats['txcount'], HEIGHT + 1)
        assert_equal(chaintxstats['window_final_block_hash'], b200_hash)
        assert_equal(chaintxstats['window_final_block_height'], HEIGHT )
        assert_equal(chaintxstats['window_block_count'], HEIGHT - 1)
        assert_equal(chaintxstats['window_tx_count'], HEIGHT - 1)
        assert_equal(chaintxstats['window_interval'], time_diff)
        assert_equal(round(chaintxstats['txrate'] * time_diff, 10), Decimal(HEIGHT - 1))

        chaintxstats = self.nodes[0].getchaintxstats(blockhash=b1_hash)
        assert_equal(chaintxstats['time'], b1['time'])
        assert_equal(chaintxstats['txcount'], 2)
        assert_equal(chaintxstats['window_final_block_hash'], b1_hash)
        assert_equal(chaintxstats['window_final_block_height'], 1)
        assert_equal(chaintxstats['window_block_count'], 0)
        assert 'window_tx_count' not in chaintxstats
        assert 'window_interval' not in chaintxstats
        assert 'txrate' not in chaintxstats

    def _test_gettxoutsetinfo(self):
        node = self.nodes[0]
        res = node.gettxoutsetinfo()

        assert_equal(res['amount']['total'], Decimal('8725.00000000') + PREMINE_VALUE)
        assert_equal(res['transactions'], HEIGHT + 1)
        assert_equal(res['height'], HEIGHT)
        assert_equal(res['txouts'], HEIGHT + 1)
        assert_equal(res['bogosize'], 16873),
        assert_equal(res['bestblock'], node.getblockhash(HEIGHT))
        size = res['disk_size']
        assert size > 6400
        assert size < 64000
        assert_equal(len(res['bestblock']), 64)
        assert_equal(len(res['hash_serialized_3']), 64)

        self.log.info("Test gettxoutsetinfo works for blockchain with just the genesis block")
        b1hash = node.getblockhash(1)
        node.invalidateblock(b1hash)

        res2 = node.gettxoutsetinfo()
        assert_equal(res2['transactions'], 1)
        assert_equal(res2['amount']['total'], PREMINE_VALUE)
        assert_equal(res2['height'], 0)
        assert_equal(res2['txouts'], 1)
        assert_equal(res2['bogosize'], 73),
        assert_equal(res2['bestblock'], node.getblockhash(0))
        assert_equal(len(res2['hash_serialized_3']), 64)

        self.log.info("Test gettxoutsetinfo returns the same result after invalidate/reconsider block")
        node.reconsiderblock(b1hash)

        res3 = node.gettxoutsetinfo()
        # The field 'disk_size' is non-deterministic and can thus not be
        # compared between res and res3.  Everything else should be the same.
        del res['disk_size'], res3['disk_size']
        assert_equal(res, res3)

        self.log.info("Test gettxoutsetinfo hash_type option")
        # Adding hash_type 'hash_serialized_3', which is the default, should
        # not change the result.
        res4 = node.gettxoutsetinfo(hash_type='hash_serialized_3')
        del res4['disk_size']
        assert_equal(res, res4)

        # hash_type none should not return a UTXO set hash.
        res5 = node.gettxoutsetinfo(hash_type='none')
        assert 'hash_serialized_3' not in res5

        # hash_type muhash should return a different UTXO set hash.
        res6 = node.gettxoutsetinfo(hash_type='muhash')
        assert 'muhash' in res6
        assert res['hash_serialized_3'] != res6['muhash']

        # muhash should not be returned unless requested.
        for r in [res, res2, res3, res4, res5]:
            assert 'muhash' not in r

        # Unknown hash_type raises an error
        assert_raises_rpc_error(-8, "'foo hash' is not a valid hash_type", node.gettxoutsetinfo, "foo hash")

    def _test_getblockheader(self):
        self.log.info("Test getblockheader")
        node = self.nodes[0]

        assert_raises_rpc_error(-8, "hash must be of length 64 (not 8, for 'nonsense')", node.getblockheader, "nonsense")
        assert_raises_rpc_error(-8, "hash must be hexadecimal string (not 'ZZZ7bb8b1697ea987f3b223ba7819250cae33efacb068d23dc24859824a77844')", node.getblockheader, "ZZZ7bb8b1697ea987f3b223ba7819250cae33efacb068d23dc24859824a77844")
        assert_raises_rpc_error(-5, "Block not found", node.getblockheader, "0cf7bb8b1697ea987f3b223ba7819250cae33efacb068d23dc24859824a77844")

        besthash = node.getbestblockhash()
        secondbesthash = node.getblockhash(HEIGHT - 1)
        header = node.getblockheader(blockhash=besthash)

        assert_equal(header['hash'], besthash)
        assert_equal(header['height'], HEIGHT)
        assert_equal(header['confirmations'], 1)
        assert_equal(header['previousblockhash'], secondbesthash)
        assert_is_hex_string(header['chainwork'])
        assert_equal(header['nTx'], 1)
        assert_is_hash_string(header['hash'])
        assert_is_hash_string(header['previousblockhash'])
        assert_is_hash_string(header['merkleroot'])
        assert isinstance(header['time'], int)
        assert_equal(header['mediantime'], TIME_RANGE_MTP)
        assert isinstance(header['version'], int)
        assert isinstance(int(header['versionHex'], 16), int)

        # Test with verbose=False, which should return the header as hex.
        header_hex = node.getblockheader(blockhash=besthash, verbose=False)
        assert_is_hex_string(header_hex)

        header = from_hex(CBlockHeader(), header_hex)
        header.calc_sha256()
        assert_equal(header.hash, besthash)

        assert 'previousblockhash' not in node.getblockheader(node.getblockhash(0))
        assert 'nextblockhash' not in node.getblockheader(node.getbestblockhash())

    def _test_getdifficulty(self):
        self.log.info("Test getdifficulty")
        difficulty = self.nodes[0].getdifficulty()
        # 1 hash in 2 should be valid, so difficulty should be 1/2**31
        # binary => decimal => binary math is why we do this check
        assert abs(difficulty['sha256d'] * 2**31 - 1) < 0.0001
        assert abs(difficulty['neoscrypt'] * 2**31 - 1) < 0.0001

    def _test_getnetworkhashps(self):
        self.log.info("Test getnetworkhashps")
        assert_raises_rpc_error(
            -3,
            textwrap.dedent("""
            Wrong type passed:
            {
                "Position 1 (nblocks)": "JSON value of type string is not of expected type number",
                "Position 2 (height)": "JSON value of type array is not of expected type number"
            }
            """).strip(),
            lambda: self.nodes[0].getnetworkhashps("a", []),
        )
        assert_raises_rpc_error(
            -8,
            "Block does not exist at specified height",
            lambda: self.nodes[0].getnetworkhashps(100, self.nodes[0].getblockcount() + 1),
        )
        assert_raises_rpc_error(
            -8,
            "Block does not exist at specified height",
            lambda: self.nodes[0].getnetworkhashps(100, -10),
        )
        assert_raises_rpc_error(
            -8,
            "Invalid nblocks. Must be a positive number or -1.",
            lambda: self.nodes[0].getnetworkhashps(-100),
        )
        assert_raises_rpc_error(
            -8,
            "Invalid nblocks. Must be a positive number or -1.",
            lambda: self.nodes[0].getnetworkhashps(0),
        )

        # Genesis block height estimate should return 0
        hashes_per_second = self.nodes[0].getnetworkhashps(100, 0)
        assert_equal(hashes_per_second, 0)

        # This should be 2 hashes every 10 minutes or 1/300
<<<<<<< HEAD
        assert abs(hashes_per_second['neoscrypt'] * 300 - 1) < 0.0001
        assert_equal (hashes_per_second['sha256d'], 0)

        # In Xaya, there is continuous difficulty adjustment, so a negative
        # value (used upstream for "since last difficulty update) is not
        # supported.
=======
        hashes_per_second = self.nodes[0].getnetworkhashps()
        assert abs(hashes_per_second * 300 - 1) < 0.0001

        # Test setting the first param of getnetworkhashps to -1 returns the average network
        # hashes per second from the last difficulty change.
        current_block_height = self.nodes[0].getmininginfo()['blocks']
        blocks_since_last_diff_change = current_block_height % DIFFICULTY_ADJUSTMENT_INTERVAL + 1
        expected_hashes_per_second_since_diff_change = self.nodes[0].getnetworkhashps(blocks_since_last_diff_change)

        assert_equal(self.nodes[0].getnetworkhashps(-1), expected_hashes_per_second_since_diff_change)

        # Ensure long lookups get truncated to chain length
        hashes_per_second = self.nodes[0].getnetworkhashps(self.nodes[0].getblockcount() + 1000)
        assert hashes_per_second > 0.003
>>>>>>> 1542bd09

    def _test_stopatheight(self):
        self.log.info("Test stopping at height")
        assert_equal(self.nodes[0].getblockcount(), HEIGHT)
        self.generate(self.wallet, 6)
        assert_equal(self.nodes[0].getblockcount(), HEIGHT + 6)
        self.log.debug('Node should not stop at this height')
        assert_raises(subprocess.TimeoutExpired, lambda: self.nodes[0].process.wait(timeout=3))
        try:
            self.generatetoaddress(self.nodes[0], 1, self.wallet.get_address(), sync_fun=self.no_op)
        except (ConnectionError, http.client.BadStatusLine):
            pass  # The node already shut down before response
        self.log.debug('Node should stop at this height...')
        self.nodes[0].wait_until_stopped()
        self.start_node(0)
        assert_equal(self.nodes[0].getblockcount(), HEIGHT + 7)

    def _test_waitforblockheight(self):
        self.log.info("Test waitforblockheight")
        node = self.nodes[0]
        peer = node.add_p2p_connection(P2PInterface())

        current_height = node.getblock(node.getbestblockhash())['height']

        # Create a fork somewhere below our current height, invalidate the tip
        # of that fork, and then ensure that waitforblockheight still
        # works as expected.
        #
        # (Previously this was broken based on setting
        # `rpc/blockchain.cpp:latestblock` incorrectly.)
        #
        fork_height = current_height - 100 # choose something vaguely near our tip
        fork_hash = node.getblockhash(fork_height)
        fork_block = node.getblock(fork_hash)

        def solve_and_send_block(prevhash, height, time):
            b = create_block(prevhash, create_coinbase(height), time)
            b.solve()
            peer.send_and_ping(msg_block(b))
            return b

        b1 = solve_and_send_block(int(fork_hash, 16), fork_height+1, fork_block['time'] + 1)
        b2 = solve_and_send_block(b1.sha256, fork_height+2, b1.nTime + 1)

        node.invalidateblock(b2.hash)

        def assert_waitforheight(height, timeout=2):
            assert_equal(
                node.waitforblockheight(height=height, timeout=timeout)['height'],
                current_height)

        assert_waitforheight(0)
        assert_waitforheight(current_height - 1)
        assert_waitforheight(current_height)
        assert_waitforheight(current_height + 1)

    def _test_getblock(self):
        node = self.nodes[0]
        fee_per_byte = Decimal('0.00000010')
        fee_per_kb = 1000 * fee_per_byte

        self.wallet.send_self_transfer(fee_rate=fee_per_kb, from_node=node)
        blockhash = self.generate(node, 1)[0]

        def assert_hexblock_hashes(verbosity):
            block = node.getblock(blockhash, verbosity)
            assert_equal(blockhash, hash256(bytes.fromhex(block[:160]))[::-1].hex())

        def assert_fee_not_in_block(verbosity):
            block = node.getblock(blockhash, verbosity)
            assert 'fee' not in block['tx'][1]

        def assert_fee_in_block(verbosity):
            block = node.getblock(blockhash, verbosity)
            tx = block['tx'][1]
            assert 'fee' in tx
            assert_equal(tx['fee'], tx['vsize'] * fee_per_byte)

        def assert_vin_contains_prevout(verbosity):
            block = node.getblock(blockhash, verbosity)
            tx = block["tx"][1]
            total_vin = Decimal("0.00000000")
            total_vout = Decimal("0.00000000")
            for vin in tx["vin"]:
                assert "prevout" in vin
                assert_equal(set(vin["prevout"].keys()), set(("value", "height", "generated", "scriptPubKey")))
                assert_equal(vin["prevout"]["generated"], True)
                total_vin += vin["prevout"]["value"]
            for vout in tx["vout"]:
                total_vout += vout["value"]
            assert_equal(total_vin, total_vout + tx["fee"])

        def assert_vin_does_not_contain_prevout(verbosity):
            block = node.getblock(blockhash, verbosity)
            tx = block["tx"][1]
            if isinstance(tx, str):
                # In verbosity level 1, only the transaction hashes are written
                pass
            else:
                for vin in tx["vin"]:
                    assert "prevout" not in vin

        self.log.info("Test that getblock with verbosity 0 hashes to expected value")
        assert_hexblock_hashes(0)
        assert_hexblock_hashes(False)

        self.log.info("Test that getblock with verbosity 1 doesn't include fee")
        assert_fee_not_in_block(1)
        assert_fee_not_in_block(True)

        self.log.info('Test that getblock with verbosity 2 and 3 includes expected fee')
        assert_fee_in_block(2)
        assert_fee_in_block(3)

        self.log.info("Test that getblock with verbosity 1 and 2 does not include prevout")
        assert_vin_does_not_contain_prevout(1)
        assert_vin_does_not_contain_prevout(2)

        self.log.info("Test that getblock with verbosity 3 includes prevout")
        assert_vin_contains_prevout(3)

        self.log.info("Test getblock with invalid verbosity type returns proper error message")
        assert_raises_rpc_error(-3, "JSON value of type string is not of expected type number", node.getblock, blockhash, "2")

        self.log.info("Test that getblock with verbosity 2 and 3 still works with pruned Undo data")

        def move_block_file(old, new):
            old_path = self.nodes[0].blocks_path / old
            new_path = self.nodes[0].blocks_path / new
            old_path.rename(new_path)

        # Move instead of deleting so we can restore chain state afterwards
        move_block_file('rev00000.dat', 'rev_wrong')

        assert_fee_not_in_block(2)
        assert_fee_not_in_block(3)
        assert_vin_does_not_contain_prevout(2)
        assert_vin_does_not_contain_prevout(3)

        # Restore chain state
        move_block_file('rev_wrong', 'rev00000.dat')

        assert 'previousblockhash' not in node.getblock(node.getblockhash(0))
        assert 'nextblockhash' not in node.getblock(node.getbestblockhash())


if __name__ == '__main__':
    BlockchainTest().main()<|MERGE_RESOLUTION|>--- conflicted
+++ resolved
@@ -436,32 +436,20 @@
 
         # Genesis block height estimate should return 0
         hashes_per_second = self.nodes[0].getnetworkhashps(100, 0)
-        assert_equal(hashes_per_second, 0)
+        assert_equal(hashes_per_second, {"neoscrypt": 0, "sha256d": 0})
 
         # This should be 2 hashes every 10 minutes or 1/300
-<<<<<<< HEAD
+        hashes_per_second = self.nodes[0].getnetworkhashps()
         assert abs(hashes_per_second['neoscrypt'] * 300 - 1) < 0.0001
         assert_equal (hashes_per_second['sha256d'], 0)
 
         # In Xaya, there is continuous difficulty adjustment, so a negative
         # value (used upstream for "since last difficulty update) is not
         # supported.
-=======
-        hashes_per_second = self.nodes[0].getnetworkhashps()
-        assert abs(hashes_per_second * 300 - 1) < 0.0001
-
-        # Test setting the first param of getnetworkhashps to -1 returns the average network
-        # hashes per second from the last difficulty change.
-        current_block_height = self.nodes[0].getmininginfo()['blocks']
-        blocks_since_last_diff_change = current_block_height % DIFFICULTY_ADJUSTMENT_INTERVAL + 1
-        expected_hashes_per_second_since_diff_change = self.nodes[0].getnetworkhashps(blocks_since_last_diff_change)
-
-        assert_equal(self.nodes[0].getnetworkhashps(-1), expected_hashes_per_second_since_diff_change)
 
         # Ensure long lookups get truncated to chain length
         hashes_per_second = self.nodes[0].getnetworkhashps(self.nodes[0].getblockcount() + 1000)
-        assert hashes_per_second > 0.003
->>>>>>> 1542bd09
+        assert hashes_per_second["neoscrypt"] > 0.003
 
     def _test_stopatheight(self):
         self.log.info("Test stopping at height")

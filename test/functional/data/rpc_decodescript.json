[
    [
        "5120eeeeeeeeeeeeeeeeeeeeeeeeeeeeeeeeeeeeeeeeeeeeeeeeeeeeeeeeeeeeeeee",
        {
<<<<<<< HEAD
            "asm": "OP_NAME_REGISTER eeeeeeeeeeeeeeeeeeeeeeeeeeeeeeeeeeeeeeeeeeeeeeeeeeeeeeeeeeeeeeee",
            "address": "chirt1pamhwamhwamhwamhwamhwamhwamhwamhwamhwamhwamhwamhwamhq8x7wet",
=======
            "asm": "OP_NAME_NEW eeeeeeeeeeeeeeeeeeeeeeeeeeeeeeeeeeeeeeeeeeeeeeeeeeeeeeeeeeeeeeee",
            "address": "ncrt1pamhwamhwamhwamhwamhwamhwamhwamhwamhwamhwamhwamhwamhqlpz448",
            "desc": "addr(ncrt1pamhwamhwamhwamhwamhwamhwamhwamhwamhwamhwamhwamhwamhqlpz448)#6p37fpaq",
>>>>>>> 0547e3e6
            "type": "witness_v1_taproot"
        }
    ],
    [
        "5102eeee",
        {
<<<<<<< HEAD
            "asm": "OP_NAME_REGISTER eeee",
            "address": "chirt1pamhqq9h6wa",
=======
            "asm": "OP_NAME_NEW eeee",
            "address": "ncrt1pamhqhj40xj",
            "desc": "addr(ncrt1pamhqhj40xj)#r7d68n9p",
>>>>>>> 0547e3e6
            "type": "witness_unknown"
        }
    ],
    [
        "0020eeeeeeeeeeeeeeeeeeeeeeeeeeeeeeeeeeeeeeeeeeeeeeeeeeeeeeeeeeeeeeee",
        {
            "asm": "0 eeeeeeeeeeeeeeeeeeeeeeeeeeeeeeeeeeeeeeeeeeeeeeeeeeeeeeeeeeeeeeee",
<<<<<<< HEAD
            "address": "chirt1qamhwamhwamhwamhwamhwamhwamhwamhwamhwamhwamhwamhwamhqd378ph",
=======
            "address": "ncrt1qamhwamhwamhwamhwamhwamhwamhwamhwamhwamhwamhwamhwamhq4kzudm",
            "desc": "addr(ncrt1qamhwamhwamhwamhwamhwamhwamhwamhwamhwamhwamhwamhwamhq4kzudm)#m5rgcqmc",
>>>>>>> 0547e3e6
            "type": "witness_v0_scripthash",
            "p2sh": "dHSomGLU14GDnCRtvfNgXQ597SSoRnvh65"
        }
    ],
    [
        "a914eeeeeeeeeeeeeeeeeeeeeeeeeeeeeeeeeeeeeeee87",
        {
            "asm": "OP_HASH160 eeeeeeeeeeeeeeeeeeeeeeeeeeeeeeeeeeeeeeee OP_EQUAL",
<<<<<<< HEAD
            "address": "dbCefoqbhQUGqM9QptDrAQHUNCq3Vhpkf9",
=======
            "address": "2NF2b3KS8xXb9XHvbRMXdZh8s5g92rUZHtp",
            "desc": "addr(2NF2b3KS8xXb9XHvbRMXdZh8s5g92rUZHtp)#ywfcpmh9",
>>>>>>> 0547e3e6
            "type": "scripthash"
        }
    ],
    [
        "6a00",
        {
            "asm": "OP_RETURN 0",
<<<<<<< HEAD
            "type": "nulldata",
            "burn": ""
=======
            "desc": "raw(6a00)#ncfmkl43",
            "type": "nulldata"
>>>>>>> 0547e3e6
        }
    ],
    [
        "6aee",
        {
            "asm": "OP_RETURN OP_UNKNOWN",
            "desc": "raw(6aee)#vsyzgqdt",
            "type": "nonstandard"
        }
    ],
    [
        "6a02ee",
        {
            "asm": "OP_RETURN [error]",
            "desc": "raw(6a02ee)#gvdwnlzl",
            "type": "nonstandard"
        }
    ],
    [
        "02eeee",
        {
            "asm": "-28398",
            "desc": "raw(02eeee)#5xzck7pr",
            "type": "nonstandard",
            "p2sh": "dPEnLmCwDdNZhmoPrnWXKt9rhg9Y3yiqdt",
            "segwit": {
                "asm": "0 96c2368fc30514a438a8bd909f93c49a1549d77198ccbdb792043b666cb24f42",
                "desc": "addr(ncrt1qjmprdr7rq522gw9ghkgfly7yng25n4m3nrxtmdujqsakvm9jfapqt95d4y)#j9hsz6yw",
                "hex": "002096c2368fc30514a438a8bd909f93c49a1549d77198ccbdb792043b666cb24f42",
                "address": "chirt1qjmprdr7rq522gw9ghkgfly7yng25n4m3nrxtmdujqsakvm9jfapqnzgkeg",
                "type": "witness_v0_scripthash",
                "p2sh-segwit": "dEyiMj85dLHDqwz6xXVmVc2eMmJ7NKWrCm"
            }
        }
    ],
    [
        "ba",
        {
            "asm": "OP_CHECKSIGADD",
            "desc": "raw(ba)#yy0eg44l",
            "type": "nonstandard"
        }
    ],
    [
        "50",
        {
            "asm": "OP_RESERVED",
            "desc": "raw(50)#a7tu03xf",
            "type": "nonstandard"
        }
    ]
]<|MERGE_RESOLUTION|>--- conflicted
+++ resolved
@@ -2,28 +2,18 @@
     [
         "5120eeeeeeeeeeeeeeeeeeeeeeeeeeeeeeeeeeeeeeeeeeeeeeeeeeeeeeeeeeeeeeee",
         {
-<<<<<<< HEAD
             "asm": "OP_NAME_REGISTER eeeeeeeeeeeeeeeeeeeeeeeeeeeeeeeeeeeeeeeeeeeeeeeeeeeeeeeeeeeeeeee",
             "address": "chirt1pamhwamhwamhwamhwamhwamhwamhwamhwamhwamhwamhwamhwamhq8x7wet",
-=======
-            "asm": "OP_NAME_NEW eeeeeeeeeeeeeeeeeeeeeeeeeeeeeeeeeeeeeeeeeeeeeeeeeeeeeeeeeeeeeeee",
-            "address": "ncrt1pamhwamhwamhwamhwamhwamhwamhwamhwamhwamhwamhwamhwamhqlpz448",
-            "desc": "addr(ncrt1pamhwamhwamhwamhwamhwamhwamhwamhwamhwamhwamhwamhwamhqlpz448)#6p37fpaq",
->>>>>>> 0547e3e6
+            "desc": "addr(chirt1pamhwamhwamhwamhwamhwamhwamhwamhwamhwamhwamhwamhwamhq8x7wet)#ggktzccy",
             "type": "witness_v1_taproot"
         }
     ],
     [
         "5102eeee",
         {
-<<<<<<< HEAD
             "asm": "OP_NAME_REGISTER eeee",
             "address": "chirt1pamhqq9h6wa",
-=======
-            "asm": "OP_NAME_NEW eeee",
-            "address": "ncrt1pamhqhj40xj",
-            "desc": "addr(ncrt1pamhqhj40xj)#r7d68n9p",
->>>>>>> 0547e3e6
+            "desc": "addr(chirt1pamhqq9h6wa)#4zay49vk",
             "type": "witness_unknown"
         }
     ],
@@ -31,12 +21,8 @@
         "0020eeeeeeeeeeeeeeeeeeeeeeeeeeeeeeeeeeeeeeeeeeeeeeeeeeeeeeeeeeeeeeee",
         {
             "asm": "0 eeeeeeeeeeeeeeeeeeeeeeeeeeeeeeeeeeeeeeeeeeeeeeeeeeeeeeeeeeeeeeee",
-<<<<<<< HEAD
             "address": "chirt1qamhwamhwamhwamhwamhwamhwamhwamhwamhwamhwamhwamhwamhqd378ph",
-=======
-            "address": "ncrt1qamhwamhwamhwamhwamhwamhwamhwamhwamhwamhwamhwamhwamhq4kzudm",
-            "desc": "addr(ncrt1qamhwamhwamhwamhwamhwamhwamhwamhwamhwamhwamhwamhwamhq4kzudm)#m5rgcqmc",
->>>>>>> 0547e3e6
+            "desc": "addr(chirt1qamhwamhwamhwamhwamhwamhwamhwamhwamhwamhwamhwamhwamhqd378ph)#p22g34se",
             "type": "witness_v0_scripthash",
             "p2sh": "dHSomGLU14GDnCRtvfNgXQ597SSoRnvh65"
         }
@@ -45,12 +31,8 @@
         "a914eeeeeeeeeeeeeeeeeeeeeeeeeeeeeeeeeeeeeeee87",
         {
             "asm": "OP_HASH160 eeeeeeeeeeeeeeeeeeeeeeeeeeeeeeeeeeeeeeee OP_EQUAL",
-<<<<<<< HEAD
             "address": "dbCefoqbhQUGqM9QptDrAQHUNCq3Vhpkf9",
-=======
-            "address": "2NF2b3KS8xXb9XHvbRMXdZh8s5g92rUZHtp",
-            "desc": "addr(2NF2b3KS8xXb9XHvbRMXdZh8s5g92rUZHtp)#ywfcpmh9",
->>>>>>> 0547e3e6
+            "desc": "addr(dbCefoqbhQUGqM9QptDrAQHUNCq3Vhpkf9)#gwtsux3j",
             "type": "scripthash"
         }
     ],
@@ -58,13 +40,9 @@
         "6a00",
         {
             "asm": "OP_RETURN 0",
-<<<<<<< HEAD
+            "desc": "raw(6a00)#ncfmkl43",
             "type": "nulldata",
             "burn": ""
-=======
-            "desc": "raw(6a00)#ncfmkl43",
-            "type": "nulldata"
->>>>>>> 0547e3e6
         }
     ],
     [
@@ -92,7 +70,7 @@
             "p2sh": "dPEnLmCwDdNZhmoPrnWXKt9rhg9Y3yiqdt",
             "segwit": {
                 "asm": "0 96c2368fc30514a438a8bd909f93c49a1549d77198ccbdb792043b666cb24f42",
-                "desc": "addr(ncrt1qjmprdr7rq522gw9ghkgfly7yng25n4m3nrxtmdujqsakvm9jfapqt95d4y)#j9hsz6yw",
+                "desc": "addr(chirt1qjmprdr7rq522gw9ghkgfly7yng25n4m3nrxtmdujqsakvm9jfapqnzgkeg)#g5za8rdg",
                 "hex": "002096c2368fc30514a438a8bd909f93c49a1549d77198ccbdb792043b666cb24f42",
                 "address": "chirt1qjmprdr7rq522gw9ghkgfly7yng25n4m3nrxtmdujqsakvm9jfapqnzgkeg",
                 "type": "witness_v0_scripthash",

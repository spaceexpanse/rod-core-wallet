--- conflicted
+++ resolved
@@ -69,11 +69,7 @@
             "p2sh": "2N34iiGoUUkVSPiaaTFpJjB1FR9TXQu3PGM",
             "segwit": {
                 "asm": "0 96c2368fc30514a438a8bd909f93c49a1549d77198ccbdb792043b666cb24f42",
-<<<<<<< HEAD
-                "desc": "addr(ncrt1qjmprdr7rq522gw9ghkgfly7yng25n4m3nrxtmdujqsakvm9jfapqt95d4y)#j9hsz6yw",
-=======
                 "desc": "wsh(raw(02eeee))#gtay4y0z",
->>>>>>> 3ac66536
                 "hex": "002096c2368fc30514a438a8bd909f93c49a1549d77198ccbdb792043b666cb24f42",
                 "address": "ncrt1qjmprdr7rq522gw9ghkgfly7yng25n4m3nrxtmdujqsakvm9jfapqt95d4y",
                 "type": "witness_v0_scripthash",

#!/usr/bin/env python3
# Copyright (c) 2014-2017 The Bitcoin Core developers
# Distributed under the MIT software license, see the accompanying
# file COPYING or http://www.opensource.org/licenses/mit-license.php.
"""Run regression test suite.

This module calls down into individual test cases via subprocess. It will
forward all unrecognized arguments onto the individual test scripts.

Functional tests are disabled on Windows by default. Use --force to run them anyway.

For a description of arguments recognized by test scripts, see
`test/functional/test_framework/test_framework.py:BitcoinTestFramework.main`.

"""

import argparse
from collections import deque
import configparser
import datetime
import os
import time
import shutil
import signal
import sys
import subprocess
import tempfile
import re
import logging

# Formatting. Default colors to empty strings.
BOLD, BLUE, RED, GREY = ("", ""), ("", ""), ("", ""), ("", "")
try:
    # Make sure python thinks it can write unicode to its stdout
    "\u2713".encode("utf_8").decode(sys.stdout.encoding)
    TICK = "✓ "
    CROSS = "✖ "
    CIRCLE = "○ "
except UnicodeDecodeError:
    TICK = "P "
    CROSS = "x "
    CIRCLE = "o "

if os.name == 'posix':
    # primitive formatting on supported
    # terminal via ANSI escape sequences:
    BOLD = ('\033[0m', '\033[1m')
    BLUE = ('\033[0m', '\033[0;34m')
    RED = ('\033[0m', '\033[0;31m')
    GREY = ('\033[0m', '\033[1;30m')

TEST_EXIT_PASSED = 0
TEST_EXIT_SKIPPED = 77

# 20 minutes represented in seconds
TRAVIS_TIMEOUT_DURATION = 20 * 60

BASE_SCRIPTS = [
    # Scripts that are run by the travis build process.
    # Longest test should go first, to favor running tests in parallel
    'wallet_hd.py',
    'wallet_backup.py',
    # vv Tests less than 5m vv
    # Does not satisfy Namecoin's BDB limit.
    #'feature_block.py',
    'rpc_fundrawtransaction.py',
    # FIXME: Reenable when it supports always-segit.
    #'p2p_compactblocks.py',
    'feature_segwit.py',
    # vv Tests less than 2m vv
    'wallet_basic.py',
    'wallet_labels.py',
    'p2p_segwit.py',
    'wallet_dump.py',
    'rpc_listtransactions.py',
    # vv Tests less than 60s vv
    'p2p_sendheaders.py',
    'wallet_zapwallettxes.py',
    'wallet_importmulti.py',
    'mempool_limit.py',
    'rpc_txoutproof.py',
    'wallet_listreceivedby.py',
    'wallet_abandonconflict.py',
    # FIXME: Enable once we activate BIP9.
    #'feature_csv_activation.py',
    'rpc_rawtransaction.py',
    'wallet_address_types.py',
    'feature_reindex.py',
    # vv Tests less than 30s vv
    'wallet_keypool_topup.py',
    'interface_zmq.py',
    'interface_bitcoin_cli.py',
    'mempool_resurrect.py',
    'wallet_txn_doublespend.py --mineblock',
    'wallet_txn_clone.py',
    # FIXME: Debug and re-enable.
    #'wallet_txn_clone.py --segwit',
    'rpc_getchaintips.py',
    'interface_rest.py',
    'mempool_spend_coinbase.py',
    'mempool_reorg.py',
    'mempool_persist.py',
    'wallet_multiwallet.py',
    'wallet_multiwallet.py --usecli',
    'interface_http.py',
    'rpc_users.py',
    'feature_proxy.py',
    'rpc_signrawtransaction.py',
    'p2p_disconnect_ban.py',
    'rpc_decodescript.py',
    'rpc_blockchain.py',
    'rpc_deprecated.py',
    'wallet_disable.py',
    'rpc_net.py',
    'wallet_keypool.py',
    'p2p_mempool.py',
    'mining_prioritisetransaction.py',
    'p2p_invalid_block.py',
    'p2p_invalid_tx.py',
    # FIXME: Reenable and possibly fix once the BIP9 mining is activated.
    #'feature_versionbits_warning.py',
    'rpc_preciousblock.py',
    'wallet_importprunedfunds.py',
    'rpc_signmessage.py',
    'feature_nulldummy.py',
    'mempool_accept.py',
    'wallet_import_rescan.py',
    'mining_basic.py',
    'wallet_bumpfee.py',
    'rpc_named_arguments.py',
    'wallet_listsinceblock.py',
    'p2p_leak.py',
    'wallet_encryption.py',
    'rpc_uptime.py',
    'wallet_resendwallettransactions.py',
    'wallet_fallbackfee.py',
    'feature_minchainwork.py',
    'p2p_fingerprint.py',
    'feature_uacomment.py',
    'p2p_unrequested_blocks.py',
    'feature_logging.py',
    'p2p_node_network_limited.py',
    'feature_blocksdir.py',
    'feature_config_args.py',
    'feature_help.py',
    # Don't append tests at the end to avoid merge conflicts
    # Put them in a random line within the section that fits their approximate run-time

<<<<<<< HEAD
=======
    # auxpow tests
    'auxpow_mining.py',
    'auxpow_mining.py --segwit',

>>>>>>> 695fd959
    # name tests
    'name_list.py',
    'name_multisig.py',
    'name_pending.py',
    'name_rawtx.py',
    'name_registration.py',
    'name_reorg.py',
    'name_scanning.py',
    'name_wallet.py',

    # Chimaera-specific tests
    'chimaera_premine.py',
]

EXTENDED_SCRIPTS = [
    # These tests are not run by the travis build process.
    # Longest test should go first, to favor running tests in parallel
    'feature_pruning.py',
    # vv Tests less than 20m vv
    'feature_fee_estimation.py',
    # vv Tests less than 5m vv
    'feature_maxuploadtarget.py',
    'mempool_packages.py',
    'feature_dbcrash.py',
    # vv Tests less than 2m vv
    'feature_bip68_sequence.py',
    'mining_getblocktemplate_longpoll.py',
    'p2p_timeouts.py',
    # vv Tests less than 60s vv
    'p2p_feefilter.py',
    'rpc_bind.py',
    # vv Tests less than 30s vv
    'feature_assumevalid.py',
    'example_test.py',
    'wallet_txn_doublespend.py',
    'wallet_txn_clone.py --mineblock',
    'feature_notifications.py',
    'rpc_invalidateblock.py',
    'feature_rbf.py',
]

# Tests that are currently being skipped (e. g., because of BIP9).
SKIPPED = [
    'feature_block.py',
    'feature_csv_activation.py',
    'feature_versionbits_warning.py',
<<<<<<< HEAD
    'p2p_segwit.py',
    # Disabled, as they take too long with neoscrypt (they mine a lot of
    # blocks).  They are also not relevant, since all BIP34-activated forks
    # are active from the start in Chimaera.
    'feature_dersig.py',
    'feature_cltv.py',
=======
    'p2p_compactblocks.py',
>>>>>>> 695fd959
]

# Place EXTENDED_SCRIPTS first since it has the 3 longest running tests
ALL_SCRIPTS = EXTENDED_SCRIPTS + BASE_SCRIPTS

NON_SCRIPTS = [
    # These are python files that live in the functional tests directory, but are not test scripts.
    "combine_logs.py",
    "create_cache.py",
    "test_runner.py",
]

def main():
    # Parse arguments and pass through unrecognised args
    parser = argparse.ArgumentParser(add_help=False,
                                     usage='%(prog)s [test_runner.py options] [script options] [scripts]',
                                     description=__doc__,
                                     epilog='''
    Help text and arguments for individual test script:''',
                                     formatter_class=argparse.RawTextHelpFormatter)
    parser.add_argument('--combinedlogslen', '-c', type=int, default=0, help='print a combined log (of length n lines) from all test nodes and test framework to the console on failure.')
    parser.add_argument('--coverage', action='store_true', help='generate a basic coverage report for the RPC interface')
    parser.add_argument('--exclude', '-x', help='specify a comma-separated-list of scripts to exclude.')
    parser.add_argument('--extended', action='store_true', help='run the extended test suite in addition to the basic tests')
    parser.add_argument('--force', '-f', action='store_true', help='run tests even on platforms where they are disabled by default (e.g. windows).')
    parser.add_argument('--help', '-h', '-?', action='store_true', help='print help text and exit')
    parser.add_argument('--jobs', '-j', type=int, default=4, help='how many test scripts to run in parallel. Default=4.')
    parser.add_argument('--keepcache', '-k', action='store_true', help='the default behavior is to flush the cache directory on startup. --keepcache retains the cache from the previous testrun.')
    parser.add_argument('--quiet', '-q', action='store_true', help='only print results summary and failure logs')
    parser.add_argument('--tmpdirprefix', '-t', default=tempfile.gettempdir(), help="Root directory for datadirs")
    args, unknown_args = parser.parse_known_args()

    # args to be passed on always start with two dashes; tests are the remaining unknown args
    tests = [arg for arg in unknown_args if arg[:2] != "--"]
    passon_args = [arg for arg in unknown_args if arg[:2] == "--"]

    # Read config generated by configure.
    config = configparser.ConfigParser()
    configfile = os.path.abspath(os.path.dirname(__file__)) + "/../config.ini"
    config.read_file(open(configfile))

    passon_args.append("--configfile=%s" % configfile)

    # Set up logging
    logging_level = logging.INFO if args.quiet else logging.DEBUG
    logging.basicConfig(format='%(message)s', level=logging_level)

    # Create base test directory
    tmpdir = "%s/bitcoin_test_runner_%s" % (args.tmpdirprefix, datetime.datetime.now().strftime("%Y%m%d_%H%M%S"))
    os.makedirs(tmpdir)

    logging.debug("Temporary test directory at %s" % tmpdir)

    enable_wallet = config["components"].getboolean("ENABLE_WALLET")
    enable_utils = config["components"].getboolean("ENABLE_UTILS")
    enable_bitcoind = config["components"].getboolean("ENABLE_BITCOIND")

    if config["environment"]["EXEEXT"] == ".exe" and not args.force:
        # https://github.com/bitcoin/bitcoin/commit/d52802551752140cf41f0d9a225a43e84404d3e9
        # https://github.com/bitcoin/bitcoin/pull/5677#issuecomment-136646964
        print("Tests currently disabled on Windows by default. Use --force option to enable")
        sys.exit(0)

    if not (enable_wallet and enable_utils and enable_bitcoind):
        print("No functional tests to run. Wallet, utils, and bitcoind must all be enabled")
        print("Rerun `configure` with -enable-wallet, -with-utils and -with-daemon and rerun make")
        sys.exit(0)

    # Build list of tests
    test_list = []
    if tests:
        # Individual tests have been specified. Run specified tests that exist
        # in the ALL_SCRIPTS list. Accept the name with or without .py extension.
        tests = [re.sub("\.py$", "", test) + ".py" for test in tests]
        for test in tests:
            if test in ALL_SCRIPTS:
                test_list.append(test)
            else:
                print("{}WARNING!{} Test '{}' not found in full test list.".format(BOLD[1], BOLD[0], test))
    elif args.extended:
        # Include extended tests
        test_list += ALL_SCRIPTS
    else:
        # Run base tests only
        test_list += BASE_SCRIPTS

    # Remove the test cases that the user has explicitly asked to exclude.
    if args.exclude:
        exclude_tests = [re.sub("\.py$", "", test) + ".py" for test in args.exclude.split(',')]
        for exclude_test in exclude_tests:
            if exclude_test in test_list:
                test_list.remove(exclude_test)
            else:
                print("{}WARNING!{} Test '{}' not found in current test list.".format(BOLD[1], BOLD[0], exclude_test))

    if not test_list:
        print("No valid test scripts specified. Check that your test is in one "
              "of the test lists in test_runner.py, or run test_runner.py with no arguments to run all tests")
        sys.exit(0)

    if args.help:
        # Print help for test_runner.py, then print help of the first script (with args removed) and exit.
        parser.print_help()
        subprocess.check_call([sys.executable, os.path.join(config["environment"]["SRCDIR"], 'test', 'functional', test_list[0].split()[0]), '-h'])
        sys.exit(0)

    check_script_list(config["environment"]["SRCDIR"])
    check_script_prefixes()

    if not args.keepcache:
        shutil.rmtree("%s/test/cache" % config["environment"]["BUILDDIR"], ignore_errors=True)

    run_tests(test_list, config["environment"]["SRCDIR"], config["environment"]["BUILDDIR"], config["environment"]["EXEEXT"], tmpdir, args.jobs, args.coverage, passon_args, args.combinedlogslen)

def run_tests(test_list, src_dir, build_dir, exeext, tmpdir, jobs=1, enable_coverage=False, args=[], combined_logs_len=0):
    # Warn if bitcoind is already running (unix only)
    try:
        if subprocess.check_output(["pidof", "chimaerad"]) is not None:
            print("%sWARNING!%s There is already a chimaerad process running on this system. Tests may fail unexpectedly due to resource contention!" % (BOLD[1], BOLD[0]))
    except (OSError, subprocess.SubprocessError):
        pass

    # Warn if there is a cache directory
    cache_dir = "%s/test/cache" % build_dir
    if os.path.isdir(cache_dir):
        print("%sWARNING!%s There is a cache directory here: %s. If tests fail unexpectedly, try deleting the cache directory." % (BOLD[1], BOLD[0], cache_dir))

    #Set env vars
    if "BITCOIND" not in os.environ:
        os.environ["BITCOIND"] = build_dir + '/src/chimaerad' + exeext
        os.environ["BITCOINCLI"] = build_dir + '/src/chimaera-cli' + exeext

    tests_dir = src_dir + '/test/functional/'

    flags = ["--srcdir={}/src".format(build_dir)] + args
    flags.append("--cachedir=%s" % cache_dir)

    if enable_coverage:
        coverage = RPCCoverage()
        flags.append(coverage.flag)
        logging.debug("Initializing coverage directory at %s" % coverage.dir)
    else:
        coverage = None

    if len(test_list) > 1 and jobs > 1:
        # Populate cache
        try:
            subprocess.check_output([sys.executable, tests_dir + 'create_cache.py'] + flags + ["--tmpdir=%s/cache" % tmpdir])
        except subprocess.CalledProcessError as e:
            sys.stdout.buffer.write(e.output)
            raise

    #Run Tests
    job_queue = TestHandler(jobs, tests_dir, tmpdir, test_list, flags)
    start_time = time.time()
    test_results = []

    max_len_name = len(max(test_list, key=len))

    for _ in range(len(test_list)):
        test_result, testdir, stdout, stderr = job_queue.get_next()
        test_results.append(test_result)

        if test_result.status == "Passed":
            logging.debug("\n%s%s%s passed, Duration: %s s" % (BOLD[1], test_result.name, BOLD[0], test_result.time))
        elif test_result.status == "Skipped":
            logging.debug("\n%s%s%s skipped" % (BOLD[1], test_result.name, BOLD[0]))
        else:
            print("\n%s%s%s failed, Duration: %s s\n" % (BOLD[1], test_result.name, BOLD[0], test_result.time))
            print(BOLD[1] + 'stdout:\n' + BOLD[0] + stdout + '\n')
            print(BOLD[1] + 'stderr:\n' + BOLD[0] + stderr + '\n')
            if combined_logs_len and os.path.isdir(testdir):
                # Print the final `combinedlogslen` lines of the combined logs
                print('{}Combine the logs and print the last {} lines ...{}'.format(BOLD[1], combined_logs_len, BOLD[0]))
                print('\n============')
                print('{}Combined log for {}:{}'.format(BOLD[1], testdir, BOLD[0]))
                print('============\n')
                combined_logs, _ = subprocess.Popen([sys.executable, os.path.join(tests_dir, 'combine_logs.py'), '-c', testdir], universal_newlines=True, stdout=subprocess.PIPE).communicate()
                print("\n".join(deque(combined_logs.splitlines(), combined_logs_len)))

    print_results(test_results, max_len_name, (int(time.time() - start_time)))

    if coverage:
        coverage.report_rpc_coverage()

        logging.debug("Cleaning up coverage data")
        coverage.cleanup()

    # Clear up the temp directory if all subdirectories are gone
    if not os.listdir(tmpdir):
        os.rmdir(tmpdir)

    all_passed = all(map(lambda test_result: test_result.was_successful, test_results))

    sys.exit(not all_passed)

def print_results(test_results, max_len_name, runtime):
    results = "\n" + BOLD[1] + "%s | %s | %s\n\n" % ("TEST".ljust(max_len_name), "STATUS   ", "DURATION") + BOLD[0]

    test_results.sort(key=TestResult.sort_key)
    all_passed = True
    time_sum = 0

    for test_result in test_results:
        all_passed = all_passed and test_result.was_successful
        time_sum += test_result.time
        test_result.padding = max_len_name
        results += str(test_result)

    status = TICK + "Passed" if all_passed else CROSS + "Failed"
    if not all_passed:
        results += RED[1]
    results += BOLD[1] + "\n%s | %s | %s s (accumulated) \n" % ("ALL".ljust(max_len_name), status.ljust(9), time_sum) + BOLD[0]
    if not all_passed:
        results += RED[0]
    results += "Runtime: %s s\n" % (runtime)
    print(results)

class TestHandler:
    """
    Trigger the test scripts passed in via the list.
    """

    def __init__(self, num_tests_parallel, tests_dir, tmpdir, test_list=None, flags=None):
        assert(num_tests_parallel >= 1)
        self.num_jobs = num_tests_parallel
        self.tests_dir = tests_dir
        self.tmpdir = tmpdir
        self.test_list = test_list
        self.flags = flags
        self.num_running = 0
        # In case there is a graveyard of zombie bitcoinds, we can apply a
        # pseudorandom offset to hopefully jump over them.
        # (625 is PORT_RANGE/MAX_NODES)
        self.portseed_offset = int(time.time() * 1000) % 625
        self.jobs = []

    def get_next(self):
        while self.num_running < self.num_jobs and self.test_list:
            # Add tests
            self.num_running += 1
            test = self.test_list.pop(0)
            portseed = len(self.test_list) + self.portseed_offset
            portseed_arg = ["--portseed={}".format(portseed)]
            log_stdout = tempfile.SpooledTemporaryFile(max_size=2**16)
            log_stderr = tempfile.SpooledTemporaryFile(max_size=2**16)
            test_argv = test.split()
            testdir = "{}/{}_{}".format(self.tmpdir, re.sub(".py$", "", test_argv[0]), portseed)
            tmpdir_arg = ["--tmpdir={}".format(testdir)]
            self.jobs.append((test,
                              time.time(),
                              subprocess.Popen([sys.executable, self.tests_dir + test_argv[0]] + test_argv[1:] + self.flags + portseed_arg + tmpdir_arg,
                                               universal_newlines=True,
                                               stdout=log_stdout,
                                               stderr=log_stderr),
                              testdir,
                              log_stdout,
                              log_stderr))
        if not self.jobs:
            raise IndexError('pop from empty list')
        while True:
            # Return first proc that finishes
            time.sleep(.5)
            for job in self.jobs:
                (name, start_time, proc, testdir, log_out, log_err) = job
                if os.getenv('TRAVIS') == 'true' and int(time.time() - start_time) > TRAVIS_TIMEOUT_DURATION:
                    # In travis, timeout individual tests (to stop tests hanging and not providing useful output).
                    proc.send_signal(signal.SIGINT)
                if proc.poll() is not None:
                    log_out.seek(0), log_err.seek(0)
                    [stdout, stderr] = [log_file.read().decode('utf-8') for log_file in (log_out, log_err)]
                    log_out.close(), log_err.close()
                    if proc.returncode == TEST_EXIT_PASSED and stderr == "":
                        status = "Passed"
                    elif proc.returncode == TEST_EXIT_SKIPPED:
                        status = "Skipped"
                    else:
                        status = "Failed"
                    self.num_running -= 1
                    self.jobs.remove(job)

                    return TestResult(name, status, int(time.time() - start_time)), testdir, stdout, stderr
            print('.', end='', flush=True)

class TestResult():
    def __init__(self, name, status, time):
        self.name = name
        self.status = status
        self.time = time
        self.padding = 0

    def sort_key(self):
        if self.status == "Passed":
            return 0, self.name.lower()
        elif self.status == "Failed":
            return 2, self.name.lower()
        elif self.status == "Skipped":
            return 1, self.name.lower()

    def __repr__(self):
        if self.status == "Passed":
            color = BLUE
            glyph = TICK
        elif self.status == "Failed":
            color = RED
            glyph = CROSS
        elif self.status == "Skipped":
            color = GREY
            glyph = CIRCLE

        return color[1] + "%s | %s%s | %s s\n" % (self.name.ljust(self.padding), glyph, self.status.ljust(7), self.time) + color[0]

    @property
    def was_successful(self):
        return self.status != "Failed"


def check_script_prefixes():
    """Check that test scripts start with one of the allowed name prefixes."""

    good_prefixes_re = re.compile("(example|feature|interface|mempool|mining|p2p|rpc|wallet|auxpow|name|chimaera)_")
    bad_script_names = [script for script in ALL_SCRIPTS if good_prefixes_re.match(script) is None]

    if bad_script_names:
        print("%sERROR:%s %d tests not meeting naming conventions:" % (BOLD[1], BOLD[0], len(bad_script_names)))
        print("  %s" % ("\n  ".join(sorted(bad_script_names))))
        raise AssertionError("Some tests are not following naming convention!")


def check_script_list(src_dir):
    """Check scripts directory.

    Check that there are no scripts in the functional tests directory which are
    not being run by pull-tester.py."""
    script_dir = src_dir + '/test/functional/'
    python_files = set([test_file for test_file in os.listdir(script_dir) if test_file.endswith(".py")])
    missed_tests = list(python_files - set(map(lambda x: x.split()[0], ALL_SCRIPTS + NON_SCRIPTS + SKIPPED)))
    if len(missed_tests) != 0:
        print("%sWARNING!%s The following scripts are not being run: %s. Check the test lists in test_runner.py." % (BOLD[1], BOLD[0], str(missed_tests)))
        if os.getenv('TRAVIS') == 'true':
            # On travis this warning is an error to prevent merging incomplete commits into master
            sys.exit(1)

class RPCCoverage():
    """
    Coverage reporting utilities for test_runner.

    Coverage calculation works by having each test script subprocess write
    coverage files into a particular directory. These files contain the RPC
    commands invoked during testing, as well as a complete listing of RPC
    commands per `bitcoin-cli help` (`rpc_interface.txt`).

    After all tests complete, the commands run are combined and diff'd against
    the complete list to calculate uncovered RPC commands.

    See also: test/functional/test_framework/coverage.py

    """
    def __init__(self):
        self.dir = tempfile.mkdtemp(prefix="coverage")
        self.flag = '--coveragedir=%s' % self.dir

    def report_rpc_coverage(self):
        """
        Print out RPC commands that were unexercised by tests.

        """
        uncovered = self._get_uncovered_rpc_commands()

        if uncovered:
            print("Uncovered RPC commands:")
            print("".join(("  - %s\n" % command) for command in sorted(uncovered)))
        else:
            print("All RPC commands covered.")

    def cleanup(self):
        return shutil.rmtree(self.dir)

    def _get_uncovered_rpc_commands(self):
        """
        Return a set of currently untested RPC commands.

        """
        # This is shared from `test/functional/test-framework/coverage.py`
        reference_filename = 'rpc_interface.txt'
        coverage_file_prefix = 'coverage.'

        coverage_ref_filename = os.path.join(self.dir, reference_filename)
        coverage_filenames = set()
        all_cmds = set()
        covered_cmds = set()

        if not os.path.isfile(coverage_ref_filename):
            raise RuntimeError("No coverage reference found")

        with open(coverage_ref_filename, 'r') as coverage_ref_file:
            all_cmds.update([line.strip() for line in coverage_ref_file.readlines()])

        for root, dirs, files in os.walk(self.dir):
            for filename in files:
                if filename.startswith(coverage_file_prefix):
                    coverage_filenames.add(os.path.join(root, filename))

        for filename in coverage_filenames:
            with open(filename, 'r') as coverage_file:
                covered_cmds.update([line.strip() for line in coverage_file.readlines()])

        return all_cmds - covered_cmds


if __name__ == '__main__':
    main()<|MERGE_RESOLUTION|>--- conflicted
+++ resolved
@@ -146,13 +146,6 @@
     # Don't append tests at the end to avoid merge conflicts
     # Put them in a random line within the section that fits their approximate run-time
 
-<<<<<<< HEAD
-=======
-    # auxpow tests
-    'auxpow_mining.py',
-    'auxpow_mining.py --segwit',
-
->>>>>>> 695fd959
     # name tests
     'name_list.py',
     'name_multisig.py',
@@ -199,16 +192,12 @@
     'feature_block.py',
     'feature_csv_activation.py',
     'feature_versionbits_warning.py',
-<<<<<<< HEAD
-    'p2p_segwit.py',
+    'p2p_compactblocks.py',
     # Disabled, as they take too long with neoscrypt (they mine a lot of
     # blocks).  They are also not relevant, since all BIP34-activated forks
     # are active from the start in Chimaera.
     'feature_dersig.py',
     'feature_cltv.py',
-=======
-    'p2p_compactblocks.py',
->>>>>>> 695fd959
 ]
 
 # Place EXTENDED_SCRIPTS first since it has the 3 longest running tests

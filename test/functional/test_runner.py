#!/usr/bin/env python3
# Copyright (c) 2014-2016 The Bitcoin Core developers
# Distributed under the MIT software license, see the accompanying
# file COPYING or http://www.opensource.org/licenses/mit-license.php.
"""Run regression test suite.

This module calls down into individual test cases via subprocess. It will
forward all unrecognized arguments onto the individual test scripts.

Functional tests are disabled on Windows by default. Use --force to run them anyway.

For a description of arguments recognized by test scripts, see
`test/functional/test_framework/test_framework.py:BitcoinTestFramework.main`.

"""

import argparse
from collections import deque
import configparser
import datetime
import os
import time
import shutil
import signal
import sys
import subprocess
import tempfile
import re
import logging

# Formatting. Default colors to empty strings.
BOLD, BLUE, RED, GREY = ("", ""), ("", ""), ("", ""), ("", "")
try:
    # Make sure python thinks it can write unicode to its stdout
    "\u2713".encode("utf_8").decode(sys.stdout.encoding)
    TICK = "✓ "
    CROSS = "✖ "
    CIRCLE = "○ "
except UnicodeDecodeError:
    TICK = "P "
    CROSS = "x "
    CIRCLE = "o "

if os.name == 'posix':
    # primitive formatting on supported
    # terminal via ANSI escape sequences:
    BOLD = ('\033[0m', '\033[1m')
    BLUE = ('\033[0m', '\033[0;34m')
    RED = ('\033[0m', '\033[0;31m')
    GREY = ('\033[0m', '\033[1;30m')

TEST_EXIT_PASSED = 0
TEST_EXIT_SKIPPED = 77

BASE_SCRIPTS= [
    # Scripts that are run by the travis build process.
    # Longest test should go first, to favor running tests in parallel
    'wallet-hd.py',
    'walletbackup.py',
    # vv Tests less than 5m vv
    'p2p-fullblocktest.py',
    'fundrawtransaction.py',
    'p2p-compactblocks.py',
    # FIXME: Reenable and possibly fix once the BIP9 mining is activated.
    #'segwit.py',
    # vv Tests less than 2m vv
    'wallet.py',
    'wallet-accounts.py',
    # FIXME: Reenable and possibly fix once the BIP9 mining is activated.
    #'p2p-segwit.py',
    'wallet-dump.py',
    'listtransactions.py',
    # vv Tests less than 60s vv
    'sendheaders.py',
    'zapwallettxes.py',
    'importmulti.py',
    'mempool_limit.py',
    'merkle_blocks.py',
    'receivedby.py',
    'abandonconflict.py',
    # FIXME: Enable once we activate BIP9.
    #'bip68-112-113-p2p.py',
    'rawtransactions.py',
    'reindex.py',
    # vv Tests less than 30s vv
    'keypool-topup.py',
    'zmq_test.py',
    'bitcoin_cli.py',
    'mempool_resurrect_test.py',
    'txn_doublespend.py --mineblock',
    'txn_clone.py',
    'getchaintips.py',
    'rest.py',
    'mempool_spendcoinbase.py',
    'mempool_reorg.py',
    'mempool_persist.py',
    'multiwallet.py',
    'httpbasics.py',
    'multi_rpc.py',
    'proxy_test.py',
    'signrawtransactions.py',
    'disconnect_ban.py',
    'decodescript.py',
    'blockchain.py',
    'deprecated_rpc.py',
    'disablewallet.py',
    'net.py',
    'keypool.py',
    'p2p-mempool.py',
    'prioritise_transaction.py',
    'invalidblockrequest.py',
    'invalidtxrequest.py',
    # FIXME: Reenable and possibly fix once the BIP9 mining is activated.
    #'p2p-versionbits-warning.py',
    'preciousblock.py',
    'importprunedfunds.py',
    'signmessages.py',
    # FIXME: Reenable and possibly fix once the BIP9 mining is activated.
    #'nulldummy.py',
    'import-rescan.py',
    'mining.py',
    'bumpfee.py',
    'rpcnamedargs.py',
    'listsinceblock.py',
    'p2p-leaktests.py',
    'wallet-encryption.py',
    'bipdersig-p2p.py',
    'bip65-cltv-p2p.py',
    'uptime.py',
    'resendwallettransactions.py',
    'minchainwork.py',
    'p2p-fingerprint.py',
    'uacomment.py',
    'p2p-acceptblock.py',
    'feature_logging.py',
    'node_network_limited.py',
<<<<<<< HEAD

    # auxpow tests
    'auxpow_mining.py',
=======
    'conf_args.py',
>>>>>>> 5180a86c
]

EXTENDED_SCRIPTS = [
    # These tests are not run by the travis build process.
    # Longest test should go first, to favor running tests in parallel
    'pruning.py',
    # vv Tests less than 20m vv
    'smartfees.py',
    # vv Tests less than 5m vv
    'maxuploadtarget.py',
    'mempool_packages.py',
    'dbcrash.py',
    # vv Tests less than 2m vv
    'bip68-sequence.py',
    'getblocktemplate_longpoll.py',
    'p2p-timeouts.py',
    # vv Tests less than 60s vv
    'bip9-softforks.py',
    'p2p-feefilter.py',
    'rpcbind_test.py',
    # vv Tests less than 30s vv
    'assumevalid.py',
    'example_test.py',
    'txn_doublespend.py',
    'txn_clone.py --mineblock',
    'notifications.py',
    'invalidateblock.py',
    'replace-by-fee.py',
]

# Tests that are currently being skipped (e. g., because of BIP9).
SKIPPED = [
    'p2p-segwit.py',
    'segwit.py',
    'bip68-112-113-p2p.py',
    'p2p-versionbits-warning.py',
    'nulldummy.py',
]

# Place EXTENDED_SCRIPTS first since it has the 3 longest running tests
ALL_SCRIPTS = EXTENDED_SCRIPTS + BASE_SCRIPTS

NON_SCRIPTS = [
    # These are python files that live in the functional tests directory, but are not test scripts.
    "combine_logs.py",
    "create_cache.py",
    "test_runner.py",
]

def main():
    # Parse arguments and pass through unrecognised args
    parser = argparse.ArgumentParser(add_help=False,
                                     usage='%(prog)s [test_runner.py options] [script options] [scripts]',
                                     description=__doc__,
                                     epilog='''
    Help text and arguments for individual test script:''',
                                     formatter_class=argparse.RawTextHelpFormatter)
    parser.add_argument('--combinedlogslen', '-c', type=int, default=0, help='print a combined log (of length n lines) from all test nodes and test framework to the console on failure.')
    parser.add_argument('--coverage', action='store_true', help='generate a basic coverage report for the RPC interface')
    parser.add_argument('--exclude', '-x', help='specify a comma-separated-list of scripts to exclude.')
    parser.add_argument('--extended', action='store_true', help='run the extended test suite in addition to the basic tests')
    parser.add_argument('--force', '-f', action='store_true', help='run tests even on platforms where they are disabled by default (e.g. windows).')
    parser.add_argument('--help', '-h', '-?', action='store_true', help='print help text and exit')
    parser.add_argument('--jobs', '-j', type=int, default=4, help='how many test scripts to run in parallel. Default=4.')
    parser.add_argument('--keepcache', '-k', action='store_true', help='the default behavior is to flush the cache directory on startup. --keepcache retains the cache from the previous testrun.')
    parser.add_argument('--quiet', '-q', action='store_true', help='only print results summary and failure logs')
    parser.add_argument('--tmpdirprefix', '-t', default=tempfile.gettempdir(), help="Root directory for datadirs")
    args, unknown_args = parser.parse_known_args()

    # args to be passed on always start with two dashes; tests are the remaining unknown args
    tests = [arg for arg in unknown_args if arg[:2] != "--"]
    passon_args = [arg for arg in unknown_args if arg[:2] == "--"]

    # Read config generated by configure.
    config = configparser.ConfigParser()
    configfile = os.path.abspath(os.path.dirname(__file__)) + "/../config.ini"
    config.read_file(open(configfile))

    passon_args.append("--configfile=%s" % configfile)

    # Set up logging
    logging_level = logging.INFO if args.quiet else logging.DEBUG
    logging.basicConfig(format='%(message)s', level=logging_level)

    # Create base test directory
    tmpdir = "%s/bitcoin_test_runner_%s" % (args.tmpdirprefix, datetime.datetime.now().strftime("%Y%m%d_%H%M%S"))
    os.makedirs(tmpdir)

    logging.debug("Temporary test directory at %s" % tmpdir)

    enable_wallet = config["components"].getboolean("ENABLE_WALLET")
    enable_utils = config["components"].getboolean("ENABLE_UTILS")
    enable_bitcoind = config["components"].getboolean("ENABLE_BITCOIND")

    if config["environment"]["EXEEXT"] == ".exe" and not args.force:
        # https://github.com/bitcoin/bitcoin/commit/d52802551752140cf41f0d9a225a43e84404d3e9
        # https://github.com/bitcoin/bitcoin/pull/5677#issuecomment-136646964
        print("Tests currently disabled on Windows by default. Use --force option to enable")
        sys.exit(0)

    if not (enable_wallet and enable_utils and enable_bitcoind):
        print("No functional tests to run. Wallet, utils, and bitcoind must all be enabled")
        print("Rerun `configure` with -enable-wallet, -with-utils and -with-daemon and rerun make")
        sys.exit(0)

    # Build list of tests
    if tests:
        # Individual tests have been specified. Run specified tests that exist
        # in the ALL_SCRIPTS list. Accept the name with or without .py extension.
        tests = [re.sub("\.py$", "", t) + ".py" for t in tests]
        test_list = []
        for t in tests:
            if t in ALL_SCRIPTS:
                test_list.append(t)
            else:
                print("{}WARNING!{} Test '{}' not found in full test list.".format(BOLD[1], BOLD[0], t))
    else:
        # No individual tests have been specified.
        # Run all base tests, and optionally run extended tests.
        test_list = BASE_SCRIPTS
        if args.extended:
            # place the EXTENDED_SCRIPTS first since the three longest ones
            # are there and the list is shorter
            test_list = EXTENDED_SCRIPTS + test_list

    # Remove the test cases that the user has explicitly asked to exclude.
    if args.exclude:
        tests_excl = [re.sub("\.py$", "", t) + ".py" for t in args.exclude.split(',')]
        for exclude_test in tests_excl:
            if exclude_test in test_list:
                test_list.remove(exclude_test)
            else:
                print("{}WARNING!{} Test '{}' not found in current test list.".format(BOLD[1], BOLD[0], exclude_test))

    if not test_list:
        print("No valid test scripts specified. Check that your test is in one "
              "of the test lists in test_runner.py, or run test_runner.py with no arguments to run all tests")
        sys.exit(0)

    if args.help:
        # Print help for test_runner.py, then print help of the first script (with args removed) and exit.
        parser.print_help()
        subprocess.check_call([(config["environment"]["SRCDIR"] + '/test/functional/' + test_list[0].split()[0])] + ['-h'])
        sys.exit(0)

    check_script_list(config["environment"]["SRCDIR"])

    if not args.keepcache:
        shutil.rmtree("%s/test/cache" % config["environment"]["BUILDDIR"], ignore_errors=True)

    run_tests(test_list, config["environment"]["SRCDIR"], config["environment"]["BUILDDIR"], config["environment"]["EXEEXT"], tmpdir, args.jobs, args.coverage, passon_args, args.combinedlogslen)

def run_tests(test_list, src_dir, build_dir, exeext, tmpdir, jobs=1, enable_coverage=False, args=[], combined_logs_len=0):
    # Warn if bitcoind is already running (unix only)
    try:
        if subprocess.check_output(["pidof", "bitcoind"]) is not None:
            print("%sWARNING!%s There is already a bitcoind process running on this system. Tests may fail unexpectedly due to resource contention!" % (BOLD[1], BOLD[0]))
    except (OSError, subprocess.SubprocessError):
        pass

    # Warn if there is a cache directory
    cache_dir = "%s/test/cache" % build_dir
    if os.path.isdir(cache_dir):
        print("%sWARNING!%s There is a cache directory here: %s. If tests fail unexpectedly, try deleting the cache directory." % (BOLD[1], BOLD[0], cache_dir))

    #Set env vars
    if "BITCOIND" not in os.environ:
        os.environ["BITCOIND"] = build_dir + '/src/bitcoind' + exeext
        os.environ["BITCOINCLI"] = build_dir + '/src/bitcoin-cli' + exeext

    tests_dir = src_dir + '/test/functional/'

    flags = ["--srcdir={}/src".format(build_dir)] + args
    flags.append("--cachedir=%s" % cache_dir)

    if enable_coverage:
        coverage = RPCCoverage()
        flags.append(coverage.flag)
        logging.debug("Initializing coverage directory at %s" % coverage.dir)
    else:
        coverage = None

    if len(test_list) > 1 and jobs > 1:
        # Populate cache
        try:
            subprocess.check_output([tests_dir + 'create_cache.py'] + flags + ["--tmpdir=%s/cache" % tmpdir])
        except Exception as e:
            print(e.output)
            raise e

    #Run Tests
    job_queue = TestHandler(jobs, tests_dir, tmpdir, test_list, flags)
    time0 = time.time()
    test_results = []

    max_len_name = len(max(test_list, key=len))

    for _ in range(len(test_list)):
        test_result, testdir, stdout, stderr = job_queue.get_next()
        test_results.append(test_result)

        if test_result.status == "Passed":
            logging.debug("\n%s%s%s passed, Duration: %s s" % (BOLD[1], test_result.name, BOLD[0], test_result.time))
        elif test_result.status == "Skipped":
            logging.debug("\n%s%s%s skipped" % (BOLD[1], test_result.name, BOLD[0]))
        else:
            print("\n%s%s%s failed, Duration: %s s\n" % (BOLD[1], test_result.name, BOLD[0], test_result.time))
            print(BOLD[1] + 'stdout:\n' + BOLD[0] + stdout + '\n')
            print(BOLD[1] + 'stderr:\n' + BOLD[0] + stderr + '\n')
            if combined_logs_len and os.path.isdir(testdir):
                # Print the final `combinedlogslen` lines of the combined logs
                print('{}Combine the logs and print the last {} lines ...{}'.format(BOLD[1], combined_logs_len, BOLD[0]))
                print('\n============')
                print('{}Combined log for {}:{}'.format(BOLD[1], testdir, BOLD[0]))
                print('============\n')
                combined_logs, _ = subprocess.Popen([os.path.join(tests_dir, 'combine_logs.py'), '-c', testdir], universal_newlines=True, stdout=subprocess.PIPE).communicate()
                print("\n".join(deque(combined_logs.splitlines(), combined_logs_len)))

    print_results(test_results, max_len_name, (int(time.time() - time0)))

    if coverage:
        coverage.report_rpc_coverage()

        logging.debug("Cleaning up coverage data")
        coverage.cleanup()

    # Clear up the temp directory if all subdirectories are gone
    if not os.listdir(tmpdir):
        os.rmdir(tmpdir)

    all_passed = all(map(lambda test_result: test_result.was_successful, test_results))

    sys.exit(not all_passed)

def print_results(test_results, max_len_name, runtime):
    results = "\n" + BOLD[1] + "%s | %s | %s\n\n" % ("TEST".ljust(max_len_name), "STATUS   ", "DURATION") + BOLD[0]

    test_results.sort(key=lambda result: result.name.lower())
    all_passed = True
    time_sum = 0

    for test_result in test_results:
        all_passed = all_passed and test_result.was_successful
        time_sum += test_result.time
        test_result.padding = max_len_name
        results += str(test_result)

    status = TICK + "Passed" if all_passed else CROSS + "Failed"
    results += BOLD[1] + "\n%s | %s | %s s (accumulated) \n" % ("ALL".ljust(max_len_name), status.ljust(9), time_sum) + BOLD[0]
    results += "Runtime: %s s\n" % (runtime)
    print(results)

class TestHandler:
    """
    Trigger the test scripts passed in via the list.
    """

    def __init__(self, num_tests_parallel, tests_dir, tmpdir, test_list=None, flags=None):
        assert(num_tests_parallel >= 1)
        self.num_jobs = num_tests_parallel
        self.tests_dir = tests_dir
        self.tmpdir = tmpdir
        self.test_list = test_list
        self.flags = flags
        self.num_running = 0
        # In case there is a graveyard of zombie bitcoinds, we can apply a
        # pseudorandom offset to hopefully jump over them.
        # (625 is PORT_RANGE/MAX_NODES)
        self.portseed_offset = int(time.time() * 1000) % 625
        self.jobs = []

    def get_next(self):
        while self.num_running < self.num_jobs and self.test_list:
            # Add tests
            self.num_running += 1
            t = self.test_list.pop(0)
            portseed = len(self.test_list) + self.portseed_offset
            portseed_arg = ["--portseed={}".format(portseed)]
            log_stdout = tempfile.SpooledTemporaryFile(max_size=2**16)
            log_stderr = tempfile.SpooledTemporaryFile(max_size=2**16)
            test_argv = t.split()
            testdir = "{}/{}_{}".format(self.tmpdir, re.sub(".py$", "", test_argv[0]), portseed)
            tmpdir_arg = ["--tmpdir={}".format(testdir)]
            self.jobs.append((t,
                              time.time(),
                              subprocess.Popen([self.tests_dir + test_argv[0]] + test_argv[1:] + self.flags + portseed_arg + tmpdir_arg,
                                               universal_newlines=True,
                                               stdout=log_stdout,
                                               stderr=log_stderr),
                              testdir,
                              log_stdout,
                              log_stderr))
        if not self.jobs:
            raise IndexError('pop from empty list')
        while True:
            # Return first proc that finishes
            time.sleep(.5)
            for j in self.jobs:
                (name, time0, proc, testdir, log_out, log_err) = j
                if os.getenv('TRAVIS') == 'true' and int(time.time() - time0) > 20 * 60:
                    # In travis, timeout individual tests after 20 minutes (to stop tests hanging and not
                    # providing useful output.
                    proc.send_signal(signal.SIGINT)
                if proc.poll() is not None:
                    log_out.seek(0), log_err.seek(0)
                    [stdout, stderr] = [l.read().decode('utf-8') for l in (log_out, log_err)]
                    log_out.close(), log_err.close()
                    if proc.returncode == TEST_EXIT_PASSED and stderr == "":
                        status = "Passed"
                    elif proc.returncode == TEST_EXIT_SKIPPED:
                        status = "Skipped"
                    else:
                        status = "Failed"
                    self.num_running -= 1
                    self.jobs.remove(j)

                    return TestResult(name, status, int(time.time() - time0)), testdir, stdout, stderr
            print('.', end='', flush=True)

class TestResult():
    def __init__(self, name, status, time):
        self.name = name
        self.status = status
        self.time = time
        self.padding = 0

    def __repr__(self):
        if self.status == "Passed":
            color = BLUE
            glyph = TICK
        elif self.status == "Failed":
            color = RED
            glyph = CROSS
        elif self.status == "Skipped":
            color = GREY
            glyph = CIRCLE

        return color[1] + "%s | %s%s | %s s\n" % (self.name.ljust(self.padding), glyph, self.status.ljust(7), self.time) + color[0]

    @property
    def was_successful(self):
        return self.status != "Failed"


def check_script_list(src_dir):
    """Check scripts directory.

    Check that there are no scripts in the functional tests directory which are
    not being run by pull-tester.py."""
    script_dir = src_dir + '/test/functional/'
    python_files = set([t for t in os.listdir(script_dir) if t[-3:] == ".py"])
    missed_tests = list(python_files - set(map(lambda x: x.split()[0], ALL_SCRIPTS + NON_SCRIPTS + SKIPPED)))
    if len(missed_tests) != 0:
        print("%sWARNING!%s The following scripts are not being run: %s. Check the test lists in test_runner.py." % (BOLD[1], BOLD[0], str(missed_tests)))
        if os.getenv('TRAVIS') == 'true':
            # On travis this warning is an error to prevent merging incomplete commits into master
            sys.exit(1)

class RPCCoverage():
    """
    Coverage reporting utilities for test_runner.

    Coverage calculation works by having each test script subprocess write
    coverage files into a particular directory. These files contain the RPC
    commands invoked during testing, as well as a complete listing of RPC
    commands per `bitcoin-cli help` (`rpc_interface.txt`).

    After all tests complete, the commands run are combined and diff'd against
    the complete list to calculate uncovered RPC commands.

    See also: test/functional/test_framework/coverage.py

    """
    def __init__(self):
        self.dir = tempfile.mkdtemp(prefix="coverage")
        self.flag = '--coveragedir=%s' % self.dir

    def report_rpc_coverage(self):
        """
        Print out RPC commands that were unexercised by tests.

        """
        uncovered = self._get_uncovered_rpc_commands()

        if uncovered:
            print("Uncovered RPC commands:")
            print("".join(("  - %s\n" % i) for i in sorted(uncovered)))
        else:
            print("All RPC commands covered.")

    def cleanup(self):
        return shutil.rmtree(self.dir)

    def _get_uncovered_rpc_commands(self):
        """
        Return a set of currently untested RPC commands.

        """
        # This is shared from `test/functional/test-framework/coverage.py`
        reference_filename = 'rpc_interface.txt'
        coverage_file_prefix = 'coverage.'

        coverage_ref_filename = os.path.join(self.dir, reference_filename)
        coverage_filenames = set()
        all_cmds = set()
        covered_cmds = set()

        if not os.path.isfile(coverage_ref_filename):
            raise RuntimeError("No coverage reference found")

        with open(coverage_ref_filename, 'r') as f:
            all_cmds.update([i.strip() for i in f.readlines()])

        for root, dirs, files in os.walk(self.dir):
            for filename in files:
                if filename.startswith(coverage_file_prefix):
                    coverage_filenames.add(os.path.join(root, filename))

        for filename in coverage_filenames:
            with open(filename, 'r') as f:
                covered_cmds.update([i.strip() for i in f.readlines()])

        return all_cmds - covered_cmds


if __name__ == '__main__':
    main()<|MERGE_RESOLUTION|>--- conflicted
+++ resolved
@@ -134,13 +134,10 @@
     'p2p-acceptblock.py',
     'feature_logging.py',
     'node_network_limited.py',
-<<<<<<< HEAD
+    'conf_args.py',
 
     # auxpow tests
     'auxpow_mining.py',
-=======
-    'conf_args.py',
->>>>>>> 5180a86c
 ]
 
 EXTENDED_SCRIPTS = [

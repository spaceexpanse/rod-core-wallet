#!/usr/bin/env python3
# Copyright (c) 2014-2017 The Bitcoin Core developers
# Distributed under the MIT software license, see the accompanying
# file COPYING or http://www.opensource.org/licenses/mit-license.php.
"""Run regression test suite.

This module calls down into individual test cases via subprocess. It will
forward all unrecognized arguments onto the individual test scripts.

Functional tests are disabled on Windows by default. Use --force to run them anyway.

For a description of arguments recognized by test scripts, see
`test/functional/test_framework/test_framework.py:BitcoinTestFramework.main`.

"""

import argparse
from collections import deque
import configparser
import datetime
import os
import time
import shutil
import signal
import sys
import subprocess
import tempfile
import re
import logging

# Formatting. Default colors to empty strings.
BOLD, BLUE, RED, GREY = ("", ""), ("", ""), ("", ""), ("", "")
try:
    # Make sure python thinks it can write unicode to its stdout
    "\u2713".encode("utf_8").decode(sys.stdout.encoding)
    TICK = "✓ "
    CROSS = "✖ "
    CIRCLE = "○ "
except UnicodeDecodeError:
    TICK = "P "
    CROSS = "x "
    CIRCLE = "o "

if os.name == 'posix':
    # primitive formatting on supported
    # terminal via ANSI escape sequences:
    BOLD = ('\033[0m', '\033[1m')
    BLUE = ('\033[0m', '\033[0;34m')
    RED = ('\033[0m', '\033[0;31m')
    GREY = ('\033[0m', '\033[1;30m')

TEST_EXIT_PASSED = 0
TEST_EXIT_SKIPPED = 77

# 20 minutes represented in seconds
TRAVIS_TIMEOUT_DURATION = 20 * 60

BASE_SCRIPTS = [
    # Scripts that are run by the travis build process.
    # Longest test should go first, to favor running tests in parallel
    'wallet_hd.py',
    'wallet_backup.py',
    # vv Tests less than 5m vv
    'feature_block.py',
    'rpc_fundrawtransaction.py',
    # FIXME: Reenable when it supports always-segit.
    #'p2p_compactblocks.py',
    'feature_segwit.py',
    # vv Tests less than 2m vv
    'wallet_basic.py',
    'wallet_labels.py',
    'p2p_segwit.py',
    'wallet_dump.py',
    'wallet_listtransactions.py',
    # vv Tests less than 60s vv
    'p2p_sendheaders.py',
    'wallet_zapwallettxes.py',
    'wallet_importmulti.py',
    'mempool_limit.py',
    'rpc_txoutproof.py',
    'wallet_listreceivedby.py',
    'wallet_abandonconflict.py',
    # FIXME: Enable once we activate BIP9.
    #'feature_csv_activation.py',
    'rpc_rawtransaction.py',
    'wallet_address_types.py',
    'feature_reindex.py',
    # vv Tests less than 30s vv
    'wallet_keypool_topup.py',
    'interface_zmq.py',
    'interface_bitcoin_cli.py',
    'mempool_resurrect.py',
    'wallet_txn_doublespend.py --mineblock',
    'wallet_txn_clone.py',
    # FIXME: Debug and re-enable.
    #'wallet_txn_clone.py --segwit',
    'rpc_getchaintips.py',
    'interface_rest.py',
    'mempool_spend_coinbase.py',
    'mempool_reorg.py',
    'mempool_persist.py',
    'wallet_multiwallet.py',
    'wallet_multiwallet.py --usecli',
    'interface_http.py',
    'rpc_users.py',
    'feature_proxy.py',
    'rpc_signrawtransaction.py',
    'p2p_disconnect_ban.py',
    'rpc_decodescript.py',
    'rpc_blockchain.py',
    'rpc_deprecated.py',
    'wallet_disable.py',
    'rpc_net.py',
    'wallet_keypool.py',
    'p2p_mempool.py',
    'mining_prioritisetransaction.py',
    'p2p_invalid_block.py',
    'p2p_invalid_tx.py',
<<<<<<< HEAD
    # FIXME: Reenable and possibly fix once the BIP9 mining is activated.
    #'feature_versionbits_warning.py',
=======
    'rpc_createmultisig.py',
    'feature_versionbits_warning.py',
>>>>>>> c0f15695
    'rpc_preciousblock.py',
    'wallet_importprunedfunds.py',
    'rpc_zmq.py',
    'rpc_signmessage.py',
    'feature_nulldummy.py',
    'mempool_accept.py',
    'wallet_import_rescan.py',
    'rpc_bind.py --ipv4',
    'rpc_bind.py --ipv6',
    'rpc_bind.py --nonloopback',
    'mining_basic.py',
    'wallet_bumpfee.py',
    'rpc_named_arguments.py',
    'wallet_listsinceblock.py',
    'p2p_leak.py',
    'wallet_encryption.py',
    'feature_dersig.py',
    'feature_cltv.py',
    'rpc_uptime.py',
    'wallet_resendwallettransactions.py',
    'wallet_fallbackfee.py',
    'feature_minchainwork.py',
    'rpc_getblockstats.py',
    'p2p_fingerprint.py',
    'feature_uacomment.py',
    'p2p_unrequested_blocks.py',
    'feature_includeconf.py',
    'feature_logging.py',
    'p2p_node_network_limited.py',
    'feature_blocksdir.py',
    'feature_config_args.py',
    'feature_help.py',
    # Don't append tests at the end to avoid merge conflicts
    # Put them in a random line within the section that fits their approximate run-time

    # auxpow tests
    'auxpow_mining.py',
    'auxpow_mining.py --segwit',
]

EXTENDED_SCRIPTS = [
    # These tests are not run by the travis build process.
    # Longest test should go first, to favor running tests in parallel
    'feature_pruning.py',
    # vv Tests less than 20m vv
    'feature_fee_estimation.py',
    # vv Tests less than 5m vv
    'feature_maxuploadtarget.py',
    'mempool_packages.py',
    'feature_dbcrash.py',
    # vv Tests less than 2m vv
    'feature_bip68_sequence.py',
    'mining_getblocktemplate_longpoll.py',
    'p2p_timeouts.py',
    # vv Tests less than 60s vv
    'p2p_feefilter.py',
    # vv Tests less than 30s vv
    'feature_assumevalid.py',
    'example_test.py',
    'wallet_txn_doublespend.py',
    'wallet_txn_clone.py --mineblock',
    'feature_notifications.py',
    'rpc_invalidateblock.py',
    'feature_rbf.py',
]

# Tests that are currently being skipped (e. g., because of BIP9).
SKIPPED = [
    'feature_csv_activation.py',
    'feature_versionbits_warning.py',
    'p2p_compactblocks.py',
]

# Place EXTENDED_SCRIPTS first since it has the 3 longest running tests
ALL_SCRIPTS = EXTENDED_SCRIPTS + BASE_SCRIPTS

NON_SCRIPTS = [
    # These are python files that live in the functional tests directory, but are not test scripts.
    "combine_logs.py",
    "create_cache.py",
    "test_runner.py",
]

def main():
    # Parse arguments and pass through unrecognised args
    parser = argparse.ArgumentParser(add_help=False,
                                     usage='%(prog)s [test_runner.py options] [script options] [scripts]',
                                     description=__doc__,
                                     epilog='''
    Help text and arguments for individual test script:''',
                                     formatter_class=argparse.RawTextHelpFormatter)
    parser.add_argument('--combinedlogslen', '-c', type=int, default=0, help='print a combined log (of length n lines) from all test nodes and test framework to the console on failure.')
    parser.add_argument('--coverage', action='store_true', help='generate a basic coverage report for the RPC interface')
    parser.add_argument('--exclude', '-x', help='specify a comma-separated-list of scripts to exclude.')
    parser.add_argument('--extended', action='store_true', help='run the extended test suite in addition to the basic tests')
    parser.add_argument('--force', '-f', action='store_true', help='run tests even on platforms where they are disabled by default (e.g. windows).')
    parser.add_argument('--help', '-h', '-?', action='store_true', help='print help text and exit')
    parser.add_argument('--jobs', '-j', type=int, default=4, help='how many test scripts to run in parallel. Default=4.')
    parser.add_argument('--keepcache', '-k', action='store_true', help='the default behavior is to flush the cache directory on startup. --keepcache retains the cache from the previous testrun.')
    parser.add_argument('--quiet', '-q', action='store_true', help='only print results summary and failure logs')
    parser.add_argument('--tmpdirprefix', '-t', default=tempfile.gettempdir(), help="Root directory for datadirs")
    parser.add_argument('--failfast', action='store_true', help='stop execution after the first test failure')
    args, unknown_args = parser.parse_known_args()

    # args to be passed on always start with two dashes; tests are the remaining unknown args
    tests = [arg for arg in unknown_args if arg[:2] != "--"]
    passon_args = [arg for arg in unknown_args if arg[:2] == "--"]

    # Read config generated by configure.
    config = configparser.ConfigParser()
    configfile = os.path.abspath(os.path.dirname(__file__)) + "/../config.ini"
    config.read_file(open(configfile, encoding="utf8"))

    passon_args.append("--configfile=%s" % configfile)

    # Set up logging
    logging_level = logging.INFO if args.quiet else logging.DEBUG
    logging.basicConfig(format='%(message)s', level=logging_level)

    # Create base test directory
    tmpdir = "%s/bitcoin_test_runner_%s" % (args.tmpdirprefix, datetime.datetime.now().strftime("%Y%m%d_%H%M%S"))
    os.makedirs(tmpdir)

    logging.debug("Temporary test directory at %s" % tmpdir)

    enable_wallet = config["components"].getboolean("ENABLE_WALLET")
    enable_utils = config["components"].getboolean("ENABLE_UTILS")
    enable_bitcoind = config["components"].getboolean("ENABLE_BITCOIND")

    if config["environment"]["EXEEXT"] == ".exe" and not args.force:
        # https://github.com/bitcoin/bitcoin/commit/d52802551752140cf41f0d9a225a43e84404d3e9
        # https://github.com/bitcoin/bitcoin/pull/5677#issuecomment-136646964
        print("Tests currently disabled on Windows by default. Use --force option to enable")
        sys.exit(0)

    if not (enable_wallet and enable_utils and enable_bitcoind):
        print("No functional tests to run. Wallet, utils, and bitcoind must all be enabled")
        print("Rerun `configure` with -enable-wallet, -with-utils and -with-daemon and rerun make")
        sys.exit(0)

    # Build list of tests
    test_list = []
    if tests:
        # Individual tests have been specified. Run specified tests that exist
        # in the ALL_SCRIPTS list. Accept the name with or without .py extension.
        tests = [re.sub("\.py$", "", test) + ".py" for test in tests]
        for test in tests:
            if test in ALL_SCRIPTS:
                test_list.append(test)
            else:
                print("{}WARNING!{} Test '{}' not found in full test list.".format(BOLD[1], BOLD[0], test))
    elif args.extended:
        # Include extended tests
        test_list += ALL_SCRIPTS
    else:
        # Run base tests only
        test_list += BASE_SCRIPTS

    # Remove the test cases that the user has explicitly asked to exclude.
    if args.exclude:
        exclude_tests = [re.sub("\.py$", "", test) + ".py" for test in args.exclude.split(',')]
        for exclude_test in exclude_tests:
            if exclude_test in test_list:
                test_list.remove(exclude_test)
            else:
                print("{}WARNING!{} Test '{}' not found in current test list.".format(BOLD[1], BOLD[0], exclude_test))

    if not test_list:
        print("No valid test scripts specified. Check that your test is in one "
              "of the test lists in test_runner.py, or run test_runner.py with no arguments to run all tests")
        sys.exit(0)

    if args.help:
        # Print help for test_runner.py, then print help of the first script (with args removed) and exit.
        parser.print_help()
        subprocess.check_call([sys.executable, os.path.join(config["environment"]["SRCDIR"], 'test', 'functional', test_list[0].split()[0]), '-h'])
        sys.exit(0)

    check_script_list(config["environment"]["SRCDIR"])
    check_script_prefixes()

    if not args.keepcache:
        shutil.rmtree("%s/test/cache" % config["environment"]["BUILDDIR"], ignore_errors=True)

    run_tests(
        test_list,
        config["environment"]["SRCDIR"],
        config["environment"]["BUILDDIR"],
        tmpdir,
        jobs=args.jobs,
        enable_coverage=args.coverage,
        args=passon_args,
        combined_logs_len=args.combinedlogslen,
        failfast=args.failfast,
    )

def run_tests(test_list, src_dir, build_dir, tmpdir, jobs=1, enable_coverage=False, args=None, combined_logs_len=0, failfast=False):
    args = args or []

    # Warn if bitcoind is already running (unix only)
    try:
        if subprocess.check_output(["pidof", "bitcoind"]) is not None:
            print("%sWARNING!%s There is already a bitcoind process running on this system. Tests may fail unexpectedly due to resource contention!" % (BOLD[1], BOLD[0]))
    except (OSError, subprocess.SubprocessError):
        pass

    # Warn if there is a cache directory
    cache_dir = "%s/test/cache" % build_dir
    if os.path.isdir(cache_dir):
        print("%sWARNING!%s There is a cache directory here: %s. If tests fail unexpectedly, try deleting the cache directory." % (BOLD[1], BOLD[0], cache_dir))

    tests_dir = src_dir + '/test/functional/'

    flags = ['--cachedir={}'.format(cache_dir)] + args

    if enable_coverage:
        coverage = RPCCoverage()
        flags.append(coverage.flag)
        logging.debug("Initializing coverage directory at %s" % coverage.dir)
    else:
        coverage = None

    if len(test_list) > 1 and jobs > 1:
        # Populate cache
        try:
            subprocess.check_output([sys.executable, tests_dir + 'create_cache.py'] + flags + ["--tmpdir=%s/cache" % tmpdir])
        except subprocess.CalledProcessError as e:
            sys.stdout.buffer.write(e.output)
            raise

    #Run Tests
    job_queue = TestHandler(jobs, tests_dir, tmpdir, test_list, flags)
    start_time = time.time()
    test_results = []

    max_len_name = len(max(test_list, key=len))

    for _ in range(len(test_list)):
        test_result, testdir, stdout, stderr = job_queue.get_next()
        test_results.append(test_result)

        if test_result.status == "Passed":
            logging.debug("\n%s%s%s passed, Duration: %s s" % (BOLD[1], test_result.name, BOLD[0], test_result.time))
        elif test_result.status == "Skipped":
            logging.debug("\n%s%s%s skipped" % (BOLD[1], test_result.name, BOLD[0]))
        else:
            print("\n%s%s%s failed, Duration: %s s\n" % (BOLD[1], test_result.name, BOLD[0], test_result.time))
            print(BOLD[1] + 'stdout:\n' + BOLD[0] + stdout + '\n')
            print(BOLD[1] + 'stderr:\n' + BOLD[0] + stderr + '\n')
            if combined_logs_len and os.path.isdir(testdir):
                # Print the final `combinedlogslen` lines of the combined logs
                print('{}Combine the logs and print the last {} lines ...{}'.format(BOLD[1], combined_logs_len, BOLD[0]))
                print('\n============')
                print('{}Combined log for {}:{}'.format(BOLD[1], testdir, BOLD[0]))
                print('============\n')
                combined_logs, _ = subprocess.Popen([sys.executable, os.path.join(tests_dir, 'combine_logs.py'), '-c', testdir], universal_newlines=True, stdout=subprocess.PIPE).communicate()
                print("\n".join(deque(combined_logs.splitlines(), combined_logs_len)))

            if failfast:
                logging.debug("Early exiting after test failure")
                break

    print_results(test_results, max_len_name, (int(time.time() - start_time)))

    if coverage:
        coverage.report_rpc_coverage()

        logging.debug("Cleaning up coverage data")
        coverage.cleanup()

    # Clear up the temp directory if all subdirectories are gone
    if not os.listdir(tmpdir):
        os.rmdir(tmpdir)

    all_passed = all(map(lambda test_result: test_result.was_successful, test_results))

    # This will be a no-op unless failfast is True in which case there may be dangling
    # processes which need to be killed.
    job_queue.kill_and_join()

    sys.exit(not all_passed)

def print_results(test_results, max_len_name, runtime):
    results = "\n" + BOLD[1] + "%s | %s | %s\n\n" % ("TEST".ljust(max_len_name), "STATUS   ", "DURATION") + BOLD[0]

    test_results.sort(key=TestResult.sort_key)
    all_passed = True
    time_sum = 0

    for test_result in test_results:
        all_passed = all_passed and test_result.was_successful
        time_sum += test_result.time
        test_result.padding = max_len_name
        results += str(test_result)

    status = TICK + "Passed" if all_passed else CROSS + "Failed"
    if not all_passed:
        results += RED[1]
    results += BOLD[1] + "\n%s | %s | %s s (accumulated) \n" % ("ALL".ljust(max_len_name), status.ljust(9), time_sum) + BOLD[0]
    if not all_passed:
        results += RED[0]
    results += "Runtime: %s s\n" % (runtime)
    print(results)

class TestHandler:
    """
    Trigger the test scripts passed in via the list.
    """

    def __init__(self, num_tests_parallel, tests_dir, tmpdir, test_list=None, flags=None):
        assert(num_tests_parallel >= 1)
        self.num_jobs = num_tests_parallel
        self.tests_dir = tests_dir
        self.tmpdir = tmpdir
        self.test_list = test_list
        self.flags = flags
        self.num_running = 0
        self.jobs = []

    def get_next(self):
        while self.num_running < self.num_jobs and self.test_list:
            # Add tests
            self.num_running += 1
            test = self.test_list.pop(0)
            portseed = len(self.test_list)
            portseed_arg = ["--portseed={}".format(portseed)]
            log_stdout = tempfile.SpooledTemporaryFile(max_size=2**16)
            log_stderr = tempfile.SpooledTemporaryFile(max_size=2**16)
            test_argv = test.split()
            testdir = "{}/{}_{}".format(self.tmpdir, re.sub(".py$", "", test_argv[0]), portseed)
            tmpdir_arg = ["--tmpdir={}".format(testdir)]
            self.jobs.append((test,
                              time.time(),
                              subprocess.Popen([sys.executable, self.tests_dir + test_argv[0]] + test_argv[1:] + self.flags + portseed_arg + tmpdir_arg,
                                               universal_newlines=True,
                                               stdout=log_stdout,
                                               stderr=log_stderr),
                              testdir,
                              log_stdout,
                              log_stderr))
        if not self.jobs:
            raise IndexError('pop from empty list')
        while True:
            # Return first proc that finishes
            time.sleep(.5)
            for job in self.jobs:
                (name, start_time, proc, testdir, log_out, log_err) = job
                if os.getenv('TRAVIS') == 'true' and int(time.time() - start_time) > TRAVIS_TIMEOUT_DURATION:
                    # In travis, timeout individual tests (to stop tests hanging and not providing useful output).
                    proc.send_signal(signal.SIGINT)
                if proc.poll() is not None:
                    log_out.seek(0), log_err.seek(0)
                    [stdout, stderr] = [log_file.read().decode('utf-8') for log_file in (log_out, log_err)]
                    log_out.close(), log_err.close()
                    if proc.returncode == TEST_EXIT_PASSED and stderr == "":
                        status = "Passed"
                    elif proc.returncode == TEST_EXIT_SKIPPED:
                        status = "Skipped"
                    else:
                        status = "Failed"
                    self.num_running -= 1
                    self.jobs.remove(job)

                    return TestResult(name, status, int(time.time() - start_time)), testdir, stdout, stderr
            print('.', end='', flush=True)

    def kill_and_join(self):
        """Send SIGKILL to all jobs and block until all have ended."""
        procs = [i[2] for i in self.jobs]

        for proc in procs:
            proc.kill()

        for proc in procs:
            proc.wait()


class TestResult():
    def __init__(self, name, status, time):
        self.name = name
        self.status = status
        self.time = time
        self.padding = 0

    def sort_key(self):
        if self.status == "Passed":
            return 0, self.name.lower()
        elif self.status == "Failed":
            return 2, self.name.lower()
        elif self.status == "Skipped":
            return 1, self.name.lower()

    def __repr__(self):
        if self.status == "Passed":
            color = BLUE
            glyph = TICK
        elif self.status == "Failed":
            color = RED
            glyph = CROSS
        elif self.status == "Skipped":
            color = GREY
            glyph = CIRCLE

        return color[1] + "%s | %s%s | %s s\n" % (self.name.ljust(self.padding), glyph, self.status.ljust(7), self.time) + color[0]

    @property
    def was_successful(self):
        return self.status != "Failed"


def check_script_prefixes():
    """Check that test scripts start with one of the allowed name prefixes."""

    good_prefixes_re = re.compile("(example|feature|interface|mempool|mining|p2p|rpc|wallet|auxpow)_")
    bad_script_names = [script for script in ALL_SCRIPTS if good_prefixes_re.match(script) is None]

    if bad_script_names:
        print("%sERROR:%s %d tests not meeting naming conventions:" % (BOLD[1], BOLD[0], len(bad_script_names)))
        print("  %s" % ("\n  ".join(sorted(bad_script_names))))
        raise AssertionError("Some tests are not following naming convention!")


def check_script_list(src_dir):
    """Check scripts directory.

    Check that there are no scripts in the functional tests directory which are
    not being run by pull-tester.py."""
    script_dir = src_dir + '/test/functional/'
    python_files = set([test_file for test_file in os.listdir(script_dir) if test_file.endswith(".py")])
    missed_tests = list(python_files - set(map(lambda x: x.split()[0], ALL_SCRIPTS + NON_SCRIPTS + SKIPPED)))
    if len(missed_tests) != 0:
        print("%sWARNING!%s The following scripts are not being run: %s. Check the test lists in test_runner.py." % (BOLD[1], BOLD[0], str(missed_tests)))
        if os.getenv('TRAVIS') == 'true':
            # On travis this warning is an error to prevent merging incomplete commits into master
            sys.exit(1)

class RPCCoverage():
    """
    Coverage reporting utilities for test_runner.

    Coverage calculation works by having each test script subprocess write
    coverage files into a particular directory. These files contain the RPC
    commands invoked during testing, as well as a complete listing of RPC
    commands per `bitcoin-cli help` (`rpc_interface.txt`).

    After all tests complete, the commands run are combined and diff'd against
    the complete list to calculate uncovered RPC commands.

    See also: test/functional/test_framework/coverage.py

    """
    def __init__(self):
        self.dir = tempfile.mkdtemp(prefix="coverage")
        self.flag = '--coveragedir=%s' % self.dir

    def report_rpc_coverage(self):
        """
        Print out RPC commands that were unexercised by tests.

        """
        uncovered = self._get_uncovered_rpc_commands()

        if uncovered:
            print("Uncovered RPC commands:")
            print("".join(("  - %s\n" % command) for command in sorted(uncovered)))
        else:
            print("All RPC commands covered.")

    def cleanup(self):
        return shutil.rmtree(self.dir)

    def _get_uncovered_rpc_commands(self):
        """
        Return a set of currently untested RPC commands.

        """
        # This is shared from `test/functional/test-framework/coverage.py`
        reference_filename = 'rpc_interface.txt'
        coverage_file_prefix = 'coverage.'

        coverage_ref_filename = os.path.join(self.dir, reference_filename)
        coverage_filenames = set()
        all_cmds = set()
        covered_cmds = set()

        if not os.path.isfile(coverage_ref_filename):
            raise RuntimeError("No coverage reference found")

        with open(coverage_ref_filename, 'r', encoding="utf8") as coverage_ref_file:
            all_cmds.update([line.strip() for line in coverage_ref_file.readlines()])

        for root, dirs, files in os.walk(self.dir):
            for filename in files:
                if filename.startswith(coverage_file_prefix):
                    coverage_filenames.add(os.path.join(root, filename))

        for filename in coverage_filenames:
            with open(filename, 'r', encoding="utf8") as coverage_file:
                covered_cmds.update([line.strip() for line in coverage_file.readlines()])

        return all_cmds - covered_cmds


if __name__ == '__main__':
    main()<|MERGE_RESOLUTION|>--- conflicted
+++ resolved
@@ -116,13 +116,9 @@
     'mining_prioritisetransaction.py',
     'p2p_invalid_block.py',
     'p2p_invalid_tx.py',
-<<<<<<< HEAD
+    'rpc_createmultisig.py',
     # FIXME: Reenable and possibly fix once the BIP9 mining is activated.
     #'feature_versionbits_warning.py',
-=======
-    'rpc_createmultisig.py',
-    'feature_versionbits_warning.py',
->>>>>>> c0f15695
     'rpc_preciousblock.py',
     'wallet_importprunedfunds.py',
     'rpc_zmq.py',

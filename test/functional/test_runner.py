#!/usr/bin/env python3
# Copyright (c) 2014-2020 The Bitcoin Core developers
# Distributed under the MIT software license, see the accompanying
# file COPYING or http://www.opensource.org/licenses/mit-license.php.
"""Run regression test suite.

This module calls down into individual test cases via subprocess. It will
forward all unrecognized arguments onto the individual test scripts.

For a description of arguments recognized by test scripts, see
`test/functional/test_framework/test_framework.py:BitcoinTestFramework.main`.

"""

import argparse
from collections import deque
import configparser
import datetime
import os
import time
import shutil
import subprocess
import sys
import tempfile
import re
import logging
import unittest

# Formatting. Default colors to empty strings.
BOLD, GREEN, RED, GREY = ("", ""), ("", ""), ("", ""), ("", "")
try:
    # Make sure python thinks it can write unicode to its stdout
    "\u2713".encode("utf_8").decode(sys.stdout.encoding)
    TICK = "✓ "
    CROSS = "✖ "
    CIRCLE = "○ "
except UnicodeDecodeError:
    TICK = "P "
    CROSS = "x "
    CIRCLE = "o "

if os.name != 'nt' or sys.getwindowsversion() >= (10, 0, 14393):
    if os.name == 'nt':
        import ctypes
        kernel32 = ctypes.windll.kernel32  # type: ignore
        ENABLE_VIRTUAL_TERMINAL_PROCESSING = 4
        STD_OUTPUT_HANDLE = -11
        STD_ERROR_HANDLE = -12
        # Enable ascii color control to stdout
        stdout = kernel32.GetStdHandle(STD_OUTPUT_HANDLE)
        stdout_mode = ctypes.c_int32()
        kernel32.GetConsoleMode(stdout, ctypes.byref(stdout_mode))
        kernel32.SetConsoleMode(stdout, stdout_mode.value | ENABLE_VIRTUAL_TERMINAL_PROCESSING)
        # Enable ascii color control to stderr
        stderr = kernel32.GetStdHandle(STD_ERROR_HANDLE)
        stderr_mode = ctypes.c_int32()
        kernel32.GetConsoleMode(stderr, ctypes.byref(stderr_mode))
        kernel32.SetConsoleMode(stderr, stderr_mode.value | ENABLE_VIRTUAL_TERMINAL_PROCESSING)
    # primitive formatting on supported
    # terminal via ANSI escape sequences:
    BOLD = ('\033[0m', '\033[1m')
    GREEN = ('\033[0m', '\033[0;32m')
    RED = ('\033[0m', '\033[0;31m')
    GREY = ('\033[0m', '\033[1;30m')

TEST_EXIT_PASSED = 0
TEST_EXIT_SKIPPED = 77

TEST_FRAMEWORK_MODULES = [
    "address",
    "blocktools",
    "muhash",
    "key",
    "script",
    "segwit_addr",
    "util",
]

EXTENDED_SCRIPTS = [
    # These tests are not run by default.
    # Longest test should go first, to favor running tests in parallel
    'feature_pruning.py',
    'feature_dbcrash.py',
]

BASE_SCRIPTS = [
    # Scripts that are run by default.
    # Longest test should go first, to favor running tests in parallel
    'wallet_hd.py --legacy-wallet',
    'wallet_hd.py --descriptors',
    'wallet_backup.py --legacy-wallet',
    'wallet_backup.py --descriptors',
    # vv Tests less than 5m vv
    'mining_getblocktemplate_longpoll.py',
    'feature_maxuploadtarget.py',
    'feature_block.py',
    'rpc_fundrawtransaction.py --legacy-wallet',
    'rpc_fundrawtransaction.py --descriptors',
    'p2p_compactblocks.py',
    'feature_segwit.py --legacy-wallet',
    # vv Tests less than 2m vv
    'wallet_basic.py --legacy-wallet',
    'wallet_basic.py --descriptors',
    'wallet_labels.py --legacy-wallet',
    'wallet_labels.py --descriptors',
    'p2p_segwit.py',
    'p2p_timeouts.py',
    'p2p_tx_download.py',
    'mempool_updatefromblock.py',
    'wallet_dump.py --legacy-wallet',
    'wallet_listtransactions.py --legacy-wallet',
    'wallet_listtransactions.py --descriptors',
    'feature_taproot.py',
    'rpc_signer.py',
    'wallet_signer.py --descriptors',
    # vv Tests less than 60s vv
    'p2p_sendheaders.py',
    'wallet_importmulti.py --legacy-wallet',
    'mempool_limit.py',
    'rpc_txoutproof.py',
    'wallet_listreceivedby.py --legacy-wallet',
    'wallet_listreceivedby.py --descriptors',
    'wallet_abandonconflict.py --legacy-wallet',
    'wallet_abandonconflict.py --descriptors',
    'feature_csv_activation.py',
    'rpc_rawtransaction.py --legacy-wallet',
    'rpc_rawtransaction.py --descriptors',
    'wallet_address_types.py --legacy-wallet',
    'wallet_address_types.py --descriptors',
    'feature_bip68_sequence.py',
    'p2p_feefilter.py',
    'feature_reindex.py',
    'feature_abortnode.py',
    # vv Tests less than 30s vv
    'wallet_keypool_topup.py --legacy-wallet',
    'wallet_keypool_topup.py --descriptors',
    'feature_fee_estimation.py',
    'interface_zmq.py',
    'rpc_invalid_address_message.py',
    'interface_bitcoin_cli.py',
    'mempool_resurrect.py',
    'wallet_txn_doublespend.py --mineblock',
    'tool_wallet.py --legacy-wallet',
    'tool_wallet.py --descriptors',
    'wallet_txn_clone.py',
    'wallet_txn_clone.py --segwit',
    'rpc_getchaintips.py',
    'rpc_misc.py',
    'interface_rest.py',
    'mempool_spend_coinbase.py',
    'wallet_avoidreuse.py --legacy-wallet',
    'wallet_avoidreuse.py --descriptors',
    'mempool_reorg.py',
    'mempool_persist.py',
    'wallet_multiwallet.py --legacy-wallet',
    'wallet_multiwallet.py --descriptors',
    'wallet_multiwallet.py --usecli',
    'wallet_createwallet.py --legacy-wallet',
    'wallet_createwallet.py --usecli',
    'wallet_createwallet.py --descriptors',
    'wallet_watchonly.py --legacy-wallet',
    'wallet_watchonly.py --usecli --legacy-wallet',
    'wallet_reorgsrestore.py',
    'interface_http.py',
    'interface_rpc.py',
    'rpc_psbt.py --legacy-wallet',
    'rpc_psbt.py --descriptors',
    'rpc_users.py',
    'rpc_whitelist.py',
    'feature_proxy.py',
    'rpc_signrawtransaction.py --legacy-wallet',
    'rpc_signrawtransaction.py --descriptors',
    'wallet_groups.py --legacy-wallet',
    'p2p_addrv2_relay.py',
    'wallet_groups.py --descriptors',
    'p2p_disconnect_ban.py',
    'rpc_decodescript.py',
    'rpc_blockchain.py',
    'rpc_deprecated.py',
    'wallet_disable.py --legacy-wallet',
    'wallet_disable.py --descriptors',
    'p2p_addr_relay.py',
    'p2p_getaddr_caching.py',
    'p2p_getdata.py',
    'rpc_net.py',
    'wallet_keypool.py --legacy-wallet',
    'wallet_keypool.py --descriptors',
    'wallet_descriptor.py --descriptors',
    'p2p_nobloomfilter_messages.py',
    'p2p_filter.py',
    'rpc_setban.py',
    'p2p_blocksonly.py',
    'mining_prioritisetransaction.py',
    'p2p_invalid_locator.py',
    'p2p_invalid_block.py',
    'p2p_invalid_messages.py',
    'p2p_invalid_tx.py',
    'feature_assumevalid.py',
    'example_test.py',
    'wallet_txn_doublespend.py --legacy-wallet',
    'wallet_txn_doublespend.py --descriptors',
    'feature_backwards_compatibility.py --legacy-wallet',
    'feature_backwards_compatibility.py --descriptors',
    'wallet_txn_clone.py --mineblock',
    'feature_notifications.py',
    'rpc_getblockfilter.py',
    'rpc_invalidateblock.py',
    'feature_utxo_set_hash.py',
    'feature_rbf.py',
    'mempool_packages.py',
    'mempool_package_onemore.py',
    'rpc_createmultisig.py --legacy-wallet',
    'rpc_createmultisig.py --descriptors',
    # FIXME: Reenable and possibly fix once the BIP9 mining is activated.
    #'feature_versionbits_warning.py',
    'rpc_preciousblock.py',
    'wallet_importprunedfunds.py --legacy-wallet',
    'wallet_importprunedfunds.py --descriptors',
    'p2p_leak_tx.py',
    'p2p_eviction.py',
    'rpc_signmessage.py',
    'rpc_generateblock.py',
    'rpc_generate.py',
    'wallet_balance.py --legacy-wallet',
    'wallet_balance.py --descriptors',
    'feature_nulldummy.py --legacy-wallet',
    'feature_nulldummy.py --descriptors',
    'mempool_accept.py',
    # FIXME: Debug mempool_expiry and reenable.
    #'mempool_expiry.py',
    'wallet_import_rescan.py --legacy-wallet',
    'wallet_import_with_label.py --legacy-wallet',
    'wallet_importdescriptors.py --descriptors',
    'wallet_upgradewallet.py --legacy-wallet',
    'rpc_bind.py --ipv4',
    'rpc_bind.py --ipv6',
    'rpc_bind.py --nonloopback',
    'mining_basic.py',
    'wallet_bumpfee.py --legacy-wallet',
    'wallet_bumpfee.py --descriptors',
    'wallet_implicitsegwit.py --legacy-wallet',
    'rpc_named_arguments.py',
    'wallet_listsinceblock.py --legacy-wallet',
    'wallet_listsinceblock.py --descriptors',
    'wallet_listdescriptors.py --descriptors',
    'p2p_leak.py',
    'wallet_encryption.py --legacy-wallet',
    'wallet_encryption.py --descriptors',
    'rpc_uptime.py',
    'wallet_resendwallettransactions.py --legacy-wallet',
    'wallet_resendwallettransactions.py --descriptors',
    'wallet_fallbackfee.py --legacy-wallet',
    'wallet_fallbackfee.py --descriptors',
    'rpc_dumptxoutset.py',
    'feature_minchainwork.py',
    'rpc_estimatefee.py',
    'rpc_getblockstats.py',
    'wallet_create_tx.py --legacy-wallet',
    'wallet_send.py --legacy-wallet',
    'wallet_send.py --descriptors',
    'wallet_create_tx.py --descriptors',
    'p2p_fingerprint.py',
    'feature_uacomment.py',
    'wallet_coinbase_category.py --legacy-wallet',
    'wallet_coinbase_category.py --descriptors',
    'feature_filelock.py',
    'feature_loadblock.py',
    # FIXME: Reenable with data created for Namecoin.
    #'p2p_dos_header_tree.py',
    'p2p_add_connections.py',
    'p2p_unrequested_blocks.py',
    'p2p_blockfilters.py',
    'p2p_message_capture.py',
    'feature_includeconf.py',
    'feature_asmap.py',
    'mempool_unbroadcast.py',
    'mempool_compatibility.py',
    'rpc_deriveaddresses.py',
    'rpc_deriveaddresses.py --usecli',
    'p2p_ping.py',
    'rpc_scantxoutset.py',
    'feature_logging.py',
    'feature_anchors.py',
    'feature_coinstatsindex.py',
    'p2p_node_network_limited.py',
    'p2p_permissions.py',
    'feature_blocksdir.py',
    'wallet_startup.py',
    'feature_config_args.py',
    'feature_settings.py',
    'rpc_getdescriptorinfo.py',
    'rpc_addresses_deprecation.py',
    'rpc_help.py',
    'feature_help.py',
    'feature_shutdown.py',
    'p2p_ibd_txrelay.py',
    'feature_blockfilterindex_prune.py',
    # Don't append tests at the end to avoid merge conflicts
    # Put them in a random line within the section that fits their approximate run-time

    # auxpow tests
    'auxpow_getwork.py',
    'auxpow_getwork.py --segwit',
    'auxpow_mining.py',
    'auxpow_mining.py --segwit',
    'auxpow_invalidpow.py',
    'auxpow_zerohash.py',

    # name tests
    'name_ant_workflow.py',
    'name_byhash.py',
    'name_encodings.py',
    'name_immature_inputs.py',
    'name_ismine.py',
    'name_list.py',
    'name_list.py --descriptors',
    'name_listunspent.py',
    'name_multisig.py',
    'name_multisig.py --bip16-active',
    'name_multiupdate.py',
    'name_novalue.py',
    'name_pending.py',
    'name_pending.py --descriptors',
    'name_psbt.py',
    'name_rawtx.py',
    'name_registration.py',
    'name_registration.py --descriptors',
    'name_reorg.py',
    'name_scanning.py',
    'name_segwit.py',
    'name_segwit.py --descriptors',
    'name_sendcoins.py',
    'name_utxo.py',
    'name_wallet.py',
<<<<<<< HEAD

    # Xaya-specific tests
    'xaya_btxid.py',
    'xaya_create_burns.py',
    'xaya_dualalgo.py',
    'xaya_gameblocks.py',
    'xaya_gamepending.py',
    'xaya_postico_fork.py',
    'xaya_premine.py',
    'xaya_trackedgames.py',
    'xaya_trading.py',
=======
    'name_wallet.py --descriptors',
>>>>>>> 5866d578
]

# Tests that are currently being skipped (e. g., because of BIP9).
SKIPPED = [
    'feature_signet.py',
    'feature_versionbits_warning.py',
    'p2p_dos_header_tree.py',
    'mempool_expiry.py',
    # Disabled, as they take too long with neoscrypt (they mine a lot of
    # blocks).  They are also not relevant, since all BIP34-activated forks
    # are active from the start in Xaya.
    'feature_dersig.py',
    'feature_cltv.py',
]

# Place EXTENDED_SCRIPTS first since it has the 3 longest running tests
ALL_SCRIPTS = EXTENDED_SCRIPTS + BASE_SCRIPTS

NON_SCRIPTS = [
    # These are python files that live in the functional tests directory, but are not test scripts.
    "combine_logs.py",
    "create_cache.py",
    "test_runner.py",
]

def main():
    # Parse arguments and pass through unrecognised args
    parser = argparse.ArgumentParser(add_help=False,
                                     usage='%(prog)s [test_runner.py options] [script options] [scripts]',
                                     description=__doc__,
                                     epilog='''
    Help text and arguments for individual test script:''',
                                     formatter_class=argparse.RawTextHelpFormatter)
    parser.add_argument('--ansi', action='store_true', default=sys.stdout.isatty(), help="Use ANSI colors and dots in output (enabled by default when standard output is a TTY)")
    parser.add_argument('--combinedlogslen', '-c', type=int, default=0, metavar='n', help='On failure, print a log (of length n lines) to the console, combined from the test framework and all test nodes.')
    parser.add_argument('--coverage', action='store_true', help='generate a basic coverage report for the RPC interface')
    parser.add_argument('--ci', action='store_true', help='Run checks and code that are usually only enabled in a continuous integration environment')
    parser.add_argument('--exclude', '-x', help='specify a comma-separated-list of scripts to exclude.')
    parser.add_argument('--extended', action='store_true', help='run the extended test suite in addition to the basic tests')
    parser.add_argument('--help', '-h', '-?', action='store_true', help='print help text and exit')
    parser.add_argument('--jobs', '-j', type=int, default=4, help='how many test scripts to run in parallel. Default=4.')
    parser.add_argument('--keepcache', '-k', action='store_true', help='the default behavior is to flush the cache directory on startup. --keepcache retains the cache from the previous testrun.')
    parser.add_argument('--quiet', '-q', action='store_true', help='only print dots, results summary and failure logs')
    parser.add_argument('--tmpdirprefix', '-t', default=tempfile.gettempdir(), help="Root directory for datadirs")
    parser.add_argument('--failfast', action='store_true', help='stop execution after the first test failure')
    parser.add_argument('--filter', help='filter scripts to run by regular expression')

    args, unknown_args = parser.parse_known_args()
    if not args.ansi:
        global BOLD, GREEN, RED, GREY
        BOLD = ("", "")
        GREEN = ("", "")
        RED = ("", "")
        GREY = ("", "")

    # args to be passed on always start with two dashes; tests are the remaining unknown args
    tests = [arg for arg in unknown_args if arg[:2] != "--"]
    passon_args = [arg for arg in unknown_args if arg[:2] == "--"]

    # Read config generated by configure.
    config = configparser.ConfigParser()
    configfile = os.path.abspath(os.path.dirname(__file__)) + "/../config.ini"
    config.read_file(open(configfile, encoding="utf8"))

    passon_args.append("--configfile=%s" % configfile)

    # Set up logging
    logging_level = logging.INFO if args.quiet else logging.DEBUG
    logging.basicConfig(format='%(message)s', level=logging_level)

    # Create base test directory
    tmpdir = "%s/test_runner_₿_🏃_%s" % (args.tmpdirprefix, datetime.datetime.now().strftime("%Y%m%d_%H%M%S"))

    os.makedirs(tmpdir)

    logging.debug("Temporary test directory at %s" % tmpdir)

    enable_bitcoind = config["components"].getboolean("ENABLE_BITCOIND")

    if not enable_bitcoind:
        print("No functional tests to run.")
        print("Rerun ./configure with --with-daemon and then make")
        sys.exit(0)

    # Build list of tests
    test_list = []
    if tests:
        # Individual tests have been specified. Run specified tests that exist
        # in the ALL_SCRIPTS list. Accept names with or without a .py extension.
        # Specified tests can contain wildcards, but in that case the supplied
        # paths should be coherent, e.g. the same path as that provided to call
        # test_runner.py. Examples:
        #   `test/functional/test_runner.py test/functional/wallet*`
        #   `test/functional/test_runner.py ./test/functional/wallet*`
        #   `test_runner.py wallet*`
        #   but not:
        #   `test/functional/test_runner.py wallet*`
        # Multiple wildcards can be passed:
        #   `test_runner.py tool* mempool*`
        for test in tests:
            script = test.split("/")[-1]
            script = script + ".py" if ".py" not in script else script
            if script in ALL_SCRIPTS:
                test_list.append(script)
            else:
                print("{}WARNING!{} Test '{}' not found in full test list.".format(BOLD[1], BOLD[0], test))
    elif args.extended:
        # Include extended tests
        test_list += ALL_SCRIPTS
    else:
        # Run base tests only
        test_list += BASE_SCRIPTS

    # Remove the test cases that the user has explicitly asked to exclude.
    if args.exclude:
        exclude_tests = [test.split('.py')[0] for test in args.exclude.split(',')]
        for exclude_test in exclude_tests:
            # Remove <test_name>.py and <test_name>.py --arg from the test list
            exclude_list = [test for test in test_list if test.split('.py')[0] == exclude_test]
            for exclude_item in exclude_list:
                test_list.remove(exclude_item)
            if not exclude_list:
                print("{}WARNING!{} Test '{}' not found in current test list.".format(BOLD[1], BOLD[0], exclude_test))

    if args.filter:
        test_list = list(filter(re.compile(args.filter).search, test_list))

    if not test_list:
        print("No valid test scripts specified. Check that your test is in one "
              "of the test lists in test_runner.py, or run test_runner.py with no arguments to run all tests")
        sys.exit(0)

    if args.help:
        # Print help for test_runner.py, then print help of the first script (with args removed) and exit.
        parser.print_help()
        subprocess.check_call([sys.executable, os.path.join(config["environment"]["SRCDIR"], 'test', 'functional', test_list[0].split()[0]), '-h'])
        sys.exit(0)

    check_script_list(src_dir=config["environment"]["SRCDIR"], fail_on_warn=args.ci)
    check_script_prefixes()

    if not args.keepcache:
        shutil.rmtree("%s/test/cache" % config["environment"]["BUILDDIR"], ignore_errors=True)

    run_tests(
        test_list=test_list,
        src_dir=config["environment"]["SRCDIR"],
        build_dir=config["environment"]["BUILDDIR"],
        tmpdir=tmpdir,
        jobs=args.jobs,
        enable_coverage=args.coverage,
        args=passon_args,
        combined_logs_len=args.combinedlogslen,
        failfast=args.failfast,
        use_term_control=args.ansi,
    )

def run_tests(*, test_list, src_dir, build_dir, tmpdir, jobs=1, enable_coverage=False, args=None, combined_logs_len=0, failfast=False, use_term_control):
    args = args or []

    # Warn if bitcoind is already running
    try:
        # pgrep exits with code zero when one or more matching processes found
        if subprocess.run(["pgrep", "-x", "xayad"], stdout=subprocess.DEVNULL).returncode == 0:
            print("%sWARNING!%s There is already a xayad process running on this system. Tests may fail unexpectedly due to resource contention!" % (BOLD[1], BOLD[0]))
    except OSError:
        # pgrep not supported
        pass

    # Warn if there is a cache directory
    cache_dir = "%s/test/cache" % build_dir
    if os.path.isdir(cache_dir):
        print("%sWARNING!%s There is a cache directory here: %s. If tests fail unexpectedly, try deleting the cache directory." % (BOLD[1], BOLD[0], cache_dir))

    # Test Framework Tests
    print("Running Unit Tests for Test Framework Modules")
    test_framework_tests = unittest.TestSuite()
    for module in TEST_FRAMEWORK_MODULES:
        test_framework_tests.addTest(unittest.TestLoader().loadTestsFromName("test_framework.{}".format(module)))
    result = unittest.TextTestRunner(verbosity=1, failfast=True).run(test_framework_tests)
    if not result.wasSuccessful():
        logging.debug("Early exiting after failure in TestFramework unit tests")
        sys.exit(False)

    tests_dir = src_dir + '/test/functional/'

    flags = ['--cachedir={}'.format(cache_dir)] + args

    if enable_coverage:
        coverage = RPCCoverage()
        flags.append(coverage.flag)
        logging.debug("Initializing coverage directory at %s" % coverage.dir)
    else:
        coverage = None

    if len(test_list) > 1 and jobs > 1:
        # Populate cache
        try:
            subprocess.check_output([sys.executable, tests_dir + 'create_cache.py'] + flags + ["--tmpdir=%s/cache" % tmpdir])
        except subprocess.CalledProcessError as e:
            sys.stdout.buffer.write(e.output)
            raise

    #Run Tests
    job_queue = TestHandler(
        num_tests_parallel=jobs,
        tests_dir=tests_dir,
        tmpdir=tmpdir,
        test_list=test_list,
        flags=flags,
        use_term_control=use_term_control,
    )
    start_time = time.time()
    test_results = []

    max_len_name = len(max(test_list, key=len))
    test_count = len(test_list)
    for i in range(test_count):
        test_result, testdir, stdout, stderr = job_queue.get_next()
        test_results.append(test_result)
        done_str = "{}/{} - {}{}{}".format(i + 1, test_count, BOLD[1], test_result.name, BOLD[0])
        if test_result.status == "Passed":
            logging.debug("%s passed, Duration: %s s" % (done_str, test_result.time))
        elif test_result.status == "Skipped":
            logging.debug("%s skipped" % (done_str))
        else:
            print("%s failed, Duration: %s s\n" % (done_str, test_result.time))
            print(BOLD[1] + 'stdout:\n' + BOLD[0] + stdout + '\n')
            print(BOLD[1] + 'stderr:\n' + BOLD[0] + stderr + '\n')
            if combined_logs_len and os.path.isdir(testdir):
                # Print the final `combinedlogslen` lines of the combined logs
                print('{}Combine the logs and print the last {} lines ...{}'.format(BOLD[1], combined_logs_len, BOLD[0]))
                print('\n============')
                print('{}Combined log for {}:{}'.format(BOLD[1], testdir, BOLD[0]))
                print('============\n')
                combined_logs_args = [sys.executable, os.path.join(tests_dir, 'combine_logs.py'), testdir]
                if BOLD[0]:
                    combined_logs_args += ['--color']
                combined_logs, _ = subprocess.Popen(combined_logs_args, universal_newlines=True, stdout=subprocess.PIPE).communicate()
                print("\n".join(deque(combined_logs.splitlines(), combined_logs_len)))

            if failfast:
                logging.debug("Early exiting after test failure")
                break

    print_results(test_results, max_len_name, (int(time.time() - start_time)))

    if coverage:
        coverage_passed = coverage.report_rpc_coverage()

        logging.debug("Cleaning up coverage data")
        coverage.cleanup()
    else:
        coverage_passed = True

    # Clear up the temp directory if all subdirectories are gone
    if not os.listdir(tmpdir):
        os.rmdir(tmpdir)

    all_passed = all(map(lambda test_result: test_result.was_successful, test_results)) and coverage_passed

    # This will be a no-op unless failfast is True in which case there may be dangling
    # processes which need to be killed.
    job_queue.kill_and_join()

    sys.exit(not all_passed)

def print_results(test_results, max_len_name, runtime):
    results = "\n" + BOLD[1] + "%s | %s | %s\n\n" % ("TEST".ljust(max_len_name), "STATUS   ", "DURATION") + BOLD[0]

    test_results.sort(key=TestResult.sort_key)
    all_passed = True
    time_sum = 0

    for test_result in test_results:
        all_passed = all_passed and test_result.was_successful
        time_sum += test_result.time
        test_result.padding = max_len_name
        results += str(test_result)

    status = TICK + "Passed" if all_passed else CROSS + "Failed"
    if not all_passed:
        results += RED[1]
    results += BOLD[1] + "\n%s | %s | %s s (accumulated) \n" % ("ALL".ljust(max_len_name), status.ljust(9), time_sum) + BOLD[0]
    if not all_passed:
        results += RED[0]
    results += "Runtime: %s s\n" % (runtime)
    print(results)

class TestHandler:
    """
    Trigger the test scripts passed in via the list.
    """

    def __init__(self, *, num_tests_parallel, tests_dir, tmpdir, test_list, flags, use_term_control):
        assert num_tests_parallel >= 1
        self.num_jobs = num_tests_parallel
        self.tests_dir = tests_dir
        self.tmpdir = tmpdir
        self.test_list = test_list
        self.flags = flags
        self.num_running = 0
        self.jobs = []
        self.use_term_control = use_term_control

    def get_next(self):
        while self.num_running < self.num_jobs and self.test_list:
            # Add tests
            self.num_running += 1
            test = self.test_list.pop(0)
            portseed = len(self.test_list)
            portseed_arg = ["--portseed={}".format(portseed)]
            log_stdout = tempfile.SpooledTemporaryFile(max_size=2**16)
            log_stderr = tempfile.SpooledTemporaryFile(max_size=2**16)
            test_argv = test.split()
            testdir = "{}/{}_{}".format(self.tmpdir, re.sub(".py$", "", test_argv[0]), portseed)
            tmpdir_arg = ["--tmpdir={}".format(testdir)]
            self.jobs.append((test,
                              time.time(),
                              subprocess.Popen([sys.executable, self.tests_dir + test_argv[0]] + test_argv[1:] + self.flags + portseed_arg + tmpdir_arg,
                                               universal_newlines=True,
                                               stdout=log_stdout,
                                               stderr=log_stderr),
                              testdir,
                              log_stdout,
                              log_stderr))
        if not self.jobs:
            raise IndexError('pop from empty list')

        # Print remaining running jobs when all jobs have been started.
        if not self.test_list:
            print("Remaining jobs: [{}]".format(", ".join(j[0] for j in self.jobs)))

        dot_count = 0
        while True:
            # Return first proc that finishes
            time.sleep(.5)
            for job in self.jobs:
                (name, start_time, proc, testdir, log_out, log_err) = job
                if proc.poll() is not None:
                    log_out.seek(0), log_err.seek(0)
                    [stdout, stderr] = [log_file.read().decode('utf-8') for log_file in (log_out, log_err)]
                    log_out.close(), log_err.close()
                    if proc.returncode == TEST_EXIT_PASSED and stderr == "":
                        status = "Passed"
                    elif proc.returncode == TEST_EXIT_SKIPPED:
                        status = "Skipped"
                    else:
                        status = "Failed"
                    self.num_running -= 1
                    self.jobs.remove(job)
                    if self.use_term_control:
                        clearline = '\r' + (' ' * dot_count) + '\r'
                        print(clearline, end='', flush=True)
                    dot_count = 0
                    return TestResult(name, status, int(time.time() - start_time)), testdir, stdout, stderr
            if self.use_term_control:
                print('.', end='', flush=True)
            dot_count += 1

    def kill_and_join(self):
        """Send SIGKILL to all jobs and block until all have ended."""
        procs = [i[2] for i in self.jobs]

        for proc in procs:
            proc.kill()

        for proc in procs:
            proc.wait()


class TestResult():
    def __init__(self, name, status, time):
        self.name = name
        self.status = status
        self.time = time
        self.padding = 0

    def sort_key(self):
        if self.status == "Passed":
            return 0, self.name.lower()
        elif self.status == "Failed":
            return 2, self.name.lower()
        elif self.status == "Skipped":
            return 1, self.name.lower()

    def __repr__(self):
        if self.status == "Passed":
            color = GREEN
            glyph = TICK
        elif self.status == "Failed":
            color = RED
            glyph = CROSS
        elif self.status == "Skipped":
            color = GREY
            glyph = CIRCLE

        return color[1] + "%s | %s%s | %s s\n" % (self.name.ljust(self.padding), glyph, self.status.ljust(7), self.time) + color[0]

    @property
    def was_successful(self):
        return self.status != "Failed"


def check_script_prefixes():
    """Check that test scripts start with one of the allowed name prefixes."""

    good_prefixes_re = re.compile("^(example|feature|interface|mempool|mining|p2p|rpc|wallet|tool|auxpow|name|xaya)_")
    bad_script_names = [script for script in ALL_SCRIPTS if good_prefixes_re.match(script) is None]

    if bad_script_names:
        print("%sERROR:%s %d tests not meeting naming conventions:" % (BOLD[1], BOLD[0], len(bad_script_names)))
        print("  %s" % ("\n  ".join(sorted(bad_script_names))))
        raise AssertionError("Some tests are not following naming convention!")


def check_script_list(*, src_dir, fail_on_warn):
    """Check scripts directory.

    Check that there are no scripts in the functional tests directory which are
    not being run by pull-tester.py."""
    script_dir = src_dir + '/test/functional/'
    python_files = set([test_file for test_file in os.listdir(script_dir) if test_file.endswith(".py")])
    missed_tests = list(python_files - set(map(lambda x: x.split()[0], ALL_SCRIPTS + NON_SCRIPTS + SKIPPED)))
    if len(missed_tests) != 0:
        print("%sWARNING!%s The following scripts are not being run: %s. Check the test lists in test_runner.py." % (BOLD[1], BOLD[0], str(missed_tests)))
        if fail_on_warn:
            # On CI this warning is an error to prevent merging incomplete commits into master
            sys.exit(1)


class RPCCoverage():
    """
    Coverage reporting utilities for test_runner.

    Coverage calculation works by having each test script subprocess write
    coverage files into a particular directory. These files contain the RPC
    commands invoked during testing, as well as a complete listing of RPC
    commands per `bitcoin-cli help` (`rpc_interface.txt`).

    After all tests complete, the commands run are combined and diff'd against
    the complete list to calculate uncovered RPC commands.

    See also: test/functional/test_framework/coverage.py

    """
    def __init__(self):
        self.dir = tempfile.mkdtemp(prefix="coverage")
        self.flag = '--coveragedir=%s' % self.dir

    def report_rpc_coverage(self):
        """
        Print out RPC commands that were unexercised by tests.

        """
        uncovered = self._get_uncovered_rpc_commands()

        if uncovered:
            print("Uncovered RPC commands:")
            print("".join(("  - %s\n" % command) for command in sorted(uncovered)))
            return False
        else:
            print("All RPC commands covered.")
            return True

    def cleanup(self):
        return shutil.rmtree(self.dir)

    def _get_uncovered_rpc_commands(self):
        """
        Return a set of currently untested RPC commands.

        """
        # This is shared from `test/functional/test_framework/coverage.py`
        reference_filename = 'rpc_interface.txt'
        coverage_file_prefix = 'coverage.'

        coverage_ref_filename = os.path.join(self.dir, reference_filename)
        coverage_filenames = set()
        all_cmds = set()
        # Consider RPC generate covered, because it is overloaded in
        # test_framework/test_node.py and not seen by the coverage check.
        covered_cmds = set({'generate'})

        if not os.path.isfile(coverage_ref_filename):
            raise RuntimeError("No coverage reference found")

        with open(coverage_ref_filename, 'r', encoding="utf8") as coverage_ref_file:
            all_cmds.update([line.strip() for line in coverage_ref_file.readlines()])

        for root, _, files in os.walk(self.dir):
            for filename in files:
                if filename.startswith(coverage_file_prefix):
                    coverage_filenames.add(os.path.join(root, filename))

        for filename in coverage_filenames:
            with open(filename, 'r', encoding="utf8") as coverage_file:
                covered_cmds.update([line.strip() for line in coverage_file.readlines()])

        return all_cmds - covered_cmds


if __name__ == '__main__':
    main()<|MERGE_RESOLUTION|>--- conflicted
+++ resolved
@@ -332,7 +332,7 @@
     'name_sendcoins.py',
     'name_utxo.py',
     'name_wallet.py',
-<<<<<<< HEAD
+    'name_wallet.py --descriptors',
 
     # Xaya-specific tests
     'xaya_btxid.py',
@@ -344,9 +344,6 @@
     'xaya_premine.py',
     'xaya_trackedgames.py',
     'xaya_trading.py',
-=======
-    'name_wallet.py --descriptors',
->>>>>>> 5866d578
 ]
 
 # Tests that are currently being skipped (e. g., because of BIP9).

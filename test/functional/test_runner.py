#!/usr/bin/env python3
# Copyright (c) 2014-2022 The Bitcoin Core developers
# Distributed under the MIT software license, see the accompanying
# file COPYING or http://www.opensource.org/licenses/mit-license.php.
"""Run regression test suite.

This module calls down into individual test cases via subprocess. It will
forward all unrecognized arguments onto the individual test scripts.

For a description of arguments recognized by test scripts, see
`test/functional/test_framework/test_framework.py:BitcoinTestFramework.main`.

"""

import argparse
from collections import deque
import configparser
import csv
import datetime
import os
import pathlib
import platform
import time
import shutil
import signal
import subprocess
import sys
import tempfile
import re
import logging

os.environ["REQUIRE_WALLET_TYPE_SET"] = "1"

# Minimum amount of space to run the tests.
MIN_FREE_SPACE = 1.1 * 1024 * 1024 * 1024
# Additional space to run an extra job.
ADDITIONAL_SPACE_PER_JOB = 100 * 1024 * 1024
# Minimum amount of space required for --nocleanup
MIN_NO_CLEANUP_SPACE = 12 * 1024 * 1024 * 1024

# Formatting. Default colors to empty strings.
DEFAULT, BOLD, GREEN, RED = ("", ""), ("", ""), ("", ""), ("", "")
try:
    # Make sure python thinks it can write unicode to its stdout
    "\u2713".encode("utf_8").decode(sys.stdout.encoding)
    TICK = "✓ "
    CROSS = "✖ "
    CIRCLE = "○ "
except UnicodeDecodeError:
    TICK = "P "
    CROSS = "x "
    CIRCLE = "o "

if platform.system() == 'Windows':
    import ctypes
    kernel32 = ctypes.windll.kernel32  # type: ignore
    ENABLE_VIRTUAL_TERMINAL_PROCESSING = 4
    STD_OUTPUT_HANDLE = -11
    STD_ERROR_HANDLE = -12
    # Enable ascii color control to stdout
    stdout = kernel32.GetStdHandle(STD_OUTPUT_HANDLE)
    stdout_mode = ctypes.c_int32()
    kernel32.GetConsoleMode(stdout, ctypes.byref(stdout_mode))
    kernel32.SetConsoleMode(stdout, stdout_mode.value | ENABLE_VIRTUAL_TERMINAL_PROCESSING)
    # Enable ascii color control to stderr
    stderr = kernel32.GetStdHandle(STD_ERROR_HANDLE)
    stderr_mode = ctypes.c_int32()
    kernel32.GetConsoleMode(stderr, ctypes.byref(stderr_mode))
    kernel32.SetConsoleMode(stderr, stderr_mode.value | ENABLE_VIRTUAL_TERMINAL_PROCESSING)
else:
    # primitive formatting on supported
    # terminal via ANSI escape sequences:
    DEFAULT = ('\033[0m', '\033[0m')
    BOLD = ('\033[0m', '\033[1m')
    GREEN = ('\033[0m', '\033[0;32m')
    RED = ('\033[0m', '\033[0;31m')

TEST_EXIT_PASSED = 0
TEST_EXIT_SKIPPED = 77

TEST_FRAMEWORK_UNIT_TESTS = 'feature_framework_unit_tests.py'

EXTENDED_SCRIPTS = [
    # These tests are not run by default.
    # Longest test should go first, to favor running tests in parallel
    'feature_pruning.py',
    'feature_dbcrash.py',
    'feature_index_prune.py',
]

BASE_SCRIPTS = [
    # Scripts that are run by default.
    # Longest test should go first, to favor running tests in parallel
    # vv Tests less than 5m vv
    'feature_fee_estimation.py',
    'feature_taproot.py',
    'feature_block.py',
    'mempool_ephemeral_dust.py',
<<<<<<< HEAD
    'wallet_conflicts.py --legacy-wallet',
    'wallet_conflicts.py --descriptors',
    # FIXME: Debug and re-enable for Xaya
    #'p2p_opportunistic_1p1c.py',
=======
    'wallet_conflicts.py',
    'p2p_opportunistic_1p1c.py',
>>>>>>> e9c87a3a
    'p2p_node_network_limited.py --v1transport',
    'p2p_node_network_limited.py --v2transport',
    # vv Tests less than 2m vv
    'mining_getblocktemplate_longpoll.py',
    'p2p_segwit.py',
    'feature_maxuploadtarget.py',
    'feature_assumeutxo.py',
    'mempool_updatefromblock.py',
    'mempool_persist.py',
    # vv Tests less than 60s vv
    'rpc_psbt.py',
    'wallet_fundrawtransaction.py',
    'wallet_bumpfee.py',
    'wallet_backup.py',
    'feature_segwit.py --v2transport',
    'feature_segwit.py --v1transport',
    'p2p_tx_download.py',
    'wallet_avoidreuse.py',
    'feature_abortnode.py',
    'wallet_address_types.py',
    'p2p_orphan_handling.py',
    'wallet_basic.py',
    'feature_maxtipage.py',
    'wallet_multiwallet.py',
    'wallet_multiwallet.py --usecli',
    'p2p_dns_seeds.py',
    'wallet_groups.py',
    'p2p_blockfilters.py',
    'feature_assumevalid.py',
    'wallet_taproot.py',
    'feature_bip68_sequence.py',
    'rpc_packages.py',
    'rpc_bind.py --ipv4',
    'rpc_bind.py --ipv6',
    'rpc_bind.py --nonloopback',
    'p2p_headers_sync_with_minchainwork.py',
    'p2p_feefilter.py',
    'feature_csv_activation.py',
    'p2p_sendheaders.py',
    'feature_config_args.py',
    'wallet_listtransactions.py',
    'wallet_miniscript.py',
    # vv Tests less than 30s vv
    'p2p_invalid_messages.py',
    'rpc_createmultisig.py',
    'p2p_timeouts.py --v1transport',
    'p2p_timeouts.py --v2transport',
    'rpc_signer.py',
    'wallet_signer.py',
    'mempool_limit.py',
    'rpc_txoutproof.py',
    'rpc_orphans.py',
    'wallet_listreceivedby.py',
    'wallet_abandonconflict.py',
    'feature_reindex.py',
    'feature_reindex_readonly.py',
    'wallet_labels.py',
    'p2p_compactblocks.py',
    'p2p_compactblocks_blocksonly.py',
    'wallet_hd.py',
    'wallet_blank.py',
    'wallet_keypool_topup.py',
    'wallet_fast_rescan.py',
    'wallet_gethdkeys.py',
    'wallet_createwalletdescriptor.py',
    'interface_zmq.py',
    'rpc_invalid_address_message.py',
    'rpc_validateaddress.py',
    'interface_bitcoin_cli.py',
    'feature_bind_extra.py',
    'mempool_resurrect.py',
    'wallet_txn_doublespend.py --mineblock',
    'tool_bitcoin_chainstate.py',
<<<<<<< HEAD
    'tool_wallet.py --legacy-wallet',
    'tool_wallet.py --legacy-wallet --bdbro',
    'tool_wallet.py --legacy-wallet --bdbro --swap-bdb-endian',
    'tool_wallet.py --descriptors',
    # FIXME: Re-enable once the signet miner supports powdata
    #'tool_signet_miner.py --legacy-wallet',
    #'tool_signet_miner.py --descriptors',
=======
    'tool_wallet.py',
    'tool_signet_miner.py',
>>>>>>> e9c87a3a
    'wallet_txn_clone.py',
    'wallet_txn_clone.py --segwit',
    'rpc_getchaintips.py',
    'rpc_misc.py',
    # FIXME: Debug and re-enable for Xaya
    #'p2p_1p1c_network.py',
    'interface_rest.py',
    'mempool_spend_coinbase.py',
    'wallet_avoid_mixing_output_types.py',
    'mempool_reorg.py',
    'p2p_block_sync.py --v1transport',
    'p2p_block_sync.py --v2transport',
    'wallet_createwallet.py --usecli',
    'wallet_createwallet.py',
    'wallet_reindex.py',
    'wallet_reorgsrestore.py',
    'interface_http.py',
    'interface_rpc.py',
    'interface_usdt_coinselection.py',
    'interface_usdt_mempool.py',
    'interface_usdt_net.py',
    'interface_usdt_utxocache.py',
    'interface_usdt_validation.py',
    'rpc_users.py',
    'rpc_whitelist.py',
    'feature_proxy.py',
    'wallet_signrawtransactionwithwallet.py',
    'rpc_signrawtransactionwithkey.py',
    'rpc_rawtransaction.py',
    'wallet_transactiontime_rescan.py',
    'p2p_addrv2_relay.py',
    'p2p_compactblocks_hb.py --v1transport',
    'p2p_compactblocks_hb.py --v2transport',
    'p2p_disconnect_ban.py --v1transport',
    'p2p_disconnect_ban.py --v2transport',
    'feature_posix_fs_permissions.py',
    'rpc_decodescript.py',
    'rpc_blockchain.py --v1transport',
    'rpc_blockchain.py --v2transport',
    'rpc_deprecated.py',
    'wallet_disable.py',
    'wallet_change_address.py',
    'p2p_addr_relay.py',
    'p2p_getaddr_caching.py',
    'p2p_getdata.py',
    'p2p_addrfetch.py',
    'rpc_net.py --v1transport',
    'rpc_net.py --v2transport',
    'wallet_keypool.py',
    'wallet_descriptor.py',
    'p2p_nobloomfilter_messages.py',
    TEST_FRAMEWORK_UNIT_TESTS,
    'p2p_filter.py',
    'rpc_setban.py --v1transport',
    'rpc_setban.py --v2transport',
    'p2p_blocksonly.py',
    'mining_prioritisetransaction.py',
    'p2p_invalid_locator.py',
    'p2p_invalid_block.py --v1transport',
    'p2p_invalid_block.py --v2transport',
    'p2p_invalid_tx.py --v1transport',
    'p2p_invalid_tx.py --v2transport',
    'p2p_v2_transport.py',
    'p2p_v2_encrypted.py',
    'p2p_v2_misbehaving.py',
    'example_test.py',
    'mempool_truc.py',
    'wallet_multisig_descriptor_psbt.py',
    'wallet_miniscript_decaying_multisig_descriptor_psbt.py',
    'wallet_txn_doublespend.py',
    'wallet_backwards_compatibility.py',
    'wallet_txn_clone.py --mineblock',
    'feature_notifications.py',
    'rpc_getblockfilter.py',
    'rpc_getblockfrompeer.py',
    'rpc_invalidateblock.py',
    'feature_utxo_set_hash.py',
    'feature_rbf.py',
    'mempool_packages.py',
    'mempool_package_onemore.py',
    'mempool_package_limits.py',
    'mempool_package_rbf.py',
    'tool_utxo_to_sqlite.py',
    # FIXME: Reenable and possibly fix once the BIP9 mining is activated.
    #'feature_versionbits_warning.py',
    'feature_blocksxor.py',
    'rpc_preciousblock.py',
    'wallet_importprunedfunds.py',
    'p2p_leak_tx.py --v1transport',
    'p2p_leak_tx.py --v2transport',
    'p2p_eviction.py',
    'p2p_outbound_eviction.py',
    # FIXME: Reenable when debugged.
    #'p2p_ibd_stalling.py --v1transport',
    #'p2p_ibd_stalling.py --v2transport',
    'p2p_net_deadlock.py --v1transport',
    'p2p_net_deadlock.py --v2transport',
    'wallet_signmessagewithaddress.py',
    'rpc_signmessagewithprivkey.py',
    'rpc_generate.py',
    'wallet_balance.py',
    'p2p_initial_headers_sync.py',
    'feature_nulldummy.py',
    'mempool_accept.py',
<<<<<<< HEAD
    # FIXME: Debug mempool_expiry and reenable.
    #'mempool_expiry.py',
    'wallet_import_with_label.py --legacy-wallet',
    'wallet_importdescriptors.py --descriptors',
    'wallet_upgradewallet.py --legacy-wallet',
=======
    'mempool_expiry.py',
    'wallet_importdescriptors.py',
>>>>>>> e9c87a3a
    'wallet_crosschain.py',
    'mining_basic.py',
    'p2p_mutated_blocks.py',
    'rpc_named_arguments.py',
    'feature_startupnotify.py',
    'wallet_simulaterawtx.py',
    'wallet_listsinceblock.py',
    'wallet_listdescriptors.py',
    'p2p_leak.py',
<<<<<<< HEAD
    'wallet_encryption.py --legacy-wallet',
    'wallet_encryption.py --descriptors',
=======
    'wallet_encryption.py',
    'feature_dersig.py',
    'feature_cltv.py',
>>>>>>> e9c87a3a
    'rpc_uptime.py',
    'feature_discover.py',
    'wallet_resendwallettransactions.py',
    'wallet_fallbackfee.py',
    'rpc_dumptxoutset.py',
    'feature_minchainwork.py',
    'rpc_estimatefee.py',
    'rpc_getblockstats.py',
    'feature_port.py',
    'feature_bind_port_externalip.py',
    'wallet_create_tx.py',
    'wallet_send.py',
    'wallet_sendall.py',
    'wallet_sendmany.py',
    'wallet_spend_unconfirmed.py',
    'wallet_rescan_unconfirmed.py',
    'p2p_fingerprint.py',
    'feature_uacomment.py',
    'feature_init.py',
    'wallet_coinbase_category.py',
    'feature_filelock.py',
    'feature_loadblock.py',
    'wallet_assumeutxo.py',
    'p2p_add_connections.py',
    'feature_bind_port_discover.py',
    'p2p_unrequested_blocks.py',
    'p2p_message_capture.py',
    'feature_includeconf.py',
    'feature_addrman.py',
    'feature_asmap.py',
    'feature_fastprune.py',
    'feature_framework_miniwallet.py',
    'mempool_unbroadcast.py',
    'mempool_compatibility.py',
    'mempool_accept_wtxid.py',
    'mempool_dust.py',
    'mempool_sigoplimit.py',
    'rpc_deriveaddresses.py',
    'rpc_deriveaddresses.py --usecli',
    'p2p_ping.py',
    'p2p_tx_privacy.py',
    'rpc_getdescriptoractivity.py',
    'rpc_scanblocks.py',
    'p2p_sendtxrcncl.py',
    'rpc_scantxoutset.py',
    'feature_unsupported_utxo_db.py',
    'feature_logging.py',
    'feature_anchors.py',
    'mempool_datacarrier.py',
    'feature_coinstatsindex.py',
    'wallet_orphanedreward.py',
    'wallet_timelock.py',
    'p2p_permissions.py',
    'feature_blocksdir.py',
    'wallet_startup.py',
    'feature_remove_pruned_files_on_startup.py',
    'p2p_i2p_ports.py',
    'p2p_i2p_sessions.py',
    'feature_presegwit_node_upgrade.py',
    'feature_settings.py',
    'rpc_getdescriptorinfo.py',
    'rpc_mempool_info.py',
    'rpc_help.py',
    'p2p_handshake.py',
    'p2p_handshake.py --v2transport',
    'feature_dirsymlinks.py',
    'feature_help.py',
    'feature_shutdown.py',
    'wallet_migration.py',
    'p2p_ibd_txrelay.py',
    'p2p_seednode.py',
    # Don't append tests at the end to avoid merge conflicts
    # Put them in a random line within the section that fits their approximate run-time

    # auxpow tests
    'auxpow_getwork.py',
    'auxpow_getwork.py --segwit',
    'auxpow_mining.py',
    'auxpow_mining.py --segwit',
    'auxpow_invalidpow.py',
    'auxpow_zerohash.py',

    # name tests
    'name_ant_workflow.py',
    'name_byhash.py',
<<<<<<< HEAD
=======
    # FIXME: Fix for descriptor wallets:
    #'name_deterministic_salt.py',
>>>>>>> e9c87a3a
    'name_encodings.py',
    'name_immature_inputs.py',
    'name_ismine.py',
    'name_list.py',
    'name_listunspent.py',
<<<<<<< HEAD
    'name_multisig.py --legacy-wallet',
    'name_multisig.py --legacy-wallet --bip16-active',
=======
    'name_longsalt.py',
    'name_multisig.py',
    'name_multisig.py --bip16-active',
>>>>>>> e9c87a3a
    'name_multiupdate.py',
    'name_novalue.py',
    'name_pending.py',
    'name_psbt.py',
    'name_rawtx.py',
    'name_registration.py',
    'name_reorg.py',
    'name_scanning.py',
    'name_segwit.py',
    'name_sendcoins.py',
    'name_txnqueue.py',
    'name_utxo.py',
    'name_wallet.py',
<<<<<<< HEAD
    'name_wallet.py --descriptors',

    # Xaya-specific tests
    'xaya_btxid.py',
    'xaya_create_burns.py',
    'xaya_dualalgo.py',
    'xaya_gameblocks.py',
    'xaya_gamepending.py',
    'xaya_postico_fork.py',
    'xaya_premine.py --legacy-wallet',
    'xaya_rngseed.py',
    'xaya_trackedgames.py',
    'xaya_trading.py',
=======
>>>>>>> e9c87a3a
]

# Tests that are currently being skipped (e. g., because of BIP9).
SKIPPED = [
    'feature_signet.py',
    'feature_versionbits_warning.py',
    'mining_mainnet.py',
<<<<<<< HEAD
    'p2p_1p1c_network.py',
    'p2p_ibd_stalling.py',
    'p2p_opportunistic_1p1c.py',
    'mempool_expiry.py',
    'tool_signet_miner.py',
    # Disabled, as they take too long with neoscrypt (they mine a lot of
    # blocks).  They are also not relevant, since all BIP34-activated forks
    # are active from the start in Xaya.
    'feature_dersig.py',
    'feature_cltv.py',
=======
    'name_deterministic_salt.py',
>>>>>>> e9c87a3a
]

# Place EXTENDED_SCRIPTS first since it has the 3 longest running tests
ALL_SCRIPTS = EXTENDED_SCRIPTS + BASE_SCRIPTS

NON_SCRIPTS = [
    # These are python files that live in the functional tests directory, but are not test scripts.
    "combine_logs.py",
    "create_cache.py",
    "test_runner.py",
]

def main():
    # Parse arguments and pass through unrecognised args
    parser = argparse.ArgumentParser(add_help=False,
                                     usage='%(prog)s [test_runner.py options] [script options] [scripts]',
                                     description=__doc__,
                                     epilog='''
    Help text and arguments for individual test script:''',
                                     formatter_class=argparse.RawTextHelpFormatter)
    parser.add_argument('--ansi', action='store_true', default=sys.stdout.isatty(), help="Use ANSI colors and dots in output (enabled by default when standard output is a TTY)")
    parser.add_argument('--combinedlogslen', '-c', type=int, default=0, metavar='n', help='On failure, print a log (of length n lines) to the console, combined from the test framework and all test nodes.')
    parser.add_argument('--coverage', action='store_true', help='generate a basic coverage report for the RPC interface')
    parser.add_argument('--ci', action='store_true', help='Run checks and code that are usually only enabled in a continuous integration environment')
    parser.add_argument('--exclude', '-x', help='specify a comma-separated-list of scripts to exclude.')
    parser.add_argument('--extended', action='store_true', help='run the extended test suite in addition to the basic tests')
    parser.add_argument('--help', '-h', '-?', action='store_true', help='print help text and exit')
    parser.add_argument('--jobs', '-j', type=int, default=4, help='how many test scripts to run in parallel. Default=4.')
    parser.add_argument('--keepcache', '-k', action='store_true', help='the default behavior is to flush the cache directory on startup. --keepcache retains the cache from the previous testrun.')
    parser.add_argument('--quiet', '-q', action='store_true', help='only print dots, results summary and failure logs')
    parser.add_argument('--tmpdirprefix', '-t', default=tempfile.gettempdir(), help="Root directory for datadirs")
    parser.add_argument('--failfast', '-F', action='store_true', help='stop execution after the first test failure')
    parser.add_argument('--filter', help='filter scripts to run by regular expression')
    parser.add_argument("--nocleanup", dest="nocleanup", default=False, action="store_true",
                        help="Leave bitcoinds and test.* datadir on exit or error")
    parser.add_argument('--resultsfile', '-r', help='store test results (as CSV) to the provided file')

    args, unknown_args = parser.parse_known_args()
    fail_on_warn = args.ci
    if not args.ansi:
        global DEFAULT, BOLD, GREEN, RED
        DEFAULT = ("", "")
        BOLD = ("", "")
        GREEN = ("", "")
        RED = ("", "")

    # args to be passed on always start with two dashes; tests are the remaining unknown args
    tests = [arg for arg in unknown_args if arg[:2] != "--"]
    passon_args = [arg for arg in unknown_args if arg[:2] == "--"]

    # Read config generated by configure.
    config = configparser.ConfigParser()
    configfile = os.path.abspath(os.path.dirname(__file__)) + "/../config.ini"
    config.read_file(open(configfile, encoding="utf8"))

    passon_args.append("--configfile=%s" % configfile)

    # Set up logging
    logging_level = logging.INFO if args.quiet else logging.DEBUG
    logging.basicConfig(format='%(message)s', level=logging_level)

    # Create base test directory
    tmpdir = "%s/test_runner_₿_🏃_%s" % (args.tmpdirprefix, datetime.datetime.now().strftime("%Y%m%d_%H%M%S"))

    os.makedirs(tmpdir)

    logging.debug("Temporary test directory at %s" % tmpdir)

    results_filepath = None
    if args.resultsfile:
        results_filepath = pathlib.Path(args.resultsfile)
        # Stop early if the parent directory doesn't exist
        assert results_filepath.parent.exists(), "Results file parent directory does not exist"
        logging.debug("Test results will be written to " + str(results_filepath))

    enable_bitcoind = config["components"].getboolean("ENABLE_BITCOIND")

    if not enable_bitcoind:
        print("No functional tests to run.")
        print("Re-compile with the -DBUILD_DAEMON=ON build option")
        sys.exit(1)

    # Build list of tests
    test_list = []
    if tests:
        # Individual tests have been specified. Run specified tests that exist
        # in the ALL_SCRIPTS list. Accept names with or without a .py extension.
        # Specified tests can contain wildcards, but in that case the supplied
        # paths should be coherent, e.g. the same path as that provided to call
        # test_runner.py. Examples:
        #   `test/functional/test_runner.py test/functional/wallet*`
        #   `test/functional/test_runner.py ./test/functional/wallet*`
        #   `test_runner.py wallet*`
        #   but not:
        #   `test/functional/test_runner.py wallet*`
        # Multiple wildcards can be passed:
        #   `test_runner.py tool* mempool*`
        for test in tests:
            script = test.split("/")[-1]
            script = script + ".py" if ".py" not in script else script
            matching_scripts = [s for s in ALL_SCRIPTS if s.startswith(script)]
            if matching_scripts:
                test_list.extend(matching_scripts)
            else:
                print("{}WARNING!{} Test '{}' not found in full test list.".format(BOLD[1], BOLD[0], test))
    elif args.extended:
        # Include extended tests
        test_list += ALL_SCRIPTS
    else:
        # Run base tests only
        test_list += BASE_SCRIPTS

    # Remove the test cases that the user has explicitly asked to exclude.
    # The user can specify a test case with or without the .py extension.
    if args.exclude:

        def print_warning_missing_test(test_name):
            print("{}WARNING!{} Test '{}' not found in current test list. Check the --exclude list.".format(BOLD[1], BOLD[0], test_name))
            if fail_on_warn:
                sys.exit(1)

        def remove_tests(exclude_list):
            if not exclude_list:
                print_warning_missing_test(exclude_test)
            for exclude_item in exclude_list:
                test_list.remove(exclude_item)

        exclude_tests = [test.strip() for test in args.exclude.split(",")]
        for exclude_test in exclude_tests:
            # A space in the name indicates it has arguments such as "rpc_bind.py --ipv4"
            if ' ' in exclude_test:
                remove_tests([test for test in test_list if test.replace('.py', '') == exclude_test.replace('.py', '')])
            else:
                # Exclude all variants of a test
                remove_tests([test for test in test_list if test.split('.py')[0] == exclude_test.split('.py')[0]])

    if args.filter:
        test_list = list(filter(re.compile(args.filter).search, test_list))

    if not test_list:
        print("No valid test scripts specified. Check that your test is in one "
              "of the test lists in test_runner.py, or run test_runner.py with no arguments to run all tests")
        sys.exit(1)

    if args.help:
        # Print help for test_runner.py, then print help of the first script (with args removed) and exit.
        parser.print_help()
        subprocess.check_call([sys.executable, os.path.join(config["environment"]["SRCDIR"], 'test', 'functional', test_list[0].split()[0]), '-h'])
        sys.exit(0)

    # Warn if there is not enough space on tmpdir to run the tests with --nocleanup
    if args.nocleanup:
        if shutil.disk_usage(tmpdir).free < MIN_NO_CLEANUP_SPACE:
            print(f"{BOLD[1]}WARNING!{BOLD[0]} There may be insufficient free space in {tmpdir} to run the functional test suite with --nocleanup. "
                  f"A minimum of {MIN_NO_CLEANUP_SPACE // (1024 * 1024 * 1024)} GB of free space is required.")
        passon_args.append("--nocleanup")

    check_script_list(src_dir=config["environment"]["SRCDIR"], fail_on_warn=fail_on_warn)
    check_script_prefixes()

    if not args.keepcache:
        shutil.rmtree("%s/test/cache" % config["environment"]["BUILDDIR"], ignore_errors=True)

    run_tests(
        test_list=test_list,
        build_dir=config["environment"]["BUILDDIR"],
        tmpdir=tmpdir,
        jobs=args.jobs,
        enable_coverage=args.coverage,
        args=passon_args,
        combined_logs_len=args.combinedlogslen,
        failfast=args.failfast,
        use_term_control=args.ansi,
        results_filepath=results_filepath,
    )

def run_tests(*, test_list, build_dir, tmpdir, jobs=1, enable_coverage=False, args=None, combined_logs_len=0, failfast=False, use_term_control, results_filepath=None):
    args = args or []

    # Warn if bitcoind is already running
    try:
        # pgrep exits with code zero when one or more matching processes found
        if subprocess.run(["pgrep", "-x", "xayad"], stdout=subprocess.DEVNULL).returncode == 0:
            print("%sWARNING!%s There is already a xayad process running on this system. Tests may fail unexpectedly due to resource contention!" % (BOLD[1], BOLD[0]))
    except OSError:
        # pgrep not supported
        pass

    # Warn if there is a cache directory
    cache_dir = "%s/test/cache" % build_dir
    if os.path.isdir(cache_dir):
        print("%sWARNING!%s There is a cache directory here: %s. If tests fail unexpectedly, try deleting the cache directory." % (BOLD[1], BOLD[0], cache_dir))

    # Warn if there is not enough space on the testing dir
    min_space = MIN_FREE_SPACE + (jobs - 1) * ADDITIONAL_SPACE_PER_JOB
    if shutil.disk_usage(tmpdir).free < min_space:
        print(f"{BOLD[1]}WARNING!{BOLD[0]} There may be insufficient free space in {tmpdir} to run the Bitcoin functional test suite. "
              f"Running the test suite with fewer than {min_space // (1024 * 1024)} MB of free space might cause tests to fail.")

    tests_dir = f"{build_dir}/test/functional/"
    # This allows `test_runner.py` to work from an out-of-source build directory using a symlink,
    # a hard link or a copy on any platform. See https://github.com/bitcoin/bitcoin/pull/27561.
    sys.path.append(tests_dir)

    flags = ['--cachedir={}'.format(cache_dir)] + args

    if enable_coverage:
        coverage = RPCCoverage()
        flags.append(coverage.flag)
        logging.debug("Initializing coverage directory at %s" % coverage.dir)
    else:
        coverage = None

    if len(test_list) > 1 and jobs > 1:
        # Populate cache
        try:
            subprocess.check_output([sys.executable, tests_dir + 'create_cache.py'] + flags + ["--tmpdir=%s/cache" % tmpdir])
        except subprocess.CalledProcessError as e:
            sys.stdout.buffer.write(e.output)
            raise

    #Run Tests
    job_queue = TestHandler(
        num_tests_parallel=jobs,
        tests_dir=tests_dir,
        tmpdir=tmpdir,
        test_list=test_list,
        flags=flags,
        use_term_control=use_term_control,
    )
    start_time = time.time()
    test_results = []

    max_len_name = len(max(test_list, key=len))
    test_count = len(test_list)
    all_passed = True
    while not job_queue.done():
        if failfast and not all_passed:
            break
        for test_result, testdir, stdout, stderr, skip_reason in job_queue.get_next():
            test_results.append(test_result)
            done_str = f"{len(test_results)}/{test_count} - {BOLD[1]}{test_result.name}{BOLD[0]}"
            if test_result.status == "Passed":
                logging.debug("%s passed, Duration: %s s" % (done_str, test_result.time))
            elif test_result.status == "Skipped":
                logging.debug(f"{done_str} skipped ({skip_reason})")
            else:
                all_passed = False
                print("%s failed, Duration: %s s\n" % (done_str, test_result.time))
                print(BOLD[1] + 'stdout:\n' + BOLD[0] + stdout + '\n')
                print(BOLD[1] + 'stderr:\n' + BOLD[0] + stderr + '\n')
                if combined_logs_len and os.path.isdir(testdir):
                    # Print the final `combinedlogslen` lines of the combined logs
                    print('{}Combine the logs and print the last {} lines ...{}'.format(BOLD[1], combined_logs_len, BOLD[0]))
                    print('\n============')
                    print('{}Combined log for {}:{}'.format(BOLD[1], testdir, BOLD[0]))
                    print('============\n')
                    combined_logs_args = [sys.executable, os.path.join(tests_dir, 'combine_logs.py'), testdir]
                    if BOLD[0]:
                        combined_logs_args += ['--color']
                    combined_logs, _ = subprocess.Popen(combined_logs_args, text=True, stdout=subprocess.PIPE).communicate()
                    print("\n".join(deque(combined_logs.splitlines(), combined_logs_len)))

                if failfast:
                    logging.debug("Early exiting after test failure")
                    break

                if "[Errno 28] No space left on device" in stdout:
                    sys.exit(f"Early exiting after test failure due to insufficient free space in {tmpdir}\n"
                             f"Test execution data left in {tmpdir}.\n"
                             f"Additional storage is needed to execute testing.")

    runtime = int(time.time() - start_time)
    print_results(test_results, max_len_name, runtime)
    if results_filepath:
        write_results(test_results, results_filepath, runtime)

    if coverage:
        coverage_passed = coverage.report_rpc_coverage()

        logging.debug("Cleaning up coverage data")
        coverage.cleanup()
    else:
        coverage_passed = True

    # Clear up the temp directory if all subdirectories are gone
    if not os.listdir(tmpdir):
        os.rmdir(tmpdir)

    all_passed = all_passed and coverage_passed

    # Clean up dangling processes if any. This may only happen with --failfast option.
    # Killing the process group will also terminate the current process but that is
    # not an issue
    if not os.getenv("CI_FAILFAST_TEST_LEAVE_DANGLING") and len(job_queue.jobs):
        os.killpg(os.getpgid(0), signal.SIGKILL)

    sys.exit(not all_passed)


def print_results(test_results, max_len_name, runtime):
    results = "\n" + BOLD[1] + "%s | %s | %s\n\n" % ("TEST".ljust(max_len_name), "STATUS   ", "DURATION") + BOLD[0]

    test_results.sort(key=TestResult.sort_key)
    all_passed = True
    time_sum = 0

    for test_result in test_results:
        all_passed = all_passed and test_result.was_successful
        time_sum += test_result.time
        test_result.padding = max_len_name
        results += str(test_result)

    status = TICK + "Passed" if all_passed else CROSS + "Failed"
    if not all_passed:
        results += RED[1]
    results += BOLD[1] + "\n%s | %s | %s s (accumulated) \n" % ("ALL".ljust(max_len_name), status.ljust(9), time_sum) + BOLD[0]
    if not all_passed:
        results += RED[0]
    results += "Runtime: %s s\n" % (runtime)
    print(results)


def write_results(test_results, filepath, total_runtime):
    with open(filepath, mode="w", encoding="utf8") as results_file:
        results_writer = csv.writer(results_file)
        results_writer.writerow(['test', 'status', 'duration(seconds)'])
        all_passed = True
        for test_result in test_results:
            all_passed = all_passed and test_result.was_successful
            results_writer.writerow([test_result.name, test_result.status, str(test_result.time)])
        results_writer.writerow(['ALL', ("Passed" if all_passed else "Failed"), str(total_runtime)])

class TestHandler:
    """
    Trigger the test scripts passed in via the list.
    """

    def __init__(self, *, num_tests_parallel, tests_dir, tmpdir, test_list, flags, use_term_control):
        assert num_tests_parallel >= 1
        self.num_jobs = num_tests_parallel
        self.tests_dir = tests_dir
        self.tmpdir = tmpdir
        self.test_list = test_list
        self.flags = flags
        self.jobs = []
        self.use_term_control = use_term_control

    def done(self):
        return not (self.jobs or self.test_list)

    def get_next(self):
        while len(self.jobs) < self.num_jobs and self.test_list:
            # Add tests
            test = self.test_list.pop(0)
            portseed = len(self.test_list)
            portseed_arg = ["--portseed={}".format(portseed)]
            log_stdout = tempfile.SpooledTemporaryFile(max_size=2**16)
            log_stderr = tempfile.SpooledTemporaryFile(max_size=2**16)
            test_argv = test.split()
            testdir = "{}/{}_{}".format(self.tmpdir, re.sub(".py$", "", test_argv[0]), portseed)
            tmpdir_arg = ["--tmpdir={}".format(testdir)]
            self.jobs.append((test,
                              time.time(),
                              subprocess.Popen([sys.executable, self.tests_dir + test_argv[0]] + test_argv[1:] + self.flags + portseed_arg + tmpdir_arg,
                                               text=True,
                                               stdout=log_stdout,
                                               stderr=log_stderr),
                              testdir,
                              log_stdout,
                              log_stderr))
        if not self.jobs:
            raise IndexError('pop from empty list')

        # Print remaining running jobs when all jobs have been started.
        if not self.test_list:
            print("Remaining jobs: [{}]".format(", ".join(j[0] for j in self.jobs)))

        dot_count = 0
        while True:
            # Return all procs that have finished, if any. Otherwise sleep until there is one.
            time.sleep(.5)
            ret = []
            for job in self.jobs:
                (name, start_time, proc, testdir, log_out, log_err) = job
                if proc.poll() is not None:
                    log_out.seek(0), log_err.seek(0)
                    [stdout, stderr] = [log_file.read().decode('utf-8') for log_file in (log_out, log_err)]
                    log_out.close(), log_err.close()
                    skip_reason = None
                    if proc.returncode == TEST_EXIT_PASSED and stderr == "":
                        status = "Passed"
                    elif proc.returncode == TEST_EXIT_SKIPPED:
                        status = "Skipped"
                        skip_reason = re.search(r"Test Skipped: (.*)", stdout).group(1)
                    else:
                        status = "Failed"
                    self.jobs.remove(job)
                    if self.use_term_control:
                        clearline = '\r' + (' ' * dot_count) + '\r'
                        print(clearline, end='', flush=True)
                    dot_count = 0
                    ret.append((TestResult(name, status, int(time.time() - start_time)), testdir, stdout, stderr, skip_reason))
            if ret:
                return ret
            if self.use_term_control:
                print('.', end='', flush=True)
            dot_count += 1


class TestResult():
    def __init__(self, name, status, time):
        self.name = name
        self.status = status
        self.time = time
        self.padding = 0

    def sort_key(self):
        if self.status == "Passed":
            return 0, self.name.lower()
        elif self.status == "Failed":
            return 2, self.name.lower()
        elif self.status == "Skipped":
            return 1, self.name.lower()

    def __repr__(self):
        if self.status == "Passed":
            color = GREEN
            glyph = TICK
        elif self.status == "Failed":
            color = RED
            glyph = CROSS
        elif self.status == "Skipped":
            color = DEFAULT
            glyph = CIRCLE

        return color[1] + "%s | %s%s | %s s\n" % (self.name.ljust(self.padding), glyph, self.status.ljust(7), self.time) + color[0]

    @property
    def was_successful(self):
        return self.status != "Failed"


def check_script_prefixes():
    """Check that test scripts start with one of the allowed name prefixes."""

    good_prefixes_re = re.compile("^(example|feature|interface|mempool|mining|p2p|rpc|wallet|tool|auxpow|name|xaya)_")
    bad_script_names = [script for script in ALL_SCRIPTS if good_prefixes_re.match(script) is None]

    if bad_script_names:
        print("%sERROR:%s %d tests not meeting naming conventions:" % (BOLD[1], BOLD[0], len(bad_script_names)))
        print("  %s" % ("\n  ".join(sorted(bad_script_names))))
        raise AssertionError("Some tests are not following naming convention!")


def check_script_list(*, src_dir, fail_on_warn):
    """Check scripts directory.

    Check that all python files in this directory are categorized
    as a test script or meta script."""
    script_dir = src_dir + '/test/functional/'
    python_files = set([test_file for test_file in os.listdir(script_dir) if test_file.endswith(".py")])
    missed_tests = list(python_files - set(map(lambda x: x.split()[0], ALL_SCRIPTS + NON_SCRIPTS + SKIPPED)))
    if len(missed_tests) != 0:
        print("%sWARNING!%s The following scripts are not being run: %s. Check the test lists in test_runner.py." % (BOLD[1], BOLD[0], str(missed_tests)))
        if fail_on_warn:
            sys.exit(1)


class RPCCoverage():
    """
    Coverage reporting utilities for test_runner.

    Coverage calculation works by having each test script subprocess write
    coverage files into a particular directory. These files contain the RPC
    commands invoked during testing, as well as a complete listing of RPC
    commands per `bitcoin-cli help` (`rpc_interface.txt`).

    After all tests complete, the commands run are combined and diff'd against
    the complete list to calculate uncovered RPC commands.

    See also: test/functional/test_framework/coverage.py

    """
    def __init__(self):
        self.dir = tempfile.mkdtemp(prefix="coverage")
        self.flag = '--coveragedir=%s' % self.dir

    def report_rpc_coverage(self):
        """
        Print out RPC commands that were unexercised by tests.

        """
        uncovered = self._get_uncovered_rpc_commands()

        if uncovered:
            print("Uncovered RPC commands:")
            print("".join(("  - %s\n" % command) for command in sorted(uncovered)))
            return False
        else:
            print("All RPC commands covered.")
            return True

    def cleanup(self):
        return shutil.rmtree(self.dir)

    def _get_uncovered_rpc_commands(self):
        """
        Return a set of currently untested RPC commands.

        """
        # This is shared from `test/functional/test_framework/coverage.py`
        reference_filename = 'rpc_interface.txt'
        coverage_file_prefix = 'coverage.'

        coverage_ref_filename = os.path.join(self.dir, reference_filename)
        coverage_filenames = set()
        all_cmds = set()
        # Consider RPC generate covered, because it is overloaded in
        # test_framework/test_node.py and not seen by the coverage check.
        covered_cmds = set({'generate'})

        if not os.path.isfile(coverage_ref_filename):
            raise RuntimeError("No coverage reference found")

        with open(coverage_ref_filename, 'r', encoding="utf8") as coverage_ref_file:
            all_cmds.update([line.strip() for line in coverage_ref_file.readlines()])

        for root, _, files in os.walk(self.dir):
            for filename in files:
                if filename.startswith(coverage_file_prefix):
                    coverage_filenames.add(os.path.join(root, filename))

        for filename in coverage_filenames:
            with open(filename, 'r', encoding="utf8") as coverage_file:
                covered_cmds.update([line.strip() for line in coverage_file.readlines()])

        return all_cmds - covered_cmds


if __name__ == '__main__':
    main()<|MERGE_RESOLUTION|>--- conflicted
+++ resolved
@@ -96,15 +96,9 @@
     'feature_taproot.py',
     'feature_block.py',
     'mempool_ephemeral_dust.py',
-<<<<<<< HEAD
-    'wallet_conflicts.py --legacy-wallet',
-    'wallet_conflicts.py --descriptors',
+    'wallet_conflicts.py',
     # FIXME: Debug and re-enable for Xaya
     #'p2p_opportunistic_1p1c.py',
-=======
-    'wallet_conflicts.py',
-    'p2p_opportunistic_1p1c.py',
->>>>>>> e9c87a3a
     'p2p_node_network_limited.py --v1transport',
     'p2p_node_network_limited.py --v2transport',
     # vv Tests less than 2m vv
@@ -178,18 +172,9 @@
     'mempool_resurrect.py',
     'wallet_txn_doublespend.py --mineblock',
     'tool_bitcoin_chainstate.py',
-<<<<<<< HEAD
-    'tool_wallet.py --legacy-wallet',
-    'tool_wallet.py --legacy-wallet --bdbro',
-    'tool_wallet.py --legacy-wallet --bdbro --swap-bdb-endian',
-    'tool_wallet.py --descriptors',
+    'tool_wallet.py',
     # FIXME: Re-enable once the signet miner supports powdata
-    #'tool_signet_miner.py --legacy-wallet',
-    #'tool_signet_miner.py --descriptors',
-=======
-    'tool_wallet.py',
-    'tool_signet_miner.py',
->>>>>>> e9c87a3a
+    #'tool_signet_miner.py',
     'wallet_txn_clone.py',
     'wallet_txn_clone.py --segwit',
     'rpc_getchaintips.py',
@@ -294,16 +279,9 @@
     'p2p_initial_headers_sync.py',
     'feature_nulldummy.py',
     'mempool_accept.py',
-<<<<<<< HEAD
     # FIXME: Debug mempool_expiry and reenable.
     #'mempool_expiry.py',
-    'wallet_import_with_label.py --legacy-wallet',
-    'wallet_importdescriptors.py --descriptors',
-    'wallet_upgradewallet.py --legacy-wallet',
-=======
-    'mempool_expiry.py',
     'wallet_importdescriptors.py',
->>>>>>> e9c87a3a
     'wallet_crosschain.py',
     'mining_basic.py',
     'p2p_mutated_blocks.py',
@@ -313,14 +291,7 @@
     'wallet_listsinceblock.py',
     'wallet_listdescriptors.py',
     'p2p_leak.py',
-<<<<<<< HEAD
-    'wallet_encryption.py --legacy-wallet',
-    'wallet_encryption.py --descriptors',
-=======
     'wallet_encryption.py',
-    'feature_dersig.py',
-    'feature_cltv.py',
->>>>>>> e9c87a3a
     'rpc_uptime.py',
     'feature_discover.py',
     'wallet_resendwallettransactions.py',
@@ -406,24 +377,13 @@
     # name tests
     'name_ant_workflow.py',
     'name_byhash.py',
-<<<<<<< HEAD
-=======
-    # FIXME: Fix for descriptor wallets:
-    #'name_deterministic_salt.py',
->>>>>>> e9c87a3a
     'name_encodings.py',
     'name_immature_inputs.py',
     'name_ismine.py',
     'name_list.py',
     'name_listunspent.py',
-<<<<<<< HEAD
-    'name_multisig.py --legacy-wallet',
-    'name_multisig.py --legacy-wallet --bip16-active',
-=======
-    'name_longsalt.py',
     'name_multisig.py',
     'name_multisig.py --bip16-active',
->>>>>>> e9c87a3a
     'name_multiupdate.py',
     'name_novalue.py',
     'name_pending.py',
@@ -437,8 +397,6 @@
     'name_txnqueue.py',
     'name_utxo.py',
     'name_wallet.py',
-<<<<<<< HEAD
-    'name_wallet.py --descriptors',
 
     # Xaya-specific tests
     'xaya_btxid.py',
@@ -447,12 +405,10 @@
     'xaya_gameblocks.py',
     'xaya_gamepending.py',
     'xaya_postico_fork.py',
-    'xaya_premine.py --legacy-wallet',
+    'xaya_premine.py',
     'xaya_rngseed.py',
     'xaya_trackedgames.py',
     'xaya_trading.py',
-=======
->>>>>>> e9c87a3a
 ]
 
 # Tests that are currently being skipped (e. g., because of BIP9).
@@ -460,7 +416,6 @@
     'feature_signet.py',
     'feature_versionbits_warning.py',
     'mining_mainnet.py',
-<<<<<<< HEAD
     'p2p_1p1c_network.py',
     'p2p_ibd_stalling.py',
     'p2p_opportunistic_1p1c.py',
@@ -471,9 +426,6 @@
     # are active from the start in Xaya.
     'feature_dersig.py',
     'feature_cltv.py',
-=======
-    'name_deterministic_salt.py',
->>>>>>> e9c87a3a
 ]
 
 # Place EXTENDED_SCRIPTS first since it has the 3 longest running tests

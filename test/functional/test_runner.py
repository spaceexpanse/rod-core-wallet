#!/usr/bin/env python3
# Copyright (c) 2014-2021 The Bitcoin Core developers
# Distributed under the MIT software license, see the accompanying
# file COPYING or http://www.opensource.org/licenses/mit-license.php.
"""Run regression test suite.

This module calls down into individual test cases via subprocess. It will
forward all unrecognized arguments onto the individual test scripts.

For a description of arguments recognized by test scripts, see
`test/functional/test_framework/test_framework.py:BitcoinTestFramework.main`.

"""

import argparse
from collections import deque
import configparser
import datetime
import os
import time
import shutil
import signal
import subprocess
import sys
import tempfile
import re
import logging
import unittest

# Formatting. Default colors to empty strings.
BOLD, GREEN, RED, GREY = ("", ""), ("", ""), ("", ""), ("", "")
try:
    # Make sure python thinks it can write unicode to its stdout
    "\u2713".encode("utf_8").decode(sys.stdout.encoding)
    TICK = "✓ "
    CROSS = "✖ "
    CIRCLE = "○ "
except UnicodeDecodeError:
    TICK = "P "
    CROSS = "x "
    CIRCLE = "o "

if os.name != 'nt' or sys.getwindowsversion() >= (10, 0, 14393): #type:ignore
    if os.name == 'nt':
        import ctypes
        kernel32 = ctypes.windll.kernel32  # type: ignore
        ENABLE_VIRTUAL_TERMINAL_PROCESSING = 4
        STD_OUTPUT_HANDLE = -11
        STD_ERROR_HANDLE = -12
        # Enable ascii color control to stdout
        stdout = kernel32.GetStdHandle(STD_OUTPUT_HANDLE)
        stdout_mode = ctypes.c_int32()
        kernel32.GetConsoleMode(stdout, ctypes.byref(stdout_mode))
        kernel32.SetConsoleMode(stdout, stdout_mode.value | ENABLE_VIRTUAL_TERMINAL_PROCESSING)
        # Enable ascii color control to stderr
        stderr = kernel32.GetStdHandle(STD_ERROR_HANDLE)
        stderr_mode = ctypes.c_int32()
        kernel32.GetConsoleMode(stderr, ctypes.byref(stderr_mode))
        kernel32.SetConsoleMode(stderr, stderr_mode.value | ENABLE_VIRTUAL_TERMINAL_PROCESSING)
    # primitive formatting on supported
    # terminal via ANSI escape sequences:
    BOLD = ('\033[0m', '\033[1m')
    GREEN = ('\033[0m', '\033[0;32m')
    RED = ('\033[0m', '\033[0;31m')
    GREY = ('\033[0m', '\033[1;30m')

TEST_EXIT_PASSED = 0
TEST_EXIT_SKIPPED = 77

TEST_FRAMEWORK_MODULES = [
    "address",
    "blocktools",
    "muhash",
    "key",
    "script",
    "segwit_addr",
    "util",
]

EXTENDED_SCRIPTS = [
    # These tests are not run by default.
    # Longest test should go first, to favor running tests in parallel
    'feature_pruning.py',
    'feature_dbcrash.py',
    'feature_index_prune.py',
]

BASE_SCRIPTS = [
    # Scripts that are run by default.
    # Longest test should go first, to favor running tests in parallel
    'wallet_hd.py --legacy-wallet',
    'wallet_hd.py --descriptors',
    'wallet_backup.py --legacy-wallet',
    'wallet_backup.py --descriptors',
    # vv Tests less than 5m vv
    'mining_getblocktemplate_longpoll.py',
    'feature_maxuploadtarget.py',
    'feature_block.py',
    'rpc_fundrawtransaction.py --legacy-wallet',
    'rpc_fundrawtransaction.py --descriptors',
    'p2p_compactblocks.py',
    'p2p_compactblocks_blocksonly.py',
    'feature_segwit.py --legacy-wallet',
    'feature_segwit.py --descriptors',
    # vv Tests less than 2m vv
    'wallet_basic.py --legacy-wallet',
    'wallet_basic.py --descriptors',
    'wallet_labels.py --legacy-wallet',
    'wallet_labels.py --descriptors',
    'p2p_segwit.py',
    'p2p_timeouts.py',
    'p2p_tx_download.py',
    'mempool_updatefromblock.py',
    'wallet_dump.py --legacy-wallet',
    'feature_taproot.py',
    'rpc_signer.py',
    'wallet_signer.py --descriptors',
    # vv Tests less than 60s vv
    'p2p_sendheaders.py',
    'wallet_importmulti.py --legacy-wallet',
    'mempool_limit.py',
    'rpc_txoutproof.py',
    'wallet_listreceivedby.py --legacy-wallet',
    'wallet_listreceivedby.py --descriptors',
    'wallet_abandonconflict.py --legacy-wallet',
    'p2p_dns_seeds.py',
    'wallet_abandonconflict.py --descriptors',
    'feature_csv_activation.py',
    'wallet_address_types.py --legacy-wallet',
    'wallet_address_types.py --descriptors',
    'feature_bip68_sequence.py',
    'p2p_feefilter.py',
    'feature_reindex.py',
    'feature_abortnode.py',
    # vv Tests less than 30s vv
    'wallet_keypool_topup.py --legacy-wallet',
    'wallet_keypool_topup.py --descriptors',
    'feature_fee_estimation.py',
    'interface_zmq.py',
    'rpc_invalid_address_message.py',
    'interface_bitcoin_cli.py --legacy-wallet',
    'interface_bitcoin_cli.py --descriptors',
    'feature_bind_extra.py',
    'mempool_resurrect.py',
    'wallet_txn_doublespend.py --mineblock',
    'tool_wallet.py --legacy-wallet',
    'tool_wallet.py --descriptors',
    'tool_signet_miner.py --legacy-wallet',
    'tool_signet_miner.py --descriptors',
    'wallet_txn_clone.py',
    'wallet_txn_clone.py --segwit',
    'rpc_getchaintips.py',
    'rpc_misc.py',
    'interface_rest.py',
    'mempool_spend_coinbase.py',
    'wallet_avoidreuse.py --legacy-wallet',
    'wallet_avoidreuse.py --descriptors',
    'mempool_reorg.py',
    'mempool_persist.py',
    'wallet_multiwallet.py --legacy-wallet',
    'wallet_multiwallet.py --descriptors',
    'wallet_multiwallet.py --usecli',
    'wallet_createwallet.py --legacy-wallet',
    'wallet_createwallet.py --usecli',
    'wallet_createwallet.py --descriptors',
    'wallet_listtransactions.py --legacy-wallet',
    'wallet_listtransactions.py --descriptors',
    'wallet_watchonly.py --legacy-wallet',
    'wallet_watchonly.py --usecli --legacy-wallet',
    'wallet_reorgsrestore.py',
    'interface_http.py',
    'interface_rpc.py',
    'interface_usdt_coinselection.py',
    'interface_usdt_net.py',
    'interface_usdt_utxocache.py',
    'interface_usdt_validation.py',
    'rpc_psbt.py --legacy-wallet',
    'rpc_psbt.py --descriptors',
    'rpc_users.py',
    'rpc_whitelist.py',
    'feature_proxy.py',
    'feature_syscall_sandbox.py',
    'rpc_signrawtransaction.py --legacy-wallet',
    'rpc_signrawtransaction.py --descriptors',
    'rpc_rawtransaction.py --legacy-wallet',
    'rpc_rawtransaction.py --descriptors',
    'wallet_groups.py --legacy-wallet',
    'wallet_transactiontime_rescan.py --descriptors',
    'wallet_transactiontime_rescan.py --legacy-wallet',
    'p2p_addrv2_relay.py',
    'wallet_groups.py --descriptors',
    'p2p_compactblocks_hb.py',
    'p2p_disconnect_ban.py',
    'rpc_decodescript.py',
    'rpc_blockchain.py',
    'rpc_deprecated.py',
    'wallet_disable.py',
    'p2p_addr_relay.py',
    'p2p_getaddr_caching.py',
    'p2p_getdata.py',
    'p2p_addrfetch.py',
    'rpc_net.py',
    'wallet_keypool.py --legacy-wallet',
    'wallet_keypool.py --descriptors',
    'wallet_descriptor.py --descriptors',
    'feature_maxtipage.py',
    'p2p_nobloomfilter_messages.py',
    'p2p_filter.py',
    'rpc_setban.py',
    'p2p_blocksonly.py',
    'mining_prioritisetransaction.py',
    'p2p_invalid_locator.py',
    'p2p_invalid_block.py',
    'p2p_invalid_messages.py',
    'p2p_invalid_tx.py',
    'feature_assumevalid.py',
    'example_test.py',
    'wallet_txn_doublespend.py --legacy-wallet',
    'wallet_multisig_descriptor_psbt.py',
    'wallet_txn_doublespend.py --descriptors',
    'feature_backwards_compatibility.py --legacy-wallet',
    'feature_backwards_compatibility.py --descriptors',
    'wallet_txn_clone.py --mineblock',
    'feature_notifications.py',
    'rpc_getblockfilter.py',
    'rpc_getblockfrompeer.py',
    'rpc_invalidateblock.py',
    'feature_utxo_set_hash.py',
    'feature_rbf.py --legacy-wallet',
    'feature_rbf.py --descriptors',
    'mempool_packages.py',
    'mempool_package_onemore.py',
    'rpc_createmultisig.py',
    'rpc_packages.py',
    'mempool_package_limits.py',
    # FIXME: Reenable and possibly fix once the BIP9 mining is activated.
    #'feature_versionbits_warning.py',
    'rpc_preciousblock.py',
    'wallet_importprunedfunds.py --legacy-wallet',
    'wallet_importprunedfunds.py --descriptors',
    'p2p_leak_tx.py',
    'p2p_eviction.py',
    'wallet_signmessagewithaddress.py',
    'rpc_signmessagewithprivkey.py',
    'rpc_generate.py',
    'wallet_balance.py --legacy-wallet',
    'wallet_balance.py --descriptors',
    'feature_nulldummy.py --legacy-wallet',
    'feature_nulldummy.py --descriptors',
    'mempool_accept.py',
    'mempool_expiry.py',
    'wallet_import_rescan.py --legacy-wallet',
    'wallet_import_with_label.py --legacy-wallet',
    'wallet_importdescriptors.py --descriptors',
    'wallet_upgradewallet.py --legacy-wallet',
    'rpc_bind.py --ipv4',
    'rpc_bind.py --ipv6',
    'rpc_bind.py --nonloopback',
    'wallet_crosschain.py',
    'mining_basic.py',
    'wallet_bumpfee.py --legacy-wallet',
    'wallet_bumpfee.py --descriptors',
    'wallet_implicitsegwit.py --legacy-wallet',
    'rpc_named_arguments.py',
    'feature_startupnotify.py',
    'wallet_listsinceblock.py --legacy-wallet',
    'wallet_listsinceblock.py --descriptors',
    'wallet_listdescriptors.py --descriptors',
    'p2p_leak.py',
    'wallet_encryption.py --legacy-wallet',
    'wallet_encryption.py --descriptors',
    'feature_dersig.py',
    'feature_cltv.py',
    'rpc_uptime.py',
    'wallet_resendwallettransactions.py --legacy-wallet',
    'wallet_resendwallettransactions.py --descriptors',
    'wallet_fallbackfee.py --legacy-wallet',
    'wallet_fallbackfee.py --descriptors',
    'rpc_dumptxoutset.py',
    'feature_minchainwork.py',
    'rpc_estimatefee.py',
    'rpc_getblockstats.py',
    'feature_bind_port_externalip.py',
    'wallet_create_tx.py --legacy-wallet',
    'wallet_send.py --legacy-wallet',
    'wallet_send.py --descriptors',
    'wallet_sendall.py --legacy-wallet',
    'wallet_sendall.py --descriptors',
    'wallet_create_tx.py --descriptors',
    'wallet_taproot.py',
    'wallet_inactive_hdchains.py',
    'p2p_fingerprint.py',
    'feature_uacomment.py',
    'feature_init.py',
    'wallet_coinbase_category.py --legacy-wallet',
    'wallet_coinbase_category.py --descriptors',
    'feature_filelock.py',
    'feature_loadblock.py',
    'p2p_dos_header_tree.py',
    'p2p_add_connections.py',
    'feature_bind_port_discover.py',
    'p2p_unrequested_blocks.py',
    'p2p_blockfilters.py',
    'p2p_message_capture.py',
    'feature_includeconf.py',
    'feature_addrman.py',
    'feature_asmap.py',
    'mempool_unbroadcast.py',
    'mempool_compatibility.py',
    'mempool_accept_wtxid.py',
    'rpc_deriveaddresses.py',
    'rpc_deriveaddresses.py --usecli',
    'p2p_ping.py',
    'rpc_scantxoutset.py',
    'feature_txindex_compatibility.py',
    'feature_unsupported_utxo_db.py',
    'feature_logging.py',
    'feature_anchors.py',
    'feature_coinstatsindex.py',
    'wallet_orphanedreward.py',
    'wallet_timelock.py',
    'p2p_node_network_limited.py',
    'p2p_permissions.py',
    'feature_blocksdir.py',
    'wallet_startup.py',
    'p2p_i2p_ports.py',
    'feature_config_args.py',
    'feature_presegwit_node_upgrade.py',
    'feature_settings.py',
    'rpc_getdescriptorinfo.py',
    'rpc_mempool_entry_fee_fields_deprecation.py',
    'rpc_help.py',
    'feature_dirsymlinks.py',
    'feature_help.py',
    'feature_shutdown.py',
    'p2p_ibd_txrelay.py',
<<<<<<< HEAD
    'feature_blockfilterindex_prune.py',
=======
>>>>>>> e389c4d3
    # Don't append tests at the end to avoid merge conflicts
    # Put them in a random line within the section that fits their approximate run-time

    # auxpow tests
    'auxpow_mining.py',
    'auxpow_mining.py --segwit',
    'auxpow_invalidpow.py',
    'auxpow_zerohash.py',
]

# Tests that are currently being skipped (e. g., because of BIP9).
SKIPPED = [
    'feature_signet.py',
    'feature_versionbits_warning.py',
]

# Place EXTENDED_SCRIPTS first since it has the 3 longest running tests
ALL_SCRIPTS = EXTENDED_SCRIPTS + BASE_SCRIPTS

NON_SCRIPTS = [
    # These are python files that live in the functional tests directory, but are not test scripts.
    "combine_logs.py",
    "create_cache.py",
    "test_runner.py",
]

def main():
    # Parse arguments and pass through unrecognised args
    parser = argparse.ArgumentParser(add_help=False,
                                     usage='%(prog)s [test_runner.py options] [script options] [scripts]',
                                     description=__doc__,
                                     epilog='''
    Help text and arguments for individual test script:''',
                                     formatter_class=argparse.RawTextHelpFormatter)
    parser.add_argument('--ansi', action='store_true', default=sys.stdout.isatty(), help="Use ANSI colors and dots in output (enabled by default when standard output is a TTY)")
    parser.add_argument('--combinedlogslen', '-c', type=int, default=0, metavar='n', help='On failure, print a log (of length n lines) to the console, combined from the test framework and all test nodes.')
    parser.add_argument('--coverage', action='store_true', help='generate a basic coverage report for the RPC interface')
    parser.add_argument('--ci', action='store_true', help='Run checks and code that are usually only enabled in a continuous integration environment')
    parser.add_argument('--exclude', '-x', help='specify a comma-separated-list of scripts to exclude.')
    parser.add_argument('--extended', action='store_true', help='run the extended test suite in addition to the basic tests')
    parser.add_argument('--help', '-h', '-?', action='store_true', help='print help text and exit')
    parser.add_argument('--jobs', '-j', type=int, default=4, help='how many test scripts to run in parallel. Default=4.')
    parser.add_argument('--keepcache', '-k', action='store_true', help='the default behavior is to flush the cache directory on startup. --keepcache retains the cache from the previous testrun.')
    parser.add_argument('--quiet', '-q', action='store_true', help='only print dots, results summary and failure logs')
    parser.add_argument('--tmpdirprefix', '-t', default=tempfile.gettempdir(), help="Root directory for datadirs")
    parser.add_argument('--failfast', '-F', action='store_true', help='stop execution after the first test failure')
    parser.add_argument('--filter', help='filter scripts to run by regular expression')

    args, unknown_args = parser.parse_known_args()
    if not args.ansi:
        global BOLD, GREEN, RED, GREY
        BOLD = ("", "")
        GREEN = ("", "")
        RED = ("", "")
        GREY = ("", "")

    # args to be passed on always start with two dashes; tests are the remaining unknown args
    tests = [arg for arg in unknown_args if arg[:2] != "--"]
    passon_args = [arg for arg in unknown_args if arg[:2] == "--"]

    # Read config generated by configure.
    config = configparser.ConfigParser()
    configfile = os.path.abspath(os.path.dirname(__file__)) + "/../config.ini"
    config.read_file(open(configfile, encoding="utf8"))

    passon_args.append("--configfile=%s" % configfile)

    # Set up logging
    logging_level = logging.INFO if args.quiet else logging.DEBUG
    logging.basicConfig(format='%(message)s', level=logging_level)

    # Create base test directory
    tmpdir = "%s/test_runner_₿_🏃_%s" % (args.tmpdirprefix, datetime.datetime.now().strftime("%Y%m%d_%H%M%S"))

    os.makedirs(tmpdir)

    logging.debug("Temporary test directory at %s" % tmpdir)

    enable_bitcoind = config["components"].getboolean("ENABLE_BITCOIND")

    if not enable_bitcoind:
        print("No functional tests to run.")
        print("Rerun ./configure with --with-daemon and then make")
        sys.exit(0)

    # Build list of tests
    test_list = []
    if tests:
        # Individual tests have been specified. Run specified tests that exist
        # in the ALL_SCRIPTS list. Accept names with or without a .py extension.
        # Specified tests can contain wildcards, but in that case the supplied
        # paths should be coherent, e.g. the same path as that provided to call
        # test_runner.py. Examples:
        #   `test/functional/test_runner.py test/functional/wallet*`
        #   `test/functional/test_runner.py ./test/functional/wallet*`
        #   `test_runner.py wallet*`
        #   but not:
        #   `test/functional/test_runner.py wallet*`
        # Multiple wildcards can be passed:
        #   `test_runner.py tool* mempool*`
        for test in tests:
            script = test.split("/")[-1]
            script = script + ".py" if ".py" not in script else script
            matching_scripts = [s for s in ALL_SCRIPTS if s.startswith(script)]
            if matching_scripts:
                test_list.extend(matching_scripts)
            else:
                print("{}WARNING!{} Test '{}' not found in full test list.".format(BOLD[1], BOLD[0], test))
    elif args.extended:
        # Include extended tests
        test_list += ALL_SCRIPTS
    else:
        # Run base tests only
        test_list += BASE_SCRIPTS

    # Remove the test cases that the user has explicitly asked to exclude.
    if args.exclude:
        exclude_tests = [test.split('.py')[0] for test in args.exclude.split(',')]
        for exclude_test in exclude_tests:
            # Remove <test_name>.py and <test_name>.py --arg from the test list
            exclude_list = [test for test in test_list if test.split('.py')[0] == exclude_test]
            for exclude_item in exclude_list:
                test_list.remove(exclude_item)
            if not exclude_list:
                print("{}WARNING!{} Test '{}' not found in current test list.".format(BOLD[1], BOLD[0], exclude_test))

    if args.filter:
        test_list = list(filter(re.compile(args.filter).search, test_list))

    if not test_list:
        print("No valid test scripts specified. Check that your test is in one "
              "of the test lists in test_runner.py, or run test_runner.py with no arguments to run all tests")
        sys.exit(0)

    if args.help:
        # Print help for test_runner.py, then print help of the first script (with args removed) and exit.
        parser.print_help()
        subprocess.check_call([sys.executable, os.path.join(config["environment"]["SRCDIR"], 'test', 'functional', test_list[0].split()[0]), '-h'])
        sys.exit(0)

    check_script_list(src_dir=config["environment"]["SRCDIR"], fail_on_warn=args.ci)
    check_script_prefixes()

    if not args.keepcache:
        shutil.rmtree("%s/test/cache" % config["environment"]["BUILDDIR"], ignore_errors=True)

    run_tests(
        test_list=test_list,
        src_dir=config["environment"]["SRCDIR"],
        build_dir=config["environment"]["BUILDDIR"],
        tmpdir=tmpdir,
        jobs=args.jobs,
        enable_coverage=args.coverage,
        args=passon_args,
        combined_logs_len=args.combinedlogslen,
        failfast=args.failfast,
        use_term_control=args.ansi,
    )

def run_tests(*, test_list, src_dir, build_dir, tmpdir, jobs=1, enable_coverage=False, args=None, combined_logs_len=0, failfast=False, use_term_control):
    args = args or []

    # Warn if bitcoind is already running
    try:
        # pgrep exits with code zero when one or more matching processes found
        if subprocess.run(["pgrep", "-x", "bitcoind"], stdout=subprocess.DEVNULL).returncode == 0:
            print("%sWARNING!%s There is already a bitcoind process running on this system. Tests may fail unexpectedly due to resource contention!" % (BOLD[1], BOLD[0]))
    except OSError:
        # pgrep not supported
        pass

    # Warn if there is a cache directory
    cache_dir = "%s/test/cache" % build_dir
    if os.path.isdir(cache_dir):
        print("%sWARNING!%s There is a cache directory here: %s. If tests fail unexpectedly, try deleting the cache directory." % (BOLD[1], BOLD[0], cache_dir))

    # Test Framework Tests
    print("Running Unit Tests for Test Framework Modules")
    test_framework_tests = unittest.TestSuite()
    for module in TEST_FRAMEWORK_MODULES:
        test_framework_tests.addTest(unittest.TestLoader().loadTestsFromName("test_framework.{}".format(module)))
    result = unittest.TextTestRunner(verbosity=1, failfast=True).run(test_framework_tests)
    if not result.wasSuccessful():
        logging.debug("Early exiting after failure in TestFramework unit tests")
        sys.exit(False)

    tests_dir = src_dir + '/test/functional/'

    flags = ['--cachedir={}'.format(cache_dir)] + args

    if enable_coverage:
        coverage = RPCCoverage()
        flags.append(coverage.flag)
        logging.debug("Initializing coverage directory at %s" % coverage.dir)
    else:
        coverage = None

    if len(test_list) > 1 and jobs > 1:
        # Populate cache
        try:
            subprocess.check_output([sys.executable, tests_dir + 'create_cache.py'] + flags + ["--tmpdir=%s/cache" % tmpdir])
        except subprocess.CalledProcessError as e:
            sys.stdout.buffer.write(e.output)
            raise

    #Run Tests
    job_queue = TestHandler(
        num_tests_parallel=jobs,
        tests_dir=tests_dir,
        tmpdir=tmpdir,
        test_list=test_list,
        flags=flags,
        use_term_control=use_term_control,
    )
    start_time = time.time()
    test_results = []

    max_len_name = len(max(test_list, key=len))
    test_count = len(test_list)
    all_passed = True
    i = 0
    while i < test_count:
        if failfast and not all_passed:
            break
        for test_result, testdir, stdout, stderr in job_queue.get_next():
            test_results.append(test_result)
            i += 1
            done_str = "{}/{} - {}{}{}".format(i, test_count, BOLD[1], test_result.name, BOLD[0])
            if test_result.status == "Passed":
                logging.debug("%s passed, Duration: %s s" % (done_str, test_result.time))
            elif test_result.status == "Skipped":
                logging.debug("%s skipped" % (done_str))
            else:
                all_passed = False
                print("%s failed, Duration: %s s\n" % (done_str, test_result.time))
                print(BOLD[1] + 'stdout:\n' + BOLD[0] + stdout + '\n')
                print(BOLD[1] + 'stderr:\n' + BOLD[0] + stderr + '\n')
                if combined_logs_len and os.path.isdir(testdir):
                    # Print the final `combinedlogslen` lines of the combined logs
                    print('{}Combine the logs and print the last {} lines ...{}'.format(BOLD[1], combined_logs_len, BOLD[0]))
                    print('\n============')
                    print('{}Combined log for {}:{}'.format(BOLD[1], testdir, BOLD[0]))
                    print('============\n')
                    combined_logs_args = [sys.executable, os.path.join(tests_dir, 'combine_logs.py'), testdir]
                    if BOLD[0]:
                        combined_logs_args += ['--color']
                    combined_logs, _ = subprocess.Popen(combined_logs_args, universal_newlines=True, stdout=subprocess.PIPE).communicate()
                    print("\n".join(deque(combined_logs.splitlines(), combined_logs_len)))

                if failfast:
                    logging.debug("Early exiting after test failure")
                    break

    print_results(test_results, max_len_name, (int(time.time() - start_time)))

    if coverage:
        coverage_passed = coverage.report_rpc_coverage()

        logging.debug("Cleaning up coverage data")
        coverage.cleanup()
    else:
        coverage_passed = True

    # Clear up the temp directory if all subdirectories are gone
    if not os.listdir(tmpdir):
        os.rmdir(tmpdir)

    all_passed = all_passed and coverage_passed

    # Clean up dangling processes if any. This may only happen with --failfast option.
    # Killing the process group will also terminate the current process but that is
    # not an issue
    if not os.getenv("CI_FAILFAST_TEST_LEAVE_DANGLING") and len(job_queue.jobs):
        os.killpg(os.getpgid(0), signal.SIGKILL)

    sys.exit(not all_passed)


def print_results(test_results, max_len_name, runtime):
    results = "\n" + BOLD[1] + "%s | %s | %s\n\n" % ("TEST".ljust(max_len_name), "STATUS   ", "DURATION") + BOLD[0]

    test_results.sort(key=TestResult.sort_key)
    all_passed = True
    time_sum = 0

    for test_result in test_results:
        all_passed = all_passed and test_result.was_successful
        time_sum += test_result.time
        test_result.padding = max_len_name
        results += str(test_result)

    status = TICK + "Passed" if all_passed else CROSS + "Failed"
    if not all_passed:
        results += RED[1]
    results += BOLD[1] + "\n%s | %s | %s s (accumulated) \n" % ("ALL".ljust(max_len_name), status.ljust(9), time_sum) + BOLD[0]
    if not all_passed:
        results += RED[0]
    results += "Runtime: %s s\n" % (runtime)
    print(results)

class TestHandler:
    """
    Trigger the test scripts passed in via the list.
    """

    def __init__(self, *, num_tests_parallel, tests_dir, tmpdir, test_list, flags, use_term_control):
        assert num_tests_parallel >= 1
        self.num_jobs = num_tests_parallel
        self.tests_dir = tests_dir
        self.tmpdir = tmpdir
        self.test_list = test_list
        self.flags = flags
        self.num_running = 0
        self.jobs = []
        self.use_term_control = use_term_control

    def get_next(self):
        while self.num_running < self.num_jobs and self.test_list:
            # Add tests
            self.num_running += 1
            test = self.test_list.pop(0)
            portseed = len(self.test_list)
            portseed_arg = ["--portseed={}".format(portseed)]
            log_stdout = tempfile.SpooledTemporaryFile(max_size=2**16)
            log_stderr = tempfile.SpooledTemporaryFile(max_size=2**16)
            test_argv = test.split()
            testdir = "{}/{}_{}".format(self.tmpdir, re.sub(".py$", "", test_argv[0]), portseed)
            tmpdir_arg = ["--tmpdir={}".format(testdir)]
            self.jobs.append((test,
                              time.time(),
                              subprocess.Popen([sys.executable, self.tests_dir + test_argv[0]] + test_argv[1:] + self.flags + portseed_arg + tmpdir_arg,
                                               universal_newlines=True,
                                               stdout=log_stdout,
                                               stderr=log_stderr),
                              testdir,
                              log_stdout,
                              log_stderr))
        if not self.jobs:
            raise IndexError('pop from empty list')

        # Print remaining running jobs when all jobs have been started.
        if not self.test_list:
            print("Remaining jobs: [{}]".format(", ".join(j[0] for j in self.jobs)))

        dot_count = 0
        while True:
            # Return all procs that have finished, if any. Otherwise sleep until there is one.
            time.sleep(.5)
            ret = []
            for job in self.jobs:
                (name, start_time, proc, testdir, log_out, log_err) = job
                if proc.poll() is not None:
                    log_out.seek(0), log_err.seek(0)
                    [stdout, stderr] = [log_file.read().decode('utf-8') for log_file in (log_out, log_err)]
                    log_out.close(), log_err.close()
                    if proc.returncode == TEST_EXIT_PASSED and stderr == "":
                        status = "Passed"
                    elif proc.returncode == TEST_EXIT_SKIPPED:
                        status = "Skipped"
                    else:
                        status = "Failed"
                    self.num_running -= 1
                    self.jobs.remove(job)
                    if self.use_term_control:
                        clearline = '\r' + (' ' * dot_count) + '\r'
                        print(clearline, end='', flush=True)
                    dot_count = 0
                    ret.append((TestResult(name, status, int(time.time() - start_time)), testdir, stdout, stderr))
            if ret:
                return ret
            if self.use_term_control:
                print('.', end='', flush=True)
            dot_count += 1


class TestResult():
    def __init__(self, name, status, time):
        self.name = name
        self.status = status
        self.time = time
        self.padding = 0

    def sort_key(self):
        if self.status == "Passed":
            return 0, self.name.lower()
        elif self.status == "Failed":
            return 2, self.name.lower()
        elif self.status == "Skipped":
            return 1, self.name.lower()

    def __repr__(self):
        if self.status == "Passed":
            color = GREEN
            glyph = TICK
        elif self.status == "Failed":
            color = RED
            glyph = CROSS
        elif self.status == "Skipped":
            color = GREY
            glyph = CIRCLE

        return color[1] + "%s | %s%s | %s s\n" % (self.name.ljust(self.padding), glyph, self.status.ljust(7), self.time) + color[0]

    @property
    def was_successful(self):
        return self.status != "Failed"


def check_script_prefixes():
    """Check that test scripts start with one of the allowed name prefixes."""

    good_prefixes_re = re.compile("^(example|feature|interface|mempool|mining|p2p|rpc|wallet|tool|auxpow)_")
    bad_script_names = [script for script in ALL_SCRIPTS if good_prefixes_re.match(script) is None]

    if bad_script_names:
        print("%sERROR:%s %d tests not meeting naming conventions:" % (BOLD[1], BOLD[0], len(bad_script_names)))
        print("  %s" % ("\n  ".join(sorted(bad_script_names))))
        raise AssertionError("Some tests are not following naming convention!")


def check_script_list(*, src_dir, fail_on_warn):
    """Check scripts directory.

    Check that there are no scripts in the functional tests directory which are
    not being run by pull-tester.py."""
    script_dir = src_dir + '/test/functional/'
    python_files = set([test_file for test_file in os.listdir(script_dir) if test_file.endswith(".py")])
    missed_tests = list(python_files - set(map(lambda x: x.split()[0], ALL_SCRIPTS + NON_SCRIPTS + SKIPPED)))
    if len(missed_tests) != 0:
        print("%sWARNING!%s The following scripts are not being run: %s. Check the test lists in test_runner.py." % (BOLD[1], BOLD[0], str(missed_tests)))
        if fail_on_warn:
            # On CI this warning is an error to prevent merging incomplete commits into master
            sys.exit(1)


class RPCCoverage():
    """
    Coverage reporting utilities for test_runner.

    Coverage calculation works by having each test script subprocess write
    coverage files into a particular directory. These files contain the RPC
    commands invoked during testing, as well as a complete listing of RPC
    commands per `bitcoin-cli help` (`rpc_interface.txt`).

    After all tests complete, the commands run are combined and diff'd against
    the complete list to calculate uncovered RPC commands.

    See also: test/functional/test_framework/coverage.py

    """
    def __init__(self):
        self.dir = tempfile.mkdtemp(prefix="coverage")
        self.flag = '--coveragedir=%s' % self.dir

    def report_rpc_coverage(self):
        """
        Print out RPC commands that were unexercised by tests.

        """
        uncovered = self._get_uncovered_rpc_commands()

        if uncovered:
            print("Uncovered RPC commands:")
            print("".join(("  - %s\n" % command) for command in sorted(uncovered)))
            return False
        else:
            print("All RPC commands covered.")
            return True

    def cleanup(self):
        return shutil.rmtree(self.dir)

    def _get_uncovered_rpc_commands(self):
        """
        Return a set of currently untested RPC commands.

        """
        # This is shared from `test/functional/test_framework/coverage.py`
        reference_filename = 'rpc_interface.txt'
        coverage_file_prefix = 'coverage.'

        coverage_ref_filename = os.path.join(self.dir, reference_filename)
        coverage_filenames = set()
        all_cmds = set()
        # Consider RPC generate covered, because it is overloaded in
        # test_framework/test_node.py and not seen by the coverage check.
        covered_cmds = set({'generate'})

        if not os.path.isfile(coverage_ref_filename):
            raise RuntimeError("No coverage reference found")

        with open(coverage_ref_filename, 'r', encoding="utf8") as coverage_ref_file:
            all_cmds.update([line.strip() for line in coverage_ref_file.readlines()])

        for root, _, files in os.walk(self.dir):
            for filename in files:
                if filename.startswith(coverage_file_prefix):
                    coverage_filenames.add(os.path.join(root, filename))

        for filename in coverage_filenames:
            with open(filename, 'r', encoding="utf8") as coverage_file:
                covered_cmds.update([line.strip() for line in coverage_file.readlines()])

        return all_cmds - covered_cmds


if __name__ == '__main__':
    main()<|MERGE_RESOLUTION|>--- conflicted
+++ resolved
@@ -334,10 +334,6 @@
     'feature_help.py',
     'feature_shutdown.py',
     'p2p_ibd_txrelay.py',
-<<<<<<< HEAD
-    'feature_blockfilterindex_prune.py',
-=======
->>>>>>> e389c4d3
     # Don't append tests at the end to avoid merge conflicts
     # Put them in a random line within the section that fits their approximate run-time
 

--- conflicted
+++ resolved
@@ -62,14 +62,10 @@
     'wallet_hd.py',
     'wallet_backup.py',
     # vv Tests less than 5m vv
-<<<<<<< HEAD
+    'mining_getblocktemplate_longpoll.py',
+    'feature_maxuploadtarget.py',
     # Does not satisfy Namecoin's BDB limit.
     #'feature_block.py',
-=======
-    'mining_getblocktemplate_longpoll.py',
-    'feature_maxuploadtarget.py',
-    'feature_block.py',
->>>>>>> 610ee7bf
     'rpc_fundrawtransaction.py',
     # FIXME: Reenable when it supports always-segit.
     #'p2p_compactblocks.py',

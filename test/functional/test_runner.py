#!/usr/bin/env python3
# Copyright (c) 2014-2020 The Bitcoin Core developers
# Distributed under the MIT software license, see the accompanying
# file COPYING or http://www.opensource.org/licenses/mit-license.php.
"""Run regression test suite.

This module calls down into individual test cases via subprocess. It will
forward all unrecognized arguments onto the individual test scripts.

For a description of arguments recognized by test scripts, see
`test/functional/test_framework/test_framework.py:BitcoinTestFramework.main`.

"""

import argparse
from collections import deque
import configparser
import datetime
import os
import time
import shutil
import subprocess
import sys
import tempfile
import re
import logging
import unittest

# Formatting. Default colors to empty strings.
BOLD, GREEN, RED, GREY = ("", ""), ("", ""), ("", ""), ("", "")
try:
    # Make sure python thinks it can write unicode to its stdout
    "\u2713".encode("utf_8").decode(sys.stdout.encoding)
    TICK = "✓ "
    CROSS = "✖ "
    CIRCLE = "○ "
except UnicodeDecodeError:
    TICK = "P "
    CROSS = "x "
    CIRCLE = "o "

if os.name != 'nt' or sys.getwindowsversion() >= (10, 0, 14393):
    if os.name == 'nt':
        import ctypes
        kernel32 = ctypes.windll.kernel32  # type: ignore
        ENABLE_VIRTUAL_TERMINAL_PROCESSING = 4
        STD_OUTPUT_HANDLE = -11
        STD_ERROR_HANDLE = -12
        # Enable ascii color control to stdout
        stdout = kernel32.GetStdHandle(STD_OUTPUT_HANDLE)
        stdout_mode = ctypes.c_int32()
        kernel32.GetConsoleMode(stdout, ctypes.byref(stdout_mode))
        kernel32.SetConsoleMode(stdout, stdout_mode.value | ENABLE_VIRTUAL_TERMINAL_PROCESSING)
        # Enable ascii color control to stderr
        stderr = kernel32.GetStdHandle(STD_ERROR_HANDLE)
        stderr_mode = ctypes.c_int32()
        kernel32.GetConsoleMode(stderr, ctypes.byref(stderr_mode))
        kernel32.SetConsoleMode(stderr, stderr_mode.value | ENABLE_VIRTUAL_TERMINAL_PROCESSING)
    # primitive formatting on supported
    # terminal via ANSI escape sequences:
    BOLD = ('\033[0m', '\033[1m')
    GREEN = ('\033[0m', '\033[0;32m')
    RED = ('\033[0m', '\033[0;31m')
    GREY = ('\033[0m', '\033[1;30m')

TEST_EXIT_PASSED = 0
TEST_EXIT_SKIPPED = 77

TEST_FRAMEWORK_MODULES = [
    "address",
    "blocktools",
    "muhash",
    "key",
    "script",
    "segwit_addr",
    "util",
]

EXTENDED_SCRIPTS = [
    # These tests are not run by default.
    # Longest test should go first, to favor running tests in parallel
    'feature_pruning.py',
    'feature_dbcrash.py',
]

BASE_SCRIPTS = [
    # Scripts that are run by default.
    # Longest test should go first, to favor running tests in parallel
    'wallet_hd.py --legacy-wallet',
    'wallet_hd.py --descriptors',
    'wallet_backup.py --legacy-wallet',
    'wallet_backup.py --descriptors',
    # vv Tests less than 5m vv
    'mining_getblocktemplate_longpoll.py',
    'feature_maxuploadtarget.py',
    'feature_block.py',
    'rpc_fundrawtransaction.py --legacy-wallet',
    'rpc_fundrawtransaction.py --descriptors',
    'p2p_compactblocks.py',
    'feature_segwit.py --legacy-wallet',
    # vv Tests less than 2m vv
    'wallet_basic.py --legacy-wallet',
    'wallet_basic.py --descriptors',
    'wallet_labels.py --legacy-wallet',
    'wallet_labels.py --descriptors',
    'p2p_segwit.py',
    'p2p_timeouts.py',
    'p2p_tx_download.py',
    'mempool_updatefromblock.py',
    'wallet_dump.py --legacy-wallet',
    'wallet_listtransactions.py --legacy-wallet',
    'wallet_listtransactions.py --descriptors',
    'feature_taproot.py',
    # vv Tests less than 60s vv
    'p2p_sendheaders.py',
    'wallet_importmulti.py --legacy-wallet',
    'mempool_limit.py',
    'rpc_txoutproof.py',
    'wallet_listreceivedby.py --legacy-wallet',
    'wallet_listreceivedby.py --descriptors',
    'wallet_abandonconflict.py --legacy-wallet',
    'wallet_abandonconflict.py --descriptors',
    'feature_csv_activation.py',
    'rpc_rawtransaction.py --legacy-wallet',
    'rpc_rawtransaction.py --descriptors',
    'wallet_address_types.py --legacy-wallet',
    'wallet_address_types.py --descriptors',
    'feature_bip68_sequence.py',
    'p2p_feefilter.py',
    'feature_reindex.py',
    'feature_abortnode.py',
    # vv Tests less than 30s vv
    'wallet_keypool_topup.py --legacy-wallet',
    'wallet_keypool_topup.py --descriptors',
    'feature_fee_estimation.py',
    'interface_zmq.py',
    'rpc_invalid_address_message.py',
    'interface_bitcoin_cli.py',
    'mempool_resurrect.py',
    'wallet_txn_doublespend.py --mineblock',
    'tool_wallet.py --legacy-wallet',
    'tool_wallet.py --descriptors',
    'wallet_txn_clone.py',
    'wallet_txn_clone.py --segwit',
    'rpc_getchaintips.py',
    'rpc_misc.py',
    'interface_rest.py',
    'mempool_spend_coinbase.py',
    'wallet_avoidreuse.py --legacy-wallet',
    'wallet_avoidreuse.py --descriptors',
    'mempool_reorg.py',
    'mempool_persist.py',
    'wallet_multiwallet.py --legacy-wallet',
    'wallet_multiwallet.py --descriptors',
    'wallet_multiwallet.py --usecli',
    'wallet_createwallet.py --legacy-wallet',
    'wallet_createwallet.py --usecli',
    'wallet_createwallet.py --descriptors',
    'wallet_watchonly.py --legacy-wallet',
    'wallet_watchonly.py --usecli --legacy-wallet',
    'wallet_reorgsrestore.py',
    'interface_http.py',
    'interface_rpc.py',
    'rpc_psbt.py --legacy-wallet',
    'rpc_psbt.py --descriptors',
    'rpc_users.py',
    'rpc_whitelist.py',
    'feature_proxy.py',
    'rpc_signrawtransaction.py --legacy-wallet',
    'rpc_signrawtransaction.py --descriptors',
    'wallet_groups.py --legacy-wallet',
    'p2p_addrv2_relay.py',
    'wallet_groups.py --descriptors',
    'p2p_disconnect_ban.py',
    'rpc_decodescript.py',
    'rpc_blockchain.py',
    'rpc_deprecated.py',
    'wallet_disable.py --legacy-wallet',
    'wallet_disable.py --descriptors',
    'p2p_addr_relay.py',
    'p2p_getaddr_caching.py',
    'p2p_getdata.py',
    'rpc_net.py',
    'wallet_keypool.py --legacy-wallet',
    'wallet_keypool.py --descriptors',
    'wallet_descriptor.py --descriptors',
    'p2p_nobloomfilter_messages.py',
    'p2p_filter.py',
    'rpc_setban.py',
    'p2p_blocksonly.py',
    'mining_prioritisetransaction.py',
    'p2p_invalid_locator.py',
    'p2p_invalid_block.py',
    'p2p_invalid_messages.py',
    'p2p_invalid_tx.py',
    'feature_assumevalid.py',
    'example_test.py',
    'wallet_txn_doublespend.py --legacy-wallet',
    'wallet_txn_doublespend.py --descriptors',
    'feature_backwards_compatibility.py --legacy-wallet',
    'feature_backwards_compatibility.py --descriptors',
    'wallet_txn_clone.py --mineblock',
    'feature_notifications.py',
    'rpc_getblockfilter.py',
    'rpc_invalidateblock.py',
    'feature_rbf.py',
    'mempool_packages.py',
    'mempool_package_onemore.py',
    'rpc_createmultisig.py --legacy-wallet',
    'rpc_createmultisig.py --descriptors',
    # FIXME: Reenable and possibly fix once the BIP9 mining is activated.
    #'feature_versionbits_warning.py',
    'rpc_preciousblock.py',
    'wallet_importprunedfunds.py --legacy-wallet',
    'wallet_importprunedfunds.py --descriptors',
    'p2p_leak_tx.py',
    'p2p_eviction.py',
    'rpc_signmessage.py',
    'rpc_generateblock.py',
    'rpc_generate.py',
    'wallet_balance.py --legacy-wallet',
    'wallet_balance.py --descriptors',
    'feature_nulldummy.py --legacy-wallet',
    'feature_nulldummy.py --descriptors',
    'mempool_accept.py',
    'mempool_expiry.py',
    'wallet_import_rescan.py --legacy-wallet',
    'wallet_import_with_label.py --legacy-wallet',
    'wallet_importdescriptors.py --descriptors',
    'wallet_upgradewallet.py --legacy-wallet',
    'rpc_bind.py --ipv4',
    'rpc_bind.py --ipv6',
    'rpc_bind.py --nonloopback',
    'mining_basic.py',
<<<<<<< HEAD
    'wallet_bumpfee.py',
=======
    'feature_signet.py',
    'wallet_bumpfee.py --legacy-wallet',
>>>>>>> cf26ca39
    'wallet_bumpfee.py --descriptors',
    'wallet_implicitsegwit.py --legacy-wallet',
    'rpc_named_arguments.py',
    'wallet_listsinceblock.py --legacy-wallet',
    'wallet_listsinceblock.py --descriptors',
    'wallet_listdescriptors.py --descriptors',
    'p2p_leak.py',
    'wallet_encryption.py --legacy-wallet',
    'wallet_encryption.py --descriptors',
    'feature_dersig.py',
    'feature_cltv.py',
    'rpc_uptime.py',
    'wallet_resendwallettransactions.py --legacy-wallet',
    'wallet_resendwallettransactions.py --descriptors',
    'wallet_fallbackfee.py --legacy-wallet',
    'wallet_fallbackfee.py --descriptors',
    'rpc_dumptxoutset.py',
    'feature_minchainwork.py',
    'rpc_estimatefee.py',
    'rpc_getblockstats.py',
    'wallet_create_tx.py --legacy-wallet',
    'wallet_send.py --legacy-wallet',
    'wallet_send.py --descriptors',
    'wallet_create_tx.py --descriptors',
    'p2p_fingerprint.py',
    'feature_uacomment.py',
    'wallet_coinbase_category.py --legacy-wallet',
    'wallet_coinbase_category.py --descriptors',
    'feature_filelock.py',
    'feature_loadblock.py',
    'p2p_dos_header_tree.py',
    'p2p_add_connections.py',
    'p2p_unrequested_blocks.py',
    'p2p_blockfilters.py',
    'p2p_message_capture.py',
    'feature_includeconf.py',
    'feature_asmap.py',
    'mempool_unbroadcast.py',
    'mempool_compatibility.py',
    'rpc_deriveaddresses.py',
    'rpc_deriveaddresses.py --usecli',
    'p2p_ping.py',
    'rpc_scantxoutset.py',
    'feature_logging.py',
    'p2p_node_network_limited.py',
    'p2p_permissions.py',
    'feature_blocksdir.py',
    'wallet_startup.py',
    'feature_config_args.py',
    'feature_settings.py',
    'rpc_getdescriptorinfo.py',
    'rpc_help.py',
    'feature_help.py',
    'feature_shutdown.py',
    'p2p_ibd_txrelay.py',
    # Don't append tests at the end to avoid merge conflicts
    # Put them in a random line within the section that fits their approximate run-time

    # auxpow tests
    'auxpow_mining.py',
    'auxpow_mining.py --segwit',
    'auxpow_invalidpow.py',
    'auxpow_zerohash.py',
]

# Tests that are currently being skipped (e. g., because of BIP9).
SKIPPED = [
    'feature_signet.py',
    'feature_versionbits_warning.py',
]

# Place EXTENDED_SCRIPTS first since it has the 3 longest running tests
ALL_SCRIPTS = EXTENDED_SCRIPTS + BASE_SCRIPTS

NON_SCRIPTS = [
    # These are python files that live in the functional tests directory, but are not test scripts.
    "combine_logs.py",
    "create_cache.py",
    "test_runner.py",
]

def main():
    # Parse arguments and pass through unrecognised args
    parser = argparse.ArgumentParser(add_help=False,
                                     usage='%(prog)s [test_runner.py options] [script options] [scripts]',
                                     description=__doc__,
                                     epilog='''
    Help text and arguments for individual test script:''',
                                     formatter_class=argparse.RawTextHelpFormatter)
    parser.add_argument('--ansi', action='store_true', default=sys.stdout.isatty(), help="Use ANSI colors and dots in output (enabled by default when standard output is a TTY)")
    parser.add_argument('--combinedlogslen', '-c', type=int, default=0, metavar='n', help='On failure, print a log (of length n lines) to the console, combined from the test framework and all test nodes.')
    parser.add_argument('--coverage', action='store_true', help='generate a basic coverage report for the RPC interface')
    parser.add_argument('--ci', action='store_true', help='Run checks and code that are usually only enabled in a continuous integration environment')
    parser.add_argument('--exclude', '-x', help='specify a comma-separated-list of scripts to exclude.')
    parser.add_argument('--extended', action='store_true', help='run the extended test suite in addition to the basic tests')
    parser.add_argument('--help', '-h', '-?', action='store_true', help='print help text and exit')
    parser.add_argument('--jobs', '-j', type=int, default=4, help='how many test scripts to run in parallel. Default=4.')
    parser.add_argument('--keepcache', '-k', action='store_true', help='the default behavior is to flush the cache directory on startup. --keepcache retains the cache from the previous testrun.')
    parser.add_argument('--quiet', '-q', action='store_true', help='only print dots, results summary and failure logs')
    parser.add_argument('--tmpdirprefix', '-t', default=tempfile.gettempdir(), help="Root directory for datadirs")
    parser.add_argument('--failfast', action='store_true', help='stop execution after the first test failure')
    parser.add_argument('--filter', help='filter scripts to run by regular expression')

    args, unknown_args = parser.parse_known_args()
    if not args.ansi:
        global BOLD, GREEN, RED, GREY
        BOLD = ("", "")
        GREEN = ("", "")
        RED = ("", "")
        GREY = ("", "")

    # args to be passed on always start with two dashes; tests are the remaining unknown args
    tests = [arg for arg in unknown_args if arg[:2] != "--"]
    passon_args = [arg for arg in unknown_args if arg[:2] == "--"]

    # Read config generated by configure.
    config = configparser.ConfigParser()
    configfile = os.path.abspath(os.path.dirname(__file__)) + "/../config.ini"
    config.read_file(open(configfile, encoding="utf8"))

    passon_args.append("--configfile=%s" % configfile)

    # Set up logging
    logging_level = logging.INFO if args.quiet else logging.DEBUG
    logging.basicConfig(format='%(message)s', level=logging_level)

    # Create base test directory
    tmpdir = "%s/test_runner_₿_🏃_%s" % (args.tmpdirprefix, datetime.datetime.now().strftime("%Y%m%d_%H%M%S"))

    os.makedirs(tmpdir)

    logging.debug("Temporary test directory at %s" % tmpdir)

    enable_bitcoind = config["components"].getboolean("ENABLE_BITCOIND")

    if not enable_bitcoind:
        print("No functional tests to run.")
        print("Rerun ./configure with --with-daemon and then make")
        sys.exit(0)

    # Build list of tests
    test_list = []
    if tests:
        # Individual tests have been specified. Run specified tests that exist
        # in the ALL_SCRIPTS list. Accept names with or without a .py extension.
        # Specified tests can contain wildcards, but in that case the supplied
        # paths should be coherent, e.g. the same path as that provided to call
        # test_runner.py. Examples:
        #   `test/functional/test_runner.py test/functional/wallet*`
        #   `test/functional/test_runner.py ./test/functional/wallet*`
        #   `test_runner.py wallet*`
        #   but not:
        #   `test/functional/test_runner.py wallet*`
        # Multiple wildcards can be passed:
        #   `test_runner.py tool* mempool*`
        for test in tests:
            script = test.split("/")[-1]
            script = script + ".py" if ".py" not in script else script
            if script in ALL_SCRIPTS:
                test_list.append(script)
            else:
                print("{}WARNING!{} Test '{}' not found in full test list.".format(BOLD[1], BOLD[0], test))
    elif args.extended:
        # Include extended tests
        test_list += ALL_SCRIPTS
    else:
        # Run base tests only
        test_list += BASE_SCRIPTS

    # Remove the test cases that the user has explicitly asked to exclude.
    if args.exclude:
        exclude_tests = [test.split('.py')[0] for test in args.exclude.split(',')]
        for exclude_test in exclude_tests:
            # Remove <test_name>.py and <test_name>.py --arg from the test list
            exclude_list = [test for test in test_list if test.split('.py')[0] == exclude_test]
            for exclude_item in exclude_list:
                test_list.remove(exclude_item)
            if not exclude_list:
                print("{}WARNING!{} Test '{}' not found in current test list.".format(BOLD[1], BOLD[0], exclude_test))

    if args.filter:
        test_list = list(filter(re.compile(args.filter).search, test_list))

    if not test_list:
        print("No valid test scripts specified. Check that your test is in one "
              "of the test lists in test_runner.py, or run test_runner.py with no arguments to run all tests")
        sys.exit(0)

    if args.help:
        # Print help for test_runner.py, then print help of the first script (with args removed) and exit.
        parser.print_help()
        subprocess.check_call([sys.executable, os.path.join(config["environment"]["SRCDIR"], 'test', 'functional', test_list[0].split()[0]), '-h'])
        sys.exit(0)

    check_script_list(src_dir=config["environment"]["SRCDIR"], fail_on_warn=args.ci)
    check_script_prefixes()

    if not args.keepcache:
        shutil.rmtree("%s/test/cache" % config["environment"]["BUILDDIR"], ignore_errors=True)

    run_tests(
        test_list=test_list,
        src_dir=config["environment"]["SRCDIR"],
        build_dir=config["environment"]["BUILDDIR"],
        tmpdir=tmpdir,
        jobs=args.jobs,
        enable_coverage=args.coverage,
        args=passon_args,
        combined_logs_len=args.combinedlogslen,
        failfast=args.failfast,
        use_term_control=args.ansi,
    )

def run_tests(*, test_list, src_dir, build_dir, tmpdir, jobs=1, enable_coverage=False, args=None, combined_logs_len=0, failfast=False, use_term_control):
    args = args or []

    # Warn if bitcoind is already running
    try:
        # pgrep exits with code zero when one or more matching processes found
        if subprocess.run(["pgrep", "-x", "bitcoind"], stdout=subprocess.DEVNULL).returncode == 0:
            print("%sWARNING!%s There is already a bitcoind process running on this system. Tests may fail unexpectedly due to resource contention!" % (BOLD[1], BOLD[0]))
    except OSError:
        # pgrep not supported
        pass

    # Warn if there is a cache directory
    cache_dir = "%s/test/cache" % build_dir
    if os.path.isdir(cache_dir):
        print("%sWARNING!%s There is a cache directory here: %s. If tests fail unexpectedly, try deleting the cache directory." % (BOLD[1], BOLD[0], cache_dir))

    # Test Framework Tests
    print("Running Unit Tests for Test Framework Modules")
    test_framework_tests = unittest.TestSuite()
    for module in TEST_FRAMEWORK_MODULES:
        test_framework_tests.addTest(unittest.TestLoader().loadTestsFromName("test_framework.{}".format(module)))
    result = unittest.TextTestRunner(verbosity=1, failfast=True).run(test_framework_tests)
    if not result.wasSuccessful():
        logging.debug("Early exiting after failure in TestFramework unit tests")
        sys.exit(False)

    tests_dir = src_dir + '/test/functional/'

    flags = ['--cachedir={}'.format(cache_dir)] + args

    if enable_coverage:
        coverage = RPCCoverage()
        flags.append(coverage.flag)
        logging.debug("Initializing coverage directory at %s" % coverage.dir)
    else:
        coverage = None

    if len(test_list) > 1 and jobs > 1:
        # Populate cache
        try:
            subprocess.check_output([sys.executable, tests_dir + 'create_cache.py'] + flags + ["--tmpdir=%s/cache" % tmpdir])
        except subprocess.CalledProcessError as e:
            sys.stdout.buffer.write(e.output)
            raise

    #Run Tests
    job_queue = TestHandler(
        num_tests_parallel=jobs,
        tests_dir=tests_dir,
        tmpdir=tmpdir,
        test_list=test_list,
        flags=flags,
        use_term_control=use_term_control,
    )
    start_time = time.time()
    test_results = []

    max_len_name = len(max(test_list, key=len))
    test_count = len(test_list)
    for i in range(test_count):
        test_result, testdir, stdout, stderr = job_queue.get_next()
        test_results.append(test_result)
        done_str = "{}/{} - {}{}{}".format(i + 1, test_count, BOLD[1], test_result.name, BOLD[0])
        if test_result.status == "Passed":
            logging.debug("%s passed, Duration: %s s" % (done_str, test_result.time))
        elif test_result.status == "Skipped":
            logging.debug("%s skipped" % (done_str))
        else:
            print("%s failed, Duration: %s s\n" % (done_str, test_result.time))
            print(BOLD[1] + 'stdout:\n' + BOLD[0] + stdout + '\n')
            print(BOLD[1] + 'stderr:\n' + BOLD[0] + stderr + '\n')
            if combined_logs_len and os.path.isdir(testdir):
                # Print the final `combinedlogslen` lines of the combined logs
                print('{}Combine the logs and print the last {} lines ...{}'.format(BOLD[1], combined_logs_len, BOLD[0]))
                print('\n============')
                print('{}Combined log for {}:{}'.format(BOLD[1], testdir, BOLD[0]))
                print('============\n')
                combined_logs_args = [sys.executable, os.path.join(tests_dir, 'combine_logs.py'), testdir]
                if BOLD[0]:
                    combined_logs_args += ['--color']
                combined_logs, _ = subprocess.Popen(combined_logs_args, universal_newlines=True, stdout=subprocess.PIPE).communicate()
                print("\n".join(deque(combined_logs.splitlines(), combined_logs_len)))

            if failfast:
                logging.debug("Early exiting after test failure")
                break

    print_results(test_results, max_len_name, (int(time.time() - start_time)))

    if coverage:
        coverage_passed = coverage.report_rpc_coverage()

        logging.debug("Cleaning up coverage data")
        coverage.cleanup()
    else:
        coverage_passed = True

    # Clear up the temp directory if all subdirectories are gone
    if not os.listdir(tmpdir):
        os.rmdir(tmpdir)

    all_passed = all(map(lambda test_result: test_result.was_successful, test_results)) and coverage_passed

    # This will be a no-op unless failfast is True in which case there may be dangling
    # processes which need to be killed.
    job_queue.kill_and_join()

    sys.exit(not all_passed)

def print_results(test_results, max_len_name, runtime):
    results = "\n" + BOLD[1] + "%s | %s | %s\n\n" % ("TEST".ljust(max_len_name), "STATUS   ", "DURATION") + BOLD[0]

    test_results.sort(key=TestResult.sort_key)
    all_passed = True
    time_sum = 0

    for test_result in test_results:
        all_passed = all_passed and test_result.was_successful
        time_sum += test_result.time
        test_result.padding = max_len_name
        results += str(test_result)

    status = TICK + "Passed" if all_passed else CROSS + "Failed"
    if not all_passed:
        results += RED[1]
    results += BOLD[1] + "\n%s | %s | %s s (accumulated) \n" % ("ALL".ljust(max_len_name), status.ljust(9), time_sum) + BOLD[0]
    if not all_passed:
        results += RED[0]
    results += "Runtime: %s s\n" % (runtime)
    print(results)

class TestHandler:
    """
    Trigger the test scripts passed in via the list.
    """

    def __init__(self, *, num_tests_parallel, tests_dir, tmpdir, test_list, flags, use_term_control):
        assert num_tests_parallel >= 1
        self.num_jobs = num_tests_parallel
        self.tests_dir = tests_dir
        self.tmpdir = tmpdir
        self.test_list = test_list
        self.flags = flags
        self.num_running = 0
        self.jobs = []
        self.use_term_control = use_term_control

    def get_next(self):
        while self.num_running < self.num_jobs and self.test_list:
            # Add tests
            self.num_running += 1
            test = self.test_list.pop(0)
            portseed = len(self.test_list)
            portseed_arg = ["--portseed={}".format(portseed)]
            log_stdout = tempfile.SpooledTemporaryFile(max_size=2**16)
            log_stderr = tempfile.SpooledTemporaryFile(max_size=2**16)
            test_argv = test.split()
            testdir = "{}/{}_{}".format(self.tmpdir, re.sub(".py$", "", test_argv[0]), portseed)
            tmpdir_arg = ["--tmpdir={}".format(testdir)]
            self.jobs.append((test,
                              time.time(),
                              subprocess.Popen([sys.executable, self.tests_dir + test_argv[0]] + test_argv[1:] + self.flags + portseed_arg + tmpdir_arg,
                                               universal_newlines=True,
                                               stdout=log_stdout,
                                               stderr=log_stderr),
                              testdir,
                              log_stdout,
                              log_stderr))
        if not self.jobs:
            raise IndexError('pop from empty list')

        # Print remaining running jobs when all jobs have been started.
        if not self.test_list:
            print("Remaining jobs: [{}]".format(", ".join(j[0] for j in self.jobs)))

        dot_count = 0
        while True:
            # Return first proc that finishes
            time.sleep(.5)
            for job in self.jobs:
                (name, start_time, proc, testdir, log_out, log_err) = job
                if proc.poll() is not None:
                    log_out.seek(0), log_err.seek(0)
                    [stdout, stderr] = [log_file.read().decode('utf-8') for log_file in (log_out, log_err)]
                    log_out.close(), log_err.close()
                    if proc.returncode == TEST_EXIT_PASSED and stderr == "":
                        status = "Passed"
                    elif proc.returncode == TEST_EXIT_SKIPPED:
                        status = "Skipped"
                    else:
                        status = "Failed"
                    self.num_running -= 1
                    self.jobs.remove(job)
                    if self.use_term_control:
                        clearline = '\r' + (' ' * dot_count) + '\r'
                        print(clearline, end='', flush=True)
                    dot_count = 0
                    return TestResult(name, status, int(time.time() - start_time)), testdir, stdout, stderr
            if self.use_term_control:
                print('.', end='', flush=True)
            dot_count += 1

    def kill_and_join(self):
        """Send SIGKILL to all jobs and block until all have ended."""
        procs = [i[2] for i in self.jobs]

        for proc in procs:
            proc.kill()

        for proc in procs:
            proc.wait()


class TestResult():
    def __init__(self, name, status, time):
        self.name = name
        self.status = status
        self.time = time
        self.padding = 0

    def sort_key(self):
        if self.status == "Passed":
            return 0, self.name.lower()
        elif self.status == "Failed":
            return 2, self.name.lower()
        elif self.status == "Skipped":
            return 1, self.name.lower()

    def __repr__(self):
        if self.status == "Passed":
            color = GREEN
            glyph = TICK
        elif self.status == "Failed":
            color = RED
            glyph = CROSS
        elif self.status == "Skipped":
            color = GREY
            glyph = CIRCLE

        return color[1] + "%s | %s%s | %s s\n" % (self.name.ljust(self.padding), glyph, self.status.ljust(7), self.time) + color[0]

    @property
    def was_successful(self):
        return self.status != "Failed"


def check_script_prefixes():
    """Check that test scripts start with one of the allowed name prefixes."""

    good_prefixes_re = re.compile("^(example|feature|interface|mempool|mining|p2p|rpc|wallet|tool|auxpow)_")
    bad_script_names = [script for script in ALL_SCRIPTS if good_prefixes_re.match(script) is None]

    if bad_script_names:
        print("%sERROR:%s %d tests not meeting naming conventions:" % (BOLD[1], BOLD[0], len(bad_script_names)))
        print("  %s" % ("\n  ".join(sorted(bad_script_names))))
        raise AssertionError("Some tests are not following naming convention!")


def check_script_list(*, src_dir, fail_on_warn):
    """Check scripts directory.

    Check that there are no scripts in the functional tests directory which are
    not being run by pull-tester.py."""
    script_dir = src_dir + '/test/functional/'
    python_files = set([test_file for test_file in os.listdir(script_dir) if test_file.endswith(".py")])
    missed_tests = list(python_files - set(map(lambda x: x.split()[0], ALL_SCRIPTS + NON_SCRIPTS + SKIPPED)))
    if len(missed_tests) != 0:
        print("%sWARNING!%s The following scripts are not being run: %s. Check the test lists in test_runner.py." % (BOLD[1], BOLD[0], str(missed_tests)))
        if fail_on_warn:
            # On CI this warning is an error to prevent merging incomplete commits into master
            sys.exit(1)


class RPCCoverage():
    """
    Coverage reporting utilities for test_runner.

    Coverage calculation works by having each test script subprocess write
    coverage files into a particular directory. These files contain the RPC
    commands invoked during testing, as well as a complete listing of RPC
    commands per `bitcoin-cli help` (`rpc_interface.txt`).

    After all tests complete, the commands run are combined and diff'd against
    the complete list to calculate uncovered RPC commands.

    See also: test/functional/test_framework/coverage.py

    """
    def __init__(self):
        self.dir = tempfile.mkdtemp(prefix="coverage")
        self.flag = '--coveragedir=%s' % self.dir

    def report_rpc_coverage(self):
        """
        Print out RPC commands that were unexercised by tests.

        """
        uncovered = self._get_uncovered_rpc_commands()

        if uncovered:
            print("Uncovered RPC commands:")
            print("".join(("  - %s\n" % command) for command in sorted(uncovered)))
            return False
        else:
            print("All RPC commands covered.")
            return True

    def cleanup(self):
        return shutil.rmtree(self.dir)

    def _get_uncovered_rpc_commands(self):
        """
        Return a set of currently untested RPC commands.

        """
        # This is shared from `test/functional/test_framework/coverage.py`
        reference_filename = 'rpc_interface.txt'
        coverage_file_prefix = 'coverage.'

        coverage_ref_filename = os.path.join(self.dir, reference_filename)
        coverage_filenames = set()
        all_cmds = set()
        # Consider RPC generate covered, because it is overloaded in
        # test_framework/test_node.py and not seen by the coverage check.
        covered_cmds = set({'generate'})

        if not os.path.isfile(coverage_ref_filename):
            raise RuntimeError("No coverage reference found")

        with open(coverage_ref_filename, 'r', encoding="utf8") as coverage_ref_file:
            all_cmds.update([line.strip() for line in coverage_ref_file.readlines()])

        for root, _, files in os.walk(self.dir):
            for filename in files:
                if filename.startswith(coverage_file_prefix):
                    coverage_filenames.add(os.path.join(root, filename))

        for filename in coverage_filenames:
            with open(filename, 'r', encoding="utf8") as coverage_file:
                covered_cmds.update([line.strip() for line in coverage_file.readlines()])

        return all_cmds - covered_cmds


if __name__ == '__main__':
    main()<|MERGE_RESOLUTION|>--- conflicted
+++ resolved
@@ -232,12 +232,7 @@
     'rpc_bind.py --ipv6',
     'rpc_bind.py --nonloopback',
     'mining_basic.py',
-<<<<<<< HEAD
-    'wallet_bumpfee.py',
-=======
-    'feature_signet.py',
     'wallet_bumpfee.py --legacy-wallet',
->>>>>>> cf26ca39
     'wallet_bumpfee.py --descriptors',
     'wallet_implicitsegwit.py --legacy-wallet',
     'rpc_named_arguments.py',

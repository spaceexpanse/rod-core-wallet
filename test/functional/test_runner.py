--- conflicted
+++ resolved
@@ -260,13 +260,9 @@
     'wallet_coinbase_category.py --descriptors',
     'feature_filelock.py',
     'feature_loadblock.py',
-<<<<<<< HEAD
     # FIXME: Reenable with data created for Namecoin.
     #'p2p_dos_header_tree.py',
-=======
-    'p2p_dos_header_tree.py',
     'p2p_add_connections.py',
->>>>>>> 8e81ee2d
     'p2p_unrequested_blocks.py',
     'p2p_blockfilters.py',
     'feature_includeconf.py',

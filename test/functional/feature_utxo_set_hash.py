--- conflicted
+++ resolved
@@ -76,13 +76,8 @@
         # The values differ from upstream since in Xaya the genesis block's coinbase
         # is part of the UTXO set.
         self.log.info("Test deterministic UTXO set hash results")
-<<<<<<< HEAD
-        assert_equal(node.gettxoutsetinfo()['hash_serialized_2'], "450cb0874edb935d7243d3e83ea2dfe463729a7f08bbe701ab830f3927ce88da")
-        assert_equal(node.gettxoutsetinfo("muhash")['muhash'], "5de773dfb84089156402f41bbfddf27652a3cf136e2bed2986a7ce6bc6db4a80")
-=======
-        assert_equal(node.gettxoutsetinfo()['hash_serialized_2'], "9aa52165b69b8b877713986e82fbc298128ef42be13e9aa5f88f085c3dff7012")
-        assert_equal(node.gettxoutsetinfo("muhash")['muhash'], "bf574d1817065b49f84a623d101edfcf5937314bd4db884bf0c364a0bcd8e361")
->>>>>>> c8b217f0
+        assert_equal(node.gettxoutsetinfo()['hash_serialized_2'], "bd11b50d556a20109e255e689ba5c82f36125946588a00f015c167c24ac3374d")
+        assert_equal(node.gettxoutsetinfo("muhash")['muhash'], "01dd78f0245ea4d8f92c1c075db666cbe95d6f15c5b9f1156f3e4bee94a4cc53")
 
     def run_test(self):
         self.test_muhash_implementation()

--- conflicted
+++ resolved
@@ -76,13 +76,8 @@
         # The values differ from upstream since in Xaya the genesis block's coinbase
         # is part of the UTXO set.
         self.log.info("Test deterministic UTXO set hash results")
-<<<<<<< HEAD
-        assert_equal(node.gettxoutsetinfo()['hash_serialized_2'], "0e75e3e4effae9bb8e81c9c6c5ffe2fd1ad775d8025da7b1cad1a0d1a319ddf2")
-        assert_equal(node.gettxoutsetinfo("muhash")['muhash'], "4f0156356a5acfa4f57d5eaee5abff49b7759f071786f924e5c791758e52f95d")
-=======
-        assert_equal(node.gettxoutsetinfo()['hash_serialized_2'], "0c799bf428b1d4caadfa33cd8580d9997aff8038e55e86fd437326d1a577953b")
-        assert_equal(node.gettxoutsetinfo("muhash")['muhash'], "c4293d77dd4e971d95093febac8be2f31954b10147132d209bce472ecbcdafbc")
->>>>>>> 37ffc4e0
+        assert_equal(node.gettxoutsetinfo()['hash_serialized_2'], "d5cb759856d57a6998bc27151f72bec249c43ddf924c30b4257debe02cfa4be6")
+        assert_equal(node.gettxoutsetinfo("muhash")['muhash'], "e5b90aa48cb9b997154f7cc6c8333e7058a2ae6065ec407289a35d4578dd6301")
 
     def run_test(self):
         self.test_muhash_implementation()

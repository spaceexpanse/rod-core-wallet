--- conflicted
+++ resolved
@@ -74,13 +74,8 @@
         # The values differ from upstream since in Xaya the genesis block's coinbase
         # is part of the UTXO set.
         self.log.info("Test deterministic UTXO set hash results")
-<<<<<<< HEAD
-        assert_equal(node.gettxoutsetinfo()['hash_serialized_3'], "0ce82a02b25eac56444944968fae43f6f968949aa479c3cc393087626b5e8c4e")
-        assert_equal(node.gettxoutsetinfo("muhash")['muhash'], "e5b90aa48cb9b997154f7cc6c8333e7058a2ae6065ec407289a35d4578dd6301")
-=======
-        assert_equal(node.gettxoutsetinfo()['hash_serialized_3'], "2dfda993dda0c88c961d85a1bfc446c78726e11d128956684c6a1a435ed79fa6")
-        assert_equal(node.gettxoutsetinfo("muhash")['muhash'], "b5aad8f3b4092595a0f349201d35cc1f7f640adb07de847a0c4ba5a14285783c")
->>>>>>> f0bad79d
+        assert_equal(node.gettxoutsetinfo()['hash_serialized_3'], "0b47b61895473f7d84e5ad7713e80f88cef9b220deb9802f37e3f73b27865017")
+        assert_equal(node.gettxoutsetinfo("muhash")['muhash'], "0ae49a0bff332fdd37b463c6df7e4036cd177257208fd7524c100df2fb8cdefa")
 
     def run_test(self):
         self.test_muhash_implementation()

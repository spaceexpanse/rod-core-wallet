--- conflicted
+++ resolved
@@ -327,9 +327,6 @@
             result_expected=[{'txid': tx.txid_hex, 'allowed': False, 'reject-reason': 'dust'}],
             rawtxs=[tx.serialize().hex()],
         )
-<<<<<<< HEAD
-        # Unlike upstream, Xaya allows multiple OP_RETURN outputs.  So no test for this.
-=======
 
         # OP_RETURN followed by non-push
         tx = tx_from_hex(raw_tx_reference)
@@ -343,7 +340,7 @@
         # are standard since v30
         tx = tx_from_hex(raw_tx_reference)
         tx.vout.append(CTxOut(0, CScript([OP_RETURN, b'\xff'])))
-        tx.vout.append(CTxOut(0, CScript([OP_RETURN, b'\xff' * 50000])))
+        tx.vout.append(CTxOut(0, CScript([OP_RETURN, b'\xff' * 5000])))
 
         self.check_mempool_result(
             result_expected=[{'txid': tx.txid_hex, 'allowed': True, 'vsize': tx.get_vsize(), 'fees': {'base': Decimal('0.05')}}],
@@ -365,7 +362,7 @@
         self.log.info("A transaction with an OP_RETURN output that bumps into the max standardness tx size.")
         tx = tx_from_hex(raw_tx_reference)
         tx.vout[0].scriptPubKey = CScript([OP_RETURN])
-        data_len = int(MAX_STANDARD_TX_WEIGHT / 4) - tx.get_vsize() - 5 - 4  # -5 for PUSHDATA4 and -4 for script size
+        data_len = int(MAX_STANDARD_TX_WEIGHT / 4) - tx.get_vsize() - 5 # -5 for PUSHDATA4 and -4 for script size
         tx.vout[0].scriptPubKey = CScript([OP_RETURN, b"\xff" * (data_len)])
         assert_equal(tx.get_vsize(), int(MAX_STANDARD_TX_WEIGHT / 4))
         self.check_mempool_result(
@@ -378,7 +375,6 @@
             result_expected=[{"txid": tx.txid_hex, "allowed": False, "reject-reason": "tx-size"}],
             rawtxs=[tx.serialize().hex()],
         )
->>>>>>> b0c8d1d4
 
         self.log.info('A timelocked transaction')
         tx = tx_from_hex(raw_tx_reference)

--- conflicted
+++ resolved
@@ -496,13 +496,9 @@
         # Relax the restrictions for both and send it; parent gets through as own subpackage
         pkg_result = node.submitpackage(chained_burn_hex, maxfeerate=minrate_btc_kvb_burn, maxburnamount=chained_txns_burn[1]["new_utxo"]["value"])
         assert "error" not in pkg_result["tx-results"][chained_txns_burn[0]["wtxid"]]
-<<<<<<< HEAD
         # In Xaya, this fails with exceeding the maximum transaction size as the
         # scriptPubKey alone is already >10k.
-        assert_equal(pkg_result["tx-results"][tx.getwtxid()]["error"], "tx-size")
-=======
-        assert_equal(pkg_result["tx-results"][tx.wtxid_hex]["error"], "scriptpubkey")
->>>>>>> b0c8d1d4
+        assert_equal(pkg_result["tx-results"][tx.wtxid_hex]["error"], "tx-size")
         assert_equal(node.getrawmempool(), [chained_txns_burn[0]["txid"]])
 
 if __name__ == "__main__":

--- conflicted
+++ resolved
@@ -49,20 +49,12 @@
         # Blockhash should be deterministic based on mocked time.
         assert_equal(
             out['base_hash'],
-<<<<<<< HEAD
-            '8a136fabd2672f0449c6fadd38a67afbd88e32994bc8bbe3b1f93d902dce85b8')
-=======
-            '6885775faa46290bedfa071f22d0598c93f1d7e01f24607c4dedd69b9baa4a8f')
->>>>>>> 59e09e0f
+            '52cefee69e18587b25cb95272f71fe62ea7853e2645cfa1771f46b7916b4e171')
 
         # UTXO snapshot hash should be deterministic based on mocked time.
         assert_equal(
             sha256sum_file(str(expected_path)).hex(),
-<<<<<<< HEAD
-            'b6fa512adbc262667cc01fcd4df645fa51522a3813a23c1d01cd7ad248acf101')
-=======
-            'd9506d541437f5e2892d6b6ea173f55233de11601650c157a27d8f2b9d08cb6f')
->>>>>>> 59e09e0f
+            'fbc2b11c1c6fffd81cde147873ddfd9bf8d618e1a3a76e635c750b7c5f8e9ad0')
 
         assert_equal(
             out['txoutset_hash'], 'd4453995f4f20db7bb3a604afd10d7128e8ee11159cde56d5b2fd7f55be7c74c')

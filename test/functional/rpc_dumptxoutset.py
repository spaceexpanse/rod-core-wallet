#!/usr/bin/env python3
# Copyright (c) 2019-2022 The Bitcoin Core developers
# Distributed under the MIT software license, see the accompanying
# file COPYING or http://www.opensource.org/licenses/mit-license.php.
"""Test the generation of UTXO snapshots using `dumptxoutset`.
"""

from test_framework.blocktools import COINBASE_MATURITY
from test_framework.test_framework import BitcoinTestFramework
from test_framework.util import (
    assert_equal,
    assert_raises_rpc_error,
    sha256sum_file,
)


class DumptxoutsetTest(BitcoinTestFramework):
    def set_test_params(self):
        self.setup_clean_chain = True
        self.num_nodes = 1

    def run_test(self):
        """Test a trivial usage of the dumptxoutset RPC command."""
        node = self.nodes[0]
        mocktime = node.getblockheader(node.getblockhash(0))['time'] + 1
        node.setmocktime(mocktime)
        self.generate(node, COINBASE_MATURITY)

        FILENAME = 'txoutset.dat'
        out = node.dumptxoutset(FILENAME)
        expected_path = node.datadir_path / self.chain / FILENAME

        assert expected_path.is_file()

        assert_equal(out['coins_written'], 101)
        assert_equal(out['base_height'], 100)
        assert_equal(out['path'], str(expected_path))
        # Blockhash should be deterministic based on mocked time.
        assert_equal(
            out['base_hash'],
            '88d5051db843887ddbdf78aed76a535477dd62fcb21fa9266b1b18be7534a222')

        # UTXO snapshot hash should be deterministic based on mocked time.
        assert_equal(
            sha256sum_file(str(expected_path)).hex(),
            '5ea21bb63c662bd73cdc0b550c9de2bbdea85f4cd0655ba07cba147a53dabc8d')

        assert_equal(
<<<<<<< HEAD
            out['txoutset_hash'], '5f8febcbf5c0ea552ccf38e8717d96d8898f8810b2fe5614f98234c8cba11c9c')
=======
            out['txoutset_hash'], '7a023d8d766d857a10b2ce98a456a6483efcdd2e5e61d140ea8d56e4d09b5e97')
>>>>>>> 66f811fd
        assert_equal(out['nchaintx'], 101)

        # Specifying a path to an existing or invalid file will fail.
        assert_raises_rpc_error(
            -8, '{} already exists'.format(FILENAME),  node.dumptxoutset, FILENAME)
        invalid_path = node.datadir_path / "invalid" / "path"
        assert_raises_rpc_error(
            -8, "Couldn't open file {}.incomplete for writing".format(invalid_path), node.dumptxoutset, invalid_path)


if __name__ == '__main__':
    DumptxoutsetTest().main()<|MERGE_RESOLUTION|>--- conflicted
+++ resolved
@@ -46,11 +46,7 @@
             '5ea21bb63c662bd73cdc0b550c9de2bbdea85f4cd0655ba07cba147a53dabc8d')
 
         assert_equal(
-<<<<<<< HEAD
-            out['txoutset_hash'], '5f8febcbf5c0ea552ccf38e8717d96d8898f8810b2fe5614f98234c8cba11c9c')
-=======
-            out['txoutset_hash'], '7a023d8d766d857a10b2ce98a456a6483efcdd2e5e61d140ea8d56e4d09b5e97')
->>>>>>> 66f811fd
+            out['txoutset_hash'], '29cd56873cc3b7d1dd3bf4e6cca488a80ca44d407e33e3109916df100878648f')
         assert_equal(out['nchaintx'], 101)
 
         # Specifying a path to an existing or invalid file will fail.

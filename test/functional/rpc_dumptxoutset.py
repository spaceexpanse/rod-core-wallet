#!/usr/bin/env python3
# Copyright (c) 2019-2022 The Bitcoin Core developers
# Distributed under the MIT software license, see the accompanying
# file COPYING or http://www.opensource.org/licenses/mit-license.php.
"""Test the generation of UTXO snapshots using `dumptxoutset`.
"""

from test_framework.blocktools import COINBASE_MATURITY
from test_framework.test_framework import BitcoinTestFramework
from test_framework.util import (
    assert_equal,
    assert_raises_rpc_error,
    sha256sum_file,
)


class DumptxoutsetTest(BitcoinTestFramework):
    def set_test_params(self):
        self.setup_clean_chain = True
        self.num_nodes = 1

    def run_test(self):
        """Test a trivial usage of the dumptxoutset RPC command."""
        node = self.nodes[0]
        mocktime = node.getblockheader(node.getblockhash(0))['time'] + 1
        node.setmocktime(mocktime)
        self.generate(node, COINBASE_MATURITY)

        FILENAME = 'txoutset.dat'
        out = node.dumptxoutset(FILENAME)
        expected_path = node.datadir_path / self.chain / FILENAME

        assert expected_path.is_file()

        assert_equal(out['coins_written'], 100)
        assert_equal(out['base_height'], 100)
        assert_equal(out['path'], str(expected_path))
        # Blockhash should be deterministic based on mocked time.
        assert_equal(
            out['base_hash'],
            '8a136fabd2672f0449c6fadd38a67afbd88e32994bc8bbe3b1f93d902dce85b8')

        # UTXO snapshot hash should be deterministic based on mocked time.
        assert_equal(
            sha256sum_file(str(expected_path)).hex(),
            '574223b4e9d79b75614104b7e78036b292d5f9c82e6445fdefdc53fa8cb9ee1b')

        assert_equal(
<<<<<<< HEAD
            out['txoutset_hash'], '3c7d72cd9f07d6e6ea78600e6104663a6b28418b545c1e90d3e5e3b6b7ae312f')
=======
            out['txoutset_hash'], 'a0b7baa3bf5ccbd3279728f230d7ca0c44a76e9923fca8f32dbfd08d65ea496a')
>>>>>>> 96ec3b67
        assert_equal(out['nchaintx'], 101)

        # Specifying a path to an existing or invalid file will fail.
        assert_raises_rpc_error(
            -8, '{} already exists'.format(FILENAME),  node.dumptxoutset, FILENAME)
        invalid_path = node.datadir_path / "invalid" / "path"
        assert_raises_rpc_error(
            -8, "Couldn't open file {}.incomplete for writing".format(invalid_path), node.dumptxoutset, invalid_path)


if __name__ == '__main__':
    DumptxoutsetTest().main()<|MERGE_RESOLUTION|>--- conflicted
+++ resolved
@@ -46,11 +46,7 @@
             '574223b4e9d79b75614104b7e78036b292d5f9c82e6445fdefdc53fa8cb9ee1b')
 
         assert_equal(
-<<<<<<< HEAD
-            out['txoutset_hash'], '3c7d72cd9f07d6e6ea78600e6104663a6b28418b545c1e90d3e5e3b6b7ae312f')
-=======
             out['txoutset_hash'], 'a0b7baa3bf5ccbd3279728f230d7ca0c44a76e9923fca8f32dbfd08d65ea496a')
->>>>>>> 96ec3b67
         assert_equal(out['nchaintx'], 101)
 
         # Specifying a path to an existing or invalid file will fail.

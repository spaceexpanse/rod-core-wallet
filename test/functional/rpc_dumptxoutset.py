--- conflicted
+++ resolved
@@ -37,27 +37,16 @@
         # Blockhash should be deterministic based on mocked time.
         assert_equal(
             out['base_hash'],
-<<<<<<< HEAD
-            'c73afbf5785c2ff93f94d3316c74a85b33a3af4dad7eb21b5945968422fb9216')
-=======
-            'ef4526133e4eaa9ee88b2e5c3fd49a6dd1cb6a282b49dc6d8ea6334786eeb829')
->>>>>>> 37ffc4e0
+            '88d5051db843887ddbdf78aed76a535477dd62fcb21fa9266b1b18be7534a222')
 
         with open(str(expected_path), 'rb') as f:
             digest = hashlib.sha256(f.read()).hexdigest()
             # UTXO snapshot hash should be deterministic based on mocked time.
             assert_equal(
-<<<<<<< HEAD
-                digest, '3644458be397fb008242057c40a5c4583fddc1b793fbcc4c67e5b06504b5e9eb')
+                digest, '5ea21bb63c662bd73cdc0b550c9de2bbdea85f4cd0655ba07cba147a53dabc8d')
 
         assert_equal(
-            out['txoutset_hash'], 'f6383babca42001ec17b21367a2c4bccc1dd64c28f25b7f8736d856a50313e4d')
-=======
-                digest, '69edbefdd3e951378cc480652d1a3092789aa6cc92435f415fd0c48ccda6646f')
-
-        assert_equal(
-            out['txoutset_hash'], '8f24c0bc714b85bf5c104f478f1948e691a5da934515a966e8eb2940adf4d6c7')
->>>>>>> 37ffc4e0
+            out['txoutset_hash'], '5f8febcbf5c0ea552ccf38e8717d96d8898f8810b2fe5614f98234c8cba11c9c')
         assert_equal(out['nchaintx'], 101)
 
         # Specifying a path to an existing file will fail.

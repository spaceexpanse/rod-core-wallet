#!/usr/bin/env python3
# Copyright (c) 2019-2020 The Bitcoin Core developers
# Distributed under the MIT software license, see the accompanying
# file COPYING or http://www.opensource.org/licenses/mit-license.php.
"""Test the generation of UTXO snapshots using `dumptxoutset`.
"""
from test_framework.test_framework import BitcoinTestFramework
from test_framework.util import assert_equal, assert_raises_rpc_error

import hashlib
from pathlib import Path


class DumptxoutsetTest(BitcoinTestFramework):
    def set_test_params(self):
        self.setup_clean_chain = True
        self.num_nodes = 1

    def run_test(self):
        """Test a trivial usage of the dumptxoutset RPC command."""
        node = self.nodes[0]
        mocktime = node.getblockheader(node.getblockhash(0))['time'] + 1
        node.setmocktime(mocktime)
        node.generate(100)

        FILENAME = 'txoutset.dat'
        out = node.dumptxoutset(FILENAME)
        expected_path = Path(node.datadir) / self.chain / FILENAME

        assert expected_path.is_file()

        assert_equal(out['coins_written'], 101)
        assert_equal(out['base_height'], 100)
        assert_equal(out['path'], str(expected_path))
        # Blockhash should be deterministic based on mocked time.
        assert_equal(
            out['base_hash'],
            'c73afbf5785c2ff93f94d3316c74a85b33a3af4dad7eb21b5945968422fb9216')

        with open(str(expected_path), 'rb') as f:
            digest = hashlib.sha256(f.read()).hexdigest()
            # UTXO snapshot hash should be deterministic based on mocked time.
            assert_equal(
<<<<<<< HEAD
                digest, '38a3d16e917e4a43a04c03427e3a0dddc7cc17d2d49aedc1f3b79b5817c0421a')
=======
                digest, 'd886c013424222428db1ff66b7d0fe0289de55bde085a469b3e12b653add6c71')
>>>>>>> 041d115e

        # Specifying a path to an existing file will fail.
        assert_raises_rpc_error(
            -8, '{} already exists'.format(FILENAME),  node.dumptxoutset, FILENAME)

if __name__ == '__main__':
    DumptxoutsetTest().main()<|MERGE_RESOLUTION|>--- conflicted
+++ resolved
@@ -41,11 +41,7 @@
             digest = hashlib.sha256(f.read()).hexdigest()
             # UTXO snapshot hash should be deterministic based on mocked time.
             assert_equal(
-<<<<<<< HEAD
-                digest, '38a3d16e917e4a43a04c03427e3a0dddc7cc17d2d49aedc1f3b79b5817c0421a')
-=======
-                digest, 'd886c013424222428db1ff66b7d0fe0289de55bde085a469b3e12b653add6c71')
->>>>>>> 041d115e
+                digest, '3644458be397fb008242057c40a5c4583fddc1b793fbcc4c67e5b06504b5e9eb')
 
         # Specifying a path to an existing file will fail.
         assert_raises_rpc_error(

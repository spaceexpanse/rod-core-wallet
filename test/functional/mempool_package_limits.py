--- conflicted
+++ resolved
@@ -289,21 +289,14 @@
         high_fee = 10 * target_vsize  # 10 sats/vB
         self.log.info("Check that in-mempool and in-package ancestor size limits are calculated properly in packages")
         # Mempool transactions A and B
-<<<<<<< HEAD
         # In Xaya, the tx size is limited while the max package is still
         # 100 KvB, so we need more ancestors.
         for _ in range(5):
-            tx1 = self.wallet.create_self_transfer(target_weight=target_weight)
+            tx1 = self.wallet.create_self_transfer(target_vsize=target_vsize)
             self.wallet.sendrawtransaction(from_node=node, tx_hex=tx1["hex"])
-            tx2 = self.wallet.create_self_transfer(utxo_to_spend=tx1["new_utxo"], target_weight=target_weight)
+            tx2 = self.wallet.create_self_transfer(utxo_to_spend=tx1["new_utxo"], target_vsize=target_vsize)
             self.wallet.sendrawtransaction(from_node=node, tx_hex=tx2["hex"])
             parent_utxos.append(tx2["new_utxo"])
-=======
-        for _ in range(2):
-            bulked_tx = self.wallet.create_self_transfer(target_vsize=target_vsize)
-            self.wallet.sendrawtransaction(from_node=node, tx_hex=bulked_tx["hex"])
-            parent_utxos.append(bulked_tx["new_utxo"])
->>>>>>> 41a4b116
 
         # Package transaction C
         pc_tx = self.wallet.create_self_transfer_multi(utxos_to_spend=parent_utxos, fee_per_output=high_fee, target_vsize=target_vsize)
@@ -330,11 +323,7 @@
         high_fee = 10 * target_vsize  # 10 sats/vB
         self.log.info("Check that in-mempool and in-package descendant sizes are calculated properly in packages")
         # Top parent in mempool, Ma
-<<<<<<< HEAD
-        ma_tx = self.wallet.create_self_transfer_multi(num_outputs=5, fee_per_output=high_fee // 2, target_weight=target_weight)
-=======
-        ma_tx = self.wallet.create_self_transfer_multi(num_outputs=2, fee_per_output=high_fee // 2, target_vsize=target_vsize)
->>>>>>> 41a4b116
+        ma_tx = self.wallet.create_self_transfer_multi(num_outputs=5, fee_per_output=high_fee // 2, target_vsize=target_vsize)
         self.wallet.sendrawtransaction(from_node=node, tx_hex=ma_tx["hex"])
 
         package_hex = []

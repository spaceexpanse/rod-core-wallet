--- conflicted
+++ resolved
@@ -210,11 +210,7 @@
         height = self.nodes[0].getblockcount() + 1
         block_time = self.nodes[0].getblockheader(tip)["mediantime"] + 1
         block = create_block(int(tip, 16), create_coinbase(height), block_time)
-<<<<<<< HEAD
-        block.nVersion = version
-=======
-        block.set_base_version(4)
->>>>>>> 4c5671e1
+        block.nVersion = 4
         block.rehash()
         return block
 

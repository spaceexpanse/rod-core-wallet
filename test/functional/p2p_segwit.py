#!/usr/bin/env python3
# Copyright (c) 2016-2020 The Bitcoin Core developers
# Distributed under the MIT software license, see the accompanying
# file COPYING or http://www.opensource.org/licenses/mit-license.php.
"""Test segwit transactions and blocks on P2P network."""
from decimal import Decimal
import math
import random
import struct
import time

from test_framework.blocktools import create_block, create_coinbase, add_witness_commitment, WITNESS_COMMITMENT_HEADER
from test_framework.key import ECKey
from test_framework.messages import (
    BIP125_SEQUENCE_NUMBER,
    CBlockHeader,
    CInv,
    COutPoint,
    CTransaction,
    CTxIn,
    CTxInWitness,
    CTxOut,
    CTxWitness,
    MAX_BLOCK_BASE_SIZE,
    MSG_BLOCK,
    MSG_TX,
    MSG_WITNESS_FLAG,
    MSG_WITNESS_TX,
    MSG_WTX,
    NODE_NETWORK,
    NODE_WITNESS,
    msg_no_witness_block,
    msg_getdata,
    msg_headers,
    msg_inv,
    msg_tx,
    msg_block,
    msg_no_witness_tx,
    ser_uint256,
    ser_vector,
    sha256,
    tx_from_hex,
)
from test_framework.p2p import (
    P2PInterface,
    p2p_lock,
)
from test_framework.script import (
    CScript,
    CScriptNum,
    CScriptOp,
    MAX_SCRIPT_ELEMENT_SIZE,
    OP_0,
    OP_1,
    OP_2,
    OP_16,
    OP_2DROP,
    OP_CHECKMULTISIG,
    OP_CHECKSIG,
    OP_DROP,
    OP_ELSE,
    OP_ENDIF,
    OP_IF,
    OP_RETURN,
    OP_TRUE,
    SIGHASH_ALL,
    SIGHASH_ANYONECANPAY,
    SIGHASH_NONE,
    SIGHASH_SINGLE,
    SegwitV0SignatureHash,
    LegacySignatureHash,
    hash160,
)
from test_framework.script_util import (
    key_to_p2wpkh_script,
    keyhash_to_p2pkh_script,
    script_to_p2sh_script,
    script_to_p2wsh_script,
)
from test_framework.test_framework import BitcoinTestFramework
from test_framework.util import (
    assert_equal,
    assert_greater_than,
    softfork_active,
    hex_str_to_bytes,
    assert_raises_rpc_error,
)

MAX_SIGOP_COST = 8000

SEGWIT_HEIGHT = 120

class UTXO():
    """Used to keep track of anyone-can-spend outputs that we can use in the tests."""
    def __init__(self, sha256, n, value):
        self.sha256 = sha256
        self.n = n
        self.nValue = value

def sign_p2pk_witness_input(script, tx_to, in_idx, hashtype, value, key):
    """Add signature for a P2PK witness script."""
    tx_hash = SegwitV0SignatureHash(script, tx_to, in_idx, hashtype, value)
    signature = key.sign_ecdsa(tx_hash) + chr(hashtype).encode('latin-1')
    tx_to.wit.vtxinwit[in_idx].scriptWitness.stack = [signature, script]
    tx_to.rehash()

def get_virtual_size(witness_block):
    """Calculate the virtual size of a witness block.

    Virtual size is base + witness/4."""
    base_size = len(witness_block.serialize(with_witness=False))
    total_size = len(witness_block.serialize())
    # the "+3" is so we round up
    vsize = int((3 * base_size + total_size + 3) / 4)
    return vsize

def test_transaction_acceptance(node, p2p, tx, with_witness, accepted, reason=None):
    """Send a transaction to the node and check that it's accepted to the mempool

    - Submit the transaction over the p2p interface
    - use the getrawmempool rpc to check for acceptance."""
    reason = [reason] if reason else []
    with node.assert_debug_log(expected_msgs=reason):
        p2p.send_and_ping(msg_tx(tx) if with_witness else msg_no_witness_tx(tx))
        assert_equal(tx.hash in node.getrawmempool(), accepted)


def test_witness_block(node, p2p, block, accepted, with_witness=True, reason=None):
    """Send a block to the node and check that it's accepted

    - Submit the block over the p2p interface
    - use the getbestblockhash rpc to check for acceptance."""
    reason = [reason] if reason else []
    with node.assert_debug_log(expected_msgs=reason):
        p2p.send_and_ping(msg_block(block) if with_witness else msg_no_witness_block(block))
        assert_equal(node.getbestblockhash() == block.hash, accepted)


class TestP2PConn(P2PInterface):
    def __init__(self, wtxidrelay=False):
        super().__init__(wtxidrelay=wtxidrelay)
        self.getdataset = set()
        self.last_wtxidrelay = []
        self.lastgetdata = []
        self.wtxidrelay = wtxidrelay

    # Don't send getdata message replies to invs automatically.
    # We'll send the getdata messages explicitly in the test logic.
    def on_inv(self, message):
        pass

    def on_getdata(self, message):
        self.lastgetdata = message.inv
        for inv in message.inv:
            self.getdataset.add(inv.hash)

    def on_wtxidrelay(self, message):
        self.last_wtxidrelay.append(message)

    def announce_tx_and_wait_for_getdata(self, tx, success=True, use_wtxid=False):
        if success:
            # sanity check
            assert (self.wtxidrelay and use_wtxid) or (not self.wtxidrelay and not use_wtxid)
        with p2p_lock:
            self.last_message.pop("getdata", None)
        if use_wtxid:
            wtxid = tx.calc_sha256(True)
            self.send_message(msg_inv(inv=[CInv(MSG_WTX, wtxid)]))
        else:
            self.send_message(msg_inv(inv=[CInv(MSG_TX, tx.sha256)]))

        if success:
            if use_wtxid:
                self.wait_for_getdata([wtxid])
            else:
                self.wait_for_getdata([tx.sha256])
        else:
            time.sleep(5)
            assert not self.last_message.get("getdata")

    def announce_block_and_wait_for_getdata(self, block, use_header, timeout=60):
        with p2p_lock:
            self.last_message.pop("getdata", None)
            self.last_message.pop("getheaders", None)
        msg = msg_headers()
        msg.headers = [CBlockHeader(block)]
        if use_header:
            self.send_message(msg)
        else:
            self.send_message(msg_inv(inv=[CInv(MSG_BLOCK, block.sha256)]))
            self.wait_for_getheaders()
            self.send_message(msg)
        self.wait_for_getdata([block.sha256])

    def request_block(self, blockhash, inv_type, timeout=60):
        with p2p_lock:
            self.last_message.pop("block", None)
        self.send_message(msg_getdata(inv=[CInv(inv_type, blockhash)]))
        self.wait_for_block(blockhash, timeout)
        return self.last_message["block"].block

class SegWitTest(BitcoinTestFramework):
    def set_test_params(self):
        self.setup_clean_chain = True
        self.num_nodes = 2
        # This test tests SegWit both pre and post-activation, so use the normal BIP9 activation.
        self.extra_args = [
            ["-acceptnonstdtxn=1", "-segwitheight={}".format(SEGWIT_HEIGHT), "-whitelist=noban@127.0.0.1"],
            ["-acceptnonstdtxn=0", "-segwitheight={}".format(SEGWIT_HEIGHT)],
        ]
        self.supports_cli = False

    def skip_test_if_missing_module(self):
        self.skip_if_no_wallet()

    # Helper functions

    def build_next_block(self, version=4):
        """Build a block on top of node0's tip."""
        tip = self.nodes[0].getbestblockhash()
        height = self.nodes[0].getblockcount() + 1
        block_time = self.nodes[0].getblockheader(tip)["mediantime"] + 1
        block = create_block(int(tip, 16), create_coinbase(height), block_time)
        block.nVersion = version
        block.rehash()
        return block

    def update_witness_block_with_transactions(self, block, tx_list, nonce=0):
        """Add list of transactions to block, adds witness commitment, then solves."""
        block.vtx.extend(tx_list)
        add_witness_commitment(block, nonce)
        block.solve()

    def run_test(self):
        # Setup the p2p connections
        # self.test_node sets NODE_WITNESS|NODE_NETWORK
        self.test_node = self.nodes[0].add_p2p_connection(TestP2PConn(), services=NODE_NETWORK | NODE_WITNESS)
        # self.old_node sets only NODE_NETWORK
        self.old_node = self.nodes[0].add_p2p_connection(TestP2PConn(), services=NODE_NETWORK)
        # self.std_node is for testing node1 (fRequireStandard=true)
        self.std_node = self.nodes[1].add_p2p_connection(TestP2PConn(), services=NODE_NETWORK | NODE_WITNESS)
        # self.std_wtx_node is for testing node1 with wtxid relay
        self.std_wtx_node = self.nodes[1].add_p2p_connection(TestP2PConn(wtxidrelay=True), services=NODE_NETWORK | NODE_WITNESS)

        assert self.test_node.nServices & NODE_WITNESS != 0

        # Keep a place to store utxo's that can be used in later tests
        self.utxo = []

        self.log.info("Starting tests before segwit activation")
        self.segwit_active = False

        self.test_non_witness_transaction()
        # Upstream Bitcoin backdated the script verification softfork,
        # which we cannot do yet until segwit activates on Namecoin.
        #self.test_v0_outputs_arent_spendable()
        self.test_block_relay()
        self.test_unnecessary_witness_before_segwit_activation()
        self.test_witness_tx_relay_before_segwit_activation()
        self.test_standardness_v0()

        self.log.info("Advancing to segwit activation")
        self.advance_to_segwit_active()

        # Segwit status 'active'

        self.test_p2sh_witness()
        self.test_witness_commitments()
        self.test_block_malleability()
        self.test_witness_block_size()
        self.test_submit_block()
        self.test_extra_witness_data()
        self.test_max_witness_push_length()
        self.test_max_witness_script_length()
        self.test_witness_input_length()
        self.test_block_relay()
        self.test_tx_relay_after_segwit_activation()
        self.test_standardness_v0()
        self.test_segwit_versions()
        self.test_premature_coinbase_witness_spend()
        self.test_uncompressed_pubkey()
        self.test_signature_version_1()
        self.test_non_standard_witness_blinding()
        self.test_non_standard_witness()
        self.test_witness_sigops()
        self.test_superfluous_witness()
        self.test_wtxid_relay()

    # Individual tests

    def subtest(func):  # noqa: N805
        """Wraps the subtests for logging and state assertions."""
        def func_wrapper(self, *args, **kwargs):
            self.log.info("Subtest: {} (Segwit active = {})".format(func.__name__, self.segwit_active))
            # Assert segwit status is as expected
            assert_equal(softfork_active(self.nodes[0], 'segwit'), self.segwit_active)
            func(self, *args, **kwargs)
            # Each subtest should leave some utxos for the next subtest
            assert self.utxo
            self.sync_blocks()
            # Assert segwit status is as expected at end of subtest
            assert_equal(softfork_active(self.nodes[0], 'segwit'), self.segwit_active)

        return func_wrapper

    @subtest  # type: ignore
    def test_non_witness_transaction(self):
        """See if sending a regular transaction works, and create a utxo to use in later tests."""
        # Mine a block with an anyone-can-spend coinbase,
        # let it mature, then try to spend it.

        block = self.build_next_block(version=1)
        block.solve()
        self.test_node.send_and_ping(msg_no_witness_block(block))  # make sure the block was processed
        txid = block.vtx[0].sha256

        self.nodes[0].generate(99)  # let the block mature

        # Create a transaction that spends the coinbase
        tx = CTransaction()
        tx.vin.append(CTxIn(COutPoint(txid, 0), b""))
        tx.vout.append(CTxOut(49 * 100000000, CScript([OP_TRUE, OP_DROP] * 15 + [OP_TRUE])))
        tx.calc_sha256()

        # Check that serializing it with or without witness is the same
        # This is a sanity check of our testing framework.
        assert_equal(msg_no_witness_tx(tx).serialize(), msg_tx(tx).serialize())

        self.test_node.send_and_ping(msg_tx(tx))  # make sure the block was processed
        assert tx.hash in self.nodes[0].getrawmempool()
        # Save this transaction for later
        self.utxo.append(UTXO(tx.sha256, 0, 49 * 100000000))
        self.nodes[0].generate(1)

    @subtest  # type: ignore
    def test_unnecessary_witness_before_segwit_activation(self):
        """Verify that blocks with witnesses are rejected before activation."""

        tx = CTransaction()
        tx.vin.append(CTxIn(COutPoint(self.utxo[0].sha256, self.utxo[0].n), b""))
        tx.vout.append(CTxOut(self.utxo[0].nValue - 1000, CScript([OP_TRUE])))
        tx.wit.vtxinwit.append(CTxInWitness())
        tx.wit.vtxinwit[0].scriptWitness.stack = [CScript([CScriptNum(1)])]

        # Verify the hash with witness differs from the txid
        # (otherwise our testing framework must be broken!)
        tx.rehash()
        assert tx.sha256 != tx.calc_sha256(with_witness=True)

        # Construct a segwit-signaling block that includes the transaction.
        block = self.build_next_block()
        self.update_witness_block_with_transactions(block, [tx])
        # Sending witness data before activation is not allowed (anti-spam
        # rule).
        test_witness_block(self.nodes[0], self.test_node, block, accepted=False, reason='unexpected-witness')

        # But it should not be permanently marked bad...
        # Resend without witness information.
        self.test_node.send_and_ping(msg_no_witness_block(block))  # make sure the block was processed
        assert_equal(self.nodes[0].getbestblockhash(), block.hash)

        # Update our utxo list; we spent the first entry.
        self.utxo.pop(0)
        self.utxo.append(UTXO(tx.sha256, 0, tx.vout[0].nValue))

    @subtest  # type: ignore
    def test_block_relay(self):
        """Test that block requests to NODE_WITNESS peer are with MSG_WITNESS_FLAG.

        This is true regardless of segwit activation.
        Also test that we don't ask for blocks from unupgraded peers."""

        blocktype = 2 | MSG_WITNESS_FLAG

        # test_node has set NODE_WITNESS, so all getdata requests should be for
        # witness blocks.
        # Test announcing a block via inv results in a getdata, and that
        # announcing a version 4 or random VB block with a header results in a getdata
        block1 = self.build_next_block()
        block1.solve()

        self.test_node.announce_block_and_wait_for_getdata(block1, use_header=False)
        assert self.test_node.last_message["getdata"].inv[0].type == blocktype
        test_witness_block(self.nodes[0], self.test_node, block1, True)

        block2 = self.build_next_block(version=4)
        block2.solve()

        self.test_node.announce_block_and_wait_for_getdata(block2, use_header=True)
        assert self.test_node.last_message["getdata"].inv[0].type == blocktype
        test_witness_block(self.nodes[0], self.test_node, block2, True)

        # Check that we can getdata for witness blocks or regular blocks,
        # and the right thing happens.
        if not self.segwit_active:
            # Before activation, we should be able to request old blocks with
            # or without witness, and they should be the same.
            chain_height = self.nodes[0].getblockcount()
            # Pick 10 random blocks on main chain, and verify that getdata's
            # for MSG_BLOCK, MSG_WITNESS_BLOCK, and rpc getblock() are equal.
            all_heights = list(range(chain_height + 1))
            random.shuffle(all_heights)
            all_heights = all_heights[0:10]
            for height in all_heights:
                block_hash = self.nodes[0].getblockhash(height)
                rpc_block = self.nodes[0].getblock(block_hash, False)
                block_hash = int(block_hash, 16)
                block = self.test_node.request_block(block_hash, 2)
                wit_block = self.test_node.request_block(block_hash, 2 | MSG_WITNESS_FLAG)
                assert_equal(block.serialize(), wit_block.serialize())
                assert_equal(block.serialize(), hex_str_to_bytes(rpc_block))
        else:
            # After activation, witness blocks and non-witness blocks should
            # be different.  Verify rpc getblock() returns witness blocks, while
            # getdata respects the requested type.
            block = self.build_next_block()
            self.update_witness_block_with_transactions(block, [])
            # This gives us a witness commitment.
            assert len(block.vtx[0].wit.vtxinwit) == 1
            assert len(block.vtx[0].wit.vtxinwit[0].scriptWitness.stack) == 1
            test_witness_block(self.nodes[0], self.test_node, block, accepted=True)
            # Now try to retrieve it...
            rpc_block = self.nodes[0].getblock(block.hash, False)
            non_wit_block = self.test_node.request_block(block.sha256, 2)
            wit_block = self.test_node.request_block(block.sha256, 2 | MSG_WITNESS_FLAG)
            assert_equal(wit_block.serialize(), hex_str_to_bytes(rpc_block))
            assert_equal(wit_block.serialize(False), non_wit_block.serialize())
            assert_equal(wit_block.serialize(), block.serialize())

            # Test size, vsize, weight
            rpc_details = self.nodes[0].getblock(block.hash, True)
            assert_equal(rpc_details["size"], len(block.serialize()))
            assert_equal(rpc_details["strippedsize"], len(block.serialize(False)))
            weight = 3 * len(block.serialize(False)) + len(block.serialize())
            assert_equal(rpc_details["weight"], weight)

            # Upgraded node should not ask for blocks from unupgraded
            block4 = self.build_next_block(version=4)
            block4.solve()
            self.old_node.getdataset = set()

            # Blocks can be requested via direct-fetch (immediately upon processing the announcement)
            # or via parallel download (with an indeterminate delay from processing the announcement)
            # so to test that a block is NOT requested, we could guess a time period to sleep for,
            # and then check. We can avoid the sleep() by taking advantage of transaction getdata's
            # being processed after block getdata's, and announce a transaction as well,
            # and then check to see if that particular getdata has been received.
            # Since 0.14, inv's will only be responded to with a getheaders, so send a header
            # to announce this block.
            msg = msg_headers()
            msg.headers = [CBlockHeader(block4)]
            self.old_node.send_message(msg)
            self.old_node.announce_tx_and_wait_for_getdata(block4.vtx[0])
            assert block4.sha256 not in self.old_node.getdataset

    @subtest  # type: ignore
    def test_v0_outputs_arent_spendable(self):
        """Test that v0 outputs aren't spendable before segwit activation.

        ~6 months after segwit activation, the SCRIPT_VERIFY_WITNESS flag was
        backdated so that it applies to all blocks, going back to the genesis
        block.

        Consequently, version 0 witness outputs are never spendable without
        witness, and so can't be spent before segwit activation (the point at which
        blocks are permitted to contain witnesses)."""

        # Create two outputs, a p2wsh and p2sh-p2wsh
        witness_script = CScript([OP_TRUE])
        script_pubkey = script_to_p2wsh_script(witness_script)
        p2sh_script_pubkey = script_to_p2sh_script(script_pubkey)

        value = self.utxo[0].nValue // 3

        tx = CTransaction()
        tx.vin = [CTxIn(COutPoint(self.utxo[0].sha256, self.utxo[0].n), b'')]
        tx.vout = [CTxOut(value, script_pubkey), CTxOut(value, p2sh_script_pubkey)]
        tx.vout.append(CTxOut(value, CScript([OP_TRUE])))
        tx.rehash()
        txid = tx.sha256

        # Add it to a block
        block = self.build_next_block()
        self.update_witness_block_with_transactions(block, [tx])
        # Verify that segwit isn't activated. A block serialized with witness
        # should be rejected prior to activation.
        test_witness_block(self.nodes[0], self.test_node, block, accepted=False, with_witness=True, reason='unexpected-witness')
        # Now send the block without witness. It should be accepted
        test_witness_block(self.nodes[0], self.test_node, block, accepted=True, with_witness=False)

        # Now try to spend the outputs. This should fail since SCRIPT_VERIFY_WITNESS is always enabled.
        p2wsh_tx = CTransaction()
        p2wsh_tx.vin = [CTxIn(COutPoint(txid, 0), b'')]
        p2wsh_tx.vout = [CTxOut(value, CScript([OP_TRUE]))]
        p2wsh_tx.wit.vtxinwit.append(CTxInWitness())
        p2wsh_tx.wit.vtxinwit[0].scriptWitness.stack = [CScript([OP_TRUE])]
        p2wsh_tx.rehash()

        p2sh_p2wsh_tx = CTransaction()
        p2sh_p2wsh_tx.vin = [CTxIn(COutPoint(txid, 1), CScript([script_pubkey]))]
        p2sh_p2wsh_tx.vout = [CTxOut(value, CScript([OP_TRUE]))]
        p2sh_p2wsh_tx.wit.vtxinwit.append(CTxInWitness())
        p2sh_p2wsh_tx.wit.vtxinwit[0].scriptWitness.stack = [CScript([OP_TRUE])]
        p2sh_p2wsh_tx.rehash()

        for tx in [p2wsh_tx, p2sh_p2wsh_tx]:

            block = self.build_next_block()
            self.update_witness_block_with_transactions(block, [tx])

            # When the block is serialized with a witness, the block will be rejected because witness
            # data isn't allowed in blocks that don't commit to witness data.
            test_witness_block(self.nodes[0], self.test_node, block, accepted=False, with_witness=True, reason='unexpected-witness')

            # When the block is serialized without witness, validation fails because the transaction is
            # invalid (transactions are always validated with SCRIPT_VERIFY_WITNESS so a segwit v0 transaction
            # without a witness is invalid).
            # Note: The reject reason for this failure could be
            # 'block-validation-failed' (if script check threads > 1) or
            # 'non-mandatory-script-verify-flag (Witness program was passed an
            # empty witness)' (otherwise).
            # TODO: support multiple acceptable reject reasons.
            test_witness_block(self.nodes[0], self.test_node, block, accepted=False, with_witness=False)

        self.utxo.pop(0)
        self.utxo.append(UTXO(txid, 2, value))

    @subtest  # type: ignore
    def test_witness_tx_relay_before_segwit_activation(self):

        # Generate a transaction that doesn't require a witness, but send it
        # with a witness.  Should be rejected for premature-witness, but should
        # not be added to recently rejected list.
        tx = CTransaction()
        tx.vin.append(CTxIn(COutPoint(self.utxo[0].sha256, self.utxo[0].n), b""))
        tx.vout.append(CTxOut(self.utxo[0].nValue - 1000, CScript([OP_TRUE, OP_DROP] * 15 + [OP_TRUE])))
        tx.wit.vtxinwit.append(CTxInWitness())
        tx.wit.vtxinwit[0].scriptWitness.stack = [b'a']
        tx.rehash()

        tx_hash = tx.sha256
        tx_value = tx.vout[0].nValue

        # Verify that if a peer doesn't set nServices to include NODE_WITNESS,
        # the getdata is just for the non-witness portion.
        self.old_node.announce_tx_and_wait_for_getdata(tx)
        assert self.old_node.last_message["getdata"].inv[0].type == MSG_TX

        # Since we haven't delivered the tx yet, inv'ing the same tx from
        # a witness transaction ought not result in a getdata.
        self.test_node.announce_tx_and_wait_for_getdata(tx, success=False)

        # Delivering this transaction with witness should fail (no matter who
        # its from)
        assert_equal(len(self.nodes[0].getrawmempool()), 0)
        assert_equal(len(self.nodes[1].getrawmempool()), 0)
        test_transaction_acceptance(self.nodes[0], self.old_node, tx, with_witness=True, accepted=False)
        test_transaction_acceptance(self.nodes[0], self.test_node, tx, with_witness=True, accepted=False)

        # But eliminating the witness should fix it
        test_transaction_acceptance(self.nodes[0], self.test_node, tx, with_witness=False, accepted=True)

        # Cleanup: mine the first transaction and update utxo
        self.nodes[0].generate(1)
        assert_equal(len(self.nodes[0].getrawmempool()), 0)

        self.utxo.pop(0)
        self.utxo.append(UTXO(tx_hash, 0, tx_value))

    @subtest  # type: ignore
    def test_standardness_v0(self):
        """Test V0 txout standardness.

        V0 segwit outputs and inputs are always standard.
        V0 segwit inputs may only be mined after activation, but not before."""

        witness_script = CScript([OP_TRUE])
        script_pubkey = script_to_p2wsh_script(witness_script)
        p2sh_script_pubkey = script_to_p2sh_script(witness_script)

        # First prepare a p2sh output (so that spending it will pass standardness)
        p2sh_tx = CTransaction()
        p2sh_tx.vin = [CTxIn(COutPoint(self.utxo[0].sha256, self.utxo[0].n), b"")]
        p2sh_tx.vout = [CTxOut(self.utxo[0].nValue - 1000, p2sh_script_pubkey)]
        p2sh_tx.rehash()

        # Mine it on test_node to create the confirmed output.
        test_transaction_acceptance(self.nodes[0], self.test_node, p2sh_tx, with_witness=True, accepted=True)
        self.nodes[0].generate(1)
        self.sync_blocks()

        # Now test standardness of v0 P2WSH outputs.
        # Start by creating a transaction with two outputs.
        tx = CTransaction()
        tx.vin = [CTxIn(COutPoint(p2sh_tx.sha256, 0), CScript([witness_script]))]
        tx.vout = [CTxOut(p2sh_tx.vout[0].nValue - 10000, script_pubkey)]
        tx.vout.append(CTxOut(8000, script_pubkey))  # Might burn this later
        tx.vin[0].nSequence = BIP125_SEQUENCE_NUMBER  # Just to have the option to bump this tx from the mempool
        tx.rehash()

        # This is always accepted, since the mempool policy is to consider segwit as always active
        # and thus allow segwit outputs
        test_transaction_acceptance(self.nodes[1], self.std_node, tx, with_witness=True, accepted=True)

        # Now create something that looks like a P2PKH output. This won't be spendable.
        witness_hash = sha256(witness_script)
        script_pubkey = CScript([OP_0, hash160(witness_hash)])
        tx2 = CTransaction()
        # tx was accepted, so we spend the second output.
        tx2.vin = [CTxIn(COutPoint(tx.sha256, 1), b"")]
        tx2.vout = [CTxOut(7000, script_pubkey)]
        tx2.wit.vtxinwit.append(CTxInWitness())
        tx2.wit.vtxinwit[0].scriptWitness.stack = [witness_script]
        tx2.rehash()

        test_transaction_acceptance(self.nodes[1], self.std_node, tx2, with_witness=True, accepted=True)

        # Now update self.utxo for later tests.
        tx3 = CTransaction()
        # tx and tx2 were both accepted.  Don't bother trying to reclaim the
        # P2PKH output; just send tx's first output back to an anyone-can-spend.
        self.sync_mempools([self.nodes[0], self.nodes[1]])
        tx3.vin = [CTxIn(COutPoint(tx.sha256, 0), b"")]
        tx3.vout = [CTxOut(tx.vout[0].nValue - 1000, CScript([OP_TRUE, OP_DROP] * 15 + [OP_TRUE]))]
        tx3.wit.vtxinwit.append(CTxInWitness())
        tx3.wit.vtxinwit[0].scriptWitness.stack = [witness_script]
        tx3.rehash()
        if not self.segwit_active:
            # Just check mempool acceptance, but don't add the transaction to the mempool, since witness is disallowed
            # in blocks and the tx is impossible to mine right now.
            assert_equal(
                self.nodes[0].testmempoolaccept([tx3.serialize_with_witness().hex()]),
                [{
                    'txid': tx3.hash,
                    'wtxid': tx3.getwtxid(),
                    'allowed': True,
                    'vsize': tx3.get_vsize(),
                    'fees': {
                        'base': Decimal('0.00001000'),
                    },
                }],
            )
            # Create the same output as tx3, but by replacing tx
            tx3_out = tx3.vout[0]
            tx3 = tx
            tx3.vout = [tx3_out]
            tx3.rehash()
            assert_equal(
                self.nodes[0].testmempoolaccept([tx3.serialize_with_witness().hex()]),
                [{
                    'txid': tx3.hash,
                    'wtxid': tx3.getwtxid(),
                    'allowed': True,
                    'vsize': tx3.get_vsize(),
                    'fees': {
                        'base': Decimal('0.00011000'),
                    },
                }],
            )
        test_transaction_acceptance(self.nodes[0], self.test_node, tx3, with_witness=True, accepted=True)

        self.nodes[0].generate(1)
        self.sync_blocks()
        self.utxo.pop(0)
        self.utxo.append(UTXO(tx3.sha256, 0, tx3.vout[0].nValue))
        assert_equal(len(self.nodes[1].getrawmempool()), 0)

    @subtest  # type: ignore
    def advance_to_segwit_active(self):
        """Mine enough blocks to activate segwit."""
        assert not softfork_active(self.nodes[0], 'segwit')
        height = self.nodes[0].getblockcount()
        self.nodes[0].generate(SEGWIT_HEIGHT - height - 2)
        assert not softfork_active(self.nodes[0], 'segwit')
        self.nodes[0].generate(1)
        assert softfork_active(self.nodes[0], 'segwit')
        self.segwit_active = True

    @subtest  # type: ignore
    def test_p2sh_witness(self):
        """Test P2SH wrapped witness programs."""

        # Prepare the p2sh-wrapped witness output
        witness_script = CScript([OP_DROP, OP_TRUE])
        p2wsh_pubkey = script_to_p2wsh_script(witness_script)
        script_pubkey = script_to_p2sh_script(p2wsh_pubkey)
        script_sig = CScript([p2wsh_pubkey])  # a push of the redeem script

        # Fund the P2SH output
        tx = CTransaction()
        tx.vin.append(CTxIn(COutPoint(self.utxo[0].sha256, self.utxo[0].n), b""))
        tx.vout.append(CTxOut(self.utxo[0].nValue - 1000, script_pubkey))
        tx.rehash()

        # Verify mempool acceptance and block validity
        test_transaction_acceptance(self.nodes[0], self.test_node, tx, with_witness=False, accepted=True)
        block = self.build_next_block()
        self.update_witness_block_with_transactions(block, [tx])
        test_witness_block(self.nodes[0], self.test_node, block, accepted=True, with_witness=True)
        self.sync_blocks()

        # Now test attempts to spend the output.
        spend_tx = CTransaction()
        spend_tx.vin.append(CTxIn(COutPoint(tx.sha256, 0), script_sig))
        spend_tx.vout.append(CTxOut(tx.vout[0].nValue - 1000, CScript([OP_TRUE])))
        spend_tx.rehash()

        # This transaction should not be accepted into the mempool pre- or
        # post-segwit.  Mempool acceptance will use SCRIPT_VERIFY_WITNESS which
        # will require a witness to spend a witness program regardless of
        # segwit activation.  Note that older bitcoind's that are not
        # segwit-aware would also reject this for failing CLEANSTACK.
        with self.nodes[0].assert_debug_log(
                expected_msgs=(spend_tx.hash, 'was not accepted: non-mandatory-script-verify-flag (Witness program was passed an empty witness)')):
            test_transaction_acceptance(self.nodes[0], self.test_node, spend_tx, with_witness=False, accepted=False)

        # Try to put the witness script in the scriptSig, should also fail.
        spend_tx.vin[0].scriptSig = CScript([p2wsh_pubkey, b'a'])
        spend_tx.rehash()
        with self.nodes[0].assert_debug_log(
                expected_msgs=(spend_tx.hash, 'was not accepted: mandatory-script-verify-flag-failed (Script evaluated without error but finished with a false/empty top stack element)')):
            test_transaction_acceptance(self.nodes[0], self.test_node, spend_tx, with_witness=False, accepted=False)

        # Now put the witness script in the witness, should succeed after
        # segwit activates.
        spend_tx.vin[0].scriptSig = script_sig
        spend_tx.rehash()
        spend_tx.wit.vtxinwit.append(CTxInWitness())
        spend_tx.wit.vtxinwit[0].scriptWitness.stack = [b'a', witness_script]

        # Verify mempool acceptance
        test_transaction_acceptance(self.nodes[0], self.test_node, spend_tx, with_witness=True, accepted=True)
        block = self.build_next_block()
        self.update_witness_block_with_transactions(block, [spend_tx])

        # If we're after activation, then sending this with witnesses should be valid.
        # This no longer works before activation, because SCRIPT_VERIFY_WITNESS
        # is always set.
        # TODO: rewrite this test to make clear that it only works after activation.
        test_witness_block(self.nodes[0], self.test_node, block, accepted=True)

        # Update self.utxo
        self.utxo.pop(0)
        self.utxo.append(UTXO(spend_tx.sha256, 0, spend_tx.vout[0].nValue))

    @subtest  # type: ignore
    def test_witness_commitments(self):
        """Test witness commitments.

        This test can only be run after segwit has activated."""

        # First try a correct witness commitment.
        block = self.build_next_block()
        add_witness_commitment(block)
        block.solve()

        # Test the test -- witness serialization should be different
        assert msg_block(block).serialize() != msg_no_witness_block(block).serialize()

        # This empty block should be valid.
        test_witness_block(self.nodes[0], self.test_node, block, accepted=True)

        # Try to tweak the nonce
        block_2 = self.build_next_block()
        add_witness_commitment(block_2, nonce=28)
        block_2.solve()

        # The commitment should have changed!
        assert block_2.vtx[0].vout[-1] != block.vtx[0].vout[-1]

        # This should also be valid.
        test_witness_block(self.nodes[0], self.test_node, block_2, accepted=True)

        # Now test commitments with actual transactions
        tx = CTransaction()
        tx.vin.append(CTxIn(COutPoint(self.utxo[0].sha256, self.utxo[0].n), b""))

        # Let's construct a witness script
        witness_script = CScript([OP_TRUE])
        script_pubkey = script_to_p2wsh_script(witness_script)
        tx.vout.append(CTxOut(self.utxo[0].nValue - 1000, script_pubkey))
        tx.rehash()

        # tx2 will spend tx1, and send back to a regular anyone-can-spend address
        tx2 = CTransaction()
        tx2.vin.append(CTxIn(COutPoint(tx.sha256, 0), b""))
        tx2.vout.append(CTxOut(tx.vout[0].nValue - 1000, witness_script))
        tx2.wit.vtxinwit.append(CTxInWitness())
        tx2.wit.vtxinwit[0].scriptWitness.stack = [witness_script]
        tx2.rehash()

        block_3 = self.build_next_block()
        self.update_witness_block_with_transactions(block_3, [tx, tx2], nonce=1)
        # Add an extra OP_RETURN output that matches the witness commitment template,
        # even though it has extra data after the incorrect commitment.
        # This block should fail.
        block_3.vtx[0].vout.append(CTxOut(0, CScript([OP_RETURN, WITNESS_COMMITMENT_HEADER + ser_uint256(2), 10])))
        block_3.vtx[0].rehash()
        block_3.hashMerkleRoot = block_3.calc_merkle_root()
        block_3.rehash()
        block_3.solve()

        test_witness_block(self.nodes[0], self.test_node, block_3, accepted=False)

        # Add a different commitment with different nonce, but in the
        # right location, and with some funds burned(!).
        # This should succeed (nValue shouldn't affect finding the
        # witness commitment).
        add_witness_commitment(block_3, nonce=0)
        block_3.vtx[0].vout[0].nValue -= 1
        block_3.vtx[0].vout[-1].nValue += 1
        block_3.vtx[0].rehash()
        block_3.hashMerkleRoot = block_3.calc_merkle_root()
        block_3.rehash()
        assert len(block_3.vtx[0].vout) == 4  # 3 OP_returns
        block_3.solve()
        test_witness_block(self.nodes[0], self.test_node, block_3, accepted=True)

        # Finally test that a block with no witness transactions can
        # omit the commitment.
        block_4 = self.build_next_block()
        tx3 = CTransaction()
        tx3.vin.append(CTxIn(COutPoint(tx2.sha256, 0), b""))
        tx3.vout.append(CTxOut(tx.vout[0].nValue - 1000, witness_script))
        tx3.rehash()
        block_4.vtx.append(tx3)
        block_4.hashMerkleRoot = block_4.calc_merkle_root()
        block_4.solve()
        test_witness_block(self.nodes[0], self.test_node, block_4, with_witness=False, accepted=True)

        # Update available utxo's for use in later test.
        self.utxo.pop(0)
        self.utxo.append(UTXO(tx3.sha256, 0, tx3.vout[0].nValue))

    @subtest  # type: ignore
    def test_block_malleability(self):

        # Make sure that a block that has too big a virtual size
        # because of a too-large coinbase witness is not permanently
        # marked bad.
        block = self.build_next_block()
        add_witness_commitment(block)
        block.solve()

        block.vtx[0].wit.vtxinwit[0].scriptWitness.stack.append(b'a' * 5000000)
        assert get_virtual_size(block) > MAX_BLOCK_BASE_SIZE

        # We can't send over the p2p network, because this is too big to relay
        # TODO: repeat this test with a block that can be relayed
        assert_equal('bad-witness-nonce-size', self.nodes[0].submitblock(block.serialize().hex()))

        assert self.nodes[0].getbestblockhash() != block.hash

        block.vtx[0].wit.vtxinwit[0].scriptWitness.stack.pop()
        assert get_virtual_size(block) < MAX_BLOCK_BASE_SIZE
        assert_equal(None, self.nodes[0].submitblock(block.serialize().hex()))

        assert self.nodes[0].getbestblockhash() == block.hash

        # Now make sure that malleating the witness reserved value doesn't
        # result in a block permanently marked bad.
        block = self.build_next_block()
        add_witness_commitment(block)
        block.solve()

        # Change the nonce -- should not cause the block to be permanently
        # failed
        block.vtx[0].wit.vtxinwit[0].scriptWitness.stack = [ser_uint256(1)]
        test_witness_block(self.nodes[0], self.test_node, block, accepted=False)

        # Changing the witness reserved value doesn't change the block hash
        block.vtx[0].wit.vtxinwit[0].scriptWitness.stack = [ser_uint256(0)]
        test_witness_block(self.nodes[0], self.test_node, block, accepted=True)

    @subtest  # type: ignore
    def test_witness_block_size(self):
        # TODO: Test that non-witness carrying blocks can't exceed 1MB
        # Skipping this test for now; this is covered in p2p-fullblocktest.py

        # Test that witness-bearing blocks are limited at ceil(base + wit/4) <= 1MB.
        block = self.build_next_block()

        assert len(self.utxo) > 0

        # Create a P2WSH transaction.
        # The witness script will be a bunch of OP_2DROP's, followed by OP_TRUE.
        # This should give us plenty of room to tweak the spending tx's
        # virtual size.
        NUM_DROPS = 200  # 201 max ops per script!
        NUM_OUTPUTS = 5

        witness_script = CScript([OP_2DROP] * NUM_DROPS + [OP_TRUE])
        script_pubkey = script_to_p2wsh_script(witness_script)

        prevout = COutPoint(self.utxo[0].sha256, self.utxo[0].n)
        value = self.utxo[0].nValue

        parent_tx = CTransaction()
        parent_tx.vin.append(CTxIn(prevout, b""))
        child_value = int(value / NUM_OUTPUTS)
        for _ in range(NUM_OUTPUTS):
            parent_tx.vout.append(CTxOut(child_value, script_pubkey))
        parent_tx.vout[0].nValue -= 50000
        assert parent_tx.vout[0].nValue > 0
        parent_tx.rehash()

        child_tx = CTransaction()
        for i in range(NUM_OUTPUTS):
            child_tx.vin.append(CTxIn(COutPoint(parent_tx.sha256, i), b""))
        child_tx.vout = [CTxOut(value - 100000, CScript([OP_TRUE]))]
        for _ in range(NUM_OUTPUTS):
            child_tx.wit.vtxinwit.append(CTxInWitness())
            child_tx.wit.vtxinwit[-1].scriptWitness.stack = [b'a' * 195] * (2 * NUM_DROPS) + [witness_script]
        child_tx.rehash()
        self.update_witness_block_with_transactions(block, [parent_tx, child_tx])

        vsize = get_virtual_size(block)
        additional_bytes = (MAX_BLOCK_BASE_SIZE + 1 - vsize) * 4
        i = 0
        while additional_bytes > 0:
            # Add some more bytes to each input until we hit MAX_BLOCK_BASE_SIZE+1
            extra_bytes = min(additional_bytes + 1, 55)
            block.vtx[-1].wit.vtxinwit[int(i / (2 * NUM_DROPS))].scriptWitness.stack[i % (2 * NUM_DROPS)] = b'a' * (195 + extra_bytes)
            additional_bytes -= extra_bytes
            i += 1

        block.vtx[0].vout.pop()  # Remove old commitment
        add_witness_commitment(block)
        block.solve()
        vsize = get_virtual_size(block)
        assert_equal(vsize, MAX_BLOCK_BASE_SIZE + 1)
        # The test case does not exceed the network message size limit of 2M,
        # but it should be at least 200k.
        assert_greater_than(len(block.serialize()), 200000)

        test_witness_block(self.nodes[0], self.test_node, block, accepted=False)

        # Now resize the second transaction to make the block fit.
        cur_length = len(block.vtx[-1].wit.vtxinwit[0].scriptWitness.stack[0])
        block.vtx[-1].wit.vtxinwit[0].scriptWitness.stack[0] = b'a' * (cur_length - 4)
        block.vtx[0].vout.pop()
        add_witness_commitment(block)
        block.solve()
        assert get_virtual_size(block) == MAX_BLOCK_BASE_SIZE

        test_witness_block(self.nodes[0], self.test_node, block, accepted=True)

        # Update available utxo's
        self.utxo.pop(0)
        self.utxo.append(UTXO(block.vtx[-1].sha256, 0, block.vtx[-1].vout[0].nValue))

    @subtest  # type: ignore
    def test_submit_block(self):
        """Test that submitblock adds the nonce automatically when possible."""
        block = self.build_next_block()

        # Try using a custom nonce and then don't supply it.
        # This shouldn't possibly work.
        add_witness_commitment(block, nonce=1)
        block.vtx[0].wit = CTxWitness()  # drop the nonce
        block.solve()
        assert_equal('bad-witness-merkle-match', self.nodes[0].submitblock(block.serialize().hex()))
        assert self.nodes[0].getbestblockhash() != block.hash

        # Now redo commitment with the standard nonce, but let bitcoind fill it in.
        add_witness_commitment(block, nonce=0)
        block.vtx[0].wit = CTxWitness()
        block.solve()
        assert_equal(None, self.nodes[0].submitblock(block.serialize().hex()))
        assert_equal(self.nodes[0].getbestblockhash(), block.hash)

        # This time, add a tx with non-empty witness, but don't supply
        # the commitment.
        block_2 = self.build_next_block()

        add_witness_commitment(block_2)

        block_2.solve()

        # Drop commitment and nonce -- submitblock should not fill in.
        block_2.vtx[0].vout.pop()
        block_2.vtx[0].wit = CTxWitness()

        assert_equal('bad-txnmrklroot', self.nodes[0].submitblock(block_2.serialize().hex()))
        # Tip should not advance!
        assert self.nodes[0].getbestblockhash() != block_2.hash

    @subtest  # type: ignore
    def test_extra_witness_data(self):
        """Test extra witness data in a transaction."""

        block = self.build_next_block()

        witness_script = CScript([OP_DROP, OP_TRUE])
        script_pubkey = script_to_p2wsh_script(witness_script)

        # First try extra witness data on a tx that doesn't require a witness
        tx = CTransaction()
        tx.vin.append(CTxIn(COutPoint(self.utxo[0].sha256, self.utxo[0].n), b""))
        tx.vout.append(CTxOut(self.utxo[0].nValue - 2000, script_pubkey))
        tx.vout.append(CTxOut(1000, CScript([OP_TRUE])))  # non-witness output
        tx.wit.vtxinwit.append(CTxInWitness())
        tx.wit.vtxinwit[0].scriptWitness.stack = [CScript([])]
        tx.rehash()
        self.update_witness_block_with_transactions(block, [tx])

        # Extra witness data should not be allowed.
        test_witness_block(self.nodes[0], self.test_node, block, accepted=False)

        # Try extra signature data.  Ok if we're not spending a witness output.
        block.vtx[1].wit.vtxinwit = []
        block.vtx[1].vin[0].scriptSig = CScript([OP_0])
        block.vtx[1].rehash()
        add_witness_commitment(block)
        block.solve()

        test_witness_block(self.nodes[0], self.test_node, block, accepted=True)

        # Now try extra witness/signature data on an input that DOES require a
        # witness
        tx2 = CTransaction()
        tx2.vin.append(CTxIn(COutPoint(tx.sha256, 0), b""))  # witness output
        tx2.vin.append(CTxIn(COutPoint(tx.sha256, 1), b""))  # non-witness
        tx2.vout.append(CTxOut(tx.vout[0].nValue, CScript([OP_TRUE])))
        tx2.wit.vtxinwit.extend([CTxInWitness(), CTxInWitness()])
        tx2.wit.vtxinwit[0].scriptWitness.stack = [CScript([CScriptNum(1)]), CScript([CScriptNum(1)]), witness_script]
        tx2.wit.vtxinwit[1].scriptWitness.stack = [CScript([OP_TRUE])]

        block = self.build_next_block()
        self.update_witness_block_with_transactions(block, [tx2])

        # This has extra witness data, so it should fail.
        test_witness_block(self.nodes[0], self.test_node, block, accepted=False)

        # Now get rid of the extra witness, but add extra scriptSig data
        tx2.vin[0].scriptSig = CScript([OP_TRUE])
        tx2.vin[1].scriptSig = CScript([OP_TRUE])
        tx2.wit.vtxinwit[0].scriptWitness.stack.pop(0)
        tx2.wit.vtxinwit[1].scriptWitness.stack = []
        tx2.rehash()
        add_witness_commitment(block)
        block.solve()

        # This has extra signature data for a witness input, so it should fail.
        test_witness_block(self.nodes[0], self.test_node, block, accepted=False)

        # Now get rid of the extra scriptsig on the witness input, and verify
        # success (even with extra scriptsig data in the non-witness input)
        tx2.vin[0].scriptSig = b""
        tx2.rehash()
        add_witness_commitment(block)
        block.solve()

        test_witness_block(self.nodes[0], self.test_node, block, accepted=True)

        # Update utxo for later tests
        self.utxo.pop(0)
        self.utxo.append(UTXO(tx2.sha256, 0, tx2.vout[0].nValue))

    @subtest  # type: ignore
    def test_max_witness_push_length(self):
        """Test that witness stack can only allow up to 2048 byte pushes."""

        block = self.build_next_block()

        witness_script = CScript([OP_DROP, OP_TRUE])
        script_pubkey = script_to_p2wsh_script(witness_script)

        tx = CTransaction()
        tx.vin.append(CTxIn(COutPoint(self.utxo[0].sha256, self.utxo[0].n), b""))
        tx.vout.append(CTxOut(self.utxo[0].nValue - 1000, script_pubkey))
        tx.rehash()

        tx2 = CTransaction()
        tx2.vin.append(CTxIn(COutPoint(tx.sha256, 0), b""))
        tx2.vout.append(CTxOut(tx.vout[0].nValue - 1000, CScript([OP_TRUE])))
        tx2.wit.vtxinwit.append(CTxInWitness())
        # First try a 521-byte stack element
        tx2.wit.vtxinwit[0].scriptWitness.stack = [b'a' * (MAX_SCRIPT_ELEMENT_SIZE + 1), witness_script]
        tx2.rehash()

        self.update_witness_block_with_transactions(block, [tx, tx2])
        test_witness_block(self.nodes[0], self.test_node, block, accepted=False)

        # Now reduce the length of the stack element
        tx2.wit.vtxinwit[0].scriptWitness.stack[0] = b'a' * (MAX_SCRIPT_ELEMENT_SIZE)

        add_witness_commitment(block)
        block.solve()
        test_witness_block(self.nodes[0], self.test_node, block, accepted=True)

        # Update the utxo for later tests
        self.utxo.pop()
        self.utxo.append(UTXO(tx2.sha256, 0, tx2.vout[0].nValue))

    @subtest  # type: ignore
    def test_max_witness_script_length(self):
        """Test that witness outputs greater than 10kB can't be spent."""

        MAX_WITNESS_SCRIPT_LENGTH = 10000

<<<<<<< HEAD
        # Note:  Upstream uses pushes of MAX_SCRIPT_ELEMENT_SIZE here,
        # which is different in Xaya.  Since this test is not about the
        # element size itself, we just stick to using 520 bytes and keeping
        # all the rest as upstream.

        # This program is 19 pushes (9937 bytes), then 64 more opcode-bytes.
        long_witness_program = CScript([b'a' * 520] * 19 + [OP_DROP] * 63 + [OP_TRUE])
        assert len(long_witness_program) == MAX_PROGRAM_LENGTH + 1
        long_script_pubkey = script_to_p2wsh_script(long_witness_program)
=======
        # This script is 19 max pushes (9937 bytes), then 64 more opcode-bytes.
        long_witness_script = CScript([b'a' * MAX_SCRIPT_ELEMENT_SIZE] * 19 + [OP_DROP] * 63 + [OP_TRUE])
        assert len(long_witness_script) == MAX_WITNESS_SCRIPT_LENGTH + 1
        long_script_pubkey = script_to_p2wsh_script(long_witness_script)
>>>>>>> c1625db1

        block = self.build_next_block()

        tx = CTransaction()
        tx.vin.append(CTxIn(COutPoint(self.utxo[0].sha256, self.utxo[0].n), b""))
        tx.vout.append(CTxOut(self.utxo[0].nValue - 1000, long_script_pubkey))
        tx.rehash()

        tx2 = CTransaction()
        tx2.vin.append(CTxIn(COutPoint(tx.sha256, 0), b""))
        tx2.vout.append(CTxOut(tx.vout[0].nValue - 1000, CScript([OP_TRUE])))
        tx2.wit.vtxinwit.append(CTxInWitness())
        tx2.wit.vtxinwit[0].scriptWitness.stack = [b'a'] * 44 + [long_witness_script]
        tx2.rehash()

        self.update_witness_block_with_transactions(block, [tx, tx2])

        test_witness_block(self.nodes[0], self.test_node, block, accepted=False)

<<<<<<< HEAD
        # Try again with one less byte in the witness program
        witness_program = CScript([b'a' * 520] * 19 + [OP_DROP] * 62 + [OP_TRUE])
        assert len(witness_program) == MAX_PROGRAM_LENGTH
        script_pubkey = script_to_p2wsh_script(witness_program)
=======
        # Try again with one less byte in the witness script
        witness_script = CScript([b'a' * MAX_SCRIPT_ELEMENT_SIZE] * 19 + [OP_DROP] * 62 + [OP_TRUE])
        assert len(witness_script) == MAX_WITNESS_SCRIPT_LENGTH
        script_pubkey = script_to_p2wsh_script(witness_script)
>>>>>>> c1625db1

        tx.vout[0] = CTxOut(tx.vout[0].nValue, script_pubkey)
        tx.rehash()
        tx2.vin[0].prevout.hash = tx.sha256
        tx2.wit.vtxinwit[0].scriptWitness.stack = [b'a'] * 43 + [witness_script]
        tx2.rehash()
        block.vtx = [block.vtx[0]]
        self.update_witness_block_with_transactions(block, [tx, tx2])
        test_witness_block(self.nodes[0], self.test_node, block, accepted=True)

        self.utxo.pop()
        self.utxo.append(UTXO(tx2.sha256, 0, tx2.vout[0].nValue))

    @subtest  # type: ignore
    def test_witness_input_length(self):
        """Test that vin length must match vtxinwit length."""

        witness_script = CScript([OP_DROP, OP_TRUE])
        script_pubkey = script_to_p2wsh_script(witness_script)

        # Create a transaction that splits our utxo into many outputs
        tx = CTransaction()
        tx.vin.append(CTxIn(COutPoint(self.utxo[0].sha256, self.utxo[0].n), b""))
        value = self.utxo[0].nValue
        for _ in range(10):
            tx.vout.append(CTxOut(int(value / 10), script_pubkey))
        tx.vout[0].nValue -= 1000
        assert tx.vout[0].nValue >= 0

        block = self.build_next_block()
        self.update_witness_block_with_transactions(block, [tx])
        test_witness_block(self.nodes[0], self.test_node, block, accepted=True)

        # Try various ways to spend tx that should all break.
        # This "broken" transaction serializer will not normalize
        # the length of vtxinwit.
        class BrokenCTransaction(CTransaction):
            def serialize_with_witness(self):
                flags = 0
                if not self.wit.is_null():
                    flags |= 1
                r = b""
                r += struct.pack("<i", self.nVersion)
                if flags:
                    dummy = []
                    r += ser_vector(dummy)
                    r += struct.pack("<B", flags)
                r += ser_vector(self.vin)
                r += ser_vector(self.vout)
                if flags & 1:
                    r += self.wit.serialize()
                r += struct.pack("<I", self.nLockTime)
                return r

        tx2 = BrokenCTransaction()
        for i in range(10):
            tx2.vin.append(CTxIn(COutPoint(tx.sha256, i), b""))
        tx2.vout.append(CTxOut(value - 3000, CScript([OP_TRUE])))

        # First try using a too long vtxinwit
        for i in range(11):
            tx2.wit.vtxinwit.append(CTxInWitness())
            tx2.wit.vtxinwit[i].scriptWitness.stack = [b'a', witness_script]

        block = self.build_next_block()
        self.update_witness_block_with_transactions(block, [tx2])
        test_witness_block(self.nodes[0], self.test_node, block, accepted=False)

        # Now try using a too short vtxinwit
        tx2.wit.vtxinwit.pop()
        tx2.wit.vtxinwit.pop()

        block.vtx = [block.vtx[0]]
        self.update_witness_block_with_transactions(block, [tx2])
        test_witness_block(self.nodes[0], self.test_node, block, accepted=False)

        # Now make one of the intermediate witnesses be incorrect
        tx2.wit.vtxinwit.append(CTxInWitness())
        tx2.wit.vtxinwit[-1].scriptWitness.stack = [b'a', witness_script]
        tx2.wit.vtxinwit[5].scriptWitness.stack = [witness_script]

        block.vtx = [block.vtx[0]]
        self.update_witness_block_with_transactions(block, [tx2])
        test_witness_block(self.nodes[0], self.test_node, block, accepted=False)

        # Fix the broken witness and the block should be accepted.
        tx2.wit.vtxinwit[5].scriptWitness.stack = [b'a', witness_script]
        block.vtx = [block.vtx[0]]
        self.update_witness_block_with_transactions(block, [tx2])
        test_witness_block(self.nodes[0], self.test_node, block, accepted=True)

        self.utxo.pop()
        self.utxo.append(UTXO(tx2.sha256, 0, tx2.vout[0].nValue))

    @subtest  # type: ignore
    def test_tx_relay_after_segwit_activation(self):
        """Test transaction relay after segwit activation.

        After segwit activates, verify that mempool:
        - rejects transactions with unnecessary/extra witnesses
        - accepts transactions with valid witnesses
        and that witness transactions are relayed to non-upgraded peers."""

        # Generate a transaction that doesn't require a witness, but send it
        # with a witness.  Should be rejected because we can't use a witness
        # when spending a non-witness output.
        tx = CTransaction()
        tx.vin.append(CTxIn(COutPoint(self.utxo[0].sha256, self.utxo[0].n), b""))
        tx.vout.append(CTxOut(self.utxo[0].nValue - 1000, CScript([OP_TRUE, OP_DROP] * 15 + [OP_TRUE])))
        tx.wit.vtxinwit.append(CTxInWitness())
        tx.wit.vtxinwit[0].scriptWitness.stack = [b'a']
        tx.rehash()

        tx_hash = tx.sha256

        # Verify that unnecessary witnesses are rejected.
        self.test_node.announce_tx_and_wait_for_getdata(tx)
        assert_equal(len(self.nodes[0].getrawmempool()), 0)
        test_transaction_acceptance(self.nodes[0], self.test_node, tx, with_witness=True, accepted=False)

        # Verify that removing the witness succeeds.
        test_transaction_acceptance(self.nodes[0], self.test_node, tx, with_witness=False, accepted=True)

        # Now try to add extra witness data to a valid witness tx.
        witness_script = CScript([OP_TRUE])
        script_pubkey = script_to_p2wsh_script(witness_script)
        tx2 = CTransaction()
        tx2.vin.append(CTxIn(COutPoint(tx_hash, 0), b""))
        tx2.vout.append(CTxOut(tx.vout[0].nValue - 1000, script_pubkey))
        tx2.rehash()

        tx3 = CTransaction()
        tx3.vin.append(CTxIn(COutPoint(tx2.sha256, 0), b""))
        tx3.wit.vtxinwit.append(CTxInWitness())

        # Add too-large for IsStandard witness and check that it does not enter reject filter
        p2sh_script = CScript([OP_TRUE])
        witness_script2 = CScript([b'a' * 400000])
        tx3.vout.append(CTxOut(tx2.vout[0].nValue - 1000, script_to_p2sh_script(p2sh_script)))
        tx3.wit.vtxinwit[0].scriptWitness.stack = [witness_script2]
        tx3.rehash()

        # Node will not be blinded to the transaction, requesting it any number of times
        # if it is being announced via txid relay.
        # Node will be blinded to the transaction via wtxid, however.
        self.std_node.announce_tx_and_wait_for_getdata(tx3)
        self.std_wtx_node.announce_tx_and_wait_for_getdata(tx3, use_wtxid=True)
        test_transaction_acceptance(self.nodes[1], self.std_node, tx3, True, False, 'tx-size')
        self.std_node.announce_tx_and_wait_for_getdata(tx3)
        self.std_wtx_node.announce_tx_and_wait_for_getdata(tx3, use_wtxid=True, success=False)

        # Remove witness stuffing, instead add extra witness push on stack
        tx3.vout[0] = CTxOut(tx2.vout[0].nValue - 1000, CScript([OP_TRUE, OP_DROP] * 15 + [OP_TRUE]))
        tx3.wit.vtxinwit[0].scriptWitness.stack = [CScript([CScriptNum(1)]), witness_script]
        tx3.rehash()

        test_transaction_acceptance(self.nodes[0], self.test_node, tx2, with_witness=True, accepted=True)
        test_transaction_acceptance(self.nodes[0], self.test_node, tx3, with_witness=True, accepted=False)

        # Get rid of the extra witness, and verify acceptance.
        tx3.wit.vtxinwit[0].scriptWitness.stack = [witness_script]
        # Also check that old_node gets a tx announcement, even though this is
        # a witness transaction.
        self.old_node.wait_for_inv([CInv(MSG_TX, tx2.sha256)])  # wait until tx2 was inv'ed
        test_transaction_acceptance(self.nodes[0], self.test_node, tx3, with_witness=True, accepted=True)
        self.old_node.wait_for_inv([CInv(MSG_TX, tx3.sha256)])

        # Test that getrawtransaction returns correct witness information
        # hash, size, vsize
        raw_tx = self.nodes[0].getrawtransaction(tx3.hash, 1)
        assert_equal(int(raw_tx["hash"], 16), tx3.calc_sha256(True))
        assert_equal(raw_tx["size"], len(tx3.serialize_with_witness()))
        weight = len(tx3.serialize_with_witness()) + 3 * len(tx3.serialize_without_witness())
        vsize = math.ceil(weight / 4)
        assert_equal(raw_tx["vsize"], vsize)
        assert_equal(raw_tx["weight"], weight)
        assert_equal(len(raw_tx["vin"][0]["txinwitness"]), 1)
        assert_equal(raw_tx["vin"][0]["txinwitness"][0], witness_script.hex())
        assert vsize != raw_tx["size"]

        # Cleanup: mine the transactions and update utxo for next test
        self.nodes[0].generate(1)
        assert_equal(len(self.nodes[0].getrawmempool()), 0)

        self.utxo.pop(0)
        self.utxo.append(UTXO(tx3.sha256, 0, tx3.vout[0].nValue))

    @subtest  # type: ignore
    def test_segwit_versions(self):
        """Test validity of future segwit version transactions.

        Future segwit versions are non-standard to spend, but valid in blocks.
        Sending to future segwit versions is always allowed.
        Can run this before and after segwit activation."""

        NUM_SEGWIT_VERSIONS = 17  # will test OP_0, OP1, ..., OP_16
        if len(self.utxo) < NUM_SEGWIT_VERSIONS:
            tx = CTransaction()
            tx.vin.append(CTxIn(COutPoint(self.utxo[0].sha256, self.utxo[0].n), b""))
            split_value = (self.utxo[0].nValue - 4000) // NUM_SEGWIT_VERSIONS
            for _ in range(NUM_SEGWIT_VERSIONS):
                tx.vout.append(CTxOut(split_value, CScript([OP_TRUE])))
            tx.rehash()
            block = self.build_next_block()
            self.update_witness_block_with_transactions(block, [tx])
            test_witness_block(self.nodes[0], self.test_node, block, accepted=True)
            self.utxo.pop(0)
            for i in range(NUM_SEGWIT_VERSIONS):
                self.utxo.append(UTXO(tx.sha256, i, split_value))

        self.sync_blocks()
        temp_utxo = []
        tx = CTransaction()
        witness_script = CScript([OP_TRUE])
        witness_hash = sha256(witness_script)
        assert_equal(len(self.nodes[1].getrawmempool()), 0)
        for version in list(range(OP_1, OP_16 + 1)) + [OP_0]:
            # First try to spend to a future version segwit script_pubkey.
            if version == OP_1:
                # Don't use 32-byte v1 witness (used by Taproot; see BIP 341)
                script_pubkey = CScript([CScriptOp(version), witness_hash + b'\x00'])
            else:
                script_pubkey = CScript([CScriptOp(version), witness_hash])
            tx.vin = [CTxIn(COutPoint(self.utxo[0].sha256, self.utxo[0].n), b"")]
            tx.vout = [CTxOut(self.utxo[0].nValue - 1000, script_pubkey)]
            tx.rehash()
            test_transaction_acceptance(self.nodes[1], self.std_node, tx, with_witness=True, accepted=False)
            test_transaction_acceptance(self.nodes[0], self.test_node, tx, with_witness=True, accepted=True)
            self.utxo.pop(0)
            temp_utxo.append(UTXO(tx.sha256, 0, tx.vout[0].nValue))

        self.nodes[0].generate(1)  # Mine all the transactions
        self.sync_blocks()
        assert len(self.nodes[0].getrawmempool()) == 0

        # Finally, verify that version 0 -> version 2 transactions
        # are standard
        script_pubkey = CScript([CScriptOp(OP_2), witness_hash])
        tx2 = CTransaction()
        tx2.vin = [CTxIn(COutPoint(tx.sha256, 0), b"")]
        tx2.vout = [CTxOut(tx.vout[0].nValue - 1000, script_pubkey)]
        tx2.wit.vtxinwit.append(CTxInWitness())
        tx2.wit.vtxinwit[0].scriptWitness.stack = [witness_script]
        tx2.rehash()
        # Gets accepted to both policy-enforcing nodes and others.
        test_transaction_acceptance(self.nodes[0], self.test_node, tx2, with_witness=True, accepted=True)
        test_transaction_acceptance(self.nodes[1], self.std_node, tx2, with_witness=True, accepted=True)
        temp_utxo.pop()  # last entry in temp_utxo was the output we just spent
        temp_utxo.append(UTXO(tx2.sha256, 0, tx2.vout[0].nValue))

        # Spend everything in temp_utxo into an segwit v1 output.
        tx3 = CTransaction()
        total_value = 0
        for i in temp_utxo:
            tx3.vin.append(CTxIn(COutPoint(i.sha256, i.n), b""))
            tx3.wit.vtxinwit.append(CTxInWitness())
            total_value += i.nValue
        tx3.wit.vtxinwit[-1].scriptWitness.stack = [witness_script]
        tx3.vout.append(CTxOut(total_value - 1000, script_pubkey))
        tx3.rehash()

        # First we test this transaction against fRequireStandard=true node
        # making sure the txid is added to the reject filter
        self.std_node.announce_tx_and_wait_for_getdata(tx3)
        test_transaction_acceptance(self.nodes[1], self.std_node, tx3, with_witness=True, accepted=False, reason="bad-txns-nonstandard-inputs")
        # Now the node will no longer ask for getdata of this transaction when advertised by same txid
        self.std_node.announce_tx_and_wait_for_getdata(tx3, success=False)

        # Spending a higher version witness output is not allowed by policy,
        # even with fRequireStandard=false.
        test_transaction_acceptance(self.nodes[0], self.test_node, tx3, with_witness=True, accepted=False, reason="reserved for soft-fork upgrades")

        # Building a block with the transaction must be valid, however.
        block = self.build_next_block()
        self.update_witness_block_with_transactions(block, [tx2, tx3])
        test_witness_block(self.nodes[0], self.test_node, block, accepted=True)
        self.sync_blocks()

        # Add utxo to our list
        self.utxo.append(UTXO(tx3.sha256, 0, tx3.vout[0].nValue))

    @subtest  # type: ignore
    def test_premature_coinbase_witness_spend(self):

        block = self.build_next_block()
        # Change the output of the block to be a witness output.
        witness_script = CScript([OP_TRUE])
        script_pubkey = script_to_p2wsh_script(witness_script)
        block.vtx[0].vout[0].scriptPubKey = script_pubkey
        # This next line will rehash the coinbase and update the merkle
        # root, and solve.
        self.update_witness_block_with_transactions(block, [])
        test_witness_block(self.nodes[0], self.test_node, block, accepted=True)

        spend_tx = CTransaction()
        spend_tx.vin = [CTxIn(COutPoint(block.vtx[0].sha256, 0), b"")]
        spend_tx.vout = [CTxOut(block.vtx[0].vout[0].nValue, witness_script)]
        spend_tx.wit.vtxinwit.append(CTxInWitness())
        spend_tx.wit.vtxinwit[0].scriptWitness.stack = [witness_script]
        spend_tx.rehash()

        # Now test a premature spend.
        self.nodes[0].generate(98)
        self.sync_blocks()
        block2 = self.build_next_block()
        self.update_witness_block_with_transactions(block2, [spend_tx])
        test_witness_block(self.nodes[0], self.test_node, block2, accepted=False)

        # Advancing one more block should allow the spend.
        self.nodes[0].generate(1)
        block2 = self.build_next_block()
        self.update_witness_block_with_transactions(block2, [spend_tx])
        test_witness_block(self.nodes[0], self.test_node, block2, accepted=True)
        self.sync_blocks()

    @subtest  # type: ignore
    def test_uncompressed_pubkey(self):
        """Test uncompressed pubkey validity in segwit transactions.

        Uncompressed pubkeys are no longer supported in default relay policy,
        but (for now) are still valid in blocks."""

        # Segwit transactions using uncompressed pubkeys are not accepted
        # under default policy, but should still pass consensus.
        key = ECKey()
        key.generate(False)
        pubkey = key.get_pubkey().get_bytes()
        assert_equal(len(pubkey), 65)  # This should be an uncompressed pubkey

        utxo = self.utxo.pop(0)

        # Test 1: P2WPKH
        # First create a P2WPKH output that uses an uncompressed pubkey
        pubkeyhash = hash160(pubkey)
        script_pkh = key_to_p2wpkh_script(pubkey)
        tx = CTransaction()
        tx.vin.append(CTxIn(COutPoint(utxo.sha256, utxo.n), b""))
        tx.vout.append(CTxOut(utxo.nValue - 1000, script_pkh))
        tx.rehash()

        # Confirm it in a block.
        block = self.build_next_block()
        self.update_witness_block_with_transactions(block, [tx])
        test_witness_block(self.nodes[0], self.test_node, block, accepted=True)

        # Now try to spend it. Send it to a P2WSH output, which we'll
        # use in the next test.
        witness_script = CScript([pubkey, CScriptOp(OP_CHECKSIG)])
        script_wsh = script_to_p2wsh_script(witness_script)

        tx2 = CTransaction()
        tx2.vin.append(CTxIn(COutPoint(tx.sha256, 0), b""))
        tx2.vout.append(CTxOut(tx.vout[0].nValue - 1000, script_wsh))
        script = keyhash_to_p2pkh_script(pubkeyhash)
        sig_hash = SegwitV0SignatureHash(script, tx2, 0, SIGHASH_ALL, tx.vout[0].nValue)
        signature = key.sign_ecdsa(sig_hash) + b'\x01'  # 0x1 is SIGHASH_ALL
        tx2.wit.vtxinwit.append(CTxInWitness())
        tx2.wit.vtxinwit[0].scriptWitness.stack = [signature, pubkey]
        tx2.rehash()

        # Should fail policy test.
        test_transaction_acceptance(self.nodes[0], self.test_node, tx2, True, False, 'non-mandatory-script-verify-flag (Using non-compressed keys in segwit)')
        # But passes consensus.
        block = self.build_next_block()
        self.update_witness_block_with_transactions(block, [tx2])
        test_witness_block(self.nodes[0], self.test_node, block, accepted=True)

        # Test 2: P2WSH
        # Try to spend the P2WSH output created in last test.
        # Send it to a P2SH(P2WSH) output, which we'll use in the next test.
        script_p2sh = script_to_p2sh_script(script_wsh)
        script_sig = CScript([script_wsh])

        tx3 = CTransaction()
        tx3.vin.append(CTxIn(COutPoint(tx2.sha256, 0), b""))
        tx3.vout.append(CTxOut(tx2.vout[0].nValue - 1000, script_p2sh))
        tx3.wit.vtxinwit.append(CTxInWitness())
        sign_p2pk_witness_input(witness_script, tx3, 0, SIGHASH_ALL, tx2.vout[0].nValue, key)

        # Should fail policy test.
        test_transaction_acceptance(self.nodes[0], self.test_node, tx3, True, False, 'non-mandatory-script-verify-flag (Using non-compressed keys in segwit)')
        # But passes consensus.
        block = self.build_next_block()
        self.update_witness_block_with_transactions(block, [tx3])
        test_witness_block(self.nodes[0], self.test_node, block, accepted=True)

        # Test 3: P2SH(P2WSH)
        # Try to spend the P2SH output created in the last test.
        # Send it to a P2PKH output, which we'll use in the next test.
        script_pubkey = keyhash_to_p2pkh_script(pubkeyhash)
        tx4 = CTransaction()
        tx4.vin.append(CTxIn(COutPoint(tx3.sha256, 0), script_sig))
        tx4.vout.append(CTxOut(tx3.vout[0].nValue - 1000, script_pubkey))
        tx4.wit.vtxinwit.append(CTxInWitness())
        sign_p2pk_witness_input(witness_script, tx4, 0, SIGHASH_ALL, tx3.vout[0].nValue, key)

        # Should fail policy test.
        test_transaction_acceptance(self.nodes[0], self.test_node, tx4, True, False, 'non-mandatory-script-verify-flag (Using non-compressed keys in segwit)')
        block = self.build_next_block()
        self.update_witness_block_with_transactions(block, [tx4])
        test_witness_block(self.nodes[0], self.test_node, block, accepted=True)

        # Test 4: Uncompressed pubkeys should still be valid in non-segwit
        # transactions.
        tx5 = CTransaction()
        tx5.vin.append(CTxIn(COutPoint(tx4.sha256, 0), b""))
        tx5.vout.append(CTxOut(tx4.vout[0].nValue - 1000, CScript([OP_TRUE])))
        (sig_hash, err) = LegacySignatureHash(script_pubkey, tx5, 0, SIGHASH_ALL)
        signature = key.sign_ecdsa(sig_hash) + b'\x01'  # 0x1 is SIGHASH_ALL
        tx5.vin[0].scriptSig = CScript([signature, pubkey])
        tx5.rehash()
        # Should pass policy and consensus.
        test_transaction_acceptance(self.nodes[0], self.test_node, tx5, True, True)
        block = self.build_next_block()
        self.update_witness_block_with_transactions(block, [tx5])
        test_witness_block(self.nodes[0], self.test_node, block, accepted=True)
        self.utxo.append(UTXO(tx5.sha256, 0, tx5.vout[0].nValue))

    @subtest  # type: ignore
    def test_signature_version_1(self):

        key = ECKey()
        key.generate()
        pubkey = key.get_pubkey().get_bytes()

        witness_script = CScript([pubkey, CScriptOp(OP_CHECKSIG)])
        script_pubkey = script_to_p2wsh_script(witness_script)

        # First create a witness output for use in the tests.
        tx = CTransaction()
        tx.vin.append(CTxIn(COutPoint(self.utxo[0].sha256, self.utxo[0].n), b""))
        tx.vout.append(CTxOut(self.utxo[0].nValue - 1000, script_pubkey))
        tx.rehash()

        test_transaction_acceptance(self.nodes[0], self.test_node, tx, with_witness=True, accepted=True)
        # Mine this transaction in preparation for following tests.
        block = self.build_next_block()
        self.update_witness_block_with_transactions(block, [tx])
        test_witness_block(self.nodes[0], self.test_node, block, accepted=True)
        self.sync_blocks()
        self.utxo.pop(0)

        # Test each hashtype
        prev_utxo = UTXO(tx.sha256, 0, tx.vout[0].nValue)
        for sigflag in [0, SIGHASH_ANYONECANPAY]:
            for hashtype in [SIGHASH_ALL, SIGHASH_NONE, SIGHASH_SINGLE]:
                hashtype |= sigflag
                block = self.build_next_block()
                tx = CTransaction()
                tx.vin.append(CTxIn(COutPoint(prev_utxo.sha256, prev_utxo.n), b""))
                tx.vout.append(CTxOut(prev_utxo.nValue - 1000, script_pubkey))
                tx.wit.vtxinwit.append(CTxInWitness())
                # Too-large input value
                sign_p2pk_witness_input(witness_script, tx, 0, hashtype, prev_utxo.nValue + 1, key)
                self.update_witness_block_with_transactions(block, [tx])
                test_witness_block(self.nodes[0], self.test_node, block, accepted=False)

                # Too-small input value
                sign_p2pk_witness_input(witness_script, tx, 0, hashtype, prev_utxo.nValue - 1, key)
                block.vtx.pop()  # remove last tx
                self.update_witness_block_with_transactions(block, [tx])
                test_witness_block(self.nodes[0], self.test_node, block, accepted=False)

                # Now try correct value
                sign_p2pk_witness_input(witness_script, tx, 0, hashtype, prev_utxo.nValue, key)
                block.vtx.pop()
                self.update_witness_block_with_transactions(block, [tx])
                test_witness_block(self.nodes[0], self.test_node, block, accepted=True)

                prev_utxo = UTXO(tx.sha256, 0, tx.vout[0].nValue)

        # Test combinations of signature hashes.
        # Split the utxo into a lot of outputs.
        # Randomly choose up to 10 to spend, sign with different hashtypes, and
        # output to a random number of outputs.  Repeat NUM_SIGHASH_TESTS times.
        # Ensure that we've tested a situation where we use SIGHASH_SINGLE with
        # an input index > number of outputs.
        NUM_SIGHASH_TESTS = 500
        temp_utxos = []
        tx = CTransaction()
        tx.vin.append(CTxIn(COutPoint(prev_utxo.sha256, prev_utxo.n), b""))
        split_value = prev_utxo.nValue // NUM_SIGHASH_TESTS
        for _ in range(NUM_SIGHASH_TESTS):
            tx.vout.append(CTxOut(split_value, script_pubkey))
        tx.wit.vtxinwit.append(CTxInWitness())
        sign_p2pk_witness_input(witness_script, tx, 0, SIGHASH_ALL, prev_utxo.nValue, key)
        for i in range(NUM_SIGHASH_TESTS):
            temp_utxos.append(UTXO(tx.sha256, i, split_value))

        block = self.build_next_block()
        self.update_witness_block_with_transactions(block, [tx])
        test_witness_block(self.nodes[0], self.test_node, block, accepted=True)

        block = self.build_next_block()
        used_sighash_single_out_of_bounds = False
        for i in range(NUM_SIGHASH_TESTS):
            # Ping regularly to keep the connection alive
            if (not i % 100):
                self.test_node.sync_with_ping()
            # Choose random number of inputs to use.
            num_inputs = random.randint(1, 10)
            # Create a slight bias for producing more utxos
            num_outputs = random.randint(1, 11)
            random.shuffle(temp_utxos)
            assert len(temp_utxos) > num_inputs
            tx = CTransaction()
            total_value = 0
            for i in range(num_inputs):
                tx.vin.append(CTxIn(COutPoint(temp_utxos[i].sha256, temp_utxos[i].n), b""))
                tx.wit.vtxinwit.append(CTxInWitness())
                total_value += temp_utxos[i].nValue
            split_value = total_value // num_outputs
            for _ in range(num_outputs):
                tx.vout.append(CTxOut(split_value, script_pubkey))
            for i in range(num_inputs):
                # Now try to sign each input, using a random hashtype.
                anyonecanpay = 0
                if random.randint(0, 1):
                    anyonecanpay = SIGHASH_ANYONECANPAY
                hashtype = random.randint(1, 3) | anyonecanpay
                sign_p2pk_witness_input(witness_script, tx, i, hashtype, temp_utxos[i].nValue, key)
                if (hashtype == SIGHASH_SINGLE and i >= num_outputs):
                    used_sighash_single_out_of_bounds = True
            tx.rehash()
            for i in range(num_outputs):
                temp_utxos.append(UTXO(tx.sha256, i, split_value))
            temp_utxos = temp_utxos[num_inputs:]

            block.vtx.append(tx)

            # Test the block periodically, if we're close to maxblocksize
            if (get_virtual_size(block) > MAX_BLOCK_BASE_SIZE - 1000):
                self.update_witness_block_with_transactions(block, [])
                test_witness_block(self.nodes[0], self.test_node, block, accepted=True)
                block = self.build_next_block()

        if (not used_sighash_single_out_of_bounds):
            self.log.info("WARNING: this test run didn't attempt SIGHASH_SINGLE with out-of-bounds index value")
        # Test the transactions we've added to the block
        if (len(block.vtx) > 1):
            self.update_witness_block_with_transactions(block, [])
            test_witness_block(self.nodes[0], self.test_node, block, accepted=True)

        # Now test witness version 0 P2PKH transactions
        pubkeyhash = hash160(pubkey)
        script_pkh = key_to_p2wpkh_script(pubkey)
        tx = CTransaction()
        tx.vin.append(CTxIn(COutPoint(temp_utxos[0].sha256, temp_utxos[0].n), b""))
        tx.vout.append(CTxOut(temp_utxos[0].nValue, script_pkh))
        tx.wit.vtxinwit.append(CTxInWitness())
        sign_p2pk_witness_input(witness_script, tx, 0, SIGHASH_ALL, temp_utxos[0].nValue, key)
        tx2 = CTransaction()
        tx2.vin.append(CTxIn(COutPoint(tx.sha256, 0), b""))
        tx2.vout.append(CTxOut(tx.vout[0].nValue, CScript([OP_TRUE])))

        script = keyhash_to_p2pkh_script(pubkeyhash)
        sig_hash = SegwitV0SignatureHash(script, tx2, 0, SIGHASH_ALL, tx.vout[0].nValue)
        signature = key.sign_ecdsa(sig_hash) + b'\x01'  # 0x1 is SIGHASH_ALL

        # Check that we can't have a scriptSig
        tx2.vin[0].scriptSig = CScript([signature, pubkey])
        block = self.build_next_block()
        self.update_witness_block_with_transactions(block, [tx, tx2])
        test_witness_block(self.nodes[0], self.test_node, block, accepted=False)

        # Move the signature to the witness.
        block.vtx.pop()
        tx2.wit.vtxinwit.append(CTxInWitness())
        tx2.wit.vtxinwit[0].scriptWitness.stack = [signature, pubkey]
        tx2.vin[0].scriptSig = b""
        tx2.rehash()

        self.update_witness_block_with_transactions(block, [tx2])
        test_witness_block(self.nodes[0], self.test_node, block, accepted=True)

        temp_utxos.pop(0)

        # Update self.utxos for later tests by creating two outputs
        # that consolidate all the coins in temp_utxos.
        output_value = sum(i.nValue for i in temp_utxos) // 2

        tx = CTransaction()
        index = 0
        # Just spend to our usual anyone-can-spend output
        tx.vout = [CTxOut(output_value, CScript([OP_TRUE]))] * 2
        for i in temp_utxos:
            # Use SIGHASH_ALL|SIGHASH_ANYONECANPAY so we can build up
            # the signatures as we go.
            tx.vin.append(CTxIn(COutPoint(i.sha256, i.n), b""))
            tx.wit.vtxinwit.append(CTxInWitness())
            sign_p2pk_witness_input(witness_script, tx, index, SIGHASH_ALL | SIGHASH_ANYONECANPAY, i.nValue, key)
            index += 1
        block = self.build_next_block()
        self.update_witness_block_with_transactions(block, [tx])
        test_witness_block(self.nodes[0], self.test_node, block, accepted=True)

        for i in range(len(tx.vout)):
            self.utxo.append(UTXO(tx.sha256, i, tx.vout[i].nValue))

    @subtest  # type: ignore
    def test_non_standard_witness_blinding(self):
        """Test behavior of unnecessary witnesses in transactions does not blind the node for the transaction"""

        # Create a p2sh output -- this is so we can pass the standardness
        # rules (an anyone-can-spend OP_TRUE would be rejected, if not wrapped
        # in P2SH).
        p2sh_program = CScript([OP_TRUE])
        script_pubkey = script_to_p2sh_script(p2sh_program)

        # Now check that unnecessary witnesses can't be used to blind a node
        # to a transaction, eg by violating standardness checks.
        tx = CTransaction()
        tx.vin.append(CTxIn(COutPoint(self.utxo[0].sha256, self.utxo[0].n), b""))
        tx.vout.append(CTxOut(self.utxo[0].nValue - 1000, script_pubkey))
        tx.rehash()
        test_transaction_acceptance(self.nodes[0], self.test_node, tx, False, True)
        self.nodes[0].generate(1)
        self.sync_blocks()

        # We'll add an unnecessary witness to this transaction that would cause
        # it to be non-standard, to test that violating policy with a witness
        # doesn't blind a node to a transaction.  Transactions
        # rejected for having a witness shouldn't be added
        # to the rejection cache.
        tx2 = CTransaction()
        tx2.vin.append(CTxIn(COutPoint(tx.sha256, 0), CScript([p2sh_program])))
        tx2.vout.append(CTxOut(tx.vout[0].nValue - 1000, script_pubkey))
        tx2.wit.vtxinwit.append(CTxInWitness())
        tx2.wit.vtxinwit[0].scriptWitness.stack = [b'a' * 400]
        tx2.rehash()
        # This will be rejected due to a policy check:
        # No witness is allowed, since it is not a witness program but a p2sh program
        test_transaction_acceptance(self.nodes[1], self.std_node, tx2, True, False, 'bad-witness-nonstandard')

        # If we send without witness, it should be accepted.
        test_transaction_acceptance(self.nodes[1], self.std_node, tx2, False, True)

        # Now create a new anyone-can-spend utxo for the next test.
        tx3 = CTransaction()
        tx3.vin.append(CTxIn(COutPoint(tx2.sha256, 0), CScript([p2sh_program])))
        tx3.vout.append(CTxOut(tx2.vout[0].nValue - 1000, CScript([OP_TRUE, OP_DROP] * 15 + [OP_TRUE])))
        tx3.rehash()
        test_transaction_acceptance(self.nodes[0], self.test_node, tx2, False, True)
        test_transaction_acceptance(self.nodes[0], self.test_node, tx3, False, True)

        self.nodes[0].generate(1)
        self.sync_blocks()

        # Update our utxo list; we spent the first entry.
        self.utxo.pop(0)
        self.utxo.append(UTXO(tx3.sha256, 0, tx3.vout[0].nValue))

    @subtest  # type: ignore
    def test_non_standard_witness(self):
        """Test detection of non-standard P2WSH witness"""
        pad = chr(1).encode('latin-1')

        # Create scripts for tests
        scripts = []
        scripts.append(CScript([OP_DROP] * 100))
        scripts.append(CScript([OP_DROP] * 99))
        scripts.append(CScript([pad * 59] * 59 + [OP_DROP] * 60))
        scripts.append(CScript([pad * 59] * 59 + [OP_DROP] * 61))

        p2wsh_scripts = []

        tx = CTransaction()
        tx.vin.append(CTxIn(COutPoint(self.utxo[0].sha256, self.utxo[0].n), b""))

        # For each script, generate a pair of P2WSH and P2SH-P2WSH output.
        outputvalue = (self.utxo[0].nValue - 1000) // (len(scripts) * 2)
        for i in scripts:
            p2wsh = script_to_p2wsh_script(i)
            p2wsh_scripts.append(p2wsh)
            tx.vout.append(CTxOut(outputvalue, p2wsh))
            tx.vout.append(CTxOut(outputvalue, script_to_p2sh_script(p2wsh)))
        tx.rehash()
        txid = tx.sha256
        test_transaction_acceptance(self.nodes[0], self.test_node, tx, with_witness=False, accepted=True)

        self.nodes[0].generate(1)
        self.sync_blocks()

        # Creating transactions for tests
        p2wsh_txs = []
        p2sh_txs = []
        for i in range(len(scripts)):
            p2wsh_tx = CTransaction()
            p2wsh_tx.vin.append(CTxIn(COutPoint(txid, i * 2)))
            p2wsh_tx.vout.append(CTxOut(outputvalue - 5000, CScript([OP_0, hash160(b"")])))
            p2wsh_tx.wit.vtxinwit.append(CTxInWitness())
            p2wsh_tx.rehash()
            p2wsh_txs.append(p2wsh_tx)
            p2sh_tx = CTransaction()
            p2sh_tx.vin.append(CTxIn(COutPoint(txid, i * 2 + 1), CScript([p2wsh_scripts[i]])))
            p2sh_tx.vout.append(CTxOut(outputvalue - 5000, CScript([OP_0, hash160(b"")])))
            p2sh_tx.wit.vtxinwit.append(CTxInWitness())
            p2sh_tx.rehash()
            p2sh_txs.append(p2sh_tx)

        # Testing native P2WSH
        # Witness stack size, excluding witnessScript, over 100 is non-standard
        p2wsh_txs[0].wit.vtxinwit[0].scriptWitness.stack = [pad] * 101 + [scripts[0]]
        test_transaction_acceptance(self.nodes[1], self.std_node, p2wsh_txs[0], True, False, 'bad-witness-nonstandard')
        # Non-standard nodes should accept
        test_transaction_acceptance(self.nodes[0], self.test_node, p2wsh_txs[0], True, True)

        # Stack element size over 80 bytes is non-standard
        p2wsh_txs[1].wit.vtxinwit[0].scriptWitness.stack = [pad * 81] * 100 + [scripts[1]]
        test_transaction_acceptance(self.nodes[1], self.std_node, p2wsh_txs[1], True, False, 'bad-witness-nonstandard')
        # Non-standard nodes should accept
        test_transaction_acceptance(self.nodes[0], self.test_node, p2wsh_txs[1], True, True)
        # Standard nodes should accept if element size is not over 80 bytes
        p2wsh_txs[1].wit.vtxinwit[0].scriptWitness.stack = [pad * 80] * 100 + [scripts[1]]
        test_transaction_acceptance(self.nodes[1], self.std_node, p2wsh_txs[1], True, True)

        # witnessScript size at 3600 bytes is standard
        p2wsh_txs[2].wit.vtxinwit[0].scriptWitness.stack = [pad, pad, scripts[2]]
        test_transaction_acceptance(self.nodes[0], self.test_node, p2wsh_txs[2], True, True)
        test_transaction_acceptance(self.nodes[1], self.std_node, p2wsh_txs[2], True, True)

        # witnessScript size at 3601 bytes is non-standard
        p2wsh_txs[3].wit.vtxinwit[0].scriptWitness.stack = [pad, pad, pad, scripts[3]]
        test_transaction_acceptance(self.nodes[1], self.std_node, p2wsh_txs[3], True, False, 'bad-witness-nonstandard')
        # Non-standard nodes should accept
        test_transaction_acceptance(self.nodes[0], self.test_node, p2wsh_txs[3], True, True)

        # Repeating the same tests with P2SH-P2WSH
        p2sh_txs[0].wit.vtxinwit[0].scriptWitness.stack = [pad] * 101 + [scripts[0]]
        test_transaction_acceptance(self.nodes[1], self.std_node, p2sh_txs[0], True, False, 'bad-witness-nonstandard')
        test_transaction_acceptance(self.nodes[0], self.test_node, p2sh_txs[0], True, True)
        p2sh_txs[1].wit.vtxinwit[0].scriptWitness.stack = [pad * 81] * 100 + [scripts[1]]
        test_transaction_acceptance(self.nodes[1], self.std_node, p2sh_txs[1], True, False, 'bad-witness-nonstandard')
        test_transaction_acceptance(self.nodes[0], self.test_node, p2sh_txs[1], True, True)
        p2sh_txs[1].wit.vtxinwit[0].scriptWitness.stack = [pad * 80] * 100 + [scripts[1]]
        test_transaction_acceptance(self.nodes[1], self.std_node, p2sh_txs[1], True, True)
        p2sh_txs[2].wit.vtxinwit[0].scriptWitness.stack = [pad, pad, scripts[2]]
        test_transaction_acceptance(self.nodes[0], self.test_node, p2sh_txs[2], True, True)
        test_transaction_acceptance(self.nodes[1], self.std_node, p2sh_txs[2], True, True)
        p2sh_txs[3].wit.vtxinwit[0].scriptWitness.stack = [pad, pad, pad, scripts[3]]
        test_transaction_acceptance(self.nodes[1], self.std_node, p2sh_txs[3], True, False, 'bad-witness-nonstandard')
        test_transaction_acceptance(self.nodes[0], self.test_node, p2sh_txs[3], True, True)

        self.nodes[0].generate(1)  # Mine and clean up the mempool of non-standard node
        # Valid but non-standard transactions in a block should be accepted by standard node
        self.sync_blocks()
        assert_equal(len(self.nodes[0].getrawmempool()), 0)
        assert_equal(len(self.nodes[1].getrawmempool()), 0)

        self.utxo.pop(0)

    @subtest  # type: ignore
    def test_witness_sigops(self):
        """Test sigop counting is correct inside witnesses."""

        # Keep this under MAX_OPS_PER_SCRIPT (201)
        witness_script = CScript([OP_TRUE, OP_IF, OP_TRUE, OP_ELSE] + [OP_CHECKMULTISIG] * 5 + [OP_CHECKSIG] * 193 + [OP_ENDIF])
        script_pubkey = script_to_p2wsh_script(witness_script)

        sigops_per_script = 20 * 5 + 193 * 1
        # We'll produce 2 extra outputs, one with a program that would take us
        # over max sig ops, and one with a program that would exactly reach max
        # sig ops
        outputs = (MAX_SIGOP_COST // sigops_per_script) + 2
        extra_sigops_available = MAX_SIGOP_COST % sigops_per_script

        # We chose the number of checkmultisigs/checksigs to make this work:
        assert extra_sigops_available < 100  # steer clear of MAX_OPS_PER_SCRIPT

        # This script, when spent with the first
        # N(=MAX_SIGOP_COST//sigops_per_script) outputs of our transaction,
        # would push us just over the block sigop limit.
        witness_script_toomany = CScript([OP_TRUE, OP_IF, OP_TRUE, OP_ELSE] + [OP_CHECKSIG] * (extra_sigops_available + 1) + [OP_ENDIF])
        script_pubkey_toomany = script_to_p2wsh_script(witness_script_toomany)

        # If we spend this script instead, we would exactly reach our sigop
        # limit (for witness sigops).
        witness_script_justright = CScript([OP_TRUE, OP_IF, OP_TRUE, OP_ELSE] + [OP_CHECKSIG] * (extra_sigops_available) + [OP_ENDIF])
        script_pubkey_justright = script_to_p2wsh_script(witness_script_justright)

        # First split our available utxo into a bunch of outputs
        split_value = self.utxo[0].nValue // outputs
        tx = CTransaction()
        tx.vin.append(CTxIn(COutPoint(self.utxo[0].sha256, self.utxo[0].n), b""))
        for _ in range(outputs):
            tx.vout.append(CTxOut(split_value, script_pubkey))
        tx.vout[-2].scriptPubKey = script_pubkey_toomany
        tx.vout[-1].scriptPubKey = script_pubkey_justright
        tx.rehash()

        block_1 = self.build_next_block()
        self.update_witness_block_with_transactions(block_1, [tx])
        test_witness_block(self.nodes[0], self.test_node, block_1, accepted=True)

        tx2 = CTransaction()
        # If we try to spend the first n-1 outputs from tx, that should be
        # too many sigops.
        total_value = 0
        for i in range(outputs - 1):
            tx2.vin.append(CTxIn(COutPoint(tx.sha256, i), b""))
            tx2.wit.vtxinwit.append(CTxInWitness())
            tx2.wit.vtxinwit[-1].scriptWitness.stack = [witness_script]
            total_value += tx.vout[i].nValue
        tx2.wit.vtxinwit[-1].scriptWitness.stack = [witness_script_toomany]
        tx2.vout.append(CTxOut(total_value, CScript([OP_TRUE])))
        tx2.rehash()

        block_2 = self.build_next_block()
        self.update_witness_block_with_transactions(block_2, [tx2])
        test_witness_block(self.nodes[0], self.test_node, block_2, accepted=False)

        # Try dropping the last input in tx2, and add an output that has
        # too many sigops (contributing to legacy sigop count).
        checksig_count = (extra_sigops_available // 4) + 1
        script_pubkey_checksigs = CScript([OP_CHECKSIG] * checksig_count)
        tx2.vout.append(CTxOut(0, script_pubkey_checksigs))
        tx2.vin.pop()
        tx2.wit.vtxinwit.pop()
        tx2.vout[0].nValue -= tx.vout[-2].nValue
        tx2.rehash()
        block_3 = self.build_next_block()
        self.update_witness_block_with_transactions(block_3, [tx2])
        test_witness_block(self.nodes[0], self.test_node, block_3, accepted=False)

        # If we drop the last checksig in this output, the tx should succeed.
        block_4 = self.build_next_block()
        tx2.vout[-1].scriptPubKey = CScript([OP_CHECKSIG] * (checksig_count - 1))
        tx2.rehash()
        self.update_witness_block_with_transactions(block_4, [tx2])
        test_witness_block(self.nodes[0], self.test_node, block_4, accepted=True)

        # Reset the tip back down for the next test
        self.sync_blocks()
        for x in self.nodes:
            x.invalidateblock(block_4.hash)

        # Try replacing the last input of tx2 to be spending the last
        # output of tx
        block_5 = self.build_next_block()
        tx2.vout.pop()
        tx2.vin.append(CTxIn(COutPoint(tx.sha256, outputs - 1), b""))
        tx2.wit.vtxinwit.append(CTxInWitness())
        tx2.wit.vtxinwit[-1].scriptWitness.stack = [witness_script_justright]
        tx2.rehash()
        self.update_witness_block_with_transactions(block_5, [tx2])
        test_witness_block(self.nodes[0], self.test_node, block_5, accepted=True)

        # TODO: test p2sh sigop counting

        # Cleanup and prep for next test
        self.utxo.pop(0)
        self.utxo.append(UTXO(tx2.sha256, 0, tx2.vout[0].nValue))

    @subtest  # type: ignore
    def test_superfluous_witness(self):
        # Serialization of tx that puts witness flag to 3 always
        def serialize_with_bogus_witness(tx):
            flags = 3
            r = b""
            r += struct.pack("<i", tx.nVersion)
            if flags:
                dummy = []
                r += ser_vector(dummy)
                r += struct.pack("<B", flags)
            r += ser_vector(tx.vin)
            r += ser_vector(tx.vout)
            if flags & 1:
                if (len(tx.wit.vtxinwit) != len(tx.vin)):
                    # vtxinwit must have the same length as vin
                    tx.wit.vtxinwit = tx.wit.vtxinwit[:len(tx.vin)]
                    for _ in range(len(tx.wit.vtxinwit), len(tx.vin)):
                        tx.wit.vtxinwit.append(CTxInWitness())
                r += tx.wit.serialize()
            r += struct.pack("<I", tx.nLockTime)
            return r

        class msg_bogus_tx(msg_tx):
            def serialize(self):
                return serialize_with_bogus_witness(self.tx)

        self.nodes[0].sendtoaddress(self.nodes[0].getnewaddress(address_type='bech32'), 5)
        self.nodes[0].generate(1)
        unspent = next(u for u in self.nodes[0].listunspent() if u['spendable'] and u['address'].startswith('chirt'))

        raw = self.nodes[0].createrawtransaction([{"txid": unspent['txid'], "vout": unspent['vout']}], {self.nodes[0].getnewaddress(): 1})
        tx = tx_from_hex(raw)
        assert_raises_rpc_error(-22, "TX decode failed", self.nodes[0].decoderawtransaction, hexstring=serialize_with_bogus_witness(tx).hex(), iswitness=True)
        with self.nodes[0].assert_debug_log(['Superfluous witness record']):
            self.test_node.send_and_ping(msg_bogus_tx(tx))
        raw = self.nodes[0].signrawtransactionwithwallet(raw)
        assert raw['complete']
        raw = raw['hex']
        tx = tx_from_hex(raw)
        assert_raises_rpc_error(-22, "TX decode failed", self.nodes[0].decoderawtransaction, hexstring=serialize_with_bogus_witness(tx).hex(), iswitness=True)
        with self.nodes[0].assert_debug_log(['Unknown transaction optional data']):
            self.test_node.send_and_ping(msg_bogus_tx(tx))

    @subtest  # type: ignore
    def test_wtxid_relay(self):
        # Use brand new nodes to avoid contamination from earlier tests
        self.wtx_node = self.nodes[0].add_p2p_connection(TestP2PConn(wtxidrelay=True), services=NODE_NETWORK | NODE_WITNESS)
        self.tx_node = self.nodes[0].add_p2p_connection(TestP2PConn(wtxidrelay=False), services=NODE_NETWORK | NODE_WITNESS)

        # Check wtxidrelay feature negotiation message through connecting a new peer
        def received_wtxidrelay():
            return (len(self.wtx_node.last_wtxidrelay) > 0)
        self.wtx_node.wait_until(received_wtxidrelay)

        # Create a Segwit output from the latest UTXO
        # and announce it to the network
        witness_script = CScript([OP_TRUE])
        script_pubkey = script_to_p2wsh_script(witness_script)

        tx = CTransaction()
        tx.vin.append(CTxIn(COutPoint(self.utxo[0].sha256, self.utxo[0].n), b""))
        tx.vout.append(CTxOut(self.utxo[0].nValue - 1000, script_pubkey))
        tx.rehash()

        # Create a Segwit transaction
        tx2 = CTransaction()
        tx2.vin.append(CTxIn(COutPoint(tx.sha256, 0), b""))
        tx2.vout.append(CTxOut(tx.vout[0].nValue - 1000, script_pubkey))
        tx2.wit.vtxinwit.append(CTxInWitness())
        tx2.wit.vtxinwit[0].scriptWitness.stack = [witness_script]
        tx2.rehash()

        # Announce Segwit transaction with wtxid
        # and wait for getdata
        self.wtx_node.announce_tx_and_wait_for_getdata(tx2, use_wtxid=True)
        with p2p_lock:
            lgd = self.wtx_node.lastgetdata[:]
        assert_equal(lgd, [CInv(MSG_WTX, tx2.calc_sha256(True))])

        # Announce Segwit transaction from non wtxidrelay peer
        # and wait for getdata
        self.tx_node.announce_tx_and_wait_for_getdata(tx2, use_wtxid=False)
        with p2p_lock:
            lgd = self.tx_node.lastgetdata[:]
        assert_equal(lgd, [CInv(MSG_TX|MSG_WITNESS_FLAG, tx2.sha256)])

        # Send tx2 through; it's an orphan so won't be accepted
        with p2p_lock:
            self.wtx_node.last_message.pop("getdata", None)
        test_transaction_acceptance(self.nodes[0], self.wtx_node, tx2, with_witness=True, accepted=False)

        # Expect a request for parent (tx) by txid despite use of WTX peer
        self.wtx_node.wait_for_getdata([tx.sha256], 60)
        with p2p_lock:
            lgd = self.wtx_node.lastgetdata[:]
        assert_equal(lgd, [CInv(MSG_WITNESS_TX, tx.sha256)])

        # Send tx through
        test_transaction_acceptance(self.nodes[0], self.wtx_node, tx, with_witness=False, accepted=True)

        # Check tx2 is there now
        assert_equal(tx2.hash in self.nodes[0].getrawmempool(), True)


if __name__ == '__main__':
    SegWitTest().main()<|MERGE_RESOLUTION|>--- conflicted
+++ resolved
@@ -1099,22 +1099,15 @@
 
         MAX_WITNESS_SCRIPT_LENGTH = 10000
 
-<<<<<<< HEAD
         # Note:  Upstream uses pushes of MAX_SCRIPT_ELEMENT_SIZE here,
         # which is different in Xaya.  Since this test is not about the
         # element size itself, we just stick to using 520 bytes and keeping
         # all the rest as upstream.
 
-        # This program is 19 pushes (9937 bytes), then 64 more opcode-bytes.
-        long_witness_program = CScript([b'a' * 520] * 19 + [OP_DROP] * 63 + [OP_TRUE])
-        assert len(long_witness_program) == MAX_PROGRAM_LENGTH + 1
-        long_script_pubkey = script_to_p2wsh_script(long_witness_program)
-=======
         # This script is 19 max pushes (9937 bytes), then 64 more opcode-bytes.
-        long_witness_script = CScript([b'a' * MAX_SCRIPT_ELEMENT_SIZE] * 19 + [OP_DROP] * 63 + [OP_TRUE])
+        long_witness_script = CScript([b'a' * 520] * 19 + [OP_DROP] * 63 + [OP_TRUE])
         assert len(long_witness_script) == MAX_WITNESS_SCRIPT_LENGTH + 1
         long_script_pubkey = script_to_p2wsh_script(long_witness_script)
->>>>>>> c1625db1
 
         block = self.build_next_block()
 
@@ -1134,17 +1127,10 @@
 
         test_witness_block(self.nodes[0], self.test_node, block, accepted=False)
 
-<<<<<<< HEAD
-        # Try again with one less byte in the witness program
-        witness_program = CScript([b'a' * 520] * 19 + [OP_DROP] * 62 + [OP_TRUE])
-        assert len(witness_program) == MAX_PROGRAM_LENGTH
-        script_pubkey = script_to_p2wsh_script(witness_program)
-=======
         # Try again with one less byte in the witness script
-        witness_script = CScript([b'a' * MAX_SCRIPT_ELEMENT_SIZE] * 19 + [OP_DROP] * 62 + [OP_TRUE])
+        witness_script = CScript([b'a' * 520] * 19 + [OP_DROP] * 62 + [OP_TRUE])
         assert len(witness_script) == MAX_WITNESS_SCRIPT_LENGTH
         script_pubkey = script_to_p2wsh_script(witness_script)
->>>>>>> c1625db1
 
         tx.vout[0] = CTxOut(tx.vout[0].nValue, script_pubkey)
         tx.rehash()

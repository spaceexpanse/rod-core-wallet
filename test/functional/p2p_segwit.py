#!/usr/bin/env python3
# Copyright (c) 2016-2022 The Bitcoin Core developers
# Distributed under the MIT software license, see the accompanying
# file COPYING or http://www.opensource.org/licenses/mit-license.php.
"""Test segwit transactions and blocks on P2P network."""
from decimal import Decimal
import random
import struct
import time

from test_framework.blocktools import (
    WITNESS_COMMITMENT_HEADER,
    add_witness_commitment,
    create_block,
    create_coinbase,
)
from test_framework.messages import (
    MAX_BIP125_RBF_SEQUENCE,
    CBlockHeader,
    CInv,
    COutPoint,
    CTransaction,
    CTxIn,
    CTxInWitness,
    CTxOut,
    CTxWitness,
    MAX_BLOCK_WEIGHT,
    MSG_BLOCK,
    MSG_TX,
    MSG_WITNESS_FLAG,
    MSG_WITNESS_TX,
    MSG_WTX,
    NODE_NETWORK,
    NODE_WITNESS,
    msg_no_witness_block,
    msg_getdata,
    msg_headers,
    msg_inv,
    msg_tx,
    msg_block,
    msg_no_witness_tx,
    ser_uint256,
    ser_vector,
    sha256,
)
from test_framework.p2p import (
    P2PInterface,
    p2p_lock,
    P2P_SERVICES,
)
from test_framework.script import (
    CScript,
    CScriptNum,
    CScriptOp,
    MAX_SCRIPT_ELEMENT_SIZE,
    OP_0,
    OP_1,
    OP_2,
    OP_16,
    OP_2DROP,
    OP_CHECKMULTISIG,
    OP_CHECKSIG,
    OP_DROP,
    OP_ELSE,
    OP_ENDIF,
    OP_IF,
    OP_RETURN,
    OP_TRUE,
    SIGHASH_ALL,
    SIGHASH_ANYONECANPAY,
    SIGHASH_NONE,
    SIGHASH_SINGLE,
    hash160,
    sign_input_legacy,
    sign_input_segwitv0,
)
from test_framework.script_util import (
    key_to_p2pk_script,
    key_to_p2wpkh_script,
    keyhash_to_p2pkh_script,
    script_to_p2sh_script,
    script_to_p2wsh_script,
)
from test_framework.test_framework import BitcoinTestFramework
from test_framework.util import (
    assert_equal,
    assert_greater_than,
    softfork_active,
    assert_raises_rpc_error,
)
from test_framework.wallet import MiniWallet
from test_framework.wallet_util import generate_keypair


MAX_SIGOP_COST = 8000

SEGWIT_HEIGHT = 120

class UTXO():
    """Used to keep track of anyone-can-spend outputs that we can use in the tests."""
    def __init__(self, sha256, n, value):
        self.sha256 = sha256
        self.n = n
        self.nValue = value


def subtest(func):
    """Wraps the subtests for logging and state assertions."""
    def func_wrapper(self, *args, **kwargs):
        self.log.info("Subtest: {} (Segwit active = {})".format(func.__name__, self.segwit_active))
        # Assert segwit status is as expected
        assert_equal(softfork_active(self.nodes[0], 'segwit'), self.segwit_active)
        func(self, *args, **kwargs)
        # Each subtest should leave some utxos for the next subtest
        assert self.utxo
        self.sync_blocks()
        # Assert segwit status is as expected at end of subtest
        assert_equal(softfork_active(self.nodes[0], 'segwit'), self.segwit_active)

    return func_wrapper


def sign_p2pk_witness_input(script, tx_to, in_idx, hashtype, value, key):
    """Add signature for a P2PK witness script."""
    tx_to.wit.vtxinwit[in_idx].scriptWitness.stack = [script]
    sign_input_segwitv0(tx_to, in_idx, script, value, key, hashtype)

def test_transaction_acceptance(node, p2p, tx, with_witness, accepted, reason=None):
    """Send a transaction to the node and check that it's accepted to the mempool

    - Submit the transaction over the p2p interface
    - use the getrawmempool rpc to check for acceptance."""
    reason = [reason] if reason else []
    with node.assert_debug_log(expected_msgs=reason):
        p2p.send_and_ping(msg_tx(tx) if with_witness else msg_no_witness_tx(tx))
        assert_equal(tx.hash in node.getrawmempool(), accepted)


def test_witness_block(node, p2p, block, accepted, with_witness=True, reason=None):
    """Send a block to the node and check that it's accepted

    - Submit the block over the p2p interface
    - use the getbestblockhash rpc to check for acceptance."""
    reason = [reason] if reason else []
    with node.assert_debug_log(expected_msgs=reason):
        p2p.send_and_ping(msg_block(block) if with_witness else msg_no_witness_block(block))
        assert_equal(node.getbestblockhash() == block.hash, accepted)


class TestP2PConn(P2PInterface):
    def __init__(self, wtxidrelay=False):
        super().__init__(wtxidrelay=wtxidrelay)
        self.getdataset = set()
        self.last_wtxidrelay = []
        self.lastgetdata = []
        self.wtxidrelay = wtxidrelay

    # Don't send getdata message replies to invs automatically.
    # We'll send the getdata messages explicitly in the test logic.
    def on_inv(self, message):
        pass

    def on_getdata(self, message):
        self.lastgetdata = message.inv
        for inv in message.inv:
            self.getdataset.add(inv.hash)

    def on_wtxidrelay(self, message):
        self.last_wtxidrelay.append(message)

    def announce_tx_and_wait_for_getdata(self, tx, success=True, use_wtxid=False):
        if success:
            # sanity check
            assert (self.wtxidrelay and use_wtxid) or (not self.wtxidrelay and not use_wtxid)
        with p2p_lock:
            self.last_message.pop("getdata", None)
        if use_wtxid:
            wtxid = tx.calc_sha256(True)
            self.send_message(msg_inv(inv=[CInv(MSG_WTX, wtxid)]))
        else:
            self.send_message(msg_inv(inv=[CInv(MSG_TX, tx.sha256)]))

        if success:
            if use_wtxid:
                self.wait_for_getdata([wtxid])
            else:
                self.wait_for_getdata([tx.sha256])
        else:
            time.sleep(5)
            assert not self.last_message.get("getdata")

    def announce_block_and_wait_for_getdata(self, block, use_header, timeout=60):
        with p2p_lock:
            self.last_message.pop("getdata", None)
        msg = msg_headers()
        msg.headers = [CBlockHeader(block)]
        if use_header:
            self.send_message(msg)
        else:
            self.send_message(msg_inv(inv=[CInv(MSG_BLOCK, block.sha256)]))
            self.wait_for_getheaders(block_hash=block.hashPrevBlock, timeout=timeout)
            self.send_message(msg)
        self.wait_for_getdata([block.sha256], timeout=timeout)

    def request_block(self, blockhash, inv_type, timeout=60):
        with p2p_lock:
            self.last_message.pop("block", None)
        self.send_message(msg_getdata(inv=[CInv(inv_type, blockhash)]))
        self.wait_for_block(blockhash, timeout=timeout)
        return self.last_message["block"].block

class SegWitTest(BitcoinTestFramework):
    def set_test_params(self):
        self.setup_clean_chain = True
        self.num_nodes = 2
        # whitelist peers to speed up tx relay / mempool sync
        self.noban_tx_relay = True
        # This test tests SegWit both pre and post-activation, so use the normal BIP9 activation.
        self.extra_args = [
            ["-acceptnonstdtxn=1", f"-testactivationheight=segwit@{SEGWIT_HEIGHT}", "-par=1"],
            ["-acceptnonstdtxn=0", f"-testactivationheight=segwit@{SEGWIT_HEIGHT}"],
        ]
        self.supports_cli = False

    # Helper functions

    def build_next_block(self):
        """Build a block on top of node0's tip."""
        tip = self.nodes[0].getbestblockhash()
        height = self.nodes[0].getblockcount() + 1
        block_time = self.nodes[0].getblockheader(tip)["mediantime"] + 1
        block = create_block(int(tip, 16), create_coinbase(height), block_time)
        block.rehash()
        return block

    def update_witness_block_with_transactions(self, block, tx_list, nonce=0):
        """Add list of transactions to block, adds witness commitment, then solves."""
        block.vtx.extend(tx_list)
        add_witness_commitment(block, nonce)
        block.solve()

    def run_test(self):
        # Setup the p2p connections
        # self.test_node sets P2P_SERVICES, i.e. NODE_WITNESS | NODE_NETWORK
        self.test_node = self.nodes[0].add_p2p_connection(TestP2PConn(), services=P2P_SERVICES)
        # self.old_node sets only NODE_NETWORK
        self.old_node = self.nodes[0].add_p2p_connection(TestP2PConn(), services=NODE_NETWORK)
        # self.std_node is for testing node1 (requires standard txs)
        self.std_node = self.nodes[1].add_p2p_connection(TestP2PConn(), services=P2P_SERVICES)
        # self.std_wtx_node is for testing node1 with wtxid relay
        self.std_wtx_node = self.nodes[1].add_p2p_connection(TestP2PConn(wtxidrelay=True), services=P2P_SERVICES)

        assert self.test_node.nServices & NODE_WITNESS != 0

        # Keep a place to store utxo's that can be used in later tests
        self.utxo = []

        self.log.info("Starting tests before segwit activation")
        self.segwit_active = False
        self.wallet = MiniWallet(self.nodes[0])

        self.test_non_witness_transaction()
        # Upstream Bitcoin backdated the script verification softfork,
        # which we cannot do yet until segwit activates on Namecoin.
        #self.test_v0_outputs_arent_spendable()
        self.test_block_relay()
        self.test_unnecessary_witness_before_segwit_activation()
        self.test_witness_tx_relay_before_segwit_activation()
        self.test_standardness_v0()

        self.log.info("Advancing to segwit activation")
        self.advance_to_segwit_active()

        # Segwit status 'active'

        self.test_p2sh_witness()
        self.test_witness_commitments()
        self.test_block_malleability()
        self.test_witness_block_size()
        self.test_submit_block()
        self.test_extra_witness_data()
        self.test_max_witness_push_length()
        self.test_max_witness_script_length()
        self.test_witness_input_length()
        self.test_block_relay()
        self.test_tx_relay_after_segwit_activation()
        self.test_standardness_v0()
        self.test_segwit_versions()
        self.test_premature_coinbase_witness_spend()
        self.test_uncompressed_pubkey()
        self.test_signature_version_1()
        self.test_non_standard_witness_blinding()
        self.test_non_standard_witness()
        self.test_witness_sigops()
        self.test_superfluous_witness()
        self.test_wtxid_relay()

    # Individual tests

    @subtest
    def test_non_witness_transaction(self):
        """See if sending a regular transaction works, and create a utxo to use in later tests."""
        # Mine a block with an anyone-can-spend coinbase,
        # let it mature, then try to spend it.

        block = self.build_next_block()
        block.solve()
        self.test_node.send_and_ping(msg_no_witness_block(block))  # make sure the block was processed
        txid = block.vtx[0].sha256

        self.generate(self.wallet, 99)  # let the block mature

        # Create a transaction that spends the coinbase
        tx = CTransaction()
        tx.vin.append(CTxIn(COutPoint(txid, 0), b""))
        tx.vout.append(CTxOut(49 * 100000000, CScript([OP_TRUE, OP_DROP] * 15 + [OP_TRUE])))
        tx.calc_sha256()

        # Check that serializing it with or without witness is the same
        # This is a sanity check of our testing framework.
        assert_equal(msg_no_witness_tx(tx).serialize(), msg_tx(tx).serialize())

        self.test_node.send_and_ping(msg_tx(tx))  # make sure the block was processed
        assert tx.hash in self.nodes[0].getrawmempool()
        # Save this transaction for later
        self.utxo.append(UTXO(tx.sha256, 0, 49 * 100000000))
        self.generate(self.nodes[0], 1)

    @subtest
    def test_unnecessary_witness_before_segwit_activation(self):
        """Verify that blocks with witnesses are rejected before activation."""

        tx = CTransaction()
        tx.vin.append(CTxIn(COutPoint(self.utxo[0].sha256, self.utxo[0].n), b""))
        tx.vout.append(CTxOut(self.utxo[0].nValue - 1000, CScript([OP_TRUE])))
        tx.wit.vtxinwit.append(CTxInWitness())
        tx.wit.vtxinwit[0].scriptWitness.stack = [CScript([CScriptNum(1)])]

        # Verify the hash with witness differs from the txid
        # (otherwise our testing framework must be broken!)
        tx.rehash()
        assert tx.sha256 != tx.calc_sha256(with_witness=True)

        # Construct a block that includes the transaction.
        block = self.build_next_block()
        self.update_witness_block_with_transactions(block, [tx])
        # Sending witness data before activation is not allowed (anti-spam
        # rule).
        test_witness_block(self.nodes[0], self.test_node, block, accepted=False, reason='unexpected-witness')

        # But it should not be permanently marked bad...
        # Resend without witness information.
        self.test_node.send_and_ping(msg_no_witness_block(block))  # make sure the block was processed
        assert_equal(self.nodes[0].getbestblockhash(), block.hash)

        # Update our utxo list; we spent the first entry.
        self.utxo.pop(0)
        self.utxo.append(UTXO(tx.sha256, 0, tx.vout[0].nValue))

    @subtest
    def test_block_relay(self):
        """Test that block requests to NODE_WITNESS peer are with MSG_WITNESS_FLAG.

        This is true regardless of segwit activation.
        Also test that we don't ask for blocks from unupgraded peers."""

        blocktype = 2 | MSG_WITNESS_FLAG

        # test_node has set NODE_WITNESS, so all getdata requests should be for
        # witness blocks.
        # Test announcing a block via inv results in a getdata, and that
        # announcing a block with a header results in a getdata
        block1 = self.build_next_block()
        block1.solve()

        # Send an empty headers message, to clear out any prior getheaders
        # messages that our peer may be waiting for us on.
        self.test_node.send_message(msg_headers())

        self.test_node.announce_block_and_wait_for_getdata(block1, use_header=False)
        assert self.test_node.last_message["getdata"].inv[0].type == blocktype
        test_witness_block(self.nodes[0], self.test_node, block1, True)

        block2 = self.build_next_block()
        block2.solve()

        self.test_node.announce_block_and_wait_for_getdata(block2, use_header=True)
        assert self.test_node.last_message["getdata"].inv[0].type == blocktype
        test_witness_block(self.nodes[0], self.test_node, block2, True)

        # Check that we can getdata for witness blocks or regular blocks,
        # and the right thing happens.
        if not self.segwit_active:
            # Before activation, we should be able to request old blocks with
            # or without witness, and they should be the same.
            chain_height = self.nodes[0].getblockcount()
            # Pick 10 random blocks on main chain, and verify that getdata's
            # for MSG_BLOCK, MSG_WITNESS_BLOCK, and rpc getblock() are equal.
            all_heights = list(range(chain_height + 1))
            random.shuffle(all_heights)
            all_heights = all_heights[0:10]
            for height in all_heights:
                block_hash = self.nodes[0].getblockhash(height)
                rpc_block = self.nodes[0].getblock(block_hash, False)
                block_hash = int(block_hash, 16)
                block = self.test_node.request_block(block_hash, 2)
                wit_block = self.test_node.request_block(block_hash, 2 | MSG_WITNESS_FLAG)
                assert_equal(block.serialize(), wit_block.serialize())
                assert_equal(block.serialize(), bytes.fromhex(rpc_block))
        else:
            # After activation, witness blocks and non-witness blocks should
            # be different.  Verify rpc getblock() returns witness blocks, while
            # getdata respects the requested type.
            block = self.build_next_block()
            self.update_witness_block_with_transactions(block, [])
            # This gives us a witness commitment.
            assert len(block.vtx[0].wit.vtxinwit) == 1
            assert len(block.vtx[0].wit.vtxinwit[0].scriptWitness.stack) == 1
            test_witness_block(self.nodes[0], self.test_node, block, accepted=True)
            # Now try to retrieve it...
            rpc_block = self.nodes[0].getblock(block.hash, False)
            non_wit_block = self.test_node.request_block(block.sha256, 2)
            wit_block = self.test_node.request_block(block.sha256, 2 | MSG_WITNESS_FLAG)
            assert_equal(wit_block.serialize(), bytes.fromhex(rpc_block))
            assert_equal(wit_block.serialize(False), non_wit_block.serialize())
            assert_equal(wit_block.serialize(), block.serialize())

            # Test size, vsize, weight
            rpc_details = self.nodes[0].getblock(block.hash, True)
            assert_equal(rpc_details["size"], len(block.serialize()))
            assert_equal(rpc_details["strippedsize"], len(block.serialize(False)))
            assert_equal(rpc_details["weight"], block.get_weight())

            # Upgraded node should not ask for blocks from unupgraded
            block4 = self.build_next_block()
            block4.solve()
            self.old_node.getdataset = set()

            # Blocks can be requested via direct-fetch (immediately upon processing the announcement)
            # or via parallel download (with an indeterminate delay from processing the announcement)
            # so to test that a block is NOT requested, we could guess a time period to sleep for,
            # and then check. We can avoid the sleep() by taking advantage of transaction getdata's
            # being processed after block getdata's, and announce a transaction as well,
            # and then check to see if that particular getdata has been received.
            # Since 0.14, inv's will only be responded to with a getheaders, so send a header
            # to announce this block.
            msg = msg_headers()
            msg.headers = [CBlockHeader(block4)]
            self.old_node.send_message(msg)
            self.old_node.announce_tx_and_wait_for_getdata(block4.vtx[0])
            assert block4.sha256 not in self.old_node.getdataset

    @subtest
    def test_v0_outputs_arent_spendable(self):
        """Test that v0 outputs aren't spendable before segwit activation.

        ~6 months after segwit activation, the SCRIPT_VERIFY_WITNESS flag was
        backdated so that it applies to all blocks, going back to the genesis
        block.

        Consequently, version 0 witness outputs are never spendable without
        witness, and so can't be spent before segwit activation (the point at which
        blocks are permitted to contain witnesses)."""

        # Create two outputs, a p2wsh and p2sh-p2wsh
        witness_script = CScript([OP_TRUE])
        script_pubkey = script_to_p2wsh_script(witness_script)
        p2sh_script_pubkey = script_to_p2sh_script(script_pubkey)

        value = self.utxo[0].nValue // 3

        tx = CTransaction()
        tx.vin = [CTxIn(COutPoint(self.utxo[0].sha256, self.utxo[0].n), b'')]
        tx.vout = [CTxOut(value, script_pubkey), CTxOut(value, p2sh_script_pubkey)]
        tx.vout.append(CTxOut(value, CScript([OP_TRUE])))
        tx.rehash()
        txid = tx.sha256

        # Add it to a block
        block = self.build_next_block()
        self.update_witness_block_with_transactions(block, [tx])
        # Verify that segwit isn't activated. A block serialized with witness
        # should be rejected prior to activation.
        test_witness_block(self.nodes[0], self.test_node, block, accepted=False, with_witness=True, reason='unexpected-witness')
        # Now send the block without witness. It should be accepted
        test_witness_block(self.nodes[0], self.test_node, block, accepted=True, with_witness=False)

        # Now try to spend the outputs. This should fail since SCRIPT_VERIFY_WITNESS is always enabled.
        p2wsh_tx = CTransaction()
        p2wsh_tx.vin = [CTxIn(COutPoint(txid, 0), b'')]
        p2wsh_tx.vout = [CTxOut(value, CScript([OP_TRUE]))]
        p2wsh_tx.wit.vtxinwit.append(CTxInWitness())
        p2wsh_tx.wit.vtxinwit[0].scriptWitness.stack = [CScript([OP_TRUE])]
        p2wsh_tx.rehash()

        p2sh_p2wsh_tx = CTransaction()
        p2sh_p2wsh_tx.vin = [CTxIn(COutPoint(txid, 1), CScript([script_pubkey]))]
        p2sh_p2wsh_tx.vout = [CTxOut(value, CScript([OP_TRUE]))]
        p2sh_p2wsh_tx.wit.vtxinwit.append(CTxInWitness())
        p2sh_p2wsh_tx.wit.vtxinwit[0].scriptWitness.stack = [CScript([OP_TRUE])]
        p2sh_p2wsh_tx.rehash()

        for tx in [p2wsh_tx, p2sh_p2wsh_tx]:

            block = self.build_next_block()
            self.update_witness_block_with_transactions(block, [tx])

            # When the block is serialized with a witness, the block will be rejected because witness
            # data isn't allowed in blocks that don't commit to witness data.
            test_witness_block(self.nodes[0], self.test_node, block, accepted=False, with_witness=True, reason='unexpected-witness')

            # When the block is serialized without witness, validation fails because the transaction is
            # invalid (transactions are always validated with SCRIPT_VERIFY_WITNESS so a segwit v0 transaction
            # without a witness is invalid).
            # Note: The reject reason for this failure could be
            # 'block-validation-failed' (if script check threads > 1) or
            # 'mandatory-script-verify-flag-failed (Witness program was passed an
            # empty witness)' (otherwise).
            test_witness_block(self.nodes[0], self.test_node, block, accepted=False, with_witness=False,
                               reason='mandatory-script-verify-flag-failed (Witness program was passed an empty witness)')

        self.utxo.pop(0)
        self.utxo.append(UTXO(txid, 2, value))

    @subtest
    def test_witness_tx_relay_before_segwit_activation(self):

        # Generate a transaction that doesn't require a witness, but send it
        # with a witness.  Should be rejected for premature-witness, but should
        # not be added to recently rejected list.
        tx = CTransaction()
        tx.vin.append(CTxIn(COutPoint(self.utxo[0].sha256, self.utxo[0].n), b""))
        tx.vout.append(CTxOut(self.utxo[0].nValue - 1000, CScript([OP_TRUE, OP_DROP] * 15 + [OP_TRUE])))
        tx.wit.vtxinwit.append(CTxInWitness())
        tx.wit.vtxinwit[0].scriptWitness.stack = [b'a']
        tx.rehash()

        tx_hash = tx.sha256
        tx_value = tx.vout[0].nValue

        # Verify that if a peer doesn't set nServices to include NODE_WITNESS,
        # the getdata is just for the non-witness portion.
        self.old_node.announce_tx_and_wait_for_getdata(tx)
        assert self.old_node.last_message["getdata"].inv[0].type == MSG_TX

        # Since we haven't delivered the tx yet, inv'ing the same tx from
        # a witness transaction ought not result in a getdata.
        self.test_node.announce_tx_and_wait_for_getdata(tx, success=False)

        # Delivering this transaction with witness should fail (no matter who
        # its from)
        assert_equal(len(self.nodes[0].getrawmempool()), 0)
        assert_equal(len(self.nodes[1].getrawmempool()), 0)
        test_transaction_acceptance(self.nodes[0], self.old_node, tx, with_witness=True, accepted=False)
        test_transaction_acceptance(self.nodes[0], self.test_node, tx, with_witness=True, accepted=False)

        # But eliminating the witness should fix it
        test_transaction_acceptance(self.nodes[0], self.test_node, tx, with_witness=False, accepted=True)

        # Cleanup: mine the first transaction and update utxo
        self.generate(self.nodes[0], 1)
        assert_equal(len(self.nodes[0].getrawmempool()), 0)

        self.utxo.pop(0)
        self.utxo.append(UTXO(tx_hash, 0, tx_value))

    @subtest
    def test_standardness_v0(self):
        """Test V0 txout standardness.

        V0 segwit outputs and inputs are always standard.
        V0 segwit inputs may only be mined after activation, but not before."""

        witness_script = CScript([OP_TRUE])
        script_pubkey = script_to_p2wsh_script(witness_script)
        p2sh_script_pubkey = script_to_p2sh_script(witness_script)

        # First prepare a p2sh output (so that spending it will pass standardness)
        p2sh_tx = CTransaction()
        p2sh_tx.vin = [CTxIn(COutPoint(self.utxo[0].sha256, self.utxo[0].n), b"")]
        p2sh_tx.vout = [CTxOut(self.utxo[0].nValue - 1000, p2sh_script_pubkey)]
        p2sh_tx.rehash()

        # Mine it on test_node to create the confirmed output.
        test_transaction_acceptance(self.nodes[0], self.test_node, p2sh_tx, with_witness=True, accepted=True)
        self.generate(self.nodes[0], 1)

        # Now test standardness of v0 P2WSH outputs.
        # Start by creating a transaction with two outputs.
        tx = CTransaction()
        tx.vin = [CTxIn(COutPoint(p2sh_tx.sha256, 0), CScript([witness_script]))]
        tx.vout = [CTxOut(p2sh_tx.vout[0].nValue - 10000, script_pubkey)]
        tx.vout.append(CTxOut(8000, script_pubkey))  # Might burn this later
        tx.vin[0].nSequence = MAX_BIP125_RBF_SEQUENCE  # Just to have the option to bump this tx from the mempool
        tx.rehash()

        # This is always accepted, since the mempool policy is to consider segwit as always active
        # and thus allow segwit outputs
        test_transaction_acceptance(self.nodes[1], self.std_node, tx, with_witness=True, accepted=True)

        # Now create something that looks like a P2PKH output. This won't be spendable.
        witness_hash = sha256(witness_script)
        script_pubkey = CScript([OP_0, hash160(witness_hash)])
        tx2 = CTransaction()
        # tx was accepted, so we spend the second output.
        tx2.vin = [CTxIn(COutPoint(tx.sha256, 1), b"")]
        tx2.vout = [CTxOut(7000, script_pubkey)]
        tx2.wit.vtxinwit.append(CTxInWitness())
        tx2.wit.vtxinwit[0].scriptWitness.stack = [witness_script]
        tx2.rehash()

        test_transaction_acceptance(self.nodes[1], self.std_node, tx2, with_witness=True, accepted=True)

        # Now update self.utxo for later tests.
        tx3 = CTransaction()
        # tx and tx2 were both accepted.  Don't bother trying to reclaim the
        # P2PKH output; just send tx's first output back to an anyone-can-spend.
        self.sync_mempools([self.nodes[0], self.nodes[1]])
        tx3.vin = [CTxIn(COutPoint(tx.sha256, 0), b"")]
        tx3.vout = [CTxOut(tx.vout[0].nValue - 1000, CScript([OP_TRUE, OP_DROP] * 15 + [OP_TRUE]))]
        tx3.wit.vtxinwit.append(CTxInWitness())
        tx3.wit.vtxinwit[0].scriptWitness.stack = [witness_script]
        tx3.rehash()
        if not self.segwit_active:
            # Just check mempool acceptance, but don't add the transaction to the mempool, since witness is disallowed
            # in blocks and the tx is impossible to mine right now.
            testres3 = self.nodes[0].testmempoolaccept([tx3.serialize_with_witness().hex()])
            testres3[0]["fees"].pop("effective-feerate")
            testres3[0]["fees"].pop("effective-includes")
            assert_equal(testres3,
                [{
                    'txid': tx3.hash,
                    'wtxid': tx3.getwtxid(),
                    'allowed': True,
                    'vsize': tx3.get_vsize(),
                    'fees': {
                        'base': Decimal('0.00001000'),
                    },
                }],
            )
            # Create the same output as tx3, but by replacing tx
            tx3_out = tx3.vout[0]
            tx3 = tx
            tx3.vout = [tx3_out]
            tx3.rehash()
            testres3_replaced = self.nodes[0].testmempoolaccept([tx3.serialize_with_witness().hex()])
            testres3_replaced[0]["fees"].pop("effective-feerate")
            testres3_replaced[0]["fees"].pop("effective-includes")
            assert_equal(testres3_replaced,
                [{
                    'txid': tx3.hash,
                    'wtxid': tx3.getwtxid(),
                    'allowed': True,
                    'vsize': tx3.get_vsize(),
                    'fees': {
                        'base': Decimal('0.00011000'),
                    },
                }],
            )
        test_transaction_acceptance(self.nodes[0], self.test_node, tx3, with_witness=True, accepted=True)

        self.generate(self.nodes[0], 1)
        self.utxo.pop(0)
        self.utxo.append(UTXO(tx3.sha256, 0, tx3.vout[0].nValue))
        assert_equal(len(self.nodes[1].getrawmempool()), 0)

    @subtest
    def advance_to_segwit_active(self):
        """Mine enough blocks to activate segwit."""
        assert not softfork_active(self.nodes[0], 'segwit')
        height = self.nodes[0].getblockcount()
        self.generate(self.nodes[0], SEGWIT_HEIGHT - height - 2)
        assert not softfork_active(self.nodes[0], 'segwit')
        self.generate(self.nodes[0], 1)
        assert softfork_active(self.nodes[0], 'segwit')
        self.segwit_active = True

    @subtest
    def test_p2sh_witness(self):
        """Test P2SH wrapped witness programs."""

        # Prepare the p2sh-wrapped witness output
        witness_script = CScript([OP_DROP, OP_TRUE])
        p2wsh_pubkey = script_to_p2wsh_script(witness_script)
        script_pubkey = script_to_p2sh_script(p2wsh_pubkey)
        script_sig = CScript([p2wsh_pubkey])  # a push of the redeem script

        # Fund the P2SH output
        tx = CTransaction()
        tx.vin.append(CTxIn(COutPoint(self.utxo[0].sha256, self.utxo[0].n), b""))
        tx.vout.append(CTxOut(self.utxo[0].nValue - 1000, script_pubkey))
        tx.rehash()

        # Verify mempool acceptance and block validity
        test_transaction_acceptance(self.nodes[0], self.test_node, tx, with_witness=False, accepted=True)
        block = self.build_next_block()
        self.update_witness_block_with_transactions(block, [tx])
        test_witness_block(self.nodes[0], self.test_node, block, accepted=True, with_witness=True)
        self.sync_blocks()

        # Now test attempts to spend the output.
        spend_tx = CTransaction()
        spend_tx.vin.append(CTxIn(COutPoint(tx.sha256, 0), script_sig))
        spend_tx.vout.append(CTxOut(tx.vout[0].nValue - 1000, CScript([OP_TRUE])))
        spend_tx.rehash()

        # This transaction should not be accepted into the mempool pre- or
        # post-segwit.  Mempool acceptance will use SCRIPT_VERIFY_WITNESS which
        # will require a witness to spend a witness program regardless of
        # segwit activation.  Note that older bitcoind's that are not
        # segwit-aware would also reject this for failing CLEANSTACK.
        with self.nodes[0].assert_debug_log(
                expected_msgs=[spend_tx.hash, 'was not accepted: mandatory-script-verify-flag-failed (Witness program was passed an empty witness)']):
            test_transaction_acceptance(self.nodes[0], self.test_node, spend_tx, with_witness=False, accepted=False)

        # Try to put the witness script in the scriptSig, should also fail.
        spend_tx.vin[0].scriptSig = CScript([p2wsh_pubkey, b'a'])
        spend_tx.rehash()
        with self.nodes[0].assert_debug_log(
                expected_msgs=[spend_tx.hash, 'was not accepted: mandatory-script-verify-flag-failed (Script evaluated without error but finished with a false/empty top stack element)']):
            test_transaction_acceptance(self.nodes[0], self.test_node, spend_tx, with_witness=False, accepted=False)

        # Now put the witness script in the witness, should succeed after
        # segwit activates.
        spend_tx.vin[0].scriptSig = script_sig
        spend_tx.rehash()
        spend_tx.wit.vtxinwit.append(CTxInWitness())
        spend_tx.wit.vtxinwit[0].scriptWitness.stack = [b'a', witness_script]

        # Verify mempool acceptance
        test_transaction_acceptance(self.nodes[0], self.test_node, spend_tx, with_witness=True, accepted=True)
        block = self.build_next_block()
        self.update_witness_block_with_transactions(block, [spend_tx])

        # If we're after activation, then sending this with witnesses should be valid.
        # This no longer works before activation, because SCRIPT_VERIFY_WITNESS
        # is always set.
        # TODO: rewrite this test to make clear that it only works after activation.
        test_witness_block(self.nodes[0], self.test_node, block, accepted=True)

        # Update self.utxo
        self.utxo.pop(0)
        self.utxo.append(UTXO(spend_tx.sha256, 0, spend_tx.vout[0].nValue))

    @subtest
    def test_witness_commitments(self):
        """Test witness commitments.

        This test can only be run after segwit has activated."""

        # First try a correct witness commitment.
        block = self.build_next_block()
        add_witness_commitment(block)
        block.solve()

        # Test the test -- witness serialization should be different
        assert msg_block(block).serialize() != msg_no_witness_block(block).serialize()

        # This empty block should be valid.
        test_witness_block(self.nodes[0], self.test_node, block, accepted=True)

        # Try to tweak the nonce
        block_2 = self.build_next_block()
        add_witness_commitment(block_2, nonce=28)
        block_2.solve()

        # The commitment should have changed!
        assert block_2.vtx[0].vout[-1] != block.vtx[0].vout[-1]

        # This should also be valid.
        test_witness_block(self.nodes[0], self.test_node, block_2, accepted=True)

        # Now test commitments with actual transactions
        tx = CTransaction()
        tx.vin.append(CTxIn(COutPoint(self.utxo[0].sha256, self.utxo[0].n), b""))

        # Let's construct a witness script
        witness_script = CScript([OP_TRUE])
        script_pubkey = script_to_p2wsh_script(witness_script)
        tx.vout.append(CTxOut(self.utxo[0].nValue - 1000, script_pubkey))
        tx.rehash()

        # tx2 will spend tx1, and send back to a regular anyone-can-spend address
        tx2 = CTransaction()
        tx2.vin.append(CTxIn(COutPoint(tx.sha256, 0), b""))
        tx2.vout.append(CTxOut(tx.vout[0].nValue - 1000, witness_script))
        tx2.wit.vtxinwit.append(CTxInWitness())
        tx2.wit.vtxinwit[0].scriptWitness.stack = [witness_script]
        tx2.rehash()

        block_3 = self.build_next_block()
        self.update_witness_block_with_transactions(block_3, [tx, tx2], nonce=1)
        # Add an extra OP_RETURN output that matches the witness commitment template,
        # even though it has extra data after the incorrect commitment.
        # This block should fail.
        block_3.vtx[0].vout.append(CTxOut(0, CScript([OP_RETURN, WITNESS_COMMITMENT_HEADER + ser_uint256(2), 10])))
        block_3.vtx[0].rehash()
        block_3.hashMerkleRoot = block_3.calc_merkle_root()
        block_3.solve()

        test_witness_block(self.nodes[0], self.test_node, block_3, accepted=False, reason='bad-witness-merkle-match')

        # Add a different commitment with different nonce, but in the
        # right location, and with some funds burned(!).
        # This should succeed (nValue shouldn't affect finding the
        # witness commitment).
        add_witness_commitment(block_3, nonce=0)
        block_3.vtx[0].vout[0].nValue -= 1
        block_3.vtx[0].vout[-1].nValue += 1
        block_3.vtx[0].rehash()
        block_3.hashMerkleRoot = block_3.calc_merkle_root()
        assert len(block_3.vtx[0].vout) == 4  # 3 OP_returns
        block_3.solve()
        test_witness_block(self.nodes[0], self.test_node, block_3, accepted=True)

        # Finally test that a block with no witness transactions can
        # omit the commitment.
        block_4 = self.build_next_block()
        tx3 = CTransaction()
        tx3.vin.append(CTxIn(COutPoint(tx2.sha256, 0), b""))
        tx3.vout.append(CTxOut(tx.vout[0].nValue - 1000, witness_script))
        tx3.rehash()
        block_4.vtx.append(tx3)
        block_4.hashMerkleRoot = block_4.calc_merkle_root()
        block_4.solve()
        test_witness_block(self.nodes[0], self.test_node, block_4, with_witness=False, accepted=True)

        # Update available utxo's for use in later test.
        self.utxo.pop(0)
        self.utxo.append(UTXO(tx3.sha256, 0, tx3.vout[0].nValue))

    @subtest
    def test_block_malleability(self):

        # Make sure that a block that has too big a virtual size
        # because of a too-large coinbase witness is not permanently
        # marked bad.
        block = self.build_next_block()
        add_witness_commitment(block)
        block.solve()

        block.vtx[0].wit.vtxinwit[0].scriptWitness.stack.append(b'a' * 5000000)
        assert block.get_weight() > MAX_BLOCK_WEIGHT

        # We can't send over the p2p network, because this is too big to relay
        # TODO: repeat this test with a block that can be relayed
        assert_equal('bad-witness-nonce-size', self.nodes[0].submitblock(block.serialize().hex()))

        assert self.nodes[0].getbestblockhash() != block.hash

        block.vtx[0].wit.vtxinwit[0].scriptWitness.stack.pop()
        assert block.get_weight() < MAX_BLOCK_WEIGHT
        assert_equal(None, self.nodes[0].submitblock(block.serialize().hex()))

        assert self.nodes[0].getbestblockhash() == block.hash

        # Now make sure that malleating the witness reserved value doesn't
        # result in a block permanently marked bad.
        block = self.build_next_block()
        add_witness_commitment(block)
        block.solve()

        # Change the nonce -- should not cause the block to be permanently
        # failed
        block.vtx[0].wit.vtxinwit[0].scriptWitness.stack = [ser_uint256(1)]
        test_witness_block(self.nodes[0], self.test_node, block, accepted=False, reason='bad-witness-merkle-match')

        # Changing the witness reserved value doesn't change the block hash
        block.vtx[0].wit.vtxinwit[0].scriptWitness.stack = [ser_uint256(0)]
        test_witness_block(self.nodes[0], self.test_node, block, accepted=True)

    @subtest
    def test_witness_block_size(self):
        # TODO: Test that non-witness carrying blocks can't exceed 1MB
        # Skipping this test for now; this is covered in feature_block.py

        # Test that witness-bearing blocks are limited at ceil(base + wit/4) <= 1MB.
        block = self.build_next_block()

        assert len(self.utxo) > 0

        # Create a P2WSH transaction.
        # The witness script will be a bunch of OP_2DROP's, followed by OP_TRUE.
        # This should give us plenty of room to tweak the spending tx's
        # virtual size.
        NUM_DROPS = 200  # 201 max ops per script!
        NUM_OUTPUTS = 5

        witness_script = CScript([OP_2DROP] * NUM_DROPS + [OP_TRUE])
        script_pubkey = script_to_p2wsh_script(witness_script)

        prevout = COutPoint(self.utxo[0].sha256, self.utxo[0].n)
        value = self.utxo[0].nValue

        parent_tx = CTransaction()
        parent_tx.vin.append(CTxIn(prevout, b""))
        child_value = int(value / NUM_OUTPUTS)
        for _ in range(NUM_OUTPUTS):
            parent_tx.vout.append(CTxOut(child_value, script_pubkey))
        parent_tx.vout[0].nValue -= 50000
        assert parent_tx.vout[0].nValue > 0
        parent_tx.rehash()

        child_tx = CTransaction()
        for i in range(NUM_OUTPUTS):
            child_tx.vin.append(CTxIn(COutPoint(parent_tx.sha256, i), b""))
        child_tx.vout = [CTxOut(value - 100000, CScript([OP_TRUE]))]
        for _ in range(NUM_OUTPUTS):
            child_tx.wit.vtxinwit.append(CTxInWitness())
            child_tx.wit.vtxinwit[-1].scriptWitness.stack = [b'a' * 195] * (2 * NUM_DROPS) + [witness_script]
        child_tx.rehash()
        self.update_witness_block_with_transactions(block, [parent_tx, child_tx])

        additional_bytes = MAX_BLOCK_WEIGHT - block.get_weight()
        i = 0
        while additional_bytes > 0:
            # Add some more bytes to each input until we hit MAX_BLOCK_WEIGHT+1
            extra_bytes = min(additional_bytes + 1, 55)
            block.vtx[-1].wit.vtxinwit[int(i / (2 * NUM_DROPS))].scriptWitness.stack[i % (2 * NUM_DROPS)] = b'a' * (195 + extra_bytes)
            additional_bytes -= extra_bytes
            i += 1

        block.vtx[0].vout.pop()  # Remove old commitment
        add_witness_commitment(block)
        block.solve()
        assert_equal(block.get_weight(), MAX_BLOCK_WEIGHT + 1)
        # The test case does not exceed the network message size limit of 2M,
        # but it should be at least 200k.
        assert_greater_than(len(block.serialize()), 200000)

        test_witness_block(self.nodes[0], self.test_node, block, accepted=False, reason='bad-blk-weight')

        # Now resize the second transaction to make the block fit.
        cur_length = len(block.vtx[-1].wit.vtxinwit[0].scriptWitness.stack[0])
        block.vtx[-1].wit.vtxinwit[0].scriptWitness.stack[0] = b'a' * (cur_length - 1)
        block.vtx[0].vout.pop()
        add_witness_commitment(block)
        block.solve()
        assert block.get_weight() == MAX_BLOCK_WEIGHT

        test_witness_block(self.nodes[0], self.test_node, block, accepted=True)

        # Update available utxo's
        self.utxo.pop(0)
        self.utxo.append(UTXO(block.vtx[-1].sha256, 0, block.vtx[-1].vout[0].nValue))

    @subtest
    def test_submit_block(self):
        """Test that submitblock adds the nonce automatically when possible."""
        block = self.build_next_block()

        # Try using a custom nonce and then don't supply it.
        # This shouldn't possibly work.
        add_witness_commitment(block, nonce=1)
        block.vtx[0].wit = CTxWitness()  # drop the nonce
        block.solve()
        assert_equal('bad-witness-merkle-match', self.nodes[0].submitblock(block.serialize().hex()))
        assert self.nodes[0].getbestblockhash() != block.hash

        # Now redo commitment with the standard nonce, but let bitcoind fill it in.
        add_witness_commitment(block, nonce=0)
        block.vtx[0].wit = CTxWitness()
        block.solve()
        assert_equal(None, self.nodes[0].submitblock(block.serialize().hex()))
        assert_equal(self.nodes[0].getbestblockhash(), block.hash)

        # This time, add a tx with non-empty witness, but don't supply
        # the commitment.
        block_2 = self.build_next_block()

        add_witness_commitment(block_2)

        block_2.solve()

        # Drop commitment and nonce -- submitblock should not fill in.
        block_2.vtx[0].vout.pop()
        block_2.vtx[0].wit = CTxWitness()

        assert_equal('bad-txnmrklroot', self.nodes[0].submitblock(block_2.serialize().hex()))
        # Tip should not advance!
        assert self.nodes[0].getbestblockhash() != block_2.hash

    @subtest
    def test_extra_witness_data(self):
        """Test extra witness data in a transaction."""

        block = self.build_next_block()

        witness_script = CScript([OP_DROP, OP_TRUE])
        script_pubkey = script_to_p2wsh_script(witness_script)

        # First try extra witness data on a tx that doesn't require a witness
        tx = CTransaction()
        tx.vin.append(CTxIn(COutPoint(self.utxo[0].sha256, self.utxo[0].n), b""))
        tx.vout.append(CTxOut(self.utxo[0].nValue - 2000, script_pubkey))
        tx.vout.append(CTxOut(1000, CScript([OP_TRUE])))  # non-witness output
        tx.wit.vtxinwit.append(CTxInWitness())
        tx.wit.vtxinwit[0].scriptWitness.stack = [CScript([])]
        tx.rehash()
        self.update_witness_block_with_transactions(block, [tx])

        # Extra witness data should not be allowed.
        test_witness_block(self.nodes[0], self.test_node, block, accepted=False,
                           reason='mandatory-script-verify-flag-failed (Witness provided for non-witness script)')

        # Try extra signature data.  Ok if we're not spending a witness output.
        block.vtx[1].wit.vtxinwit = []
        block.vtx[1].vin[0].scriptSig = CScript([OP_0])
        block.vtx[1].rehash()
        add_witness_commitment(block)
        block.solve()

        test_witness_block(self.nodes[0], self.test_node, block, accepted=True)

        # Now try extra witness/signature data on an input that DOES require a
        # witness
        tx2 = CTransaction()
        tx2.vin.append(CTxIn(COutPoint(tx.sha256, 0), b""))  # witness output
        tx2.vin.append(CTxIn(COutPoint(tx.sha256, 1), b""))  # non-witness
        tx2.vout.append(CTxOut(tx.vout[0].nValue, CScript([OP_TRUE])))
        tx2.wit.vtxinwit.extend([CTxInWitness(), CTxInWitness()])
        tx2.wit.vtxinwit[0].scriptWitness.stack = [CScript([CScriptNum(1)]), CScript([CScriptNum(1)]), witness_script]
        tx2.wit.vtxinwit[1].scriptWitness.stack = [CScript([OP_TRUE])]

        block = self.build_next_block()
        self.update_witness_block_with_transactions(block, [tx2])

        # This has extra witness data, so it should fail.
        test_witness_block(self.nodes[0], self.test_node, block, accepted=False,
                           reason='mandatory-script-verify-flag-failed (Stack size must be exactly one after execution)')

        # Now get rid of the extra witness, but add extra scriptSig data
        tx2.vin[0].scriptSig = CScript([OP_TRUE])
        tx2.vin[1].scriptSig = CScript([OP_TRUE])
        tx2.wit.vtxinwit[0].scriptWitness.stack.pop(0)
        tx2.wit.vtxinwit[1].scriptWitness.stack = []
        tx2.rehash()
        add_witness_commitment(block)
        block.solve()

        # This has extra signature data for a witness input, so it should fail.
        test_witness_block(self.nodes[0], self.test_node, block, accepted=False,
                           reason='mandatory-script-verify-flag-failed (Witness requires empty scriptSig)')

        # Now get rid of the extra scriptsig on the witness input, and verify
        # success (even with extra scriptsig data in the non-witness input)
        tx2.vin[0].scriptSig = b""
        tx2.rehash()
        add_witness_commitment(block)
        block.solve()

        test_witness_block(self.nodes[0], self.test_node, block, accepted=True)

        # Update utxo for later tests
        self.utxo.pop(0)
        self.utxo.append(UTXO(tx2.sha256, 0, tx2.vout[0].nValue))

    @subtest
    def test_max_witness_push_length(self):
<<<<<<< HEAD
        """Test that witness stack can only allow up to 2048 byte pushes."""
=======
        """Test that witness stack can only allow up to MAX_SCRIPT_ELEMENT_SIZE byte pushes."""
>>>>>>> 34e492d6

        block = self.build_next_block()

        witness_script = CScript([OP_DROP, OP_TRUE])
        script_pubkey = script_to_p2wsh_script(witness_script)

        tx = CTransaction()
        tx.vin.append(CTxIn(COutPoint(self.utxo[0].sha256, self.utxo[0].n), b""))
        tx.vout.append(CTxOut(self.utxo[0].nValue - 1000, script_pubkey))
        tx.rehash()

        tx2 = CTransaction()
        tx2.vin.append(CTxIn(COutPoint(tx.sha256, 0), b""))
        tx2.vout.append(CTxOut(tx.vout[0].nValue - 1000, CScript([OP_TRUE])))
        tx2.wit.vtxinwit.append(CTxInWitness())
        # First try a 521-byte stack element
        tx2.wit.vtxinwit[0].scriptWitness.stack = [b'a' * (MAX_SCRIPT_ELEMENT_SIZE + 1), witness_script]
        tx2.rehash()

        self.update_witness_block_with_transactions(block, [tx, tx2])
        test_witness_block(self.nodes[0], self.test_node, block, accepted=False,
                           reason='mandatory-script-verify-flag-failed (Push value size limit exceeded)')

        # Now reduce the length of the stack element
        tx2.wit.vtxinwit[0].scriptWitness.stack[0] = b'a' * (MAX_SCRIPT_ELEMENT_SIZE)

        add_witness_commitment(block)
        block.solve()
        test_witness_block(self.nodes[0], self.test_node, block, accepted=True)

        # Update the utxo for later tests
        self.utxo.pop()
        self.utxo.append(UTXO(tx2.sha256, 0, tx2.vout[0].nValue))

    @subtest
    def test_max_witness_script_length(self):
        """Test that witness outputs greater than 10kB can't be spent."""

        MAX_WITNESS_SCRIPT_LENGTH = 10000

        # Note:  Upstream uses pushes of MAX_SCRIPT_ELEMENT_SIZE here,
        # which is different in Xaya.  Since this test is not about the
        # element size itself, we just stick to using 520 bytes and keeping
        # all the rest as upstream.

        # This script is 19 max pushes (9937 bytes), then 64 more opcode-bytes.
        long_witness_script = CScript([b'a' * 520] * 19 + [OP_DROP] * 63 + [OP_TRUE])
        assert len(long_witness_script) == MAX_WITNESS_SCRIPT_LENGTH + 1
        long_script_pubkey = script_to_p2wsh_script(long_witness_script)

        block = self.build_next_block()

        tx = CTransaction()
        tx.vin.append(CTxIn(COutPoint(self.utxo[0].sha256, self.utxo[0].n), b""))
        tx.vout.append(CTxOut(self.utxo[0].nValue - 1000, long_script_pubkey))
        tx.rehash()

        tx2 = CTransaction()
        tx2.vin.append(CTxIn(COutPoint(tx.sha256, 0), b""))
        tx2.vout.append(CTxOut(tx.vout[0].nValue - 1000, CScript([OP_TRUE])))
        tx2.wit.vtxinwit.append(CTxInWitness())
        tx2.wit.vtxinwit[0].scriptWitness.stack = [b'a'] * 44 + [long_witness_script]
        tx2.rehash()

        self.update_witness_block_with_transactions(block, [tx, tx2])

        test_witness_block(self.nodes[0], self.test_node, block, accepted=False,
                           reason='mandatory-script-verify-flag-failed (Script is too big)')

        # Try again with one less byte in the witness script
        witness_script = CScript([b'a' * 520] * 19 + [OP_DROP] * 62 + [OP_TRUE])
        assert len(witness_script) == MAX_WITNESS_SCRIPT_LENGTH
        script_pubkey = script_to_p2wsh_script(witness_script)

        tx.vout[0] = CTxOut(tx.vout[0].nValue, script_pubkey)
        tx.rehash()
        tx2.vin[0].prevout.hash = tx.sha256
        tx2.wit.vtxinwit[0].scriptWitness.stack = [b'a'] * 43 + [witness_script]
        tx2.rehash()
        block.vtx = [block.vtx[0]]
        self.update_witness_block_with_transactions(block, [tx, tx2])
        test_witness_block(self.nodes[0], self.test_node, block, accepted=True)

        self.utxo.pop()
        self.utxo.append(UTXO(tx2.sha256, 0, tx2.vout[0].nValue))

    @subtest
    def test_witness_input_length(self):
        """Test that vin length must match vtxinwit length."""

        witness_script = CScript([OP_DROP, OP_TRUE])
        script_pubkey = script_to_p2wsh_script(witness_script)

        # Create a transaction that splits our utxo into many outputs
        tx = CTransaction()
        tx.vin.append(CTxIn(COutPoint(self.utxo[0].sha256, self.utxo[0].n), b""))
        value = self.utxo[0].nValue
        for _ in range(10):
            tx.vout.append(CTxOut(int(value / 10), script_pubkey))
        tx.vout[0].nValue -= 1000
        assert tx.vout[0].nValue >= 0

        block = self.build_next_block()
        self.update_witness_block_with_transactions(block, [tx])
        test_witness_block(self.nodes[0], self.test_node, block, accepted=True)

        # Try various ways to spend tx that should all break.
        # This "broken" transaction serializer will not normalize
        # the length of vtxinwit.
        class BrokenCTransaction(CTransaction):
            def serialize_with_witness(self):
                flags = 0
                if not self.wit.is_null():
                    flags |= 1
                r = b""
                r += struct.pack("<i", self.nVersion)
                if flags:
                    dummy = []
                    r += ser_vector(dummy)
                    r += struct.pack("<B", flags)
                r += ser_vector(self.vin)
                r += ser_vector(self.vout)
                if flags & 1:
                    r += self.wit.serialize()
                r += struct.pack("<I", self.nLockTime)
                return r

        tx2 = BrokenCTransaction()
        for i in range(10):
            tx2.vin.append(CTxIn(COutPoint(tx.sha256, i), b""))
        tx2.vout.append(CTxOut(value - 3000, CScript([OP_TRUE])))

        # First try using a too long vtxinwit
        for i in range(11):
            tx2.wit.vtxinwit.append(CTxInWitness())
            tx2.wit.vtxinwit[i].scriptWitness.stack = [b'a', witness_script]

        block = self.build_next_block()
        self.update_witness_block_with_transactions(block, [tx2])
        test_witness_block(self.nodes[0], self.test_node, block, accepted=False, reason='bad-txnmrklroot')

        # Now try using a too short vtxinwit
        tx2.wit.vtxinwit.pop()
        tx2.wit.vtxinwit.pop()

        block.vtx = [block.vtx[0]]
        self.update_witness_block_with_transactions(block, [tx2])
        # This block doesn't result in a specific reject reason, but an iostream exception:
        # "Exception 'CDataStream::read(): end of data: unspecified iostream_category error' (...) caught"
        test_witness_block(self.nodes[0], self.test_node, block, accepted=False)

        # Now make one of the intermediate witnesses be incorrect
        tx2.wit.vtxinwit.append(CTxInWitness())
        tx2.wit.vtxinwit[-1].scriptWitness.stack = [b'a', witness_script]
        tx2.wit.vtxinwit[5].scriptWitness.stack = [witness_script]

        block.vtx = [block.vtx[0]]
        self.update_witness_block_with_transactions(block, [tx2])
        test_witness_block(self.nodes[0], self.test_node, block, accepted=False,
                           reason='mandatory-script-verify-flag-failed (Operation not valid with the current stack size)')

        # Fix the broken witness and the block should be accepted.
        tx2.wit.vtxinwit[5].scriptWitness.stack = [b'a', witness_script]
        block.vtx = [block.vtx[0]]
        self.update_witness_block_with_transactions(block, [tx2])
        test_witness_block(self.nodes[0], self.test_node, block, accepted=True)

        self.utxo.pop()
        self.utxo.append(UTXO(tx2.sha256, 0, tx2.vout[0].nValue))

    @subtest
    def test_tx_relay_after_segwit_activation(self):
        """Test transaction relay after segwit activation.

        After segwit activates, verify that mempool:
        - rejects transactions with unnecessary/extra witnesses
        - accepts transactions with valid witnesses
        and that witness transactions are relayed to non-upgraded peers."""

        # Generate a transaction that doesn't require a witness, but send it
        # with a witness.  Should be rejected because we can't use a witness
        # when spending a non-witness output.
        tx = CTransaction()
        tx.vin.append(CTxIn(COutPoint(self.utxo[0].sha256, self.utxo[0].n), b""))
        tx.vout.append(CTxOut(self.utxo[0].nValue - 1000, CScript([OP_TRUE, OP_DROP] * 15 + [OP_TRUE])))
        tx.wit.vtxinwit.append(CTxInWitness())
        tx.wit.vtxinwit[0].scriptWitness.stack = [b'a']
        tx.rehash()

        tx_hash = tx.sha256

        # Verify that unnecessary witnesses are rejected.
        self.test_node.announce_tx_and_wait_for_getdata(tx)
        assert_equal(len(self.nodes[0].getrawmempool()), 0)
        test_transaction_acceptance(self.nodes[0], self.test_node, tx, with_witness=True, accepted=False)

        # Verify that removing the witness succeeds.
        test_transaction_acceptance(self.nodes[0], self.test_node, tx, with_witness=False, accepted=True)

        # Now try to add extra witness data to a valid witness tx.
        witness_script = CScript([OP_TRUE])
        script_pubkey = script_to_p2wsh_script(witness_script)
        tx2 = CTransaction()
        tx2.vin.append(CTxIn(COutPoint(tx_hash, 0), b""))
        tx2.vout.append(CTxOut(tx.vout[0].nValue - 1000, script_pubkey))
        tx2.rehash()

        tx3 = CTransaction()
        tx3.vin.append(CTxIn(COutPoint(tx2.sha256, 0), b""))
        tx3.wit.vtxinwit.append(CTxInWitness())

        # Add too-large for IsStandard witness and check that it does not enter reject filter
        p2sh_script = CScript([OP_TRUE])
        witness_script2 = CScript([b'a' * 400000])
        tx3.vout.append(CTxOut(tx2.vout[0].nValue - 1000, script_to_p2sh_script(p2sh_script)))
        tx3.wit.vtxinwit[0].scriptWitness.stack = [witness_script2]
        tx3.rehash()

        # Node will not be blinded to the transaction, requesting it any number of times
        # if it is being announced via txid relay.
        # Node will be blinded to the transaction via wtxid, however.
        self.std_node.announce_tx_and_wait_for_getdata(tx3)
        self.std_wtx_node.announce_tx_and_wait_for_getdata(tx3, use_wtxid=True)
        test_transaction_acceptance(self.nodes[1], self.std_node, tx3, True, False, 'tx-size')
        self.std_node.announce_tx_and_wait_for_getdata(tx3)
        self.std_wtx_node.announce_tx_and_wait_for_getdata(tx3, use_wtxid=True, success=False)

        # Remove witness stuffing, instead add extra witness push on stack
        tx3.vout[0] = CTxOut(tx2.vout[0].nValue - 1000, CScript([OP_TRUE, OP_DROP] * 15 + [OP_TRUE]))
        tx3.wit.vtxinwit[0].scriptWitness.stack = [CScript([CScriptNum(1)]), witness_script]
        tx3.rehash()

        test_transaction_acceptance(self.nodes[0], self.test_node, tx2, with_witness=True, accepted=True)
        test_transaction_acceptance(self.nodes[0], self.test_node, tx3, with_witness=True, accepted=False)

        # Get rid of the extra witness, and verify acceptance.
        tx3.wit.vtxinwit[0].scriptWitness.stack = [witness_script]
        # Also check that old_node gets a tx announcement, even though this is
        # a witness transaction.
        self.old_node.wait_for_inv([CInv(MSG_TX, tx2.sha256)])  # wait until tx2 was inv'ed
        test_transaction_acceptance(self.nodes[0], self.test_node, tx3, with_witness=True, accepted=True)
        self.old_node.wait_for_inv([CInv(MSG_TX, tx3.sha256)])

        # Test that getrawtransaction returns correct witness information
        # hash, size, vsize
        raw_tx = self.nodes[0].getrawtransaction(tx3.hash, 1)
        assert_equal(int(raw_tx["hash"], 16), tx3.calc_sha256(True))
        assert_equal(raw_tx["size"], len(tx3.serialize_with_witness()))
        vsize = tx3.get_vsize()
        assert_equal(raw_tx["vsize"], vsize)
        assert_equal(raw_tx["weight"], tx3.get_weight())
        assert_equal(len(raw_tx["vin"][0]["txinwitness"]), 1)
        assert_equal(raw_tx["vin"][0]["txinwitness"][0], witness_script.hex())
        assert vsize != raw_tx["size"]

        # Cleanup: mine the transactions and update utxo for next test
        self.generate(self.nodes[0], 1)
        assert_equal(len(self.nodes[0].getrawmempool()), 0)

        self.utxo.pop(0)
        self.utxo.append(UTXO(tx3.sha256, 0, tx3.vout[0].nValue))

    @subtest
    def test_segwit_versions(self):
        """Test validity of future segwit version transactions.

        Future segwit versions are non-standard to spend, but valid in blocks.
        Sending to future segwit versions is always allowed.
        Can run this before and after segwit activation."""

        NUM_SEGWIT_VERSIONS = 17  # will test OP_0, OP1, ..., OP_16
        if len(self.utxo) < NUM_SEGWIT_VERSIONS:
            tx = CTransaction()
            tx.vin.append(CTxIn(COutPoint(self.utxo[0].sha256, self.utxo[0].n), b""))
            split_value = (self.utxo[0].nValue - 4000) // NUM_SEGWIT_VERSIONS
            for _ in range(NUM_SEGWIT_VERSIONS):
                tx.vout.append(CTxOut(split_value, CScript([OP_TRUE])))
            tx.rehash()
            block = self.build_next_block()
            self.update_witness_block_with_transactions(block, [tx])
            test_witness_block(self.nodes[0], self.test_node, block, accepted=True)
            self.utxo.pop(0)
            for i in range(NUM_SEGWIT_VERSIONS):
                self.utxo.append(UTXO(tx.sha256, i, split_value))

        self.sync_blocks()
        temp_utxo = []
        tx = CTransaction()
        witness_script = CScript([OP_TRUE])
        witness_hash = sha256(witness_script)
        assert_equal(len(self.nodes[1].getrawmempool()), 0)
        for version in list(range(OP_1, OP_16 + 1)) + [OP_0]:
            # First try to spend to a future version segwit script_pubkey.
            if version == OP_1:
                # Don't use 32-byte v1 witness (used by Taproot; see BIP 341)
                script_pubkey = CScript([CScriptOp(version), witness_hash + b'\x00'])
            else:
                script_pubkey = CScript([CScriptOp(version), witness_hash])
            tx.vin = [CTxIn(COutPoint(self.utxo[0].sha256, self.utxo[0].n), b"")]
            tx.vout = [CTxOut(self.utxo[0].nValue - 1000, script_pubkey)]
            tx.rehash()
            test_transaction_acceptance(self.nodes[1], self.std_node, tx, with_witness=True, accepted=False)
            test_transaction_acceptance(self.nodes[0], self.test_node, tx, with_witness=True, accepted=True)
            self.utxo.pop(0)
            temp_utxo.append(UTXO(tx.sha256, 0, tx.vout[0].nValue))

        self.generate(self.nodes[0], 1)  # Mine all the transactions
        assert len(self.nodes[0].getrawmempool()) == 0

        # Finally, verify that version 0 -> version 2 transactions
        # are standard
        script_pubkey = CScript([CScriptOp(OP_2), witness_hash])
        tx2 = CTransaction()
        tx2.vin = [CTxIn(COutPoint(tx.sha256, 0), b"")]
        tx2.vout = [CTxOut(tx.vout[0].nValue - 1000, script_pubkey)]
        tx2.wit.vtxinwit.append(CTxInWitness())
        tx2.wit.vtxinwit[0].scriptWitness.stack = [witness_script]
        tx2.rehash()
        # Gets accepted to both policy-enforcing nodes and others.
        test_transaction_acceptance(self.nodes[0], self.test_node, tx2, with_witness=True, accepted=True)
        test_transaction_acceptance(self.nodes[1], self.std_node, tx2, with_witness=True, accepted=True)
        temp_utxo.pop()  # last entry in temp_utxo was the output we just spent
        temp_utxo.append(UTXO(tx2.sha256, 0, tx2.vout[0].nValue))

        # Spend everything in temp_utxo into an segwit v1 output.
        tx3 = CTransaction()
        total_value = 0
        for i in temp_utxo:
            tx3.vin.append(CTxIn(COutPoint(i.sha256, i.n), b""))
            tx3.wit.vtxinwit.append(CTxInWitness())
            total_value += i.nValue
        tx3.wit.vtxinwit[-1].scriptWitness.stack = [witness_script]
        tx3.vout.append(CTxOut(total_value - 1000, script_pubkey))
        tx3.rehash()

        # First we test this transaction against std_node
        # making sure the txid is added to the reject filter
        self.std_node.announce_tx_and_wait_for_getdata(tx3)
        test_transaction_acceptance(self.nodes[1], self.std_node, tx3, with_witness=True, accepted=False, reason="bad-txns-nonstandard-inputs")
        # Now the node will no longer ask for getdata of this transaction when advertised by same txid
        self.std_node.announce_tx_and_wait_for_getdata(tx3, success=False)

        # Spending a higher version witness output is not allowed by policy,
        # even with the node that accepts non-standard txs.
        test_transaction_acceptance(self.nodes[0], self.test_node, tx3, with_witness=True, accepted=False, reason="reserved for soft-fork upgrades")

        # Building a block with the transaction must be valid, however.
        block = self.build_next_block()
        self.update_witness_block_with_transactions(block, [tx2, tx3])
        test_witness_block(self.nodes[0], self.test_node, block, accepted=True)
        self.sync_blocks()

        # Add utxo to our list
        self.utxo.append(UTXO(tx3.sha256, 0, tx3.vout[0].nValue))

    @subtest
    def test_premature_coinbase_witness_spend(self):

        block = self.build_next_block()
        # Change the output of the block to be a witness output.
        witness_script = CScript([OP_TRUE])
        script_pubkey = script_to_p2wsh_script(witness_script)
        block.vtx[0].vout[0].scriptPubKey = script_pubkey
        # This next line will rehash the coinbase and update the merkle
        # root, and solve.
        self.update_witness_block_with_transactions(block, [])
        test_witness_block(self.nodes[0], self.test_node, block, accepted=True)

        spend_tx = CTransaction()
        spend_tx.vin = [CTxIn(COutPoint(block.vtx[0].sha256, 0), b"")]
        spend_tx.vout = [CTxOut(block.vtx[0].vout[0].nValue, witness_script)]
        spend_tx.wit.vtxinwit.append(CTxInWitness())
        spend_tx.wit.vtxinwit[0].scriptWitness.stack = [witness_script]
        spend_tx.rehash()

        # Now test a premature spend.
        self.generate(self.nodes[0], 98)
        block2 = self.build_next_block()
        self.update_witness_block_with_transactions(block2, [spend_tx])
        test_witness_block(self.nodes[0], self.test_node, block2, accepted=False, reason='bad-txns-premature-spend-of-coinbase')

        # Advancing one more block should allow the spend.
        self.generate(self.nodes[0], 1)
        block2 = self.build_next_block()
        self.update_witness_block_with_transactions(block2, [spend_tx])
        test_witness_block(self.nodes[0], self.test_node, block2, accepted=True)
        self.sync_blocks()

    @subtest
    def test_uncompressed_pubkey(self):
        """Test uncompressed pubkey validity in segwit transactions.

        Uncompressed pubkeys are no longer supported in default relay policy,
        but (for now) are still valid in blocks."""

        # Segwit transactions using uncompressed pubkeys are not accepted
        # under default policy, but should still pass consensus.
        key, pubkey = generate_keypair(compressed=False)
        assert_equal(len(pubkey), 65)  # This should be an uncompressed pubkey

        utxo = self.utxo.pop(0)

        # Test 1: P2WPKH
        # First create a P2WPKH output that uses an uncompressed pubkey
        pubkeyhash = hash160(pubkey)
        script_pkh = key_to_p2wpkh_script(pubkey)
        tx = CTransaction()
        tx.vin.append(CTxIn(COutPoint(utxo.sha256, utxo.n), b""))
        tx.vout.append(CTxOut(utxo.nValue - 1000, script_pkh))
        tx.rehash()

        # Confirm it in a block.
        block = self.build_next_block()
        self.update_witness_block_with_transactions(block, [tx])
        test_witness_block(self.nodes[0], self.test_node, block, accepted=True)

        # Now try to spend it. Send it to a P2WSH output, which we'll
        # use in the next test.
        witness_script = key_to_p2pk_script(pubkey)
        script_wsh = script_to_p2wsh_script(witness_script)

        tx2 = CTransaction()
        tx2.vin.append(CTxIn(COutPoint(tx.sha256, 0), b""))
        tx2.vout.append(CTxOut(tx.vout[0].nValue - 1000, script_wsh))
        script = keyhash_to_p2pkh_script(pubkeyhash)
        tx2.wit.vtxinwit.append(CTxInWitness())
        tx2.wit.vtxinwit[0].scriptWitness.stack = [pubkey]
        sign_input_segwitv0(tx2, 0, script, tx.vout[0].nValue, key)

        # Should fail policy test.
        test_transaction_acceptance(self.nodes[0], self.test_node, tx2, True, False, 'non-mandatory-script-verify-flag (Using non-compressed keys in segwit)')
        # But passes consensus.
        block = self.build_next_block()
        self.update_witness_block_with_transactions(block, [tx2])
        test_witness_block(self.nodes[0], self.test_node, block, accepted=True)

        # Test 2: P2WSH
        # Try to spend the P2WSH output created in last test.
        # Send it to a P2SH(P2WSH) output, which we'll use in the next test.
        script_p2sh = script_to_p2sh_script(script_wsh)
        script_sig = CScript([script_wsh])

        tx3 = CTransaction()
        tx3.vin.append(CTxIn(COutPoint(tx2.sha256, 0), b""))
        tx3.vout.append(CTxOut(tx2.vout[0].nValue - 1000, script_p2sh))
        tx3.wit.vtxinwit.append(CTxInWitness())
        sign_p2pk_witness_input(witness_script, tx3, 0, SIGHASH_ALL, tx2.vout[0].nValue, key)

        # Should fail policy test.
        test_transaction_acceptance(self.nodes[0], self.test_node, tx3, True, False, 'non-mandatory-script-verify-flag (Using non-compressed keys in segwit)')
        # But passes consensus.
        block = self.build_next_block()
        self.update_witness_block_with_transactions(block, [tx3])
        test_witness_block(self.nodes[0], self.test_node, block, accepted=True)

        # Test 3: P2SH(P2WSH)
        # Try to spend the P2SH output created in the last test.
        # Send it to a P2PKH output, which we'll use in the next test.
        script_pubkey = keyhash_to_p2pkh_script(pubkeyhash)
        tx4 = CTransaction()
        tx4.vin.append(CTxIn(COutPoint(tx3.sha256, 0), script_sig))
        tx4.vout.append(CTxOut(tx3.vout[0].nValue - 1000, script_pubkey))
        tx4.wit.vtxinwit.append(CTxInWitness())
        sign_p2pk_witness_input(witness_script, tx4, 0, SIGHASH_ALL, tx3.vout[0].nValue, key)

        # Should fail policy test.
        test_transaction_acceptance(self.nodes[0], self.test_node, tx4, True, False, 'non-mandatory-script-verify-flag (Using non-compressed keys in segwit)')
        block = self.build_next_block()
        self.update_witness_block_with_transactions(block, [tx4])
        test_witness_block(self.nodes[0], self.test_node, block, accepted=True)

        # Test 4: Uncompressed pubkeys should still be valid in non-segwit
        # transactions.
        tx5 = CTransaction()
        tx5.vin.append(CTxIn(COutPoint(tx4.sha256, 0), b""))
        tx5.vout.append(CTxOut(tx4.vout[0].nValue - 1000, CScript([OP_TRUE])))
        tx5.vin[0].scriptSig = CScript([pubkey])
        sign_input_legacy(tx5, 0, script_pubkey, key)
        # Should pass policy and consensus.
        test_transaction_acceptance(self.nodes[0], self.test_node, tx5, True, True)
        block = self.build_next_block()
        self.update_witness_block_with_transactions(block, [tx5])
        test_witness_block(self.nodes[0], self.test_node, block, accepted=True)
        self.utxo.append(UTXO(tx5.sha256, 0, tx5.vout[0].nValue))

    @subtest
    def test_signature_version_1(self):
        key, pubkey = generate_keypair()
        witness_script = key_to_p2pk_script(pubkey)
        script_pubkey = script_to_p2wsh_script(witness_script)

        # First create a witness output for use in the tests.
        tx = CTransaction()
        tx.vin.append(CTxIn(COutPoint(self.utxo[0].sha256, self.utxo[0].n), b""))
        tx.vout.append(CTxOut(self.utxo[0].nValue - 1000, script_pubkey))
        tx.rehash()

        test_transaction_acceptance(self.nodes[0], self.test_node, tx, with_witness=True, accepted=True)
        # Mine this transaction in preparation for following tests.
        block = self.build_next_block()
        self.update_witness_block_with_transactions(block, [tx])
        test_witness_block(self.nodes[0], self.test_node, block, accepted=True)
        self.sync_blocks()
        self.utxo.pop(0)

        # Test each hashtype
        prev_utxo = UTXO(tx.sha256, 0, tx.vout[0].nValue)
        for sigflag in [0, SIGHASH_ANYONECANPAY]:
            for hashtype in [SIGHASH_ALL, SIGHASH_NONE, SIGHASH_SINGLE]:
                hashtype |= sigflag
                block = self.build_next_block()
                tx = CTransaction()
                tx.vin.append(CTxIn(COutPoint(prev_utxo.sha256, prev_utxo.n), b""))
                tx.vout.append(CTxOut(prev_utxo.nValue - 1000, script_pubkey))
                tx.wit.vtxinwit.append(CTxInWitness())
                # Too-large input value
                sign_p2pk_witness_input(witness_script, tx, 0, hashtype, prev_utxo.nValue + 1, key)
                self.update_witness_block_with_transactions(block, [tx])
                test_witness_block(self.nodes[0], self.test_node, block, accepted=False,
                                   reason='mandatory-script-verify-flag-failed (Script evaluated without error '
                                          'but finished with a false/empty top stack element')

                # Too-small input value
                sign_p2pk_witness_input(witness_script, tx, 0, hashtype, prev_utxo.nValue - 1, key)
                block.vtx.pop()  # remove last tx
                self.update_witness_block_with_transactions(block, [tx])
                test_witness_block(self.nodes[0], self.test_node, block, accepted=False,
                                   reason='mandatory-script-verify-flag-failed (Script evaluated without error '
                                          'but finished with a false/empty top stack element')

                # Now try correct value
                sign_p2pk_witness_input(witness_script, tx, 0, hashtype, prev_utxo.nValue, key)
                block.vtx.pop()
                self.update_witness_block_with_transactions(block, [tx])
                test_witness_block(self.nodes[0], self.test_node, block, accepted=True)

                prev_utxo = UTXO(tx.sha256, 0, tx.vout[0].nValue)

        # Test combinations of signature hashes.
        # Split the utxo into a lot of outputs.
        # Randomly choose up to 10 to spend, sign with different hashtypes, and
        # output to a random number of outputs.  Repeat NUM_SIGHASH_TESTS times.
        # Ensure that we've tested a situation where we use SIGHASH_SINGLE with
        # an input index > number of outputs.
        NUM_SIGHASH_TESTS = 500
        temp_utxos = []
        tx = CTransaction()
        tx.vin.append(CTxIn(COutPoint(prev_utxo.sha256, prev_utxo.n), b""))
        split_value = prev_utxo.nValue // NUM_SIGHASH_TESTS
        for _ in range(NUM_SIGHASH_TESTS):
            tx.vout.append(CTxOut(split_value, script_pubkey))
        tx.wit.vtxinwit.append(CTxInWitness())
        sign_p2pk_witness_input(witness_script, tx, 0, SIGHASH_ALL, prev_utxo.nValue, key)
        for i in range(NUM_SIGHASH_TESTS):
            temp_utxos.append(UTXO(tx.sha256, i, split_value))

        block = self.build_next_block()
        self.update_witness_block_with_transactions(block, [tx])
        test_witness_block(self.nodes[0], self.test_node, block, accepted=True)

        block = self.build_next_block()
        used_sighash_single_out_of_bounds = False
        for i in range(NUM_SIGHASH_TESTS):
            # Ping regularly to keep the connection alive
            if (not i % 100):
                self.test_node.sync_with_ping()
            # Choose random number of inputs to use.
            num_inputs = random.randint(1, 10)
            # Create a slight bias for producing more utxos
            num_outputs = random.randint(1, 11)
            random.shuffle(temp_utxos)
            assert len(temp_utxos) > num_inputs
            tx = CTransaction()
            total_value = 0
            for i in range(num_inputs):
                tx.vin.append(CTxIn(COutPoint(temp_utxos[i].sha256, temp_utxos[i].n), b""))
                tx.wit.vtxinwit.append(CTxInWitness())
                total_value += temp_utxos[i].nValue
            split_value = total_value // num_outputs
            for _ in range(num_outputs):
                tx.vout.append(CTxOut(split_value, script_pubkey))
            for i in range(num_inputs):
                # Now try to sign each input, using a random hashtype.
                anyonecanpay = 0
                if random.randint(0, 1):
                    anyonecanpay = SIGHASH_ANYONECANPAY
                hashtype = random.randint(1, 3) | anyonecanpay
                sign_p2pk_witness_input(witness_script, tx, i, hashtype, temp_utxos[i].nValue, key)
                if (hashtype == SIGHASH_SINGLE and i >= num_outputs):
                    used_sighash_single_out_of_bounds = True
            tx.rehash()
            for i in range(num_outputs):
                temp_utxos.append(UTXO(tx.sha256, i, split_value))
            temp_utxos = temp_utxos[num_inputs:]

            block.vtx.append(tx)

            # Test the block periodically, if we're close to maxblocksize
            if block.get_weight() > MAX_BLOCK_WEIGHT - 4000:
                self.update_witness_block_with_transactions(block, [])
                test_witness_block(self.nodes[0], self.test_node, block, accepted=True)
                block = self.build_next_block()

        if (not used_sighash_single_out_of_bounds):
            self.log.info("WARNING: this test run didn't attempt SIGHASH_SINGLE with out-of-bounds index value")
        # Test the transactions we've added to the block
        if (len(block.vtx) > 1):
            self.update_witness_block_with_transactions(block, [])
            test_witness_block(self.nodes[0], self.test_node, block, accepted=True)

        # Now test witness version 0 P2PKH transactions
        pubkeyhash = hash160(pubkey)
        script_pkh = key_to_p2wpkh_script(pubkey)
        tx = CTransaction()
        tx.vin.append(CTxIn(COutPoint(temp_utxos[0].sha256, temp_utxos[0].n), b""))
        tx.vout.append(CTxOut(temp_utxos[0].nValue, script_pkh))
        tx.wit.vtxinwit.append(CTxInWitness())
        sign_p2pk_witness_input(witness_script, tx, 0, SIGHASH_ALL, temp_utxos[0].nValue, key)
        tx2 = CTransaction()
        tx2.vin.append(CTxIn(COutPoint(tx.sha256, 0), b""))
        tx2.vout.append(CTxOut(tx.vout[0].nValue, CScript([OP_TRUE])))

        script = keyhash_to_p2pkh_script(pubkeyhash)
        tx2.wit.vtxinwit.append(CTxInWitness())
        sign_input_segwitv0(tx2, 0, script, tx.vout[0].nValue, key)
        signature = tx2.wit.vtxinwit[0].scriptWitness.stack.pop()

        # Check that we can't have a scriptSig
        tx2.vin[0].scriptSig = CScript([signature, pubkey])
        tx2.rehash()
        block = self.build_next_block()
        self.update_witness_block_with_transactions(block, [tx, tx2])
        test_witness_block(self.nodes[0], self.test_node, block, accepted=False,
                           reason='mandatory-script-verify-flag-failed (Witness requires empty scriptSig)')

        # Move the signature to the witness.
        block.vtx.pop()
        tx2.wit.vtxinwit.append(CTxInWitness())
        tx2.wit.vtxinwit[0].scriptWitness.stack = [signature, pubkey]
        tx2.vin[0].scriptSig = b""
        tx2.rehash()

        self.update_witness_block_with_transactions(block, [tx2])
        test_witness_block(self.nodes[0], self.test_node, block, accepted=True)

        temp_utxos.pop(0)

        # Update self.utxos for later tests by creating two outputs
        # that consolidate all the coins in temp_utxos.
        output_value = sum(i.nValue for i in temp_utxos) // 2

        tx = CTransaction()
        index = 0
        # Just spend to our usual anyone-can-spend output
        tx.vout = [CTxOut(output_value, CScript([OP_TRUE]))] * 2
        for i in temp_utxos:
            # Use SIGHASH_ALL|SIGHASH_ANYONECANPAY so we can build up
            # the signatures as we go.
            tx.vin.append(CTxIn(COutPoint(i.sha256, i.n), b""))
            tx.wit.vtxinwit.append(CTxInWitness())
            sign_p2pk_witness_input(witness_script, tx, index, SIGHASH_ALL | SIGHASH_ANYONECANPAY, i.nValue, key)
            index += 1
        block = self.build_next_block()
        self.update_witness_block_with_transactions(block, [tx])
        test_witness_block(self.nodes[0], self.test_node, block, accepted=True)

        for i in range(len(tx.vout)):
            self.utxo.append(UTXO(tx.sha256, i, tx.vout[i].nValue))

    @subtest
    def test_non_standard_witness_blinding(self):
        """Test behavior of unnecessary witnesses in transactions does not blind the node for the transaction"""

        # Create a p2sh output -- this is so we can pass the standardness
        # rules (an anyone-can-spend OP_TRUE would be rejected, if not wrapped
        # in P2SH).
        p2sh_program = CScript([OP_TRUE])
        script_pubkey = script_to_p2sh_script(p2sh_program)

        # Now check that unnecessary witnesses can't be used to blind a node
        # to a transaction, eg by violating standardness checks.
        tx = CTransaction()
        tx.vin.append(CTxIn(COutPoint(self.utxo[0].sha256, self.utxo[0].n), b""))
        tx.vout.append(CTxOut(self.utxo[0].nValue - 1000, script_pubkey))
        tx.rehash()
        test_transaction_acceptance(self.nodes[0], self.test_node, tx, False, True)
        self.generate(self.nodes[0], 1)

        # We'll add an unnecessary witness to this transaction that would cause
        # it to be non-standard, to test that violating policy with a witness
        # doesn't blind a node to a transaction.  Transactions
        # rejected for having a witness shouldn't be added
        # to the rejection cache.
        tx2 = CTransaction()
        tx2.vin.append(CTxIn(COutPoint(tx.sha256, 0), CScript([p2sh_program])))
        tx2.vout.append(CTxOut(tx.vout[0].nValue - 1000, script_pubkey))
        tx2.wit.vtxinwit.append(CTxInWitness())
        tx2.wit.vtxinwit[0].scriptWitness.stack = [b'a' * 400]
        tx2.rehash()
        # This will be rejected due to a policy check:
        # No witness is allowed, since it is not a witness program but a p2sh program
        test_transaction_acceptance(self.nodes[1], self.std_node, tx2, True, False, 'bad-witness-nonstandard')

        # If we send without witness, it should be accepted.
        test_transaction_acceptance(self.nodes[1], self.std_node, tx2, False, True)

        # Now create a new anyone-can-spend utxo for the next test.
        tx3 = CTransaction()
        tx3.vin.append(CTxIn(COutPoint(tx2.sha256, 0), CScript([p2sh_program])))
        tx3.vout.append(CTxOut(tx2.vout[0].nValue - 1000, CScript([OP_TRUE, OP_DROP] * 15 + [OP_TRUE])))
        tx3.rehash()
        test_transaction_acceptance(self.nodes[0], self.test_node, tx2, False, True)
        test_transaction_acceptance(self.nodes[0], self.test_node, tx3, False, True)

        self.generate(self.nodes[0], 1)

        # Update our utxo list; we spent the first entry.
        self.utxo.pop(0)
        self.utxo.append(UTXO(tx3.sha256, 0, tx3.vout[0].nValue))

    @subtest
    def test_non_standard_witness(self):
        """Test detection of non-standard P2WSH witness"""
        pad = chr(1).encode('latin-1')

        # Create scripts for tests
        scripts = []
        scripts.append(CScript([OP_DROP] * 100))
        scripts.append(CScript([OP_DROP] * 99))
        scripts.append(CScript([pad * 59] * 59 + [OP_DROP] * 60))
        scripts.append(CScript([pad * 59] * 59 + [OP_DROP] * 61))

        p2wsh_scripts = []

        tx = CTransaction()
        tx.vin.append(CTxIn(COutPoint(self.utxo[0].sha256, self.utxo[0].n), b""))

        # For each script, generate a pair of P2WSH and P2SH-P2WSH output.
        outputvalue = (self.utxo[0].nValue - 1000) // (len(scripts) * 2)
        for i in scripts:
            p2wsh = script_to_p2wsh_script(i)
            p2wsh_scripts.append(p2wsh)
            tx.vout.append(CTxOut(outputvalue, p2wsh))
            tx.vout.append(CTxOut(outputvalue, script_to_p2sh_script(p2wsh)))
        tx.rehash()
        txid = tx.sha256
        test_transaction_acceptance(self.nodes[0], self.test_node, tx, with_witness=False, accepted=True)

        self.generate(self.nodes[0], 1)

        # Creating transactions for tests
        p2wsh_txs = []
        p2sh_txs = []
        for i in range(len(scripts)):
            p2wsh_tx = CTransaction()
            p2wsh_tx.vin.append(CTxIn(COutPoint(txid, i * 2)))
            p2wsh_tx.vout.append(CTxOut(outputvalue - 5000, CScript([OP_0, hash160(b"")])))
            p2wsh_tx.wit.vtxinwit.append(CTxInWitness())
            p2wsh_tx.rehash()
            p2wsh_txs.append(p2wsh_tx)
            p2sh_tx = CTransaction()
            p2sh_tx.vin.append(CTxIn(COutPoint(txid, i * 2 + 1), CScript([p2wsh_scripts[i]])))
            p2sh_tx.vout.append(CTxOut(outputvalue - 5000, CScript([OP_0, hash160(b"")])))
            p2sh_tx.wit.vtxinwit.append(CTxInWitness())
            p2sh_tx.rehash()
            p2sh_txs.append(p2sh_tx)

        # Testing native P2WSH
        # Witness stack size, excluding witnessScript, over 100 is non-standard
        p2wsh_txs[0].wit.vtxinwit[0].scriptWitness.stack = [pad] * 101 + [scripts[0]]
        test_transaction_acceptance(self.nodes[1], self.std_node, p2wsh_txs[0], True, False, 'bad-witness-nonstandard')
        # Non-standard nodes should accept
        test_transaction_acceptance(self.nodes[0], self.test_node, p2wsh_txs[0], True, True)

        # Stack element size over 80 bytes is non-standard
        p2wsh_txs[1].wit.vtxinwit[0].scriptWitness.stack = [pad * 81] * 100 + [scripts[1]]
        test_transaction_acceptance(self.nodes[1], self.std_node, p2wsh_txs[1], True, False, 'bad-witness-nonstandard')
        # Non-standard nodes should accept
        test_transaction_acceptance(self.nodes[0], self.test_node, p2wsh_txs[1], True, True)
        # Standard nodes should accept if element size is not over 80 bytes
        p2wsh_txs[1].wit.vtxinwit[0].scriptWitness.stack = [pad * 80] * 100 + [scripts[1]]
        test_transaction_acceptance(self.nodes[1], self.std_node, p2wsh_txs[1], True, True)

        # witnessScript size at 3600 bytes is standard
        p2wsh_txs[2].wit.vtxinwit[0].scriptWitness.stack = [pad, pad, scripts[2]]
        test_transaction_acceptance(self.nodes[0], self.test_node, p2wsh_txs[2], True, True)
        test_transaction_acceptance(self.nodes[1], self.std_node, p2wsh_txs[2], True, True)

        # witnessScript size at 3601 bytes is non-standard
        p2wsh_txs[3].wit.vtxinwit[0].scriptWitness.stack = [pad, pad, pad, scripts[3]]
        test_transaction_acceptance(self.nodes[1], self.std_node, p2wsh_txs[3], True, False, 'bad-witness-nonstandard')
        # Non-standard nodes should accept
        test_transaction_acceptance(self.nodes[0], self.test_node, p2wsh_txs[3], True, True)

        # Repeating the same tests with P2SH-P2WSH
        p2sh_txs[0].wit.vtxinwit[0].scriptWitness.stack = [pad] * 101 + [scripts[0]]
        test_transaction_acceptance(self.nodes[1], self.std_node, p2sh_txs[0], True, False, 'bad-witness-nonstandard')
        test_transaction_acceptance(self.nodes[0], self.test_node, p2sh_txs[0], True, True)
        p2sh_txs[1].wit.vtxinwit[0].scriptWitness.stack = [pad * 81] * 100 + [scripts[1]]
        test_transaction_acceptance(self.nodes[1], self.std_node, p2sh_txs[1], True, False, 'bad-witness-nonstandard')
        test_transaction_acceptance(self.nodes[0], self.test_node, p2sh_txs[1], True, True)
        p2sh_txs[1].wit.vtxinwit[0].scriptWitness.stack = [pad * 80] * 100 + [scripts[1]]
        test_transaction_acceptance(self.nodes[1], self.std_node, p2sh_txs[1], True, True)
        p2sh_txs[2].wit.vtxinwit[0].scriptWitness.stack = [pad, pad, scripts[2]]
        test_transaction_acceptance(self.nodes[0], self.test_node, p2sh_txs[2], True, True)
        test_transaction_acceptance(self.nodes[1], self.std_node, p2sh_txs[2], True, True)
        p2sh_txs[3].wit.vtxinwit[0].scriptWitness.stack = [pad, pad, pad, scripts[3]]
        test_transaction_acceptance(self.nodes[1], self.std_node, p2sh_txs[3], True, False, 'bad-witness-nonstandard')
        test_transaction_acceptance(self.nodes[0], self.test_node, p2sh_txs[3], True, True)

        self.generate(self.nodes[0], 1)  # Mine and clean up the mempool of non-standard node
        # Valid but non-standard transactions in a block should be accepted by standard node
        self.sync_blocks()
        assert_equal(len(self.nodes[0].getrawmempool()), 0)
        assert_equal(len(self.nodes[1].getrawmempool()), 0)

        self.utxo.pop(0)

    @subtest
    def test_witness_sigops(self):
        """Test sigop counting is correct inside witnesses."""

        # Keep this under MAX_OPS_PER_SCRIPT (201)
        witness_script = CScript([OP_TRUE, OP_IF, OP_TRUE, OP_ELSE] + [OP_CHECKMULTISIG] * 5 + [OP_CHECKSIG] * 193 + [OP_ENDIF])
        script_pubkey = script_to_p2wsh_script(witness_script)

        sigops_per_script = 20 * 5 + 193 * 1
        # We'll produce 2 extra outputs, one with a program that would take us
        # over max sig ops, and one with a program that would exactly reach max
        # sig ops
        outputs = (MAX_SIGOP_COST // sigops_per_script) + 2
        extra_sigops_available = MAX_SIGOP_COST % sigops_per_script

        # We chose the number of checkmultisigs/checksigs to make this work:
        assert extra_sigops_available < 100  # steer clear of MAX_OPS_PER_SCRIPT

        # This script, when spent with the first
        # N(=MAX_SIGOP_COST//sigops_per_script) outputs of our transaction,
        # would push us just over the block sigop limit.
        witness_script_toomany = CScript([OP_TRUE, OP_IF, OP_TRUE, OP_ELSE] + [OP_CHECKSIG] * (extra_sigops_available + 1) + [OP_ENDIF])
        script_pubkey_toomany = script_to_p2wsh_script(witness_script_toomany)

        # If we spend this script instead, we would exactly reach our sigop
        # limit (for witness sigops).
        witness_script_justright = CScript([OP_TRUE, OP_IF, OP_TRUE, OP_ELSE] + [OP_CHECKSIG] * (extra_sigops_available) + [OP_ENDIF])
        script_pubkey_justright = script_to_p2wsh_script(witness_script_justright)

        # First split our available utxo into a bunch of outputs
        split_value = self.utxo[0].nValue // outputs
        tx = CTransaction()
        tx.vin.append(CTxIn(COutPoint(self.utxo[0].sha256, self.utxo[0].n), b""))
        for _ in range(outputs):
            tx.vout.append(CTxOut(split_value, script_pubkey))
        tx.vout[-2].scriptPubKey = script_pubkey_toomany
        tx.vout[-1].scriptPubKey = script_pubkey_justright
        tx.rehash()

        block_1 = self.build_next_block()
        self.update_witness_block_with_transactions(block_1, [tx])
        test_witness_block(self.nodes[0], self.test_node, block_1, accepted=True)

        tx2 = CTransaction()
        # If we try to spend the first n-1 outputs from tx, that should be
        # too many sigops.
        total_value = 0
        for i in range(outputs - 1):
            tx2.vin.append(CTxIn(COutPoint(tx.sha256, i), b""))
            tx2.wit.vtxinwit.append(CTxInWitness())
            tx2.wit.vtxinwit[-1].scriptWitness.stack = [witness_script]
            total_value += tx.vout[i].nValue
        tx2.wit.vtxinwit[-1].scriptWitness.stack = [witness_script_toomany]
        tx2.vout.append(CTxOut(total_value, CScript([OP_TRUE])))
        tx2.rehash()

        block_2 = self.build_next_block()
        self.update_witness_block_with_transactions(block_2, [tx2])
        test_witness_block(self.nodes[0], self.test_node, block_2, accepted=False, reason='bad-blk-sigops')

        # Try dropping the last input in tx2, and add an output that has
        # too many sigops (contributing to legacy sigop count).
        checksig_count = (extra_sigops_available // 4) + 1
        script_pubkey_checksigs = CScript([OP_CHECKSIG] * checksig_count)
        tx2.vout.append(CTxOut(0, script_pubkey_checksigs))
        tx2.vin.pop()
        tx2.wit.vtxinwit.pop()
        tx2.vout[0].nValue -= tx.vout[-2].nValue
        tx2.rehash()
        block_3 = self.build_next_block()
        self.update_witness_block_with_transactions(block_3, [tx2])
        test_witness_block(self.nodes[0], self.test_node, block_3, accepted=False, reason='bad-blk-sigops')

        # If we drop the last checksig in this output, the tx should succeed.
        block_4 = self.build_next_block()
        tx2.vout[-1].scriptPubKey = CScript([OP_CHECKSIG] * (checksig_count - 1))
        tx2.rehash()
        self.update_witness_block_with_transactions(block_4, [tx2])
        test_witness_block(self.nodes[0], self.test_node, block_4, accepted=True)

        # Reset the tip back down for the next test
        self.sync_blocks()
        for x in self.nodes:
            x.invalidateblock(block_4.hash)

        # Try replacing the last input of tx2 to be spending the last
        # output of tx
        block_5 = self.build_next_block()
        tx2.vout.pop()
        tx2.vin.append(CTxIn(COutPoint(tx.sha256, outputs - 1), b""))
        tx2.wit.vtxinwit.append(CTxInWitness())
        tx2.wit.vtxinwit[-1].scriptWitness.stack = [witness_script_justright]
        tx2.rehash()
        self.update_witness_block_with_transactions(block_5, [tx2])
        test_witness_block(self.nodes[0], self.test_node, block_5, accepted=True)

        # TODO: test p2sh sigop counting

        # Cleanup and prep for next test
        self.utxo.pop(0)
        self.utxo.append(UTXO(tx2.sha256, 0, tx2.vout[0].nValue))

    @subtest
    def test_superfluous_witness(self):
        # Serialization of tx that puts witness flag to 3 always
        def serialize_with_bogus_witness(tx):
            flags = 3
            r = b""
            r += struct.pack("<i", tx.nVersion)
            if flags:
                dummy = []
                r += ser_vector(dummy)
                r += struct.pack("<B", flags)
            r += ser_vector(tx.vin)
            r += ser_vector(tx.vout)
            if flags & 1:
                if (len(tx.wit.vtxinwit) != len(tx.vin)):
                    # vtxinwit must have the same length as vin
                    tx.wit.vtxinwit = tx.wit.vtxinwit[:len(tx.vin)]
                    for _ in range(len(tx.wit.vtxinwit), len(tx.vin)):
                        tx.wit.vtxinwit.append(CTxInWitness())
                r += tx.wit.serialize()
            r += struct.pack("<I", tx.nLockTime)
            return r

        class msg_bogus_tx(msg_tx):
            def serialize(self):
                return serialize_with_bogus_witness(self.tx)

        tx = self.wallet.create_self_transfer()['tx']
        assert_raises_rpc_error(-22, "TX decode failed", self.nodes[0].decoderawtransaction, hexstring=serialize_with_bogus_witness(tx).hex(), iswitness=True)
        with self.nodes[0].assert_debug_log(['Unknown transaction optional data']):
            self.test_node.send_and_ping(msg_bogus_tx(tx))
        tx.wit.vtxinwit = []  # drop witness
        assert_raises_rpc_error(-22, "TX decode failed", self.nodes[0].decoderawtransaction, hexstring=serialize_with_bogus_witness(tx).hex(), iswitness=True)
        with self.nodes[0].assert_debug_log(['Superfluous witness record']):
            self.test_node.send_and_ping(msg_bogus_tx(tx))

    @subtest
    def test_wtxid_relay(self):
        # Use brand new nodes to avoid contamination from earlier tests
        self.wtx_node = self.nodes[0].add_p2p_connection(TestP2PConn(wtxidrelay=True), services=P2P_SERVICES)
        self.tx_node = self.nodes[0].add_p2p_connection(TestP2PConn(wtxidrelay=False), services=P2P_SERVICES)

        # Check wtxidrelay feature negotiation message through connecting a new peer
        def received_wtxidrelay():
            return (len(self.wtx_node.last_wtxidrelay) > 0)
        self.wtx_node.wait_until(received_wtxidrelay)

        # Create a Segwit output from the latest UTXO
        # and announce it to the network
        witness_script = CScript([OP_TRUE])
        script_pubkey = script_to_p2wsh_script(witness_script)

        tx = CTransaction()
        tx.vin.append(CTxIn(COutPoint(self.utxo[0].sha256, self.utxo[0].n), b""))
        tx.vout.append(CTxOut(self.utxo[0].nValue - 1000, script_pubkey))
        tx.rehash()

        # Create a Segwit transaction
        tx2 = CTransaction()
        tx2.vin.append(CTxIn(COutPoint(tx.sha256, 0), b""))
        tx2.vout.append(CTxOut(tx.vout[0].nValue - 1000, script_pubkey))
        tx2.wit.vtxinwit.append(CTxInWitness())
        tx2.wit.vtxinwit[0].scriptWitness.stack = [witness_script]
        tx2.rehash()

        # Announce Segwit transaction with wtxid
        # and wait for getdata
        self.wtx_node.announce_tx_and_wait_for_getdata(tx2, use_wtxid=True)
        with p2p_lock:
            lgd = self.wtx_node.lastgetdata[:]
        assert_equal(lgd, [CInv(MSG_WTX, tx2.calc_sha256(True))])

        # Announce Segwit transaction from non wtxidrelay peer
        # and wait for getdata
        self.tx_node.announce_tx_and_wait_for_getdata(tx2, use_wtxid=False)
        with p2p_lock:
            lgd = self.tx_node.lastgetdata[:]
        assert_equal(lgd, [CInv(MSG_TX|MSG_WITNESS_FLAG, tx2.sha256)])

        # Send tx2 through; it's an orphan so won't be accepted
        with p2p_lock:
            self.wtx_node.last_message.pop("getdata", None)
        test_transaction_acceptance(self.nodes[0], self.wtx_node, tx2, with_witness=True, accepted=False)

        # Expect a request for parent (tx) by txid despite use of WTX peer
        self.wtx_node.wait_for_getdata([tx.sha256], timeout=60)
        with p2p_lock:
            lgd = self.wtx_node.lastgetdata[:]
        assert_equal(lgd, [CInv(MSG_WITNESS_TX, tx.sha256)])

        # Send tx through
        test_transaction_acceptance(self.nodes[0], self.wtx_node, tx, with_witness=False, accepted=True)

        # Check tx2 is there now
        assert_equal(tx2.hash in self.nodes[0].getrawmempool(), True)


if __name__ == '__main__':
    SegWitTest().main()<|MERGE_RESOLUTION|>--- conflicted
+++ resolved
@@ -1057,11 +1057,7 @@
 
     @subtest
     def test_max_witness_push_length(self):
-<<<<<<< HEAD
-        """Test that witness stack can only allow up to 2048 byte pushes."""
-=======
         """Test that witness stack can only allow up to MAX_SCRIPT_ELEMENT_SIZE byte pushes."""
->>>>>>> 34e492d6
 
         block = self.build_next_block()
 

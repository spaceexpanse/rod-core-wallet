--- conflicted
+++ resolved
@@ -209,11 +209,7 @@
         height = self.nodes[0].getblockcount() + 1
         block_time = self.nodes[0].getblockheader(tip)["mediantime"] + 1
         block = create_block(int(tip, 16), create_coinbase(height), block_time)
-<<<<<<< HEAD
-        block.set_base_version(version)
-=======
-        block.nVersion = 4
->>>>>>> 09cb5ec6
+        block.set_base_version(4)
         block.rehash()
         return block
 
@@ -339,11 +335,7 @@
         tx.rehash()
         assert tx.sha256 != tx.calc_sha256(with_witness=True)
 
-<<<<<<< HEAD
-        # Construct a segwit-signaling block that includes the transaction.
-=======
         # Construct a block that includes the transaction.
->>>>>>> 09cb5ec6
         block = self.build_next_block()
         self.update_witness_block_with_transactions(block, [tx])
         # Sending witness data before activation is not allowed (anti-spam

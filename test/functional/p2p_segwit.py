--- conflicted
+++ resolved
@@ -233,10 +233,6 @@
         height = self.nodes[0].getblockcount() + 1
         block_time = self.nodes[0].getblockheader(tip)["mediantime"] + 1
         block = create_block(int(tip, 16), create_coinbase(height), block_time)
-<<<<<<< HEAD
-        block.nVersion = 4
-=======
->>>>>>> bd38234a
         block.rehash()
         return block
 

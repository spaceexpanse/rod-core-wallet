#!/usr/bin/env python3
# Copyright (c) 2017-2021 The Bitcoin Core developers
# Distributed under the MIT software license, see the accompanying
# file COPYING or http://www.opensource.org/licenses/mit-license.php.
"""Test loadblock option

Test the option to start a node with the option loadblock which loads
a serialized blockchain from a file (usually called bootstrap.dat).
To generate that file this test uses the helper scripts available
in contrib/linearize.
"""

from pathlib import Path
import subprocess
import sys
import tempfile
import urllib

from test_framework.blocktools import COINBASE_MATURITY
from test_framework.test_framework import BitcoinTestFramework
from test_framework.util import assert_equal


class LoadblockTest(BitcoinTestFramework):
    def set_test_params(self):
        self.setup_clean_chain = True
        self.num_nodes = 2
        self.supports_cli = False

    def run_test(self):
        self.nodes[1].setnetworkactive(state=False)
        self.generate(self.nodes[0], COINBASE_MATURITY, sync_fun=self.no_op)

        # Parsing the url of our node to get settings for config file
        data_dir = self.nodes[0].datadir_path
        node_url = urllib.parse.urlparse(self.nodes[0].url)
        cfg_file = data_dir / "linearize.cfg"
        bootstrap_file = Path(self.options.tmpdir) / "bootstrap.dat"
        genesis_block = self.nodes[0].getblockhash(0)
        blocks_dir = self.nodes[0].blocks_path
        hash_list = tempfile.NamedTemporaryFile(dir=data_dir,
                                                mode='w',
                                                delete=False,
                                                encoding="utf-8")

        self.log.info("Create linearization config file")
        with open(cfg_file, "a", encoding="utf-8") as cfg:
            cfg.write(f"datadir={data_dir}\n")
            cfg.write(f"rpcuser={node_url.username}\n")
            cfg.write(f"rpcpassword={node_url.password}\n")
            cfg.write(f"port={node_url.port}\n")
            cfg.write(f"host={node_url.hostname}\n")
            cfg.write(f"output_file={bootstrap_file}\n")
<<<<<<< HEAD
            cfg.write(f"max_height=100\n")
            cfg.write(f"netmagic=ccbfb5da\n")
=======
            cfg.write("max_height=100\n")
            cfg.write("netmagic=fabfb5da\n")
>>>>>>> 6bdd907b
            cfg.write(f"input={blocks_dir}\n")
            cfg.write(f"genesis={genesis_block}\n")
            cfg.write(f"hashlist={hash_list.name}\n")

        base_dir = self.config["environment"]["SRCDIR"]
        linearize_dir = Path(base_dir) / "contrib" / "linearize"

        self.log.info("Run linearization of block hashes")
        linearize_hashes_file = linearize_dir / "linearize-hashes.py"
        subprocess.run([sys.executable, linearize_hashes_file, cfg_file],
                       stdout=hash_list,
                       check=True)

        self.log.info("Run linearization of block data")
        linearize_data_file = linearize_dir / "linearize-data.py"
        subprocess.run([sys.executable, linearize_data_file, cfg_file],
                       check=True)

        self.log.info("Restart second, unsynced node with bootstrap file")
        self.restart_node(1, extra_args=[f"-loadblock={bootstrap_file}"])
        assert_equal(self.nodes[1].getblockcount(), 100)  # start_node is blocking on all block files being imported

        assert_equal(self.nodes[1].getblockchaininfo()['blocks'], 100)
        assert_equal(self.nodes[0].getbestblockhash(), self.nodes[1].getbestblockhash())


if __name__ == '__main__':
    LoadblockTest(__file__).main()<|MERGE_RESOLUTION|>--- conflicted
+++ resolved
@@ -51,13 +51,8 @@
             cfg.write(f"port={node_url.port}\n")
             cfg.write(f"host={node_url.hostname}\n")
             cfg.write(f"output_file={bootstrap_file}\n")
-<<<<<<< HEAD
-            cfg.write(f"max_height=100\n")
-            cfg.write(f"netmagic=ccbfb5da\n")
-=======
             cfg.write("max_height=100\n")
-            cfg.write("netmagic=fabfb5da\n")
->>>>>>> 6bdd907b
+            cfg.write("netmagic=ccbfb5da\n")
             cfg.write(f"input={blocks_dir}\n")
             cfg.write(f"genesis={genesis_block}\n")
             cfg.write(f"hashlist={hash_list.name}\n")

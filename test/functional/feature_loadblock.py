#!/usr/bin/env python3
# Copyright (c) 2017-2020 The Bitcoin Core developers
# Distributed under the MIT software license, see the accompanying
# file COPYING or http://www.opensource.org/licenses/mit-license.php.
"""Test loadblock option

Test the option to start a node with the option loadblock which loads
a serialized blockchain from a file (usually called bootstrap.dat).
To generate that file this test uses the helper scripts available
in contrib/linearize.
"""

import os
import subprocess
import sys
import tempfile
import urllib

from test_framework.blocktools import COINBASE_MATURITY
from test_framework.test_framework import BitcoinTestFramework
from test_framework.util import assert_equal


class LoadblockTest(BitcoinTestFramework):
    def set_test_params(self):
        self.setup_clean_chain = True
        self.num_nodes = 2
        self.supports_cli = False

    def run_test(self):
        self.nodes[1].setnetworkactive(state=False)
        self.nodes[0].generate(COINBASE_MATURITY)

        # Parsing the url of our node to get settings for config file
        data_dir = self.nodes[0].datadir
        node_url = urllib.parse.urlparse(self.nodes[0].url)
        cfg_file = os.path.join(data_dir, "linearize.cfg")
        bootstrap_file = os.path.join(self.options.tmpdir, "bootstrap.dat")
        genesis_block = self.nodes[0].getblockhash(0)
        blocks_dir = os.path.join(data_dir, self.chain, "blocks")
        hash_list = tempfile.NamedTemporaryFile(dir=data_dir,
                                                mode='w',
                                                delete=False,
                                                encoding="utf-8")

        self.log.info("Create linearization config file")
        with open(cfg_file, "a", encoding="utf-8") as cfg:
<<<<<<< HEAD
            cfg.write("datadir={}\n".format(data_dir))
            cfg.write("rpcuser={}\n".format(node_url.username))
            cfg.write("rpcpassword={}\n".format(node_url.password))
            cfg.write("port={}\n".format(node_url.port))
            cfg.write("host={}\n".format(node_url.hostname))
            cfg.write("output_file={}\n".format(bootstrap_file))
            cfg.write("max_height=100\n")
            cfg.write("netmagic=ccbfb5da\n")
            cfg.write("input={}\n".format(blocks_dir))
            cfg.write("genesis={}\n".format(genesis_block))
            cfg.write("hashlist={}\n".format(hash_list.name))
=======
            cfg.write(f"datadir={data_dir}\n")
            cfg.write(f"rpcuser={node_url.username}\n")
            cfg.write(f"rpcpassword={node_url.password}\n")
            cfg.write(f"port={node_url.port}\n")
            cfg.write(f"host={node_url.hostname}\n")
            cfg.write(f"output_file={bootstrap_file}\n")
            cfg.write(f"max_height=100\n")
            cfg.write(f"netmagic=fabfb5da\n")
            cfg.write(f"input={blocks_dir}\n")
            cfg.write(f"genesis={genesis_block}\n")
            cfg.write(f"hashlist={hash_list.name}\n")
>>>>>>> ace278bb

        base_dir = self.config["environment"]["SRCDIR"]
        linearize_dir = os.path.join(base_dir, "contrib", "linearize")

        self.log.info("Run linearization of block hashes")
        linearize_hashes_file = os.path.join(linearize_dir, "linearize-hashes.py")
        subprocess.run([sys.executable, linearize_hashes_file, cfg_file],
                       stdout=hash_list,
                       check=True)

        self.log.info("Run linearization of block data")
        linearize_data_file = os.path.join(linearize_dir, "linearize-data.py")
        subprocess.run([sys.executable, linearize_data_file, cfg_file],
                       check=True)

        self.log.info("Restart second, unsynced node with bootstrap file")
        self.restart_node(1, extra_args=[f"-loadblock={bootstrap_file}"])
        assert_equal(self.nodes[1].getblockcount(), 100)  # start_node is blocking on all block files being imported

        assert_equal(self.nodes[1].getblockchaininfo()['blocks'], 100)
        assert_equal(self.nodes[0].getbestblockhash(), self.nodes[1].getbestblockhash())


if __name__ == '__main__':
    LoadblockTest().main()<|MERGE_RESOLUTION|>--- conflicted
+++ resolved
@@ -45,19 +45,6 @@
 
         self.log.info("Create linearization config file")
         with open(cfg_file, "a", encoding="utf-8") as cfg:
-<<<<<<< HEAD
-            cfg.write("datadir={}\n".format(data_dir))
-            cfg.write("rpcuser={}\n".format(node_url.username))
-            cfg.write("rpcpassword={}\n".format(node_url.password))
-            cfg.write("port={}\n".format(node_url.port))
-            cfg.write("host={}\n".format(node_url.hostname))
-            cfg.write("output_file={}\n".format(bootstrap_file))
-            cfg.write("max_height=100\n")
-            cfg.write("netmagic=ccbfb5da\n")
-            cfg.write("input={}\n".format(blocks_dir))
-            cfg.write("genesis={}\n".format(genesis_block))
-            cfg.write("hashlist={}\n".format(hash_list.name))
-=======
             cfg.write(f"datadir={data_dir}\n")
             cfg.write(f"rpcuser={node_url.username}\n")
             cfg.write(f"rpcpassword={node_url.password}\n")
@@ -65,11 +52,10 @@
             cfg.write(f"host={node_url.hostname}\n")
             cfg.write(f"output_file={bootstrap_file}\n")
             cfg.write(f"max_height=100\n")
-            cfg.write(f"netmagic=fabfb5da\n")
+            cfg.write(f"netmagic=ccbfb5da\n")
             cfg.write(f"input={blocks_dir}\n")
             cfg.write(f"genesis={genesis_block}\n")
             cfg.write(f"hashlist={hash_list.name}\n")
->>>>>>> ace278bb
 
         base_dir = self.config["environment"]["SRCDIR"]
         linearize_dir = os.path.join(base_dir, "contrib", "linearize")

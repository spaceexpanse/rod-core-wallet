--- conflicted
+++ resolved
@@ -135,11 +135,7 @@
         block.set_base_version(3)
         block.solve()
 
-<<<<<<< HEAD
-        with self.nodes[0].assert_debug_log(expected_msgs=['{}, bad-version(0x00010003)'.format(block.hash)]):
-=======
-        with self.nodes[0].assert_debug_log(expected_msgs=[f'{block.hash}, bad-version(0x00000003)']):
->>>>>>> a93e7a44
+        with self.nodes[0].assert_debug_log(expected_msgs=[f'{block.hash}, bad-version(0x00010003)']):
             peer.send_and_ping(msg_block(block))
             assert_equal(int(self.nodes[0].getbestblockhash(), 16), tip)
             peer.sync_with_ping()

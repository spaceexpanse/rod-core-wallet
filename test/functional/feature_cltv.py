#!/usr/bin/env python3
# Copyright (c) 2015-2020 The Bitcoin Core developers
# Distributed under the MIT software license, see the accompanying
# file COPYING or http://www.opensource.org/licenses/mit-license.php.
"""Test BIP65 (CHECKLOCKTIMEVERIFY).

Test that the CHECKLOCKTIMEVERIFY soft-fork activates at (regtest) block height
1351.
"""

from test_framework.blocktools import (
    create_block,
    create_coinbase,
    create_transaction,
)
from test_framework.messages import (
    CTransaction,
    ToHex,
    msg_block,
)
from test_framework.p2p import P2PInterface
from test_framework.script import (
    CScript,
    CScriptNum,
    OP_1NEGATE,
    OP_CHECKLOCKTIMEVERIFY,
    OP_DROP,
)
from test_framework.test_framework import BitcoinTestFramework
from test_framework.util import (
    assert_equal,
    hex_str_to_bytes,
)

from io import BytesIO

CLTV_HEIGHT = 1351


# Helper function to modify a transaction by
# 1) prepending a given script to the scriptSig of vin 0 and
# 2) (optionally) modify the nSequence of vin 0 and the tx's nLockTime
def cltv_modify_tx(node, tx, prepend_scriptsig, nsequence=None, nlocktime=None):
    if nsequence is not None:
        tx.vin[0].nSequence = nsequence
        tx.nLockTime = nlocktime

        # Need to re-sign, since nSequence and nLockTime changed
        signed_result = node.signrawtransactionwithwallet(ToHex(tx))
        new_tx = CTransaction()
        new_tx.deserialize(BytesIO(hex_str_to_bytes(signed_result['hex'])))
    else:
        new_tx = tx

    new_tx.vin[0].scriptSig = CScript(prepend_scriptsig + list(CScript(new_tx.vin[0].scriptSig)))
    return new_tx


def cltv_invalidate(node, tx, failure_reason):
    # Modify the signature in vin 0 and nSequence/nLockTime of the tx to fail CLTV
    #
    # According to BIP65, OP_CHECKLOCKTIMEVERIFY can fail due the following reasons:
    # 1) the stack is empty
    # 2) the top item on the stack is less than 0
    # 3) the lock-time type (height vs. timestamp) of the top stack item and the
    #    nLockTime field are not the same
    # 4) the top stack item is greater than the transaction's nLockTime field
    # 5) the nSequence field of the txin is 0xffffffff
    assert failure_reason in range(5)
    scheme = [
        # | Script to prepend to scriptSig                  | nSequence  | nLockTime    |
        # +-------------------------------------------------+------------+--------------+
        [[OP_CHECKLOCKTIMEVERIFY],                            None,       None],
        [[OP_1NEGATE, OP_CHECKLOCKTIMEVERIFY, OP_DROP],       None,       None],
        [[CScriptNum(1000), OP_CHECKLOCKTIMEVERIFY, OP_DROP], 0,          1296688602],  # timestamp of genesis block
        [[CScriptNum(1000), OP_CHECKLOCKTIMEVERIFY, OP_DROP], 0,          500],
        [[CScriptNum(500),  OP_CHECKLOCKTIMEVERIFY, OP_DROP], 0xffffffff, 500],
    ][failure_reason]

    return cltv_modify_tx(node, tx, prepend_scriptsig=scheme[0], nsequence=scheme[1], nlocktime=scheme[2])


def cltv_validate(node, tx, height):
    # Modify the signature in vin 0 and nSequence/nLockTime of the tx to pass CLTV
    scheme = [[CScriptNum(height), OP_CHECKLOCKTIMEVERIFY, OP_DROP], 0, height]

    return cltv_modify_tx(node, tx, prepend_scriptsig=scheme[0], nsequence=scheme[1], nlocktime=scheme[2])


class BIP65Test(BitcoinTestFramework):
    def set_test_params(self):
        self.num_nodes = 1
        self.extra_args = [[
            '-whitelist=noban@127.0.0.1',
            '-par=1',  # Use only one script thread to get the exact reject reason for testing
            '-acceptnonstdtxn=1',  # cltv_invalidate is nonstandard
        ]]
        self.setup_clean_chain = True
        self.rpc_timeout = 480

    def skip_test_if_missing_module(self):
        self.skip_if_no_wallet()

    def test_cltv_info(self, *, is_active):
        assert_equal(self.nodes[0].getblockchaininfo()['softforks']['bip65'], {
                "active": is_active,
                "height": CLTV_HEIGHT,
                "type": "buried",
            },
        )

    def run_test(self):
        peer = self.nodes[0].add_p2p_connection(P2PInterface())

        self.test_cltv_info(is_active=False)

        self.log.info("Mining %d blocks", CLTV_HEIGHT - 2)
        self.coinbase_txids = [self.nodes[0].getblock(b)['tx'][0] for b in self.nodes[0].generate(CLTV_HEIGHT - 2)]
        self.nodeaddress = self.nodes[0].getnewaddress()

        self.log.info("Test that invalid-according-to-CLTV transactions can still appear in a block")

        # create one invalid tx per CLTV failure reason (5 in total) and collect them
        invalid_ctlv_txs = []
        for i in range(5):
            spendtx = create_transaction(self.nodes[0], self.coinbase_txids[i],
                                         self.nodeaddress, amount=1.0)
            spendtx = cltv_invalidate(self.nodes[0], spendtx, i)
            spendtx.rehash()
            invalid_ctlv_txs.append(spendtx)

        tip = self.nodes[0].getbestblockhash()
        block_time = self.nodes[0].getblockheader(tip)['mediantime'] + 1
        block = create_block(int(tip, 16), create_coinbase(CLTV_HEIGHT - 1), block_time)
<<<<<<< HEAD
        block.set_base_version(3)
        block.vtx.append(spendtx)
=======
        block.nVersion = 3
        block.vtx.extend(invalid_ctlv_txs)
>>>>>>> 0a0a95b9
        block.hashMerkleRoot = block.calc_merkle_root()
        block.solve()

        self.test_cltv_info(is_active=False)  # Not active as of current tip and next block does not need to obey rules
        peer.send_and_ping(msg_block(block))
        self.test_cltv_info(is_active=True)  # Not active as of current tip, but next block must obey rules
        assert_equal(self.nodes[0].getbestblockhash(), block.hash)

        self.log.info("Test that blocks must now be at least version 4")
        tip = block.sha256
        block_time += 1
        block = create_block(tip, create_coinbase(CLTV_HEIGHT), block_time)
        block.set_base_version(3)
        block.solve()

        with self.nodes[0].assert_debug_log(expected_msgs=['{}, bad-version(0x00010003)'.format(block.hash)]):
            peer.send_and_ping(msg_block(block))
            assert_equal(int(self.nodes[0].getbestblockhash(), 16), tip)
            peer.sync_with_ping()

<<<<<<< HEAD
        self.log.info("Test that invalid-according-to-cltv transactions cannot appear in a block")
        block.set_base_version(4)

        spendtx = create_transaction(self.nodes[0], self.coinbase_txids[1],
                self.nodeaddress, amount=1.0)
        cltv_invalidate(spendtx)
        spendtx.rehash()

        # First we show that this tx is valid except for CLTV by getting it
        # rejected from the mempool for exactly that reason.
        assert_equal(
            [{
                'txid': spendtx.hash,
                'wtxid': spendtx.getwtxid(),
                'allowed': False,
                'reject-reason': 'non-mandatory-script-verify-flag (Negative locktime)',
            }],
            self.nodes[0].testmempoolaccept(rawtxs=[spendtx.serialize().hex()], maxfeerate=0),
        )

        # Now we verify that a block with this transaction is also invalid.
        block.vtx.append(spendtx)
        block.hashMerkleRoot = block.calc_merkle_root()
        block.solve()

        with self.nodes[0].assert_debug_log(expected_msgs=['CheckInputScripts on {} failed with non-mandatory-script-verify-flag (Negative locktime)'.format(block.vtx[-1].hash)]):
            peer.send_and_ping(msg_block(block))
            assert_equal(int(self.nodes[0].getbestblockhash(), 16), tip)
            peer.sync_with_ping()
=======
        self.log.info("Test that invalid-according-to-CLTV transactions cannot appear in a block")
        block.nVersion = 4
        block.vtx.append(CTransaction()) # dummy tx after coinbase that will be replaced later

        # create and test one invalid tx per CLTV failure reason (5 in total)
        for i in range(5):
            spendtx = create_transaction(self.nodes[0], self.coinbase_txids[10+i],
                                         self.nodeaddress, amount=1.0)
            spendtx = cltv_invalidate(self.nodes[0], spendtx, i)
            spendtx.rehash()

            expected_cltv_reject_reason = [
                "non-mandatory-script-verify-flag (Operation not valid with the current stack size)",
                "non-mandatory-script-verify-flag (Negative locktime)",
                "non-mandatory-script-verify-flag (Locktime requirement not satisfied)",
                "non-mandatory-script-verify-flag (Locktime requirement not satisfied)",
                "non-mandatory-script-verify-flag (Locktime requirement not satisfied)",
            ][i]
            # First we show that this tx is valid except for CLTV by getting it
            # rejected from the mempool for exactly that reason.
            assert_equal(
                [{
                    'txid': spendtx.hash,
                    'wtxid': spendtx.getwtxid(),
                    'allowed': False,
                    'reject-reason': expected_cltv_reject_reason,
                }],
                self.nodes[0].testmempoolaccept(rawtxs=[spendtx.serialize().hex()], maxfeerate=0),
            )

            # Now we verify that a block with this transaction is also invalid.
            block.vtx[1] = spendtx
            block.hashMerkleRoot = block.calc_merkle_root()
            block.solve()

            with self.nodes[0].assert_debug_log(expected_msgs=['CheckInputScripts on {} failed with {}'.format(
                                                block.vtx[-1].hash, expected_cltv_reject_reason)]):
                peer.send_and_ping(msg_block(block))
                assert_equal(int(self.nodes[0].getbestblockhash(), 16), tip)
                peer.sync_with_ping()
>>>>>>> 0a0a95b9

        self.log.info("Test that a version 4 block with a valid-according-to-CLTV transaction is accepted")
        spendtx = cltv_validate(self.nodes[0], spendtx, CLTV_HEIGHT - 1)
        spendtx.rehash()

        block.vtx.pop(1)
        block.vtx.append(spendtx)
        block.hashMerkleRoot = block.calc_merkle_root()
        block.solve()

        self.test_cltv_info(is_active=True)  # Not active as of current tip, but next block must obey rules
        peer.send_and_ping(msg_block(block))
        self.test_cltv_info(is_active=True)  # Active as of current tip
        assert_equal(int(self.nodes[0].getbestblockhash(), 16), block.sha256)


if __name__ == '__main__':
    BIP65Test().main()<|MERGE_RESOLUTION|>--- conflicted
+++ resolved
@@ -132,13 +132,8 @@
         tip = self.nodes[0].getbestblockhash()
         block_time = self.nodes[0].getblockheader(tip)['mediantime'] + 1
         block = create_block(int(tip, 16), create_coinbase(CLTV_HEIGHT - 1), block_time)
-<<<<<<< HEAD
         block.set_base_version(3)
-        block.vtx.append(spendtx)
-=======
-        block.nVersion = 3
         block.vtx.extend(invalid_ctlv_txs)
->>>>>>> 0a0a95b9
         block.hashMerkleRoot = block.calc_merkle_root()
         block.solve()
 
@@ -159,39 +154,8 @@
             assert_equal(int(self.nodes[0].getbestblockhash(), 16), tip)
             peer.sync_with_ping()
 
-<<<<<<< HEAD
-        self.log.info("Test that invalid-according-to-cltv transactions cannot appear in a block")
+        self.log.info("Test that invalid-according-to-CLTV transactions cannot appear in a block")
         block.set_base_version(4)
-
-        spendtx = create_transaction(self.nodes[0], self.coinbase_txids[1],
-                self.nodeaddress, amount=1.0)
-        cltv_invalidate(spendtx)
-        spendtx.rehash()
-
-        # First we show that this tx is valid except for CLTV by getting it
-        # rejected from the mempool for exactly that reason.
-        assert_equal(
-            [{
-                'txid': spendtx.hash,
-                'wtxid': spendtx.getwtxid(),
-                'allowed': False,
-                'reject-reason': 'non-mandatory-script-verify-flag (Negative locktime)',
-            }],
-            self.nodes[0].testmempoolaccept(rawtxs=[spendtx.serialize().hex()], maxfeerate=0),
-        )
-
-        # Now we verify that a block with this transaction is also invalid.
-        block.vtx.append(spendtx)
-        block.hashMerkleRoot = block.calc_merkle_root()
-        block.solve()
-
-        with self.nodes[0].assert_debug_log(expected_msgs=['CheckInputScripts on {} failed with non-mandatory-script-verify-flag (Negative locktime)'.format(block.vtx[-1].hash)]):
-            peer.send_and_ping(msg_block(block))
-            assert_equal(int(self.nodes[0].getbestblockhash(), 16), tip)
-            peer.sync_with_ping()
-=======
-        self.log.info("Test that invalid-according-to-CLTV transactions cannot appear in a block")
-        block.nVersion = 4
         block.vtx.append(CTransaction()) # dummy tx after coinbase that will be replaced later
 
         # create and test one invalid tx per CLTV failure reason (5 in total)
@@ -230,7 +194,6 @@
                 peer.send_and_ping(msg_block(block))
                 assert_equal(int(self.nodes[0].getbestblockhash(), 16), tip)
                 peer.sync_with_ping()
->>>>>>> 0a0a95b9
 
         self.log.info("Test that a version 4 block with a valid-according-to-CLTV transaction is accepted")
         spendtx = cltv_validate(self.nodes[0], spendtx, CLTV_HEIGHT - 1)

--- conflicted
+++ resolved
@@ -25,14 +25,10 @@
     uint256_from_str,
 )
 
-<<<<<<< HEAD
 MAX_SCRIPT_ELEMENT_SIZE = 2048
-=======
-MAX_SCRIPT_ELEMENT_SIZE = 520
 LOCKTIME_THRESHOLD = 500000000
 ANNEX_TAG = 0x50
 
->>>>>>> 4a08daac
 OPCODE_NAMES = {}  # type: Dict[CScriptOp, str]
 
 LEAF_VERSION_TAPSCRIPT = 0xc0

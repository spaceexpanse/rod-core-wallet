--- conflicted
+++ resolved
@@ -579,13 +579,8 @@
         if not self.p2p_connected_to_node:
             self.send_version()
             self.reconnect = False
-<<<<<<< HEAD
         if message.nVersion >= 110016 and self.wtxidrelay:
-            self.send_message(msg_wtxidrelay())
-=======
-        if message.nVersion >= 70016 and self.wtxidrelay:
             self.send_without_ping(msg_wtxidrelay())
->>>>>>> a799415d
         if self.support_addrv2:
             self.send_without_ping(msg_sendaddrv2())
         self.send_without_ping(msg_verack())

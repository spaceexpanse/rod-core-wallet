#!/usr/bin/env python3
# Copyright (c) 2010 ArtForz -- public domain half-a-node
# Copyright (c) 2012 Jeff Garzik
# Copyright (c) 2010-2022 The Bitcoin Core developers
# Distributed under the MIT software license, see the accompanying
# file COPYING or http://www.opensource.org/licenses/mit-license.php.
"""Test objects for interacting with a bitcoind node over the p2p protocol.

The P2PInterface objects interact with the bitcoind nodes under test using the
node's p2p interface. They can be used to send messages to the node, and
callbacks can be registered that execute when messages are received from the
node. Messages are sent to/received from the node on an asyncio event loop.
State held inside the objects must be guarded by the p2p_lock to avoid data
races between the main testing thread and the event loop.

P2PConnection: A low-level connection object to a node's P2P interface
P2PInterface: A high-level interface object for communicating to a node over P2P
P2PDataStore: A p2p interface class that keeps a store of transactions and blocks
              and can respond correctly to getdata and getheaders messages
P2PTxInvStore: A p2p interface class that inherits from P2PDataStore, and keeps
              a count of how many times each txid has been announced."""

import asyncio
from collections import defaultdict
from io import BytesIO
import logging
import platform
import struct
import sys
import threading

from test_framework.messages import (
    CBlockHeader,
    MAX_HEADERS_RESULTS,
    msg_addr,
    msg_addrv2,
    msg_block,
    MSG_BLOCK,
    msg_blocktxn,
    msg_cfcheckpt,
    msg_cfheaders,
    msg_cfilter,
    msg_cmpctblock,
    msg_feefilter,
    msg_filteradd,
    msg_filterclear,
    msg_filterload,
    msg_getaddr,
    msg_getblocks,
    msg_getblocktxn,
    msg_getcfcheckpt,
    msg_getcfheaders,
    msg_getcfilters,
    msg_getdata,
    msg_getheaders,
    msg_headers,
    msg_inv,
    msg_mempool,
    msg_merkleblock,
    msg_notfound,
    msg_ping,
    msg_pong,
    msg_sendaddrv2,
    msg_sendcmpct,
    msg_sendheaders,
    msg_sendtxrcncl,
    msg_tx,
    MSG_TX,
    MSG_TYPE_MASK,
    msg_verack,
    msg_version,
    MSG_WTX,
    msg_wtxidrelay,
    NODE_NETWORK,
    NODE_WITNESS,
    MAGIC_BYTES,
    sha256,
)
from test_framework.util import (
    MAX_NODES,
    p2p_port,
    wait_until_helper_internal,
)
from test_framework.v2_p2p import (
    EncryptedP2PState,
    MSGTYPE_TO_SHORTID,
    SHORTID,
)

logger = logging.getLogger("TestFramework.p2p")

# The minimum P2P version that this test framework supports
MIN_P2P_VERSION_SUPPORTED = 60001
# The P2P version that this test framework implements and sends in its `version` message
# Version 110016 supports wtxid relay
P2P_VERSION = 110016
# The services that this test framework offers in its `version` message
P2P_SERVICES = NODE_NETWORK | NODE_WITNESS
# The P2P user agent string that this test framework sends in its `version` message
P2P_SUBVERSION = "/python-p2p-tester:0.0.3/"
# Value for relay that this test framework sends in its `version` message
P2P_VERSION_RELAY = 1
# Delay after receiving a tx inv before requesting transactions from non-preferred peers, in seconds
NONPREF_PEER_TX_DELAY = 2
# Delay for requesting transactions via txids if we have wtxid-relaying peers, in seconds
TXID_RELAY_DELAY = 2
# Delay for requesting transactions if the peer has MAX_PEER_TX_REQUEST_IN_FLIGHT or more requests
OVERLOADED_PEER_TX_DELAY = 2
# How long to wait before downloading a transaction from an additional peer
GETDATA_TX_INTERVAL = 60

MESSAGEMAP = {
    b"addr": msg_addr,
    b"addrv2": msg_addrv2,
    b"block": msg_block,
    b"blocktxn": msg_blocktxn,
    b"cfcheckpt": msg_cfcheckpt,
    b"cfheaders": msg_cfheaders,
    b"cfilter": msg_cfilter,
    b"cmpctblock": msg_cmpctblock,
    b"feefilter": msg_feefilter,
    b"filteradd": msg_filteradd,
    b"filterclear": msg_filterclear,
    b"filterload": msg_filterload,
    b"getaddr": msg_getaddr,
    b"getblocks": msg_getblocks,
    b"getblocktxn": msg_getblocktxn,
    b"getcfcheckpt": msg_getcfcheckpt,
    b"getcfheaders": msg_getcfheaders,
    b"getcfilters": msg_getcfilters,
    b"getdata": msg_getdata,
    b"getheaders": msg_getheaders,
    b"headers": msg_headers,
    b"inv": msg_inv,
    b"mempool": msg_mempool,
    b"merkleblock": msg_merkleblock,
    b"notfound": msg_notfound,
    b"ping": msg_ping,
    b"pong": msg_pong,
    b"sendaddrv2": msg_sendaddrv2,
    b"sendcmpct": msg_sendcmpct,
    b"sendheaders": msg_sendheaders,
    b"sendtxrcncl": msg_sendtxrcncl,
    b"tx": msg_tx,
    b"verack": msg_verack,
    b"version": msg_version,
    b"wtxidrelay": msg_wtxidrelay,
}

<<<<<<< HEAD
MAGIC_BYTES = {
    "mainnet": b"\xcc\xbe\xb4\xd9",   # mainnet
    "testnet3": b"\xcc\x11\x09\x07",  # testnet3
    "regtest": b"\xcc\xbf\xb5\xda",   # regtest
    "signet": b"\x0a\x03\xcf\x40",    # signet
}

=======
>>>>>>> 6d66cddc

class P2PConnection(asyncio.Protocol):
    """A low-level connection object to a node's P2P interface.

    This class is responsible for:

    - opening and closing the TCP connection to the node
    - reading bytes from and writing bytes to the socket
    - deserializing and serializing the P2P message header
    - logging messages as they are sent and received

    This class contains no logic for handing the P2P message payloads. It must be
    sub-classed and the on_message() callback overridden."""

    def __init__(self):
        # The underlying transport of the connection.
        # Should only call methods on this from the NetworkThread, c.f. call_soon_threadsafe
        self._transport = None
        # This lock is acquired before sending messages over the socket. There's an implied lock order and
        # p2p_lock must not be acquired after _send_lock as it could result in deadlocks.
        self._send_lock = threading.Lock()
        self.v2_state = None  # EncryptedP2PState object needed for v2 p2p connections
        self.reconnect = False  # set if reconnection needs to happen

    @property
    def is_connected(self):
        return self._transport is not None

    @property
    def supports_v2_p2p(self):
        return self.v2_state is not None

    def peer_connect_helper(self, dstaddr, dstport, net, timeout_factor):
        assert not self.is_connected
        self.timeout_factor = timeout_factor
        self.dstaddr = dstaddr
        self.dstport = dstport
        # The initial message to send after the connection was made:
        self.on_connection_send_msg = None
        self.recvbuf = b""
        self.magic_bytes = MAGIC_BYTES[net]

    def peer_connect(self, dstaddr, dstport, *, net, timeout_factor, supports_v2_p2p):
        self.peer_connect_helper(dstaddr, dstport, net, timeout_factor)
        if supports_v2_p2p:
            self.v2_state = EncryptedP2PState(initiating=True, net=net)

        loop = NetworkThread.network_event_loop
        logger.debug('Connecting to Bitcoin Node: %s:%d' % (self.dstaddr, self.dstport))
        coroutine = loop.create_connection(lambda: self, host=self.dstaddr, port=self.dstport)
        return lambda: loop.call_soon_threadsafe(loop.create_task, coroutine)

    def peer_accept_connection(self, connect_id, connect_cb=lambda: None, *, net, timeout_factor, supports_v2_p2p, reconnect):
        self.peer_connect_helper('0', 0, net, timeout_factor)
        self.reconnect = reconnect
        if supports_v2_p2p:
            self.v2_state = EncryptedP2PState(initiating=False, net=net)

        logger.debug('Listening for Bitcoin Node with id: {}'.format(connect_id))
        return lambda: NetworkThread.listen(self, connect_cb, idx=connect_id)

    def peer_disconnect(self):
        # Connection could have already been closed by other end.
        NetworkThread.network_event_loop.call_soon_threadsafe(lambda: self._transport and self._transport.abort())

    # Connection and disconnection methods

    def connection_made(self, transport):
        """asyncio callback when a connection is opened."""
        assert not self._transport
        logger.debug("Connected & Listening: %s:%d" % (self.dstaddr, self.dstport))
        self._transport = transport
        # in an inbound connection to the TestNode with P2PConnection as the initiator, [TestNode <---- P2PConnection]
        # send the initial handshake immediately
        if self.supports_v2_p2p and self.v2_state.initiating and not self.v2_state.tried_v2_handshake:
            send_handshake_bytes = self.v2_state.initiate_v2_handshake()
            self.send_raw_message(send_handshake_bytes)
        # if v2 connection, send `on_connection_send_msg` after initial v2 handshake.
        # if reconnection situation, send `on_connection_send_msg` after version message is received in `on_version()`.
        if self.on_connection_send_msg and not self.supports_v2_p2p and not self.reconnect:
            self.send_message(self.on_connection_send_msg)
            self.on_connection_send_msg = None  # Never used again
        self.on_open()

    def connection_lost(self, exc):
        """asyncio callback when a connection is closed."""
        # don't display warning if reconnection needs to be attempted using v1 P2P
        if exc and not self.reconnect:
            logger.warning("Connection lost to {}:{} due to {}".format(self.dstaddr, self.dstport, exc))
        else:
            logger.debug("Closed connection to: %s:%d" % (self.dstaddr, self.dstport))
        self._transport = None
        self.recvbuf = b""
        self.on_close()

    # v2 handshake method
    def v2_handshake(self):
        """v2 handshake performed before P2P messages are exchanged (see BIP324). P2PConnection is the initiator
        (in inbound connections to TestNode) and the responder (in outbound connections from TestNode).
        Performed by:
            * initiator using `initiate_v2_handshake()`, `complete_handshake()` and `authenticate_handshake()`
            * responder using `respond_v2_handshake()`, `complete_handshake()` and `authenticate_handshake()`

        `initiate_v2_handshake()` is immediately done by the initiator when the connection is established in
        `connection_made()`. The rest of the initial v2 handshake functions are handled here.
        """
        if not self.v2_state.peer:
            if not self.v2_state.initiating and not self.v2_state.sent_garbage:
                # if the responder hasn't sent garbage yet, the responder is still reading ellswift bytes
                # reads ellswift bytes till the first mismatch from 12 bytes V1_PREFIX
                length, send_handshake_bytes = self.v2_state.respond_v2_handshake(BytesIO(self.recvbuf))
                self.recvbuf = self.recvbuf[length:]
                if send_handshake_bytes == -1:
                    self.v2_state = None
                    return
                elif send_handshake_bytes:
                    self.send_raw_message(send_handshake_bytes)
                elif send_handshake_bytes == b"":
                    return  # only after send_handshake_bytes are sent can `complete_handshake()` be done

            # `complete_handshake()` reads the remaining ellswift bytes from recvbuf
            # and sends response after deriving shared ECDH secret using received ellswift bytes
            length, response = self.v2_state.complete_handshake(BytesIO(self.recvbuf))
            self.recvbuf = self.recvbuf[length:]
            if response:
                self.send_raw_message(response)
            else:
                return  # only after response is sent can `authenticate_handshake()` be done

        # `self.v2_state.peer` is instantiated only after shared ECDH secret/BIP324 derived keys and ciphers
        # is derived in `complete_handshake()`.
        # so `authenticate_handshake()` which uses the BIP324 derived ciphers gets called after `complete_handshake()`.
        assert self.v2_state.peer
        length, is_mac_auth = self.v2_state.authenticate_handshake(self.recvbuf)
        if not is_mac_auth:
            raise ValueError("invalid v2 mac tag in handshake authentication")
        self.recvbuf = self.recvbuf[length:]
        if self.v2_state.tried_v2_handshake and self.on_connection_send_msg:
            self.send_message(self.on_connection_send_msg)
            self.on_connection_send_msg = None

    # Socket read methods

    def data_received(self, t):
        """asyncio callback when data is read from the socket."""
        if len(t) > 0:
            self.recvbuf += t
            if self.supports_v2_p2p and not self.v2_state.tried_v2_handshake:
                self.v2_handshake()
            else:
                self._on_data()

    def _on_data(self):
        """Try to read P2P messages from the recv buffer.

        This method reads data from the buffer in a loop. It deserializes,
        parses and verifies the P2P header, then passes the P2P payload to
        the on_message callback for processing."""
        try:
            while True:
                if self.supports_v2_p2p:
                    # v2 P2P messages are read
                    msglen, msg = self.v2_state.v2_receive_packet(self.recvbuf)
                    if msglen == -1:
                        raise ValueError("invalid v2 mac tag " + repr(self.recvbuf))
                    elif msglen == 0:  # need to receive more bytes in recvbuf
                        return
                    self.recvbuf = self.recvbuf[msglen:]

                    if msg is None:  # ignore decoy messages
                        return
                    assert msg  # application layer messages (which aren't decoy messages) are non-empty
                    shortid = msg[0]  # 1-byte short message type ID
                    if shortid == 0:
                        # next 12 bytes are interpreted as ASCII message type if shortid is b'\x00'
                        if len(msg) < 13:
                            raise IndexError("msg needs minimum required length of 13 bytes")
                        msgtype = msg[1:13].rstrip(b'\x00')
                        msg = msg[13:]  # msg is set to be payload
                    else:
                        # a 1-byte short message type ID
                        msgtype = SHORTID.get(shortid, f"unknown-{shortid}")
                        msg = msg[1:]
                else:
                    # v1 P2P messages are read
                    if len(self.recvbuf) < 4:
                        return
                    if self.recvbuf[:4] != self.magic_bytes:
                        raise ValueError("magic bytes mismatch: {} != {}".format(repr(self.magic_bytes), repr(self.recvbuf)))
                    if len(self.recvbuf) < 4 + 12 + 4 + 4:
                        return
                    msgtype = self.recvbuf[4:4+12].split(b"\x00", 1)[0]
                    msglen = struct.unpack("<i", self.recvbuf[4+12:4+12+4])[0]
                    checksum = self.recvbuf[4+12+4:4+12+4+4]
                    if len(self.recvbuf) < 4 + 12 + 4 + 4 + msglen:
                        return
                    msg = self.recvbuf[4+12+4+4:4+12+4+4+msglen]
                    th = sha256(msg)
                    h = sha256(th)
                    if checksum != h[:4]:
                        raise ValueError("got bad checksum " + repr(self.recvbuf))
                    self.recvbuf = self.recvbuf[4+12+4+4+msglen:]
                if msgtype not in MESSAGEMAP:
                    raise ValueError("Received unknown msgtype from %s:%d: '%s' %s" % (self.dstaddr, self.dstport, msgtype, repr(msg)))
                f = BytesIO(msg)
                t = MESSAGEMAP[msgtype]()
                t.deserialize(f)
                self._log_message("receive", t)
                self.on_message(t)
        except Exception as e:
            if not self.reconnect:
                logger.exception('Error reading message:', repr(e))
            raise

    def on_message(self, message):
        """Callback for processing a P2P payload. Must be overridden by derived class."""
        raise NotImplementedError

    # Socket write methods

    def send_message(self, message, is_decoy=False):
        """Send a P2P message over the socket.

        This method takes a P2P payload, builds the P2P header and adds
        the message to the send buffer to be sent over the socket."""
        with self._send_lock:
            tmsg = self.build_message(message, is_decoy)
            self._log_message("send", message)
            return self.send_raw_message(tmsg)

    def send_raw_message(self, raw_message_bytes):
        if not self.is_connected:
            raise IOError('Not connected')

        def maybe_write():
            if not self._transport:
                return
            if self._transport.is_closing():
                return
            self._transport.write(raw_message_bytes)
        NetworkThread.network_event_loop.call_soon_threadsafe(maybe_write)

    # Class utility methods

    def build_message(self, message, is_decoy=False):
        """Build a serialized P2P message"""
        msgtype = message.msgtype
        data = message.serialize()
        if self.supports_v2_p2p:
            if msgtype in SHORTID.values():
                tmsg = MSGTYPE_TO_SHORTID.get(msgtype).to_bytes(1, 'big')
            else:
                tmsg = b"\x00"
                tmsg += msgtype
                tmsg += b"\x00" * (12 - len(msgtype))
            tmsg += data
            return self.v2_state.v2_enc_packet(tmsg, ignore=is_decoy)
        else:
            tmsg = self.magic_bytes
            tmsg += msgtype
            tmsg += b"\x00" * (12 - len(msgtype))
            tmsg += struct.pack("<I", len(data))
            th = sha256(data)
            h = sha256(th)
            tmsg += h[:4]
            tmsg += data
            return tmsg

    def _log_message(self, direction, msg):
        """Logs a message being sent or received over the connection."""
        if direction == "send":
            log_message = "Send message to "
        elif direction == "receive":
            log_message = "Received message from "
        log_message += "%s:%d: %s" % (self.dstaddr, self.dstport, repr(msg)[:500])
        if len(log_message) > 500:
            log_message += "... (msg truncated)"
        logger.debug(log_message)


class P2PInterface(P2PConnection):
    """A high-level P2P interface class for communicating with a Bitcoin node.

    This class provides high-level callbacks for processing P2P message
    payloads, as well as convenience methods for interacting with the
    node over P2P.

    Individual testcases should subclass this and override the on_* methods
    if they want to alter message handling behaviour."""
    def __init__(self, support_addrv2=False, wtxidrelay=True):
        super().__init__()

        # Track number of messages of each type received.
        # Should be read-only in a test.
        self.message_count = defaultdict(int)

        # Track the most recent message of each type.
        # To wait for a message to be received, pop that message from
        # this and use self.wait_until.
        self.last_message = {}

        # A count of the number of ping messages we've sent to the node
        self.ping_counter = 1

        # The network services received from the peer
        self.nServices = 0

        self.support_addrv2 = support_addrv2

        # If the peer supports wtxid-relay
        self.wtxidrelay = wtxidrelay

    def peer_connect_send_version(self, services):
        # Send a version msg
        vt = msg_version()
        vt.nVersion = P2P_VERSION
        vt.strSubVer = P2P_SUBVERSION
        vt.relay = P2P_VERSION_RELAY
        vt.nServices = services
        vt.addrTo.ip = self.dstaddr
        vt.addrTo.port = self.dstport
        vt.addrFrom.ip = "0.0.0.0"
        vt.addrFrom.port = 0
        self.on_connection_send_msg = vt  # Will be sent in connection_made callback

    def peer_connect(self, *, services=P2P_SERVICES, send_version, **kwargs):
        create_conn = super().peer_connect(**kwargs)

        if send_version:
            self.peer_connect_send_version(services)

        return create_conn

    def peer_accept_connection(self, *args, services=P2P_SERVICES, **kwargs):
        create_conn = super().peer_accept_connection(*args, **kwargs)
        self.peer_connect_send_version(services)

        return create_conn

    # Message receiving methods

    def on_message(self, message):
        """Receive message and dispatch message to appropriate callback.

        We keep a count of how many of each message type has been received
        and the most recent message of each type."""
        with p2p_lock:
            try:
                msgtype = message.msgtype.decode('ascii')
                self.message_count[msgtype] += 1
                self.last_message[msgtype] = message
                getattr(self, 'on_' + msgtype)(message)
            except Exception:
                print("ERROR delivering %s (%s)" % (repr(message), sys.exc_info()[0]))
                raise

    # Callback methods. Can be overridden by subclasses in individual test
    # cases to provide custom message handling behaviour.

    def on_open(self):
        pass

    def on_close(self):
        pass

    def on_addr(self, message): pass
    def on_addrv2(self, message): pass
    def on_block(self, message): pass
    def on_blocktxn(self, message): pass
    def on_cfcheckpt(self, message): pass
    def on_cfheaders(self, message): pass
    def on_cfilter(self, message): pass
    def on_cmpctblock(self, message): pass
    def on_feefilter(self, message): pass
    def on_filteradd(self, message): pass
    def on_filterclear(self, message): pass
    def on_filterload(self, message): pass
    def on_getaddr(self, message): pass
    def on_getblocks(self, message): pass
    def on_getblocktxn(self, message): pass
    def on_getdata(self, message): pass
    def on_getheaders(self, message): pass
    def on_headers(self, message): pass
    def on_mempool(self, message): pass
    def on_merkleblock(self, message): pass
    def on_notfound(self, message): pass
    def on_pong(self, message): pass
    def on_sendaddrv2(self, message): pass
    def on_sendcmpct(self, message): pass
    def on_sendheaders(self, message): pass
    def on_sendtxrcncl(self, message): pass
    def on_tx(self, message): pass
    def on_wtxidrelay(self, message): pass

    def on_inv(self, message):
        want = msg_getdata()
        for i in message.inv:
            if i.type != 0:
                want.inv.append(i)
        if len(want.inv):
            self.send_message(want)

    def on_ping(self, message):
        self.send_message(msg_pong(message.nonce))

    def on_verack(self, message):
        pass

    def on_version(self, message):
        assert message.nVersion >= MIN_P2P_VERSION_SUPPORTED, "Version {} received. Test framework only supports versions greater than {}".format(message.nVersion, MIN_P2P_VERSION_SUPPORTED)
        # reconnection using v1 P2P has happened since version message can be processed, previously unsent version message is sent using v1 P2P here
        if self.reconnect:
            if self.on_connection_send_msg:
                self.send_message(self.on_connection_send_msg)
                self.on_connection_send_msg = None
            self.reconnect = False
        if message.nVersion >= 110016 and self.wtxidrelay:
            self.send_message(msg_wtxidrelay())
        if self.support_addrv2:
            self.send_message(msg_sendaddrv2())
        self.send_message(msg_verack())
        self.nServices = message.nServices
        self.relay = message.relay
        if self.p2p_connected_to_node:
            self.send_message(msg_getaddr())

    # Connection helper methods

    def wait_until(self, test_function_in, *, timeout=60, check_connected=True):
        def test_function():
            if check_connected:
                assert self.is_connected
            return test_function_in()

        wait_until_helper_internal(test_function, timeout=timeout, lock=p2p_lock, timeout_factor=self.timeout_factor)

    def wait_for_connect(self, timeout=60):
        test_function = lambda: self.is_connected
        self.wait_until(test_function, timeout=timeout, check_connected=False)

    def wait_for_disconnect(self, timeout=60):
        test_function = lambda: not self.is_connected
        self.wait_until(test_function, timeout=timeout, check_connected=False)

    def wait_for_reconnect(self, timeout=60):
        def test_function():
            if not (self.is_connected and self.last_message.get('version') and self.v2_state is None):
                return False
            return True
        self.wait_until(test_function, timeout=timeout, check_connected=False)

    # Message receiving helper methods

    def wait_for_tx(self, txid, timeout=60):
        def test_function():
            if not self.last_message.get('tx'):
                return False
            return self.last_message['tx'].tx.rehash() == txid

        self.wait_until(test_function, timeout=timeout)

    def wait_for_block(self, blockhash, timeout=60):
        def test_function():
            return self.last_message.get("block") and self.last_message["block"].block.rehash() == blockhash

        self.wait_until(test_function, timeout=timeout)

    def wait_for_header(self, blockhash, timeout=60):
        def test_function():
            last_headers = self.last_message.get('headers')
            if not last_headers:
                return False
            return last_headers.headers[0].rehash() == int(blockhash, 16)

        self.wait_until(test_function, timeout=timeout)

    def wait_for_merkleblock(self, blockhash, timeout=60):
        def test_function():
            last_filtered_block = self.last_message.get('merkleblock')
            if not last_filtered_block:
                return False
            return last_filtered_block.merkleblock.header.rehash() == int(blockhash, 16)

        self.wait_until(test_function, timeout=timeout)

    def wait_for_getdata(self, hash_list, timeout=60):
        """Waits for a getdata message.

        The object hashes in the inventory vector must match the provided hash_list."""
        def test_function():
            last_data = self.last_message.get("getdata")
            if not last_data:
                return False
            return [x.hash for x in last_data.inv] == hash_list

        self.wait_until(test_function, timeout=timeout)

    def wait_for_getheaders(self, timeout=60):
        """Waits for a getheaders message.

        Receiving any getheaders message will satisfy the predicate. the last_message["getheaders"]
        value must be explicitly cleared before calling this method, or this will return
        immediately with success. TODO: change this method to take a hash value and only
        return true if the correct block header has been requested."""
        def test_function():
            return self.last_message.get("getheaders")

        self.wait_until(test_function, timeout=timeout)

    def wait_for_inv(self, expected_inv, timeout=60):
        """Waits for an INV message and checks that the first inv object in the message was as expected."""
        if len(expected_inv) > 1:
            raise NotImplementedError("wait_for_inv() will only verify the first inv object")

        def test_function():
            return self.last_message.get("inv") and \
                                self.last_message["inv"].inv[0].type == expected_inv[0].type and \
                                self.last_message["inv"].inv[0].hash == expected_inv[0].hash

        self.wait_until(test_function, timeout=timeout)

    def wait_for_verack(self, timeout=60):
        def test_function():
            return "verack" in self.last_message

        self.wait_until(test_function, timeout=timeout)

    # Message sending helper functions

    def send_and_ping(self, message, timeout=60):
        self.send_message(message)
        self.sync_with_ping(timeout=timeout)

    def sync_with_ping(self, timeout=60):
        """Ensure ProcessMessages and SendMessages is called on this connection"""
        # Sending two pings back-to-back, requires that the node calls
        # `ProcessMessage` twice, and thus ensures `SendMessages` must have
        # been called at least once
        self.send_message(msg_ping(nonce=0))
        self.send_message(msg_ping(nonce=self.ping_counter))

        def test_function():
            return self.last_message.get("pong") and self.last_message["pong"].nonce == self.ping_counter

        self.wait_until(test_function, timeout=timeout)
        self.ping_counter += 1


# One lock for synchronizing all data access between the network event loop (see
# NetworkThread below) and the thread running the test logic.  For simplicity,
# P2PConnection acquires this lock whenever delivering a message to a P2PInterface.
# This lock should be acquired in the thread running the test logic to synchronize
# access to any data shared with the P2PInterface or P2PConnection.
p2p_lock = threading.Lock()


class NetworkThread(threading.Thread):
    network_event_loop = None

    def __init__(self):
        super().__init__(name="NetworkThread")
        # There is only one event loop and no more than one thread must be created
        assert not self.network_event_loop

        NetworkThread.listeners = {}
        NetworkThread.protos = {}
        if platform.system() == 'Windows':
            asyncio.set_event_loop_policy(asyncio.WindowsSelectorEventLoopPolicy())
        NetworkThread.network_event_loop = asyncio.new_event_loop()

    def run(self):
        """Start the network thread."""
        self.network_event_loop.run_forever()

    def close(self, timeout=10):
        """Close the connections and network event loop."""
        self.network_event_loop.call_soon_threadsafe(self.network_event_loop.stop)
        wait_until_helper_internal(lambda: not self.network_event_loop.is_running(), timeout=timeout)
        self.network_event_loop.close()
        self.join(timeout)
        # Safe to remove event loop.
        NetworkThread.network_event_loop = None

    @classmethod
    def listen(cls, p2p, callback, port=None, addr=None, idx=1):
        """ Ensure a listening server is running on the given port, and run the
        protocol specified by `p2p` on the next connection to it. Once ready
        for connections, call `callback`."""

        if port is None:
            assert 0 < idx <= MAX_NODES
            port = p2p_port(MAX_NODES - idx)
        if addr is None:
            addr = '127.0.0.1'

        def exception_handler(loop, context):
            if not p2p.reconnect:
                loop.default_exception_handler(context)

        cls.network_event_loop.set_exception_handler(exception_handler)
        coroutine = cls.create_listen_server(addr, port, callback, p2p)
        cls.network_event_loop.call_soon_threadsafe(cls.network_event_loop.create_task, coroutine)

    @classmethod
    async def create_listen_server(cls, addr, port, callback, proto):
        def peer_protocol():
            """Returns a function that does the protocol handling for a new
            connection. To allow different connections to have different
            behaviors, the protocol function is first put in the cls.protos
            dict. When the connection is made, the function removes the
            protocol function from that dict, and returns it so the event loop
            can start executing it."""
            response = cls.protos.get((addr, port))
            # remove protocol function from dict only when reconnection doesn't need to happen/already happened
            if not proto.reconnect:
                cls.protos[(addr, port)] = None
            return response

        if (addr, port) not in cls.listeners:
            # When creating a listener on a given (addr, port) we only need to
            # do it once. If we want different behaviors for different
            # connections, we can accomplish this by providing different
            # `proto` functions

            listener = await cls.network_event_loop.create_server(peer_protocol, addr, port)
            logger.debug("Listening server on %s:%d should be started" % (addr, port))
            cls.listeners[(addr, port)] = listener

        cls.protos[(addr, port)] = proto
        callback(addr, port)


class P2PDataStore(P2PInterface):
    """A P2P data store class.

    Keeps a block and transaction store and responds correctly to getdata and getheaders requests."""

    def __init__(self):
        super().__init__()
        # store of blocks. key is block hash, value is a CBlock object
        self.block_store = {}
        self.last_block_hash = ''
        # store of txs. key is txid, value is a CTransaction object
        self.tx_store = {}
        self.getdata_requests = []

    def on_getdata(self, message):
        """Check for the tx/block in our stores and if found, reply with an inv message."""
        for inv in message.inv:
            self.getdata_requests.append(inv.hash)
            if (inv.type & MSG_TYPE_MASK) == MSG_TX and inv.hash in self.tx_store.keys():
                self.send_message(msg_tx(self.tx_store[inv.hash]))
            elif (inv.type & MSG_TYPE_MASK) == MSG_BLOCK and inv.hash in self.block_store.keys():
                self.send_message(msg_block(self.block_store[inv.hash]))
            else:
                logger.debug('getdata message type {} received.'.format(hex(inv.type)))

    def on_getheaders(self, message):
        """Search back through our block store for the locator, and reply with a headers message if found."""

        locator, hash_stop = message.locator, message.hashstop

        # Assume that the most recent block added is the tip
        if not self.block_store:
            return

        headers_list = [self.block_store[self.last_block_hash]]
        while headers_list[-1].sha256 not in locator.vHave:
            # Walk back through the block store, adding headers to headers_list
            # as we go.
            prev_block_hash = headers_list[-1].hashPrevBlock
            if prev_block_hash in self.block_store:
                prev_block_header = CBlockHeader(self.block_store[prev_block_hash])
                headers_list.append(prev_block_header)
                if prev_block_header.sha256 == hash_stop:
                    # if this is the hashstop header, stop here
                    break
            else:
                logger.debug('block hash {} not found in block store'.format(hex(prev_block_hash)))
                break

        # Truncate the list if there are too many headers
        headers_list = headers_list[:-MAX_HEADERS_RESULTS - 1:-1]
        response = msg_headers(headers_list)

        if response is not None:
            self.send_message(response)

    def send_blocks_and_test(self, blocks, node, *, success=True, force_send=False, reject_reason=None, expect_disconnect=False, timeout=60, is_decoy=False):
        """Send blocks to test node and test whether the tip advances.

         - add all blocks to our block_store
         - send a headers message for the final block
         - the on_getheaders handler will ensure that any getheaders are responded to
         - if force_send is False: wait for getdata for each of the blocks. The on_getdata handler will
           ensure that any getdata messages are responded to. Otherwise send the full block unsolicited.
         - if success is True: assert that the node's tip advances to the most recent block
         - if success is False: assert that the node's tip doesn't advance
         - if reject_reason is set: assert that the correct reject message is logged"""

        with p2p_lock:
            for block in blocks:
                self.block_store[block.sha256] = block
                self.last_block_hash = block.sha256

        reject_reason = [reject_reason] if reject_reason else []
        with node.assert_debug_log(expected_msgs=reject_reason):
            if is_decoy:  # since decoy messages are ignored by the recipient - no need to wait for response
                force_send = True
            if force_send:
                for b in blocks:
                    self.send_message(msg_block(block=b), is_decoy)
            else:
                self.send_message(msg_headers([CBlockHeader(block) for block in blocks]))
                self.wait_until(
                    lambda: blocks[-1].sha256 in self.getdata_requests,
                    timeout=timeout,
                    check_connected=success,
                )

            if expect_disconnect:
                self.wait_for_disconnect(timeout=timeout)
            else:
                self.sync_with_ping(timeout=timeout)

            if success:
                self.wait_until(lambda: node.getbestblockhash() == blocks[-1].hash, timeout=timeout)
            else:
                assert node.getbestblockhash() != blocks[-1].hash

    def send_txs_and_test(self, txs, node, *, success=True, expect_disconnect=False, reject_reason=None):
        """Send txs to test node and test whether they're accepted to the mempool.

         - add all txs to our tx_store
         - send tx messages for all txs
         - if success is True/False: assert that the txs are/are not accepted to the mempool
         - if expect_disconnect is True: Skip the sync with ping
         - if reject_reason is set: assert that the correct reject message is logged."""

        with p2p_lock:
            for tx in txs:
                self.tx_store[tx.sha256] = tx

        reject_reason = [reject_reason] if reject_reason else []
        with node.assert_debug_log(expected_msgs=reject_reason):
            for tx in txs:
                self.send_message(msg_tx(tx))

            if expect_disconnect:
                self.wait_for_disconnect()
            else:
                self.sync_with_ping()

            raw_mempool = node.getrawmempool()
            if success:
                # Check that all txs are now in the mempool
                for tx in txs:
                    assert tx.hash in raw_mempool, "{} not found in mempool".format(tx.hash)
            else:
                # Check that none of the txs are now in the mempool
                for tx in txs:
                    assert tx.hash not in raw_mempool, "{} tx found in mempool".format(tx.hash)

class P2PTxInvStore(P2PInterface):
    """A P2PInterface which stores a count of how many times each txid has been announced."""
    def __init__(self):
        super().__init__()
        self.tx_invs_received = defaultdict(int)

    def on_inv(self, message):
        super().on_inv(message) # Send getdata in response.
        # Store how many times invs have been received for each tx.
        for i in message.inv:
            if (i.type == MSG_TX) or (i.type == MSG_WTX):
                # save txid
                self.tx_invs_received[i.hash] += 1

    def get_invs(self):
        with p2p_lock:
            return list(self.tx_invs_received.keys())

    def wait_for_broadcast(self, txns, timeout=60):
        """Waits for the txns (list of txids) to complete initial broadcast.
        The mempool should mark unbroadcast=False for these transactions.
        """
        # Wait until invs have been received (and getdatas sent) for each txid.
        self.wait_until(lambda: set(self.tx_invs_received.keys()) == set([int(tx, 16) for tx in txns]), timeout=timeout)
        # Flush messages and wait for the getdatas to be processed
        self.sync_with_ping()<|MERGE_RESOLUTION|>--- conflicted
+++ resolved
@@ -147,16 +147,6 @@
     b"wtxidrelay": msg_wtxidrelay,
 }
 
-<<<<<<< HEAD
-MAGIC_BYTES = {
-    "mainnet": b"\xcc\xbe\xb4\xd9",   # mainnet
-    "testnet3": b"\xcc\x11\x09\x07",  # testnet3
-    "regtest": b"\xcc\xbf\xb5\xda",   # regtest
-    "signet": b"\x0a\x03\xcf\x40",    # signet
-}
-
-=======
->>>>>>> 6d66cddc
 
 class P2PConnection(asyncio.Protocol):
     """A low-level connection object to a node's P2P interface.

#!/usr/bin/env python3
# Copyright (c) 2014-2019 The Bitcoin Core developers
# Distributed under the MIT software license, see the accompanying
# file COPYING or http://www.opensource.org/licenses/mit-license.php.
"""Base class for RPC testing."""

import configparser
from enum import Enum
import logging
import argparse
import os
import pdb
import random
import shutil
import sys
import tempfile
import time

from .authproxy import JSONRPCException
from . import coverage
from .test_node import TestNode
from .mininode import NetworkThread
from .util import (
    MAX_NODES,
    PortSeed,
    assert_equal,
    check_json_precision,
    connect_nodes,
    disconnect_nodes,
    get_datadir_path,
    initialize_datadir,
    sync_blocks,
    sync_mempools,
)


class TestStatus(Enum):
    PASSED = 1
    FAILED = 2
    SKIPPED = 3

TEST_EXIT_PASSED = 0
TEST_EXIT_FAILED = 1
TEST_EXIT_SKIPPED = 77

TMPDIR_PREFIX = "namecoin_func_test_"


class SkipTest(Exception):
    """This exception is raised to skip a test"""

    def __init__(self, message):
        self.message = message


class BitcoinTestMetaClass(type):
    """Metaclass for BitcoinTestFramework.

    Ensures that any attempt to register a subclass of `BitcoinTestFramework`
    adheres to a standard whereby the subclass overrides `set_test_params` and
    `run_test` but DOES NOT override either `__init__` or `main`. If any of
    those standards are violated, a ``TypeError`` is raised."""

    def __new__(cls, clsname, bases, dct):
        if not clsname in ['BitcoinTestFramework', 'NameTestFramework']:
            if not ('run_test' in dct and 'set_test_params' in dct):
                raise TypeError("BitcoinTestFramework subclasses must override "
                                "'run_test' and 'set_test_params'")
            if '__init__' in dct or 'main' in dct:
                raise TypeError("BitcoinTestFramework subclasses may not override "
                                "'__init__' or 'main'")

        return super().__new__(cls, clsname, bases, dct)


class BitcoinTestFramework(metaclass=BitcoinTestMetaClass):
    """Base class for a bitcoin test script.

    Individual bitcoin test scripts should subclass this class and override the set_test_params() and run_test() methods.

    Individual tests can also override the following methods to customize the test setup:

    - add_options()
    - setup_chain()
    - setup_network()
    - setup_nodes()

    The __init__() and main() methods should not be overridden.

    This class also contains various public and private helper methods."""

    def __init__(self):
        """Sets test framework defaults. Do not override this method. Instead, override the set_test_params() method"""
        self.chain = 'regtest'
        self.setup_clean_chain = False
        self.nodes = []
        self.network_thread = None
        self.rpc_timeout = 60  # Wait for up to 60 seconds for the RPC server to respond
        self.supports_cli = False
        self.bind_to_localhost_only = True
        self.set_test_params()

        assert hasattr(self, "num_nodes"), "Test must set self.num_nodes in set_test_params()"

    def main(self):
        """Main function. This should not be overridden by the subclass test scripts."""

        parser = argparse.ArgumentParser(usage="%(prog)s [options]")
        parser.add_argument("--nocleanup", dest="nocleanup", default=False, action="store_true",
                            help="Leave namecoinds and test.* datadir on exit or error")
        parser.add_argument("--noshutdown", dest="noshutdown", default=False, action="store_true",
                            help="Don't stop namecoinds after the test execution")
        parser.add_argument("--cachedir", dest="cachedir", default=os.path.abspath(os.path.dirname(os.path.realpath(__file__)) + "/../../cache"),
                            help="Directory for caching pregenerated datadirs (default: %(default)s)")
        parser.add_argument("--tmpdir", dest="tmpdir", help="Root directory for datadirs")
        parser.add_argument("-l", "--loglevel", dest="loglevel", default="INFO",
                            help="log events at this level and higher to the console. Can be set to DEBUG, INFO, WARNING, ERROR or CRITICAL. Passing --loglevel DEBUG will output all logs to console. Note that logs at all levels are always written to the test_framework.log file in the temporary test directory.")
        parser.add_argument("--tracerpc", dest="trace_rpc", default=False, action="store_true",
                            help="Print out all RPC calls as they are made")
        parser.add_argument("--portseed", dest="port_seed", default=os.getpid(), type=int,
                            help="The seed to use for assigning port numbers (default: current process id)")
        parser.add_argument("--coveragedir", dest="coveragedir",
                            help="Write tested RPC commands into this directory")
        parser.add_argument("--configfile", dest="configfile",
                            default=os.path.abspath(os.path.dirname(os.path.realpath(__file__)) + "/../../config.ini"),
                            help="Location of the test framework config file (default: %(default)s)")
        parser.add_argument("--pdbonfailure", dest="pdbonfailure", default=False, action="store_true",
                            help="Attach a python debugger if test fails")
        parser.add_argument("--usecli", dest="usecli", default=False, action="store_true",
                            help="use namecoin-cli instead of RPC for all commands")
        parser.add_argument("--perf", dest="perf", default=False, action="store_true",
                            help="profile running nodes with perf for the duration of the test")
        parser.add_argument("--randomseed", type=int,
                            help="set a random seed for deterministically reproducing a previous test run")
        self.add_options(parser)
        self.options = parser.parse_args()

        PortSeed.n = self.options.port_seed

        check_json_precision()

        self.options.cachedir = os.path.abspath(self.options.cachedir)

        config = configparser.ConfigParser()
        config.read_file(open(self.options.configfile))
        self.config = config
        self.options.bitcoind = os.getenv("BITCOIND", default=config["environment"]["BUILDDIR"] + '/src/namecoind' + config["environment"]["EXEEXT"])
        self.options.bitcoincli = os.getenv("BITCOINCLI", default=config["environment"]["BUILDDIR"] + '/src/namecoin-cli' + config["environment"]["EXEEXT"])

        os.environ['PATH'] = os.pathsep.join([
            os.path.join(config['environment']['BUILDDIR'], 'src'),
            os.path.join(config['environment']['BUILDDIR'], 'src', 'qt'),
            os.environ['PATH']
        ])

        # Set up temp directory and start logging
        if self.options.tmpdir:
            self.options.tmpdir = os.path.abspath(self.options.tmpdir)
            os.makedirs(self.options.tmpdir, exist_ok=False)
        else:
            self.options.tmpdir = tempfile.mkdtemp(prefix=TMPDIR_PREFIX)
        self._start_logging()

        # Seed the PRNG. Note that test runs are reproducible if and only if
        # a single thread accesses the PRNG. For more information, see
        # https://docs.python.org/3/library/random.html#notes-on-reproducibility.
        # The network thread shouldn't access random. If we need to change the
        # network thread to access randomness, it should instantiate its own
        # random.Random object.
        seed = self.options.randomseed

        if seed is None:
            seed = random.randrange(sys.maxsize)
        else:
            self.log.debug("User supplied random seed {}".format(seed))

        random.seed(seed)
        self.log.debug("PRNG seed is: {}".format(seed))

        self.log.debug('Setting up network thread')
        self.network_thread = NetworkThread()
        self.network_thread.start()

        success = TestStatus.FAILED

        try:
            if self.options.usecli:
                if not self.supports_cli:
                    raise SkipTest("--usecli specified but test does not support using CLI")
                self.skip_if_no_cli()
            self.skip_test_if_missing_module()
            self.setup_chain()
            self.setup_network()
            self.run_test()
            success = TestStatus.PASSED
        except JSONRPCException:
            self.log.exception("JSONRPC error")
        except SkipTest as e:
            self.log.warning("Test Skipped: %s" % e.message)
            success = TestStatus.SKIPPED
        except AssertionError:
            self.log.exception("Assertion failed")
        except KeyError:
            self.log.exception("Key error")
        except Exception:
            self.log.exception("Unexpected exception caught during testing")
        except KeyboardInterrupt:
            self.log.warning("Exiting after keyboard interrupt")

        if success == TestStatus.FAILED and self.options.pdbonfailure:
            print("Testcase failed. Attaching python debugger. Enter ? for help")
            pdb.set_trace()

        self.log.debug('Closing down network thread')
        self.network_thread.close()
        if not self.options.noshutdown:
            self.log.info("Stopping nodes")
            if self.nodes:
                self.stop_nodes()
        else:
            for node in self.nodes:
                node.cleanup_on_exit = False
            self.log.info("Note: namecoinds were not stopped and may still be running")

        should_clean_up = (
            not self.options.nocleanup and
            not self.options.noshutdown and
            success != TestStatus.FAILED and
            not self.options.perf
        )
        if should_clean_up:
            self.log.info("Cleaning up {} on exit".format(self.options.tmpdir))
            cleanup_tree_on_exit = True
        elif self.options.perf:
            self.log.warning("Not cleaning up dir {} due to perf data".format(self.options.tmpdir))
            cleanup_tree_on_exit = False
        else:
            self.log.warning("Not cleaning up dir {}".format(self.options.tmpdir))
            cleanup_tree_on_exit = False

        if success == TestStatus.PASSED:
            self.log.info("Tests successful")
            exit_code = TEST_EXIT_PASSED
        elif success == TestStatus.SKIPPED:
            self.log.info("Test skipped")
            exit_code = TEST_EXIT_SKIPPED
        else:
            self.log.error("Test failed. Test logging available at %s/test_framework.log", self.options.tmpdir)
            self.log.error("Hint: Call {} '{}' to consolidate all logs".format(os.path.normpath(os.path.dirname(os.path.realpath(__file__)) + "/../combine_logs.py"), self.options.tmpdir))
            exit_code = TEST_EXIT_FAILED
        logging.shutdown()
        if cleanup_tree_on_exit:
            shutil.rmtree(self.options.tmpdir)
        sys.exit(exit_code)

    # Methods to override in subclass test scripts.
    def set_test_params(self):
        """Tests must this method to change default values for number of nodes, topology, etc"""
        raise NotImplementedError

    def add_options(self, parser):
        """Override this method to add command-line options to the test"""
        pass

    def skip_test_if_missing_module(self):
        """Override this method to skip a test if a module is not compiled"""
        pass

    def setup_chain(self):
        """Override this method to customize blockchain setup"""
        self.log.info("Initializing test directory " + self.options.tmpdir)
        if self.setup_clean_chain:
            self._initialize_chain_clean()
        else:
            self._initialize_chain()

    def setup_network(self):
        """Override this method to customize test network topology"""
        self.setup_nodes()

        # Connect the nodes as a "chain".  This allows us
        # to split the network between nodes 1 and 2 to get
        # two halves that can work on competing chains.
        #
        # Topology looks like this:
        # node0 <-- node1 <-- node2 <-- node3
        #
        # If all nodes are in IBD (clean chain from genesis), node0 is assumed to be the source of blocks (miner). To
        # ensure block propagation, all nodes will establish outgoing connections toward node0.
        # See fPreferredDownload in net_processing.
        #
        # If further outbound connections are needed, they can be added at the beginning of the test with e.g.
        # connect_nodes(self.nodes[1], 2)
        for i in range(self.num_nodes - 1):
            connect_nodes(self.nodes[i + 1], i)
        self.sync_all()

    def setup_nodes(self):
        """Override this method to customize test node setup"""
        extra_args = None
        if hasattr(self, "extra_args"):
            extra_args = self.extra_args
        self.add_nodes(self.num_nodes, extra_args)
        self.start_nodes()
        self.import_deterministic_coinbase_privkeys()
        if not self.setup_clean_chain:
            for n in self.nodes:
                assert_equal(n.getblockchaininfo()["blocks"], 199)
            # To ensure that all nodes are out of IBD, the most recent block
            # must have a timestamp not too old (see IsInitialBlockDownload()).
            self.log.debug('Generate a block with current time')
            block_hash = self.nodes[0].generate(1)[0]
            block = self.nodes[0].getblock(blockhash=block_hash, verbosity=0)
            for n in self.nodes:
                n.submitblock(block)
                chain_info = n.getblockchaininfo()
                assert_equal(chain_info["blocks"], 200)
                assert_equal(chain_info["initialblockdownload"], False)

    def import_deterministic_coinbase_privkeys(self):
        for n in self.nodes:
            try:
                n.getwalletinfo()
            except JSONRPCException as e:
                assert str(e).startswith('Method not found')
                continue

            n.importprivkey(privkey=n.get_deterministic_priv_key().key, label='coinbase')

    def run_test(self):
        """Tests must override this method to define test logic"""
        raise NotImplementedError

    # Public helper methods. These can be accessed by the subclass test scripts.

    def add_nodes(self, num_nodes, extra_args=None, *, rpchost=None, binary=None):
        """Instantiate TestNode objects.

        Should only be called once after the nodes have been specified in
        set_test_params()."""
        if self.bind_to_localhost_only:
            extra_confs = [["bind=127.0.0.1"]] * num_nodes
        else:
            extra_confs = [[]] * num_nodes
        if extra_args is None:
            extra_args = [[]] * num_nodes
        if binary is None:
            binary = [self.options.bitcoind] * num_nodes
        assert_equal(len(extra_confs), num_nodes)
        assert_equal(len(extra_args), num_nodes)
        assert_equal(len(binary), num_nodes)
        for i in range(num_nodes):
            self.nodes.append(TestNode(
                i,
                get_datadir_path(self.options.tmpdir, i),
                chain=self.chain,
                rpchost=rpchost,
                timewait=self.rpc_timeout,
                bitcoind=binary[i],
                bitcoin_cli=self.options.bitcoincli,
                coverage_dir=self.options.coveragedir,
                cwd=self.options.tmpdir,
                extra_conf=extra_confs[i],
                extra_args=extra_args[i],
                use_cli=self.options.usecli,
                start_perf=self.options.perf,
            ))

    def start_node(self, i, *args, **kwargs):
        """Start a bitcoind"""

        node = self.nodes[i]

        node.start(*args, **kwargs)
        node.wait_for_rpc_connection()

        if self.options.coveragedir is not None:
            coverage.write_all_rpc_commands(self.options.coveragedir, node.rpc)

    def start_nodes(self, extra_args=None, *args, **kwargs):
        """Start multiple bitcoinds"""

        if extra_args is None:
            extra_args = [None] * self.num_nodes
        assert_equal(len(extra_args), self.num_nodes)
        try:
            for i, node in enumerate(self.nodes):
                node.start(extra_args[i], *args, **kwargs)
            for node in self.nodes:
                node.wait_for_rpc_connection()
        except:
            # If one node failed to start, stop the others
            self.stop_nodes()
            raise

        if self.options.coveragedir is not None:
            for node in self.nodes:
                coverage.write_all_rpc_commands(self.options.coveragedir, node.rpc)

    def stop_node(self, i, expected_stderr='', wait=0):
        """Stop a bitcoind test node"""
        self.nodes[i].stop_node(expected_stderr, wait=wait)
        self.nodes[i].wait_until_stopped()

    def stop_nodes(self, wait=0):
        """Stop multiple bitcoind test nodes"""
        for node in self.nodes:
            # Issue RPC to stop nodes
            node.stop_node(wait=wait)

        for node in self.nodes:
            # Wait for nodes to stop
            node.wait_until_stopped()

    def restart_node(self, i, extra_args=None):
        """Stop and start a test node"""
        self.stop_node(i)
        self.start_node(i, extra_args)

    def wait_for_node_exit(self, i, timeout):
        self.nodes[i].process.wait(timeout)

    def split_network(self):
        """
        Split the network of four nodes into nodes 0/1 and 2/3.
        """
        disconnect_nodes(self.nodes[1], 2)
        disconnect_nodes(self.nodes[2], 1)
        self.sync_all(self.nodes[:2])
        self.sync_all(self.nodes[2:])

    def join_network(self):
        """
        Join the (previously split) network halves together.
        """
<<<<<<< HEAD
        connect_nodes_bi(self.nodes, 1, 2)

        # Only sync blocks after re-joining the network, since the mempools
        # might conflict.
        sync_blocks(self.nodes)
=======
        connect_nodes(self.nodes[1], 2)
        self.sync_all()
>>>>>>> 9a34a7da

    def sync_blocks(self, nodes=None, **kwargs):
        sync_blocks(nodes or self.nodes, **kwargs)

    def sync_mempools(self, nodes=None, **kwargs):
        sync_mempools(nodes or self.nodes, **kwargs)

    def sync_all(self, nodes=None, **kwargs):
        self.sync_blocks(nodes, **kwargs)
        self.sync_mempools(nodes, **kwargs)

    # Private helper methods. These should not be accessed by the subclass test scripts.

    def _start_logging(self):
        # Add logger and logging handlers
        self.log = logging.getLogger('TestFramework')
        self.log.setLevel(logging.DEBUG)
        # Create file handler to log all messages
        fh = logging.FileHandler(self.options.tmpdir + '/test_framework.log', encoding='utf-8')
        fh.setLevel(logging.DEBUG)
        # Create console handler to log messages to stderr. By default this logs only error messages, but can be configured with --loglevel.
        ch = logging.StreamHandler(sys.stdout)
        # User can provide log level as a number or string (eg DEBUG). loglevel was caught as a string, so try to convert it to an int
        ll = int(self.options.loglevel) if self.options.loglevel.isdigit() else self.options.loglevel.upper()
        ch.setLevel(ll)
        # Format logs the same as bitcoind's debug.log with microprecision (so log files can be concatenated and sorted)
        formatter = logging.Formatter(fmt='%(asctime)s.%(msecs)03d000Z %(name)s (%(levelname)s): %(message)s', datefmt='%Y-%m-%dT%H:%M:%S')
        formatter.converter = time.gmtime
        fh.setFormatter(formatter)
        ch.setFormatter(formatter)
        # add the handlers to the logger
        self.log.addHandler(fh)
        self.log.addHandler(ch)

        if self.options.trace_rpc:
            rpc_logger = logging.getLogger("BitcoinRPC")
            rpc_logger.setLevel(logging.DEBUG)
            rpc_handler = logging.StreamHandler(sys.stdout)
            rpc_handler.setLevel(logging.DEBUG)
            rpc_logger.addHandler(rpc_handler)

    def _initialize_chain(self):
        """Initialize a pre-mined blockchain for use by the test.

        Create a cache of a 199-block-long chain
        Afterward, create num_nodes copies from the cache."""

        CACHE_NODE_ID = 0  # Use node 0 to create the cache for all other nodes
        cache_node_dir = get_datadir_path(self.options.cachedir, CACHE_NODE_ID)
        assert self.num_nodes <= MAX_NODES

        if not os.path.isdir(cache_node_dir):
            self.log.debug("Creating cache directory {}".format(cache_node_dir))

            initialize_datadir(self.options.cachedir, CACHE_NODE_ID, self.chain)
            self.nodes.append(
                TestNode(
                    CACHE_NODE_ID,
                    cache_node_dir,
                    chain=self.chain,
                    extra_conf=["bind=127.0.0.1"],
                    extra_args=['-disablewallet'],
                    rpchost=None,
                    timewait=self.rpc_timeout,
                    bitcoind=self.options.bitcoind,
                    bitcoin_cli=self.options.bitcoincli,
                    coverage_dir=None,
                    cwd=self.options.tmpdir,
                ))
            self.start_node(CACHE_NODE_ID)

            # Wait for RPC connections to be ready
            self.nodes[CACHE_NODE_ID].wait_for_rpc_connection()

            # Create a 199-block-long chain; each of the 4 first nodes
            # gets 25 mature blocks and 25 immature.
            # The 4th node gets only 24 immature blocks so that the very last
            # block in the cache does not age too much (have an old tip age).
            # This is needed so that we are out of IBD when the test starts,
            # see the tip age check in IsInitialBlockDownload().
            for i in range(8):
                self.nodes[CACHE_NODE_ID].generatetoaddress(
                    nblocks=25 if i != 7 else 24,
                    address=TestNode.PRIV_KEYS[i % 4].address,
                )

            assert_equal(self.nodes[CACHE_NODE_ID].getblockchaininfo()["blocks"], 199)

            # Shut it down, and clean up cache directories:
            self.stop_nodes()
            self.nodes = []

            def cache_path(*paths):
                return os.path.join(cache_node_dir, self.chain, *paths)

            os.rmdir(cache_path('wallets'))  # Remove empty wallets dir
            for entry in os.listdir(cache_path()):
                if entry not in ['chainstate', 'blocks']:  # Only keep chainstate and blocks folder
                    os.remove(cache_path(entry))

        for i in range(self.num_nodes):
            self.log.debug("Copy cache directory {} to node {}".format(cache_node_dir, i))
            to_dir = get_datadir_path(self.options.tmpdir, i)
            shutil.copytree(cache_node_dir, to_dir)
            initialize_datadir(self.options.tmpdir, i, self.chain)  # Overwrite port/rpcport in bitcoin.conf

    def _initialize_chain_clean(self):
        """Initialize empty blockchain for use by the test.

        Create an empty blockchain and num_nodes wallets.
        Useful if a test case wants complete control over initialization."""
        for i in range(self.num_nodes):
            initialize_datadir(self.options.tmpdir, i, self.chain)

    def skip_if_no_py3_zmq(self):
        """Attempt to import the zmq package and skip the test if the import fails."""
        try:
            import zmq  # noqa
        except ImportError:
            raise SkipTest("python3-zmq module not available.")

    def skip_if_no_bitcoind_zmq(self):
        """Skip the running test if bitcoind has not been compiled with zmq support."""
        if not self.is_zmq_compiled():
            raise SkipTest("bitcoind has not been built with zmq enabled.")

    def skip_if_no_wallet(self):
        """Skip the running test if wallet has not been compiled."""
        if not self.is_wallet_compiled():
            raise SkipTest("wallet has not been compiled.")

    def skip_if_no_cli(self):
        """Skip the running test if bitcoin-cli has not been compiled."""
        if not self.is_cli_compiled():
            raise SkipTest("bitcoin-cli has not been compiled.")

    def is_cli_compiled(self):
        """Checks whether bitcoin-cli was compiled."""
        return self.config["components"].getboolean("ENABLE_CLI")

    def is_wallet_compiled(self):
        """Checks whether the wallet module was compiled."""
        return self.config["components"].getboolean("ENABLE_WALLET")

    def is_zmq_compiled(self):
        """Checks whether the zmq module was compiled."""
        return self.config["components"].getboolean("ENABLE_ZMQ")<|MERGE_RESOLUTION|>--- conflicted
+++ resolved
@@ -433,16 +433,11 @@
         """
         Join the (previously split) network halves together.
         """
-<<<<<<< HEAD
-        connect_nodes_bi(self.nodes, 1, 2)
+        connect_nodes(self.nodes[1], 2)
 
         # Only sync blocks after re-joining the network, since the mempools
         # might conflict.
         sync_blocks(self.nodes)
-=======
-        connect_nodes(self.nodes[1], 2)
-        self.sync_all()
->>>>>>> 9a34a7da
 
     def sync_blocks(self, nodes=None, **kwargs):
         sync_blocks(nodes or self.nodes, **kwargs)

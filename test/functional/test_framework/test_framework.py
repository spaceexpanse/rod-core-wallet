#!/usr/bin/env python3
# Copyright (c) 2014-present The Bitcoin Core developers
# Distributed under the MIT software license, see the accompanying
# file COPYING or http://www.opensource.org/licenses/mit-license.php.
"""Base class for RPC testing."""

import configparser
from enum import Enum
import argparse
import logging
import os
import platform
import pdb
import random
import re
import shutil
import subprocess
import sys
import tempfile
import time

from .address import create_deterministic_address_bcrt1_p2tr_op_true
from .authproxy import JSONRPCException
from . import coverage
from .p2p import NetworkThread
from . import powhash
from .test_node import TestNode
from .util import (
    MAX_NODES,
    PortSeed,
    assert_equal,
    check_json_precision,
    find_vout_for_address,
    get_datadir_path,
    initialize_datadir,
    p2p_port,
    wait_until_helper_internal,
)


class TestStatus(Enum):
    PASSED = 1
    FAILED = 2
    SKIPPED = 3

TEST_EXIT_PASSED = 0
TEST_EXIT_FAILED = 1
TEST_EXIT_SKIPPED = 77

<<<<<<< HEAD
TMPDIR_PREFIX = "xaya_func_test_"
=======
TMPDIR_PREFIX = "namecoin_func_test_"
>>>>>>> 0186f78e


class SkipTest(Exception):
    """This exception is raised to skip a test"""

    def __init__(self, message):
        self.message = message


class BitcoinTestMetaClass(type):
    """Metaclass for BitcoinTestFramework.

    Ensures that any attempt to register a subclass of `BitcoinTestFramework`
    adheres to a standard whereby the subclass overrides `set_test_params` and
    `run_test` but DOES NOT override either `__init__` or `main`. If any of
    those standards are violated, a ``TypeError`` is raised."""

    def __new__(cls, clsname, bases, dct):
<<<<<<< HEAD
        if not clsname in ['BitcoinTestFramework', 'NameTestFramework', 'XayaZmqTest']:
=======
        if not clsname in ['BitcoinTestFramework', 'NameTestFramework']:
>>>>>>> 0186f78e
            if not ('run_test' in dct and 'set_test_params' in dct):
                raise TypeError("BitcoinTestFramework subclasses must override "
                                "'run_test' and 'set_test_params'")
            if '__init__' in dct or 'main' in dct:
                raise TypeError("BitcoinTestFramework subclasses may not override "
                                "'__init__' or 'main'")

        return super().__new__(cls, clsname, bases, dct)


class BitcoinTestFramework(metaclass=BitcoinTestMetaClass):
    """Base class for a bitcoin test script.

    Individual bitcoin test scripts should subclass this class and override the set_test_params() and run_test() methods.

    Individual tests can also override the following methods to customize the test setup:

    - add_options()
    - setup_chain()
    - setup_network()
    - setup_nodes()

    The __init__() and main() methods should not be overridden.

    This class also contains various public and private helper methods."""

    def __init__(self, test_file) -> None:
        """Sets test framework defaults. Do not override this method. Instead, override the set_test_params() method"""
        self.chain: str = 'regtest'
        self.setup_clean_chain: bool = False
        self.noban_tx_relay: bool = False
        self.nodes: list[TestNode] = []
        self.extra_args = None
        self.network_thread = None
        self.rpc_timeout = 60  # Wait for up to 60 seconds for the RPC server to respond
        self.supports_cli = True
        self.bind_to_localhost_only = True
        self.parse_args(test_file)
        self.default_wallet_name = "default_wallet" if self.options.descriptors else ""
        self.wallet_data_filename = "wallet.dat"
        # Optional list of wallet names that can be set in set_test_params to
        # create and import keys to. If unset, default is len(nodes) *
        # [default_wallet_name]. If wallet names are None, wallet creation is
        # skipped. If list is truncated, wallet creation is skipped and keys
        # are not imported.
        self.wallet_names = None
        # By default the wallet is not required. Set to true by skip_if_no_wallet().
        # When False, we ignore wallet_names regardless of what it is.
        self._requires_wallet = False
        # Disable ThreadOpenConnections by default, so that adding entries to
        # addrman will not result in automatic connections to them.
        self.disable_autoconnect = True
        self.set_test_params()
        assert self.wallet_names is None or len(self.wallet_names) <= self.num_nodes
        self.rpc_timeout = int(self.rpc_timeout * self.options.timeout_factor) # optionally, increase timeout by a factor

    def main(self):
        """Main function. This should not be overridden by the subclass test scripts."""

        assert hasattr(self, "num_nodes"), "Test must set self.num_nodes in set_test_params()"

        try:
            self.setup()
            if self.options.test_methods:
                self.run_test_methods()
            else:
                self.run_test()

        except JSONRPCException:
            self.log.exception("JSONRPC error")
            self.success = TestStatus.FAILED
        except SkipTest as e:
            self.log.warning("Test Skipped: %s" % e.message)
            self.success = TestStatus.SKIPPED
        except AssertionError:
            self.log.exception("Assertion failed")
            self.success = TestStatus.FAILED
        except KeyError:
            self.log.exception("Key error")
            self.success = TestStatus.FAILED
        except subprocess.CalledProcessError as e:
            self.log.exception("Called Process failed with '{}'".format(e.output))
            self.success = TestStatus.FAILED
        except Exception:
            self.log.exception("Unexpected exception caught during testing")
            self.success = TestStatus.FAILED
        except KeyboardInterrupt:
            self.log.warning("Exiting after keyboard interrupt")
            self.success = TestStatus.FAILED
        finally:
            exit_code = self.shutdown()
            sys.exit(exit_code)

    def run_test_methods(self):
        for method_name in self.options.test_methods:
            self.log.info(f"Attempting to execute method: {method_name}")
            method = getattr(self, method_name)
            method()
            self.log.info(f"Method '{method_name}' executed successfully.")

    def parse_args(self, test_file):
        previous_releases_path = os.getenv("PREVIOUS_RELEASES_DIR") or os.getcwd() + "/releases"
        parser = argparse.ArgumentParser(usage="%(prog)s [options]")
        parser.add_argument("--nocleanup", dest="nocleanup", default=False, action="store_true",
<<<<<<< HEAD
                            help="Leave xayads and test.* datadir on exit or error")
        parser.add_argument("--noshutdown", dest="noshutdown", default=False, action="store_true",
                            help="Don't stop xayads after the test execution")
=======
                            help="Leave namecoinds and test.* datadir on exit or error")
>>>>>>> 0186f78e
        parser.add_argument("--cachedir", dest="cachedir", default=os.path.abspath(os.path.dirname(test_file) + "/../cache"),
                            help="Directory for caching pregenerated datadirs (default: %(default)s)")
        parser.add_argument("--tmpdir", dest="tmpdir", help="Root directory for datadirs (must not exist)")
        parser.add_argument("-l", "--loglevel", dest="loglevel", default="INFO",
                            help="log events at this level and higher to the console. Can be set to DEBUG, INFO, WARNING, ERROR or CRITICAL. Passing --loglevel DEBUG will output all logs to console. Note that logs at all levels are always written to the test_framework.log file in the temporary test directory.")
        parser.add_argument("--tracerpc", dest="trace_rpc", default=False, action="store_true",
                            help="Print out all RPC calls as they are made")
        parser.add_argument("--portseed", dest="port_seed", default=os.getpid(), type=int,
                            help="The seed to use for assigning port numbers (default: current process id)")
        parser.add_argument("--previous-releases", dest="prev_releases", action="store_true",
                            default=os.path.isdir(previous_releases_path) and bool(os.listdir(previous_releases_path)),
                            help="Force test of previous releases (default: %(default)s)")
        parser.add_argument("--coveragedir", dest="coveragedir",
                            help="Write tested RPC commands into this directory")
        parser.add_argument("--configfile", dest="configfile",
                            default=os.path.abspath(os.path.dirname(test_file) + "/../config.ini"),
                            help="Location of the test framework config file (default: %(default)s)")
        parser.add_argument("--pdbonfailure", dest="pdbonfailure", default=False, action="store_true",
                            help="Attach a python debugger if test fails")
        parser.add_argument("--usecli", dest="usecli", default=False, action="store_true",
<<<<<<< HEAD
                            help="use xaya-cli instead of RPC for all commands")
=======
                            help="use namecoin-cli instead of RPC for all commands")
>>>>>>> 0186f78e
        parser.add_argument("--perf", dest="perf", default=False, action="store_true",
                            help="profile running nodes with perf for the duration of the test")
        parser.add_argument("--valgrind", dest="valgrind", default=False, action="store_true",
                            help="run nodes under the valgrind memory error detector: expect at least a ~10x slowdown. valgrind 3.14 or later required. Does not apply to previous release binaries.")
        parser.add_argument("--randomseed", type=int,
                            help="set a random seed for deterministically reproducing a previous test run")
        parser.add_argument("--timeout-factor", dest="timeout_factor", type=float, help="adjust test timeouts by a factor. Setting it to 0 disables all timeouts")
        parser.add_argument("--v2transport", dest="v2transport", default=False, action="store_true",
                            help="use BIP324 v2 connections between all nodes by default")
        parser.add_argument("--v1transport", dest="v1transport", default=False, action="store_true",
                            help="Explicitly use v1 transport (can be used to overwrite global --v2transport option)")
        parser.add_argument("--test_methods", dest="test_methods", nargs='*',
                            help="Run specified test methods sequentially instead of the full test. Use only for methods that do not depend on any context set up in run_test or other methods.")

        self.add_options(parser)
        # Running TestShell in a Jupyter notebook causes an additional -f argument
        # To keep TestShell from failing with an "unrecognized argument" error, we add a dummy "-f" argument
        # source: https://stackoverflow.com/questions/48796169/how-to-fix-ipykernel-launcher-py-error-unrecognized-arguments-in-jupyter/56349168#56349168
        parser.add_argument("-f", "--fff", help="a dummy argument to fool ipython", default="1")
        self.options = parser.parse_args()
        if self.options.timeout_factor == 0:
            self.options.timeout_factor = 99999
        self.options.timeout_factor = self.options.timeout_factor or (4 if self.options.valgrind else 1)
        self.options.previous_releases_path = previous_releases_path

        config = configparser.ConfigParser()
        config.read_file(open(self.options.configfile))
        self.config = config
        if self.options.v1transport:
            self.options.v2transport=False

        if "descriptors" not in self.options:
            # Wallet is not required by the test at all and the value of self.options.descriptors won't matter.
            # It still needs to exist and be None in order for tests to work however.
            # So set it to None to force -disablewallet, because the wallet is not needed.
            self.options.descriptors = None
        elif self.options.descriptors is None:
            # Some wallet is either required or optionally used by the test.
            # Prefer SQLite unless it isn't available
            if self.is_sqlite_compiled():
                self.options.descriptors = True
            elif self.is_bdb_compiled():
                self.options.descriptors = False
            else:
                # If neither are compiled, tests requiring a wallet will be skipped and the value of self.options.descriptors won't matter
                # It still needs to exist and be None in order for tests to work however.
                # So set it to None, which will also set -disablewallet.
                self.options.descriptors = None

        PortSeed.n = self.options.port_seed

    def set_binary_paths(self):
        """Update self.options with the paths of all binaries from environment variables or their default values"""

        binaries = {
<<<<<<< HEAD
            "xayad": ("bitcoind", "BITCOIND"),
            "xaya-cli": ("bitcoincli", "BITCOINCLI"),
            "xaya-util": ("bitcoinutil", "BITCOINUTIL"),
            "xaya-wallet": ("bitcoinwallet", "BITCOINWALLET"),
=======
            "namecoind": ("bitcoind", "BITCOIND"),
            "namecoin-cli": ("bitcoincli", "BITCOINCLI"),
            "namecoin-util": ("bitcoinutil", "BITCOINUTIL"),
            "namecoin-wallet": ("bitcoinwallet", "BITCOINWALLET"),
>>>>>>> 0186f78e
        }
        for binary, [attribute_name, env_variable_name] in binaries.items():
            default_filename = os.path.join(
                self.config["environment"]["BUILDDIR"],
                "src",
                binary + self.config["environment"]["EXEEXT"],
            )
            setattr(self.options, attribute_name, os.getenv(env_variable_name, default=default_filename))

    def setup(self):
        """Call this method to start up the test framework object with options set."""

        check_json_precision()

        self.options.cachedir = os.path.abspath(self.options.cachedir)

        config = self.config

        self.set_binary_paths()

        os.environ['PATH'] = os.pathsep.join([
            os.path.join(config['environment']['BUILDDIR'], 'src'),
            os.path.join(config['environment']['BUILDDIR'], 'src', 'qt'), os.environ['PATH']
        ])

        # Set up temp directory and start logging
        if self.options.tmpdir:
            self.options.tmpdir = os.path.abspath(self.options.tmpdir)
            os.makedirs(self.options.tmpdir, exist_ok=False)
        else:
            self.options.tmpdir = tempfile.mkdtemp(prefix=TMPDIR_PREFIX)
        self._start_logging()

        # Seed the PRNG. Note that test runs are reproducible if and only if
        # a single thread accesses the PRNG. For more information, see
        # https://docs.python.org/3/library/random.html#notes-on-reproducibility.
        # The network thread shouldn't access random. If we need to change the
        # network thread to access randomness, it should instantiate its own
        # random.Random object.
        seed = self.options.randomseed

        if seed is None:
            seed = random.randrange(sys.maxsize)
        else:
            self.log.info("User supplied random seed {}".format(seed))

        random.seed(seed)
        self.log.info("PRNG seed is: {}".format(seed))

        self.log.debug('Setting up network thread')
        self.network_thread = NetworkThread()
        self.network_thread.start()

        if self.options.usecli:
            if not self.supports_cli:
                raise SkipTest("--usecli specified but test does not support using CLI")
            self.skip_if_no_cli()
        self.skip_test_if_missing_module()
        self.setup_chain()
        self.setup_network()

        self.success = TestStatus.PASSED

    def shutdown(self):
        """Call this method to shut down the test framework object."""

        if self.success == TestStatus.FAILED and self.options.pdbonfailure:
            print("Testcase failed. Attaching python debugger. Enter ? for help")
            pdb.set_trace()

        self.log.debug('Closing down network thread')
        self.network_thread.close()
        if self.success == TestStatus.FAILED:
            self.log.info("Not stopping nodes as test failed. The dangling processes will be cleaned up later.")
        else:
            self.log.info("Stopping nodes")
            if self.nodes:
                self.stop_nodes()
<<<<<<< HEAD
        else:
            for node in self.nodes:
                node.cleanup_on_exit = False
            self.log.info("Note: namecoinds were not stopped and may still be running")
=======
>>>>>>> 0186f78e

        should_clean_up = (
            not self.options.nocleanup and
            self.success != TestStatus.FAILED and
            not self.options.perf
        )
        if should_clean_up:
            self.log.info("Cleaning up {} on exit".format(self.options.tmpdir))
            cleanup_tree_on_exit = True
        elif self.options.perf:
            self.log.warning("Not cleaning up dir {} due to perf data".format(self.options.tmpdir))
            cleanup_tree_on_exit = False
        else:
            self.log.warning("Not cleaning up dir {}".format(self.options.tmpdir))
            cleanup_tree_on_exit = False

        if self.success == TestStatus.PASSED:
            self.log.info("Tests successful")
            exit_code = TEST_EXIT_PASSED
        elif self.success == TestStatus.SKIPPED:
            self.log.info("Test skipped")
            exit_code = TEST_EXIT_SKIPPED
        else:
            self.log.error("Test failed. Test logging available at %s/test_framework.log", self.options.tmpdir)
            self.log.error("")
            self.log.error("Hint: Call {} '{}' to consolidate all logs".format(os.path.normpath(os.path.dirname(os.path.realpath(__file__)) + "/../combine_logs.py"), self.options.tmpdir))
            self.log.error("")
            self.log.error("If this failure happened unexpectedly or intermittently, please file a bug and provide a link or upload of the combined log.")
            self.log.error(self.config['environment']['CLIENT_BUGREPORT'])
            self.log.error("")
            exit_code = TEST_EXIT_FAILED
        # Logging.shutdown will not remove stream- and filehandlers, so we must
        # do it explicitly. Handlers are removed so the next test run can apply
        # different log handler settings.
        # See: https://docs.python.org/3/library/logging.html#logging.shutdown
        for h in list(self.log.handlers):
            h.flush()
            h.close()
            self.log.removeHandler(h)
        rpc_logger = logging.getLogger("BitcoinRPC")
        for h in list(rpc_logger.handlers):
            h.flush()
            rpc_logger.removeHandler(h)
        if cleanup_tree_on_exit:
            shutil.rmtree(self.options.tmpdir)

        self.nodes.clear()
        return exit_code

    # Methods to override in subclass test scripts.
    def set_test_params(self):
        """Tests must override this method to change default values for number of nodes, topology, etc"""
        raise NotImplementedError

    def add_options(self, parser):
        """Override this method to add command-line options to the test"""
        pass

    def skip_test_if_missing_module(self):
        """Override this method to skip a test if a module is not compiled"""
        pass

    def setup_chain(self):
        """Override this method to customize blockchain setup"""
        self.log.info("Initializing test directory " + self.options.tmpdir)
        if self.setup_clean_chain:
            self._initialize_chain_clean()
        else:
            self._initialize_chain()

    def setup_network(self):
        """Override this method to customize test network topology"""
        self.setup_nodes()

        # Connect the nodes as a "chain".  This allows us
        # to split the network between nodes 1 and 2 to get
        # two halves that can work on competing chains.
        #
        # Topology looks like this:
        # node0 <-- node1 <-- node2 <-- node3
        #
        # If all nodes are in IBD (clean chain from genesis), node0 is assumed to be the source of blocks (miner). To
        # ensure block propagation, all nodes will establish outgoing connections toward node0.
        # See fPreferredDownload in net_processing.
        #
        # If further outbound connections are needed, they can be added at the beginning of the test with e.g.
        # self.connect_nodes(1, 2)
        for i in range(self.num_nodes - 1):
            self.connect_nodes(i + 1, i)
        self.sync_all()

    def setup_nodes(self):
        """Override this method to customize test node setup"""
        self.add_nodes(self.num_nodes, self.extra_args)
        self.start_nodes()
        if self._requires_wallet:
            self.import_deterministic_coinbase_privkeys()
        if not self.setup_clean_chain:
            for n in self.nodes:
                assert_equal(n.getblockchaininfo()["blocks"], 199)
            # To ensure that all nodes are out of IBD, the most recent block
            # must have a timestamp not too old (see IsInitialBlockDownload()).
            self.log.debug('Generate a block with current time')
            block_hash = self.generate(self.nodes[0], 1, sync_fun=self.no_op)[0]
            block = self.nodes[0].getblock(blockhash=block_hash, verbosity=0)
            for n in self.nodes:
                n.submitblock(block)
                chain_info = n.getblockchaininfo()
                assert_equal(chain_info["blocks"], 200)
                assert_equal(chain_info["initialblockdownload"], False)

    def import_deterministic_coinbase_privkeys(self):
        for i in range(self.num_nodes):
            self.init_wallet(node=i)

    def init_wallet(self, *, node):
        wallet_name = self.default_wallet_name if self.wallet_names is None else self.wallet_names[node] if node < len(self.wallet_names) else False
        if wallet_name is not False:
            n = self.nodes[node]
            if wallet_name is not None:
                n.createwallet(wallet_name=wallet_name, descriptors=self.options.descriptors, load_on_startup=True)
            n.importprivkey(privkey=n.get_deterministic_priv_key().key, label='coinbase', rescan=True)

    # Only enables wallet support when the module is available
    def enable_wallet_if_possible(self):
        self._requires_wallet = self.is_wallet_compiled()

    def run_test(self):
        """Tests must override this method to define test logic"""
        raise NotImplementedError

    # Public helper methods. These can be accessed by the subclass test scripts.

    def add_wallet_options(self, parser, *, descriptors=True, legacy=True):
        kwargs = {}
        if descriptors + legacy == 1:
            # If only one type can be chosen, set it as default
            kwargs["default"] = descriptors
        group = parser.add_mutually_exclusive_group(
            # If only one type is allowed, require it to be set in test_runner.py
            required=os.getenv("REQUIRE_WALLET_TYPE_SET") == "1" and "default" in kwargs)
        if descriptors:
            group.add_argument("--descriptors", action='store_const', const=True, **kwargs,
                               help="Run test using a descriptor wallet", dest='descriptors')
        if legacy:
            group.add_argument("--legacy-wallet", action='store_const', const=False, **kwargs,
                               help="Run test using legacy wallets", dest='descriptors')

    def add_nodes(self, num_nodes: int, extra_args=None, *, rpchost=None, binary=None, binary_cli=None, versions=None):
        """Instantiate TestNode objects.

        Should only be called once after the nodes have been specified in
        set_test_params()."""
        def get_bin_from_version(version, bin_name, bin_default):
            if not version:
                return bin_default
            if version > 219999:
                # Starting at client version 220000 the first two digits represent
                # the major version, e.g. v22.0 instead of v0.22.0.
                version *= 100
            return os.path.join(
                self.options.previous_releases_path,
                re.sub(
                    r'\.0$' if version <= 219999 else r'(\.0){1,2}$',
                    '', # Remove trailing dot for point releases, after 22.0 also remove double trailing dot.
                    'v{}.{}.{}.{}'.format(
                        (version % 100000000) // 1000000,
                        (version % 1000000) // 10000,
                        (version % 10000) // 100,
                        (version % 100) // 1,
                    ),
                ),
                'bin',
                bin_name,
            )

        if self.bind_to_localhost_only:
            extra_confs = [["bind=127.0.0.1"]] * num_nodes
        else:
            extra_confs = [[]] * num_nodes
        if extra_args is None:
            extra_args = [[]] * num_nodes
        # Whitelist peers to speed up tx relay / mempool sync. Don't use it if testing tx relay or timing.
        if self.noban_tx_relay:
            for i in range(len(extra_args)):
                extra_args[i] = extra_args[i] + ["-whitelist=noban,in,out@127.0.0.1"]
        if versions is None:
            versions = [None] * num_nodes
        if binary is None:
<<<<<<< HEAD
            binary = [get_bin_from_version(v, 'xayad', self.options.bitcoind) for v in versions]
        if binary_cli is None:
            binary_cli = [get_bin_from_version(v, 'xaya-cli', self.options.bitcoincli) for v in versions]
=======
            binary = [get_bin_from_version(v, 'namecoind', self.options.bitcoind) for v in versions]
        if binary_cli is None:
            binary_cli = [get_bin_from_version(v, 'namecoin-cli', self.options.bitcoincli) for v in versions]
>>>>>>> 0186f78e
        # Fail test if any of the needed release binaries is missing
        bins_missing = False
        for bin_path in binary + binary_cli:
            if shutil.which(bin_path) is None:
                self.log.error(f"Binary not found: {bin_path}")
                bins_missing = True
        if bins_missing:
            raise AssertionError("At least one release binary is missing. "
                                 "Previous releases binaries can be downloaded via `test/get_previous_releases.py -b`.")
        assert_equal(len(extra_confs), num_nodes)
        assert_equal(len(extra_args), num_nodes)
        assert_equal(len(versions), num_nodes)
        assert_equal(len(binary), num_nodes)
        assert_equal(len(binary_cli), num_nodes)
        for i in range(num_nodes):
            args = list(extra_args[i])
            test_node_i = TestNode(
                i,
                get_datadir_path(self.options.tmpdir, i),
                chain=self.chain,
                rpchost=rpchost,
                timewait=self.rpc_timeout,
                timeout_factor=self.options.timeout_factor,
                bitcoind=binary[i],
                bitcoin_cli=binary_cli[i],
                version=versions[i],
                coverage_dir=self.options.coveragedir,
                cwd=self.options.tmpdir,
                extra_conf=extra_confs[i],
                extra_args=args,
                use_cli=self.options.usecli,
                start_perf=self.options.perf,
                use_valgrind=self.options.valgrind,
                descriptors=self.options.descriptors,
                v2transport=self.options.v2transport,
            )
            self.nodes.append(test_node_i)
            if not test_node_i.version_is_at_least(170000):
                # adjust conf for pre 17
                test_node_i.replace_in_config([('[regtest]', '')])

    def start_node(self, i, *args, **kwargs):
        """Start a bitcoind"""

        node = self.nodes[i]

        node.start(*args, **kwargs)
        node.wait_for_rpc_connection()

        if self.options.coveragedir is not None:
            coverage.write_all_rpc_commands(self.options.coveragedir, node.rpc)

    def start_nodes(self, extra_args=None, *args, **kwargs):
        """Start multiple bitcoinds"""

        if extra_args is None:
            extra_args = [None] * self.num_nodes
        assert_equal(len(extra_args), self.num_nodes)
        for i, node in enumerate(self.nodes):
            node.start(extra_args[i], *args, **kwargs)
        for node in self.nodes:
            node.wait_for_rpc_connection()

        if self.options.coveragedir is not None:
            for node in self.nodes:
                coverage.write_all_rpc_commands(self.options.coveragedir, node.rpc)

    def stop_node(self, i, expected_stderr='', wait=0):
        """Stop a bitcoind test node"""
        self.nodes[i].stop_node(expected_stderr, wait=wait)

    def stop_nodes(self, wait=0):
        """Stop multiple bitcoind test nodes"""
        for node in self.nodes:
            # Issue RPC to stop nodes
            node.stop_node(wait=wait, wait_until_stopped=False)

        for node in self.nodes:
            # Wait for nodes to stop
            node.wait_until_stopped()

    def restart_node(self, i, extra_args=None, clear_addrman=False):
        """Stop and start a test node"""
        self.stop_node(i)
        if clear_addrman:
            peers_dat = self.nodes[i].chain_path / "peers.dat"
            os.remove(peers_dat)
            with self.nodes[i].assert_debug_log(expected_msgs=[f'Creating peers.dat because the file was not found ("{peers_dat}")']):
                self.start_node(i, extra_args)
        else:
            self.start_node(i, extra_args)

    def wait_for_node_exit(self, i, timeout):
        self.nodes[i].process.wait(timeout)

    def connect_nodes(self, a, b, *, peer_advertises_v2=None, wait_for_connect: bool = True):
        """
        Kwargs:
            wait_for_connect: if True, block until the nodes are verified as connected. You might
                want to disable this when using -stopatheight with one of the connected nodes,
                since there will be a race between the actual connection and performing
                the assertions before one node shuts down.
        """
        from_connection = self.nodes[a]
        to_connection = self.nodes[b]
        ip_port = "127.0.0.1:" + str(p2p_port(b))

        if peer_advertises_v2 is None:
            peer_advertises_v2 = from_connection.use_v2transport

        if peer_advertises_v2 != from_connection.use_v2transport:
            from_connection.addnode(node=ip_port, command="onetry", v2transport=peer_advertises_v2)
        else:
            # skip the optional third argument if it matches the default, for
            # compatibility with older clients
            from_connection.addnode(ip_port, "onetry")

        if not wait_for_connect:
            return

        # Use subversion as peer id. Test nodes have their node number appended to the user agent string
        from_connection_subver = from_connection.getnetworkinfo()['subversion']
        to_connection_subver = to_connection.getnetworkinfo()['subversion']

        def find_conn(node, peer_subversion, inbound):
            return next(filter(lambda peer: peer['subver'] == peer_subversion and peer['inbound'] == inbound, node.getpeerinfo()), None)

        self.wait_until(lambda: find_conn(from_connection, to_connection_subver, inbound=False) is not None)
        self.wait_until(lambda: find_conn(to_connection, from_connection_subver, inbound=True) is not None)

        def check_bytesrecv(peer, msg_type, min_bytes_recv):
            assert peer is not None, "Error: peer disconnected"
            return peer['bytesrecv_per_msg'].pop(msg_type, 0) >= min_bytes_recv

        # Poll until version handshake (fSuccessfullyConnected) is complete to
        # avoid race conditions, because some message types are blocked from
        # being sent or received before fSuccessfullyConnected.
        #
        # As the flag fSuccessfullyConnected is not exposed, check it by
        # waiting for a pong, which can only happen after the flag was set.
        self.wait_until(lambda: check_bytesrecv(find_conn(from_connection, to_connection_subver, inbound=False), 'pong', 29))
        self.wait_until(lambda: check_bytesrecv(find_conn(to_connection, from_connection_subver, inbound=True), 'pong', 29))

    def disconnect_nodes(self, a, b):
        def disconnect_nodes_helper(node_a, node_b):
            def get_peer_ids(from_connection, node_num):
                result = []
                for peer in from_connection.getpeerinfo():
                    if "testnode{}".format(node_num) in peer['subver']:
                        result.append(peer['id'])
                return result

            peer_ids = get_peer_ids(node_a, node_b.index)
            if not peer_ids:
                self.log.warning("disconnect_nodes: {} and {} were not connected".format(
                    node_a.index,
                    node_b.index,
                ))
                return
            for peer_id in peer_ids:
                try:
                    node_a.disconnectnode(nodeid=peer_id)
                except JSONRPCException as e:
                    # If this node is disconnected between calculating the peer id
                    # and issuing the disconnect, don't worry about it.
                    # This avoids a race condition if we're mass-disconnecting peers.
                    if e.error['code'] != -29:  # RPC_CLIENT_NODE_NOT_CONNECTED
                        raise

            # wait to disconnect
            self.wait_until(lambda: not get_peer_ids(node_a, node_b.index), timeout=5)
            self.wait_until(lambda: not get_peer_ids(node_b, node_a.index), timeout=5)

        disconnect_nodes_helper(self.nodes[a], self.nodes[b])

    def split_network(self):
        """
        Split the network of four nodes into nodes 0/1 and 2/3.
        """
        self.disconnect_nodes(1, 2)
        self.sync_all(self.nodes[:2])
        self.sync_all(self.nodes[2:])

    def join_network(self):
        """
        Join the (previously split) network halves together.
        """
        self.connect_nodes(1, 2)

        # Only sync blocks after re-joining the network, since the mempools
        # might conflict.
        self.sync_blocks()

    def no_op(self):
        pass

    def generate(self, generator, *args, sync_fun=None, **kwargs):
        blocks = generator.generate(*args, called_by_framework=True, **kwargs)
        sync_fun() if sync_fun else self.sync_all()
        return blocks

    def generateblock(self, generator, *args, sync_fun=None, **kwargs):
        blocks = generator.generateblock(*args, called_by_framework=True, **kwargs)
        sync_fun() if sync_fun else self.sync_all()
        return blocks

    def generatetoaddress(self, generator, *args, sync_fun=None, **kwargs):
        blocks = generator.generatetoaddress(*args, called_by_framework=True, **kwargs)
        sync_fun() if sync_fun else self.sync_all()
        return blocks

    def generatetodescriptor(self, generator, *args, sync_fun=None, **kwargs):
        blocks = generator.generatetodescriptor(*args, called_by_framework=True, **kwargs)
        sync_fun() if sync_fun else self.sync_all()
        return blocks

    def create_outpoints(self, node, *, outputs):
        """Send funds to a given list of `{address: amount}` targets using the bitcoind
        wallet and return the corresponding outpoints as a list of dictionaries
        `[{"txid": txid, "vout": vout1}, {"txid": txid, "vout": vout2}, ...]`.
        The result can be used to specify inputs for RPCs like `createrawtransaction`,
        `createpsbt`, `lockunspent` etc."""
        assert all(len(output.keys()) == 1 for output in outputs)
        send_res = node.send(outputs)
        assert send_res["complete"]
        utxos = []
        for output in outputs:
            address = list(output.keys())[0]
            vout = find_vout_for_address(node, send_res["txid"], address)
            utxos.append({"txid": send_res["txid"], "vout": vout})
        return utxos

    def sync_blocks(self, nodes=None, wait=1, timeout=60):
        """
        Wait until everybody has the same tip.
        sync_blocks needs to be called with an rpc_connections set that has least
        one node already synced to the latest, stable tip, otherwise there's a
        chance it might return before all nodes are stably synced.
        """
        rpc_connections = nodes or self.nodes
        timeout = int(timeout * self.options.timeout_factor)
        stop_time = time.time() + timeout
        while time.time() <= stop_time:
            best_hash = [x.getbestblockhash() for x in rpc_connections]
            if best_hash.count(best_hash[0]) == len(rpc_connections):
                return
            # Check that each peer has at least one connection
            assert (all([len(x.getpeerinfo()) for x in rpc_connections]))
            time.sleep(wait)
        raise AssertionError("Block sync timed out after {}s:{}".format(
            timeout,
            "".join("\n  {!r}".format(b) for b in best_hash),
        ))

    def sync_mempools(self, nodes=None, wait=1, timeout=60, flush_scheduler=True):
        """
        Wait until everybody has the same transactions in their memory
        pools
        """
        rpc_connections = nodes or self.nodes
        timeout = int(timeout * self.options.timeout_factor)
        stop_time = time.time() + timeout
        while time.time() <= stop_time:
            pool = [set(r.getrawmempool()) for r in rpc_connections]
            if pool.count(pool[0]) == len(rpc_connections):
                if flush_scheduler:
                    for r in rpc_connections:
                        r.syncwithvalidationinterfacequeue()
                return
            # Check that each peer has at least one connection
            assert (all([len(x.getpeerinfo()) for x in rpc_connections]))
            time.sleep(wait)
        raise AssertionError("Mempool sync timed out after {}s:{}".format(
            timeout,
            "".join("\n  {!r}".format(m) for m in pool),
        ))

    def sync_all(self, nodes=None):
        self.sync_blocks(nodes)
        self.sync_mempools(nodes)

    def wait_until(self, test_function, timeout=60, check_interval=0.05):
        return wait_until_helper_internal(test_function, timeout=timeout, timeout_factor=self.options.timeout_factor, check_interval=check_interval)

    # Private helper methods. These should not be accessed by the subclass test scripts.

    def _start_logging(self):
        # Add logger and logging handlers
        self.log = logging.getLogger('TestFramework')
        self.log.setLevel(logging.DEBUG)
        # Create file handler to log all messages
        fh = logging.FileHandler(self.options.tmpdir + '/test_framework.log', encoding='utf-8')
        fh.setLevel(logging.DEBUG)
        # Create console handler to log messages to stderr. By default this logs only error messages, but can be configured with --loglevel.
        ch = logging.StreamHandler(sys.stdout)
        # User can provide log level as a number or string (eg DEBUG). loglevel was caught as a string, so try to convert it to an int
        ll = int(self.options.loglevel) if self.options.loglevel.isdigit() else self.options.loglevel.upper()
        ch.setLevel(ll)
        # Format logs the same as bitcoind's debug.log with microprecision (so log files can be concatenated and sorted)
        formatter = logging.Formatter(fmt='%(asctime)s.%(msecs)03d000Z %(name)s (%(levelname)s): %(message)s', datefmt='%Y-%m-%dT%H:%M:%S')
        formatter.converter = time.gmtime
        fh.setFormatter(formatter)
        ch.setFormatter(formatter)
        # add the handlers to the logger
        self.log.addHandler(fh)
        self.log.addHandler(ch)

        if self.options.trace_rpc:
            rpc_logger = logging.getLogger("BitcoinRPC")
            rpc_logger.setLevel(logging.DEBUG)
            rpc_handler = logging.StreamHandler(sys.stdout)
            rpc_handler.setLevel(logging.DEBUG)
            rpc_logger.addHandler(rpc_handler)

    def _initialize_chain(self):
        """Initialize a pre-mined blockchain for use by the test.

        Create a cache of a 199-block-long chain
        Afterward, create num_nodes copies from the cache."""

        CACHE_NODE_ID = 0  # Use node 0 to create the cache for all other nodes
        cache_node_dir = get_datadir_path(self.options.cachedir, CACHE_NODE_ID)
        assert self.num_nodes <= MAX_NODES

        if not os.path.isdir(cache_node_dir):
            self.log.debug("Creating cache directory {}".format(cache_node_dir))

            initialize_datadir(self.options.cachedir, CACHE_NODE_ID, self.chain, self.disable_autoconnect)
            self.nodes.append(
                TestNode(
                    CACHE_NODE_ID,
                    cache_node_dir,
                    chain=self.chain,
                    extra_conf=["bind=127.0.0.1"],
                    extra_args=['-disablewallet'],
                    rpchost=None,
                    timewait=self.rpc_timeout,
                    timeout_factor=self.options.timeout_factor,
                    bitcoind=self.options.bitcoind,
                    bitcoin_cli=self.options.bitcoincli,
                    coverage_dir=None,
                    cwd=self.options.tmpdir,
                    descriptors=self.options.descriptors,
                ))
            self.start_node(CACHE_NODE_ID)
            cache_node = self.nodes[CACHE_NODE_ID]

            # Wait for RPC connections to be ready
            cache_node.wait_for_rpc_connection()

            # Set a time in the past, so that blocks don't end up in the future
            cache_node.setmocktime(cache_node.getblockheader(cache_node.getbestblockhash())['time'])

            # Create a 199-block-long chain; each of the 3 first nodes
            # gets 25 mature blocks and 25 immature.
            # The 4th address gets 25 mature and only 24 immature blocks so that the very last
            # block in the cache does not age too much (have an old tip age).
            # This is needed so that we are out of IBD when the test starts,
            # see the tip age check in IsInitialBlockDownload().
            gen_addresses = [k.address for k in TestNode.PRIV_KEYS][:3] + [create_deterministic_address_bcrt1_p2tr_op_true()[0]]
            assert_equal(len(gen_addresses), 4)
            for i in range(8):
                self.generatetoaddress(
                    cache_node,
                    nblocks=25 if i != 7 else 24,
                    address=gen_addresses[i % len(gen_addresses)],
                )

            assert_equal(cache_node.getblockchaininfo()["blocks"], 199)

            # Shut it down, and clean up cache directories:
            self.stop_nodes()
            self.nodes = []

            def cache_path(*paths):
                return os.path.join(cache_node_dir, self.chain, *paths)

            os.rmdir(cache_path('wallets'))  # Remove empty wallets dir
            for entry in os.listdir(cache_path()):
                if entry not in ['chainstate', 'blocks', 'indexes']:  # Only indexes, chainstate and blocks folders
                    os.remove(cache_path(entry))

        for i in range(self.num_nodes):
            self.log.debug("Copy cache directory {} to node {}".format(cache_node_dir, i))
            to_dir = get_datadir_path(self.options.tmpdir, i)
            shutil.copytree(cache_node_dir, to_dir)
            initialize_datadir(self.options.tmpdir, i, self.chain, self.disable_autoconnect)  # Overwrite port/rpcport in bitcoin.conf

    def _initialize_chain_clean(self):
        """Initialize empty blockchain for use by the test.

        Create an empty blockchain and num_nodes wallets.
        Useful if a test case wants complete control over initialization."""
        for i in range(self.num_nodes):
            initialize_datadir(self.options.tmpdir, i, self.chain, self.disable_autoconnect)

    def skip_if_no_py3_zmq(self):
        """Attempt to import the zmq package and skip the test if the import fails."""
        try:
            import zmq  # noqa
        except ImportError:
            raise SkipTest("python3-zmq module not available.")

    def skip_if_no_py_sqlite3(self):
        """Attempt to import the sqlite3 package and skip the test if the import fails."""
        try:
            import sqlite3  # noqa
        except ImportError:
            raise SkipTest("sqlite3 module not available.")

    def skip_if_no_python_bcc(self):
        """Attempt to import the bcc package and skip the tests if the import fails."""
        try:
            import bcc  # type: ignore[import] # noqa: F401
        except ImportError:
            raise SkipTest("bcc python module not available")

    def skip_if_no_bitcoind_tracepoints(self):
        """Skip the running test if bitcoind has not been compiled with USDT tracepoint support."""
        if not self.is_usdt_compiled():
            raise SkipTest("bitcoind has not been built with USDT tracepoints enabled.")

    def skip_if_no_bpf_permissions(self):
        """Skip the running test if we don't have permissions to do BPF syscalls and load BPF maps."""
        # check for 'root' permissions
        if os.geteuid() != 0:
            raise SkipTest("no permissions to use BPF (please review the tests carefully before running them with higher privileges)")

    def skip_if_platform_not_linux(self):
        """Skip the running test if we are not on a Linux platform"""
        if platform.system() != "Linux":
            raise SkipTest("not on a Linux system")

    def skip_if_platform_not_posix(self):
        """Skip the running test if we are not on a POSIX platform"""
        if os.name != 'posix':
            raise SkipTest("not on a POSIX system")

    def skip_if_no_bitcoind_zmq(self):
        """Skip the running test if bitcoind has not been compiled with zmq support."""
        if not self.is_zmq_compiled():
            raise SkipTest("bitcoind has not been built with zmq enabled.")

    def skip_if_no_wallet(self):
        """Skip the running test if wallet has not been compiled."""
        self._requires_wallet = True
        if not self.is_wallet_compiled():
            raise SkipTest("wallet has not been compiled.")
        if self.options.descriptors:
            self.skip_if_no_sqlite()
        else:
            self.skip_if_no_bdb()

    def skip_if_no_sqlite(self):
        """Skip the running test if sqlite has not been compiled."""
        if not self.is_sqlite_compiled():
            raise SkipTest("sqlite has not been compiled.")

    def skip_if_no_bdb(self):
        """Skip the running test if BDB has not been compiled."""
        if not self.is_bdb_compiled():
            raise SkipTest("BDB has not been compiled.")

    def skip_if_no_wallet_tool(self):
        """Skip the running test if bitcoin-wallet has not been compiled."""
        if not self.is_wallet_tool_compiled():
            raise SkipTest("bitcoin-wallet has not been compiled")

    def skip_if_no_bitcoin_util(self):
        """Skip the running test if bitcoin-util has not been compiled."""
        if not self.is_bitcoin_util_compiled():
            raise SkipTest("bitcoin-util has not been compiled")

    def skip_if_no_cli(self):
        """Skip the running test if bitcoin-cli has not been compiled."""
        if not self.is_cli_compiled():
            raise SkipTest("bitcoin-cli has not been compiled.")

    def skip_if_no_previous_releases(self):
        """Skip the running test if previous releases are not available."""
        if not self.has_previous_releases():
            raise SkipTest("previous releases not available or disabled")

    def has_previous_releases(self):
        """Checks whether previous releases are present and enabled."""
        if not os.path.isdir(self.options.previous_releases_path):
            if self.options.prev_releases:
                raise AssertionError("Force test of previous releases but releases missing: {}".format(
                    self.options.previous_releases_path))
        return self.options.prev_releases

    def skip_if_no_external_signer(self):
        """Skip the running test if external signer support has not been compiled."""
        if not self.is_external_signer_compiled():
            raise SkipTest("external signer support has not been compiled.")

    def is_cli_compiled(self):
        """Checks whether bitcoin-cli was compiled."""
        return self.config["components"].getboolean("ENABLE_CLI")

    def is_external_signer_compiled(self):
        """Checks whether external signer support was compiled."""
        return self.config["components"].getboolean("ENABLE_EXTERNAL_SIGNER")

    def is_wallet_compiled(self):
        """Checks whether the wallet module was compiled."""
        return self.config["components"].getboolean("ENABLE_WALLET")

    def is_specified_wallet_compiled(self):
        """Checks whether wallet support for the specified type
           (legacy or descriptor wallet) was compiled."""
        if self.options.descriptors:
            return self.is_sqlite_compiled()
        else:
            return self.is_bdb_compiled()

    def is_wallet_tool_compiled(self):
        """Checks whether bitcoin-wallet was compiled."""
        return self.config["components"].getboolean("ENABLE_WALLET_TOOL")

    def is_bitcoin_util_compiled(self):
        """Checks whether bitcoin-util was compiled."""
        return self.config["components"].getboolean("ENABLE_BITCOIN_UTIL")

    def is_zmq_compiled(self):
        """Checks whether the zmq module was compiled."""
        return self.config["components"].getboolean("ENABLE_ZMQ")

    def is_usdt_compiled(self):
        """Checks whether the USDT tracepoints were compiled."""
        return self.config["components"].getboolean("ENABLE_USDT_TRACEPOINTS")

    def is_sqlite_compiled(self):
        """Checks whether the wallet module was compiled with Sqlite support."""
        return self.config["components"].getboolean("USE_SQLITE")

    def is_bdb_compiled(self):
        """Checks whether the wallet module was compiled with BDB support."""
        return self.config["components"].getboolean("USE_BDB")

    def has_blockfile(self, node, filenum: str):
        return (node.blocks_path/ f"blk{filenum}.dat").is_file()<|MERGE_RESOLUTION|>--- conflicted
+++ resolved
@@ -47,11 +47,7 @@
 TEST_EXIT_FAILED = 1
 TEST_EXIT_SKIPPED = 77
 
-<<<<<<< HEAD
 TMPDIR_PREFIX = "xaya_func_test_"
-=======
-TMPDIR_PREFIX = "namecoin_func_test_"
->>>>>>> 0186f78e
 
 
 class SkipTest(Exception):
@@ -70,11 +66,7 @@
     those standards are violated, a ``TypeError`` is raised."""
 
     def __new__(cls, clsname, bases, dct):
-<<<<<<< HEAD
         if not clsname in ['BitcoinTestFramework', 'NameTestFramework', 'XayaZmqTest']:
-=======
-        if not clsname in ['BitcoinTestFramework', 'NameTestFramework']:
->>>>>>> 0186f78e
             if not ('run_test' in dct and 'set_test_params' in dct):
                 raise TypeError("BitcoinTestFramework subclasses must override "
                                 "'run_test' and 'set_test_params'")
@@ -179,13 +171,7 @@
         previous_releases_path = os.getenv("PREVIOUS_RELEASES_DIR") or os.getcwd() + "/releases"
         parser = argparse.ArgumentParser(usage="%(prog)s [options]")
         parser.add_argument("--nocleanup", dest="nocleanup", default=False, action="store_true",
-<<<<<<< HEAD
                             help="Leave xayads and test.* datadir on exit or error")
-        parser.add_argument("--noshutdown", dest="noshutdown", default=False, action="store_true",
-                            help="Don't stop xayads after the test execution")
-=======
-                            help="Leave namecoinds and test.* datadir on exit or error")
->>>>>>> 0186f78e
         parser.add_argument("--cachedir", dest="cachedir", default=os.path.abspath(os.path.dirname(test_file) + "/../cache"),
                             help="Directory for caching pregenerated datadirs (default: %(default)s)")
         parser.add_argument("--tmpdir", dest="tmpdir", help="Root directory for datadirs (must not exist)")
@@ -206,11 +192,7 @@
         parser.add_argument("--pdbonfailure", dest="pdbonfailure", default=False, action="store_true",
                             help="Attach a python debugger if test fails")
         parser.add_argument("--usecli", dest="usecli", default=False, action="store_true",
-<<<<<<< HEAD
                             help="use xaya-cli instead of RPC for all commands")
-=======
-                            help="use namecoin-cli instead of RPC for all commands")
->>>>>>> 0186f78e
         parser.add_argument("--perf", dest="perf", default=False, action="store_true",
                             help="profile running nodes with perf for the duration of the test")
         parser.add_argument("--valgrind", dest="valgrind", default=False, action="store_true",
@@ -266,17 +248,10 @@
         """Update self.options with the paths of all binaries from environment variables or their default values"""
 
         binaries = {
-<<<<<<< HEAD
             "xayad": ("bitcoind", "BITCOIND"),
             "xaya-cli": ("bitcoincli", "BITCOINCLI"),
             "xaya-util": ("bitcoinutil", "BITCOINUTIL"),
             "xaya-wallet": ("bitcoinwallet", "BITCOINWALLET"),
-=======
-            "namecoind": ("bitcoind", "BITCOIND"),
-            "namecoin-cli": ("bitcoincli", "BITCOINCLI"),
-            "namecoin-util": ("bitcoinutil", "BITCOINUTIL"),
-            "namecoin-wallet": ("bitcoinwallet", "BITCOINWALLET"),
->>>>>>> 0186f78e
         }
         for binary, [attribute_name, env_variable_name] in binaries.items():
             default_filename = os.path.join(
@@ -355,13 +330,6 @@
             self.log.info("Stopping nodes")
             if self.nodes:
                 self.stop_nodes()
-<<<<<<< HEAD
-        else:
-            for node in self.nodes:
-                node.cleanup_on_exit = False
-            self.log.info("Note: namecoinds were not stopped and may still be running")
-=======
->>>>>>> 0186f78e
 
         should_clean_up = (
             not self.options.nocleanup and
@@ -551,15 +519,9 @@
         if versions is None:
             versions = [None] * num_nodes
         if binary is None:
-<<<<<<< HEAD
             binary = [get_bin_from_version(v, 'xayad', self.options.bitcoind) for v in versions]
         if binary_cli is None:
             binary_cli = [get_bin_from_version(v, 'xaya-cli', self.options.bitcoincli) for v in versions]
-=======
-            binary = [get_bin_from_version(v, 'namecoind', self.options.bitcoind) for v in versions]
-        if binary_cli is None:
-            binary_cli = [get_bin_from_version(v, 'namecoin-cli', self.options.bitcoincli) for v in versions]
->>>>>>> 0186f78e
         # Fail test if any of the needed release binaries is missing
         bins_missing = False
         for bin_path in binary + binary_cli:

--- conflicted
+++ resolved
@@ -205,7 +205,8 @@
         if extra_args is None:
             extra_args = self.extra_args
 
-<<<<<<< HEAD
+        self.use_v2transport = "-v2transport=1" in extra_args or (self.default_to_v2 and "-v2transport=0" not in extra_args)
+
         # Set the value of -minrelaytxfee and -mintxfee to the defaults used
         # in upstream Bitcoin (rather than the one from Namecoin) unless an
         # explicit value is given.  This makes sure that tx fees hardcoded in
@@ -224,9 +225,6 @@
             # of extra_args, so we add ours at the beginning to not mess with
             # the way upstream works.
             extra_args = ["%s=0.00001" % fee_arg] + extra_args
-=======
-        self.use_v2transport = "-v2transport=1" in extra_args or (self.default_to_v2 and "-v2transport=0" not in extra_args)
->>>>>>> c17ddb73
 
         # Add a new stdout and stderr file each time bitcoind is started
         if stderr is None:

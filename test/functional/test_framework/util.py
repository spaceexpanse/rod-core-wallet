--- conflicted
+++ resolved
@@ -580,20 +580,13 @@
     return txids
 
 
-<<<<<<< HEAD
-def mine_large_block(test_framework, node, utxos=None):
+def mine_large_block(test_framework, mini_wallet, node):
     # generate a 8k transaction,
-    # and 10 of them is close to the 100k block limit
-    num = 10
-=======
-def mine_large_block(test_framework, mini_wallet, node):
-    # generate a 66k transaction,
-    # and 14 of them is close to the 1MB block limit
->>>>>>> 5945b4f4
+    # and 12 of them is close to the 100k block limit
     txouts = gen_return_txouts()
     from .messages import COIN
     fee = 100 * int(node.getnetworkinfo()["relayfee"] * COIN)
-    for _ in range(14):
+    for _ in range(12):
         tx = mini_wallet.create_self_transfer(from_node=node, fee_rate=0, mempool_valid=False)['tx']
         tx.vout[0].nValue -= fee
         tx.vout.extend(txouts)

#!/usr/bin/env python3
# Copyright (c) 2014-2020 The Bitcoin Core developers
# Distributed under the MIT software license, see the accompanying
# file COPYING or http://www.opensource.org/licenses/mit-license.php.
"""Helpful routines for regression testing."""

from base64 import b64encode
from decimal import Decimal, ROUND_DOWN
from subprocess import CalledProcessError
import hashlib
import inspect
import json
import logging
import os
import re
import time
import unittest

from . import coverage
from .authproxy import AuthServiceProxy, JSONRPCException
from typing import Callable, Optional

logger = logging.getLogger("TestFramework.utils")

# Added in Namecoin for easier rebranding to other projects.
config_file = "xaya.conf"

# Assert functions
##################


def assert_approx(v, vexp, vspan=0.00001):
    """Assert that `v` is within `vspan` of `vexp`"""
    if v < vexp - vspan:
        raise AssertionError("%s < [%s..%s]" % (str(v), str(vexp - vspan), str(vexp + vspan)))
    if v > vexp + vspan:
        raise AssertionError("%s > [%s..%s]" % (str(v), str(vexp - vspan), str(vexp + vspan)))


def assert_fee_amount(fee, tx_size, fee_per_kB):
    """Assert the fee was in range"""
    target_fee = round(tx_size * fee_per_kB / 1000, 8)
    if fee < target_fee:
        raise AssertionError("Fee of %s BTC too low! (Should be %s BTC)" % (str(fee), str(target_fee)))
    # allow the wallet's estimation to be at most 2 bytes off
    if fee > (tx_size + 2) * fee_per_kB / 1000:
        raise AssertionError("Fee of %s BTC too high! (Should be %s BTC)" % (str(fee), str(target_fee)))


def assert_equal(thing1, thing2, *args):
    if thing1 != thing2 or any(thing1 != arg for arg in args):
        raise AssertionError("not(%s)" % " == ".join(str(arg) for arg in (thing1, thing2) + args))


def assert_greater_than(thing1, thing2):
    if thing1 <= thing2:
        raise AssertionError("%s <= %s" % (str(thing1), str(thing2)))


def assert_greater_than_or_equal(thing1, thing2):
    if thing1 < thing2:
        raise AssertionError("%s < %s" % (str(thing1), str(thing2)))


def assert_raises(exc, fun, *args, **kwds):
    assert_raises_message(exc, None, fun, *args, **kwds)


def assert_raises_message(exc, message, fun, *args, **kwds):
    try:
        fun(*args, **kwds)
    except JSONRPCException:
        raise AssertionError("Use assert_raises_rpc_error() to test RPC failures")
    except exc as e:
        if message is not None and message not in e.error['message']:
            raise AssertionError(
                "Expected substring not found in error message:\nsubstring: '{}'\nerror message: '{}'.".format(
                    message, e.error['message']))
    except Exception as e:
        raise AssertionError("Unexpected exception raised: " + type(e).__name__)
    else:
        raise AssertionError("No exception raised")


def assert_raises_process_error(returncode: int, output: str, fun: Callable, *args, **kwds):
    """Execute a process and asserts the process return code and output.

    Calls function `fun` with arguments `args` and `kwds`. Catches a CalledProcessError
    and verifies that the return code and output are as expected. Throws AssertionError if
    no CalledProcessError was raised or if the return code and output are not as expected.

    Args:
        returncode: the process return code.
        output: [a substring of] the process output.
        fun: the function to call. This should execute a process.
        args*: positional arguments for the function.
        kwds**: named arguments for the function.
    """
    try:
        fun(*args, **kwds)
    except CalledProcessError as e:
        if returncode != e.returncode:
            raise AssertionError("Unexpected returncode %i" % e.returncode)
        if output not in e.output:
            raise AssertionError("Expected substring not found:" + e.output)
    else:
        raise AssertionError("No exception raised")


def assert_raises_rpc_error(code: Optional[int], message: Optional[str], fun: Callable, *args, **kwds):
    """Run an RPC and verify that a specific JSONRPC exception code and message is raised.

    Calls function `fun` with arguments `args` and `kwds`. Catches a JSONRPCException
    and verifies that the error code and message are as expected. Throws AssertionError if
    no JSONRPCException was raised or if the error code/message are not as expected.

    Args:
        code: the error code returned by the RPC call (defined in src/rpc/protocol.h).
            Set to None if checking the error code is not required.
        message: [a substring of] the error string returned by the RPC call.
            Set to None if checking the error string is not required.
        fun: the function to call. This should be the name of an RPC.
        args*: positional arguments for the function.
        kwds**: named arguments for the function.
    """
    assert try_rpc(code, message, fun, *args, **kwds), "No exception raised"


def try_rpc(code, message, fun, *args, **kwds):
    """Tries to run an rpc command.

    Test against error code and message if the rpc fails.
    Returns whether a JSONRPCException was raised."""
    try:
        fun(*args, **kwds)
    except JSONRPCException as e:
        # JSONRPCException was thrown as expected. Check the code and message values are correct.
        if (code is not None) and (code != e.error["code"]):
            raise AssertionError("Unexpected JSONRPC error code %i" % e.error["code"])
        if (message is not None) and (message not in e.error['message']):
            raise AssertionError(
                "Expected substring not found in error message:\nsubstring: '{}'\nerror message: '{}'.".format(
                    message, e.error['message']))
        return True
    except Exception as e:
        raise AssertionError("Unexpected exception raised: " + type(e).__name__)
    else:
        return False


def assert_is_hex_string(string):
    try:
        int(string, 16)
    except Exception as e:
        raise AssertionError("Couldn't interpret %r as hexadecimal; raised: %s" % (string, e))


def assert_is_hash_string(string, length=64):
    if not isinstance(string, str):
        raise AssertionError("Expected a string, got type %r" % type(string))
    elif length and len(string) != length:
        raise AssertionError("String of length %d expected; got %d" % (length, len(string)))
    elif not re.match('[abcdef0-9]+$', string):
        raise AssertionError("String %r contains invalid characters for a hash." % string)


def assert_array_result(object_array, to_match, expected, should_not_find=False):
    """
        Pass in array of JSON objects, a dictionary with key/value pairs
        to match against, and another dictionary with expected key/value
        pairs.
        If the should_not_find flag is true, to_match should not be found
        in object_array
        """
    if should_not_find:
        assert_equal(expected, {})
    num_matched = 0
    for item in object_array:
        all_match = True
        for key, value in to_match.items():
            if item[key] != value:
                all_match = False
        if not all_match:
            continue
        elif should_not_find:
            num_matched = num_matched + 1
        for key, value in expected.items():
            if item[key] != value:
                raise AssertionError("%s : expected %s=%s" % (str(item), str(key), str(value)))
            num_matched = num_matched + 1
    if num_matched == 0 and not should_not_find:
        raise AssertionError("No objects matched %s" % (str(to_match)))
    if num_matched > 0 and should_not_find:
        raise AssertionError("Objects were found %s" % (str(to_match)))


# Utility functions
###################


def check_json_precision():
    """Make sure json library being used does not lose precision converting BTC values"""
    n = Decimal("20000000.00000003")
    satoshis = int(json.loads(json.dumps(float(n))) * 1.0e8)
    if satoshis != 2000000000000003:
        raise RuntimeError("JSON encode/decode loses precision")


def EncodeDecimal(o):
    if isinstance(o, Decimal):
        return str(o)
    raise TypeError(repr(o) + " is not JSON serializable")


def count_bytes(hex_string):
    return len(bytearray.fromhex(hex_string))


def str_to_b64str(string):
    return b64encode(string.encode('utf-8')).decode('ascii')


def satoshi_round(amount):
    return Decimal(amount).quantize(Decimal('0.00000001'), rounding=ROUND_DOWN)


def wait_until_helper(predicate, *, attempts=float('inf'), timeout=float('inf'), lock=None, timeout_factor=1.0):
    """Sleep until the predicate resolves to be True.

    Warning: Note that this method is not recommended to be used in tests as it is
    not aware of the context of the test framework. Using the `wait_until()` members
    from `BitcoinTestFramework` or `P2PInterface` class ensures the timeout is
    properly scaled. Furthermore, `wait_until()` from `P2PInterface` class in
    `p2p.py` has a preset lock.
    """
    if attempts == float('inf') and timeout == float('inf'):
        timeout = 60
    timeout = timeout * timeout_factor
    attempt = 0
    time_end = time.time() + timeout

    while attempt < attempts and time.time() < time_end:
        if lock:
            with lock:
                if predicate():
                    return
        else:
            if predicate():
                return
        attempt += 1
        time.sleep(0.05)

    # Print the cause of the timeout
    predicate_source = "''''\n" + inspect.getsource(predicate) + "'''"
    logger.error("wait_until() failed. Predicate: {}".format(predicate_source))
    if attempt >= attempts:
        raise AssertionError("Predicate {} not true after {} attempts".format(predicate_source, attempts))
    elif time.time() >= time_end:
        raise AssertionError("Predicate {} not true after {} seconds".format(predicate_source, timeout))
    raise RuntimeError('Unreachable')

def sha256sum_file(filename):
    h = hashlib.sha256()
    with open(filename, 'rb') as f:
        d = f.read(4096)
        while len(d) > 0:
            h.update(d)
            d = f.read(4096)
    return h.digest()

# RPC/P2P connection constants and functions
############################################

# The maximum number of nodes a single test can spawn
MAX_NODES = 12
# Don't assign rpc or p2p ports lower than this
PORT_MIN = int(os.getenv('TEST_RUNNER_PORT_MIN', default=11000))
# The number of ports to "reserve" for p2p and rpc, each
PORT_RANGE = 5000


class PortSeed:
    # Must be initialized with a unique integer for each process
    n = None


def get_rpc_proxy(url: str, node_number: int, *, timeout: int=None, coveragedir: str=None) -> coverage.AuthServiceProxyWrapper:
    """
    Args:
        url: URL of the RPC server to call
        node_number: the node number (or id) that this calls to

    Kwargs:
        timeout: HTTP timeout in seconds
        coveragedir: Directory

    Returns:
        AuthServiceProxy. convenience object for making RPC calls.

    """
    proxy_kwargs = {}
    if timeout is not None:
        proxy_kwargs['timeout'] = int(timeout)

    proxy = AuthServiceProxy(url, **proxy_kwargs)

    coverage_logfile = coverage.get_filename(coveragedir, node_number) if coveragedir else None

    return coverage.AuthServiceProxyWrapper(proxy, url, coverage_logfile)


def p2p_port(n):
    assert n <= MAX_NODES
    return PORT_MIN + n + (MAX_NODES * PortSeed.n) % (PORT_RANGE - 1 - MAX_NODES)


def rpc_port(n):
    return PORT_MIN + PORT_RANGE + n + (MAX_NODES * PortSeed.n) % (PORT_RANGE - 1 - MAX_NODES)


def zmq_port(n):
    return PORT_MIN + 2 * PORT_RANGE + n + (MAX_NODES * PortSeed.n) % (PORT_RANGE - 1 - MAX_NODES)


def rpc_url(datadir, i, chain, rpchost):
    rpc_u, rpc_p = get_auth_cookie(datadir, chain)
    host = '127.0.0.1'
    port = rpc_port(i)
    if rpchost:
        parts = rpchost.split(':')
        if len(parts) == 2:
            host, port = parts
        else:
            host = rpchost
    return "http://%s:%s@%s:%d" % (rpc_u, rpc_p, host, int(port))


# Node functions
################


def initialize_datadir(dirname, n, chain, disable_autoconnect=True):
    datadir = get_datadir_path(dirname, n)
    if not os.path.isdir(datadir):
        os.makedirs(datadir)
    write_config(os.path.join(datadir, config_file), n=n, chain=chain, disable_autoconnect=disable_autoconnect)
    os.makedirs(os.path.join(datadir, 'stderr'), exist_ok=True)
    os.makedirs(os.path.join(datadir, 'stdout'), exist_ok=True)
    return datadir


def write_config(config_path, *, n, chain, extra_config="", disable_autoconnect=True):
    # Translate chain subdirectory name to config name
    if chain == 'testnet3':
        chain_name_conf_arg = 'testnet'
        chain_name_conf_section = 'test'
    else:
        chain_name_conf_arg = chain
        chain_name_conf_section = chain
    with open(config_path, 'w', encoding='utf8') as f:
        if chain_name_conf_arg:
            f.write("{}=1\n".format(chain_name_conf_arg))
        if chain_name_conf_section:
            f.write("[{}]\n".format(chain_name_conf_section))
        f.write("port=" + str(p2p_port(n)) + "\n")
        f.write("rpcport=" + str(rpc_port(n)) + "\n")
        f.write("fallbackfee=0.0002\n")
        f.write("server=1\n")
        f.write("keypool=1\n")
        f.write("discover=0\n")
        f.write("dnsseed=0\n")
        f.write("fixedseeds=0\n")
        f.write("listenonion=0\n")
        f.write("printtoconsole=0\n")
        f.write("upnp=0\n")
        f.write("natpmp=0\n")
        f.write("shrinkdebugfile=0\n")
        # To improve SQLite wallet performance so that the tests don't timeout, use -unsafesqlitesync
        f.write("unsafesqlitesync=1\n")
        if disable_autoconnect:
            f.write("connect=0\n")
        f.write(extra_config)


def get_datadir_path(dirname, n):
    return os.path.join(dirname, "node" + str(n))


def append_config(datadir, options):
    with open(os.path.join(datadir, config_file), 'a', encoding='utf8') as f:
        for option in options:
            f.write(option + "\n")


def get_auth_cookie(datadir, chain):
    user = None
    password = None
    if os.path.isfile(os.path.join(datadir, config_file)):
        with open(os.path.join(datadir, config_file), 'r', encoding='utf8') as f:
            for line in f:
                if line.startswith("rpcuser="):
                    assert user is None  # Ensure that there is only one rpcuser line
                    user = line.split("=")[1].strip("\n")
                if line.startswith("rpcpassword="):
                    assert password is None  # Ensure that there is only one rpcpassword line
                    password = line.split("=")[1].strip("\n")
    try:
        with open(os.path.join(datadir, chain, ".cookie"), 'r', encoding="ascii") as f:
            userpass = f.read()
            split_userpass = userpass.split(':')
            user = split_userpass[0]
            password = split_userpass[1]
    except OSError:
        pass
    if user is None or password is None:
        raise ValueError("No RPC credentials")
    return user, password


# If a cookie file exists in the given datadir, delete it.
def delete_cookie_file(datadir, chain):
    if os.path.isfile(os.path.join(datadir, chain, ".cookie")):
        logger.debug("Deleting leftover cookie file")
        os.remove(os.path.join(datadir, chain, ".cookie"))


def softfork_active(node, key):
    """Return whether a softfork is active."""
    return node.getblockchaininfo()['softforks'][key]['active']


def set_node_times(nodes, t):
    for node in nodes:
        node.setmocktime(t)


# Transaction/Block functions
#############################


def find_output(node, txid, amount, *, blockhash=None):
    """
    Return index to output of txid with value amount
    Raises exception if there is none.
    """
    txdata = node.getrawtransaction(txid, 1, blockhash)
    for i in range(len(txdata["vout"])):
        if txdata["vout"][i]["value"] == amount:
            return i
    raise RuntimeError("find_output txid %s : %s not found" % (txid, str(amount)))


# Helper to create at least "count" utxos
# Pass in a fee that is sufficient for relay and mining new transactions.
def create_confirmed_utxos(test_framework, fee, node, count):
    to_generate = int(0.5 * count) + 101
    while to_generate > 0:
        test_framework.generate(node, min(25, to_generate))
        to_generate -= 25
    utxos = node.listunspent()
    iterations = count - len(utxos)
    addr1 = node.getnewaddress()
    addr2 = node.getnewaddress()
    if iterations <= 0:
        return utxos
    for _ in range(iterations):
        t = utxos.pop()
        inputs = []
        inputs.append({"txid": t["txid"], "vout": t["vout"]})
        outputs = {}
        send_value = t['amount'] - fee
        outputs[addr1] = satoshi_round(send_value / 2)
        outputs[addr2] = satoshi_round(send_value / 2)
        raw_tx = node.createrawtransaction(inputs, outputs)
        signed_tx = node.signrawtransactionwithwallet(raw_tx)["hex"]
        node.sendrawtransaction(signed_tx)

    while (node.getmempoolinfo()['size'] > 0):
        test_framework.generate(node, 1)

    utxos = node.listunspent()
    assert len(utxos) >= count
    return utxos


def chain_transaction(node, parent_txids, vouts, value, fee, num_outputs):
    """Build and send a transaction that spends the given inputs (specified
    by lists of parent_txid:vout each), with the desired total value and fee,
    equally divided up to the desired number of outputs.

    Returns a tuple with the txid and the amount sent per output.
    """
    send_value = satoshi_round((value - fee)/num_outputs)
    inputs = []
    for (txid, vout) in zip(parent_txids, vouts):
        inputs.append({'txid' : txid, 'vout' : vout})
    outputs = {}
    for _ in range(num_outputs):
        outputs[node.getnewaddress()] = send_value
    rawtx = node.createrawtransaction(inputs, outputs, 0, True)
    signedtx = node.signrawtransactionwithwallet(rawtx)
    txid = node.sendrawtransaction(signedtx['hex'])
    fulltx = node.getrawtransaction(txid, 1)
    assert len(fulltx['vout']) == num_outputs  # make sure we didn't generate a change output
    return (txid, send_value)


# Create large OP_RETURN txouts that can be appended to a transaction
# to make it large (helper for constructing large transactions).
def gen_return_txouts():
    # Some pre-processing to create a bunch of OP_RETURN txouts to insert into transactions we create
    # So we have big transactions (and therefore can't fit very many into each block)
    # create one script_pubkey
    script_pubkey = "6a4d0200"  # OP_RETURN OP_PUSH2 512 bytes
    for _ in range(512):
        script_pubkey = script_pubkey + "01"
    # concatenate 16 txouts of above script_pubkey which we'll insert before the txout for change
    txouts = []
    from .messages import CTxOut
    txout = CTxOut()
    txout.nValue = 0
    txout.scriptPubKey = bytes.fromhex(script_pubkey)
    for _ in range(16):
        txouts.append(txout)
    return txouts


# Create a spend of each passed-in utxo, splicing in "txouts" to each raw
# transaction to make it large.  See gen_return_txouts() above.
def create_lots_of_big_transactions(node, txouts, utxos, num, fee):
    addr = node.getnewaddress()
    txids = []
    from .messages import tx_from_hex
    for _ in range(num):
        t = utxos.pop()
        inputs = [{"txid": t["txid"], "vout": t["vout"]}]
        outputs = {}
        change = t['amount'] - fee
        outputs[addr] = satoshi_round(change)
        rawtx = node.createrawtransaction(inputs, outputs)
        tx = tx_from_hex(rawtx)
        for txout in txouts:
            tx.vout.append(txout)
        newtx = tx.serialize().hex()
        signresult = node.signrawtransactionwithwallet(newtx, None, "NONE")
        txid = node.sendrawtransaction(signresult["hex"], 0)
        txids.append(txid)
    return txids


<<<<<<< HEAD
def mine_large_block(node, utxos=None):
    # generate a 8k transaction,
    # and 10 of them is close to the 100k block limit
    num = 10
=======
def mine_large_block(test_framework, node, utxos=None):
    # generate a 66k transaction,
    # and 14 of them is close to the 1MB block limit
    num = 14
>>>>>>> e5707b05
    txouts = gen_return_txouts()
    utxos = utxos if utxos is not None else []
    if len(utxos) < num:
        utxos.clear()
        utxos.extend(node.listunspent())
    fee = 100 * node.getnetworkinfo()["relayfee"]
    create_lots_of_big_transactions(node, txouts, utxos, num, fee=fee)
    test_framework.generate(node, 1)


def generate_to_height(test_framework, node, target_height):
    """Generates blocks until a given target block height has been reached.
       To prevent timeouts, only up to 200 blocks are generated per RPC call.
       Can be used to activate certain soft-forks (e.g. CSV, CLTV)."""
    current_height = node.getblockcount()
    while current_height < target_height:
        nblocks = min(200, target_height - current_height)
        current_height += len(test_framework.generate(node, nblocks))
    assert_equal(node.getblockcount(), target_height)


def find_vout_for_address(node, txid, addr):
    """
    Locate the vout index of the given transaction sending to the
    given address. Raises runtime error exception if not found.
    """
    tx = node.getrawtransaction(txid, True)
    for i in range(len(tx["vout"])):
        if addr == tx["vout"][i]["scriptPubKey"]["address"]:
            return i
    raise RuntimeError("Vout not found for address: txid=%s, addr=%s" % (txid, addr))

def modinv(a, n):
    """Compute the modular inverse of a modulo n using the extended Euclidean
    Algorithm. See https://en.wikipedia.org/wiki/Extended_Euclidean_algorithm#Modular_integers.
    """
    # TODO: Change to pow(a, -1, n) available in Python 3.8
    t1, t2 = 0, 1
    r1, r2 = n, a
    while r2 != 0:
        q = r1 // r2
        t1, t2 = t2, t1 - q * t2
        r1, r2 = r2, r1 - q * r2
    if r1 > 1:
        return None
    if t1 < 0:
        t1 += n
    return t1

class TestFrameworkUtil(unittest.TestCase):
    def test_modinv(self):
        test_vectors = [
            [7, 11],
            [11, 29],
            [90, 13],
            [1891, 3797],
            [6003722857, 77695236973],
        ]

        for a, n in test_vectors:
            self.assertEqual(modinv(a, n), pow(a, n-2, n))<|MERGE_RESOLUTION|>--- conflicted
+++ resolved
@@ -548,17 +548,10 @@
     return txids
 
 
-<<<<<<< HEAD
-def mine_large_block(node, utxos=None):
+def mine_large_block(test_framework, node, utxos=None):
     # generate a 8k transaction,
     # and 10 of them is close to the 100k block limit
     num = 10
-=======
-def mine_large_block(test_framework, node, utxos=None):
-    # generate a 66k transaction,
-    # and 14 of them is close to the 1MB block limit
-    num = 14
->>>>>>> e5707b05
     txouts = gen_return_txouts()
     utxos = utxos if utxos is not None else []
     if len(utxos) < num:

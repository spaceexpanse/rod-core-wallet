#!/usr/bin/env python3
# Copyright (c) 2016-2022 The Bitcoin Core developers
# Distributed under the MIT software license, see the accompanying
# file COPYING or http://www.opensource.org/licenses/mit-license.php.
"""Encode and decode Bitcoin addresses.

- base58 P2PKH and P2SH addresses.
- bech32 segwit v0 P2WPKH and P2WSH addresses.
- bech32m segwit v1 P2TR addresses."""

import enum
import unittest

from .script import (
    CScript,
    OP_0,
    OP_TRUE,
    hash160,
    hash256,
    sha256,
    taproot_construct,
)
from .util import assert_equal
from test_framework.script_util import (
    keyhash_to_p2pkh_script,
    program_to_witness_script,
    scripthash_to_p2sh_script,
)
from test_framework.segwit_addr import (
    decode_segwit_address,
    encode_segwit_address,
)


ADDRESS_BCRT1_UNSPENDABLE = 'ncrt1qqqqqqqqqqqqqqqqqqqqqqqqqqqqqqqqqqqqqqqqqqqqqqqqqqqqqvadqwz'
ADDRESS_BCRT1_UNSPENDABLE_DESCRIPTOR = 'addr(ncrt1qqqqqqqqqqqqqqqqqqqqqqqqqqqqqqqqqqqqqqqqqqqqqqqqqqqqqvadqwz)#8esmyuyj'
# Coins sent to this address can be spent with a witness stack of just OP_TRUE
ADDRESS_BCRT1_P2WSH_OP_TRUE = 'ncrt1qft5p2uhsdcdc3l2ua4ap5qqfg4pjaqlp250x7us7a8qqhrxrxfsqdzvpdy'


class AddressType(enum.Enum):
    bech32 = 'bech32'
    p2sh_segwit = 'p2sh-segwit'
    legacy = 'legacy'  # P2PKH


b58chars = '123456789ABCDEFGHJKLMNPQRSTUVWXYZabcdefghijkmnopqrstuvwxyz'


def create_deterministic_address_bcrt1_p2tr_op_true(explicit_internal_key=None):
    """
    Generates a deterministic bech32m address (segwit v1 output) that
    can be spent with a witness stack of OP_TRUE and the control block
    with internal public key (script-path spending).

    Returns a tuple with the generated address and the internal key.
    """
    internal_key = explicit_internal_key or (1).to_bytes(32, 'big')
    address = output_key_to_p2tr(taproot_construct(internal_key, [(None, CScript([OP_TRUE]))]).output_pubkey)
<<<<<<< HEAD
    assert_equal(address, 'ncrt1p9yfmy5h72durp7zrhlw9lf7jpwjgvwdg0jr0lqmmjtgg83266lqsydveud')
=======
    if explicit_internal_key is None:
        assert_equal(address, 'bcrt1p9yfmy5h72durp7zrhlw9lf7jpwjgvwdg0jr0lqmmjtgg83266lqsekaqka')
>>>>>>> 2d4d1d34
    return (address, internal_key)


def byte_to_base58(b, version):
    result = ''
    b = bytes([version]) + b  # prepend version
    b += hash256(b)[:4]       # append checksum
    value = int.from_bytes(b, 'big')
    while value > 0:
        result = b58chars[value % 58] + result
        value //= 58
    while b[0] == 0:
        result = b58chars[0] + result
        b = b[1:]
    return result


def base58_to_byte(s):
    """Converts a base58-encoded string to its data and version.

    Throws if the base58 checksum is invalid."""
    if not s:
        return b''
    n = 0
    for c in s:
        n *= 58
        assert c in b58chars
        digit = b58chars.index(c)
        n += digit
    h = '%x' % n
    if len(h) % 2:
        h = '0' + h
    res = n.to_bytes((n.bit_length() + 7) // 8, 'big')
    pad = 0
    for c in s:
        if c == b58chars[0]:
            pad += 1
        else:
            break
    res = b'\x00' * pad + res

    if hash256(res[:-4])[:4] != res[-4:]:
        raise ValueError('Invalid Base58Check checksum')

    return res[1:-4], int(res[0])


def keyhash_to_p2pkh(hash, main=False):
    assert len(hash) == 20
    version = 0 if main else 111
    return byte_to_base58(hash, version)

def scripthash_to_p2sh(hash, main=False):
    assert len(hash) == 20
    version = 5 if main else 196
    return byte_to_base58(hash, version)

def key_to_p2pkh(key, main=False):
    key = check_key(key)
    return keyhash_to_p2pkh(hash160(key), main)

def script_to_p2sh(script, main=False):
    script = check_script(script)
    return scripthash_to_p2sh(hash160(script), main)

def key_to_p2sh_p2wpkh(key, main=False):
    key = check_key(key)
    p2shscript = CScript([OP_0, hash160(key)])
    return script_to_p2sh(p2shscript, main)

def program_to_witness(version, program, main=False):
    if (type(program) is str):
        program = bytes.fromhex(program)
    assert 0 <= version <= 16
    assert 2 <= len(program) <= 40
    assert version > 0 or len(program) in [20, 32]
    return encode_segwit_address("nc" if main else "ncrt", version, program)

def script_to_p2wsh(script, main=False):
    script = check_script(script)
    return program_to_witness(0, sha256(script), main)

def key_to_p2wpkh(key, main=False):
    key = check_key(key)
    return program_to_witness(0, hash160(key), main)

def script_to_p2sh_p2wsh(script, main=False):
    script = check_script(script)
    p2shscript = CScript([OP_0, sha256(script)])
    return script_to_p2sh(p2shscript, main)

def output_key_to_p2tr(key, main=False):
    assert len(key) == 32
    return program_to_witness(1, key, main)

def check_key(key):
    if (type(key) is str):
        key = bytes.fromhex(key)  # Assuming this is hex string
    if (type(key) is bytes and (len(key) == 33 or len(key) == 65)):
        return key
    assert False

def check_script(script):
    if (type(script) is str):
        script = bytes.fromhex(script)  # Assuming this is hex string
    if (type(script) is bytes or type(script) is CScript):
        return script
    assert False


def bech32_to_bytes(address):
    hrp = address.split('1')[0]
    if hrp not in ['nc', 'tn', 'ncrt']:
        return (None, None)
    version, payload = decode_segwit_address(hrp, address)
    if version is None:
        return (None, None)
    return version, bytearray(payload)


def address_to_scriptpubkey(address):
    """Converts a given address to the corresponding output script (scriptPubKey)."""
    version, payload = bech32_to_bytes(address)
    if version is not None:
        return program_to_witness_script(version, payload) # testnet segwit scriptpubkey
    payload, version = base58_to_byte(address)
    if version == 111:  # testnet pubkey hash
        return keyhash_to_p2pkh_script(payload)
    elif version == 196:  # testnet script hash
        return scripthash_to_p2sh_script(payload)
    # TODO: also support other address formats
    else:
        assert False


class TestFrameworkScript(unittest.TestCase):
    def test_base58encodedecode(self):
        def check_base58(data, version):
            self.assertEqual(base58_to_byte(byte_to_base58(data, version)), (data, version))

        check_base58(bytes.fromhex('1f8ea1702a7bd4941bca0941b852c4bbfedb2e05'), 111)
        check_base58(bytes.fromhex('3a0b05f4d7f66c3ba7009f453530296c845cc9cf'), 111)
        check_base58(bytes.fromhex('41c1eaf111802559bad61b60d62b1f897c63928a'), 111)
        check_base58(bytes.fromhex('0041c1eaf111802559bad61b60d62b1f897c63928a'), 111)
        check_base58(bytes.fromhex('000041c1eaf111802559bad61b60d62b1f897c63928a'), 111)
        check_base58(bytes.fromhex('00000041c1eaf111802559bad61b60d62b1f897c63928a'), 111)
        check_base58(bytes.fromhex('1f8ea1702a7bd4941bca0941b852c4bbfedb2e05'), 0)
        check_base58(bytes.fromhex('3a0b05f4d7f66c3ba7009f453530296c845cc9cf'), 0)
        check_base58(bytes.fromhex('41c1eaf111802559bad61b60d62b1f897c63928a'), 0)
        check_base58(bytes.fromhex('0041c1eaf111802559bad61b60d62b1f897c63928a'), 0)
        check_base58(bytes.fromhex('000041c1eaf111802559bad61b60d62b1f897c63928a'), 0)
        check_base58(bytes.fromhex('00000041c1eaf111802559bad61b60d62b1f897c63928a'), 0)


    def test_bech32_decode(self):
        def check_bech32_decode(payload, version):
            hrp = "tn"
            self.assertEqual(bech32_to_bytes(encode_segwit_address(hrp, version, payload)), (version, payload))

        check_bech32_decode(bytes.fromhex('36e3e2a33f328de12e4b43c515a75fba2632ecc3'), 0)
        check_bech32_decode(bytes.fromhex('823e9790fc1d1782321140d4f4aa61aabd5e045b'), 0)
        check_bech32_decode(bytes.fromhex('79be667ef9dcbbac55a06295ce870b07029bfcdb2dce28d959f2815b16f81798'), 1)
        check_bech32_decode(bytes.fromhex('39cf8ebd95134f431c39db0220770bd127f5dd3cc103c988b7dcd577ae34e354'), 1)
        check_bech32_decode(bytes.fromhex('708244006d27c757f6f1fc6f853b6ec26268b727866f7ce632886e34eb5839a3'), 1)
        check_bech32_decode(bytes.fromhex('616211ab00dffe0adcb6ce258d6d3fd8cbd901e2'), 0)
        check_bech32_decode(bytes.fromhex('b6a7c98b482d7fb21c9fa8e65692a0890410ff22'), 0)
        check_bech32_decode(bytes.fromhex('f0c2109cb1008cfa7b5a09cc56f7267cd8e50929'), 0)<|MERGE_RESOLUTION|>--- conflicted
+++ resolved
@@ -57,12 +57,8 @@
     """
     internal_key = explicit_internal_key or (1).to_bytes(32, 'big')
     address = output_key_to_p2tr(taproot_construct(internal_key, [(None, CScript([OP_TRUE]))]).output_pubkey)
-<<<<<<< HEAD
-    assert_equal(address, 'ncrt1p9yfmy5h72durp7zrhlw9lf7jpwjgvwdg0jr0lqmmjtgg83266lqsydveud')
-=======
     if explicit_internal_key is None:
-        assert_equal(address, 'bcrt1p9yfmy5h72durp7zrhlw9lf7jpwjgvwdg0jr0lqmmjtgg83266lqsekaqka')
->>>>>>> 2d4d1d34
+        assert_equal(address, 'ncrt1p9yfmy5h72durp7zrhlw9lf7jpwjgvwdg0jr0lqmmjtgg83266lqsydveud')
     return (address, internal_key)
 
 

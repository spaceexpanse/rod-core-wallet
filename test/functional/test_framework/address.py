--- conflicted
+++ resolved
@@ -104,11 +104,7 @@
     assert 0 <= version <= 16
     assert 2 <= len(program) <= 40
     assert version > 0 or len(program) in [20, 32]
-<<<<<<< HEAD
-    return segwit_addr.encode("nc" if main else "ncrt", version, program)
-=======
-    return encode_segwit_address("bc" if main else "bcrt", version, program)
->>>>>>> 68224b25
+    return encode_segwit_address("nc" if main else "ncrt", version, program)
 
 def script_to_p2wsh(script, main=False):
     script = check_script(script)

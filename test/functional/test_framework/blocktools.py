--- conflicted
+++ resolved
@@ -74,13 +74,8 @@
     block.nVersion = version or tmpl.get('version') or VERSIONBITS_LAST_OLD_BLOCK_VERSION
     block.nTime = ntime or tmpl.get('curtime') or int(time.time() + 600)
     block.hashPrevBlock = hashprev or int(tmpl['previousblockhash'], 0x10)
-<<<<<<< HEAD
-    if tmpl and not tmpl.get('bits') is None:
+    if tmpl and tmpl.get('bits') is not None:
         block.powData.nBits = struct.unpack('>I', bytes.fromhex(tmpl['bits']))[0]
-=======
-    if tmpl and tmpl.get('bits') is not None:
-        block.nBits = struct.unpack('>I', bytes.fromhex(tmpl['bits']))[0]
->>>>>>> c310c0e8
     else:
         block.powData.nBits = 0x207fffff  # difficulty retargeting is disabled in REGTEST chainparams
     if coinbase is None:

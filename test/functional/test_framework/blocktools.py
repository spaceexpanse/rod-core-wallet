#!/usr/bin/env python3
# Copyright (c) 2015-2020 The Bitcoin Core developers
# Distributed under the MIT software license, see the accompanying
# file COPYING or http://www.opensource.org/licenses/mit-license.php.
"""Utilities for manipulating blocks and transactions."""

import struct
import time
import unittest

from .address import (
    key_to_p2sh_p2wpkh,
    key_to_p2wpkh,
    script_to_p2sh_p2wsh,
    script_to_p2wsh,
)
from .messages import (
    CBlock,
    COIN,
    COutPoint,
    CTransaction,
    CTxIn,
    CTxInWitness,
    CTxOut,
    hash256,
    ser_uint256,
    tx_from_hex,
    uint256_from_str,
)
from .script import (
    CScript,
    CScriptNum,
    CScriptOp,
    OP_1,
    OP_CHECKMULTISIG,
    OP_CHECKSIG,
    OP_RETURN,
    OP_TRUE,
)
from .script_util import (
    key_to_p2wpkh_script,
    script_to_p2wsh_script,
)
from .util import assert_equal

WITNESS_SCALE_FACTOR = 4
MAX_BLOCK_SIGOPS = 2000
MAX_BLOCK_SIGOPS_WEIGHT = MAX_BLOCK_SIGOPS * WITNESS_SCALE_FACTOR

# Genesis block time (regtest)
TIME_GENESIS_BLOCK = 1300000000

# Coinbase transaction outputs can only be spent after this number of new blocks (network rule)
COINBASE_MATURITY = 100

# Soft-fork activation heights
CLTV_HEIGHT = 1351
CSV_ACTIVATION_HEIGHT = 432

# From BIP141
WITNESS_COMMITMENT_HEADER = b"\xaa\x21\xa9\xed"

NORMAL_GBT_REQUEST_PARAMS = {"rules": ["segwit"]}
VERSIONBITS_LAST_OLD_BLOCK_VERSION = 4


def create_block(hashprev=None, coinbase=None, ntime=None, *, version=None, tmpl=None, txlist=None):
    """Create a block (with regtest difficulty)."""
    block = CBlock()
    if tmpl is None:
        tmpl = {}
<<<<<<< HEAD
    block.nVersion = version or tmpl.get('version') or 1
    block.nTime = ntime or tmpl.get('curtime') or int(time.time() + 600)
    block.hashPrevBlock = hashprev or int(tmpl['previousblockhash'], 0x10)
    if tmpl and not tmpl.get('bits') is None:
        block.powData.nBits = struct.unpack('>I', a2b_hex(tmpl['bits']))[0]
=======
    if version:
        block.set_base_version(version)
    elif tmpl.get('version'):
        block.nVersion = tmpl.get('version')
    else:
        block.set_base_version(VERSIONBITS_LAST_OLD_BLOCK_VERSION)
    block.nTime = ntime or tmpl.get('curtime') or int(time.time() + 600)
    block.hashPrevBlock = hashprev or int(tmpl['previousblockhash'], 0x10)
    if tmpl and not tmpl.get('bits') is None:
        block.nBits = struct.unpack('>I', bytes.fromhex(tmpl['bits']))[0]
>>>>>>> 83baa3b3
    else:
        block.powData.nBits = 0x207fffff  # difficulty retargeting is disabled in REGTEST chainparams
    if coinbase is None:
        coinbase = create_coinbase(height=tmpl['height'])
    block.vtx.append(coinbase)
    if txlist:
        for tx in txlist:
            if not hasattr(tx, 'calc_sha256'):
                tx = tx_from_hex(tx)
            block.vtx.append(tx)
    block.hashMerkleRoot = block.calc_merkle_root()
    block.calc_sha256()
    return block

def get_witness_script(witness_root, witness_nonce):
    witness_commitment = uint256_from_str(hash256(ser_uint256(witness_root) + ser_uint256(witness_nonce)))
    output_data = WITNESS_COMMITMENT_HEADER + ser_uint256(witness_commitment)
    return CScript([OP_RETURN, output_data])

def add_witness_commitment(block, nonce=0):
    """Add a witness commitment to the block's coinbase transaction.

    According to BIP141, blocks with witness rules active must commit to the
    hash of all in-block transactions including witness."""
    # First calculate the merkle root of the block's
    # transactions, with witnesses.
    witness_nonce = nonce
    witness_root = block.calc_witness_merkle_root()
    # witness_nonce should go to coinbase witness.
    block.vtx[0].wit.vtxinwit = [CTxInWitness()]
    block.vtx[0].wit.vtxinwit[0].scriptWitness.stack = [ser_uint256(witness_nonce)]

    # witness commitment is the last OP_RETURN output in coinbase
    block.vtx[0].vout.append(CTxOut(0, get_witness_script(witness_root, witness_nonce)))
    block.vtx[0].rehash()
    block.hashMerkleRoot = block.calc_merkle_root()
    block.rehash()


def script_BIP34_coinbase_height(height):
    if height <= 16:
        res = CScriptOp.encode_op_n(height)
        # Append dummy to increase scriptSig size above 2 (see bad-cb-length consensus rule)
        return CScript([res, OP_1])
    return CScript([CScriptNum(height)])


def create_coinbase(height, pubkey=None, extra_output_script=None, fees=0, nValue=50):
    """Create a coinbase transaction.

    If pubkey is passed in, the coinbase output will be a P2PK output;
    otherwise an anyone-can-spend output.

    If extra_output_script is given, make a 0-value output to that
    script. This is useful to pad block weight/sigops as needed. """
    coinbase = CTransaction()
    coinbase.vin.append(CTxIn(COutPoint(0, 0xffffffff), script_BIP34_coinbase_height(height), 0xffffffff))
    coinbaseoutput = CTxOut()
    coinbaseoutput.nValue = nValue * COIN
    if nValue == 50:
        halvings = int(height / 150)  # regtest
        coinbaseoutput.nValue >>= halvings
        coinbaseoutput.nValue += fees
    if pubkey is not None:
        coinbaseoutput.scriptPubKey = CScript([pubkey, OP_CHECKSIG])
    else:
        coinbaseoutput.scriptPubKey = CScript([OP_TRUE])
    coinbase.vout = [coinbaseoutput]
    if extra_output_script is not None:
        coinbaseoutput2 = CTxOut()
        coinbaseoutput2.nValue = 0
        coinbaseoutput2.scriptPubKey = extra_output_script
        coinbase.vout.append(coinbaseoutput2)
    coinbase.calc_sha256()
    return coinbase

def create_tx_with_script(prevtx, n, script_sig=b"", *, amount, script_pub_key=CScript()):
    """Return one-input, one-output transaction object
       spending the prevtx's n-th output with the given amount.

       Can optionally pass scriptPubKey and scriptSig, default is anyone-can-spend output.
    """
    tx = CTransaction()
    assert n < len(prevtx.vout)
    tx.vin.append(CTxIn(COutPoint(prevtx.sha256, n), script_sig, 0xffffffff))
    tx.vout.append(CTxOut(amount, script_pub_key))
    tx.calc_sha256()
    return tx

def create_transaction(node, txid, to_address, *, amount):
    """ Return signed transaction spending the first output of the
        input txid. Note that the node must have a wallet that can
        sign for the output that is being spent.
    """
    raw_tx = create_raw_transaction(node, txid, to_address, amount=amount)
    tx = tx_from_hex(raw_tx)
    return tx

def create_raw_transaction(node, txid, to_address, *, amount):
    """ Return raw signed transaction spending the first output of the
        input txid. Note that the node must have a wallet that can sign
        for the output that is being spent.
    """
    psbt = node.createpsbt(inputs=[{"txid": txid, "vout": 0}], outputs={to_address: amount})
    for _ in range(2):
        for w in node.listwallets():
            wrpc = node.get_wallet_rpc(w)
            signed_psbt = wrpc.walletprocesspsbt(psbt)
            psbt = signed_psbt['psbt']
    final_psbt = node.finalizepsbt(psbt)
    assert_equal(final_psbt["complete"], True)
    return final_psbt['hex']

def get_legacy_sigopcount_block(block, accurate=True):
    count = 0
    for tx in block.vtx:
        count += get_legacy_sigopcount_tx(tx, accurate)
    return count

def get_legacy_sigopcount_tx(tx, accurate=True):
    count = 0
    for i in tx.vout:
        count += i.scriptPubKey.GetSigOpCount(accurate)
    for j in tx.vin:
        # scriptSig might be of type bytes, so convert to CScript for the moment
        count += CScript(j.scriptSig).GetSigOpCount(accurate)
    return count

def witness_script(use_p2wsh, pubkey):
    """Create a scriptPubKey for a pay-to-witness TxOut.

    This is either a P2WPKH output for the given pubkey, or a P2WSH output of a
    1-of-1 multisig for the given pubkey. Returns the hex encoding of the
    scriptPubKey."""
    if not use_p2wsh:
        # P2WPKH instead
        pkscript = key_to_p2wpkh_script(pubkey)
    else:
        # 1-of-1 multisig
        witness_script = CScript([OP_1, bytes.fromhex(pubkey), OP_1, OP_CHECKMULTISIG])
        pkscript = script_to_p2wsh_script(witness_script)
    return pkscript.hex()

def create_witness_tx(node, use_p2wsh, utxo, pubkey, encode_p2sh, amount):
    """Return a transaction (in hex) that spends the given utxo to a segwit output.

    Optionally wrap the segwit output using P2SH."""
    if use_p2wsh:
        program = CScript([OP_1, bytes.fromhex(pubkey), OP_1, OP_CHECKMULTISIG])
        addr = script_to_p2sh_p2wsh(program) if encode_p2sh else script_to_p2wsh(program)
    else:
        addr = key_to_p2sh_p2wpkh(pubkey) if encode_p2sh else key_to_p2wpkh(pubkey)
    if not encode_p2sh:
        assert_equal(node.getaddressinfo(addr)['scriptPubKey'], witness_script(use_p2wsh, pubkey))
    return node.createrawtransaction([utxo], {addr: amount})

def send_to_witness(use_p2wsh, node, utxo, pubkey, encode_p2sh, amount, sign=True, insert_redeem_script=""):
    """Create a transaction spending a given utxo to a segwit output.

    The output corresponds to the given pubkey: use_p2wsh determines whether to
    use P2WPKH or P2WSH; encode_p2sh determines whether to wrap in P2SH.
    sign=True will have the given node sign the transaction.
    insert_redeem_script will be added to the scriptSig, if given."""
    tx_to_witness = create_witness_tx(node, use_p2wsh, utxo, pubkey, encode_p2sh, amount)
    if (sign):
        signed = node.signrawtransactionwithwallet(tx_to_witness)
        assert "errors" not in signed or len(["errors"]) == 0
        return node.sendrawtransaction(signed["hex"])
    else:
        if (insert_redeem_script):
            tx = tx_from_hex(tx_to_witness)
            tx.vin[0].scriptSig += CScript([bytes.fromhex(insert_redeem_script)])
            tx_to_witness = tx.serialize().hex()

    return node.sendrawtransaction(tx_to_witness)

class TestFrameworkBlockTools(unittest.TestCase):
    def test_create_coinbase(self):
        height = 20
        coinbase_tx = create_coinbase(height=height)
        assert_equal(CScriptNum.decode(coinbase_tx.vin[0].scriptSig), height)<|MERGE_RESOLUTION|>--- conflicted
+++ resolved
@@ -69,24 +69,11 @@
     block = CBlock()
     if tmpl is None:
         tmpl = {}
-<<<<<<< HEAD
-    block.nVersion = version or tmpl.get('version') or 1
+    block.nVersion = version or tmpl.get('version') or VERSIONBITS_LAST_OLD_BLOCK_VERSION
     block.nTime = ntime or tmpl.get('curtime') or int(time.time() + 600)
     block.hashPrevBlock = hashprev or int(tmpl['previousblockhash'], 0x10)
     if tmpl and not tmpl.get('bits') is None:
-        block.powData.nBits = struct.unpack('>I', a2b_hex(tmpl['bits']))[0]
-=======
-    if version:
-        block.set_base_version(version)
-    elif tmpl.get('version'):
-        block.nVersion = tmpl.get('version')
-    else:
-        block.set_base_version(VERSIONBITS_LAST_OLD_BLOCK_VERSION)
-    block.nTime = ntime or tmpl.get('curtime') or int(time.time() + 600)
-    block.hashPrevBlock = hashprev or int(tmpl['previousblockhash'], 0x10)
-    if tmpl and not tmpl.get('bits') is None:
-        block.nBits = struct.unpack('>I', bytes.fromhex(tmpl['bits']))[0]
->>>>>>> 83baa3b3
+        block.powData.nBits = struct.unpack('>I', bytes.fromhex(tmpl['bits']))[0]
     else:
         block.powData.nBits = 0x207fffff  # difficulty retargeting is disabled in REGTEST chainparams
     if coinbase is None:

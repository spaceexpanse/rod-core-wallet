#!/usr/bin/env python3
# Copyright (c) 2015-2022 The Bitcoin Core developers
# Distributed under the MIT software license, see the accompanying
# file COPYING or http://www.opensource.org/licenses/mit-license.php.
"""Utilities for manipulating blocks and transactions."""

import struct
import time
import unittest

from .address import (
    address_to_scriptpubkey,
    key_to_p2sh_p2wpkh,
    key_to_p2wpkh,
    script_to_p2sh_p2wsh,
    script_to_p2wsh,
)
from .messages import (
    CBlock,
    COIN,
    COutPoint,
    CTransaction,
    CTxIn,
    CTxInWitness,
    CTxOut,
    SEQUENCE_FINAL,
    hash256,
    ser_uint256,
    tx_from_hex,
    uint256_from_str,
    WITNESS_SCALE_FACTOR,
)
from .script import (
    CScript,
    CScriptNum,
    CScriptOp,
    OP_1,
    OP_RETURN,
    OP_TRUE,
)
from .script_util import (
    key_to_p2pk_script,
    key_to_p2wpkh_script,
    keys_to_multisig_script,
    script_to_p2wsh_script,
)
from .util import assert_equal

<<<<<<< HEAD
WITNESS_SCALE_FACTOR = 4
MAX_BLOCK_SIGOPS = 2000
=======
MAX_BLOCK_SIGOPS = 20000
>>>>>>> 34e492d6
MAX_BLOCK_SIGOPS_WEIGHT = MAX_BLOCK_SIGOPS * WITNESS_SCALE_FACTOR

# Genesis block time (regtest)
TIME_GENESIS_BLOCK = 1300000000

MAX_FUTURE_BLOCK_TIME = 2 * 60 * 60

# Coinbase transaction outputs can only be spent after this number of new blocks (network rule)
COINBASE_MATURITY = 100

# From BIP141
WITNESS_COMMITMENT_HEADER = b"\xaa\x21\xa9\xed"

NORMAL_GBT_REQUEST_PARAMS = {"rules": ["segwit"]}
VERSIONBITS_LAST_OLD_BLOCK_VERSION = 4
MIN_BLOCKS_TO_KEEP = 288


def create_block(hashprev=None, coinbase=None, ntime=None, *, version=None, tmpl=None, txlist=None):
    """Create a block (with regtest difficulty)."""
    block = CBlock()
    if tmpl is None:
        tmpl = {}
    block.nVersion = version or tmpl.get('version') or VERSIONBITS_LAST_OLD_BLOCK_VERSION
    block.nTime = ntime or tmpl.get('curtime') or int(time.time() + 600)
    block.hashPrevBlock = hashprev or int(tmpl['previousblockhash'], 0x10)
    if tmpl and not tmpl.get('bits') is None:
        block.powData.nBits = struct.unpack('>I', bytes.fromhex(tmpl['bits']))[0]
    else:
        block.powData.nBits = 0x207fffff  # difficulty retargeting is disabled in REGTEST chainparams
    if coinbase is None:
        coinbase = create_coinbase(height=tmpl['height'])
    block.vtx.append(coinbase)
    if txlist:
        for tx in txlist:
            if not hasattr(tx, 'calc_sha256'):
                tx = tx_from_hex(tx)
            block.vtx.append(tx)
    block.hashMerkleRoot = block.calc_merkle_root()
    block.calc_sha256()
    return block

def get_witness_script(witness_root, witness_nonce):
    witness_commitment = uint256_from_str(hash256(ser_uint256(witness_root) + ser_uint256(witness_nonce)))
    output_data = WITNESS_COMMITMENT_HEADER + ser_uint256(witness_commitment)
    return CScript([OP_RETURN, output_data])

def add_witness_commitment(block, nonce=0):
    """Add a witness commitment to the block's coinbase transaction.

    According to BIP141, blocks with witness rules active must commit to the
    hash of all in-block transactions including witness."""
    # First calculate the merkle root of the block's
    # transactions, with witnesses.
    witness_nonce = nonce
    witness_root = block.calc_witness_merkle_root()
    # witness_nonce should go to coinbase witness.
    block.vtx[0].wit.vtxinwit = [CTxInWitness()]
    block.vtx[0].wit.vtxinwit[0].scriptWitness.stack = [ser_uint256(witness_nonce)]

    # witness commitment is the last OP_RETURN output in coinbase
    block.vtx[0].vout.append(CTxOut(0, get_witness_script(witness_root, witness_nonce)))
    block.vtx[0].rehash()
    block.hashMerkleRoot = block.calc_merkle_root()
    block.rehash()


def script_BIP34_coinbase_height(height):
    if height <= 16:
        res = CScriptOp.encode_op_n(height)
        # Append dummy to increase scriptSig size above 2 (see bad-cb-length consensus rule)
        return CScript([res, OP_1])
    return CScript([CScriptNum(height)])


def create_coinbase(height, pubkey=None, *, script_pubkey=None, extra_output_script=None, fees=0, nValue=50):
    """Create a coinbase transaction.

    If pubkey is passed in, the coinbase output will be a P2PK output;
    otherwise an anyone-can-spend output.

    If extra_output_script is given, make a 0-value output to that
    script. This is useful to pad block weight/sigops as needed. """
    coinbase = CTransaction()
    coinbase.vin.append(CTxIn(COutPoint(0, 0xffffffff), script_BIP34_coinbase_height(height), SEQUENCE_FINAL))
    coinbaseoutput = CTxOut()
    coinbaseoutput.nValue = nValue * COIN
    if nValue == 50:
        halvings = int(height / 150)  # regtest
        coinbaseoutput.nValue >>= halvings
        coinbaseoutput.nValue += fees
    if pubkey is not None:
        coinbaseoutput.scriptPubKey = key_to_p2pk_script(pubkey)
    elif script_pubkey is not None:
        coinbaseoutput.scriptPubKey = script_pubkey
    else:
        coinbaseoutput.scriptPubKey = CScript([OP_TRUE])
    coinbase.vout = [coinbaseoutput]
    if extra_output_script is not None:
        coinbaseoutput2 = CTxOut()
        coinbaseoutput2.nValue = 0
        coinbaseoutput2.scriptPubKey = extra_output_script
        coinbase.vout.append(coinbaseoutput2)
    coinbase.calc_sha256()
    return coinbase

def create_tx_with_script(prevtx, n, script_sig=b"", *, amount, script_pub_key=CScript()):
    """Return one-input, one-output transaction object
       spending the prevtx's n-th output with the given amount.

       Can optionally pass scriptPubKey and scriptSig, default is anyone-can-spend output.
    """
    tx = CTransaction()
    assert n < len(prevtx.vout)
    tx.vin.append(CTxIn(COutPoint(prevtx.sha256, n), script_sig, SEQUENCE_FINAL))
    tx.vout.append(CTxOut(amount, script_pub_key))
    tx.calc_sha256()
    return tx

def get_legacy_sigopcount_block(block, accurate=True):
    count = 0
    for tx in block.vtx:
        count += get_legacy_sigopcount_tx(tx, accurate)
    return count

def get_legacy_sigopcount_tx(tx, accurate=True):
    count = 0
    for i in tx.vout:
        count += i.scriptPubKey.GetSigOpCount(accurate)
    for j in tx.vin:
        # scriptSig might be of type bytes, so convert to CScript for the moment
        count += CScript(j.scriptSig).GetSigOpCount(accurate)
    return count

def witness_script(use_p2wsh, pubkey):
    """Create a scriptPubKey for a pay-to-witness TxOut.

    This is either a P2WPKH output for the given pubkey, or a P2WSH output of a
    1-of-1 multisig for the given pubkey. Returns the hex encoding of the
    scriptPubKey."""
    if not use_p2wsh:
        # P2WPKH instead
        pkscript = key_to_p2wpkh_script(pubkey)
    else:
        # 1-of-1 multisig
        witness_script = keys_to_multisig_script([pubkey])
        pkscript = script_to_p2wsh_script(witness_script)
    return pkscript.hex()

def create_witness_tx(node, use_p2wsh, utxo, pubkey, encode_p2sh, amount):
    """Return a transaction (in hex) that spends the given utxo to a segwit output.

    Optionally wrap the segwit output using P2SH."""
    if use_p2wsh:
        program = keys_to_multisig_script([pubkey])
        addr = script_to_p2sh_p2wsh(program) if encode_p2sh else script_to_p2wsh(program)
    else:
        addr = key_to_p2sh_p2wpkh(pubkey) if encode_p2sh else key_to_p2wpkh(pubkey)
    if not encode_p2sh:
        assert_equal(address_to_scriptpubkey(addr).hex(), witness_script(use_p2wsh, pubkey))
    return node.createrawtransaction([utxo], {addr: amount})

def send_to_witness(use_p2wsh, node, utxo, pubkey, encode_p2sh, amount, sign=True, insert_redeem_script=""):
    """Create a transaction spending a given utxo to a segwit output.

    The output corresponds to the given pubkey: use_p2wsh determines whether to
    use P2WPKH or P2WSH; encode_p2sh determines whether to wrap in P2SH.
    sign=True will have the given node sign the transaction.
    insert_redeem_script will be added to the scriptSig, if given."""
    tx_to_witness = create_witness_tx(node, use_p2wsh, utxo, pubkey, encode_p2sh, amount)
    if (sign):
        signed = node.signrawtransactionwithwallet(tx_to_witness)
        assert "errors" not in signed or len(["errors"]) == 0
        return node.sendrawtransaction(signed["hex"])
    else:
        if (insert_redeem_script):
            tx = tx_from_hex(tx_to_witness)
            tx.vin[0].scriptSig += CScript([bytes.fromhex(insert_redeem_script)])
            tx_to_witness = tx.serialize().hex()

    return node.sendrawtransaction(tx_to_witness)

class TestFrameworkBlockTools(unittest.TestCase):
    def test_create_coinbase(self):
        height = 20
        coinbase_tx = create_coinbase(height=height)
        assert_equal(CScriptNum.decode(coinbase_tx.vin[0].scriptSig), height)<|MERGE_RESOLUTION|>--- conflicted
+++ resolved
@@ -46,12 +46,7 @@
 )
 from .util import assert_equal
 
-<<<<<<< HEAD
-WITNESS_SCALE_FACTOR = 4
 MAX_BLOCK_SIGOPS = 2000
-=======
-MAX_BLOCK_SIGOPS = 20000
->>>>>>> 34e492d6
 MAX_BLOCK_SIGOPS_WEIGHT = MAX_BLOCK_SIGOPS * WITNESS_SCALE_FACTOR
 
 # Genesis block time (regtest)

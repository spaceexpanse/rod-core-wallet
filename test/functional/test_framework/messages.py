--- conflicted
+++ resolved
@@ -77,19 +77,8 @@
 # Default setting for -datacarriersize. 80 bytes of data, +1 for OP_RETURN, +2 for the pushdata opcodes.
 MAX_OP_RETURN_RELAY = 83
 
-<<<<<<< HEAD
-=======
 DEFAULT_MEMPOOL_EXPIRY_HOURS = 336  # hours
 
-# Constants for the auxpow block version.
-VERSION_AUXPOW = (1 << 8)
-VERSION_CHAIN_START = (1 << 16)
-CHAIN_ID = 1
-
-# Namecoin tx version
-NAMECOIN_TX_VERSION = 0x7100
-
->>>>>>> 33f3e046
 def sha256(s):
     return hashlib.sha256(s).digest()
 

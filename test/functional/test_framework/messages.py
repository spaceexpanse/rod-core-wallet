#!/usr/bin/env python3
# Copyright (c) 2010 ArtForz -- public domain half-a-node
# Copyright (c) 2012 Jeff Garzik
# Copyright (c) 2010-2020 The Bitcoin Core developers
# Distributed under the MIT software license, see the accompanying
# file COPYING or http://www.opensource.org/licenses/mit-license.php.
"""Bitcoin test framework primitive and message structures

CBlock, CTransaction, CBlockHeader, CTxIn, CTxOut, etc....:
    data structures that should map to corresponding structures in
    bitcoin/primitives

msg_block, msg_tx, msg_headers, etc.:
    data structures that represent network messages

ser_*, deser_*: functions that handle serialization/deserialization.

Classes use __slots__ to ensure extraneous attributes aren't accidentally added
by tests, compromising their intended effect.
"""
from base64 import b32decode, b32encode
from codecs import encode
import copy
import hashlib
from io import BytesIO
import math
import random
import socket
import struct
import time

from test_framework import powhash
from test_framework.siphash import siphash256
from test_framework.util import assert_equal

MAX_LOCATOR_SZ = 101
<<<<<<< HEAD
MAX_BLOCK_BASE_SIZE = 100000
=======
MAX_BLOCK_WEIGHT = 4000000
>>>>>>> 83baa3b3
MAX_BLOOM_FILTER_SIZE = 36000
MAX_BLOOM_HASH_FUNCS = 50

COIN = 100000000  # 1 btc in satoshis
MAX_MONEY = 560000000 * COIN

BIP125_SEQUENCE_NUMBER = 0xfffffffd  # Sequence number that is rbf-opt-in (BIP 125) and csv-opt-out (BIP 68)

MAX_PROTOCOL_MESSAGE_LENGTH = 32 * 1024 * 1024  # Maximum length of incoming protocol messages
MAX_HEADERS_RESULTS = 2000  # Number of headers sent in one getheaders result
MAX_INV_SIZE = 50000  # Maximum number of entries in an 'inv' protocol message

NODE_NETWORK = (1 << 0)
NODE_BLOOM = (1 << 2)
NODE_WITNESS = (1 << 3)
NODE_COMPACT_FILTERS = (1 << 6)
NODE_NETWORK_LIMITED = (1 << 10)

# Constants for PoW data and algorithms.
POWALGO_SHA256D = 0x01
POWALGO_NEOSCRYPT = 0x02
POWALGO_MM_FLAG = 0x80

MSG_TX = 1
MSG_BLOCK = 2
MSG_FILTERED_BLOCK = 3
MSG_CMPCT_BLOCK = 4
MSG_WTX = 5
MSG_WITNESS_FLAG = 1 << 30
MSG_TYPE_MASK = 0xffffffff >> 2
MSG_WITNESS_TX = MSG_TX | MSG_WITNESS_FLAG

FILTER_TYPE_BASIC = 0

WITNESS_SCALE_FACTOR = 4

# Serialization/deserialization tools
def sha256(s):
    return hashlib.new('sha256', s).digest()

def hash256(s):
    return sha256(sha256(s))

def ser_compact_size(l):
    r = b""
    if l < 253:
        r = struct.pack("B", l)
    elif l < 0x10000:
        r = struct.pack("<BH", 253, l)
    elif l < 0x100000000:
        r = struct.pack("<BI", 254, l)
    else:
        r = struct.pack("<BQ", 255, l)
    return r

def deser_compact_size(f):
    nit = struct.unpack("<B", f.read(1))[0]
    if nit == 253:
        nit = struct.unpack("<H", f.read(2))[0]
    elif nit == 254:
        nit = struct.unpack("<I", f.read(4))[0]
    elif nit == 255:
        nit = struct.unpack("<Q", f.read(8))[0]
    return nit

def deser_string(f):
    nit = deser_compact_size(f)
    return f.read(nit)

def ser_string(s):
    return ser_compact_size(len(s)) + s

def deser_uint256(f):
    r = 0
    for i in range(8):
        t = struct.unpack("<I", f.read(4))[0]
        r += t << (i * 32)
    return r


def ser_uint256(u):
    rs = b""
    for _ in range(8):
        rs += struct.pack("<I", u & 0xFFFFFFFF)
        u >>= 32
    return rs


def uint256_from_str(s):
    r = 0
    t = struct.unpack("<IIIIIIII", s[:32])
    for i in range(8):
        r += t[i] << (i * 32)
    return r


def uint256_from_compact(c):
    nbytes = (c >> 24) & 0xFF
    v = (c & 0xFFFFFF) << (8 * (nbytes - 3))
    return v


# deser_function_name: Allow for an alternate deserialization function on the
# entries in the vector.
def deser_vector(f, c, deser_function_name=None):
    nit = deser_compact_size(f)
    r = []
    for _ in range(nit):
        t = c()
        if deser_function_name:
            getattr(t, deser_function_name)(f)
        else:
            t.deserialize(f)
        r.append(t)
    return r


# ser_function_name: Allow for an alternate serialization function on the
# entries in the vector (we use this for serializing the vector of transactions
# for a witness block).
def ser_vector(l, ser_function_name=None):
    r = ser_compact_size(len(l))
    for i in l:
        if ser_function_name:
            r += getattr(i, ser_function_name)()
        else:
            r += i.serialize()
    return r


def deser_uint256_vector(f):
    nit = deser_compact_size(f)
    r = []
    for _ in range(nit):
        t = deser_uint256(f)
        r.append(t)
    return r


def ser_uint256_vector(l):
    r = ser_compact_size(len(l))
    for i in l:
        r += ser_uint256(i)
    return r


def deser_string_vector(f):
    nit = deser_compact_size(f)
    r = []
    for _ in range(nit):
        t = deser_string(f)
        r.append(t)
    return r


def ser_string_vector(l):
    r = ser_compact_size(len(l))
    for sv in l:
        r += ser_string(sv)
    return r


def from_hex(obj, hex_string):
    """Deserialize from a hex string representation (e.g. from RPC)

    Note that there is no complementary helper like e.g. `to_hex` for the
    inverse operation. To serialize a message object to a hex string, simply
    use obj.serialize().hex()"""
    obj.deserialize(BytesIO(bytes.fromhex(hex_string)))
    return obj


def tx_from_hex(hex_string):
    """Deserialize from hex string to a transaction object"""
    return from_hex(CTransaction(), hex_string)


# Objects that map to bitcoind objects, which can be serialized/deserialized


class CAddress:
    __slots__ = ("net", "ip", "nServices", "port", "time")

    # see https://github.com/bitcoin/bips/blob/master/bip-0155.mediawiki
    NET_IPV4 = 1
    NET_I2P = 5

    ADDRV2_NET_NAME = {
        NET_IPV4: "IPv4",
        NET_I2P: "I2P"
    }

    ADDRV2_ADDRESS_LENGTH = {
        NET_IPV4: 4,
        NET_I2P: 32
    }

    I2P_PAD = "===="

    def __init__(self):
        self.time = 0
        self.nServices = 1
        self.net = self.NET_IPV4
        self.ip = "0.0.0.0"
        self.port = 0

    def __eq__(self, other):
        return self.net == other.net and self.ip == other.ip and self.nServices == other.nServices and self.port == other.port and self.time == other.time

    def deserialize(self, f, *, with_time=True):
        """Deserialize from addrv1 format (pre-BIP155)"""
        if with_time:
            # VERSION messages serialize CAddress objects without time
            self.time = struct.unpack("<I", f.read(4))[0]
        self.nServices = struct.unpack("<Q", f.read(8))[0]
        # We only support IPv4 which means skip 12 bytes and read the next 4 as IPv4 address.
        f.read(12)
        self.net = self.NET_IPV4
        self.ip = socket.inet_ntoa(f.read(4))
        self.port = struct.unpack(">H", f.read(2))[0]

    def serialize(self, *, with_time=True):
        """Serialize in addrv1 format (pre-BIP155)"""
        assert self.net == self.NET_IPV4
        r = b""
        if with_time:
            # VERSION messages serialize CAddress objects without time
            r += struct.pack("<I", self.time)
        r += struct.pack("<Q", self.nServices)
        r += b"\x00" * 10 + b"\xff" * 2
        r += socket.inet_aton(self.ip)
        r += struct.pack(">H", self.port)
        return r

    def deserialize_v2(self, f):
        """Deserialize from addrv2 format (BIP155)"""
        self.time = struct.unpack("<I", f.read(4))[0]

        self.nServices = deser_compact_size(f)

        self.net = struct.unpack("B", f.read(1))[0]
        assert self.net in (self.NET_IPV4, self.NET_I2P)

        address_length = deser_compact_size(f)
        assert address_length == self.ADDRV2_ADDRESS_LENGTH[self.net]

        addr_bytes = f.read(address_length)
        if self.net == self.NET_IPV4:
            self.ip = socket.inet_ntoa(addr_bytes)
        else:
            self.ip = b32encode(addr_bytes)[0:-len(self.I2P_PAD)].decode("ascii").lower() + ".b32.i2p"

        self.port = struct.unpack(">H", f.read(2))[0]

    def serialize_v2(self):
        """Serialize in addrv2 format (BIP155)"""
        assert self.net in (self.NET_IPV4, self.NET_I2P)
        r = b""
        r += struct.pack("<I", self.time)
        r += ser_compact_size(self.nServices)
        r += struct.pack("B", self.net)
        r += ser_compact_size(self.ADDRV2_ADDRESS_LENGTH[self.net])
        if self.net == self.NET_IPV4:
            r += socket.inet_aton(self.ip)
        else:
            sfx = ".b32.i2p"
            assert self.ip.endswith(sfx)
            r += b32decode(self.ip[0:-len(sfx)] + self.I2P_PAD, True)
        r += struct.pack(">H", self.port)
        return r

    def __repr__(self):
        return ("CAddress(nServices=%i net=%s addr=%s port=%i)"
                % (self.nServices, self.ADDRV2_NET_NAME[self.net], self.ip, self.port))


class CInv:
    __slots__ = ("hash", "type")

    typemap = {
        0: "Error",
        MSG_TX: "TX",
        MSG_BLOCK: "Block",
        MSG_TX | MSG_WITNESS_FLAG: "WitnessTx",
        MSG_BLOCK | MSG_WITNESS_FLAG: "WitnessBlock",
        MSG_FILTERED_BLOCK: "filtered Block",
        MSG_CMPCT_BLOCK: "CompactBlock",
        MSG_WTX: "WTX",
    }

    def __init__(self, t=0, h=0):
        self.type = t
        self.hash = h

    def deserialize(self, f):
        self.type = struct.unpack("<I", f.read(4))[0]
        self.hash = deser_uint256(f)

    def serialize(self):
        r = b""
        r += struct.pack("<I", self.type)
        r += ser_uint256(self.hash)
        return r

    def __repr__(self):
        return "CInv(type=%s hash=%064x)" \
            % (self.typemap[self.type], self.hash)

    def __eq__(self, other):
        return isinstance(other, CInv) and self.hash == other.hash and self.type == other.type


class CBlockLocator:
    __slots__ = ("nVersion", "vHave")

    def __init__(self):
        self.vHave = []

    def deserialize(self, f):
        struct.unpack("<i", f.read(4))[0]  # Ignore version field.
        self.vHave = deser_uint256_vector(f)

    def serialize(self):
        r = b""
        r += struct.pack("<i", 0)  # Bitcoin Core ignores version field. Set it to 0.
        r += ser_uint256_vector(self.vHave)
        return r

    def __repr__(self):
        return "CBlockLocator(vHave=%s)" % (repr(self.vHave))


class COutPoint:
    __slots__ = ("hash", "n")

    def __init__(self, hash=0, n=0):
        self.hash = hash
        self.n = n

    def deserialize(self, f):
        self.hash = deser_uint256(f)
        self.n = struct.unpack("<I", f.read(4))[0]

    def serialize(self):
        r = b""
        r += ser_uint256(self.hash)
        r += struct.pack("<I", self.n)
        return r

    def __repr__(self):
        return "COutPoint(hash=%064x n=%i)" % (self.hash, self.n)


class CTxIn:
    __slots__ = ("nSequence", "prevout", "scriptSig")

    def __init__(self, outpoint=None, scriptSig=b"", nSequence=0):
        if outpoint is None:
            self.prevout = COutPoint()
        else:
            self.prevout = outpoint
        self.scriptSig = scriptSig
        self.nSequence = nSequence

    def deserialize(self, f):
        self.prevout = COutPoint()
        self.prevout.deserialize(f)
        self.scriptSig = deser_string(f)
        self.nSequence = struct.unpack("<I", f.read(4))[0]

    def serialize(self):
        r = b""
        r += self.prevout.serialize()
        r += ser_string(self.scriptSig)
        r += struct.pack("<I", self.nSequence)
        return r

    def __repr__(self):
        return "CTxIn(prevout=%s scriptSig=%s nSequence=%i)" \
            % (repr(self.prevout), self.scriptSig.hex(),
               self.nSequence)


class CTxOut:
    __slots__ = ("nValue", "scriptPubKey")

    def __init__(self, nValue=0, scriptPubKey=b""):
        self.nValue = nValue
        self.scriptPubKey = scriptPubKey

    def deserialize(self, f):
        self.nValue = struct.unpack("<q", f.read(8))[0]
        self.scriptPubKey = deser_string(f)

    def serialize(self):
        r = b""
        r += struct.pack("<q", self.nValue)
        r += ser_string(self.scriptPubKey)
        return r

    def __repr__(self):
        return "CTxOut(nValue=%i.%08i scriptPubKey=%s)" \
            % (self.nValue // COIN, self.nValue % COIN,
               self.scriptPubKey.hex())


class CScriptWitness:
    __slots__ = ("stack",)

    def __init__(self):
        # stack is a vector of strings
        self.stack = []

    def __repr__(self):
        return "CScriptWitness(%s)" % \
               (",".join([x.hex() for x in self.stack]))

    def is_null(self):
        if self.stack:
            return False
        return True


class CTxInWitness:
    __slots__ = ("scriptWitness",)

    def __init__(self):
        self.scriptWitness = CScriptWitness()

    def deserialize(self, f):
        self.scriptWitness.stack = deser_string_vector(f)

    def serialize(self):
        return ser_string_vector(self.scriptWitness.stack)

    def __repr__(self):
        return repr(self.scriptWitness)

    def is_null(self):
        return self.scriptWitness.is_null()


class CTxWitness:
    __slots__ = ("vtxinwit",)

    def __init__(self):
        self.vtxinwit = []

    def deserialize(self, f):
        for i in range(len(self.vtxinwit)):
            self.vtxinwit[i].deserialize(f)

    def serialize(self):
        r = b""
        # This is different than the usual vector serialization --
        # we omit the length of the vector, which is required to be
        # the same length as the transaction's vin vector.
        for x in self.vtxinwit:
            r += x.serialize()
        return r

    def __repr__(self):
        return "CTxWitness(%s)" % \
               (';'.join([repr(x) for x in self.vtxinwit]))

    def is_null(self):
        for x in self.vtxinwit:
            if not x.is_null():
                return False
        return True


class CTransaction:
    __slots__ = ("hash", "nLockTime", "nVersion", "sha256", "vin", "vout",
                 "wit")

    def __init__(self, tx=None):
        if tx is None:
            self.nVersion = 1
            self.vin = []
            self.vout = []
            self.wit = CTxWitness()
            self.nLockTime = 0
            self.sha256 = None
            self.hash = None
        else:
            self.nVersion = tx.nVersion
            self.vin = copy.deepcopy(tx.vin)
            self.vout = copy.deepcopy(tx.vout)
            self.nLockTime = tx.nLockTime
            self.sha256 = tx.sha256
            self.hash = tx.hash
            self.wit = copy.deepcopy(tx.wit)

    def deserialize(self, f):
        self.nVersion = struct.unpack("<i", f.read(4))[0]
        self.vin = deser_vector(f, CTxIn)
        flags = 0
        if len(self.vin) == 0:
            flags = struct.unpack("<B", f.read(1))[0]
            # Not sure why flags can't be zero, but this
            # matches the implementation in bitcoind
            if (flags != 0):
                self.vin = deser_vector(f, CTxIn)
                self.vout = deser_vector(f, CTxOut)
        else:
            self.vout = deser_vector(f, CTxOut)
        if flags != 0:
            self.wit.vtxinwit = [CTxInWitness() for _ in range(len(self.vin))]
            self.wit.deserialize(f)
        else:
            self.wit = CTxWitness()
        self.nLockTime = struct.unpack("<I", f.read(4))[0]
        self.sha256 = None
        self.hash = None

    def serialize_without_witness(self):
        r = b""
        r += struct.pack("<i", self.nVersion)
        r += ser_vector(self.vin)
        r += ser_vector(self.vout)
        r += struct.pack("<I", self.nLockTime)
        return r

    # Only serialize with witness when explicitly called for
    def serialize_with_witness(self):
        flags = 0
        if not self.wit.is_null():
            flags |= 1
        r = b""
        r += struct.pack("<i", self.nVersion)
        if flags:
            dummy = []
            r += ser_vector(dummy)
            r += struct.pack("<B", flags)
        r += ser_vector(self.vin)
        r += ser_vector(self.vout)
        if flags & 1:
            if (len(self.wit.vtxinwit) != len(self.vin)):
                # vtxinwit must have the same length as vin
                self.wit.vtxinwit = self.wit.vtxinwit[:len(self.vin)]
                for _ in range(len(self.wit.vtxinwit), len(self.vin)):
                    self.wit.vtxinwit.append(CTxInWitness())
            r += self.wit.serialize()
        r += struct.pack("<I", self.nLockTime)
        return r

    # Regular serialization is with witness -- must explicitly
    # call serialize_without_witness to exclude witness data.
    def serialize(self):
        return self.serialize_with_witness()

    def getwtxid(self):
        return hash256(self.serialize())[::-1].hex()

    # Recalculate the txid (transaction hash without witness)
    def rehash(self):
        self.sha256 = None
        self.calc_sha256()
        return self.hash

    # We will only cache the serialization without witness in
    # self.sha256 and self.hash -- those are expected to be the txid.
    def calc_sha256(self, with_witness=False):
        if with_witness:
            # Don't cache the result, just return it
            return uint256_from_str(hash256(self.serialize_with_witness()))

        if self.sha256 is None:
            self.sha256 = uint256_from_str(hash256(self.serialize_without_witness()))
        self.hash = hash256(self.serialize_without_witness())[::-1].hex()

    def is_valid(self):
        self.calc_sha256()
        for tout in self.vout:
            if tout.nValue < 0 or tout.nValue > 21000000 * COIN:
                return False
        return True

    # Calculate the transaction weight using witness and non-witness
    # serialization size (does NOT use sigops).
    def get_weight(self):
        with_witness_size = len(self.serialize_with_witness())
        without_witness_size = len(self.serialize_without_witness())
        return (WITNESS_SCALE_FACTOR - 1) * without_witness_size + with_witness_size

    def get_vsize(self):
        return math.ceil(self.get_weight() / WITNESS_SCALE_FACTOR)

    def __repr__(self):
        return "CTransaction(nVersion=%i vin=%s vout=%s wit=%s nLockTime=%i)" \
            % (self.nVersion, repr(self.vin), repr(self.vout), repr(self.wit), self.nLockTime)


class CPureBlockHeader():
    __slots__ = ("hash", "hashMerkleRoot", "hashPrevBlock", "nBits", "nNonce",
                 "nTime", "nVersion", "sha256", "powHash")

    def __init__(self, header=None):
        if header is None:
            self.set_null()
        else:
            self.nVersion = header.nVersion
            self.hashPrevBlock = header.hashPrevBlock
            self.hashMerkleRoot = header.hashMerkleRoot
            self.nTime = header.nTime
            self.nBits = header.nBits
            self.nNonce = header.nNonce
            self.sha256 = header.sha256
            self.powHash = header.powHash
            self.hash = header.hash
            self.calc_sha256()

    def set_null(self):
<<<<<<< HEAD
        self.nVersion = 1
=======
        # Set auxpow chain ID.  Blocks without a chain ID are not accepted
        # by the regtest network consensus rules (since they are "legacy").
        self.set_base_version(4)

>>>>>>> 83baa3b3
        self.hashPrevBlock = 0
        self.hashMerkleRoot = 0
        self.nTime = 0
        self.nBits = 0
        self.nNonce = 0
        self.sha256 = None
        self.powHash = None
        self.hash = None

    def deserialize(self, f):
        self.nVersion = struct.unpack("<i", f.read(4))[0]
        self.hashPrevBlock = deser_uint256(f)
        self.hashMerkleRoot = deser_uint256(f)
        self.nTime = struct.unpack("<I", f.read(4))[0]
        self.nBits = struct.unpack("<I", f.read(4))[0]
        self.nNonce = struct.unpack("<I", f.read(4))[0]
        self.sha256 = None
        self.powHash = None
        self.hash = None

    def serialize(self):
        r = b""
        r += struct.pack("<i", self.nVersion)
        r += ser_uint256(self.hashPrevBlock)
        r += ser_uint256(self.hashMerkleRoot)
        r += struct.pack("<I", self.nTime)
        r += struct.pack("<I", self.nBits)
        r += struct.pack("<I", self.nNonce)
        return r

    def calc_sha256(self):
        if self.sha256 is None or self.powHash is None:
            r = b""
            r += struct.pack("<i", self.nVersion)
            r += ser_uint256(self.hashPrevBlock)
            r += ser_uint256(self.hashMerkleRoot)
            r += struct.pack("<I", self.nTime)
            r += struct.pack("<I", self.nBits)
            r += struct.pack("<I", self.nNonce)
            self.sha256 = uint256_from_str(hash256(r))
            self.powHash = uint256_from_str(powhash.forHeader('neoscrypt', r))
            self.hash = encode(hash256(r)[::-1], 'hex_codec').decode('ascii')

    def rehash(self):
        self.sha256 = None
        self.calc_sha256()
        return self.sha256

    def __repr__(self):
        return "CPureBlockHeader(nVersion=%i hashPrevBlock=%064x hashMerkleRoot=%064x nTime=%s nBits=%08x nNonce=%08x)" \
            % (self.nVersion, self.hashPrevBlock, self.hashMerkleRoot,
               time.ctime(self.nTime), self.nBits, self.nNonce)


class CAuxPow(CTransaction):
    __slots__ = ("hashBlock", "vMerkleBranch", "nIndex",
                 "vChainMerkleBranch", "nChainIndex", "parentBlock")

    def __init__(self):
        super(CAuxPow, self).__init__()
        self.hashBlock = 0
        self.vMerkleBranch = []
        self.nIndex = 0
        self.vChainMerkleBranch = []
        self.nChainIndex = 0
        self.parentBlock = CPureBlockHeader()

    def deserialize(self, f):
        super(CAuxPow, self).deserialize(f)
        self.hashBlock = deser_uint256(f)
        self.vMerkleBranch = deser_uint256_vector(f)
        self.nIndex = struct.unpack("<I", f.read(4))[0]
        self.vChainMerkleBranch = deser_uint256_vector(f)
        self.nChainIndex = struct.unpack("<I", f.read(4))[0]
        self.parentBlock.deserialize(f)

    def serialize(self):
        r = b""
        r += super(CAuxPow, self).serialize()
        r += ser_uint256(self.hashBlock)
        r += ser_uint256_vector(self.vMerkleBranch)
        r += struct.pack("<I", self.nIndex)
        r += ser_uint256_vector(self.vChainMerkleBranch)
        r += struct.pack("<I", self.nChainIndex)
        r += self.parentBlock.serialize()
        return r


class PowData():
    __slots__ = ("algo", "nBits", "fakeHeader", "auxpow")

    def __init__(self):
        self.algo = POWALGO_NEOSCRYPT
        self.nBits = 0
        self.fakeHeader = CPureBlockHeader()
        self.auxpow = None

    def is_merge_mined(self):
        return self.algo & POWALGO_MM_FLAG != 0

    def set_merge_mined(self):
        self.algo = POWALGO_SHA256D | POWALGO_MM_FLAG
        self.fakeHeader = None
        self.auxpow = CAuxPow()

    def deserialize(self, f):
        self.algo = struct.unpack("B", f.read(1))[0]
        self.nBits = struct.unpack("<I", f.read(4))[0]
        if self.is_merge_mined():
            self.fakeHeader = None
            self.auxpow = CAuxPow()
            self.auxpow.deserialize(f)
        else:
            self.fakeHeader = CPureBlockHeader()
            self.fakeHeader.deserialize(f)
            self.auxpow = None

    def serialize(self):
        r = b""
        r += struct.pack("B", self.algo)
        r += struct.pack("<I", self.nBits)
        if self.is_merge_mined():
            r += self.auxpow.serialize()
        else:
            r += self.fakeHeader.serialize()
        return r

    def rehash(self):
        if self.fakeHeader is not None:
            self.fakeHeader.rehash()
        if self.auxpow is not None:
            self.auxpow.parentBlock.rehash()

    def __repr__(self):
        return "PowData(algo=%i nBits=%08x fakeHeader=%s)" \
            % (self.algo, self.nBits, repr(self.fakeHeader))


class CBlockHeader(CPureBlockHeader):
    __slots__ = ("powData")

    def __init__(self, header=None):
        super(CBlockHeader, self).__init__(header)
        if header is not None:
            self.powData = header.powData

    def set_null(self):
        super(CBlockHeader, self).set_null()
        self.powData = PowData()

    def deserialize(self, f):
        super(CBlockHeader, self).deserialize(f)
        self.powData.deserialize(f)

    def serialize(self):
        r = b""
        r += super(CBlockHeader, self).serialize()
        r += self.powData.serialize()
        return r

    def rehash(self):
        self.powData.rehash()
        return super(CBlockHeader, self).rehash()

    def __repr__(self):
        return "CBlockHeader(nVersion=%i hashPrevBlock=%064x hashMerkleRoot=%064x nTime=%s nBits=%08x nNonce=%08x powData=%s)" \
            % (self.nVersion, self.hashPrevBlock, self.hashMerkleRoot,
               time.ctime(self.nTime), self.nBits, self.nNonce,
               repr(self.powData))

BLOCK_HEADER_SIZE = len(CBlockHeader().serialize())
assert_equal(BLOCK_HEADER_SIZE, 80 + 85)


class CBlock(CBlockHeader):
    __slots__ = ("vtx",)

    def __init__(self, header=None):
        super().__init__(header)
        self.vtx = []

    def deserialize(self, f):
        super().deserialize(f)
        self.vtx = deser_vector(f, CTransaction)

    def serialize(self, with_witness=True):
        r = b""
        r += super().serialize()
        if with_witness:
            r += ser_vector(self.vtx, "serialize_with_witness")
        else:
            r += ser_vector(self.vtx, "serialize_without_witness")
        return r

    # Calculate the merkle root given a vector of transaction hashes
    @classmethod
    def get_merkle_root(cls, hashes):
        while len(hashes) > 1:
            newhashes = []
            for i in range(0, len(hashes), 2):
                i2 = min(i+1, len(hashes)-1)
                newhashes.append(hash256(hashes[i] + hashes[i2]))
            hashes = newhashes
        return uint256_from_str(hashes[0])

    def calc_merkle_root(self):
        hashes = []
        for tx in self.vtx:
            tx.calc_sha256()
            hashes.append(ser_uint256(tx.sha256))
        return self.get_merkle_root(hashes)

    def calc_witness_merkle_root(self):
        # For witness root purposes, the hash of the
        # coinbase, with witness, is defined to be 0...0
        hashes = [ser_uint256(0)]

        for tx in self.vtx[1:]:
            # Calculate the hashes with witness data
            hashes.append(ser_uint256(tx.calc_sha256(True)))

        return self.get_merkle_root(hashes)

    def is_valid(self):
        self.calc_sha256()
        target = uint256_from_compact(self.nBits)

        if self.powHash > target:
            return False
        for tx in self.vtx:
            if not tx.is_valid():
                return False
        if self.calc_merkle_root() != self.hashMerkleRoot:
            return False
        return True

    def solve(self):
        self.rehash()
        self.powData.fakeHeader.hashMerkleRoot = self.sha256
        self.powData.rehash()
        target = uint256_from_compact(self.powData.nBits)
        while self.powData.fakeHeader.powHash > target:
            self.powData.fakeHeader.nNonce += 1
            self.powData.rehash()

    # Calculate the block weight using witness and non-witness
    # serialization size (does NOT use sigops).
    def get_weight(self):
        with_witness_size = len(self.serialize(with_witness=True))
        without_witness_size = len(self.serialize(with_witness=False))
        return (WITNESS_SCALE_FACTOR - 1) * without_witness_size + with_witness_size

    def __repr__(self):
        return "CBlock(nVersion=%i hashPrevBlock=%064x hashMerkleRoot=%064x nTime=%s nBits=%08x nNonce=%08x powData=%s vtx=%s)" \
            % (self.nVersion, self.hashPrevBlock, self.hashMerkleRoot,
               time.ctime(self.nTime), self.nBits, self.nNonce,
               repr(self.powData), repr(self.vtx))


class PrefilledTransaction:
    __slots__ = ("index", "tx")

    def __init__(self, index=0, tx = None):
        self.index = index
        self.tx = tx

    def deserialize(self, f):
        self.index = deser_compact_size(f)
        self.tx = CTransaction()
        self.tx.deserialize(f)

    def serialize(self, with_witness=True):
        r = b""
        r += ser_compact_size(self.index)
        if with_witness:
            r += self.tx.serialize_with_witness()
        else:
            r += self.tx.serialize_without_witness()
        return r

    def serialize_without_witness(self):
        return self.serialize(with_witness=False)

    def serialize_with_witness(self):
        return self.serialize(with_witness=True)

    def __repr__(self):
        return "PrefilledTransaction(index=%d, tx=%s)" % (self.index, repr(self.tx))


# This is what we send on the wire, in a cmpctblock message.
class P2PHeaderAndShortIDs:
    __slots__ = ("header", "nonce", "prefilled_txn", "prefilled_txn_length",
                 "shortids", "shortids_length")

    def __init__(self):
        self.header = CBlockHeader()
        self.nonce = 0
        self.shortids_length = 0
        self.shortids = []
        self.prefilled_txn_length = 0
        self.prefilled_txn = []

    def deserialize(self, f):
        self.header.deserialize(f)
        self.nonce = struct.unpack("<Q", f.read(8))[0]
        self.shortids_length = deser_compact_size(f)
        for _ in range(self.shortids_length):
            # shortids are defined to be 6 bytes in the spec, so append
            # two zero bytes and read it in as an 8-byte number
            self.shortids.append(struct.unpack("<Q", f.read(6) + b'\x00\x00')[0])
        self.prefilled_txn = deser_vector(f, PrefilledTransaction)
        self.prefilled_txn_length = len(self.prefilled_txn)

    # When using version 2 compact blocks, we must serialize with_witness.
    def serialize(self, with_witness=False):
        r = b""
        r += self.header.serialize()
        r += struct.pack("<Q", self.nonce)
        r += ser_compact_size(self.shortids_length)
        for x in self.shortids:
            # We only want the first 6 bytes
            r += struct.pack("<Q", x)[0:6]
        if with_witness:
            r += ser_vector(self.prefilled_txn, "serialize_with_witness")
        else:
            r += ser_vector(self.prefilled_txn, "serialize_without_witness")
        return r

    def __repr__(self):
        return "P2PHeaderAndShortIDs(header=%s, nonce=%d, shortids_length=%d, shortids=%s, prefilled_txn_length=%d, prefilledtxn=%s" % (repr(self.header), self.nonce, self.shortids_length, repr(self.shortids), self.prefilled_txn_length, repr(self.prefilled_txn))


# P2P version of the above that will use witness serialization (for compact
# block version 2)
class P2PHeaderAndShortWitnessIDs(P2PHeaderAndShortIDs):
    __slots__ = ()
    def serialize(self):
        return super().serialize(with_witness=True)

# Calculate the BIP 152-compact blocks shortid for a given transaction hash
def calculate_shortid(k0, k1, tx_hash):
    expected_shortid = siphash256(k0, k1, tx_hash)
    expected_shortid &= 0x0000ffffffffffff
    return expected_shortid


# This version gets rid of the array lengths, and reinterprets the differential
# encoding into indices that can be used for lookup.
class HeaderAndShortIDs:
    __slots__ = ("header", "nonce", "prefilled_txn", "shortids", "use_witness")

    def __init__(self, p2pheaders_and_shortids = None):
        self.header = CBlockHeader()
        self.nonce = 0
        self.shortids = []
        self.prefilled_txn = []
        self.use_witness = False

        if p2pheaders_and_shortids is not None:
            self.header = p2pheaders_and_shortids.header
            self.nonce = p2pheaders_and_shortids.nonce
            self.shortids = p2pheaders_and_shortids.shortids
            last_index = -1
            for x in p2pheaders_and_shortids.prefilled_txn:
                self.prefilled_txn.append(PrefilledTransaction(x.index + last_index + 1, x.tx))
                last_index = self.prefilled_txn[-1].index

    def to_p2p(self):
        if self.use_witness:
            ret = P2PHeaderAndShortWitnessIDs()
        else:
            ret = P2PHeaderAndShortIDs()
        ret.header = self.header
        ret.nonce = self.nonce
        ret.shortids_length = len(self.shortids)
        ret.shortids = self.shortids
        ret.prefilled_txn_length = len(self.prefilled_txn)
        ret.prefilled_txn = []
        last_index = -1
        for x in self.prefilled_txn:
            ret.prefilled_txn.append(PrefilledTransaction(x.index - last_index - 1, x.tx))
            last_index = x.index
        return ret

    def get_siphash_keys(self):
        header_nonce = self.header.serialize()
        header_nonce += struct.pack("<Q", self.nonce)
        hash_header_nonce_as_str = sha256(header_nonce)
        key0 = struct.unpack("<Q", hash_header_nonce_as_str[0:8])[0]
        key1 = struct.unpack("<Q", hash_header_nonce_as_str[8:16])[0]
        return [ key0, key1 ]

    # Version 2 compact blocks use wtxid in shortids (rather than txid)
    def initialize_from_block(self, block, nonce=0, prefill_list=None, use_witness=False):
        if prefill_list is None:
            prefill_list = [0]
        self.header = CBlockHeader(block)
        self.nonce = nonce
        self.prefilled_txn = [ PrefilledTransaction(i, block.vtx[i]) for i in prefill_list ]
        self.shortids = []
        self.use_witness = use_witness
        [k0, k1] = self.get_siphash_keys()
        for i in range(len(block.vtx)):
            if i not in prefill_list:
                tx_hash = block.vtx[i].sha256
                if use_witness:
                    tx_hash = block.vtx[i].calc_sha256(with_witness=True)
                self.shortids.append(calculate_shortid(k0, k1, tx_hash))

    def __repr__(self):
        return "HeaderAndShortIDs(header=%s, nonce=%d, shortids=%s, prefilledtxn=%s" % (repr(self.header), self.nonce, repr(self.shortids), repr(self.prefilled_txn))


class BlockTransactionsRequest:
    __slots__ = ("blockhash", "indexes")

    def __init__(self, blockhash=0, indexes = None):
        self.blockhash = blockhash
        self.indexes = indexes if indexes is not None else []

    def deserialize(self, f):
        self.blockhash = deser_uint256(f)
        indexes_length = deser_compact_size(f)
        for _ in range(indexes_length):
            self.indexes.append(deser_compact_size(f))

    def serialize(self):
        r = b""
        r += ser_uint256(self.blockhash)
        r += ser_compact_size(len(self.indexes))
        for x in self.indexes:
            r += ser_compact_size(x)
        return r

    # helper to set the differentially encoded indexes from absolute ones
    def from_absolute(self, absolute_indexes):
        self.indexes = []
        last_index = -1
        for x in absolute_indexes:
            self.indexes.append(x-last_index-1)
            last_index = x

    def to_absolute(self):
        absolute_indexes = []
        last_index = -1
        for x in self.indexes:
            absolute_indexes.append(x+last_index+1)
            last_index = absolute_indexes[-1]
        return absolute_indexes

    def __repr__(self):
        return "BlockTransactionsRequest(hash=%064x indexes=%s)" % (self.blockhash, repr(self.indexes))


class BlockTransactions:
    __slots__ = ("blockhash", "transactions")

    def __init__(self, blockhash=0, transactions = None):
        self.blockhash = blockhash
        self.transactions = transactions if transactions is not None else []

    def deserialize(self, f):
        self.blockhash = deser_uint256(f)
        self.transactions = deser_vector(f, CTransaction)

    def serialize(self, with_witness=True):
        r = b""
        r += ser_uint256(self.blockhash)
        if with_witness:
            r += ser_vector(self.transactions, "serialize_with_witness")
        else:
            r += ser_vector(self.transactions, "serialize_without_witness")
        return r

    def __repr__(self):
        return "BlockTransactions(hash=%064x transactions=%s)" % (self.blockhash, repr(self.transactions))


class CPartialMerkleTree:
    __slots__ = ("nTransactions", "vBits", "vHash")

    def __init__(self):
        self.nTransactions = 0
        self.vHash = []
        self.vBits = []

    def deserialize(self, f):
        self.nTransactions = struct.unpack("<i", f.read(4))[0]
        self.vHash = deser_uint256_vector(f)
        vBytes = deser_string(f)
        self.vBits = []
        for i in range(len(vBytes) * 8):
            self.vBits.append(vBytes[i//8] & (1 << (i % 8)) != 0)

    def serialize(self):
        r = b""
        r += struct.pack("<i", self.nTransactions)
        r += ser_uint256_vector(self.vHash)
        vBytesArray = bytearray([0x00] * ((len(self.vBits) + 7)//8))
        for i in range(len(self.vBits)):
            vBytesArray[i // 8] |= self.vBits[i] << (i % 8)
        r += ser_string(bytes(vBytesArray))
        return r

    def __repr__(self):
        return "CPartialMerkleTree(nTransactions=%d, vHash=%s, vBits=%s)" % (self.nTransactions, repr(self.vHash), repr(self.vBits))


class CMerkleBlock:
    __slots__ = ("header", "txn")

    def __init__(self):
        self.header = CBlockHeader()
        self.txn = CPartialMerkleTree()

    def deserialize(self, f):
        self.header.deserialize(f)
        self.txn.deserialize(f)

    def serialize(self):
        r = b""
        r += self.header.serialize()
        r += self.txn.serialize()
        return r

    def __repr__(self):
        return "CMerkleBlock(header=%s, txn=%s)" % (repr(self.header), repr(self.txn))


# Objects that correspond to messages on the wire
class msg_version:
    __slots__ = ("addrFrom", "addrTo", "nNonce", "relay", "nServices",
                 "nStartingHeight", "nTime", "nVersion", "strSubVer")
    msgtype = b"version"

    def __init__(self):
        self.nVersion = 0
        self.nServices = 0
        self.nTime = int(time.time())
        self.addrTo = CAddress()
        self.addrFrom = CAddress()
        self.nNonce = random.getrandbits(64)
        self.strSubVer = ''
        self.nStartingHeight = -1
        self.relay = 0

    def deserialize(self, f):
        self.nVersion = struct.unpack("<i", f.read(4))[0]
        self.nServices = struct.unpack("<Q", f.read(8))[0]
        self.nTime = struct.unpack("<q", f.read(8))[0]
        self.addrTo = CAddress()
        self.addrTo.deserialize(f, with_time=False)

        self.addrFrom = CAddress()
        self.addrFrom.deserialize(f, with_time=False)
        self.nNonce = struct.unpack("<Q", f.read(8))[0]
        self.strSubVer = deser_string(f).decode('utf-8')

        self.nStartingHeight = struct.unpack("<i", f.read(4))[0]

        # Relay field is optional for version 70001 onwards
        # But, unconditionally check it to match behaviour in bitcoind
        try:
            self.relay = struct.unpack("<b", f.read(1))[0]
        except struct.error:
            self.relay = 0

    def serialize(self):
        r = b""
        r += struct.pack("<i", self.nVersion)
        r += struct.pack("<Q", self.nServices)
        r += struct.pack("<q", self.nTime)
        r += self.addrTo.serialize(with_time=False)
        r += self.addrFrom.serialize(with_time=False)
        r += struct.pack("<Q", self.nNonce)
        r += ser_string(self.strSubVer.encode('utf-8'))
        r += struct.pack("<i", self.nStartingHeight)
        r += struct.pack("<b", self.relay)
        return r

    def __repr__(self):
        return 'msg_version(nVersion=%i nServices=%i nTime=%s addrTo=%s addrFrom=%s nNonce=0x%016X strSubVer=%s nStartingHeight=%i relay=%i)' \
            % (self.nVersion, self.nServices, time.ctime(self.nTime),
               repr(self.addrTo), repr(self.addrFrom), self.nNonce,
               self.strSubVer, self.nStartingHeight, self.relay)


class msg_verack:
    __slots__ = ()
    msgtype = b"verack"

    def __init__(self):
        pass

    def deserialize(self, f):
        pass

    def serialize(self):
        return b""

    def __repr__(self):
        return "msg_verack()"


class msg_addr:
    __slots__ = ("addrs",)
    msgtype = b"addr"

    def __init__(self):
        self.addrs = []

    def deserialize(self, f):
        self.addrs = deser_vector(f, CAddress)

    def serialize(self):
        return ser_vector(self.addrs)

    def __repr__(self):
        return "msg_addr(addrs=%s)" % (repr(self.addrs))


class msg_addrv2:
    __slots__ = ("addrs",)
    msgtype = b"addrv2"

    def __init__(self):
        self.addrs = []

    def deserialize(self, f):
        self.addrs = deser_vector(f, CAddress, "deserialize_v2")

    def serialize(self):
        return ser_vector(self.addrs, "serialize_v2")

    def __repr__(self):
        return "msg_addrv2(addrs=%s)" % (repr(self.addrs))


class msg_sendaddrv2:
    __slots__ = ()
    msgtype = b"sendaddrv2"

    def __init__(self):
        pass

    def deserialize(self, f):
        pass

    def serialize(self):
        return b""

    def __repr__(self):
        return "msg_sendaddrv2()"


class msg_inv:
    __slots__ = ("inv",)
    msgtype = b"inv"

    def __init__(self, inv=None):
        if inv is None:
            self.inv = []
        else:
            self.inv = inv

    def deserialize(self, f):
        self.inv = deser_vector(f, CInv)

    def serialize(self):
        return ser_vector(self.inv)

    def __repr__(self):
        return "msg_inv(inv=%s)" % (repr(self.inv))


class msg_getdata:
    __slots__ = ("inv",)
    msgtype = b"getdata"

    def __init__(self, inv=None):
        self.inv = inv if inv is not None else []

    def deserialize(self, f):
        self.inv = deser_vector(f, CInv)

    def serialize(self):
        return ser_vector(self.inv)

    def __repr__(self):
        return "msg_getdata(inv=%s)" % (repr(self.inv))


class msg_getblocks:
    __slots__ = ("locator", "hashstop")
    msgtype = b"getblocks"

    def __init__(self):
        self.locator = CBlockLocator()
        self.hashstop = 0

    def deserialize(self, f):
        self.locator = CBlockLocator()
        self.locator.deserialize(f)
        self.hashstop = deser_uint256(f)

    def serialize(self):
        r = b""
        r += self.locator.serialize()
        r += ser_uint256(self.hashstop)
        return r

    def __repr__(self):
        return "msg_getblocks(locator=%s hashstop=%064x)" \
            % (repr(self.locator), self.hashstop)


class msg_tx:
    __slots__ = ("tx",)
    msgtype = b"tx"

    def __init__(self, tx=CTransaction()):
        self.tx = tx

    def deserialize(self, f):
        self.tx.deserialize(f)

    def serialize(self):
        return self.tx.serialize_with_witness()

    def __repr__(self):
        return "msg_tx(tx=%s)" % (repr(self.tx))

class msg_wtxidrelay:
    __slots__ = ()
    msgtype = b"wtxidrelay"

    def __init__(self):
        pass

    def deserialize(self, f):
        pass

    def serialize(self):
        return b""

    def __repr__(self):
        return "msg_wtxidrelay()"


class msg_no_witness_tx(msg_tx):
    __slots__ = ()

    def serialize(self):
        return self.tx.serialize_without_witness()


class msg_block:
    __slots__ = ("block",)
    msgtype = b"block"

    def __init__(self, block=None):
        if block is None:
            self.block = CBlock()
        else:
            self.block = block

    def deserialize(self, f):
        self.block.deserialize(f)

    def serialize(self):
        return self.block.serialize()

    def __repr__(self):
        return "msg_block(block=%s)" % (repr(self.block))


# for cases where a user needs tighter control over what is sent over the wire
# note that the user must supply the name of the msgtype, and the data
class msg_generic:
    __slots__ = ("data")

    def __init__(self, msgtype, data=None):
        self.msgtype = msgtype
        self.data = data

    def serialize(self):
        return self.data

    def __repr__(self):
        return "msg_generic()"


class msg_no_witness_block(msg_block):
    __slots__ = ()
    def serialize(self):
        return self.block.serialize(with_witness=False)


class msg_getaddr:
    __slots__ = ()
    msgtype = b"getaddr"

    def __init__(self):
        pass

    def deserialize(self, f):
        pass

    def serialize(self):
        return b""

    def __repr__(self):
        return "msg_getaddr()"


class msg_ping:
    __slots__ = ("nonce",)
    msgtype = b"ping"

    def __init__(self, nonce=0):
        self.nonce = nonce

    def deserialize(self, f):
        self.nonce = struct.unpack("<Q", f.read(8))[0]

    def serialize(self):
        r = b""
        r += struct.pack("<Q", self.nonce)
        return r

    def __repr__(self):
        return "msg_ping(nonce=%08x)" % self.nonce


class msg_pong:
    __slots__ = ("nonce",)
    msgtype = b"pong"

    def __init__(self, nonce=0):
        self.nonce = nonce

    def deserialize(self, f):
        self.nonce = struct.unpack("<Q", f.read(8))[0]

    def serialize(self):
        r = b""
        r += struct.pack("<Q", self.nonce)
        return r

    def __repr__(self):
        return "msg_pong(nonce=%08x)" % self.nonce


class msg_mempool:
    __slots__ = ()
    msgtype = b"mempool"

    def __init__(self):
        pass

    def deserialize(self, f):
        pass

    def serialize(self):
        return b""

    def __repr__(self):
        return "msg_mempool()"


class msg_notfound:
    __slots__ = ("vec", )
    msgtype = b"notfound"

    def __init__(self, vec=None):
        self.vec = vec or []

    def deserialize(self, f):
        self.vec = deser_vector(f, CInv)

    def serialize(self):
        return ser_vector(self.vec)

    def __repr__(self):
        return "msg_notfound(vec=%s)" % (repr(self.vec))


class msg_sendheaders:
    __slots__ = ()
    msgtype = b"sendheaders"

    def __init__(self):
        pass

    def deserialize(self, f):
        pass

    def serialize(self):
        return b""

    def __repr__(self):
        return "msg_sendheaders()"


# getheaders message has
# number of entries
# vector of hashes
# hash_stop (hash of last desired block header, 0 to get as many as possible)
class msg_getheaders:
    __slots__ = ("hashstop", "locator",)
    msgtype = b"getheaders"

    def __init__(self):
        self.locator = CBlockLocator()
        self.hashstop = 0

    def deserialize(self, f):
        self.locator = CBlockLocator()
        self.locator.deserialize(f)
        self.hashstop = deser_uint256(f)

    def serialize(self):
        r = b""
        r += self.locator.serialize()
        r += ser_uint256(self.hashstop)
        return r

    def __repr__(self):
        return "msg_getheaders(locator=%s, stop=%064x)" \
            % (repr(self.locator), self.hashstop)


# headers message has
# <count> <vector of block headers>
class msg_headers:
    __slots__ = ("headers",)
    msgtype = b"headers"

    def __init__(self, headers=None):
        self.headers = headers if headers is not None else []

    def deserialize(self, f):
        # comment in bitcoind indicates these should be deserialized as blocks
        blocks = deser_vector(f, CBlock)
        for x in blocks:
            self.headers.append(CBlockHeader(x))

    def serialize(self):
        blocks = [CBlock(x) for x in self.headers]
        return ser_vector(blocks)

    def __repr__(self):
        return "msg_headers(headers=%s)" % repr(self.headers)


class msg_merkleblock:
    __slots__ = ("merkleblock",)
    msgtype = b"merkleblock"

    def __init__(self, merkleblock=None):
        if merkleblock is None:
            self.merkleblock = CMerkleBlock()
        else:
            self.merkleblock = merkleblock

    def deserialize(self, f):
        self.merkleblock.deserialize(f)

    def serialize(self):
        return self.merkleblock.serialize()

    def __repr__(self):
        return "msg_merkleblock(merkleblock=%s)" % (repr(self.merkleblock))


class msg_filterload:
    __slots__ = ("data", "nHashFuncs", "nTweak", "nFlags")
    msgtype = b"filterload"

    def __init__(self, data=b'00', nHashFuncs=0, nTweak=0, nFlags=0):
        self.data = data
        self.nHashFuncs = nHashFuncs
        self.nTweak = nTweak
        self.nFlags = nFlags

    def deserialize(self, f):
        self.data = deser_string(f)
        self.nHashFuncs = struct.unpack("<I", f.read(4))[0]
        self.nTweak = struct.unpack("<I", f.read(4))[0]
        self.nFlags = struct.unpack("<B", f.read(1))[0]

    def serialize(self):
        r = b""
        r += ser_string(self.data)
        r += struct.pack("<I", self.nHashFuncs)
        r += struct.pack("<I", self.nTweak)
        r += struct.pack("<B", self.nFlags)
        return r

    def __repr__(self):
        return "msg_filterload(data={}, nHashFuncs={}, nTweak={}, nFlags={})".format(
            self.data, self.nHashFuncs, self.nTweak, self.nFlags)


class msg_filteradd:
    __slots__ = ("data")
    msgtype = b"filteradd"

    def __init__(self, data):
        self.data = data

    def deserialize(self, f):
        self.data = deser_string(f)

    def serialize(self):
        r = b""
        r += ser_string(self.data)
        return r

    def __repr__(self):
        return "msg_filteradd(data={})".format(self.data)


class msg_filterclear:
    __slots__ = ()
    msgtype = b"filterclear"

    def __init__(self):
        pass

    def deserialize(self, f):
        pass

    def serialize(self):
        return b""

    def __repr__(self):
        return "msg_filterclear()"


class msg_feefilter:
    __slots__ = ("feerate",)
    msgtype = b"feefilter"

    def __init__(self, feerate=0):
        self.feerate = feerate

    def deserialize(self, f):
        self.feerate = struct.unpack("<Q", f.read(8))[0]

    def serialize(self):
        r = b""
        r += struct.pack("<Q", self.feerate)
        return r

    def __repr__(self):
        return "msg_feefilter(feerate=%08x)" % self.feerate


class msg_sendcmpct:
    __slots__ = ("announce", "version")
    msgtype = b"sendcmpct"

    def __init__(self, announce=False, version=1):
        self.announce = announce
        self.version = version

    def deserialize(self, f):
        self.announce = struct.unpack("<?", f.read(1))[0]
        self.version = struct.unpack("<Q", f.read(8))[0]

    def serialize(self):
        r = b""
        r += struct.pack("<?", self.announce)
        r += struct.pack("<Q", self.version)
        return r

    def __repr__(self):
        return "msg_sendcmpct(announce=%s, version=%lu)" % (self.announce, self.version)


class msg_cmpctblock:
    __slots__ = ("header_and_shortids",)
    msgtype = b"cmpctblock"

    def __init__(self, header_and_shortids = None):
        self.header_and_shortids = header_and_shortids

    def deserialize(self, f):
        self.header_and_shortids = P2PHeaderAndShortIDs()
        self.header_and_shortids.deserialize(f)

    def serialize(self):
        r = b""
        r += self.header_and_shortids.serialize()
        return r

    def __repr__(self):
        return "msg_cmpctblock(HeaderAndShortIDs=%s)" % repr(self.header_and_shortids)


class msg_getblocktxn:
    __slots__ = ("block_txn_request",)
    msgtype = b"getblocktxn"

    def __init__(self):
        self.block_txn_request = None

    def deserialize(self, f):
        self.block_txn_request = BlockTransactionsRequest()
        self.block_txn_request.deserialize(f)

    def serialize(self):
        r = b""
        r += self.block_txn_request.serialize()
        return r

    def __repr__(self):
        return "msg_getblocktxn(block_txn_request=%s)" % (repr(self.block_txn_request))


class msg_blocktxn:
    __slots__ = ("block_transactions",)
    msgtype = b"blocktxn"

    def __init__(self):
        self.block_transactions = BlockTransactions()

    def deserialize(self, f):
        self.block_transactions.deserialize(f)

    def serialize(self):
        r = b""
        r += self.block_transactions.serialize()
        return r

    def __repr__(self):
        return "msg_blocktxn(block_transactions=%s)" % (repr(self.block_transactions))


class msg_no_witness_blocktxn(msg_blocktxn):
    __slots__ = ()

    def serialize(self):
        return self.block_transactions.serialize(with_witness=False)


class msg_getcfilters:
    __slots__ = ("filter_type", "start_height", "stop_hash")
    msgtype =  b"getcfilters"

    def __init__(self, filter_type, start_height, stop_hash):
        self.filter_type = filter_type
        self.start_height = start_height
        self.stop_hash = stop_hash

    def deserialize(self, f):
        self.filter_type = struct.unpack("<B", f.read(1))[0]
        self.start_height = struct.unpack("<I", f.read(4))[0]
        self.stop_hash = deser_uint256(f)

    def serialize(self):
        r = b""
        r += struct.pack("<B", self.filter_type)
        r += struct.pack("<I", self.start_height)
        r += ser_uint256(self.stop_hash)
        return r

    def __repr__(self):
        return "msg_getcfilters(filter_type={:#x}, start_height={}, stop_hash={:x})".format(
            self.filter_type, self.start_height, self.stop_hash)

class msg_cfilter:
    __slots__ = ("filter_type", "block_hash", "filter_data")
    msgtype =  b"cfilter"

    def __init__(self, filter_type=None, block_hash=None, filter_data=None):
        self.filter_type = filter_type
        self.block_hash = block_hash
        self.filter_data = filter_data

    def deserialize(self, f):
        self.filter_type = struct.unpack("<B", f.read(1))[0]
        self.block_hash = deser_uint256(f)
        self.filter_data = deser_string(f)

    def serialize(self):
        r = b""
        r += struct.pack("<B", self.filter_type)
        r += ser_uint256(self.block_hash)
        r += ser_string(self.filter_data)
        return r

    def __repr__(self):
        return "msg_cfilter(filter_type={:#x}, block_hash={:x})".format(
            self.filter_type, self.block_hash)

class msg_getcfheaders:
    __slots__ = ("filter_type", "start_height", "stop_hash")
    msgtype =  b"getcfheaders"

    def __init__(self, filter_type, start_height, stop_hash):
        self.filter_type = filter_type
        self.start_height = start_height
        self.stop_hash = stop_hash

    def deserialize(self, f):
        self.filter_type = struct.unpack("<B", f.read(1))[0]
        self.start_height = struct.unpack("<I", f.read(4))[0]
        self.stop_hash = deser_uint256(f)

    def serialize(self):
        r = b""
        r += struct.pack("<B", self.filter_type)
        r += struct.pack("<I", self.start_height)
        r += ser_uint256(self.stop_hash)
        return r

    def __repr__(self):
        return "msg_getcfheaders(filter_type={:#x}, start_height={}, stop_hash={:x})".format(
            self.filter_type, self.start_height, self.stop_hash)

class msg_cfheaders:
    __slots__ = ("filter_type", "stop_hash", "prev_header", "hashes")
    msgtype =  b"cfheaders"

    def __init__(self, filter_type=None, stop_hash=None, prev_header=None, hashes=None):
        self.filter_type = filter_type
        self.stop_hash = stop_hash
        self.prev_header = prev_header
        self.hashes = hashes

    def deserialize(self, f):
        self.filter_type = struct.unpack("<B", f.read(1))[0]
        self.stop_hash = deser_uint256(f)
        self.prev_header = deser_uint256(f)
        self.hashes = deser_uint256_vector(f)

    def serialize(self):
        r = b""
        r += struct.pack("<B", self.filter_type)
        r += ser_uint256(self.stop_hash)
        r += ser_uint256(self.prev_header)
        r += ser_uint256_vector(self.hashes)
        return r

    def __repr__(self):
        return "msg_cfheaders(filter_type={:#x}, stop_hash={:x})".format(
            self.filter_type, self.stop_hash)

class msg_getcfcheckpt:
    __slots__ = ("filter_type", "stop_hash")
    msgtype =  b"getcfcheckpt"

    def __init__(self, filter_type, stop_hash):
        self.filter_type = filter_type
        self.stop_hash = stop_hash

    def deserialize(self, f):
        self.filter_type = struct.unpack("<B", f.read(1))[0]
        self.stop_hash = deser_uint256(f)

    def serialize(self):
        r = b""
        r += struct.pack("<B", self.filter_type)
        r += ser_uint256(self.stop_hash)
        return r

    def __repr__(self):
        return "msg_getcfcheckpt(filter_type={:#x}, stop_hash={:x})".format(
            self.filter_type, self.stop_hash)

class msg_cfcheckpt:
    __slots__ = ("filter_type", "stop_hash", "headers")
    msgtype =  b"cfcheckpt"

    def __init__(self, filter_type=None, stop_hash=None, headers=None):
        self.filter_type = filter_type
        self.stop_hash = stop_hash
        self.headers = headers

    def deserialize(self, f):
        self.filter_type = struct.unpack("<B", f.read(1))[0]
        self.stop_hash = deser_uint256(f)
        self.headers = deser_uint256_vector(f)

    def serialize(self):
        r = b""
        r += struct.pack("<B", self.filter_type)
        r += ser_uint256(self.stop_hash)
        r += ser_uint256_vector(self.headers)
        return r

    def __repr__(self):
        return "msg_cfcheckpt(filter_type={:#x}, stop_hash={:x})".format(
            self.filter_type, self.stop_hash)<|MERGE_RESOLUTION|>--- conflicted
+++ resolved
@@ -34,11 +34,7 @@
 from test_framework.util import assert_equal
 
 MAX_LOCATOR_SZ = 101
-<<<<<<< HEAD
-MAX_BLOCK_BASE_SIZE = 100000
-=======
-MAX_BLOCK_WEIGHT = 4000000
->>>>>>> 83baa3b3
+MAX_BLOCK_WEIGHT = 400000
 MAX_BLOOM_FILTER_SIZE = 36000
 MAX_BLOOM_HASH_FUNCS = 50
 
@@ -653,14 +649,7 @@
             self.calc_sha256()
 
     def set_null(self):
-<<<<<<< HEAD
-        self.nVersion = 1
-=======
-        # Set auxpow chain ID.  Blocks without a chain ID are not accepted
-        # by the regtest network consensus rules (since they are "legacy").
-        self.set_base_version(4)
-
->>>>>>> 83baa3b3
+        self.nVersion = 4
         self.hashPrevBlock = 0
         self.hashMerkleRoot = 0
         self.nTime = 0

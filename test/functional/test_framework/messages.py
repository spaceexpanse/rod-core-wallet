--- conflicted
+++ resolved
@@ -33,12 +33,8 @@
 MY_RELAY = 1 # from version 70001 onwards, fRelay should be appended to version messages (BIP37)
 
 MAX_INV_SZ = 50000
-<<<<<<< HEAD
+MAX_LOCATOR_SZ = 101
 MAX_BLOCK_BASE_SIZE = 100000
-=======
-MAX_LOCATOR_SZ = 101
-MAX_BLOCK_BASE_SIZE = 1000000
->>>>>>> 1d21d626
 
 COIN = 100000000  # 1 btc in satoshis
 

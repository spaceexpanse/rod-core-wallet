--- conflicted
+++ resolved
@@ -43,21 +43,6 @@
         assert not self.nodes[0].verifymessage(other_address, signature, message)
         assert not self.nodes[0].verifymessage(address, other_signature, message)
 
-<<<<<<< HEAD
-        self.log.info('test extracting address from signature')
-        res = self.nodes[0].verifymessage("", signature, message)
-        assert_equal(res, {
-            "valid": True,
-            "address": address,
-        })
-        assert_equal(res["address"], address)
-
-        self.log.info('test extracting address from invalid signature')
-        res = self.nodes[0].verifymessage("", base64.b64encode(b"some data").decode("ascii"), message)
-        assert_equal(res, {
-            "valid": False,
-        })
-=======
         self.log.info('test parameter validity and error codes')
         # signmessage(withprivkey) have two required parameters
         for num_params in [0, 1, 3, 4, 5]:
@@ -74,7 +59,20 @@
         assert_raises_rpc_error(-5, "Invalid address", self.nodes[0].verifymessage, "invalid_addr", signature, message)
         # malformed signature provided
         assert_raises_rpc_error(-3, "Malformed base64 encoding", self.nodes[0].verifymessage, self.nodes[0].getnewaddress(), "invalid_sig", message)
->>>>>>> f4a1beeb
+
+        self.log.info('test extracting address from signature')
+        res = self.nodes[0].verifymessage("", signature, message)
+        assert_equal(res, {
+            "valid": True,
+            "address": address,
+        })
+        assert_equal(res["address"], address)
+
+        self.log.info('test extracting address from invalid signature')
+        res = self.nodes[0].verifymessage("", base64.b64encode(b"some data").decode("ascii"), message)
+        assert_equal(res, {
+            "valid": False,
+        })
 
 if __name__ == '__main__':
     SignMessagesTest().main()
--- conflicted
+++ resolved
@@ -1,45 +1,38 @@
 [
-<<<<<<< HEAD
+  { "exec": "./namecoin-util",
+    "args": ["foo"],
+    "return_code": 1,
+    "error_txt": "Error parsing command line arguments: Invalid command 'foo'",
+    "description": ""
+  },
+  { "exec": "./namecoin-util",
+    "args": ["help"],
+    "return_code": 1,
+    "error_txt": "Error parsing command line arguments: Invalid command 'help'",
+    "description": "`help` raises an error. Use `-help`"
+  },
+  { "exec": "./namecoin-util",
+    "args": ["grind"],
+    "return_code": 1,
+    "error_txt": "Must specify block header to grind",
+    "description": ""
+  },
+  { "exec": "./namecoin-util",
+    "args": ["grind", "1", "2"],
+    "return_code": 1,
+    "error_txt": "Must specify block header to grind",
+    "description": ""
+  },
+  { "exec": "./namecoin-util",
+    "args": ["grind", "aa"],
+    "return_code": 1,
+    "error_txt": "Could not decode block header",
+    "description": ""
+  },
   { "exec": "./namecoin-tx",
     "args": ["-create"],
     "output_cmp": "blanktx.hex",
     "description": "Creates a blank transaction"
-=======
-  { "exec": "./bitcoin-util",
-    "args": ["foo"],
-    "return_code": 1,
-    "error_txt": "Error parsing command line arguments: Invalid command 'foo'",
-    "description": ""
-  },
-  { "exec": "./bitcoin-util",
-    "args": ["help"],
-    "return_code": 1,
-    "error_txt": "Error parsing command line arguments: Invalid command 'help'",
-    "description": "`help` raises an error. Use `-help`"
-  },
-  { "exec": "./bitcoin-util",
-    "args": ["grind"],
-    "return_code": 1,
-    "error_txt": "Must specify block header to grind",
-    "description": ""
-  },
-  { "exec": "./bitcoin-util",
-    "args": ["grind", "1", "2"],
-    "return_code": 1,
-    "error_txt": "Must specify block header to grind",
-    "description": ""
-  },
-  { "exec": "./bitcoin-util",
-    "args": ["grind", "aa"],
-    "return_code": 1,
-    "error_txt": "Could not decode block header",
-    "description": ""
-  },
-  { "exec": "./bitcoin-tx",
-    "args": ["-create", "nversion=1"],
-    "output_cmp": "blanktxv1.hex",
-    "description": "Creates a blank v1 transaction"
->>>>>>> 63a6701e
   },
   { "exec": "./namecoin-tx",
     "args": ["-json","-create"],

--- conflicted
+++ resolved
@@ -93,16 +93,12 @@
             if i > 0:
                 args.append("-connect=127.0.0.1:"+str(p2p_port(0)))
             bitcoind_processes[i] = subprocess.Popen(args)
-<<<<<<< HEAD
+            if os.getenv("PYTHON_DEBUG", ""):
+                print "initialize_chain: namecoind started, calling namecoin-cli -rpcwait getblockcount"
             subprocess.check_call([ os.getenv("NAMECOINCLI", "namecoin-cli"), "-datadir="+datadir,
-=======
-            if os.getenv("PYTHON_DEBUG", ""):
-                print "initialize_chain: bitcoind started, calling bitcoin-cli -rpcwait getblockcount"
-            subprocess.check_call([ os.getenv("BITCOINCLI", "bitcoin-cli"), "-datadir="+datadir,
->>>>>>> 30cf91c1
                                     "-rpcwait", "getblockcount"], stdout=devnull)
             if os.getenv("PYTHON_DEBUG", ""):
-                print "initialize_chain: bitcoin-cli -rpcwait getblockcount completed"
+                print "initialize_chain: namecoin-cli -rpcwait getblockcount completed"
         devnull.close()
         rpcs = []
         for i in range(4):
@@ -171,36 +167,24 @@
         rv += ['-rpcport=' + rpcport]
     return rv
 
-<<<<<<< HEAD
-def start_node(i, dirname, extra_args=[], rpchost=None, timewait=None):
-=======
-def start_node(i, dirname, extra_args=None, rpchost=None, timewait=None, binary=None):
->>>>>>> 30cf91c1
+def start_node(i, dirname, extra_args=[], rpchost=None, timewait=None, binary=None):
     """
     Start a namecoind and return RPC connection to it
     """
     datadir = os.path.join(dirname, "node"+str(i))
-<<<<<<< HEAD
-    args = [ os.getenv("NAMECOIND", "namecoind"), "-datadir="+datadir, "-keypool=1", "-discover=0", "-rest" ]
+    if binary is None:
+        binary = os.getenv("NAMECOIND", "namecoind")
+    args = [ binary, "-datadir="+datadir, "-keypool=1", "-discover=0", "-rest" ]
     args.extend(extra_args)
     bitcoind_processes[i] = subprocess.Popen(args)
     devnull = open("/dev/null", "w+")
+    if os.getenv("PYTHON_DEBUG", ""):
+        print "start_node: namecoind started, calling namecoin-cli -rpcwait getblockcount"
     subprocess.check_call([ os.getenv("NAMECOINCLI", "namecoin-cli"), "-datadir="+datadir] +
-=======
-    if binary is None:
-        binary = os.getenv("BITCOIND", "bitcoind")
-    args = [ binary, "-datadir="+datadir, "-keypool=1", "-discover=0", "-rest" ]
-    if extra_args is not None: args.extend(extra_args)
-    bitcoind_processes[i] = subprocess.Popen(args)
-    devnull = open("/dev/null", "w+")
-    if os.getenv("PYTHON_DEBUG", ""):
-        print "start_node: bitcoind started, calling bitcoin-cli -rpcwait getblockcount"
-    subprocess.check_call([ os.getenv("BITCOINCLI", "bitcoin-cli"), "-datadir="+datadir] +
->>>>>>> 30cf91c1
                           _rpchost_to_args(rpchost)  +
                           ["-rpcwait", "getblockcount"], stdout=devnull)
     if os.getenv("PYTHON_DEBUG", ""):
-        print "start_node: calling bitcoin-cli -rpcwait getblockcount returned"
+        print "start_node: calling namecoin-cli -rpcwait getblockcount returned"
     devnull.close()
     url = "http://rt:rt@%s:%d" % (rpchost or '127.0.0.1', rpc_port(i))
     if timewait is not None:
@@ -214,14 +198,9 @@
     """
     Start multiple namecoinds, return RPC connections to them
     """
-<<<<<<< HEAD
     if extra_args is None: extra_args = [ [] for i in range(num_nodes) ]
-    return [ start_node(i, dirname, extra_args[i], rpchost) for i in range(num_nodes) ]
-=======
-    if extra_args is None: extra_args = [ None for i in range(num_nodes) ]
     if binary is None: binary = [ None for i in range(num_nodes) ]
     return [ start_node(i, dirname, extra_args[i], rpchost, binary=binary[i]) for i in range(num_nodes) ]
->>>>>>> 30cf91c1
 
 def log_filename(dirname, n_node, logname):
     return os.path.join(dirname, "node"+str(n_node), "regtest", logname)

#!/usr/bin/env python3
# Copyright (c) 2014-2016 The Bitcoin Core developers
# Distributed under the MIT software license, see the accompanying
# file COPYING or http://www.opensource.org/licenses/mit-license.php.


#
# Helpful routines for regression testing
#

# Add python-bitcoinrpc to module search path:
import os
import sys

from binascii import hexlify, unhexlify
from base64 import b64encode
from decimal import Decimal, ROUND_DOWN
import json
import random
import shutil
import subprocess
import time
import re
import errno

from . import coverage
from .authproxy import AuthServiceProxy, JSONRPCException

COVERAGE_DIR = None

#Set Mocktime default to OFF.
#MOCKTIME is only needed for scripts that use the
#cached version of the blockchain.  If the cached
#version of the blockchain is used without MOCKTIME
#then the mempools will not sync due to IBD.
MOCKTIME = 0

def enable_mocktime():
    #For backwared compatibility of the python scripts
    #with previous versions of the cache, set MOCKTIME 
    #to Jan 1, 2014 + (201 * 10 * 60)
    global MOCKTIME
    MOCKTIME = 1388534400 + (201 * 10 * 60)

def disable_mocktime():
    global MOCKTIME
    MOCKTIME = 0

def get_mocktime():
    return MOCKTIME

def enable_coverage(dirname):
    """Maintain a log of which RPC calls are made during testing."""
    global COVERAGE_DIR
    COVERAGE_DIR = dirname


def get_rpc_proxy(url, node_number, timeout=None):
    """
    Args:
        url (str): URL of the RPC server to call
        node_number (int): the node number (or id) that this calls to

    Kwargs:
        timeout (int): HTTP timeout in seconds

    Returns:
        AuthServiceProxy. convenience object for making RPC calls.

    """
    proxy_kwargs = {}
    if timeout is not None:
        proxy_kwargs['timeout'] = timeout

    proxy = AuthServiceProxy(url, **proxy_kwargs)
    proxy.url = url  # store URL on proxy for info

    coverage_logfile = coverage.get_filename(
        COVERAGE_DIR, node_number) if COVERAGE_DIR else None

    return coverage.AuthServiceProxyWrapper(proxy, coverage_logfile)


def p2p_port(n):
    return 11000 + n + os.getpid()%999
def rpc_port(n):
    return 12000 + n + os.getpid()%999

def check_json_precision():
    """Make sure json library being used does not lose precision converting BTC values"""
    n = Decimal("20000000.00000003")
    satoshis = int(json.loads(json.dumps(float(n)))*1.0e8)
    if satoshis != 2000000000000003:
        raise RuntimeError("JSON encode/decode loses precision")

def count_bytes(hex_string):
    return len(bytearray.fromhex(hex_string))

def bytes_to_hex_str(byte_str):
    return hexlify(byte_str).decode('ascii')

def hex_str_to_bytes(hex_str):
    return unhexlify(hex_str.encode('ascii'))

def str_to_b64str(string):
    return b64encode(string.encode('utf-8')).decode('ascii')

def sync_blocks(rpc_connections, wait=1):
    """
    Wait until everybody has the same block count
    """
    while True:
        counts = [ x.getblockcount() for x in rpc_connections ]
        if counts == [ counts[0] ]*len(counts):
            break
        time.sleep(wait)

def sync_mempools(rpc_connections, wait=1):
    """
    Wait until everybody has the same transactions in their memory
    pools
    """
    while True:
        pool = set(rpc_connections[0].getrawmempool())
        num_match = 1
        for i in range(1, len(rpc_connections)):
            if set(rpc_connections[i].getrawmempool()) == pool:
                num_match = num_match+1
        if num_match == len(rpc_connections):
            break
        time.sleep(wait)

bitcoind_processes = {}

def initialize_datadir(dirname, n):
    datadir = os.path.join(dirname, "node"+str(n))
    if not os.path.isdir(datadir):
        os.makedirs(datadir)
    with open(os.path.join(datadir, "namecoin.conf"), 'w') as f:
        f.write("regtest=1\n")
        f.write("rpcuser=rt\n")
        f.write("rpcpassword=rt\n")
        f.write("port="+str(p2p_port(n))+"\n")
        f.write("rpcport="+str(rpc_port(n))+"\n")
        f.write("listenonion=0\n")
    return datadir

def base_node_args(i):
    """
    Return base arguments to always use for node i.  These arguments
    are those that are also present for the chain cache and must thus
    be set for all runs.
    """

    # We choose nodes 1 and 2 to keep -namehistory, because this allows
    # us to test both nodes with it and without it in both split
    # network parts (0/1 vs 2/3).

    if i == 1 or i == 2:
        return ["-namehistory"]

    return []

def rpc_url(i, rpchost=None):
    return "http://rt:rt@%s:%d" % (rpchost or '127.0.0.1', rpc_port(i))

def wait_for_bitcoind_start(process, url, i):
    '''
    Wait for bitcoind to start. This means that RPC is accessible and fully initialized.
    Raise an exception if bitcoind exits during initialization.
    '''
    while True:
        if process.poll() is not None:
            raise Exception('namecoind exited with status %i during initialization' % process.returncode)
        try:
            rpc = get_rpc_proxy(url, i)
            blocks = rpc.getblockcount()
            break # break out of loop on success
        except IOError as e:
            if e.errno != errno.ECONNREFUSED: # Port not yet open?
                raise # unknown IO error
        except JSONRPCException as e: # Initialization phase
            if e.error['code'] != -28: # RPC in warmup?
                raise # unkown JSON RPC exception
        time.sleep(0.25)

def initialize_chain(test_dir):
    """
    Create (or copy from cache) a 200-block-long chain and
    4 wallets.
    """

    if (not os.path.isdir(os.path.join("cache","node0"))
        or not os.path.isdir(os.path.join("cache","node1"))
        or not os.path.isdir(os.path.join("cache","node2"))
        or not os.path.isdir(os.path.join("cache","node3"))):

        #find and delete old cache directories if any exist
        for i in range(4):
            if os.path.isdir(os.path.join("cache","node"+str(i))):
                shutil.rmtree(os.path.join("cache","node"+str(i)))

        # Create cache directories, run bitcoinds:
        for i in range(4):
            datadir=initialize_datadir("cache", i)
            args = [ os.getenv("BITCOIND", "namecoind"), "-server", "-keypool=1", "-datadir="+datadir, "-discover=0" ]
            args.extend(base_node_args(i))
            if i > 0:
                args.append("-connect=127.0.0.1:"+str(p2p_port(0)))
            bitcoind_processes[i] = subprocess.Popen(args)
            if os.getenv("PYTHON_DEBUG", ""):
<<<<<<< HEAD
                print "initialize_chain: namecoind started, waiting for RPC to come up"
=======
                print("initialize_chain: bitcoind started, waiting for RPC to come up")
>>>>>>> db93f89f
            wait_for_bitcoind_start(bitcoind_processes[i], rpc_url(i), i)
            if os.getenv("PYTHON_DEBUG", ""):
                print("initialize_chain: RPC succesfully started")

        rpcs = []
        for i in range(4):
            try:
                rpcs.append(get_rpc_proxy(rpc_url(i), i))
            except:
                sys.stderr.write("Error connecting to "+url+"\n")
                sys.exit(1)

        # Create a 200-block-long chain; each of the 4 nodes
        # gets 25 mature blocks and 25 immature.
        # blocks are created with timestamps 10 minutes apart
        # starting from 2010 minutes in the past
        enable_mocktime()
        block_time = get_mocktime() - (201 * 10 * 60)
        for i in range(2):
            for peer in range(4):
                for j in range(25):
                    set_node_times(rpcs, block_time)
                    rpcs[peer].generate(1)
                    block_time += 10*60
                # Must sync before next peer starts generating blocks
                sync_blocks(rpcs)

        # Shut them down, and clean up cache directories:
        stop_nodes(rpcs)
        wait_bitcoinds()
        disable_mocktime()
        for i in range(4):
            os.remove(log_filename("cache", i, "debug.log"))
            os.remove(log_filename("cache", i, "db.log"))
            os.remove(log_filename("cache", i, "peers.dat"))
            os.remove(log_filename("cache", i, "fee_estimates.dat"))

    for i in range(4):
        from_dir = os.path.join("cache", "node"+str(i))
        to_dir = os.path.join(test_dir,  "node"+str(i))
        shutil.copytree(from_dir, to_dir)
        initialize_datadir(test_dir, i) # Overwrite port/rpcport in bitcoin.conf

def initialize_chain_clean(test_dir, num_nodes):
    """
    Create an empty blockchain and num_nodes wallets.
    Useful if a test case wants complete control over initialization.
    """
    for i in range(num_nodes):
        datadir=initialize_datadir(test_dir, i)


def _rpchost_to_args(rpchost):
    '''Convert optional IP:port spec to rpcconnect/rpcport args'''
    if rpchost is None:
        return []

    match = re.match('(\[[0-9a-fA-f:]+\]|[^:]+)(?::([0-9]+))?$', rpchost)
    if not match:
        raise ValueError('Invalid RPC host spec ' + rpchost)

    rpcconnect = match.group(1)
    rpcport = match.group(2)

    if rpcconnect.startswith('['): # remove IPv6 [...] wrapping
        rpcconnect = rpcconnect[1:-1]

    rv = ['-rpcconnect=' + rpcconnect]
    if rpcport:
        rv += ['-rpcport=' + rpcport]
    return rv

def start_node(i, dirname, extra_args=[], rpchost=None, timewait=None, binary=None):
    """
    Start a namecoind and return RPC connection to it
    """
    datadir = os.path.join(dirname, "node"+str(i))
    if binary is None:
        binary = os.getenv("BITCOIND", "namecoind")
    args = [ binary, "-datadir="+datadir, "-server", "-keypool=1", "-discover=0", "-rest", "-mocktime="+str(get_mocktime()) ]
    if extra_args is not None: args.extend(extra_args)
    args.extend(base_node_args(i))
    bitcoind_processes[i] = subprocess.Popen(args)
    if os.getenv("PYTHON_DEBUG", ""):
<<<<<<< HEAD
        print "start_node: namecoind started, waiting for RPC to come up"
=======
        print("start_node: bitcoind started, waiting for RPC to come up")
>>>>>>> db93f89f
    url = rpc_url(i, rpchost)
    wait_for_bitcoind_start(bitcoind_processes[i], url, i)
    if os.getenv("PYTHON_DEBUG", ""):
        print("start_node: RPC succesfully started")
    proxy = get_rpc_proxy(url, i, timeout=timewait)

    if COVERAGE_DIR:
        coverage.write_all_rpc_commands(COVERAGE_DIR, proxy)

    return proxy

def start_nodes(num_nodes, dirname, extra_args=None, rpchost=None, binary=None):
    """
    Start multiple namecoinds, return RPC connections to them
    """
    if extra_args is None: extra_args = [ [] for i in range(num_nodes) ]
    if binary is None: binary = [ None for i in range(num_nodes) ]
    rpcs = []
    try:
        for i in range(num_nodes):
            rpcs.append(start_node(i, dirname, extra_args[i], rpchost, binary=binary[i]))
    except: # If one node failed to start, stop the others
        stop_nodes(rpcs)
        raise
    return rpcs

def log_filename(dirname, n_node, logname):
    return os.path.join(dirname, "node"+str(n_node), "regtest", logname)

def stop_node(node, i):
    node.stop()
    bitcoind_processes[i].wait()
    del bitcoind_processes[i]

def stop_nodes(nodes):
    for node in nodes:
        node.stop()
    del nodes[:] # Emptying array closes connections as a side effect

def set_node_times(nodes, t):
    for node in nodes:
        node.setmocktime(t)

def wait_bitcoinds():
    # Wait for all bitcoinds to cleanly exit
    for bitcoind in bitcoind_processes.values():
        bitcoind.wait()
    bitcoind_processes.clear()

def connect_nodes(from_connection, node_num):
    ip_port = "127.0.0.1:"+str(p2p_port(node_num))
    from_connection.addnode(ip_port, "onetry")
    # poll until version handshake complete to avoid race conditions
    # with transaction relaying
    while any(peer['version'] == 0 for peer in from_connection.getpeerinfo()):
        time.sleep(0.1)

def connect_nodes_bi(nodes, a, b):
    connect_nodes(nodes[a], b)
    connect_nodes(nodes[b], a)

def find_output(node, txid, amount):
    """
    Return index to output of txid with value amount
    Raises exception if there is none.
    """
    txdata = node.getrawtransaction(txid, 1)
    for i in range(len(txdata["vout"])):
        if txdata["vout"][i]["value"] == amount:
            return i
    raise RuntimeError("find_output txid %s : %s not found"%(txid,str(amount)))


def gather_inputs(from_node, amount_needed, confirmations_required=1):
    """
    Return a random set of unspent txouts that are enough to pay amount_needed
    """
    assert(confirmations_required >=0)
    utxo = from_node.listunspent(confirmations_required)
    random.shuffle(utxo)
    inputs = []
    total_in = Decimal("0.00000000")
    while total_in < amount_needed and len(utxo) > 0:
        t = utxo.pop()
        total_in += t["amount"]
        inputs.append({ "txid" : t["txid"], "vout" : t["vout"], "address" : t["address"] } )
    if total_in < amount_needed:
        raise RuntimeError("Insufficient funds: need %d, have %d"%(amount_needed, total_in))
    return (total_in, inputs)

def make_change(from_node, amount_in, amount_out, fee):
    """
    Create change output(s), return them
    """
    outputs = {}
    amount = amount_out+fee
    change = amount_in - amount
    if change > amount*2:
        # Create an extra change output to break up big inputs
        change_address = from_node.getnewaddress()
        # Split change in two, being careful of rounding:
        outputs[change_address] = Decimal(change/2).quantize(Decimal('0.00000001'), rounding=ROUND_DOWN)
        change = amount_in - amount - outputs[change_address]
    if change > 0:
        outputs[from_node.getnewaddress()] = change
    return outputs

def send_zeropri_transaction(from_node, to_node, amount, fee):
    """
    Create&broadcast a zero-priority transaction.
    Returns (txid, hex-encoded-txdata)
    Ensures transaction is zero-priority by first creating a send-to-self,
    then using its output
    """

    # Create a send-to-self with confirmed inputs:
    self_address = from_node.getnewaddress()
    (total_in, inputs) = gather_inputs(from_node, amount+fee*2)
    outputs = make_change(from_node, total_in, amount+fee, fee)
    outputs[self_address] = float(amount+fee)

    self_rawtx = from_node.createrawtransaction(inputs, outputs)
    self_signresult = from_node.signrawtransaction(self_rawtx)
    self_txid = from_node.sendrawtransaction(self_signresult["hex"], True)

    vout = find_output(from_node, self_txid, amount+fee)
    # Now immediately spend the output to create a 1-input, 1-output
    # zero-priority transaction:
    inputs = [ { "txid" : self_txid, "vout" : vout } ]
    outputs = { to_node.getnewaddress() : float(amount) }

    rawtx = from_node.createrawtransaction(inputs, outputs)
    signresult = from_node.signrawtransaction(rawtx)
    txid = from_node.sendrawtransaction(signresult["hex"], True)

    return (txid, signresult["hex"])

def random_zeropri_transaction(nodes, amount, min_fee, fee_increment, fee_variants):
    """
    Create a random zero-priority transaction.
    Returns (txid, hex-encoded-transaction-data, fee)
    """
    from_node = random.choice(nodes)
    to_node = random.choice(nodes)
    fee = min_fee + fee_increment*random.randint(0,fee_variants)
    (txid, txhex) = send_zeropri_transaction(from_node, to_node, amount, fee)
    return (txid, txhex, fee)

def random_transaction(nodes, amount, min_fee, fee_increment, fee_variants):
    """
    Create a random transaction.
    Returns (txid, hex-encoded-transaction-data, fee)
    """
    from_node = random.choice(nodes)
    to_node = random.choice(nodes)
    fee = min_fee + fee_increment*random.randint(0,fee_variants)

    (total_in, inputs) = gather_inputs(from_node, amount+fee)
    outputs = make_change(from_node, total_in, amount, fee)
    outputs[to_node.getnewaddress()] = float(amount)

    rawtx = from_node.createrawtransaction(inputs, outputs)
    signresult = from_node.signrawtransaction(rawtx)
    txid = from_node.sendrawtransaction(signresult["hex"], True)

    return (txid, signresult["hex"], fee)

def assert_equal(thing1, thing2):
    if thing1 != thing2:
        raise AssertionError("%s != %s"%(str(thing1),str(thing2)))

def assert_greater_than(thing1, thing2):
    if thing1 <= thing2:
        raise AssertionError("%s <= %s"%(str(thing1),str(thing2)))

def assert_raises(exc, fun, *args, **kwds):
    try:
        fun(*args, **kwds)
    except exc:
        pass
    except Exception as e:
        raise AssertionError("Unexpected exception raised: "+type(e).__name__)
    else:
        raise AssertionError("No exception raised")

def assert_is_hex_string(string):
    try:
        int(string, 16)
    except Exception as e:
        raise AssertionError(
            "Couldn't interpret %r as hexadecimal; raised: %s" % (string, e))

def assert_is_hash_string(string, length=64):
    if not isinstance(string, str):
        raise AssertionError("Expected a string, got type %r" % type(string))
    elif length and len(string) != length:
        raise AssertionError(
            "String of length %d expected; got %d" % (length, len(string)))
    elif not re.match('[abcdef0-9]+$', string):
        raise AssertionError(
            "String %r contains invalid characters for a hash." % string)

def assert_array_result(object_array, to_match, expected, should_not_find = False):
    """
        Pass in array of JSON objects, a dictionary with key/value pairs
        to match against, and another dictionary with expected key/value
        pairs.
        If the should_not_find flag is true, to_match should not be found
        in object_array
        """
    if should_not_find == True:
        assert_equal(expected, { })
    num_matched = 0
    for item in object_array:
        all_match = True
        for key,value in to_match.items():
            if item[key] != value:
                all_match = False
        if not all_match:
            continue
        elif should_not_find == True:
            num_matched = num_matched+1
        for key,value in expected.items():
            if item[key] != value:
                raise AssertionError("%s : expected %s=%s"%(str(item), str(key), str(value)))
            num_matched = num_matched+1
    if num_matched == 0 and should_not_find != True:
        raise AssertionError("No objects matched %s"%(str(to_match)))
    if num_matched > 0 and should_not_find == True:
        raise AssertionError("Objects were found %s"%(str(to_match)))

def satoshi_round(amount):
    return Decimal(amount).quantize(Decimal('0.00000001'), rounding=ROUND_DOWN)

# Helper to create at least "count" utxos
# Pass in a fee that is sufficient for relay and mining new transactions.
def create_confirmed_utxos(fee, node, count):
    node.generate(int(0.5*count)+101)
    utxos = node.listunspent()
    iterations = count - len(utxos)
    addr1 = node.getnewaddress()
    addr2 = node.getnewaddress()
    if iterations <= 0:
        return utxos
    for i in range(iterations):
        t = utxos.pop()
        inputs = []
        inputs.append({ "txid" : t["txid"], "vout" : t["vout"]})
        outputs = {}
        send_value = t['amount'] - fee
        outputs[addr1] = satoshi_round(send_value/2)
        outputs[addr2] = satoshi_round(send_value/2)
        raw_tx = node.createrawtransaction(inputs, outputs)
        signed_tx = node.signrawtransaction(raw_tx)["hex"]
        txid = node.sendrawtransaction(signed_tx)

    while (node.getmempoolinfo()['size'] > 0):
        node.generate(1)

    utxos = node.listunspent()
    assert(len(utxos) >= count)
    return utxos

# Create large OP_RETURN txouts that can be appended to a transaction
# to make it large (helper for constructing large transactions).
def gen_return_txouts():
    # Some pre-processing to create a bunch of OP_RETURN txouts to insert into transactions we create
    # So we have big transactions (and therefore can't fit very many into each block)
    # create one script_pubkey
    script_pubkey = "6a4d0200" #OP_RETURN OP_PUSH2 512 bytes
    for i in range (512):
        script_pubkey = script_pubkey + "01"
    # concatenate 128 txouts of above script_pubkey which we'll insert before the txout for change
    txouts = "81"
    for k in range(128):
        # add txout value
        txouts = txouts + "0000000000000000"
        # add length of script_pubkey
        txouts = txouts + "fd0402"
        # add script_pubkey
        txouts = txouts + script_pubkey
    return txouts

def create_tx(node, coinbase, to_address, amount):
    inputs = [{ "txid" : coinbase, "vout" : 0}]
    outputs = { to_address : amount }
    rawtx = node.createrawtransaction(inputs, outputs)
    signresult = node.signrawtransaction(rawtx)
    assert_equal(signresult["complete"], True)
    return signresult["hex"]

# Create a spend of each passed-in utxo, splicing in "txouts" to each raw
# transaction to make it large.  See gen_return_txouts() above.
def create_lots_of_big_transactions(node, txouts, utxos, fee):
    addr = node.getnewaddress()
    txids = []
    for i in range(len(utxos)):
        t = utxos.pop()
        inputs = []
        inputs.append({ "txid" : t["txid"], "vout" : t["vout"]})
        outputs = {}
        send_value = t['amount'] - fee
        outputs[addr] = satoshi_round(send_value)
        rawtx = node.createrawtransaction(inputs, outputs)
        newtx = rawtx[0:92]
        newtx = newtx + txouts
        newtx = newtx + rawtx[94:]
        signresult = node.signrawtransaction(newtx, None, None, "NONE")
        txid = node.sendrawtransaction(signresult["hex"], True)
        txids.append(txid)
    return txids

def get_bip9_status(node, key):
    info = node.getblockchaininfo()
    return info['bip9_softforks'][key]<|MERGE_RESOLUTION|>--- conflicted
+++ resolved
@@ -209,11 +209,7 @@
                 args.append("-connect=127.0.0.1:"+str(p2p_port(0)))
             bitcoind_processes[i] = subprocess.Popen(args)
             if os.getenv("PYTHON_DEBUG", ""):
-<<<<<<< HEAD
-                print "initialize_chain: namecoind started, waiting for RPC to come up"
-=======
-                print("initialize_chain: bitcoind started, waiting for RPC to come up")
->>>>>>> db93f89f
+                print("initialize_chain: namecoind started, waiting for RPC to come up")
             wait_for_bitcoind_start(bitcoind_processes[i], rpc_url(i), i)
             if os.getenv("PYTHON_DEBUG", ""):
                 print("initialize_chain: RPC succesfully started")
@@ -298,11 +294,7 @@
     args.extend(base_node_args(i))
     bitcoind_processes[i] = subprocess.Popen(args)
     if os.getenv("PYTHON_DEBUG", ""):
-<<<<<<< HEAD
-        print "start_node: namecoind started, waiting for RPC to come up"
-=======
-        print("start_node: bitcoind started, waiting for RPC to come up")
->>>>>>> db93f89f
+        print("start_node: namecoind started, waiting for RPC to come up")
     url = rpc_url(i, rpchost)
     wait_for_bitcoind_start(bitcoind_processes[i], url, i)
     if os.getenv("PYTHON_DEBUG", ""):

# Copyright (c) 2013-2020 The Bitcoin Core developers
# Distributed under the MIT software license, see the accompanying
# file COPYING or http://www.opensource.org/licenses/mit-license.php.

# Pattern rule to print variables, e.g. make print-top_srcdir
print-%: FORCE
	@echo '$*'='$($*)'

ACLOCAL_AMFLAGS = -I build-aux/m4
SUBDIRS = src
if ENABLE_MAN
SUBDIRS += doc/man
endif
.PHONY: deploy FORCE
.INTERMEDIATE: $(COVERAGE_INFO)

if BUILD_BITCOIN_LIBS
pkgconfigdir = $(libdir)/pkgconfig
pkgconfig_DATA = libnamecoinconsensus.pc
endif

BITCOIND_BIN=$(top_builddir)/src/$(BITCOIN_DAEMON_NAME)$(EXEEXT)
BITCOIN_QT_BIN=$(top_builddir)/src/qt/$(BITCOIN_GUI_NAME)$(EXEEXT)
BITCOIN_TEST_BIN=$(top_builddir)/src/test/$(BITCOIN_TEST_NAME)$(EXEEXT)
BITCOIN_CLI_BIN=$(top_builddir)/src/$(BITCOIN_CLI_NAME)$(EXEEXT)
BITCOIN_TX_BIN=$(top_builddir)/src/$(BITCOIN_TX_NAME)$(EXEEXT)
BITCOIN_UTIL_BIN=$(top_builddir)/src/$(BITCOIN_UTIL_NAME)$(EXEEXT)
BITCOIN_WALLET_BIN=$(top_builddir)/src/$(BITCOIN_WALLET_TOOL_NAME)$(EXEEXT)
BITCOIN_NODE_BIN=$(top_builddir)/src/$(BITCOIN_MP_NODE_NAME)$(EXEEXT)
BITCOIN_GUI_BIN=$(top_builddir)/src/$(BITCOIN_MP_GUI_NAME)$(EXEEXT)
BITCOIN_WIN_INSTALLER=$(PACKAGE)-$(PACKAGE_VERSION)-win64-setup$(EXEEXT)

empty :=
space := $(empty) $(empty)

OSX_APP=Namecoin-Qt.app
OSX_VOLNAME = $(subst $(space),-,$(PACKAGE_NAME))
OSX_ZIP = $(OSX_VOLNAME).zip
OSX_DEPLOY_SCRIPT=$(top_srcdir)/contrib/macdeploy/macdeployqtplus
OSX_INSTALLER_ICONS=$(top_srcdir)/src/qt/res/icons/bitcoin.icns
OSX_PLIST=$(top_builddir)/share/qt/Info.plist #not installed

DIST_CONTRIB = \
	       $(top_srcdir)/test/sanitizer_suppressions/lsan \
	       $(top_srcdir)/test/sanitizer_suppressions/tsan \
	       $(top_srcdir)/test/sanitizer_suppressions/ubsan \
	       $(top_srcdir)/contrib/linearize/linearize-data.py \
	       $(top_srcdir)/contrib/linearize/linearize-hashes.py \
	       $(top_srcdir)/contrib/signet/miner

DIST_SHARE = \
  $(top_srcdir)/share/genbuild.sh \
  $(top_srcdir)/share/rpcauth

BIN_CHECKS=$(top_srcdir)/contrib/devtools/symbol-check.py \
           $(top_srcdir)/contrib/devtools/security-check.py \
           $(top_srcdir)/contrib/devtools/utils.py

WINDOWS_PACKAGING = $(top_srcdir)/share/pixmaps/bitcoin.ico \
  $(top_srcdir)/share/pixmaps/nsis-header.bmp \
  $(top_srcdir)/share/pixmaps/nsis-wizard.bmp \
  $(top_srcdir)/doc/README_windows.txt

OSX_PACKAGING = $(OSX_DEPLOY_SCRIPT) $(OSX_INSTALLER_ICONS) \
  $(top_srcdir)/contrib/macdeploy/detached-sig-create.sh

COVERAGE_INFO = $(COV_TOOL_WRAPPER) baseline.info \
  test_bitcoin_filtered.info total_coverage.info \
  baseline_filtered.info functional_test.info functional_test_filtered.info \
  test_bitcoin_coverage.info test_bitcoin.info fuzz.info fuzz_filtered.info fuzz_coverage.info

dist-hook:
	-$(GIT) archive --format=tar HEAD -- src/clientversion.cpp | $(AMTAR) -C $(top_distdir) -xf -

if TARGET_WINDOWS
$(BITCOIN_WIN_INSTALLER): all-recursive
	$(MKDIR_P) $(top_builddir)/release
	STRIPPROG="$(STRIP)" $(INSTALL_STRIP_PROGRAM) $(BITCOIND_BIN) $(top_builddir)/release
	STRIPPROG="$(STRIP)" $(INSTALL_STRIP_PROGRAM) $(BITCOIN_QT_BIN) $(top_builddir)/release
	STRIPPROG="$(STRIP)" $(INSTALL_STRIP_PROGRAM) $(BITCOIN_TEST_BIN) $(top_builddir)/release
	STRIPPROG="$(STRIP)" $(INSTALL_STRIP_PROGRAM) $(BITCOIN_CLI_BIN) $(top_builddir)/release
	STRIPPROG="$(STRIP)" $(INSTALL_STRIP_PROGRAM) $(BITCOIN_TX_BIN) $(top_builddir)/release
	STRIPPROG="$(STRIP)" $(INSTALL_STRIP_PROGRAM) $(BITCOIN_WALLET_BIN) $(top_builddir)/release
	STRIPPROG="$(STRIP)" $(INSTALL_STRIP_PROGRAM) $(BITCOIN_UTIL_BIN) $(top_builddir)/release
	@test -f $(MAKENSIS) && echo 'OutFile "$@"' | cat $(top_builddir)/share/setup.nsi - | $(MAKENSIS) -V2 - || \
	  echo error: could not build $@
	@echo built $@

deploy: $(BITCOIN_WIN_INSTALLER)
endif

if TARGET_DARWIN
$(OSX_APP)/Contents/PkgInfo:
	$(MKDIR_P) $(@D)
	@echo "APPL????" > $@

$(OSX_APP)/Contents/Resources/empty.lproj:
	$(MKDIR_P) $(@D)
	@touch $@

$(OSX_APP)/Contents/Info.plist: $(OSX_PLIST)
	$(MKDIR_P) $(@D)
	$(INSTALL_DATA) $< $@

$(OSX_APP)/Contents/Resources/bitcoin.icns: $(OSX_INSTALLER_ICONS)
	$(MKDIR_P) $(@D)
	$(INSTALL_DATA) $< $@

$(OSX_APP)/Contents/MacOS/Namecoin-Qt: all-recursive
	$(MKDIR_P) $(@D)
	STRIPPROG="$(STRIP)" $(INSTALL_STRIP_PROGRAM)  $(BITCOIN_QT_BIN) $@

$(OSX_APP)/Contents/Resources/Base.lproj/InfoPlist.strings:
	$(MKDIR_P) $(@D)
	echo '{	CFBundleDisplayName = "$(PACKAGE_NAME)"; CFBundleName = "$(PACKAGE_NAME)"; }' > $@

OSX_APP_BUILT=$(OSX_APP)/Contents/PkgInfo $(OSX_APP)/Contents/Resources/empty.lproj \
  $(OSX_APP)/Contents/Resources/bitcoin.icns $(OSX_APP)/Contents/Info.plist \
  $(OSX_APP)/Contents/MacOS/Namecoin-Qt $(OSX_APP)/Contents/Resources/Base.lproj/InfoPlist.strings

osx_volname:
	echo $(OSX_VOLNAME) >$@

if BUILD_DARWIN
$(OSX_ZIP): $(OSX_APP_BUILT) $(OSX_PACKAGING)
	$(PYTHON) $(OSX_DEPLOY_SCRIPT) $(OSX_APP) $(OSX_VOLNAME) -translations-dir=$(QT_TRANSLATION_DIR) -zip

deploydir: $(OSX_ZIP)
else !BUILD_DARWIN
APP_DIST_DIR=$(top_builddir)/dist

$(OSX_ZIP): deploydir
	if [ -n "$(SOURCE_DATE_EPOCH)" ]; then find $(APP_DIST_DIR) -exec touch -d @$(SOURCE_DATE_EPOCH) {} +; fi
	cd $(APP_DIST_DIR) && find . | sort | $(ZIP) -X@ $@

$(APP_DIST_DIR)/$(OSX_APP)/Contents/MacOS/Namecoin-Qt: $(OSX_APP_BUILT) $(OSX_PACKAGING)
	INSTALL_NAME_TOOL=$(INSTALL_NAME_TOOL) OTOOL=$(OTOOL) STRIP=$(STRIP) $(PYTHON) $(OSX_DEPLOY_SCRIPT) $(OSX_APP) $(OSX_VOLNAME) -translations-dir=$(QT_TRANSLATION_DIR)

deploydir: $(APP_DIST_DIR)/$(OSX_APP)/Contents/MacOS/Namecoin-Qt
endif !BUILD_DARWIN

deploy: $(OSX_ZIP)
endif

$(BITCOIN_QT_BIN): FORCE
	$(MAKE) -C src qt/$(@F)

$(BITCOIND_BIN): FORCE
	$(MAKE) -C src $(@F)

$(BITCOIN_CLI_BIN): FORCE
	$(MAKE) -C src $(@F)

$(BITCOIN_TX_BIN): FORCE
	$(MAKE) -C src $(@F)

$(BITCOIN_UTIL_BIN): FORCE
	$(MAKE) -C src $(@F)

$(BITCOIN_WALLET_BIN): FORCE
	$(MAKE) -C src $(@F)

$(BITCOIN_NODE_BIN): FORCE
	$(MAKE) -C src $(@F)

$(BITCOIN_GUI_BIN): FORCE
	$(MAKE) -C src $(@F)

if USE_LCOV
LCOV_FILTER_PATTERN = \
	-p "/usr/local/" \
	-p "/usr/include/" \
	-p "/usr/lib/" \
	-p "/usr/lib64/" \
	-p "src/leveldb/" \
	-p "src/crc32c/" \
	-p "src/bench/" \
	-p "src/crypto/ctaes" \
	-p "src/minisketch" \
	-p "src/secp256k1" \
	-p "depends"

DIR_FUZZ_SEED_CORPUS ?= qa-assets/fuzz_seed_corpus

$(COV_TOOL_WRAPPER):
	@echo 'exec $(COV_TOOL) "$$@"' > $(COV_TOOL_WRAPPER)
	@chmod +x $(COV_TOOL_WRAPPER)

baseline.info: $(COV_TOOL_WRAPPER)
	$(LCOV) $(LCOV_OPTS) -c -i -d $(abs_builddir)/src -o $@

baseline_filtered.info: baseline.info
	$(abs_builddir)/contrib/filter-lcov.py $(LCOV_FILTER_PATTERN) $< $@
	$(LCOV) -a $@ $(LCOV_OPTS) -o $@

fuzz.info: baseline_filtered.info
	@TIMEOUT=15 test/fuzz/test_runner.py $(DIR_FUZZ_SEED_CORPUS) -l DEBUG
	$(LCOV) -c $(LCOV_OPTS) -d $(abs_builddir)/src --t fuzz-tests -o $@
	$(LCOV) -z $(LCOV_OPTS) -d $(abs_builddir)/src

fuzz_filtered.info: fuzz.info
	$(abs_builddir)/contrib/filter-lcov.py $(LCOV_FILTER_PATTERN) $< $@
	$(LCOV) -a $@ $(LCOV_OPTS) -o $@

test_bitcoin.info: baseline_filtered.info
	$(MAKE) -C src/ check
	$(LCOV) -c $(LCOV_OPTS) -d $(abs_builddir)/src -t test_bitcoin -o $@
	$(LCOV) -z $(LCOV_OPTS) -d $(abs_builddir)/src

test_bitcoin_filtered.info: test_bitcoin.info
	$(abs_builddir)/contrib/filter-lcov.py $(LCOV_FILTER_PATTERN) $< $@
	$(LCOV) -a $@ $(LCOV_OPTS) -o $@

functional_test.info: test_bitcoin_filtered.info
	@TIMEOUT=15 test/functional/test_runner.py $(EXTENDED_FUNCTIONAL_TESTS)
	$(LCOV) -c $(LCOV_OPTS) -d $(abs_builddir)/src --t functional-tests -o $@
	$(LCOV) -z $(LCOV_OPTS) -d $(abs_builddir)/src

functional_test_filtered.info: functional_test.info
	$(abs_builddir)/contrib/filter-lcov.py $(LCOV_FILTER_PATTERN) $< $@
	$(LCOV) -a $@ $(LCOV_OPTS) -o $@

fuzz_coverage.info: fuzz_filtered.info
	$(LCOV) $(LCOV_OPTS) -a baseline_filtered.info -a fuzz_filtered.info -o $@ | $(GREP) "\%" | $(AWK) '{ print substr($$3,2,50) "/" $$5 }' > coverage_percent.txt

test_bitcoin_coverage.info: baseline_filtered.info test_bitcoin_filtered.info
	$(LCOV) $(LCOV_OPTS) -a baseline_filtered.info -a test_bitcoin_filtered.info -o $@

total_coverage.info: test_bitcoin_filtered.info functional_test_filtered.info
	$(LCOV) $(LCOV_OPTS) -a baseline_filtered.info -a test_bitcoin_filtered.info -a functional_test_filtered.info -o $@ | $(GREP) "\%" | $(AWK) '{ print substr($$3,2,50) "/" $$5 }' > coverage_percent.txt

fuzz.coverage/.dirstamp: fuzz_coverage.info
	$(GENHTML) -s $(LCOV_OPTS) $< -o $(@D)
	@touch $@

test_bitcoin.coverage/.dirstamp:  test_bitcoin_coverage.info
	$(GENHTML) -s $(LCOV_OPTS) $< -o $(@D)
	@touch $@

total.coverage/.dirstamp: total_coverage.info
	$(GENHTML) -s $(LCOV_OPTS) $< -o $(@D)
	@touch $@

cov_fuzz: fuzz.coverage/.dirstamp

cov: test_bitcoin.coverage/.dirstamp total.coverage/.dirstamp

endif

dist_noinst_SCRIPTS = autogen.sh

EXTRA_DIST = $(DIST_SHARE) $(DIST_CONTRIB) $(WINDOWS_PACKAGING) $(OSX_PACKAGING) $(BIN_CHECKS)

EXTRA_DIST += \
    test/functional \
    test/fuzz

EXTRA_DIST += \
    test/util/test_runner.py \
    test/util/data/bitcoin-util-test.json \
    test/util/data/blanktx.hex \
    test/util/data/blanktx.json \
    test/util/data/tt-delin1-out.hex \
    test/util/data/tt-delin1-out.json \
    test/util/data/tt-delout1-out.hex \
    test/util/data/tt-delout1-out.json \
    test/util/data/tt-locktime317000-out.hex \
    test/util/data/tt-locktime317000-out.json \
    test/util/data/tx394b54bb.hex \
    test/util/data/txcreate1.hex \
    test/util/data/txcreate1.json \
    test/util/data/txcreate2.hex \
    test/util/data/txcreate2.json \
    test/util/data/txcreatedata1.hex \
    test/util/data/txcreatedata1.json \
    test/util/data/txcreatedata2.hex \
    test/util/data/txcreatedata2.json \
    test/util/data/txcreatedata_seq0.hex \
    test/util/data/txcreatedata_seq0.json \
    test/util/data/txcreatedata_seq1.hex \
    test/util/data/txcreatedata_seq1.json \
    test/util/data/txcreatemultisig1.hex \
    test/util/data/txcreatemultisig1.json \
    test/util/data/txcreatemultisig2.hex \
    test/util/data/txcreatemultisig2.json \
    test/util/data/txcreatemultisig3.hex \
    test/util/data/txcreatemultisig3.json \
    test/util/data/txcreatemultisig4.hex \
    test/util/data/txcreatemultisig4.json \
    test/util/data/txcreatemultisig5.json \
    test/util/data/txcreateoutpubkey1.hex \
    test/util/data/txcreateoutpubkey1.json \
    test/util/data/txcreateoutpubkey2.hex \
    test/util/data/txcreateoutpubkey2.json \
    test/util/data/txcreateoutpubkey3.hex \
    test/util/data/txcreateoutpubkey3.json \
    test/util/data/txcreatescript1.hex \
    test/util/data/txcreatescript1.json \
    test/util/data/txcreatescript2.hex \
    test/util/data/txcreatescript2.json \
    test/util/data/txcreatescript3.hex \
    test/util/data/txcreatescript3.json \
    test/util/data/txcreatescript4.hex \
    test/util/data/txcreatescript4.json \
    test/util/data/txcreatescript5.hex \
    test/util/data/txcreatescript6.hex \
    test/util/data/txcreatesignsegwit1.hex \
<<<<<<< HEAD
    test/util/data/txcreatesign.hex \
    test/util/data/txcreatesign.json \
=======
    test/util/data/txcreatesignv1.hex \
    test/util/data/txcreatesignv1.json \
    test/util/data/txcreatesignv2.hex \
    test/util/data/txreplace1.hex \
    test/util/data/txreplacenoinputs.hex \
    test/util/data/txreplaceomittedn.hex \
    test/util/data/txreplacesingleinput.hex \
>>>>>>> 8118bf69
    test/util/rpcauth-test.py

CLEANFILES = $(OSX_ZIP) $(BITCOIN_WIN_INSTALLER)

DISTCHECK_CONFIGURE_FLAGS = --enable-man

doc/doxygen/.stamp: doc/Doxyfile FORCE
	$(MKDIR_P) $(@D)
	$(DOXYGEN) $^
	$(AM_V_at) touch $@

if HAVE_DOXYGEN
docs: doc/doxygen/.stamp
else
docs:
	@echo "error: doxygen not found"
endif

clean-docs:
	rm -rf doc/doxygen

clean-local: clean-docs
	rm -rf coverage_percent.txt test_bitcoin.coverage/ total.coverage/ fuzz.coverage/ test/tmp/ cache/ $(OSX_APP)
	rm -rf test/functional/__pycache__ test/functional/test_framework/__pycache__ test/cache share/rpcauth/__pycache__
	rm -rf osx_volname dist/

test-security-check:
if TARGET_DARWIN
	$(AM_V_at) CC='$(CC)' CFLAGS='$(CFLAGS)' CPPFLAGS='$(CPPFLAGS)' LDFLAGS='$(LDFLAGS)' $(PYTHON) $(top_srcdir)/contrib/devtools/test-security-check.py TestSecurityChecks.test_MACHO
	$(AM_V_at) CC='$(CC)' CFLAGS='$(CFLAGS)' CPPFLAGS='$(CPPFLAGS)' LDFLAGS='$(LDFLAGS)' $(PYTHON) $(top_srcdir)/contrib/devtools/test-symbol-check.py TestSymbolChecks.test_MACHO
endif
if TARGET_WINDOWS
	$(AM_V_at) CC='$(CC)' CFLAGS='$(CFLAGS)' CPPFLAGS='$(CPPFLAGS)' LDFLAGS='$(LDFLAGS)' $(PYTHON) $(top_srcdir)/contrib/devtools/test-security-check.py TestSecurityChecks.test_PE
	$(AM_V_at) CC='$(CC)' CFLAGS='$(CFLAGS)' CPPFLAGS='$(CPPFLAGS)' LDFLAGS='$(LDFLAGS)' $(PYTHON) $(top_srcdir)/contrib/devtools/test-symbol-check.py TestSymbolChecks.test_PE
endif
if TARGET_LINUX
	$(AM_V_at) CC='$(CC)' CFLAGS='$(CFLAGS)' CPPFLAGS='$(CPPFLAGS)' LDFLAGS='$(LDFLAGS)' $(PYTHON) $(top_srcdir)/contrib/devtools/test-security-check.py TestSecurityChecks.test_ELF
	$(AM_V_at) CC='$(CC)' CFLAGS='$(CFLAGS)' CPPFLAGS='$(CPPFLAGS)' LDFLAGS='$(LDFLAGS)' $(PYTHON) $(top_srcdir)/contrib/devtools/test-symbol-check.py TestSymbolChecks.test_ELF
endif<|MERGE_RESOLUTION|>--- conflicted
+++ resolved
@@ -305,18 +305,12 @@
     test/util/data/txcreatescript5.hex \
     test/util/data/txcreatescript6.hex \
     test/util/data/txcreatesignsegwit1.hex \
-<<<<<<< HEAD
     test/util/data/txcreatesign.hex \
     test/util/data/txcreatesign.json \
-=======
-    test/util/data/txcreatesignv1.hex \
-    test/util/data/txcreatesignv1.json \
-    test/util/data/txcreatesignv2.hex \
     test/util/data/txreplace1.hex \
     test/util/data/txreplacenoinputs.hex \
     test/util/data/txreplaceomittedn.hex \
     test/util/data/txreplacesingleinput.hex \
->>>>>>> 8118bf69
     test/util/rpcauth-test.py
 
 CLEANFILES = $(OSX_ZIP) $(BITCOIN_WIN_INSTALLER)
